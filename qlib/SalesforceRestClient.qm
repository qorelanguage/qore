# -*- mode: qore; indent-tabs-mode: nil -*-
#! @file SalesforceRestClient.qm Qore user module for calling Salesforce.com REST services

/*  SalesforceRestClient.qm Copyright (C) 2016 - 2018 Qore Technologies, s.r.o.

    Permission is hereby granted, free of charge, to any person obtaining a
    copy of this software and associated documentation files (the "Software"),
    to deal in the Software without restriction, including without limitation
    the rights to use, copy, modify, merge, publish, distribute, sublicense,
    and/or sell copies of the Software, and to permit persons to whom the
    Software is furnished to do so, subject to the following conditions:

    The above copyright notice and this permission notice shall be included in
    all copies or substantial portions of the Software.

    THE SOFTWARE IS PROVIDED "AS IS", WITHOUT WARRANTY OF ANY KIND, EXPRESS OR
    IMPLIED, INCLUDING BUT NOT LIMITED TO THE WARRANTIES OF MERCHANTABILITY,
    FITNESS FOR A PARTICULAR PURPOSE AND NONINFRINGEMENT. IN NO EVENT SHALL THE
    AUTHORS OR COPYRIGHT HOLDERS BE LIABLE FOR ANY CLAIM, DAMAGES OR OTHER
    LIABILITY, WHETHER IN AN ACTION OF CONTRACT, TORT OR OTHERWISE, ARISING
    FROM, OUT OF OR IN CONNECTION WITH THE SOFTWARE OR THE USE OR OTHER
    DEALINGS IN THE SOFTWARE.
*/

# minimum qore version
%requires qore >= 0.9

# require type definitions everywhere
%require-types

# enable all warnings
%enable-all-warnings

# don't use "$" for vars, members, and methods, assume local variable scope
%new-style

# do not ignore argument errors
%strict-args

%requires(reexport) Mime >= 1.3
%requires(reexport) RestClient >= 1.3.1
%requires(reexport) ConnectionProvider >= 1.2

module SalesforceRestClient {
<<<<<<< HEAD
    version = "1.1.1";
=======
    version = "1.3";
>>>>>>> 907b034d
    desc = "user module for calling Salesforce.com REST services";
    author = "David Nichols <david@qore.org>";
    url = "http://qore.org";
    license = "MIT";
}

/** @mainpage SalesforceRestClient Module

    @tableofcontents

    @section salesforcerestclientintro SalesforceRestClient Introduction

    The %SalesforceRestClient module provides an API for calling REST services with Salesforce.com.

    To use this module, use \c "%requires SalesforceRestClient" in your code.

    All the public symbols in the module are defined in the SalesforceRestClient namespace.

    The main classes are:
    - @ref SalesforceRestClient::SalesforceRestClient "SalesforceRestClient": this class provides the REST client API for communuication with Salesforce.com; it also automates authentication and authorization to the target Connected App
    - @ref SalesforceRestClient::SalesforceRestConnection "SalesforceRestConnection": provides a REST connection object to a Salesforce.com server (based on the @ref connectionproviderintro "ConnectionProvider" module)

    @par Example:
    @code{.py}
#!/usr/bin/env qore

%new-style
%strict-args
%require-types
%enable-all-warnings

%requires SalesforceRestClient

hash opts = (
    "client_id": ENV.SALESFORCE_CONSUMER_KEY,
    "client_secret": ENV.SALESFORCE_CONSUMER_SECRET,
    "username": ENV.SALESFORCE_USER,
    "password": ENV.SALESFORCE_PASS,
);

SalesforceRestClient rest(opts);
hash ans = rest.get("sobjects");
printf("%N\n", ans.body);
    @endcode

    The composite API can be used to work with multiple objects at once as in the following example:

    @par Example:
    @code{.py}
list sub create_accounts(list account_list) {
    # get list of account numbers for return value
    list account_numbers = map $1.AccountNumber, account_list;

    # add reference IDs for composite REST call
    account_list = map $1 + ("attributes": ("type": "Account", "referenceId": $#.toString())), account_list;

    # create accounts
    hash info;
    on_error printf("ERROR info: %N", info);
    # maximum 200 accounts can be created; if any errors occur, an exception is thrown
    rc.post("composite/tree/Account", ("records": account_list), \info);

    log(LL_INFO, "created accounts: %y", account_numbers);
    return account_numbers;
}
    @endcode

    Requests can also be made with the Salesforce.com Bulk REST API; the following example shows how a list of accounts can be deleted:
    @par Example:
    @code{.py}
#!/usr/bin/env qore

%new-style
%strict-args
%require-types
%enable-all-warnings

%requires SalesforceRestClient
%requires json

hash opts = (
    "client_id": ENV.SALESFORCE_CONSUMER_KEY,
    "client_secret": ENV.SALESFORCE_CONSUMER_SECRET,
    "username": ENV.SALESFORCE_USER,
    "password": ENV.SALESFORCE_PASS,
);

SalesforceRestClient rest(opts);

# get list of Account IDs to delete with the REST API with an SOQL query
list al = map ("Id": $1.Id), rc.get("query?q=select Id, Name from Account where Name like 'Account %%'").body.records;
# create job with the Bulk REST API
hash h = rc.bulkJobCreate(BulkJobDelete, "Account", BulkJobJson).jobInfo;
printf("created job %y\n", h.id);
# create JSON data
string data = make_json(al);
# add batch to job with the Bulk REST API
rc.bulkJobAddBatch(h.id, data, BulkJobJson, \info);
# close job with the Bulk REST API
rc.bulkJobClose(h.id);
    @endcode

    @see \c "sfrest" in the bin directory for a user-friendly command-line interface to Salesforce.com REST API
    functionality and a more detailed example of code using this module.

    @section salesforcerestclientrelnotes Release Notes

<<<<<<< HEAD
    @subsection salesforcerestclientv1_1_1 SalesforceRestClient v1.1.1
   - fixed a bug handling default options including timeouts in @ref SalesforceRestClient::SalesforceRestConnection "SalesforceRestConnection"
=======
    @subsection salesforcerestclientv1_3 SalesforceRestClient v1.3
    - all connection clases have unified constructor

    @subsection salesforcerestclientv1_2 SalesforceRestClient v1.2
    - added the @ref SalesforceRestClient::SalesforceRestConnection::getConstructorInfo() "SalesforceRestConnection::getConstructorInfo()"
      method to allow connections to be created dynamically, potentially in another process from a network
      call (<a href="https://github.com/qorelanguage/qore/issues/2628">issue 2628</a>)

    @subsection salesforcerestclientv1_1_1 SalesforceRestClient v1.1.1
    - fixed a bug handling default options including timeouts in @ref SalesforceRestClient::SalesforceRestConnection "SalesforceRestConnection"
>>>>>>> 907b034d
      (<a href="https://github.com/qorelanguage/qore/issues/3321">issue 3321</a>)

    @subsection salesforcerestclientv1_1 SalesforceRestClient v1.1
    - added the @ref SalesforceRestClient::SalesforceRestConnection "SalesforceRestConnection" class to support the <a href="../../ConnectionProvider/html/index.html">ConnectionProvider</a> module
    - updated for complex types

    @subsection salesforcerestclientv1_0 SalesforceRestClient v1.0
    - the initial version of the %SalesforceRestClient module
*/

#! the SalesforceRestClient namespace contains all the objects in the SalesforceRestClient module
public namespace SalesforceRestClient {
    /** @defgroup bulkjob_operations Salesforce.com Bulk REST API Job Operations
     */
    #@{
    #! Salesforce.com bulk job "query" operation
    public const BulkJobQuery = "query";

    #! Salesforce.com bulk job "insert" operation
    public const BulkJobInsert = "insert";

    #! Salesforce.com bulk job "update" operation
    public const BulkJobUpdate = "update";

    #! Salesforce.com bulk job "upsert" operation
    public const BulkJobUpsert = "upsert";

    #! Salesforce.com bulk job "delete" operation
    public const BulkJobDelete = "delete";
    #@}

    #! a hash of Salesforce.com bulk job operations; keys are @ref bulkjob_operations
    /** valid operations are:
        - @ref BulkJobQuery (\c "query")
        - @ref BulkJobInsert (\c "insert")
        - @ref BulkJobUpdate (\c "update")
        - @ref BulkJobUpsert (\c "upsert")
        - @ref BulkJobDelete (\c "delete")
     */
    public const BulkJobOperations = (
        BulkJobQuery: True,
        BulkJobInsert: True,
        BulkJobUpdate: True,
        BulkJobUpsert: True,
        BulkJobDelete: True,
        );

    /** @defgroup bulkjob_contenttypes Salesforce.com Bulk REST API Job Content Types
     */
    #@{
    #! Salesforce.com bulk job "CSV" content type
    public const BulkJobCsv = "CSV";

    #! Salesforce.com bulk job "JSON" content type
    public const BulkJobJson = "JSON";

    #! Salesforce.com bulk job "XML" content type
    public const BulkJobXml = "XML";

    #! Salesforce.com bulk job "ZIP_CSV" content type
    public const BulkJobZipCsv = "ZIP_CSV";

    #! Salesforce.com bulk job "ZIP_JSON" content type
    public const BulkJobZipJson = "ZIP_JSON";

    #! Salesforce.com bulk job "ZIP_XML" content type
    public const BulkJobZipXml = "ZIP_XML";
    #@}

    #! a hash of Salesforce.com bulk job content types; keys are @ref bulkjob_contenttypes; values are Mime \c Content-Type strings
    /** valid content types are:
        - \c BulkJobCsv (\c "CSV")
        - \c BulkJobJson (\c "JSON")
        - \c BulkJobXml (\c "XML")
        - \c BulkJobZipCsv (\c "ZIP_CSV")
        - \c BulkJobZipJson (\c "ZIP_JSON")
        - \c BulkJobZipXml (\c "ZIP_XML")
     */
    public const BulkJobContentTypes = (
        BulkJobCsv: MimeTypeCsv,
        BulkJobJson: MimeTypeJson,
        BulkJobXml: MimeTypeXmlApp,
        BulkJobZipCsv: "zip/csv",
        BulkJobZipJson: "zip/json",
        BulkJobZipXml: "zip/xml",
        );

    #! this class provides the REST client API for communication with Salesforce.com
    /** This class requires the following options for Salesforce.com authentication and authorization to the target Connected App:
        - \c client_id: the Salesforce.com "consumer key"
        - \c client_secret: the Salesforce.com "consumer secret"
        - \c username: the Salesforce.com account username
        - \c password: the Salesforce.com account password

        The following options can be overridden; default values are provided as follows:
        - \c api: default value \c "auto" for the Salesforce.com REST API version; \c "auto" means use the latest version available
        - \c oauth_url_auth: default value \c "https://login.salesforce.com/services/oauth2/authorize" (not currently used)
        - \c oauth_url_token: default value \c "https://login.salesforce.com/services/oauth2/token" (used for logging in to Salesforce.com)
        - \c oauth_url_revoke: default value \c "https://login.salesforce.com/services/oauth2/revoke"

        This class also automatically adds support for the \c "PATCH" HTTP method used by Salesforce.com for updates to existing objects,
        as well as the @ref SalesforceRestClient::SalesforceRestClient::patch() "SalesforceRestClient::patch()" method

        The @ref SalesforceRestClient::SalesforceRestClient::doRequest() "SalesforceRestClient::patchdoRequest()" method is overridden in
        this class to provide transparent authentication and authorization to Salesforce.com.  With every REST request, if no token has
        been acquired, first a login token will be acquired, the internal URL set to the target URL provided by the token call, and then
        the requested REST call will be made.

        When logging in to Salesforce.com (see @ref SalesforceRestClient::SalesforceRestClient::login() "SalesforceRestClient::login()"),
        the \c Authorization header is set by default to be included with any future calls made through this object (or with
        @ref RestClient::RestClient "RestClient" methods in the parent class).

        When sending headers to Salesforce.com, any headers with date values are converted to GMT format; for example, the
        \c "If-Modified-Since" and \c "If-Unmodified-Since" headers can be set to date/time values, and this object will
        convert them to date strings in GMT format; ex:
        @code{.py}
SalesforceRestClient rest(opts);
hash ans = rest.get("sobjects", NOTHING, NOTHING, ("If-Modified-Since": 2016-11-25));
        @endcode

        In a request sent from the call above in the \c Europe/Prague time zone, the \c "If-Modified-Since" header would be sent as:
        @verbatim
If-Modified-Since: Thu, 24 Nov 2016 23:00:00 GMT
        @endverbatim

        The following methods support communication with the Salesforce.com Bulk REST API:
        - @ref doBulkRequest()
        - @ref bulkGet()
        - @ref bulkPost()
        - @ref bulkJobCreate()
        - @ref bulkJobAddBatch()
        - @ref bulkJobClose()
     */
    public class SalesforceRestClient inherits RestClient::RestClient {
        public {
            #! defaults for direct member values
            const Defaults = (
                "oauth_url_auth": "https://login.salesforce.com/services/oauth2/authorize",
                "oauth_url_token": "https://login.salesforce.com/services/oauth2/token",
                "oauth_url_revoke": "https://login.salesforce.com/services/oauth2/revoke",
                "api": "auto",
                );

            #! default send encoding
            const DefaultSendEncoding = "gzip";

            #! required options
            const RequiredOptions = (
                # the Salesforce.com "consumer key"
                "client_id",
                # the Salesforce.com "consumer secret"
                "client_secret",
                # the Salesforce.com username
                "username",
                # the Salesforce.com password
                "password",
                );

            #! Salesforce.com async dataload namespace
            const AsyncDataloadNs = "http://www.force.com/2009/06/asyncapi/dataload";

            #! Salesforce.com XML jobInfo attributes
            const JobInfoAttributes = (
                "^attributes^": (
                    "xmlns": AsyncDataloadNs,
                ),
                );
        }

        private {
            #! Salesforce.com OAuth2 Authorization URL
            string oauth_url_auth;

            #! Salesforce.com OAuth2 Get Token URL
            string oauth_url_token;

            #! Salesforce.com OAuth2 Revoke Token URL
            string oauth_url_revoke;

            #! Mutex for token acquisition
            Mutex m();

            #! Salesforce.com token
            string token;

            #! Salesforce.com "consumer key"
            string client_id;

            #! Salesforce.com "consumer secret"
            string client_secret;

            #! Salesforce.com username
            string username;

            #! Salesforce.com password
            string password;

            #! Salesforce.com REST API version to be used (\c "auto" = latest version)
            string api;

            #! Salesforce.com REST API version currently in use
            string api_used;

            #! hash of APIs retrieved from GET /services/data; keyed by API version string; values: \c "label", \c "url"
            hash api_hash;
        }

        #! creates the object with the given options (which include the following mandatory options for Salesforce.com authentication: \c client_id, \c client_secret, \c username, \c password)
        /**
            @par Example:
            @code{.py}
SalesforceRestClient rest(("url": "http://localhost:8001/rest"));
            @endcode

            @param opts valid options are:
            - \c additional_methods: Optional hash with more but not-HTTP-standardized methods to handle. It allows to create various HTTP extensions like e.g. WebDAV. The hash takes the method name as a key, and the value is a boolean @ref Qore::True "True" or @ref Qore::False "False": indicating if the method can accept a message body as well. Example:
                @code{.py}
# add new HTTP methods for WebDAV. Both of them require body posting to the server
("additional_methods": ("PROPFIND": True, "MKCOL": True ));
                @endcode
            - \c api: the Salesforce.com API to use; use \c "auto" (the default) to use the latest API version
            - \c client_id: (required) the Salesforce.com "consumer key" for the Connected App
            - \c client_secret: (required) the Salesforce.com "consumer secret" for the Connected App
            - \c connect_timeout: The timeout value in milliseconds for establishing a new socket connection (also can be a relative date-time value for clarity, ex: \c 20s)
            - \c content_encoding: for possible values, see @ref EncodingSupport; this sets the send encoding (if the \c "send_encoding" option is not set) and the requested response encoding (note that the @ref RestClient::RestClient "RestClient" class will only compress outgoing message bodies over @ref RestClient::RestClient::CompressionThreshold "CompressionThreshold" bytes in size); additionally please note that Salesforce.com does not support \c "bzip2" compression
            - \c data: a @ref DataSerializationOptions "data serialization option"; if not present defaults to \c "json"
            - \c default_path: The default path to use for new connections if a path is not otherwise specified in the connection URL
            - \c default_port: The default port number to connect to if none is given in the URL
            - \c headers: an optional hash of headers to send with every request, these can also be overridden in request method calls
            - \c http_version: Either '1.0' or '1.1' for the claimed HTTP protocol version compliancy in outgoing message headers
            - \c max_redirects: The maximum number of redirects before throwing an exception (the default is 5)
            - \c password: (required) the Salesforce.com account password for the Connected App
            - \c proxy: The proxy URL for connecting through a proxy
            - \c send_encoding: a @ref EncodingSupport "send data encoding option" or the value \c "auto" which means to use automatic encoding; if not present defaults to \c "gzip" content encoding on sent message bodies (note that the @ref RestClient::RestClient "RestClient" class will only compress outgoing message bodies over @ref RestClient::RestClient::CompressionThreshold "CompressionThreshold" bytes in size); additionally please note that Salesforce.com does not support \c "bzip2" compression
            - \c timeout: The timeout value in milliseconds (also can be a relative date-time value for clarity, ex: \c 30s)
            - \c username: (required) the Salesforce.com account username for the Connected App
            @param do_not_connect if \c False (the default), then a connection will be immediately established to the remote server and a token will be received

            @throw RESTCLIENT-ERROR invalid option passed to constructor, unsupported data serialization, etc
            @throw SALESFORCERESTCLIENT-ERROR missing or invalid required option for Salesforce.com REST authentication or communication
        */
        constructor(*hash opts, *softbool do_not_connect) : RestClient(SalesforceRestClient::getOptions(opts), True) {
            # set options
            setSendEncoding(opts.send_encoding ?? DefaultSendEncoding);
            map self.$1 = opts.$1 ?? Defaults.$1, Defaults.keyIterator();

            # check required options
            foreach string key in (RequiredOptions) {
                auto v = opts{key};
                if (!exists v || v == "")
                    throw "SALESFORCERESTCLIENT-ERROR", sprintf("missing required option %y in option argument", key);
                if (v.typeCode() != NT_STRING)
                    throw "SALESFORCERESTCLIENT-ERROR", sprintf("required option %y was passed as a %s (%y); expecting \"string\"", key, v.type(), v);

                self{key} = v;
            }

            if (!do_not_connect)
                loginIntern();
        }

        #! sends an HTTP \c PATCH request to the Salesforce.com REST server and returns the response; performs an implicit login to Salesforce.com if necessary
        /** @par Example:
            @code{.py}
hash ans = rest.patch("/orders/1", ("action": "cancel"));
            @endcode

            @param path the URI path to add (will be appended to any root path given in the constructor)
            @param body an optional message body to be included in the request; if a value for this parameter is passed to the method, then the body will be serialized according to the serialization rules set in @ref RestClient::RestClient::constructor() "RestClient::constructor()"
            @param info an optional reference to a hash that will be used as an output variable giving a hash of request headers and other information about the HTTP request; if present the hash will contain the following keys:
            - \c headers: a hash of outgoing HTTP request headers
            - \c request-uri: the request URI string sent (ex: \c "PATCH /services/async/38.0/job HTTP/1.1")
            - \c body-content-type: the outgoing message body Mime \c Content-Type value
            - \c response-headers: a hash of incoming HTTP headers in the response
            - \c chunked: set to @ref Qore::True "True" if the response was received with chunked transfer encoding
            - \c response-code: the HTTP response code
            - \c response-body: the raw message body in the response (after any content decoding)
            - \c response-serialization: the type of message serialization in the response; see @ref DataSerializationOptions for possible values
            - \c request-body: the raw message body in the request (before any content encoding)
            - \c request-serialization: the type of message serialization in the request; see @ref DataSerializationOptions for possible values
            @param hdr any headers to be sent with the request; headers here will override default headers for the object as well

            @return A hash of headers received from the HTTP server with all key names converted to lower-case; if any message body is included in the response, it will be deserialized to %Qore data and assigned to the value of the \c "body" key

            @throw DESERIALIZATION-ERROR the response body could not be deserialized (unknown \c Content-Type or invalid serialization)
            @throw HTTP-CLIENT-RECEIVE-ERROR if this exception is thrown by the @ref Qore::HTTPClient::send() call in case of an HTTP response code < 100 or >= 300, the message body is still deserialized if possible and the response information can be retrieved in the \a info hash output keys as follows:
            - \c "response-code": the HTTP response code given
            - \c "response-headers": a hash of response headers
            - \c "response-body": the decoded response body

            Other exceptions can be thrown by the @ref Qore::HTTPClient::send() call used to make the HTTP request.

            @see
            - @ref RestClient::RestClient::getSerialization() "RestClient::getSerialization()"
            - @ref RestClient::RestClient::setSerialization() "RestClient::setSerialization()"
        */
        hash patch(string path, auto body, *reference<hash> info, *hash hdr) {
            return doRequest("PATCH", path, body, \info, NOTHING, hdr);
        }

        #! sends an HTTP request to the REST server and returns the response; performs an implicit login to Salesforce.com if necessary
        /** @par Example:
            @code{.py}
hash ans = rest.doRequest("GET", "sobjects");
            @endcode

            @param m the HTTP method to be used; case is ignored (if not a valid method an \c HTTP-CLIENT-METHOD-ERROR exception is raised)
            @param path the URI path to add (will be appended to any root path given in the constructor)
            @param body an optional message body to be included in the request; if a value for this parameter is passed to the method, then the body will be serialized according to the serialization rules set in @ref RestClient::RestClient::constructor() "RestClient::constructor()"
            @param info an optional reference to a hash that will be used as an output variable giving a hash of request headers and other information about the HTTP request; if present the hash will contain the following keys:
            - \c headers: a hash of outgoing HTTP request headers
            - \c request-uri: the request URI string sent (ex: \c "POST /services/async/38.0/job HTTP/1.1")
            - \c body-content-type: the outgoing message body Mime \c Content-Type value
            - \c response-headers: a hash of incoming HTTP headers in the response
            - \c chunked: set to @ref Qore::True "True" if the response was received with chunked transfer encoding
            - \c response-code: the HTTP response code
            - \c response-body: the raw message body in the response (after any content decoding)
            - \c response-serialization: the type of message serialization in the response; see @ref DataSerializationOptions for possible values
            - \c request-body: the raw message body in the request (before any content encoding)
            - \c request-serialization: the type of message serialization in the request; see @ref DataSerializationOptions for possible values
            @param decode_errors decode the message body with HTTP error responses and throw an exception based on the message body
            @param hdr any headers to be sent with the request; headers here will override default headers for the object as well

            @return A hash of headers received from the HTTP server with all key names converted to lower-case; if any message body is included in the response, it will be deserialized to %Qore data and assigned to the value of the \c "body" key

            @throw DESERIALIZATION-ERROR the response body could not be deserialized (unknown \c Content-Type or invalid serialization)
            @throw HTTP-CLIENT-METHOD-ERROR invalid HTTP method argument passed
            @throw HTTP-CLIENT-RECEIVE-ERROR if this exception is thrown by the @ref Qore::HTTPClient::send() call in case of an HTTP response code < 100 or >= 300, the message body is still deserialized if possible and the response information can be retrieved in the \a info hash output keys as follows:
            - \c "response-code": the HTTP response code given
            - \c "response-headers": a hash of response headers
            - \c "response-body": the decoded response body

            Other exceptions can be thrown by the @ref Qore::HTTPClient::send() call used to make the HTTP request.

            @see
            - @ref RestClient::RestClient::getSerialization() "RestClient::getSerialization()"
            - @ref RestClient::RestClient::setSerialization() "RestClient::setSerialization()"
         */
        hash doRequest(string m, string path, auto body, *reference<hash> info, softbool decode_errors = True, *hash hdr) {
            # convert any dates in headers to GMT format
            map hdr.($1.key) = getGmtDate($1.value), hdr.pairIterator(), $1.value.typeCode() == NT_DATE;

            AutoLock al(self.m);

            if (!token)
                loginIntern(\info);
            return RestClient::doRequest(m, path, body, \info, decode_errors, hdr);
        }

        #! sends a Bulk API REST request to the Salesforce.com server using \c "rawxml" serialization and returns the response; performs an implicit login to Salesforce.com if necessary
        /** @par Example:
            @code{.py}
hash ans = rest.doBulkRequest("POST", "job", job);
            @endcode

            @param m the HTTP method to be used; case is ignored (if not a valid method an \c HTTP-CLIENT-METHOD-ERROR exception is raised)
            @param path the URI path to add (will be appended to any root path given in the constructor)
            @param body an optional message body to be included in the request; if a value for this parameter is passed to the method, then the body will be serialized according to the serialization rules set in @ref RestClient::RestClient::constructor() "RestClient::constructor()"
            @param info an optional reference to a hash that will be used as an output variable giving a hash of request headers and other information about the HTTP request; if present the hash will contain the following keys:
            - \c headers: a hash of outgoing HTTP request headers
            - \c request-uri: the request URI string sent (ex: \c "POST /services/async/38.0/job HTTP/1.1")
            - \c body-content-type: the outgoing message body Mime \c Content-Type value
            - \c response-headers: a hash of incoming HTTP headers in the response
            - \c chunked: set to @ref Qore::True "True" if the response was received with chunked transfer encoding
            - \c response-code: the HTTP response code
            - \c response-body: the raw message body in the response (after any content decoding)
            - \c response-serialization: the type of message serialization in the response; see @ref DataSerializationOptions for possible values
            - \c request-body: the raw message body in the request (before any content encoding)
            - \c request-serialization: the type of message serialization in the request; see @ref DataSerializationOptions for possible values
            @param decode_errors decode the message body with HTTP error responses and throw an exception based on the message body
            @param hdr any headers to be sent with the request; headers here will override default headers for the object as well

            @return A hash of headers received from the HTTP server with all key names converted to lower-case; if any message body is included in the response, it will be deserialized to %Qore data and assigned to the value of the \c "body" key

            @throw DESERIALIZATION-ERROR the response body could not be deserialized (unknown \c Content-Type or invalid serialization)
            @throw HTTP-CLIENT-METHOD-ERROR invalid HTTP method argument passed
            @throw HTTP-CLIENT-RECEIVE-ERROR if this exception is thrown by the @ref Qore::HTTPClient::send() call in case of an HTTP response code < 100 or >= 300, the message body is still deserialized if possible and the response information can be retrieved in the \a info hash output keys as follows:
            - \c "response-code": the HTTP response code given
            - \c "response-headers": a hash of response headers
            - \c "response-body": the decoded response body

            Other exceptions can be thrown by the @ref Qore::HTTPClient::send() call used to make the HTTP request.

            @note authentication and authorization is done transparently as with the standard OAuth2 mechanism used with the non-bulk REST API

            @see
            - @ref RestClient::RestClient::getSerialization() "RestClient::getSerialization()"
            - @ref RestClient::RestClient::setSerialization() "RestClient::setSerialization()"
         */
        hash doBulkRequest(string m, string path, auto body, *reference<hash> info, softbool decode_errors = True, *hash hdr) {
            # convert any dates in headers to GMT format
            map hdr.($1.key) = getGmtDate($1.value), hdr.pairIterator(), $1.value.typeCode() == NT_DATE;

            AutoLock al(self.m);

            if (!token)
                loginIntern(\info);

            # restore the old serialization option on exit
            string old_ds = ds;
            on_exit
                setSerialization(old_ds);

            # set "rawxml" serialization
            setSerialization("rawxml");

            # restore old URL on exit
            string old_url = getURL();
            on_exit
                setURL(old_url);

            # create the async URL
            string url = old_url;
            url =~ s/data/async/;
            url =~ s/\/v([0-9])/\/$1/;
            setURL(url);

            # setup the headers for bulk REST
            hdr += (
                "X-SFDC-Session": token,
                "Authorization": "",
            );

            return RestClient::doRequest(m, path, body, \info, decode_errors, hdr);
        }

        #! sends an HTTP \c GET request to the REST server using the Salesforce.com Bulk REST API and returns the response
        /** @par Example:
            @code{.py}
hash ans = rest.bulkGet("/orders/1?info=verbose");
            @endcode

            @param path the URI path to add (will be appended to any root path given in the constructor)
            @param body an optional message body to be included in the request; if a value for this parameter is passed to the method, then the body will be serialized according to the serialization rules set in @ref RestClient::RestClient::constructor() "RestClient::constructor()"
            @param info an optional reference to a hash that will be used as an output variable giving a hash of request headers and other information about the HTTP request; if present the hash will contain the following keys:
            - \c headers: a hash of outgoing HTTP request headers
            - \c request-uri: the request URI string sent (ex: \c "GET /services/async/38.0/job HTTP/1.1")
            - \c body-content-type: the outgoing message body Mime \c Content-Type value
            - \c response-headers: a hash of incoming HTTP headers in the response
            - \c chunked: set to @ref Qore::True "True" if the response was received with chunked transfer encoding
            - \c response-code: the HTTP response code
            - \c response-body: the raw message body in the response (after any content decoding)
            - \c response-serialization: the type of message serialization in the response; see @ref DataSerializationOptions for possible values
            - \c request-body: the raw message body in the request (before any content encoding)
            - \c request-serialization: the type of message serialization in the request; see @ref DataSerializationOptions for possible values
            @param hdr any headers to be sent with the request; headers here will override default headers for the object as well

            @return A hash of headers received from the HTTP server with all key names converted to lower-case; if any message body is included in the response, it will be deserialized to %Qore data and assigned to the value of the \c "body" key

            @throw DESERIALIZATION-ERROR the response body could not be deserialized (unknown \c Content-Type or invalid serialization)
            @throw HTTP-CLIENT-RECEIVE-ERROR if this exception is thrown by the @ref Qore::HTTPClient::send() call in case of an HTTP response code < 100 or >= 300, the message body is still deserialized if possible and the response information can be retrieved in the \a info hash output keys as follows:
            - \c "response-code": the HTTP response code given
            - \c "response-headers": a hash of response headers
            - \c "response-body": the decoded response body

            Other exceptions can be thrown by the @ref Qore::HTTPClient::send() call used to make the HTTP request.

            @note authentication and authorization is done transparently as with the standard OAuth2 mechanism used with the non-bulk REST API

            @see
            - @ref RestClient::RestClient::getSerialization() "RestClient::getSerialization()"
            - @ref RestClient::RestClient::setSerialization() "RestClient::setSerialization()"
         */
        hash bulkGet(string path, auto body, *reference<hash> info, *hash hdr) {
            return doBulkRequest("GET", path, body, \info, NOTHING, hdr);
        }

        #! sends an HTTP \c POST request to the REST server using the Salesforce.com Bulk REST API and returns the response
        /** @par Example:
            @code{.py}
hash ans = rest.bulkPost("/orders", ("product": "xyz123", "options": 500));
            @endcode

            @param path the URI path to add (will be appended to any root path given in the constructor)
            @param body an optional message body to be included in the request; if a value for this parameter is passed to the method, then the body will be serialized according to the serialization rules set in @ref RestClient::RestClient::constructor() "RestClient::constructor()"
            @param info an optional reference to a hash that will be used as an output variable giving a hash of request headers and other information about the HTTP request; if present the hash will contain the following keys:
            - \c headers: a hash of outgoing HTTP request headers
            - \c request-uri: the request URI string sent (ex: \c "POST /services/async/38.0/job HTTP/1.1")
            - \c body-content-type: the outgoing message body Mime \c Content-Type value
            - \c response-headers: a hash of incoming HTTP headers in the response
            - \c chunked: set to @ref Qore::True "True" if the response was received with chunked transfer encoding
            - \c response-code: the HTTP response code
            - \c response-body: the raw message body in the response (after any content decoding)
            - \c response-serialization: the type of message serialization in the response; see @ref DataSerializationOptions for possible values
            - \c request-body: the raw message body in the request (before any content encoding)
            - \c request-serialization: the type of message serialization in the request; see @ref DataSerializationOptions for possible values
            @param hdr any headers to be sent with the request; headers here will override default headers for the object as well

            @return A hash of headers received from the HTTP server with all key names converted to lower-case; if any message body is included in the response, it will be deserialized to %Qore data and assigned to the value of the \c "body" key

            @throw DESERIALIZATION-ERROR the response body could not be deserialized (unknown \c Content-Type or invalid serialization)
            @throw HTTP-CLIENT-RECEIVE-ERROR if this exception is thrown by the @ref Qore::HTTPClient::send() call in case of an HTTP response code < 100 or >= 300, the message body is still deserialized if possible and the response information can be retrieved in the \a info hash output keys as follows:
            - \c "response-code": the HTTP response code given
            - \c "response-headers": a hash of response headers
            - \c "response-body": the decoded response body

            Other exceptions can be thrown by the @ref Qore::HTTPClient::send() call used to make the HTTP request.

            @note authentication and authorization is done transparently as with the standard OAuth2 mechanism used with the non-bulk REST API

            @see
            - @ref RestClient::RestClient::getSerialization() "RestClient::getSerialization()"
            - @ref RestClient::RestClient::setSerialization() "RestClient::setSerialization()"
         */
        hash bulkPost(string path, auto body, *reference<hash> info, *hash hdr) {
            return doBulkRequest("POST", path, body, \info, NOTHING, hdr);
        }

        #! creates a Salesforce.com batch job and returns the job information as a hash
        /** @par Example
            @code{.py}
hash h = sfrest.bulkJobCreate(BulkJobInsert, "Account", BulkJobJson);
printf("job ID created: %y\n", h.jobInfo.id);
            @endcode

            @param operation the operation to create; see @ref bulkjob_operations for valid values
            @param object the API object to operate on
            @param job_content_type the content type of the job; see @ref bulkjob_contenttypes for valid values
            @param info an optional reference to a hash that will be used as an output variable giving a hash of request headers and other information about the HTTP request; if present the hash will contain the following keys:
            - \c headers: a hash of outgoing HTTP request headers
            - \c request-uri: the request URI string sent (ex: \c "POST /services/async/38.0/job HTTP/1.1")
            - \c body-content-type: the outgoing message body Mime \c Content-Type value
            - \c response-headers: a hash of incoming HTTP headers in the response
            - \c chunked: set to @ref Qore::True "True" if the response was received with chunked transfer encoding
            - \c response-code: the HTTP response code
            - \c response-body: the raw message body in the response (after any content decoding)
            - \c response-serialization: the type of message serialization in the response; see @ref DataSerializationOptions for possible values
            - \c request-body: the raw message body in the request (before any content encoding)
            - \c request-serialization: the type of message serialization in the request; see @ref DataSerializationOptions for possible values
            @param hdr any headers to be sent with the request; headers here will override default headers for the object as well

            @return the deserialized message body returned by Salesforce.com

            @throw INVALID-OPERATION invalid operation passed; see @ref BulkJobContentTypes for valid values
            @throw INVALID-CONTENT-TYPE invalid job content type passed; see @ref BulkJobContentTypes for valid values

            @note authentication and authorization is done transparently as with the standard OAuth2 mechanism used with the non-bulk REST API
         */
        hash bulkJobCreate(string operation, string object, string job_content_type, *reference<hash> info, *hash hdr) {
            if (!BulkJobOperations{operation})
                throw "INVALID-OPERATION", sprintf("invalid Salesforce.com Bulk REST API job operation %y; known operations: %y", operation, BulkJobOperations.keys());
            if (!BulkJobContentTypes{job_content_type})
                throw "INVALID-OPERATION", sprintf("invalid Salesforce.com Bulk REST API job content type %y; known content types: %y", job_content_type, BulkJobContentTypes.keys());

            hash h = (
                "jobInfo": (
                    JobInfoAttributes + (
                        "operation": operation,
                        "object": object,
                        "contentType": job_content_type,
                    ),
                ),
            );

            return doBulkRequest("POST", "job", h, \info, NOTHING, hdr).body;
        }

        #! add a batch to a job using the Bulk REST API
        /** @par Example:
            @code{.py}
hash jh = sfrest.bulkJobCreate(BulkJobInsert, "Account", BulkJobCsv).jobInfo;
printf("job ID created: %y\n", jh.id);
hash h = sfrest.bulkJobAddBatch(jh.id, csv_string, BulkJobCsv).body;
printf("batch ID: %y batch state: %y\n", h.id, h.state);
            @endcode

            @param jobid the job ID to add the batch to
            @param batch_data the data for the job; this data is not serialized but rather sent as-is using the MIME \c Content-Type associated with the job content type value
            @param job_content_type the content type of the job; see @ref bulkjob_contenttypes for valid values
            @param info an optional reference to a hash that will be used as an output variable giving a hash of request headers and other information about the HTTP request; if present the hash will contain the following keys:
            - \c headers: a hash of outgoing HTTP request headers
            - \c request-uri: the request URI string sent (ex: \c "POST /services/async/38.0/job HTTP/1.1")
            - \c body-content-type: the outgoing message body Mime \c Content-Type value
            - \c response-headers: a hash of incoming HTTP headers in the response
            - \c chunked: set to @ref Qore::True "True" if the response was received with chunked transfer encoding
            - \c response-code: the HTTP response code
            - \c response-body: the raw message body in the response (after any content decoding)
            - \c response-serialization: the type of message serialization in the response; see @ref DataSerializationOptions for possible values
            - \c request-body: the raw message body in the request (before any content encoding)
            @param hdr any headers to be sent with the request; headers here will override default headers for the object as well

            @return the deserialized message body returned by Salesforce.com

            @throw INVALID-CONTENT-TYPE invalid job content type passed; see @ref BulkJobContentTypes for valid values

            @note authentication and authorization is done transparently as with the standard OAuth2 mechanism used with the non-bulk REST API
         */
        hash bulkJobAddBatch(string jobid, data batch_data, string job_content_type, *reference<hash> info, *hash hdr) {
            *string ct = BulkJobContentTypes{job_content_type};
            if (!ct)
                throw "INVALID-OPERATION", sprintf("invalid Salesforce.com Bulk REST API job content type %y; known content types: %y", job_content_type, BulkJobContentTypes.keys());

            # convert any dates in headers to GMT format
            map hdr.($1.key) = getGmtDate($1.value), hdr.pairIterator(), $1.value.typeCode() == NT_DATE;

            AutoLock al(m);

            if (!token)
                loginIntern(\info);

            # restore old URL on exit
            string old_url = getURL();
            on_exit
                setURL(old_url);

            # create the async URL
            string url = old_url;
            url =~ s/data/async/;
            url =~ s/\/v([0-9])/\/$1/;
            setURL(url);

            # setup the headers for bulk REST
            hdr += (
                "X-SFDC-Session": token,
                "Authorization": "",
            );

            hdr = headers + hdr + (
                "Content-Type": ct,
            );

            on_exit {
                info += (
                    "request-body": batch_data,
                    );
            }

            # prepare path
            string path = sprintf("job/" + jobid + "/batch");
            preparePath(\path);

            return sendAndDecodeResponse(batch_data, "POST", path, hdr, \info, True);
        }

        #! sends a Bulk REST API job close \c POST request to the server and returns the deserialized result message body
        /** @par Example:
            @code{.py}
sfrest.bulkJobClose(jh.id);
            @endcode

            @param jobid the job ID to close
            @param info an optional reference to a hash that will be used as an output variable giving a hash of request headers and other information about the HTTP request; if present the hash will contain the following keys:
            - \c headers: a hash of outgoing HTTP request headers
            - \c request-uri: the request URI string sent (ex: \c "POST /services/async/38.0/job HTTP/1.1")
            - \c body-content-type: the outgoing message body Mime \c Content-Type value
            - \c response-headers: a hash of incoming HTTP headers in the response
            - \c chunked: set to @ref Qore::True "True" if the response was received with chunked transfer encoding
            - \c response-code: the HTTP response code
            - \c response-body: the raw message body in the response (after any content decoding)
            - \c response-serialization: the type of message serialization in the response; see @ref DataSerializationOptions for possible values
            - \c request-body: the raw message body in the request (before any content encoding)
            - \c request-serialization: the type of message serialization in the request; see @ref DataSerializationOptions for possible values
            @param hdr any headers to be sent with the request; headers here will override default headers for the object as well

            @return the deserialized message body returned by Salesforce.com

            @note authentication and authorization is done transparently as with the standard OAuth2 mechanism used with the non-bulk REST API
         */
        hash bulkJobClose(string jobid, *reference<hash> info, *hash hdr) {
            hash h = (
                "jobInfo": (
                    JobInfoAttributes + (
                        "state": "Closed",
                    ),
                ),
            );

            return doBulkRequest("POST", "job/" + jobid, h, \info, NOTHING, hdr).body;
        }

        #! logs in to Salesforce.com with the credentials provided in the constructor()
        /** @param info an optional reference to a hash that will be used as an output variable giving a hash of request headers and other information about the HTTP request; if present the hash will contain the following keys:
            - \c headers: a hash of outgoing HTTP request headers
            - \c request-uri: the request URI string sent (ex: \c "POST /services/async/38.0/job HTTP/1.1")
            - \c body-content-type: the outgoing message body Mime \c Content-Type value
            - \c response-headers: a hash of incoming HTTP headers in the response
            - \c chunked: set to @ref Qore::True "True" if the response was received with chunked transfer encoding
            - \c response-code: the HTTP response code
            - \c response-body: the raw message body in the response (after any content decoding)
            - \c response-serialization: the type of message serialization in the response; see @ref DataSerializationOptions for possible values
            - \c request-body: the raw message body in the request (before any content encoding)
            - \c request-serialization: the type of message serialization in the request; see @ref DataSerializationOptions for possible values

            @note this call is made implicitly before each REST call and should not need to be called manually
         */
        login(*reference<hash> info) {
            AutoLock al(m);

            loginIntern(\info);
        }

        #! logs out of Salesforce.com by revoking the access token
        /** @par Example:
            @code{.py}
sfrest.logout();
            @endcode

            if not logged in then this method returns immediately

            @param info an optional reference to a hash that will be used as an output variable giving a hash of request headers and other information about the HTTP request; if present the hash will contain the following keys:
            - \c headers: a hash of outgoing HTTP request headers
            - \c request-uri: the request URI string sent (ex: \c "POST /services/async/38.0/job HTTP/1.1")
            - \c body-content-type: the outgoing message body Mime \c Content-Type value
            - \c response-headers: a hash of incoming HTTP headers in the response
            - \c chunked: set to @ref Qore::True "True" if the response was received with chunked transfer encoding
            - \c response-code: the HTTP response code
            - \c response-body: the raw message body in the response (after any content decoding)
            - \c response-serialization: the type of message serialization in the response; see @ref DataSerializationOptions for possible values
            - \c request-body: the raw message body in the request (before any content encoding)
            - \c request-serialization: the type of message serialization in the request; see @ref DataSerializationOptions for possible values (for this method, always \c "url")
         */
        logout(*reference<hash> info) {
            AutoLock al(m);

            # if we are not logged in, then do nothing
            if (!token)
                return;

            # use the Salesforce.com OAuth2 revocation URL to log out
            setURL(oauth_url_revoke);

            # use URL form encoding for the message body
            setSerialization("url");

            # create message body hash
            hash lh.token = token;

            # make the revoke call
            RestClient::doRequest("POST", "", lh, \info);

            delete token;
        }

        #! returns the Salesforce.com REST API version currently in use
        string getApi() {
            return api_used;
        }

        #! returns the access token
        *string getToken() {
            return token;
        }

        #! returns a date string for use with Salesforce.com Bulk REST API requests
        /** @param d the date to return as a formatted string using \c "YYYY-MM-DDTHH:mm:SSZ"

            @return the string corresponding to the date

            @see @ref date_formatting "Date Formatting Strings"
         */
        static string getBulkDate(date d) {
            return d.format("YYYY-MM-DDTHH:mm:SSZ");
        }

        #! returns a date string in GMT for use in Salesforce.com requests
        static string getGmtDate(date d) {
            return gmtime(d).format("Dy, DD Mon YYYY HH:mm:SS") + " GMT";
        }

        #! returns options for the @ref RestClient::RestClient::constructor() "RestClient::constructor()"
        private static hash getOptions(*hash opts) {
            return (
                "additional_methods": ("PATCH": False) + opts.additional_methods,
                "data": "json",
                "url": opts.oauth_url_auth ?? Defaults.oauth_url_auth,
                ) + opts;
        }

        #! performs authentication and authorization with Salesforce.com using the OAuth2 authorization URL
        /** called with the Mutex held
        */
        private loginIntern(*reference<hash> info) {
            # ensure that if json serialization is set, that we do not claim to understand XML responses (which Salesforce.com will prefer otherwise, and then no type information will be transmitted)
            if (ds == "json")
                addDefaultHeaders(("Accept": MimeTypeJson));
            else
                delete headers.Accept;

            # save send encoding and retore on error
            *hash old_seh = seh;
            # turn off compression for the login request (is not currently supported in Salesforce.com)
            setSendEncoding("identity");
            # restore the encoding on exit
            on_exit seh = old_seh;

            # create login hash
            hash lh = self.("client_id", "client_secret", "username", "password") + (
                "grant_type": "password",
                );

            # use the Salesforce.com OAuth2 authorization URL to get the token
            setURL(oauth_url_token);

            # restore the old serialization option on exit
            string old_ds = ds;
            on_exit
                setSerialization(old_ds);

            # use URL form encoding for the message body
            setSerialization("url");

            # make the authorization call
            hash h = RestClient::doRequest("POST", "", lh, \info).body;

            # set the token
            token = h.access_token;
            addDefaultHeaders(("Authorization": sprintf("%s %s", h.token_type, h.access_token)));

            # set the URL to the Salesforce.com URL for REST API calls
            setURL(h.instance_url);

            # get as hash of supported APIs
            api_hash = map {$1.version: $1 - "version"}, RestClient::doRequest("GET", "services/data").body;

            hash ah;
            if (api == "auto") {
                api = api_used = api_hash.lastKey();
                ah = api_hash.lastValue();
            }
            else {
                *hash aah = api_hash{api};
                if (!aah)
                    throw "SALESFORCE-API-ERROR", sprintf("Salesforce.com REST API %y was requested but is not supported; supported Salesforce.com APIs: %y", api, api_hash.keys());
                api_used = api;
                ah = aah;
            }

            # set the URL to the Salesforce.com URL for REST API calls
            setURL(h.instance_url + ah.url);
        }
    }

    #! class for Salesforce.com REST connections; returns @ref SalesforceRestClient::SalesforceRestClient objects
    /** supports the following options:
        - \c "api": the Salesforce.com API to use; use \c "auto" (the default) to use the latest API version
        - \c "client_id": (required) the Salesforce.com "consumer key" for the Connected App
        - \c "client_secret": (required) the Salesforce.com "consumer secret" for the Connected App
        - \c "connect_timeout": connection timeout to use in milliseconds
        - \c "content_encoding": this sets the send encoding (if the \c "send_encoding" option is not set) and the requested response encoding; for possible values, see @ref RestClient::RestClient::EncodingSupport "EncodingSupport"
        - \c "data": see @ref RestClient::RestClient::DataSerializationOptions "DataSerializationOptions" for possible values; the default is \c "auto" for possible values; note that it's recommended to use \c "yaml" when talking to Qorus
        - \c "http_version": HTTP version to use (\c "1.0" or \c "1.1", defaults to \c "1.1")
        - \c "max_redirects": maximum redirects to support
        - \c "proxy": proxy URL to use
        - \c "send_encoding": a @ref RestClient::RestClient::EncodingSupport "send data encoding option" or the value \c "auto" which means to use automatic encoding; if not present defaults to no content-encoding on sent message bodies
        - \c "timeout": transfer timeout to use in milliseconds

        @see @ref SalesforceRestClient::SalesforceRestClient::constructor() "SalesforceRestClient::constructor()" for more information on the above options

        @since %SalesforceRestConnection 1.1
    */
    public class SalesforceRestConnection inherits RestClient::RestConnection {
        public {
            #! SalesforceRestConnection object connection options
            const Options = RestConnection::Options + (
                "api": True,
                "client_id": True,
                "client_secret": True,
                );

            const OptionList = Options.keys();
        }

        #! DEPRECATED: creates the SalesforceRestConnection object
        /** @param name the name of the connection
            @param desc connection description
            @param url connection URL (potentially with password info)
            @param monitor monitoring flag
            @param opts connection options
            @param urlh broken down URL hash (as returned by @ref Qore::parse_url())

            @deprecated since Qore 0.9
        */
<<<<<<< HEAD
        constructor(string name, string desc, string url, bool monitor, *hash opts, hash urlh) : RestConnection(name, desc, url, monitor, opts, urlh) {
            real_opts = ("url": real_url) + urlh.("username", "password") + self.opts;
=======
        deprecated
        constructor(string name, string desc, string url, bool monitor, *hash opts, hash urlh)
            : RestConnection(name, desc, url, {"monitor": monitor}, opts) {
            real_opts = ("url": real_url) + urlh.("username", "password") + self.opts;
        }

        #! creates the SalesforceRestConnection connection object
        /** @param name the name of the connection
            @param description connection description
            @param url connection URL (potentially with password info)
            @param attributes various attributes. See below
            @param options connection options

            See @ref AbstractConnection::constructor() for \c attributes and \c options reference.
         */
        constructor(string name, string description, string url, hash attributes = {}, hash options = {})
            : RestConnection(name, description, url, attributes, options) {
            real_opts = ("url": real_url) + urlh.("username", "password") + opts;
>>>>>>> 907b034d
        }

        #! returns a @ref SalesforceRestClient::SalesforceRestClient object
        /** @param connect if @ref Qore::True "True", then the connection is returned already connected
            @param rtopts this connection type does not accept any runtime options, so this parameter is ignored

            @return a @ref SalesforceRestClient::SalesforceRestClient "SalesforceRestClient" object
        */
        private SalesforceRestClient getImpl(bool connect = True, *hash rtopts) {
            return new SalesforceRestClient(real_opts, !connect);
        }

        #! returns a hash that can be used to contruct the object dynamically
        /** @since %SalesforceRestClient 1.2
        */
        private hash<ConnectionConstructorInfo> getConstructorInfoImpl() {
            return new hash<ConnectionConstructorInfo>({
                "module": "SalesforceRestClient",
                "class_name": "SalesforceRestClient",
                "args": real_opts,
                "pre_processing": "args[1] = !connect;",
            });
        }

        #! gets options
        /** @return returns a hash with the following supported options:
            - \c "api": the Salesforce.com API to use; use \c "auto" (the default) to use the latest API version
            - \c "client_id": (required) the Salesforce.com "consumer key" for the Connected App
            - \c "client_secret": (required) the Salesforce.com "consumer secret" for the Connected App
            - \c "connect_timeout": connection timeout to use in milliseconds
            - \c "content_encoding": this sets the send encoding (if the \c "send_encoding" option is not set) and the requested response encoding; for possible values, see @ref RestClient::RestClient::EncodingSupport "EncodingSupport"
            - \c "data": see @ref RestClient::RestClient::DataSerializationOptions for possible values; the default is \c "auto" for possible values; note that it's recommended to use \c "yaml" when talking to Qorus
            - \c "http_version": HTTP version to use (\c "1.0" or \c "1.1", defaults to \c "1.1")
            - \c "max_redirects": maximum redirects to support
            - \c "proxy": proxy URL to use
            - \c "send_encoding": a @ref RestClient::RestClient::EncodingSupport "send data encoding option" or the value \c "auto" which means to use automatic encoding; if not present defaults to no content-encoding on sent message bodies
            - \c "timeout": transfer timeout to use in milliseconds

            @see @ref SalesforceRestClient::SalesforceRestClient::constructor() "SalesforceRestClient::constructor()" for more information on the above options
        */
        hash getOptions() {
            return Options;
        }

        #! returns default options
        *hash getDefaultOptions() {
            return HttpConnection::DefaultOptions;
        }

        #! returns \c "rest"
        string getType() {
            return "sfrests";
        }

        #! DEPRECATED: static constructor
        /** @deprecated since Qore 0.9 in favor of new constructor and QQore::Reflection
         */
        deprecated
        static SalesforceRestConnection make(string name, string desc, string url, bool monitor, *hash opts, hash urlh) {
            hash attributes = {
                "monitor": monitor,
            };
            return new SalesforceRestConnection(name, desc, url, attributes, opts ?? {});
        }
    }
}<|MERGE_RESOLUTION|>--- conflicted
+++ resolved
@@ -1,7 +1,7 @@
 # -*- mode: qore; indent-tabs-mode: nil -*-
 #! @file SalesforceRestClient.qm Qore user module for calling Salesforce.com REST services
 
-/*  SalesforceRestClient.qm Copyright (C) 2016 - 2018 Qore Technologies, s.r.o.
+/*  SalesforceRestClient.qm Copyright (C) 2016 - 2019 Qore Technologies, s.r.o.
 
     Permission is hereby granted, free of charge, to any person obtaining a
     copy of this software and associated documentation files (the "Software"),
@@ -42,11 +42,7 @@
 %requires(reexport) ConnectionProvider >= 1.2
 
 module SalesforceRestClient {
-<<<<<<< HEAD
-    version = "1.1.1";
-=======
     version = "1.3";
->>>>>>> 907b034d
     desc = "user module for calling Salesforce.com REST services";
     author = "David Nichols <david@qore.org>";
     url = "http://qore.org";
@@ -154,10 +150,6 @@
 
     @section salesforcerestclientrelnotes Release Notes
 
-<<<<<<< HEAD
-    @subsection salesforcerestclientv1_1_1 SalesforceRestClient v1.1.1
-   - fixed a bug handling default options including timeouts in @ref SalesforceRestClient::SalesforceRestConnection "SalesforceRestConnection"
-=======
     @subsection salesforcerestclientv1_3 SalesforceRestClient v1.3
     - all connection clases have unified constructor
 
@@ -168,7 +160,6 @@
 
     @subsection salesforcerestclientv1_1_1 SalesforceRestClient v1.1.1
     - fixed a bug handling default options including timeouts in @ref SalesforceRestClient::SalesforceRestConnection "SalesforceRestConnection"
->>>>>>> 907b034d
       (<a href="https://github.com/qorelanguage/qore/issues/3321">issue 3321</a>)
 
     @subsection salesforcerestclientv1_1 SalesforceRestClient v1.1
@@ -1041,10 +1032,6 @@
 
             @deprecated since Qore 0.9
         */
-<<<<<<< HEAD
-        constructor(string name, string desc, string url, bool monitor, *hash opts, hash urlh) : RestConnection(name, desc, url, monitor, opts, urlh) {
-            real_opts = ("url": real_url) + urlh.("username", "password") + self.opts;
-=======
         deprecated
         constructor(string name, string desc, string url, bool monitor, *hash opts, hash urlh)
             : RestConnection(name, desc, url, {"monitor": monitor}, opts) {
@@ -1063,7 +1050,6 @@
         constructor(string name, string description, string url, hash attributes = {}, hash options = {})
             : RestConnection(name, description, url, attributes, options) {
             real_opts = ("url": real_url) + urlh.("username", "password") + opts;
->>>>>>> 907b034d
         }
 
         #! returns a @ref SalesforceRestClient::SalesforceRestClient object
