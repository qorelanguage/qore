--- conflicted
+++ resolved
@@ -903,13 +903,8 @@
                 "char": ("qore": Type::String, "size": SZ_OPT, "size_range": (0, 255)),
                 "varchar": ("qore": Type::String, "size": SZ_MAND, "size_range": (0, 65535)),
 
-<<<<<<< HEAD
                 "binary": ("qore": Type::Binary, "size": SZ_OPT, "size_range": (0, 255)),
                 "varbinary": ("qore": Type::Binary, "size": SZ_MAND, "size_range": (0, 65535)),
-=======
-                "binary": ("qore": Type::Binary, "size": SZ_MAND,),
-                "varbinary": ("qore": Type::Binary, "size": SZ_MAND,),
->>>>>>> fe4aff4b
 
                 "tinytext": ("qore": Type::String,),
                 "text": ("qore": Type::String,),
