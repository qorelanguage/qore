# -*- mode: qore; indent-tabs-mode: nil -*-
# @file Qdx.qm Qore user module for generally useful routines

/*  Qdx.qm Copyright 2016 Qore Technologies, s.r.o.

    Permission is hereby granted, free of charge, to any person obtaining a
    copy of this software and associated documentation files (the "Software"),
    to deal in the Software without restriction, including without limitation
    the rights to use, copy, modify, merge, publish, distribute, sublicense,
    and/or sell copies of the Software, and to permit persons to whom the
    Software is furnished to do so, subject to the following conditions:

    The above copyright notice and this permission notice shall be included in
    all copies or substantial portions of the Software.

    THE SOFTWARE IS PROVIDED "AS IS", WITHOUT WARRANTY OF ANY KIND, EXPRESS OR
    IMPLIED, INCLUDING BUT NOT LIMITED TO THE WARRANTIES OF MERCHANTABILITY,
    FITNESS FOR A PARTICULAR PURPOSE AND NONINFRINGEMENT. IN NO EVENT SHALL THE
    AUTHORS OR COPYRIGHT HOLDERS BE LIABLE FOR ANY CLAIM, DAMAGES OR OTHER
    LIABILITY, WHETHER IN AN ACTION OF CONTRACT, TORT OR OTHERWISE, ARISING
    FROM, OUT OF OR IN CONNECTION WITH THE SOFTWARE OR THE USE OR OTHER
    DEALINGS IN THE SOFTWARE.
*/

%requires qore >= 0.8.13

%require-types
%enable-all-warnings
%new-style

%requires Util

module Qdx {
    version = "1.0";
    desc    = "module providing support for documentation generation with doxygen";
    author  = "David Nichols <david@qore.org>";
    url     = "http://qore.org";
    license = "MIT";
}

/** @mainpage Qdx Module

    @tableofcontents

    @section qdxintro Qdx Module Introduction

    The %Qdx module provides support for documentation generation with doxygen from %Qore sources.

    To use this module, use \c "%requires Qdx" in your code.

    All the public symbols in the module are defined in the Qdx namespace

    Classes:
    - @ref Qdx::DocumentTableHelper "DocumentTableHelper"
    - @ref Qdx::DocumentTableInputStreamLineIterator "DocumentTableInputStreamLineIterator"
    - @ref Qdx::QorePostProcessingInputStreamLineIterator "QorePostProcessingInputStreamLineIterator"
    - @ref Qdx::QorePostProcessingTexInputStreamLineIterator "QorePostProcessingTexInputStreamLineIterator"

    @section qdxrelnotes Release Notes

    @subsection qdx_1_0 Qdx v1.0
    - the initial version of the Qdx module
*/

#! the Qdx namespace contains all the objects in the Qdx module
public namespace Qdx {
    #! converts specially-formatted text in the input to HTML tables
    public class DocumentTableHelper {
        private:internal {
            bool css = False;
            bool inTable = False;
        }

        # no public members
        public {}

        #! accepts an input line and returns the formatted output line
        /** @param line the input line

            @return the formatted output line
         */
        string process(string line) {
            if (line =~ /@page/) {
                #printf("PAGE: css: %n %s", css, line);#exit(1);
                css = False;
            }
            #printf("XXX %s", line);

            if (line !~ /^(\s)*\|/) {
                if (inTable) {
                    inTable = False;
                    return "    </table>\n" + line;
                }
                return line;
            }

            string str;

            if (!inTable) {
                if (!css) {
                    str = "    @htmlonly <style><!-- td.qore { background-color: #5b9409; color: white; } --></style> @endhtmlonly\n";
                    css = True;
                }
                str += "    <table>\n";
            }

            inTable = True;

            str += "      <tr>\n";

            trim line;
            splice line, 0, 1;
            foreach *string cell in (split("|", line)) {
                trim cell;
                if (cell =~ /^!/)
                    str += sprintf("        <td class=\"qore\"><b>%s</b></td>\n", substr(cell, 1));
                else
                    str += sprintf("        <td>%s</td>\n", cell);
            }
            str += "      </tr>\n";
            return str;
        }
    }

    #! a line-based input stream iterator that converts specially-formatted input line text to HTML table output
    public class DocumentTableInputStreamLineIterator inherits Qore::InputStreamLineIterator, private:internal DocumentTableHelper {
        /** Creates the DocumentTableInputStreamLineIterator for iterating over the given @ref Qore::InputStream "InputStream"

            @param is the @ref Qore::InputStream "InputStream" to iterate over
            @param encoding character encoding of the data from input stream; if not ASCII-compatible, all data will be converted to UTF-8; if not present, the @ref default_encoding "default character encoding" is assumed
            @param eol the optional end of line character(s) to use to detect lines in the data; if this string is not passed, then the end of line character(s) are detected automatically, and can be either \c "\n", \c "\r", or \c "\r\n"
            @param do_trim if @ref Qore::True "True" the string return values for the lines iterated will be trimmed of the \a eol bytes

            @throw ENCODING-CONVERSION-ERROR this exception could be thrown if the \a eol argument has a different @ref character_encoding "character encoding" from the data's and an error occurs during encoding conversion
         */
        constructor(Qore::InputStream is, *string encoding, *string eol, bool do_trim = True) : InputStreamLineIterator(is, encoding, eol, do_trim) {
        }

        #! Returns the current line in the data or throws an \c ITERATOR-ERROR exception if the iterator is invalid
        /** @par Example:
            @code
            map printf("+ %y\n", i.getLine()), i;
            @endcode

            @return the current line in the data or throws an \c ITERATOR-ERROR exception if the iterator is invalid

            @throw ITERATOR-ERROR the iterator is not pointing at a valid element
            @throw ITERATOR-THREAD-ERROR this exception is thrown if this method is called from any thread other than the thread that created the object

            @see getValue()
         */
        string getLine() {
            return getValue();
        }

        #! Returns the current line in the data or throws an \c ITERATOR-ERROR exception if the iterator is invalid
        /** @par Example:
            @code
            map printf("+ %y\n", i.getValue()), i;
            @endcode

            @return the current line in the data or throws an \c ITERATOR-ERROR exception if the iterator is invalid

            @throw ITERATOR-ERROR the iterator is not pointing at a valid element
            @throw ITERATOR-THREAD-ERROR this exception is thrown if this method is called from any thread other than the thread that created the object

            @see getLine()
         */
        string getValue() {
            return process(InputStreamLineIterator::getValue());
        }
    }

    #! a line-based input stream iterator for post-processing HTML and JS files created for Qore documentation
    public class QorePostProcessingInputStreamLineIterator inherits Qore::InputStreamLineIterator {
        /** Creates the object for iterating over the given @ref Qore::InputStream "InputStream"

            @param is the @ref Qore::InputStream "InputStream" to iterate over
            @param encoding character encoding of the data from input stream; if not ASCII-compatible, all data will be converted to UTF-8; if not present, the @ref default_encoding "default character encoding" is assumed
            @param eol the optional end of line character(s) to use to detect lines in the data; if this string is not passed, then the end of line character(s) are detected automatically, and can be either \c "\n", \c "\r", or \c "\r\n"
            @param do_trim if @ref Qore::True "True" the string return values for the lines iterated will be trimmed of the \a eol bytes

            @throw ENCODING-CONVERSION-ERROR this exception could be thrown if the \a eol argument has a different @ref character_encoding "character encoding" from the data's and an error occurs during encoding conversion
         */
        constructor(Qore::InputStream is, *string encoding, *string eol, bool do_trim = True) : InputStreamLineIterator(is, encoding, eol, do_trim) {
        }

        /** Creates the object for iterating over the given @ref Qore::StreamReader "StreamReader"

            @param is the @ref Qore::StreamReader "StreamReader" to iterate over
            @param eol the optional end of line character(s) to use to detect lines in the data; if this string is not passed, then the end of line character(s) are detected automatically, and can be either \c "\n", \c "\r", or \c "\r\n"
            @param do_trim if @ref Qore::True "True" the string return values for the lines iterated will be trimmed of the \a eol bytes

            @throw ENCODING-CONVERSION-ERROR this exception could be thrown if the \a eol argument has a different @ref character_encoding "character encoding" from the data's and an error occurs during encoding conversion
         */
        constructor(Qore::StreamReader sr, *string eol, bool do_trim = True) : InputStreamLineIterator(sr, eol, do_trim) {
        }

        #! Returns the processed version of the current line in the input data or throws an \c ITERATOR-ERROR exception if the iterator is invalid
        /** @par Example:
            @code
            map printf("+ %y\n", i.getLine()), i;
            @endcode

            @return the current line in the data or throws an \c ITERATOR-ERROR exception if the iterator is invalid

            @throw ITERATOR-ERROR the iterator is not pointing at a valid element
            @throw ITERATOR-THREAD-ERROR this exception is thrown if this method is called from any thread other than the thread that created the object

            @see getValue()
         */
        string getLine() {
            return getValue();
        }

        #! Returns the processed version of the current line in the input data or throws an \c ITERATOR-ERROR exception if the iterator is invalid
        /** @par Example:
            @code
            map printf("+ %y\n", i.getValue()), i;
            @endcode

            @return the current line in the data or throws an \c ITERATOR-ERROR exception if the iterator is invalid

            @throw ITERATOR-ERROR the iterator is not pointing at a valid element
            @throw ITERATOR-THREAD-ERROR this exception is thrown if this method is called from any thread other than the thread that created the object

            @see getLine()
         */
        string getValue() {
            string line = InputStreamLineIterator::getValue();

            line =~ s/__1_/[/g;
            line =~ s/__2_/]/g;
            line =~ s/__3_/*/g; #//;
            line =~ s/__4_/./g;
            line =~ s/__5_/-/g;
            line =~ s/__6_//g;
            line =~ s/__7_ /*/g; #//;
<<<<<<< HEAD
            line =~ s/__8_/\$/g;
=======
            line =~ s/__8_/$/g;
>>>>>>> 42db31f6

            # remove "inline" tags
            line =~ s/\[inline\]//g;
            line =~ s/, inline\]/]/g;
            line =~ s/\[inline, /[/g;

            line =~ s/"Qore::zzz8([a-z]+)zzz9"/"<$1>"/g;
            line =~ s/>([^<>]*)Qore::zzz8([a-z]+)zzz9([^<>]*)<\//\>$1\&lt;$2\&gt;$3<\//g;
            line =~ s/>([^<>]*)zzz8([a-z]+)zzz9([^<>]*)<\//\>$1\&lt;$2\&gt;$3<\//g;
            line =~ s/for Qore::zzz8([a-z]+)zzz9:/for Qore::\&lt;$1\&gt;:/g;
            line =~ s/'Qore::zzz8([a-z]+)zzz9'/'\&lt;$1\&gt;'/g;
            line =~ s/"zzz8([a-z]+)zzz9"/"<$1>"/g;
            line =~ s/'Qore::zzz8([a-z]+)zzz9::([^']+)\(([^\)]*)\)'/'Qore::\&lt;$1\&gt;::$2($3)'/g;
            line =~ s/'zzz8([a-z]+)zzz9'/'$1'/g;

            return line;
        }
    }

    #! a line-based input stream iterator for post-processing HTML and JS files created for Qore documentation
    public class QorePostProcessingTexInputStreamLineIterator inherits QorePostProcessingInputStreamLineIterator {
        /** Creates the object for iterating over the given @ref Qore::InputStream "InputStream"

            @param is the @ref Qore::InputStream "InputStream" to iterate over
            @param encoding character encoding of the data from input stream; if not ASCII-compatible, all data will be converted to UTF-8; if not present, the @ref default_encoding "default character encoding" is assumed
            @param eol the optional end of line character(s) to use to detect lines in the data; if this string is not passed, then the end of line character(s) are detected automatically, and can be either \c "\n", \c "\r", or \c "\r\n"
            @param do_trim if @ref Qore::True "True" the string return values for the lines iterated will be trimmed of the \a eol bytes

            @throw ENCODING-CONVERSION-ERROR this exception could be thrown if the \a eol argument has a different @ref character_encoding "character encoding" from the data's and an error occurs during encoding conversion
         */
        constructor(Qore::InputStream is, *string encoding, *string eol, bool do_trim = True) : QorePostProcessingInputStreamLineIterator(is, encoding, eol, do_trim) {
        }

        /** Creates the object for iterating over the given @ref Qore::StreamReader "StreamReader"

            @param is the @ref Qore::StreamReader "StreamReader" to iterate over
            @param eol the optional end of line character(s) to use to detect lines in the data; if this string is not passed, then the end of line character(s) are detected automatically, and can be either \c "\n", \c "\r", or \c "\r\n"
            @param do_trim if @ref Qore::True "True" the string return values for the lines iterated will be trimmed of the \a eol bytes

            @throw ENCODING-CONVERSION-ERROR this exception could be thrown if the \a eol argument has a different @ref character_encoding "character encoding" from the data's and an error occurs during encoding conversion
         */
        constructor(Qore::StreamReader sr, *string eol, bool do_trim = True) : QorePostProcessingInputStreamLineIterator(sr, eol, do_trim) {
        }

        #! Returns the processed version of the current line in the input data or throws an \c ITERATOR-ERROR exception if the iterator is invalid
        /** @par Example:
            @code
            map printf("+ %y\n", i.getLine()), i;
            @endcode

            @return the current line in the data or throws an \c ITERATOR-ERROR exception if the iterator is invalid

            @throw ITERATOR-ERROR the iterator is not pointing at a valid element
            @throw ITERATOR-THREAD-ERROR this exception is thrown if this method is called from any thread other than the thread that created the object

            @see getValue()
         */
        string getLine() {
            return getValue();
        }

        #! Returns the processed version of the current line in the input data or throws an \c ITERATOR-ERROR exception if the iterator is invalid
        /** @par Example:
            @code
            map printf("+ %y\n", i.getValue()), i;
            @endcode

            @return the current line in the data or throws an \c ITERATOR-ERROR exception if the iterator is invalid

            @throw ITERATOR-ERROR the iterator is not pointing at a valid element
            @throw ITERATOR-THREAD-ERROR this exception is thrown if this method is called from any thread other than the thread that created the object

            @see getLine()
         */
        string getValue() {
            string line = QorePostProcessingInputStreamLineIterator::getValue();

            line =~ s/\\_\\-\\_\\-1\\_\\-/[/g;
            line =~ s/\\_\\-\\_\\-2\\_\\-/]/g;
            line =~ s/\\_\\-\\_\\-4\\_\\-/./g;
            line =~ s/\\_\\-\\_\\-5\\_\\-/-/g;
            line =~ s/\\_\\-\\_\\-6\\_\\-/\$/g;
            line =~ s/\\_\\-\\_\\-7\\_\\-/*/g; #//;

            return line;
        }
    }
}<|MERGE_RESOLUTION|>--- conflicted
+++ resolved
@@ -236,11 +236,7 @@
             line =~ s/__5_/-/g;
             line =~ s/__6_//g;
             line =~ s/__7_ /*/g; #//;
-<<<<<<< HEAD
-            line =~ s/__8_/\$/g;
-=======
             line =~ s/__8_/$/g;
->>>>>>> 42db31f6
 
             # remove "inline" tags
             line =~ s/\[inline\]//g;
