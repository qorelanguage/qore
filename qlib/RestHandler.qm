--- conflicted
+++ resolved
@@ -51,11 +51,7 @@
 %endtry
 
 module RestHandler {
-<<<<<<< HEAD
-    version = "1.1.1";
-=======
     version = "1.2";
->>>>>>> 6747351c
     desc = "user module for implementing REST services with the Qore HTTP server";
     author = "David Nichols <david@qore.org>";
     url = "http://qore.org";
