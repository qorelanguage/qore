--- conflicted
+++ resolved
@@ -30,11 +30,7 @@
 %new-style
 
 module HttpServerUtil {
-<<<<<<< HEAD
-    version = "0.3.11.1";
-=======
     version = "0.3.12";
->>>>>>> a80cf466
     desc = "HttpServerUtil class definition";
     author = "David Nichols <david@qore.org>";
     url = "http://qore.org";
@@ -74,13 +70,11 @@
 
     @section httpserverutil_relnotes HttpServerUtil Module Release Notes
 
-<<<<<<< HEAD
+    @subsection httputil0311 HttpServerUtil 0.3.12
+    - fixed a bug in AbstractAuthenticator::do401() where the \a msg argument was ignored (<a href="https://github.com/qorelanguage/qore/issues/1047">issue 1047</a>)
+
     @subsection httputil0311 HttpServerUtil 0.3.11.1
     - aligned version with HttpServer module version
-=======
-    @subsection httputil0311 HttpServerUtil 0.3.12
-    - fixed a bug in AbstractAuthenticator::do401() where the \a msg argument was ignored (<a href="https://github.com/qorelanguage/qore/issues/1047">issue 1047</a>)
->>>>>>> a80cf466
 
     @subsection httputil0311 HttpServerUtil 0.3.11
     - initial version of the module
