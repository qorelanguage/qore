--- conflicted
+++ resolved
@@ -899,9 +899,6 @@
         }
     }
 
-<<<<<<< HEAD
-
-=======
     #! Copies a structure of directories, files are ignored
     /** @param source path to be copied (must be a directory or a symlink pointing to one if follow_symlinks is set)
         @param destination path where the copy should be created (must be a directory or must not exist)
@@ -951,6 +948,5 @@
         chmod(destination, src_stat.mode);
         return destination;
     }
->>>>>>> 8b1bb482
 
 } # FsUtil namespace