# -*- mode: qore; indent-tabs-mode: nil -*-
# @file CsvUtil.qm Qore user module for working with CSV files

/*  CsvUtil.qm Copyright 2012 - 2016 Qore Technologies, sro

    Permission is hereby granted, free of charge, to any person obtaining a
    copy of this software and associated documentation files (the "Software"),
    to deal in the Software without restriction, including without limitation
    the rights to use, copy, modify, merge, publish, distribute, sublicense,
    and/or sell copies of the Software, and to permit persons to whom the
    Software is furnished to do so, subject to the following conditions:

    The above copyright notice and this permission notice shall be included in
    all copies or substantial portions of the Software.

    THE SOFTWARE IS PROVIDED "AS IS", WITHOUT WARRANTY OF ANY KIND, EXPRESS OR
    IMPLIED, INCLUDING BUT NOT LIMITED TO THE WARRANTIES OF MERCHANTABILITY,
    FITNESS FOR A PARTICULAR PURPOSE AND NONINFRINGEMENT. IN NO EVENT SHALL THE
    AUTHORS OR COPYRIGHT HOLDERS BE LIABLE FOR ANY CLAIM, DAMAGES OR OTHER
    LIABILITY, WHETHER IN AN ACTION OF CONTRACT, TORT OR OTHERWISE, ARISING
    FROM, OUT OF OR IN CONNECTION WITH THE SOFTWARE OR THE USE OR OTHER
    DEALINGS IN THE SOFTWARE.
*/

# minimum required Qore version
%requires qore >= 0.8.13

# assume local var scope, do not use "$" for vars, members, and method calls
%new-style
%strict-args
%require-types
%enable-all-warnings

module CsvUtil {
    version = "1.6";
    desc = "user module for working with CSV files";
    author = "Petr Vanek <petr@yarpen.cz>, David Nichols <david@qore.org>";
    url = "http://qore.org";
    license = "MIT";
}

/* see release notes below for version history
*/

/** @mainpage CsvUtil Module

    @tableofcontents

    @section csvutilintro Introduction to the CsvUtil Module

    The %CsvUtil module provides functionality for parsing CSV-like files.

    To use this module, use \c "%requires CsvUtil" in your code.

    All the public symbols in the module are defined in the CsvUtil namespace

    Currently the module provides the following classes:
    - @ref CsvUtil::AbstractCsvIterator "AbstractCsvIterator": base abstract iterator class for iterating line-based CSV data
    - @ref CsvUtil::AbstractCsvWriter "AbstractCsvWriter": a base class for new CSV writer implementations
    - @ref CsvUtil::CsvIterator "CsvIterator": iterator class allowing for generic CSV input data to be processed line by line on a record basis
    - @ref CsvUtil::CsvWriter "CsvWriter": generic stream-based CSV writer

    Furthermore, the following specialized classes are implemented based on the above and are provided for convenience and backwards-compatibility:
    - @ref CsvUtil::CsvDataIterator "CsvDataIterator": iterator class allowing for CSV string data to be processed line by line on a record basis
    - @ref CsvUtil::CsvFileIterator "CsvFileIterator": iterator class allowing for CSV files to be processed line by line on a record basis
    - @ref CsvUtil::CsvFileWriter "CsvFileWriter": CSV file writer
    - @ref CsvUtil::CsvStringWriter "CsvStringWriter": CSV in-memory writer

    Note that the @ref CsvUtil::CsvIterator "CsvIterator" class can be used to parse arbitrary text data; the field separator character can be specified in the @ref CsvUtil::CsvIterator::constructor() "constructor", as well as the quote character and end of line sequence.  See the @ref CsvUtil::CsvIterator::constructor() "constructor documentation" for more information.

    <b>Examples:</b>
    @code{.py}
#!/usr/bin/env qore

%new-style
%strict-args
%require-types
%enable-all-warnings

%requires CsvUtil

FileInputStream input("example-file.csv");
CsvIterator i(input);
FileOutputStream output("example-file-copy.csv");
CsvWriter writer(output, ("headers": ("cc", "serno", "desc", "received")));

while (i.next()) {
    printf("%d: %y\n", i.index(), i.getValue());
    writer.writeLine(i.getValue());
}
    @endcode

    If \c "example-file.csv" is:
    @verbatim
UK,1234567890,"Sony, Xperia S",31052012
UK,1234567891,"Sony, Xperia S",31052012
UK,1234567892,"Sony, Xperia S",31052012
UK,1234567893,"Sony, Xperia S",31052012
    @endverbatim

    The data is read verbatim, each value is returned as a string, header names are generated numerically; the output is:
    @verbatim
1: {0: "UK", 1: "1234567890", 2: "Sony, Xperia S", 3: "31052012"}
2: {0: "UK", 1: "1234567891", 2: "Sony, Xperia S", 3: "31052012"}
3: {0: "UK", 1: "1234567892", 2: "Sony, Xperia S", 3: "31052012"}
4: {0: "UK", 1: "1234567893", 2: "Sony, Xperia S", 3: "31052012"}
    @endverbatim

    Also the \c "example-file-copy.csv" will contain data from the original file formatted as CSV.

    @anchor complex_example
    If header names are provided and field types are specified, the output looks different:
    @code{.py}
#!/usr/bin/env qore

%new-style
%strict-args
%require-types
%enable-all-warnings

%requires CsvUtil

FileInputStream input("example-file.csv");
CsvIterator i(input, NOTHING, ("headers": ("cc", "serno", "desc", "received"), "fields": ("serno": "int", "received": ("type": "date", "format": "DDMMYYYY"))));
while (i.next())
    printf("%d: %y\n", i.index(), i.getValue());
    @endcode

    Now the hash keys in each record returned are those given in the @ref CsvUtil::CsvFileIterator::constructor() "constructor", and the fields \c "serno" and \c "received" are given other data types; this produces:
    @verbatim
1: {cc: "UK", serno: 1234567890, desc: "Sony, Xperia S", received: 2012-05-31 00:00:00 Thu +02:00 (CEST)}
2: {cc: "UK", serno: 1234567891, desc: "Sony, Xperia S", received: 2012-05-31 00:00:00 Thu +02:00 (CEST)}
3: {cc: "UK", serno: 1234567892, desc: "Sony, Xperia S", received: 2012-05-31 00:00:00 Thu +02:00 (CEST)}
4: {cc: "UK", serno: 1234567893, desc: "Sony, Xperia S", received: 2012-05-31 00:00:00 Thu +02:00 (CEST)}
    @endverbatim

    Use the \c "header_lines" and \c "header_names" @ref abstractcsviterator_options "options" to automatically read the header names from the file if present.  Use the \c "fields" @ref abstractcsviterator_options "option" to describe the fields and perform transformations on the data read.  For more information, see the @ref CsvUtil::CsvFileIterator "CsvFileIterator" class.

    @section csvutil_multitype Multi-type support

    The %CsvUtil module supports multi-type records, meaning that different input lines may have different structures, and input record type
    resolution is performed at run-time using predefined rules.
    %CsvUtil classes have two contructors, a backwards-compatible constructor variant, which accepts field definition in options and supports only a single record type, and a new constructor avariant, which ccepts field specifications and options passed as separate parameters.

    When used with multi-type definitions, the @ref CsvUtil::AbstractCsvIterator::getValue() method returns
    records in an extended form.  In this case, the return value of @ref CsvUtil::AbstractCsvIterator::getValue()
    is a hash with the following keys:
    - \c "type": the resolve record type name
    - \c "record": a hash of record values

    As this is not backwards compatible, this mode is enabled using the \c "extended_record" option.

    If no record type resolution rules or logic is defined, then record types are resolved automatically based on their
    unique number of fields.  If the number of fields is not unique (i.e. two or more records have the same number of
    fields), then a rule must exist to resolve the record type.

    Typically the value of a particular field determines the record type, however even multiple fields could be used.  Record type detection configuration is supplied by the \c "value" (field value equality test) or \c "regex" (regular expression test) keys in the
    @ref abstractcsviterator_option_field_hash "field specification hash" for the record in question.  If multiple fields in a record
    definintion have \c "value" or \c "regex" keys, then all fields must match the input data in order for the input
    line to match the record.

    The above record type resolution logic is executed in
    @ref CsvUtil::AbstractCsvIterator::identifyTypeImpl() "AbstractCsvIterator::identifyTypeImpl()",
    which executes any \c "regex" or \c "value" tests on the input line in the order of the field definitions in the
    @ref abstractcsviterator_option_field_hash "record description hash".

    Record type resolution is performed as follow:
    - \c "value": Matches the full value of the field; if an integer \c "value" value is used, then integer comparisons are done, otherwise string comparisons are performed.
    - \c "regex": Matches the full value of the field with regular expression.

    When there are no record-matching keys in the field hashes for any record and the input record field number are
    not unique, then
    @ref CsvUtil::AbstractCsvIterator::identifyTypeImpl() "AbstractCsvIterator::identifyTypeImpl()"
    must be overridden in a subclass to provide custom record matching logic.

    @note
    - It is an error to have both \c "regex" and \c "value" keys in a @ref abstractcsviterator_option_field_hash "field specification hash"
    - If multiple fields have configuration for input line matching (i.e. \c "regex" and \c "value" keys), then all
      fields with this configuration must match for the record to be matched
    - since version 1.5.

    @code{.py}
#!/usr/bin/env qore

%new-style
%strict-args
%require-types
%enable-all-warnings

%requires CsvUtil

const spec = (
    "header": (
        "type": ("type": "int", "value": 1),
        "invoice_no": "string",
        "date": ("type": "date", "format": "YYYYMMDD"),
    ),
    "item": (
        "type": ("type": "int", "value": 2),
        "item_no": "string",
        "item": "string",
        "pcs": "int",
        "price": "number",
    ),
    "footer": (
        "type": ("type": "int", "value": 3),
        "total": "number",
    ),
);

const opts = {};

FileInputStream input("example-multi-file.csv");
CsvIterator i(input, NOTHING, spec, ("extended_record": True) + opts);

FileOutputStream output("example-multi-file-copy.csv");
CsvWriter writer(output, spec, ("write-headers": False, "optimal-quotes" : True, "quote_escape" : "\"") + opts);
while (i.next()) {
    printf("%d: %y\n", i.index(), i.getValue());
    writer.writeLine(i.getValue());
}
    @endcode


    If \c "example-multi-file.csv" is:
    @verbatim
1,2016-01,20160401
2,123,"Sony, Xperia S",1,100
2,124,"Nokia, Lumia",2,150
3,250
    @endverbatim

    The data is read verbatim, each value is returned as a string, header names are generated numerically; the output is:
    @verbatim
1: {type: "header", record: {type: 1, invoice_no: "2016-01", date: 2016-04-01 00:00:00.000000 Fri +02:00 (CEST)}}
2: {type: "item", record: {type: 2, item_no: "123", item: "Sony, Xperia S", pcs: 1, price: 100}}
3: {type: "item", record: {type: 2, item_no: "124", item: "Nokia, Lumia", pcs: 2, price: 150}}
4: {type: "footer", record: {type: 3, total: 250}}
    @endverbatim

    Also the \c "example-multi-file-copy.csv" will contain data from the original file formatted as CSV.

    @section csvutil_relnotes Release Notes

    @subsection csvutil_v1_6 Version 1.6
    - added support for streams; the following stream-based classes have been added:
      - @ref CsvUtil::CsvIterator "CsvIterator": provides a more generic interface than @ref CsvUtil::CsvDataIterator "CsvDataIterator" and @ref CsvUtil::CsvFileIterator "CsvFileIterator"
      - @ref CsvUtil::CsvWriter "CsvWriter": provides a more generic interface than @ref CsvUtil::CsvStringWriter "CsvStringWriter" and @ref CsvUtil::CsvFileWriter "CsvFileWriter"
    - fixed a bug in an error message validating input data (<a href="https://github.com/qorelanguage/qore/issues/1062">issue 1062</a>)

    @subsection csvutil_v1_5 Version 1.5
    - fixed a bug handling the global option \c "eol"
    - converted to new-style
    - if "headers" are not given in the @ref CsvUtil::AbstractCsvWriter::constructor() but "fields" are, then set the headers from the field descriptions automatically
    - added write() methods returning the generated strings to the @ref CsvUtil::CsvStringWriter class for API compatibility with the corresponding FixedLengthDataWriter methods
    - implemented support for @ref Qore::SQL::SQLStatement "SQLStatement" as an iterator source for @ref CsvUtil::AbstractCsvWriter::write()
    - implemented the \c "datamap" and \c "info_log" options for CSV generation
    - implemented options with underscores to replace options with dashes:
      - @ref CsvUtil::AbstractCsvWriter
        - \c "date-format" is now \c "date_format"
        - \c "optimal-quotes" is now \c "optimal_quotes"
        - \c "verify-columns" is now \c "verify_columns"
        - \c "write-headers" is now \c "write_headers"
      - @ref CsvUtil::AbstractCsvIterator
        - \c "ignore-empty" is now \c "ignore_empty"
        - \c "ignore-whitespace" is now \c "ignore_whitespace"
        - \c "header-names" is now \c "header_names"
        - \c "header-lines" is now \c "header_lines"
        - \c "verify-columns" is now \c "verify_columns"
    - implemented multi-type line support
    - two constructors for backward CsvUtil compatability and similarity with FixedLengthUtil API
    - implemented new options \c "header_reorder"; @ref CsvUtil::AbstractCsvIterator \c "date_format",\c "extended_record"
    - implemented options for field specification: \c "index", \c "default", \c "header", \c "value", \c "regex"
    - fixed a UTC bug for default date 1970-01-01Z

    @subsection csvutil_v1_4 Version 1.4
    - fixed the \c "format" field option when used with \c "*date" field types
    - implemented the \c "tolwr" parser option
    - changed the default field type when parsing and generating CSV files from \c "string" to \c "*string"

    @subsection csvutil_v1_3 Version 1.3
    - added the \c "write-headers" option to @ref CsvUtil::AbstractCsvWriter and subclasses to enable headers to be suppressed
    - added the \c "optimal-quotes" option to @ref CsvUtil::AbstractCsvWriter and subclasses to enable more efficient csv output (now the default output option); to revert back to the previous behavior (where all fields are quoted regardless of data type or content), set to @ref Qore::False "False" in the constructor

    @subsection csvutil_v1_2 Version 1.2
    - fixed @ref CsvUtil::CsvDataIterator::next() when header_lines > 0 and working with empty input data
    - implemented support for the \c "*int", \c "*float", \c "*number", and \c "*date" types
    - implemented support for allowing subclasses of @ref CsvUtil::CsvFileIterator to implement support for other custom types
    - fixed \c "date" type handling with empty input; now returns 1970-01-01Z (use "*date" to map empty input to NOTHING)
    - added the @ref CsvUtil::CsvStringWriter, @ref CsvUtil::AbstractCsvWriter, and @ref CsvUtil::CsvFileWriter classes
    - if "headers" are not given in the @ref CsvUtil::CsvFileIterator::constructor() but "fields" are, then set the headers from the field descriptions automatically

    @subsection csvutil_v1_1 Version 1.1
    - bug fixes to header and fields option processing
    - fixed @ref CsvUtil::CsvFileIterator::index() to return the line index
    - added @ref CsvUtil::CsvFileIterator::lineNumber() to return the current line number in the file

    @subsection csvutil_v1_0 Version 1.0
    - initial version of module
*/

class CsvHelper {
    private {
        const C_OPT1 = 0x1;
        const C_OPT2 = 0x2;
        #! supported type codes (hash for quick lookups)
        const Types = (
            "int": True,
            "*int": True,
            "float": True,
            "*float": True,
            "number": True,
            "*number": True,
            "string": True,
            "*string": True,
            "date": True,
            "*date": True,
        );

        #! supported field description attribute codes
        const FieldAttrs = ("type", "format", "timezone", "code", "header");

        #! flag to convert all header names to lower case
        bool tolwr = False;

        #! default date->string format
        string date_format;

        #! hash of field information (types, formats, and possible code), hash key = column name or number (starting with 0)
        hash m_specs;

        #! the exeption \c "err" string
        string errname;

        # reorder data according headers set by options.headers or read from CsvHeader
        bool headerReorder = True;

    }

    #! @param n_errname class name used in exception to identify class
    constructor (string n_errname) {
        errname = n_errname;
    }

    #! returns True if specification hash defines more types
    private bool isMultiType() {
        return m_specs && m_specs.size() > 1;
    }

    #! validate field type
    private checkType(string fld_errs, string key, string value) {
        if (!Types{value})
            throw "CSV-TYPE-ERROR", sprintf("%s: unknown field type %y for field %y (supported types: %y)", fld_errs, value, key, Types.keys());
    }

    # get spec from options.fields for old Csv. Check spec param for new Csv
    private hash getSpec(*hash fields, string fld_errs, int C_OPTx) {
        hash spec = hash();
        if (fields) {
            if (fields.typeCode() != NT_HASH)
                throw errname, sprintf("%s: expecting a hash value; got %y (type %s) instead", fld_errs, fields, fields.type());

            hash checkIdx = hash();
            # iterate hash to process field descriptions
            foreach hash hi in (fields.pairIterator()) {
                hash h;
                h.idx = $#;
                h.header = hi.key;
                switch (hi.value.typeCode()) {
                    case NT_STRING: {
                        checkType(fld_errs, hi.key, hi.value);
                        h.type = hi.value;
                        break;
                    }
                    case NT_HASH: {
                        if (hi.value.empty())
                            throw errname, sprintf("%s: empty hash passed as description for field %y", fld_errs, hi.key);
                        foreach hash fh in (hi.value.pairIterator()) {
                            bool found = True;
                            switch (fh.key) {
                                case "type": {
                                    checkType(fld_errs, hi.key, fh.value);
                                    h.type = fh.value;
                                    break;
                                }
                                case "header":
                                case "format": {
                                    if (fh.value.typeCode() != NT_STRING)
                                        throw errname, sprintf("%s: field %y \"%s\" attributes expects a string value; got %y instead", fld_errs, hi.key, fh.key, fh.value.type());
                                    h{fh.key} = fh.value;
                                    break;
                                }
                                case "timezone": {
                                    h.timezone = new TimeZone(fh.value);
                                    break;
                                }
                                case "code": {
                                    if (!fh.value.callp())
                                        throw errname, sprintf("%s: field %y \"%s\" attributes expects a callable value to process the field value; got %y instead", fld_errs, hi.key, fh.key, fh.value.type());
                                    h.code = fh.value;
                                    break;
                                }
                                default: {
                                    found = False;
                                }
                            }
                            if (!found && C_OPTx == C_OPT2) {
                                found = True;
                                switch (fh.key) {
                                    case "value":
                                    case "default":
                                        h{fh.key} = fh.value;
                                        break;
                                    case "index":
                                        if (int(fh.value) != fh.value)
                                            throw errname, sprintf("%s: field %y \"%s\" does not contain an integer value; %n vs. %n", fld_errs, hi.key, fh.key, int(fh.value), fh.value);
                                        h.idx = int(fh.value);
                                        if (h.idx < 0 || h.idx >= fields.size()) {
                                            throw errname, sprintf("%s: field %y \"%s\" has value %d out off range 0..%d", fld_errs, hi.key, fh.key, h.idx, fields.size()-1);
                                        }
                                        break;
                                    case "regex":
                                        if (fh.value.typeCode() != NT_STRING) {
                                            throw errname, sprintf("%s: field %y \"%s\" attributes expects a string value; got %y instead", fld_errs, hi.key, fh.key, fh.value.type());
                                        }
                                        h{fh.key} = fh.value;
                                        break;
                                    default:
                                        found = False;
                                }
                            }
                            if (!found) {
                                throw errname, sprintf("%s: unknown field attribute value %y given for field %y (supported attribute values: %y)", fld_errs, fh.key, hi.key, FieldAttrs);

                            }
                        }
                        if (!h.type)
                            h.type = "*string";
                        if (h.type != "date" && h.type != "*date") {
                            foreach string f in ("timezone", "format") {
                                if (h{f})
                                    throw errname, sprintf("%s: field %y is type %y, but the %y attribute was also given, which is only valid for \"date\" fields", fld_errs, hi.key, h.type, f);
                            }
                        }
                        break;
                    }
                    default: {
                        throw errname, sprintf("%s: invalid value passed as the field description for field %y; expecting \"string\" or \"hash\"; got %y instead", fld_errs, hi.key, hi.value.type());
                    }
                }
                if (exists checkIdx{h.idx}) {
                    throw errname, sprintf("%s: field %y \"index\" causes index violation %d", fld_errs, hi.key, h.idx);
                }
                if (tolwr) {
                    h.header = h.header.lwr();
                }

                checkIdx{h.idx} = True;
                spec.(hi.key) = h;
            }
        }
        return spec;
    }

    private hash getSpec1(*hash fields) {
        return (CSV_TYPE_SINGLE: getSpec(fields, "while processing the hash value for option key \"fields\"", C_OPT1));
    }

    private hash getSpec2(hash spec) {
        spec = spec ?? (CSV_TYPE_SINGLE: hash());
        foreach string i in (spec.keyIterator()) {
            spec{i} = getSpec(spec{i}, sprintf("while processing the hash value for spec key \"%s\"", i), C_OPT2);
        }
        return spec;
    }

    /** Process headers and add missing field specification, consider resordering fields in specification

        Return: list of field names in order of Csv record
    */
    private list adjustFieldsFromHeaders(string type, *list headers) {

        hash spec = m_specs{type} ?? hash();
        list csv_order = ();
        if (headers && tolwr)
            headers = (map $1.lwr(), headers);

        # look for header name if specified
        hash fld_by_hdr = hash();
        hash hdr_idxs = map {$1: $#}, headers;

        m_specs{type} = hash();

        foreach string f in (spec.keyIterator()) {
            fld_by_hdr{spec{f}.header} = f;
            if (!headerReorder) {
                # keep existing spec
                if (exists hdr_idxs{spec{f}.header}) {
                    spec{f}.idx = hdr_idxs{spec{f}.header};
                    m_specs{type}{f} = spec{f};
                    push csv_order, f;
                    remove hdr_idxs{spec{f}.header};
                }
            }
        }

        # change field specificiation to follow header order
        foreach string h in (headers) {
            if (!exists hdr_idxs{h}) {
                # header already in spec
                continue;
            }
            string f = fld_by_hdr{h} ?? h;
            m_specs{type}{f} = spec{f} ?? ("type": "*string", "header": h);
            m_specs{type}{f}.idx = hdr_idxs{h};
            push csv_order, f;
            remove hdr_idxs{h};
        }
        return csv_order;
    }

} # class CsvHelper

#! the CsvUtil namespace contains all the objects in the CsvUtil module
public namespace CsvUtil {
    #! Unix end of line character sequence (for new OS X too)
    public const EOL_UNIX = "\n";
    #! MS DOS/Windows end of line character sequence
    public const EOL_WIN = "\r\n";
    #! Old (pre-OSX) Macintosh end of line character sequence
    public const EOL_MACINTOSH = "\r";

    # helper list of end of line values
    const EOLS = (EOL_UNIX, EOL_WIN, EOL_MACINTOSH, );

    #! Record type when non matching any type
    public const CSV_TYPE_UNKNOWN = "<unknown>";
    #! Record type when multi-type is disabled
    public const CSV_TYPE_SINGLE = "<single>";


    #! the AbstractCsvIterator class is an abstract base class that allows abstract CSV data to be iterated
    /**
        @section abstractcsviterator_options AbstractCsvIterator Constructor Option Hash Overview
        The AbstractCsvIterator class constructor takes an optional hash with possible keys given in the following table.  Note that
        key names are case-sensitive, and data types are soft (conversions are made when possible).

        <b>AbstractCsvIterator Options</b>
        |!Option|!Data Type|!Description
        |\c "date_format"|@ref string_type "string"|the default date format for \c "date" fields (see @ref date_formatting "date formatting" for the value in this case)
        |\c "encoding"|@ref string_type "string"|the @ref character_encoding "character encoding" for the file (and for tagging string data read); if the value of this key is not a string then it will be ignored
        |\c "separator"|@ref string_type "string"|the string separating the fields in the file (default: \c ",")
        |\c "quote"|@ref string_type "string"|the field quote character (default: \c '\"')
        |\c "eol"|@ref string_type "string"|the end of line character(s) (default: auto-detect); if the value of this key is not a string then it will be ignored
        |\c "ignore_empty"|@ref bool_type "bool"|if @ref Qore::True "True" (the default) then empty lines will be ignored; this option is processed with @ref Qore::parse_boolean() "parse_boolean()"
        |\c "ignore_whitespace"|@ref bool_type "bool"|if @ref Qore::True "True" (the default) then leading and trailing whitespace will be stripped from non-quoted fields; this option is processed with @ref Qore::parse_boolean() "parse_boolean()"
        |\c "header_names"|@ref bool_type "bool"|if @ref Qore::True "True" then the object will parse the header names from the first header row, in this case \c "header_lines" must be &gt; 0. In case of multi-type lines \c "header_names" is mandatory @ref Qore::False "False".
        |\c "header_lines"|@ref int_type "int"|the number of headers lines in the file (must be &gt; 0 if \c "header_names" is @ref Qore::True "True")
        |\c "header_reorder"|@ref bool_type "bool"|if @ref Qore::True "True" (default value) then if \"headers\" are provided by options or read from file then data fields are reordered to follow headers. It has major effect on return value of @ref AbstractCsvIterator::getRecordList() function and also minor on hash result of AbstractCsvIterator::getRecord() when a program code depends on order of keys. If @ref Qore::False "False" then fields not yet specified are pushed at the end of field definition.
        |\c "verify_columns"|@ref bool_type "bool"|if @ref Qore::True "True" (the default is @ref Qore::False "False") then if a line is parsed with a different column count than other lines, a \c CSVFILEITERATOR-DATA-ERROR exception is thrown
        |\c "timezone"|@ref string_type "string"|the timezone to use when parsing dates (will be passed to @ref Qore::TimeZone::constructor())
        |\c "tolwr"|@ref bool_type "bool"|if @ref Qore::True "True" then all header names will be converted to lower case letters

        <b>AbstractCsvIterator Single-type-only Options </b>
        |!Option|!Data Type|!Description
        |\c "headers"|@ref list_type "list" of @ref string_type "strings"|list of header / column names for the data iterated; if this is present, then \c "header_names" must be @ref Qore::False "False".
        |\c "fields"|@ref hash|the keys are column names (or numbers in case column names are not used) and the values are either strings (one of @ref abstractcsviterator_option_field_types giving the data type for the field) or a @ref abstractcsviterator_option_field_hash describing the field; also sets \a headers if not set automatically with \c "header_names"; if no field type is given, the default is \c "*string"

        <b>AbstractCsvIterator Multi-type-only Options </b>
        |!Option|!Data Type|!Description
        |\c "extended_record"|@ref boolean|if @ref Qore::True "True" then get functions will use extended hash with \"type\" and \"record\" members to provide type to calling party, Default: @ref Qore::False "False"

        @note the following options separated by dashes are still supported for backwards-compatibility:
        - \c "date-format"
        - \c "ignore-empty"
        - \c "ignore-whitespace"
        - \c "header-names"
        - \c "header-lines"
        - \c "verify-columns"

        @subsection abstractcsviterator_option_field_types Option Field Types
        Fields are defined in order how the data are expected by user program. In this order are
        data returned by get functions. There are two exception, the former \c "headers" options sorts definition
        that data correspond to \c "headers" field order and the later when header names are read from Csv file header.

        <b>AbstractCsvIterator Option Field Types</b>
        |!Name|!Description
        |\c "int"|the value will be unconditionally converted to an @ref integer "integer" using the @ref Qore::int() function
        |\c "*int"|the value will be converted to @ref nothing if empty, otherwise it will be converted to an @ref integer "integer" using the @ref Qore::int() function
        |\c "float"|the value will be unconditionally converted to a @ref float "floating-point value" using the @ref Qore::float() function
        |\c "*float"|the value will be converted to @ref nothing if empty, otherwise it will be converted to a @ref float "floating-point value" using the @ref Qore::float() function
        |\c "number"|the value will be unconditionally converted to an @ref number "arbitrary-precision number value" using the @ref Qore::number() function
        |\c "*number"|the value will be converted to @ref nothing if empty, otherwise it will be converted to an @ref number "arbitrary-precision number value" using the @ref Qore::number() function
        |\c "string"|(the default) the value remains a string; no transformation is done on the input data
        |\c "*string"|the value will be converted to @ref nothing if empty, otherwise, it remains a string
        |\c "date"|in this case dates are parsed directly with the @ref Qore::date() function (and therefore are tagged automatically with the current @ref time_zones "time zone"); to specify another date format, use the @ref abstractcsviterator_option_field_hash "hash format" documented below
        |\c "*date"|the value will be converted to @ref nothing if empty, otherwise dates are parsed directly with the @ref Qore::date() function (and therefore are tagged automatically with the current @ref time_zones "time zone"); to specify another date format, use the @ref abstractcsviterator_option_field_hash "hash format" documented below

        @subsection abstractcsviterator_option_field_hash Option Field Hash
        See @ref complex_example "here" for an example of using the hash field description in the @ref CsvUtil::CsvFileIterator::constructor() "constructor()".

        <b>AbstractCsvIterator Option Field Hash and Spec Hash</b>
        Field specification is provided via options \"fields\" for old-style constructor or as separate parameter in new-style constructor supporting multi-type.

        |!Key|!Value Description
        |\c "type"|one of the @ref abstractcsviterator_option_field_types "option type values" giving the field type
        |\c "format"|used only with the \c "date" type; this is a @ref date_mask "date/time format mask" for parsing dates
        |\c "timezone"|used only with the \c "date" type; this value is passed to @ref Qore::TimeZone::constructor() and the resulting timezone is used to parse the date (this value overrides any default time zone for the object; use only in the rare case that date/time values from different time zones are present in different columns of the same file)
        |\c "code"|this is a @ref closure "closure" or @ref call_reference "call reference" that takes a single argument of the value (after formatting with any optional \c "type" formats) and returns the value that will be output for the field

        <b>Extra AbstractCsvIterator Spec Hash Options</b>
        |!Key|!Data Type|!Value Description
        |\c value|@ref string_type "string"|the value to use to compare to input data when determining the record type; if \c "value" is defined for a field, then \c "regex" cannot be defined (for iterator only)
        |\c regex|@ref string_type "string"|the regular expression to use to apply to input data lines when determining the record type (for iterator only)
        |\c header|@ref string_type "string"|field name as defined in Csv header line. It enables remapping from Csv to own name
        |\c index|@ref int_type "int"|index of field in Csv file. It enables mapping when Csv has not header
        |\c default|@ref any_type "any"|Default output value (for writers only)

     */
    public class AbstractCsvIterator inherits Qore::AbstractIterator, private CsvHelper {
        private {
            #! valid options for the object (a hash for quick lookups of valid keys)
            const Options = (
                "date_format": C_OPT1|C_OPT2,
                "date-format": C_OPT1|C_OPT2,
                "encoding": C_OPT1|C_OPT2,
                "eol": C_OPT1|C_OPT2,
                "extended_record": C_OPT2,
                "fields": C_OPT1,
                "header-lines": C_OPT1|C_OPT2,
                "header_lines": C_OPT1|C_OPT2,
                "header-names": C_OPT1|C_OPT2,
                "header_names": C_OPT1|C_OPT2,
                "header_reorder": C_OPT1|C_OPT2,
                "headers": C_OPT1,
                "ignore-empty": C_OPT1|C_OPT2,
                "ignore_empty": C_OPT1|C_OPT2,
                "ignore-whitespace": C_OPT1|C_OPT2,
                "ignore_whitespace": C_OPT1|C_OPT2,
                "quote": C_OPT1|C_OPT2,
                "separator": C_OPT1|C_OPT2,
                "timezone": C_OPT1|C_OPT2,
                "tolwr": C_OPT1|C_OPT2,
                "verify-columns": C_OPT1|C_OPT2,
                "verify_columns": C_OPT1|C_OPT2,
                );

            # field separator
            string separator = ",";

            # field content delimiter
            string quote = "\"";

            # number of header lines
            softint headerLines = 0;

            # flag to use string names from the first header row if possible
            bool headerNames = False;

            # True if empty lines should be ignored
            bool ignoreEmptyLines = True;

            # Flag to trim the field content (trim leading and trailing whitespace) from unquoted fields
            bool ignoreWhitespace = True;

            # the @ref Qore::TimeZone to use when parsing dates (default: current time zone)
            *TimeZone timezone;

            # verify the column count for every row; if a row does not match, then throw a \c CSVFILEITERATOR-DATA-ERROR exception
            bool checkElementCounts = False;

            # getRecord/getValue returns extended hash
            bool extendedRecord = False;

            # column count for verifying column counts
            int cc;

            # current record count for the index() method
            int rc = 0;

            # to resolve record type by rules
            hash m_resolve_by_rule;

            # to resolve record type by number of fields
            hash m_resolve_by_count;

            # list of idx to field transformarions, in order of spec
            hash m_resolve_by_idx;

<<<<<<< HEAD
            # fake specs based on the first non-header row
            bool fakeHeaderNames;
=======
            # data source iterator
            AbstractLineIterator lineIterator;
>>>>>>> d87c4fdc

        }

        #! creates the AbstractCsvIterator with an option hash in single-type mode
        /**
            @param li source line iterator
            @param opts a hash of optional options; see @ref abstractcsviterator_options for more information

            @throw ABSTRACTCSVITERATOR-ERROR invalid or unknown option; invalid data type for option; \c "header-names" is @ref Qore::True "True" and \c "header_lines" is 0 or \c "headers" is also present; unknown field type
         */
        constructor(AbstractLineIterator li, *hash opts): CsvHelper("ABSTRACTCSVITERATOR-ERROR") {
            lineIterator = li;
            processCommonOptions(opts, C_OPT1);

            if (headerNames && opts.headers)
                throw errname, sprintf("\"header_names\" is True but \"headers\" has a value (%y)", opts.headers);

            processSpec(getSpec1(opts.fields));

            if (opts.headers) {
                # set headers automatically from field names if not set
                prepareFieldsFromHeaders(opts.headers);
            }
        }

        #! creates the AbstractCsvIterator with an option hash in multi-type mode
        /**
            @param li source line iterator
            @param spec a hash of field and type definition; see @ref abstractcsviterator_option_field_hash for more information
            @param opts a hash of optional options; see @ref abstractcsviterator_options for more information
         */
        # NOTE: when declared as *hash then always calls this constructor
        constructor(AbstractLineIterator li, hash spec, hash opts): CsvHelper("ABSTRACTCSVITERATOR-ERROR") {
            lineIterator = li;
            processCommonOptions(opts, C_OPT2);
            foreach hash i in (opts.pairIterator()) {
                switch (i.key) {
                    case "extended_record": {
                        extendedRecord = parse_boolean(i.value);
                        break;
                    }
                }
            }
            if (headerNames && isMultiType())
                throw errname, sprintf("\"header_names\" is True but multi-type is specified (%y)", m_specs);
            processSpec(getSpec2(spec));
            # potential prepareFieldsFromHeaders() call does not support rule adjusting
            if (headerNames && m_resolve_by_rule)
                throw errname, sprintf("\"header_names\" is True but a resolve rule is specified (%y)", m_specs);
        }

        #! process common options and and assing internal fields
        private processCommonOptions(*hash opts, int C_OPTx) {
            foreach hash i in (opts.pairIterator()) {
                if (!exists Options.(i.key) || ((Options.(i.key) & C_OPTx) == 0))
                    throw errname, sprintf("unknown option %y passed to AbstractCsvIterator::constructor() (valid options: %y)", i.key, (select Options.keys(), (Options.$1 & C_OPTx) != 0));
                switch (i.key) {
                    case "date_format":
                    case "date-format": {
                        if (i.value.typeCode() != NT_STRING)
                            throw errname, sprintf("expecting a string value to option %y; got %y (type %s) instead", i.key, i.value, i.value.type());
                        date_format = i.value;
                        break;
                    }
                    case "separator": {
                        if (i.value.typeCode() != NT_STRING)
                            throw errname, sprintf("expecting a string value to option %y; got %y (type %s) instead", i.key, i.value, i.value.type());
                        separator = i.value;
                        break;
                    }
                    case "quote": {
                        if (i.value.typeCode() != NT_STRING)
                            throw errname, sprintf("expecting a string value to option %y; got %y (type %s) instead", i.key, i.value, i.value.type());
                        quote = i.value;
                        break;
                    }
                    case "ignore-empty":
                    case "ignore_empty": {
                        ignoreEmptyLines = parse_boolean(i.value);
                        break;
                    }
                    case "ignore-whitespace":
                    case "ignore_whitespace": {
                        ignoreWhitespace = parse_boolean(i.value);
                        break;
                    }
                    case "verify-columns":
                    case "verify_columns": {
                        checkElementCounts = parse_boolean(i.value);
                        break;
                    }
                    case "header-lines":
                    case "header_lines": {
                        try {
                            headerLines = i.value;
                        }
                        catch (hash ex) {
                            throw errname, sprintf("expecting integer value or a value that can be converted to an integer for option %y; got %y (type %s) instead", i.key, i.value, i.value.type());
                        }
                        break;
                    }
                    case "header-names":
                    case "header_names": {
                        headerNames = parse_boolean(i.value);
                        break;
                    }
                    case "header_reorder":
                        headerReorder = parse_boolean(i.value);
                        break;
                    case "timezone": {
                        timezone = new TimeZone(i.value);
                        break;
                    }
                    case "tolwr": {
                        tolwr = parse_boolean(i.value);
                        break;
                    }
                }
            }
            if (headerNames && !headerLines)
                throw errname, sprintf("\"header_names\" is True but \"header_lines\" is 0; there must be at least 1 header line to get header names");
        }

        #! process specification and assing internal data for resolving
        private processSpec(hash spec) {

            m_specs           = spec;

            m_resolve_by_rule = hash();
            m_resolve_by_count = hash();
            m_resolve_by_idx = hash();
            fakeHeaderNames = False;

            # setup type resolving from spec
            foreach string k in (m_specs.keyIterator()) {
                if (m_specs{k}.typeCode() != NT_HASH)
                    throw errname, sprintf("expecting a record description hash assigned to record key %y; got type %y instead (value: %y)", k, m_specs{k}.type(), m_specs{k});

                list rec_rule = ();
                m_resolve_by_idx{k} = ();
                foreach string c in (m_specs{k}.keyIterator()) {
                    hash fld_rule;
                    if (exists m_specs{k}{c}.regex) {
                        if (exists m_specs{k}{c}.value) {
                            throw errname, sprintf("Both value and regex used in field rule for field %y, record: %y", c, k);
                        }
                        fld_rule.regex = m_specs{k}{c}.regex;
                    } else if (exists m_specs{k}{c}.value) {
                        fld_rule.value = m_specs{k}{c}.value;
                    }
                    if (fld_rule) {
                        fld_rule.idx = m_specs{k}{c}.idx;
                        rec_rule += fld_rule;
                    }
                    push m_resolve_by_idx{k}, c;
                }
                int cnt = m_specs{k}.size();
                if (rec_rule) {
                    # filter specified
                    m_resolve_by_rule{cnt}{k} = rec_rule;
                } else {
                    # no spec filter, check potential conflict later
                    if (!m_resolve_by_count{cnt}) {
                        m_resolve_by_count{cnt} = ();
                    }
                    m_resolve_by_count{cnt} += list(k);
                }
            }
        }

        #! match headers provided at Csv header or in options, never called for multi-type because header_names is False */
        private prepareFieldsFromHeaders(*list headers) {
            # add missing m_specs from headers
            string k = m_specs.firstKey();
            if (m_specs{k}) {
                m_resolve_by_count{m_specs{k}.size()} = select m_resolve_by_count{m_specs{k}.size()}, $1 != k;
            }
            m_resolve_by_idx{k} = adjustFieldsFromHeaders(k, headers);

            if (!m_resolve_by_count{headers.size()}) {
                m_resolve_by_count{headers.size()} = ();
            }
            push m_resolve_by_count{headers.size()}, k;
        }

        bool valid() {
            return lineIterator.valid();
        }

        #! Moves the current line / record position to the next line / record; returns @ref False if there are no more lines to iterate
        /** This method will return @ref True again after it returns @ref False once if the file being iterated has data that can be iterated, otherwise it will always return @ref False. The iterator object should not be used to retrieve a value after this method returns @ref False.
            @return @ref False if there are no lines / records to iterate (in which case the iterator object is invalid and should not be used); @ref True if successful (meaning that the iterator object is valid)

            @note that if headers are not given as an option to the constructor, then they are detected and set the first time AbstractCsvIterator::next() is run on a file (see @ref getHeaders())
         */
        bool next() {
            # try to parse any header and skip to data if we haven't started iterating yet
            if (!valid()) {
                if (headerLines) {
                    if (headerNames) {
                        # return False if there is no data to iterate
                        if (!lineIterator.next())
                            return False;

                        list h = getLineAndSplit();
                        if (!h)
                            return False;
                        prepareFieldsFromHeaders(h);
                    }
                    # skip the rest of the header rows
                    while (lineNumber() < headerLines) {
                        if (!lineIterator.next())
                            return False;
                    }
                }
            }
            bool b = lineIterator.next();
            if (b) {
                # skip empty lines
                if (ignoreEmptyLines) {
                    while (b && (lineIterator.getValue().empty())) {
                        b = lineIterator.next();
                    }
                }

                # generate fake header names with index positions if no header data is already available, note: multi-type has headers
                if (b && (!m_specs || (m_specs.size() == 1 && exists m_specs{CSV_TYPE_SINGLE} && m_specs{CSV_TYPE_SINGLE}.size() == 0))) {
                    list l = getLineAndSplit();
                    list h = ();
                    map h += string($#), l;
                    prepareFieldsFromHeaders(h);
                    fakeHeaderNames = True;
                }
            }

            if (b)
                ++rc;
            else
                rc = 0;

            return b;
        }

        #! Returns the given column value for the current row
        /** @param name the name of the field (header name) in record

            @return the value of the given header for the current record

            @throw INVALID-ITERATOR this error is thrown if the iterator is invalid; make sure that the next() method returns True before calling this method
            @throw ABSTRACTCSVITERATOR-FIELD-ERROR invalid or unknown field name given
         */
        any memberGate(string name) {
            hash h = getRecord(True);
            if (!h.record.hasKey(name))
                throw "ABSTRACTCSVITERATOR-FIELD-ERROR", sprintf("the requested header %y does not exist (known headers: %y)", name, keys m_specs{h.type} );

            return h.record{name};
        }

        #! Returns the current record as a hash
        /** @par Example:
            @code{.py}
hash h = i.getValue();
            @endcode

            @return the current record as a hash; when the \c "extended_record" option is set, then the return value is a hash with the following keys:
            - \c "type": the record type
            - \c "record": a hash of the current record

            @throw INVALID-ITERATOR this error is thrown if the iterator is invalid; make sure that the next() method returns True before calling this method
         */
        hash getValue() {
            return getRecord();
        }

        #! Returns the current record as a hash
        /** @par Example:
            @code{.py}
hash h = i.getRecord();
            @endcode

            @param extended specifies if result is an extended hash including \c "type" and \c "record".

            @return the current record as a hash; if \a extended is @ref True, then the return value is a hash with the following keys:
            - \c "type": the record type
            - \c "record": a hash of the current record

            @throw INVALID-ITERATOR this error is thrown if the iterator is invalid; make sure that the next() method returns @ref True before calling this method
         */
        hash getRecord(bool extended) {
            hash h = parseLine();
            if (extended) {
                return ("type": h.type, "record": h.spec_fields);
            } else {
                return h.spec_fields;
            }
        }

        #! Returns the current record as a hash
        /** @par Example:
            @code{.py}
hash h = i.getRecord();
            @endcode

            @return the current record as a hash; when the \c "extended_record" option is set, then the return value is a hash with the following keys:
            - \c "type": the record type
            - \c "record": a hash of the current record

            @throw INVALID-ITERATOR this error is thrown if the iterator is invalid; make sure that the next() method returns @ref True before calling this method
         */
        hash getRecord() {
            return getRecord(extendedRecord);
        }

        #! Returns the current record as a list
        /** @par Example:
            @code{.py}
list l = i.getRecordList();
            @endcode

            When \"extended_record\" option is set then result is extended hash including \"type\" and \"record\".
            @return the current record as a list of field values; when the \c "extended_record" option is set, then the return value is a hash with the following keys:
            - \c "type": the record type
            - \c "record": a list of field values for the current record

            @throw INVALID-ITERATOR this error is thrown if the iterator is invalid; make sure that the next() method returns True before calling this method
         */
        any getRecordList() {
            hash h = parseLine();
            if (extendedRecord) {
                return ("type": h.type, "record": h.all_fields);
            } else {
                return h.all_fields;
            }
        }

        #! Returns the current separator string
        /** @par Example:
            @code{.py}
string sep = i.getSeparator();
            @endcode

            @return the current separator string
         */
        string getSeparator() {
            return separator;
        }

        #! Returns the current quote string
        /** @par Example:
            @code{.py}
string quote = i.getQuote();
            @endcode

            @return the current quote string
         */
        string getQuote() {
            return quote;
        }

        #! Returns the current record headers or @ref nothing if no headers have been detected or saved yet
        /** @par Example:
            @code{.py}
*list l = i.getHeaders();
            @endcode

            @note if headers are not saved against the object in the @ref constructor(), then they are written to the object after the first call to @ref next()
         */
        *list getHeaders() {
            return getHeaders(m_specs.firstKey());  # single-type
        }

        #! Returns a list of headers for the given record or @ref nothing if the record is not recognized
        /** @par Example:
            @code{.py}
*list l = i.getHeaders(my_type);
            @endcode
         */
        *list getHeaders(string type) {
            return map ($1.value.header), m_specs{type}.pairIterator();
        }

        #! Returns the row index being iterated, which does not necessarily correspond to the line number when there are header rows and blank lines are skipped
        /** @par Example:
            @code{.py}
int index = i.index();
            @endcode

            @return the row index being iterated, which does not necessarily correspond to the line number when there are header rows and blank lines are skipped

            @see lineNumber()

            @since %CsvUtil 1.1
        */
        int index() {
            return rc;
        }

        #! Returns the current iterator line number in the file (the first line is line 1) or 0 if not pointing at a valid element
        /** @par Example:
            @code{.py}
while (i.next()) {
    printf("+ line %d: %y\n", i.lineNumber(), i.getValue());
}
            @endcode

            @return returns the current iterator line number in the data (the first line is line 1) or 0 if not pointing at a valid element

            @see index()

            @since %CsvUtil 1.1
        */
        int lineNumber() {
            return lineIterator.index();
        }

        private any handleType(hash fh, *string val) {
            any rv;
            string type = fh.type;
            # if it's an "or nothing" type and there is no value, then return nothing
            if (type =~ /^\*/) { #/){
                if (val.empty())
                    return NOTHING;
                splice type, 0, 1;
            }

            switch (type) {
                case "int": {
                    rv = int(val);
                    break;
                }
                case "float": {
                    rv = float(val);
                    break;
                }
                case "number": {
                    rv = number(val);
                    break;
                }
                case "date": {
                    if (val.empty())
                        rv = 1970-01-01Z;
                    else {
                        TimeZone tz;
                        if (fh.timezone)
                            tz = fh.timezone;
                        else if (timezone)
                            tz = timezone;
                        *string fmt = fh.format ?? date_format;
                        if (fmt)
                            rv = tz ? tz.date(val, fmt) : date(val, fmt);
                        else
                            rv = tz ? tz.date(val) : date(val);
                    }
                    break;
                }
                default:
                    rv = val;
                    break;
            }

            return rv;
        }

        #! Read line split by separator/quote into list
        private list getLineAndSplit() {
            string s = lineIterator.getValue();
            if (s) {
                return s.split(separator, quote, ignoreWhitespace);
            } else {
                return ();
            }
        }

        #! Identify a fixed-length line type using identifyTypeImpl(); may be overridden if necessary.
        /**
            @param rec Input line record to be identified

            @return the name of the record corresponding to the input line

            @throw ABSTRACTCSVITERATOR-ERROR input line cannot be matched to a known record
        */
        string identifyType(list rec) {
            *string type = identifyTypeImpl(rec);
            if (type != CSV_TYPE_UNKNOWN) {
                if (!type)
                    throw errname, sprintf("The input line could not be identified: %y", rec);
                if (!m_specs.hasKey(type))
                    throw errname, sprintf("Line identified to be of type %y that is not present in the spec: %y", type, rec);
            }
            return type;
        }

        #! Identify a input record, given the raw line string. This method performs a lookup to a precalculated table based on number of records (see constructor()). In case different criteria are needed, eg. when two line types in a spec have the same record number and no unique resolving rule are specified, this method needs to be overridden, otherwise it will throw an exception because the precalculated mapping will be empty.
        /**
            @param rec Input line record to be identified

            @return the record name or @ref nothing if the input cannot be matched

            @throw ABSTRACTCSVITERATOR-ERROR input line cannot be matched to a known record
        */
        private *string identifyTypeImpl(list rec) {
            *string rv;
            int cnt = rec.size();
            if (!m_resolve_by_rule{cnt} && !m_resolve_by_count{cnt} && checkElementCounts)
                throw errname, sprintf("Line of unexpected field count %d found; known counts: %y (record: %y)", cnt, sort(map ($1.toInt()), (m_resolve_by_rule + m_resolve_by_count).keyIterator()), rec);

            if (m_resolve_by_rule{cnt}) {
                # try match type by filter spec
                foreach string k in (m_resolve_by_rule{cnt}.keyIterator()) {
                    list rec_rule = m_resolve_by_rule{cnt}{k};
                    bool found = True;  # flt has always at least one item
                    foreach hash fld_rule in (rec_rule) {
                        if (exists fld_rule.regex) {
                            # we do not limit regex to field length to support multi field regex
                            if (!rec[fld_rule.idx].regex(fld_rule.regex)) {
                                found = False;
                                break;
                            }
                        } else {
                            if (fld_rule.value.typeCode() == NT_INT) {
                                # special care about int type,  0 == "000" should evaluate as True
                                if (!rec[fld_rule.idx].intp() || rec[fld_rule.idx].toInt() != fld_rule.value) {
                                    found = False;
                                    break;
                                }
                            } else {
                                if (rec[fld_rule.idx] != fld_rule.value) {
                                    found = False;
                                    break;
                                }
                            }
                        }
                    }
                    if (found) {
                        rv = k;
                        break;
                    }
                }
            }
            if (!rv && m_resolve_by_count{cnt}) {
                if (m_resolve_by_count{cnt}.size() == 1) {
                    rv = m_resolve_by_count{cnt}[0];
                }
                if (m_resolve_by_count{cnt}.size() > 1)
                    throw errname, sprintf("Line with recourd count %d was not automatically matched since the following records have this length: %y; you need to provide your own identifyTypeImpl() method or specify rules (record: %y)", cnt, m_resolve_by_count{cnt}, rec);
            }
            if (!rv && !fakeHeaderNames && m_specs.size() == 1 && exists m_specs{CSV_TYPE_SINGLE}) {
                # where there is only one type then process it, e.g. when optional fields are not mentioned at the end of line
                rv = CSV_TYPE_SINGLE;
            }
            if (!rv && !checkElementCounts) {
                rv = CSV_TYPE_UNKNOWN;
            }
            return rv;
        }

        #! Parses a line in the file and returns a processed list of the fields
        private hash parseLine() {
            list values = getLineAndSplit();
            string type = identifyType(values);
            hash r;
            list l;
            if (type == CSV_TYPE_UNKNOWN) {
                r = map {$#: $1}, values;
                l = values;
            } else {
                foreach string f in (m_resolve_by_idx{type}) {
                    # cherry-pick well-known fields
                    hash fh = m_specs{type}{f};
                    reference val = \values[fh.idx];

                    # first apply type transformations
                    val = handleType(fh, val);

                    # execute any callable value on the processed value
                    if (fh.code) {
                        val = fh.code(val);
                    }
                    r{f} = val;
                    push l, val;
                }
            }
            return ("type": type, "spec_fields": r, "all_fields": l);
        }
    }

    #! The CsvIterator class allows CSV sources to be iterated on a record basis.  The source of the input data is either a @ref Qore::AbstractLineIterator "AbstractLineIterator" object or an @ref Qore::InputStream "InputStream" object.
    /** @see
        - @ref abstractcsviterator_options
        - @ref abstractcsviterator_option_field_types
        - @ref abstractcsviterator_option_field_hash
     */
    public class CsvIterator inherits CsvUtil::AbstractCsvIterator {
        #! Creates the CsvIterator in single-type mode with general line iterator to read and an option hash
        /** @param li line iterator of CSV file to read
            @param opts a hash of optional options; see @ref abstractcsviterator_options for more information

            @throw ABSTRACTCSVITERATOR-ERROR invalid or unknown option; invalid data type for option; \c "header_names" is @ref Qore::True "True" and \c "header_lines" is 0 or \c "headers" is also present; unknown field type
         */
        constructor(Qore::AbstractLineIterator li, *hash opts) : AbstractCsvIterator(li, opts) {
        }

        #! Creates the CsvIterator in multi-type mode with general line iterator to read and optionally an option hash
        /** @param li line iterator of CSV file to read
            @param spec a hash of field and type definition; see @ref abstractcsviterator_option_field_hash for more information
            @param opts a hash of optional options; see @ref abstractcsviterator_options for more information

            @throw ABSTRACTCSVITERATOR-ERROR invalid or unknown option; invalid data type for option; \c "header_names" is @ref Qore::True "True" and \c "header_lines" is 0 or \c "headers" is also present; unknown field type
         */
        constructor(Qore::AbstractLineIterator li, hash spec, hash opts) : AbstractCsvIterator(li, spec, opts) {
        }

        #! Creates the CsvIterator from an @ref Qore::InputStream "InputStream", the input encoding, and optionally an option hash
        /** @param input the @ref Qore::InputStream "InputStream" providing data to iterate
            @param encoding the encoding of the input stream
            @param opts a hash of optional options; see @ref abstractcsviterator_options for more information

            @throw ABSTRACTCSVITERATOR-ERROR invalid or unknown option; invalid data type for option; \c "header_names" is @ref Qore::True "True" and \c "header_lines" is 0 or \c "headers" is also present; unknown field type
         */
        constructor(Qore::InputStream input, string encoding = "UTF-8", *hash opts) : AbstractCsvIterator(new InputStreamLineIterator(input, encoding, opts.eol), opts) {
        }

        #! Creates the CsvIterator in multi-type mode from an @ref Qore::InputStream "InputStream", the record specification, the input encoding, and optionally an option hash
        /** @param input the @ref Qore::InputStream "InputStream" providing data to iterate
            @param encoding the encoding of the input stream
            @param spec a hash of field and type definition; see @ref abstractcsviterator_option_field_hash for more information
            @param opts a hash of optional options; see @ref abstractcsviterator_options for more information

            @throw ABSTRACTCSVITERATOR-ERROR invalid or unknown option; invalid data type for option; \c "header_names" is @ref Qore::True "True" and \c "header_lines" is 0 or \c "headers" is also present; unknown field type
         */
        constructor(Qore::InputStream input, string encoding = "UTF-8", hash spec, hash opts) : AbstractCsvIterator(new InputStreamLineIterator(input, encoding, opts.eol), spec, opts) {
        }

        any memberGate(string name) {
            return AbstractCsvIterator::memberGate(name);
        }
    }

    #! The CsvFileIterator class allows CSV files to be iterated on a record basis
    /** The class is deprecated as @ref CsvIterator provides more flexibility.
        @see
        - @ref CsvUtil::CsvIterator "CsvIterator" for a stream-based class providing the same functionality as this class in a more generic way
        - @ref abstractcsviterator_options
        - @ref abstractcsviterator_option_field_types
        - @ref abstractcsviterator_option_field_hash
     */
    public class CsvFileIterator inherits CsvUtil::AbstractCsvIterator {
        #! Creates the CsvFileIterator in single-type mode with the path of the file to read and an option hash
        /** @param path the path to the CSV file to read
            @param opts a hash of optional options; see @ref abstractcsviterator_options for more information

            @throw ABSTRACTCSVITERATOR-ERROR invalid or unknown option; invalid data type for option; \c "header_names" is @ref Qore::True "True" and \c "header_lines" is 0 or \c "headers" is also present; unknown field type
         */
        constructor(string path, *hash opts) : AbstractCsvIterator(new InputStreamLineIterator(new FileInputStream(path), opts.encoding, opts.eol), opts) {
        }
        #! Creates the CsvFileIterator in multi-type mode with the path of the file to read and optionally an option hash
        /** @param path the path to the CSV file to read
            @param spec a hash of field and type definition; see @ref abstractcsviterator_option_field_hash for more information
            @param opts a hash of optional options; see @ref abstractcsviterator_options for more information
         */
        constructor(string path, hash spec, hash opts) : AbstractCsvIterator(new InputStreamLineIterator(new FileInputStream(path), opts.encoding, opts.eol), spec, opts) {
        }

        any memberGate(string name) {
            return AbstractCsvIterator::memberGate(name);
        }

    } # CsvFileIterator class

    #! The CsvDataIterator class allows arbitrary CSV string data to be iterated on a record basis
    /** The class is deprecated as @ref CsvIterator provides more flexibility.
        @see
        - @ref CsvUtil::CsvIterator "CsvIterator" for a stream-based class providing the same functionality as this class in a more generic way
        - @ref abstractcsviterator_options
        - @ref abstractcsviterator_option_field_types
        - @ref abstractcsviterator_option_field_hash
     */
    public class CsvDataIterator inherits CsvUtil::AbstractCsvIterator {

        #! Creates the CsvDataIterator with the input data and optionally an option hash
        /** @param data the input data to iterate
            @param opts a hash of optional options; see @ref abstractcsviterator_options for more information

            @throw ABSTRACTCSVITERATOR-ERROR invalid or unknown option; invalid data type for option; \c "header_names" is @ref Qore::True "True" and \c "header_lines" is 0 or \c "headers" is also present; unknown field type
         */
        constructor(string data, *hash opts) : AbstractCsvIterator(new DataLineIterator(data, opts.eol), opts) {
        }

        #! Creates the CsvDataIterator in multi-type mode with the path of the file to read and an option hash
        /** @param path the path to the CSV file to read
            @param spec a hash of field and type definition; see @ref abstractcsviterator_option_field_hash for more information
            @param opts a hash of optional options; see @ref abstractcsviterator_options for more information
         */
        constructor(string data, hash spec, hash opts) : AbstractCsvIterator(new DataLineIterator(data, opts.eol), spec, opts) {
        }

        any memberGate(string name) {
            return AbstractCsvIterator::memberGate(name);
        }

    }

    #! The AbstractCsvWriter class provides a parent for all CSV writers
    /**
        Any inherited class must provide concrete implementations for the following abstract method, where the real physical write action must be implemented.

        @code{.py} private writeRawLine(list values) @endcode

        @section csvwriter_options AbstractCsvWriter Constructor Option Hash Overview
        The AbstractCsvWriter class constructor takes an optional hash with possible keys given in the following table.
        Note that key names are case-sensitive, and data types are soft (conversions are made when possible).

        <b>AbstractCsvWriter Options</b>
        |!Option|!Data Type|!Description
        |\c "block"|@ref int_type "int"|the block size when generating output based on a @ref Qore::SQL::SQLStatement "SQLStatement" source (default: \c 1000)
        |\c "date_format"|@ref string_type "string"|the default mask for date values formatting
        |\c "encoding"|@ref string_type "string"|the @ref character_encoding "character encoding" for the file (and for tagging string data read); if the value of this key is not a string then it will be ignored
        |\c "eol"|@ref string_type "string"|the end of line character(s) (default: auto-detect); if the value of this key is not a string then it will be ignored
        |\c "info_log"|@ref code_type "code"|a call reference / closure for informational logging when performing bulk generation with write(Qore::SQL::SQLStatement); must take a single string argument
        |\c "optimal_quotes"|@ref bool_type "bool"|set to @ref Qore::False "False" to disable optimal quoting; when optimal quoting is disabled, all fields are quoted regardless of type or content, when it is enabled, then fields are quoted only if they require quoting (i.e. they contain a quote or separator character); the default is @ref Qore::True "True"
        |\c "quote"|@ref string_type "string"|the field quote character (default: \c '\"')
        |\c "quote_escape"|@ref string_type "string"|the escape character(s) used for \c "quote" (default: \c '\\')
        |\c "separator"|@ref string_type "string"|the string separating the fields in the file (default: \c ",")
        |\c "verify_columns"|@ref bool_type "bool"|if @ref Qore::True "True" (the default is @ref Qore::False "False") then if a line is parsed with a different column count than other lines, a \c CSVFILEWRITER-DATA-ERROR exception is thrown
        |\c "write_headers"|@ref bool_type "bool"|set to @ref Qore::False "False" to suppress the output of headers; the default is @ref Qore::True "True", meaning to output headers if they are present. The value is @ref Qore::False "False" for multi-type lines.

        <b>AbstractCsvIterator Single-type-only Options </b>
        |!Option|!Data Type|!Description
        |\c "datamap"|@ref hash_type "hash"|a hash mapping actual data key names to the output field names, for use in case the data field names differ; does not have to include every data or output key; keys not present will be assumed to be mapped 1:1
        |\c "fields"|@ref hash_type "hash"|describes the data to be output; see @ref abstractcsviterator_option_field_hash "option field hash" and @ref abstractcsviterator_option_field_types "option field types" for more information on the possible values of this option; if no field type is given, the default is \c "*string"
        |\c "headers"|@ref list_type "list" of @ref string_type "strings"|list of header / column names for the data iterated.
        |\c "header_reorder"|@ref bool_type "bool"|if @ref Qore::True "True" (default value) then if \"headers\" are provided by options then fields are reordered to follow headers. It has effect on expected field order as passed to write function via list. If @ref Qore::False "False" then fields not yet specified are pushed at the end of field definition.

        @note the following options with dashes in their names are supported for backwards-compatibility:
        - \c "date-format"
        - \c "optimal-quotes"
        - \c "verify-columns"
        - \c "write-headers"
     */
    public class AbstractCsvWriter inherits private CsvHelper {
        private {
            #! valid options for the object (a hash for quick lookups of valid keys)
            const Options = (
                "block": C_OPT1|C_OPT2,
                "datamap": C_OPT1,
                "date_format": C_OPT1|C_OPT2,
                "date-format": C_OPT1|C_OPT2,
                "encoding": C_OPT1|C_OPT2,
                "eol": C_OPT1|C_OPT2,
                "fields": C_OPT1,
                "headers": C_OPT1,
                "header_reorder": C_OPT1,
                "info_log": C_OPT1|C_OPT2,
                "optimal_quotes": C_OPT1|C_OPT2,
                "optimal-quotes": C_OPT1|C_OPT2,
                "quote": C_OPT1|C_OPT2,
                "quote_escape": C_OPT1|C_OPT2,
                "separator": C_OPT1|C_OPT2,
                "verify_columns": C_OPT1|C_OPT2,
                "verify-columns": C_OPT1|C_OPT2,
                "write_headers": C_OPT1|C_OPT2,
                "write-headers": C_OPT1|C_OPT2,
                );

            #! output file character encoding
            string encoding;

            #! field separator
            string separator = ",";

            #! field content delimiter
            string quote = "\"";

            #! quote escape character
            string m_quoteEscapeChar = "\\";

            #! end of line sequence
            string eol = EOL_UNIX;

            #! verify the column count for every row; if a row does not match, then throw a \c CSVFILEITERATOR-DATA-ERROR exception
            bool checkElementCounts = False;

            #! the latest line number
            int lineNo = 0;

            #! block size for bulk DML
            int block = 1000;

            #! base template for value format
            string baseTemplate;

            #! this flag determines if any stored headers are output
            bool write_headers = True;

            #! stores the optimal quotes option
            bool optimal_quotes = True;

            #! a closure/call reference for informational logging when using write(SQLStatement)
            *code info_log;

            #! mapping output field by name
            hash m_out_by_name;

            #! mapping output field by index
            hash m_out_by_idx;
        }

        #! Creates the AbstractCsvWriter in single-type mode
        /**
            @param n_errname a string to construct child class error message. For example: value 'FOO' will result in exception names 'CSVFOOWRITER-ERROR'
            @param n_opts @ref csvwriter_options

            @throw CSV<errname>ITER-ERROR in the case of incorrect options
         */
        constructor(string n_errname, *hash n_opts): CsvHelper(sprintf("CSV%sWRITER-ERROR", n_errname)) {

            processCommonOptions(n_opts, C_OPT1);

            # set headers automatically from field names if not set
            if (n_opts.fields && !n_opts.headers)
                n_opts.headers = n_opts.fields.keys();

            m_specs = getSpec1(n_opts.fields);

            if (n_opts.datamap) {
                if (n_opts.datamap.typeCode() != NT_HASH)
                    throw errname, sprintf("expecting a hash value to option %y; got %y (type %s) instead", n_opts.datamap.key, n_opts.datamap, n_opts.datamap.type());
                # ensure that all the values are strings
                foreach hash h in (n_opts.datamap.pairIterator()) {
                    if (h.value.typeCode() != NT_STRING)
                        throw errname, sprintf("\"datamap\" key %y has a non-string value; got type %y", h.key, h.value.type());
                }

                string k = m_specs.firstKey();
                foreach hash h in (n_opts.datamap.pairIterator()) {
                    if (!exists m_specs{k}{h.key}) {
                        m_specs{k}{h.key} = ("type": "*string", "idx": m_specs{k}.size());
                    }
                    m_specs{k}{h.key}.header = tolwr ? h.value.lwr() : h.value;
                }
            }
            if (n_opts.headers) {
                adjustFieldsFromHeaders(m_specs.firstKey(), n_opts.headers);
            }
            processSpec();
        }

        #! Creates the AbstractCsvWriter in single-type mode
        /**

            @param spec a hash of field and type definition; see @ref abstractcsviterator_option_field_hash for more information
            @param n_errname a string to construct child class error message. For example: value 'FOO' will result in exception names 'CSVFOOWRITER-ERROR'
            @param n_opts @ref csvwriter_options

            @throw CSV<errname>WRITER-ERROR in the case of incorrect options
         */
        constructor(string n_errname, hash spec, hash n_opts): CsvHelper(sprintf("CSV%sWRITER-ERROR", n_errname)) {
            m_specs = getSpec2(spec);
            processCommonOptions(n_opts, C_OPT2);
            processSpec();
        }

        #! Process options and set internal variables
        private processCommonOptions(*hash n_opts, int C_OPTx) {
            date_format = 'DD/MM/YYYY hh:mm:SS';  # different default value in writer
            if (n_opts.encoding.typeCode() == NT_STRING) {
                encoding = n_opts.encoding;
                # ensure that the default value for the encoding is used (to handle case + encoding aliases); also validates that
                # the encoding is known and supported
                string str = convert_encoding(encoding, encoding);
                encoding = str.encoding();
            }
            else
                encoding = get_default_encoding();

            foreach hash i in (n_opts.pairIterator()) {
                if (!exists Options.(i.key) && (Options.(i.key) & C_OPTx) == 0)
                    throw errname, sprintf("unknown option %y passed to %s::constructor() (valid options: %y)", i.key, self.className(), (select Options.keys(), (Options.$1 & C_OPTx) != 0));

                # if the option is not set, then ignore it
                if (!exists i.value || i.value === NULL)
                    continue;

                switch (i.key) {
                    case "block": {
                        if (!i.value.intp())
                            throw errname, sprintf("expecting an integer value to option %y; got %y (type %s) instead", i.key, i.value, i.value.type());
                        block = i.value.toInt();
                        if (block < 1)
                            throw errname, sprintf("expecting a positive integer value to option %y; got %y instead", i.key, i.value);
                        break;
                    }
                    case "separator": {
                        if (i.value.typeCode() != NT_STRING)
                            throw errname, sprintf("expecting a string value to option %y; got %y (type %s) instead", i.key, i.value, i.value.type());
                        separator = i.value;
                        break;
                    }
                    case "quote": {
                        if (i.value.typeCode() != NT_STRING)
                            throw errname, sprintf("expecting a string value to option %y; got %y (type %s) instead", i.key, i.value, i.value.type());
                        quote = i.value;
                        break;
                    }
                    case "quote_escape": {
                        if (i.value.typeCode() != NT_STRING) {
                            throw errname, sprintf("expecting a string value to option %y; got %y (type %s) instead", i.key, i.value, i.value.type());
                        }
                        m_quoteEscapeChar = i.value;
                        break;
                    }
                    case "eol": {
                        if (i.value.typeCode() != NT_STRING)
                            throw errname, sprintf("expecting a string value to option %y; got %y (type %s) instead", i.key, i.value, i.value.type());
                        if (!inlist(i.value, EOLS))
                            throw errname, sprintf("expecting a known end of line value to option %y; got %y (type %s) instead", i.key, i.value, i.value.type());
                        eol = i.value;
                        break;
                    }
                    case "date_format":
                    case "date-format": {
                        if (i.value.typeCode() != NT_STRING)
                            throw errname, sprintf("expecting a string value to option %y; got %y (type %s) instead", i.key, i.value, i.value.type());
                        date_format = i.value;
                        break;
                    }
                    case "verify_columns":
                    case "verify-columns": {
                        checkElementCounts = parse_boolean(i.value);
                        break;
                    }
                    case "write_headers":
                    case "write-headers": {
                        write_headers = parse_boolean(i.value);
                        break;
                    }
                    case "optimal_quotes":
                    case "optimal-quotes": {
                        optimal_quotes = parse_boolean(i.value);
                        break;
                    }
                    case "info_log": {
                        if (!i.value.callp())
                            throw errname, sprintf("expecting a callable value to option %y; got %y (type %s) instead", i.key, i.value, i.value.type());
                        info_log = i.value;
                        break;
                    }
                    case "header_reorder": {
                        headerReorder = parse_boolean(i.value);
                        break;
                    }
                }

            }
            # make eg. '"%s",' template
            baseTemplate = sprintf("%s%%s%s%s", quote, quote, separator);
        }

        #! Process specification and set internal variable for mapping
        private processSpec() {
            if (write_headers && isMultiType()) {
                throw errname, sprintf("\"write_headers\" is True but \"headers\" defined as multi-type (%y)", m_specs);
            }
            foreach string k in (m_specs.keyIterator()) {
                list ll;
                if (m_specs{k}) {
                    int i = 0;
                    foreach hash f in (m_specs{k}.pairIterator()) {
                        ll += ("out_idx": f.value.idx ?? 0, "field": f.key, "idx": i);
                        i++;
                    }
                    code sort_func = int sub (hash l, hash r) { return l.out_idx <=> r.out_idx; };
                    ll = sort(ll, sort_func);
                    m_out_by_name{k} = map ($1.field), ll;
                    m_out_by_idx{k} = map ($1.idx), ll;
                }
            }
        }

        #! Write csv headers
        private writeHeaders() {
            if (write_headers && m_specs.size() == 1 && m_specs.firstValue().size() > 0) {
                string type = m_specs.firstKey();
                list values = map (m_specs{type}{$1}.header ?? $1), m_out_by_name{type};
                writeRawLine(values);
            }
        }

        #! Write a line with a list of values; data are checked against column rules
        /**
            @param values a list with values.

            @throw CSVFILEWRITER-DATA-ERROR when the data does not fit defined column constraints
         */
        writeLine(list values) {
            writeLine(CSV_TYPE_SINGLE, values);
        }

        #! Write a line with headers-values hash
        /**
            @param values a hash with keys as column headers in single-type format or with hash with \"type\" and \"record\" members for multi-type. The format is automatically detected.

            @throw CSVFILEWRITER-DATA-ERROR when the data does not fit defined column constraints
         */
        writeLine(hash values) {
            if (exists values.type && exists values.record) {
                writeLine(values.type, values.record);
            } else {
                writeLine(CSV_TYPE_SINGLE, values);
            }
        }

        #! Write a line with headers-values list
        /**
            @param type record type
            @param values as list of values

            @throw CSVFILEWRITER-DATA-ERROR when the data does not fit defined column constraints
         */
        writeLine(string type, list values) {
            lineNo++;
            if (checkElementCounts && m_specs{type} && values.size() != m_specs{type}.size())
                throw errname, sprintf("Line (%d), Header size (%d) and line size (%d) are different (enforced by the \"verify_columns\" option)", lineNo, m_specs{type}.size(), values.size());

            list rawValues = ();
            for(int j = 0; j < values.size(); j++) {
                int i = j;
                #! format date to string by options. Priority: 1) column definition 2) standard format
                string dateFmt = date_format;
                if (m_out_by_idx{type} && j < m_out_by_idx{type}.size()) {
                    # get correct input value
                    i = m_out_by_idx{type}[j];
                    hash spec = m_specs{type}{m_out_by_name{type}[j]};
                    switch (spec.type) {
                        case "int": {
                            if (int(values[i]) != values[i])
                                throw errname, sprintf("Line (%d), Column (%d) does not contain an integer value %n vs %n", lineNo, j, int(values[i]), values[i]);
                            break;
                        }
                        case "*int": {
                            if (!values[i].empty() && int(values[i]) != values[i])
                                throw errname, sprintf("Line (%d), Column (%d) does not contain an integer value %n vs %n", lineNo, j, int(values[i]), values[i]);
                            break;
                        }
                        case "float": {
                            if (float(values[i]) != values[i])
                                throw errname, sprintf("Line (%d), Column (%d) does not contain a float value %n vs %n", lineNo, j, float(values[i]), values[i]);
                            break;
                        }
                        case "*float": {
                            if (!values[i].empty() && float(values[i]) != values[i])
                                throw errname, sprintf("Line (%d), Column (%d) does not contain a float value %n vs %n", lineNo, j, float(values[i]), values[i]);
                            break;
                        }
                        case "number": {
                            if (number(values[i]) != values[i])
                                throw errname, sprintf("Line (%d), Column (%d) does not contain a number value %n vs %n", lineNo, j, number(values[i]), values[i]);
                            break;
                        }
                        case "*number": {
                            if (!values[i].empty() && number(values[i]) != values[i])
                                throw errname, sprintf("Line (%d), Column (%d) does not contain a number value %n vs %n", lineNo, j, number(values[i]), values[i]);
                            break;
                        }
                        case "date": {
                            if (values[i].typeCode() != NT_DATE)
                                throw errname, sprintf("Line (%d), Column (%d) does not contain a date value (%s), %y", lineNo, j, values[i].type(), values[i]);
                            dateFmt = spec.format ?? date_format;
                            break;
                        }
                        case "*date": {
                            if (!values[i].empty() && values[i].typeCode() != NT_DATE)
                                throw errname, sprintf("Line (%d), Column (%d) does not contain a date value (%s)", lineNo, j, values[i].type());
                            dateFmt = spec.format ?? date_format;
                            break;
                        }
                    }
                }

                # format date as requested
                if (values[i].typeCode() == NT_DATE) {
                    values[i] = format_date(dateFmt, values[i]);
                }
                push rawValues, values[i];
            }

            writeRawLine(rawValues);

        }

        #! Write a line for a specific record from a hash to the output
        /**
            @param type record type
            @param values a hash of values.

            @throw CSVFILEWRITER-DATA-ERROR when the data does not fit defined column constraints
         */
        writeLine(string type, hash values) {
            if (!m_specs{type})
                throw errname, sprintf("Type '%s' not defined header in AbstractCsvWriter instance to bind the hash key", type);
            list line;
            foreach string i in (m_specs{type}.keyIterator()) { # (m_out_by_name{type}) {
                if (!values.hasKey(i))
                    if (exists m_specs{type}{i}.default) {
                        push line, m_specs{type}{i}.default;
                    } else {
                        push line, NOTHING;
                    }
                else {
                    push line, values{i};
                }
            }
            writeLine(type, line);
        }

        #! Stream an iterator into the output
        /**
            @param iterator an iterator to stream data into file

            The iterator has to return @ref list or @ref hash from the @ref Qore::AbstractIterator::getValue() "getValue()" method.

            @throw CSVFILEWRITER-DATA-ERROR when the data does not fit defined column constraints or when @ref Qore::AbstractIterator::getValue() "getValue()" does not return list or hash
         */
        write(Qore::AbstractIterator iterator) {
            while (iterator.next()) {
                any row = iterator.getValue();
                switch (row.typeCode()) {
                    case NT_HASH:
                        writeLine(row);
                        break;
                    case NT_LIST:
                        writeLine(row);
                        break;
                    default:
                        throw errname, sprintf("Iterator's getValue returned %s, expected list or hash", row.type());
                }
            }
        }

        #! Stream an iterator into the output
        /**
            @param iterator an @ref Qore::SQL::SQLStatement "SQLStatement" iterator to stream data into file; @ref Qore::SQL::SQLStatement::fetchColumns() "SQLStatement::fetchColumns()" is used to leverage bulk DML for more efficient SQL I/O

            @throw CSVFILEWRITER-DATA-ERROR when the data does not fit defined column constraints

            @note if any \c "info_log" option is set in the constructor; it is used here to log each block of SQL data used to generate the corresponding number of lines; log messages look like: \c "query input generated bulk output lines: 1000"
         */
        write(Qore::SQL::SQLStatement iterator) {
            while (*hash h = iterator.fetchColumns(block)) {
                int n = h.firstValue().lsize();
                if (!n)
                    break;
                map writeLine($1), h.contextIterator();
                if (info_log)
                    info_log(sprintf("query input generated bulk output lines: %d", n));
            }
        }

        #! Stream the contents of the list into the output
        /**
            @param l a list of input data to format as CSV output

            The list has to contain @ref list or @ref hash elements that can be formatted according to the CSV definition

            @throw CSVFILEWRITER-DATA-ERROR when the data does not fit defined column constraints or when the list elements have the wrong type or values
         */
        write(list l) {
            write(l.iterator());
        }

        #! This method must be overridden in child classes to provide the output implementation
        abstract private writeRawLine(list values);

        #! Prepare a string (line with EOF) with formatting and escaping.
        /**
            @param values a list with values

            @return string a formatted and escaped line with a trailing EOL string; if an \c encoding option was given to the constructor; the return value always has the given encoding
        */
        private string prepareRawLine(list values) {
            string rv = prepareRawLineIntern(values);
            return encoding && rv.encoding() != encoding ? convert_encoding(rv, encoding) : rv;
        }

        private string prepareRawLineIntern(list values) {
            if (!optimal_quotes) {
                # make full line template
                string template = strmul(baseTemplate, elements values, 1) + eol;
                # escape separators in strings
                list row = map replace(string($1), quote, m_quoteEscapeChar + quote), values;

                return vsprintf(template, row);
            }

            list l = ();
            foreach any v in (values) {
                if (v.typeCode() == NT_STRING) {
                    if (v.find(quote) >= 0) {
                        v = replace(v, quote, m_quoteEscapeChar + quote);
                        v = sprintf("\"%s\"", v);
                    }
                    else if (v.find(separator) >= 0)
                        v = sprintf("\"%s\"", v);
                    l += v;
                    continue;
                }
                l += string(v);
            }
            return (foldl $1 + separator + $2, l) + eol;
        }

    } # AbstractCsvWriter class

    #! The CsvWriter class for safe CSV data creation
    public class CsvWriter inherits AbstractCsvWriter {
        private {
            #! the output stream for the CSV data
            StreamWriter output;
        }

        #! creates the CsvWriter in single-type mode with the @ref Qore::OutputStream "OutputStream" and an optional option hash
        /**
            @param output the @ref Qore::OutputStream "OutputStream" for the CSV data generated
            @param opts @ref csvwriter_options

            @throw CSVFILEITER-ERROR in the case of incorrect options
        */
        constructor(Qore::OutputStream output, *hash opts) : AbstractCsvWriter("STREAM", opts) {
            # we do not use the encoding option with the StreamWriter constructor() here, because we always generate output data
            # with the output encoding in any case
            self.output = new StreamWriter(output);
            writeHeaders();
        }

        #! creates the CsvWriter in multi-type mode with the @ref Qore::OutputStream "OutputStream" and an option hash
        /**
            @param output the @ref Qore::OutputStream "OutputStream" for the CSV data generated
            @param spec a hash of field and type definition; see @ref abstractcsviterator_option_field_hash for more information
            @param opts @ref csvwriter_options

            @throw CSVFILEITER-ERROR in the case of incorrect options
        */
        constructor(Qore::OutputStream output, hash spec, hash opts) : AbstractCsvWriter("STREAM", spec, opts) {
            # we do not use the encoding option with the StreamWriter constructor() here, because we always generate output data
            # with the output encoding in any case
            self.output = new StreamWriter(output);
            writeHeaders();
        }

        #! renders the line and writes it to the output stream
        private writeRawLine(list values) {
            output.print(prepareRawLine(values));
        }
    }

    #! The CsvFileWriter class for safe CSV file creation
    /**
        @see
        - @ref CsvUtil::CsvWriter "CsvWriter" for a stream-based class providing the same functionality as this class in a more generic way
     */
    public class CsvFileWriter inherits AbstractCsvWriter {
        private {
            #! the file to write
            Qore::File file;
        }

        #! creates the CsvFileWriter in single-type mode with the path of the file to create and an optional option hash
        /**
            @param path a file name (with path optionally) to write
            @param opts @ref csvwriter_options

            The file is created with @ref Qore::O_CREAT "O_CREAT", @ref Qore::O_TRUNC "O_TRUNC", @ref Qore::O_WRONLY "O_WRONLY" and \c 0644 access.

            @throw CSVFILEITER-ERROR in the case of incorrect options
        */
        constructor(string path, *hash opts) : AbstractCsvWriter("FILE", opts) {
            openFile(path);
        }

        #! creates the CsvFileWriter in multi-type mode with the path of the file to create and an optional option hash
        /**
            @param path a file name (with path optionally) to write
            @param spec a hash of field and type definition; see @ref abstractcsviterator_option_field_hash for more information
            @param opts @ref csvwriter_options

            The file is created with @ref Qore::O_CREAT "O_CREAT", @ref Qore::O_TRUNC "O_TRUNC", @ref Qore::O_WRONLY "O_WRONLY" and \c 0644 access.

            @throw CSVFILEITER-ERROR in the case of incorrect options
        */
        constructor(string path, hash spec, hash opts) : AbstractCsvWriter("FILE", spec, opts) {
            openFile(path);
        }

        private openFile(string path) {
            # we do not use the encoding option with the File constructor() here, because we always generate output data
            # with the output encoding in any case
            file = new File();
            file.open2(path, O_CREAT | O_TRUNC | O_WRONLY, 0644);
            writeHeaders();
        }

        private writeRawLine(list values) {
            file.write(prepareRawLine(values));
        }
    } # CsvFileWriter

    #! The CsvStringWriter class for in-memory string CSV creation
    /**
        @see
        - @ref CsvUtil::CsvWriter "CsvWriter" for a stream-based class providing the same functionality as this class in a more generic way
     */
    public class CsvStringWriter inherits AbstractCsvWriter {
        private {
            # a csv content
            string content;
        }

        #! creates the CsvStringWriter single-type mode with content in the memory
        /**
            @param opts @ref csvwriter_options

            @throw CSVSTRINGITER-ERROR in the case of incorrect options
        */
        constructor(*hash opts) : AbstractCsvWriter("STRING", opts) {
            initContent();
        }

        #! creates the CsvStringWriter single-type mode with content in the memory
        /**
            @param spec a hash of field and type definitions; see @ref abstractcsviterator_option_field_hash for more information
            @param opts @ref csvwriter_options

            @throw CSVSTRINGITER-ERROR in the case of incorrect options
        */
        constructor(hash spec, hash opts) : AbstractCsvWriter("STRING", spec, opts) {
            initContent();
        }

        private initContent() {
            writeHeaders();
        }

        private writeRawLine(list values) {
            content += prepareRawLine(values);
        }

        #! Stream iterator and return a CSV-formatted output string
        /**
            @param iterator an iterator to stream data

            @return the CSV-formatted output string corresponding to the input data

            The iterator has to contain @ref list or @ref hash as a return value of \c getValue() method.

            @throw CSVFILEWRITER-DATA-ERROR when the data does not fit defined column constraints or when \c getValue does not return list or hash
         */
        string write(Qore::AbstractIterator iterator) {
            AbstractCsvWriter::write(iterator);
            return content;
        }

        #! Stream the contents of the list and return CSV-formatted output as a string
        /**
            @param l a list of input data to format as CSV output

            @return the CSV-formatted output string corresponding to the input data

            The list has to contain @ref list or @ref hash elements that can be formatted according to the CSV definition

            @throw CSVFILEWRITER-DATA-ERROR when the data does not fit defined column constraints or when the list elements have the wrong type or values
         */
        string write(list l) {
            AbstractCsvWriter::write(l);
            return content;
        }

        #! Get the current in-memory content as a string
        string getContent() {
            return content;
        }
    } # CsvStringWriter
} # CsvUtil namespace<|MERGE_RESOLUTION|>--- conflicted
+++ resolved
@@ -687,13 +687,11 @@
             # list of idx to field transformarions, in order of spec
             hash m_resolve_by_idx;
 
-<<<<<<< HEAD
             # fake specs based on the first non-header row
             bool fakeHeaderNames;
-=======
+
             # data source iterator
             AbstractLineIterator lineIterator;
->>>>>>> d87c4fdc
 
         }
 
