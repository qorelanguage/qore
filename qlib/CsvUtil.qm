# -*- mode: qore; indent-tabs-mode: nil -*-
# @file CsvUtil.qm Qore user module for working with CSV files

/*  CsvUtil.qm Copyright 2012 - 2016 Qore Technologies, sro

    Permission is hereby granted, free of charge, to any person obtaining a
    copy of this software and associated documentation files (the "Software"),
    to deal in the Software without restriction, including without limitation
    the rights to use, copy, modify, merge, publish, distribute, sublicense,
    and/or sell copies of the Software, and to permit persons to whom the
    Software is furnished to do so, subject to the following conditions:

    The above copyright notice and this permission notice shall be included in
    all copies or substantial portions of the Software.

    THE SOFTWARE IS PROVIDED "AS IS", WITHOUT WARRANTY OF ANY KIND, EXPRESS OR
    IMPLIED, INCLUDING BUT NOT LIMITED TO THE WARRANTIES OF MERCHANTABILITY,
    FITNESS FOR A PARTICULAR PURPOSE AND NONINFRINGEMENT. IN NO EVENT SHALL THE
    AUTHORS OR COPYRIGHT HOLDERS BE LIABLE FOR ANY CLAIM, DAMAGES OR OTHER
    LIABILITY, WHETHER IN AN ACTION OF CONTRACT, TORT OR OTHERWISE, ARISING
    FROM, OUT OF OR IN CONNECTION WITH THE SOFTWARE OR THE USE OR OTHER
    DEALINGS IN THE SOFTWARE.
*/

# minimum required Qore version
%requires qore >= 0.8.13

# assume local var scope, do not use "$" for vars, members, and method calls
%new-style
%strict-args
%require-types
%enable-all-warnings

module CsvUtil {
<<<<<<< HEAD
    version = "1.5.1";
=======
    version = "1.6";
>>>>>>> 09ab0e20
    desc = "user module for working with CSV files";
    author = "Petr Vanek <petr@yarpen.cz>, David Nichols <david@qore.org>";
    url = "http://qore.org";
    license = "MIT";
}

/* see release notes below for version history
*/

/** @mainpage CsvUtil Module

    @tableofcontents

    @section csvutilintro Introduction to the CsvUtil Module

    The %CsvUtil module provides functionality for parsing CSV-like files.

    To use this module, use \c "%requires CsvUtil" in your code.

    All the public symbols in the module are defined in the CsvUtil namespace

    Currently the module provides the following classes:
    - @ref CsvUtil::AbstractCsvIterator "AbstractCsvIterator": base abstract iterator class for iterating line-based CSV data
    - @ref CsvUtil::AbstractCsvWriter "AbstractCsvWriter": a base class for new CSV writer implementations
    - @ref CsvUtil::CsvIterator "CsvIterator": iterator class allowing for generic CSV input data to be processed line by line on a record basis
    - @ref CsvUtil::CsvWriter "CsvWriter": generic stream-based CSV writer

    Furthermore, the following specialized classes are implemented based on the above and are provided for convenience and backwards-compatibility:
    - @ref CsvUtil::CsvDataIterator "CsvDataIterator": iterator class allowing for CSV string data to be processed line by line on a record basis
    - @ref CsvUtil::CsvFileIterator "CsvFileIterator": iterator class allowing for CSV files to be processed line by line on a record basis
    - @ref CsvUtil::CsvFileWriter "CsvFileWriter": CSV file writer
    - @ref CsvUtil::CsvStringWriter "CsvStringWriter": CSV in-memory writer

    Note that the @ref CsvUtil::CsvIterator "CsvIterator" class can be used to parse arbitrary text data; the field separator character can be specified in the @ref CsvUtil::CsvIterator::constructor() "constructor", as well as the quote character and end of line sequence.  See the @ref CsvUtil::CsvIterator::constructor() "constructor documentation" for more information.

    <b>Examples:</b>
    @code{.py}
#!/usr/bin/env qore

%new-style
%strict-args
%require-types
%enable-all-warnings

%requires CsvUtil

FileInputStream input("example-file.csv");
CsvIterator i(input);
FileOutputStream output("example-file-copy.csv");
CsvWriter writer(output, ("headers": ("cc", "serno", "desc", "received")));

while (i.next()) {
    printf("%d: %y\n", i.index(), i.getValue());
    writer.writeLine(i.getValue());
}
    @endcode

    If \c "example-file.csv" is:
    @verbatim
UK,1234567890,"Sony, Xperia S",31052012
UK,1234567891,"Sony, Xperia S",31052012
UK,1234567892,"Sony, Xperia S",31052012
UK,1234567893,"Sony, Xperia S",31052012
    @endverbatim

    The data is read verbatim, each value is returned as a string, header names are generated numerically; the output is:
    @verbatim
1: {0: "UK", 1: "1234567890", 2: "Sony, Xperia S", 3: "31052012"}
2: {0: "UK", 1: "1234567891", 2: "Sony, Xperia S", 3: "31052012"}
3: {0: "UK", 1: "1234567892", 2: "Sony, Xperia S", 3: "31052012"}
4: {0: "UK", 1: "1234567893", 2: "Sony, Xperia S", 3: "31052012"}
    @endverbatim

    Also the \c "example-file-copy.csv" will contain data from the original file formatted as CSV.

    @anchor complex_example
    If header names are provided and field types are specified, the output looks different:
    @code{.py}
#!/usr/bin/env qore

%new-style
%strict-args
%require-types
%enable-all-warnings

%requires CsvUtil

FileInputStream input("example-file.csv");
CsvIterator i(input, NOTHING, ("headers": ("cc", "serno", "desc", "received"), "fields": ("serno": "int", "received": ("type": "date", "format": "DDMMYYYY"))));
while (i.next())
    printf("%d: %y\n", i.index(), i.getValue());
    @endcode

    Now the hash keys in each record returned are those given in the @ref CsvUtil::CsvFileIterator::constructor() "constructor", and the fields \c "serno" and \c "received" are given other data types; this produces:
    @verbatim
1: {cc: "UK", serno: 1234567890, desc: "Sony, Xperia S", received: 2012-05-31 00:00:00 Thu +02:00 (CEST)}
2: {cc: "UK", serno: 1234567891, desc: "Sony, Xperia S", received: 2012-05-31 00:00:00 Thu +02:00 (CEST)}
3: {cc: "UK", serno: 1234567892, desc: "Sony, Xperia S", received: 2012-05-31 00:00:00 Thu +02:00 (CEST)}
4: {cc: "UK", serno: 1234567893, desc: "Sony, Xperia S", received: 2012-05-31 00:00:00 Thu +02:00 (CEST)}
    @endverbatim

    Use the \c "header_lines" and \c "header_names" @ref abstractcsviterator_options "options" to automatically read the header names from the file if present.  Use the \c "fields" @ref abstractcsviterator_options "option" to describe the fields and perform transformations on the data read.  For more information, see the @ref CsvUtil::CsvFileIterator "CsvFileIterator" class.

    @section csvutil_multitype Multi-type support

    The %CsvUtil module supports multi-type records, meaning that different input lines may have different structures, and input record type
    resolution is performed at run-time using predefined rules.
    %CsvUtil classes have two contructors, a backwards-compatible constructor variant, which accepts field definition in options and supports only a single record type, and a new constructor avariant, which ccepts field specifications and options passed as separate parameters.

    When used with multi-type definitions, the @ref CsvUtil::AbstractCsvIterator::getValue() method returns
    records in an extended form.  In this case, the return value of @ref CsvUtil::AbstractCsvIterator::getValue()
    is a hash with the following keys:
    - \c "type": the resolve record type name
    - \c "record": a hash of record values

    As this is not backwards compatible, this mode is enabled using the \c "extended_record" option.

    If no record type resolution rules or logic is defined, then record types are resolved automatically based on their
    unique number of fields.  If the number of fields is not unique (i.e. two or more records have the same number of
    fields), then a rule must exist to resolve the record type.

    Typically the value of a particular field determines the record type, however even multiple fields could be used.  Record type detection configuration is supplied by the \c "value" (field value equality test) or \c "regex" (regular expression test) keys in the
    @ref abstractcsviterator_option_field_hash "field specification hash" for the record in question.  If multiple fields in a record
    definintion have \c "value" or \c "regex" keys, then all fields must match the input data in order for the input
    line to match the record.

    The above record type resolution logic is executed in
    @ref CsvUtil::AbstractCsvIterator::identifyTypeImpl() "AbstractCsvIterator::identifyTypeImpl()",
    which executes any \c "regex" or \c "value" tests on the input line in the order of the field definitions in the
    @ref abstractcsviterator_option_field_hash "record description hash".

    Record type resolution is performed as follow:
    - \c "value": Matches the full value of the field; if an integer \c "value" value is used, then integer comparisons are done, otherwise string comparisons are performed.
    - \c "regex": Matches the full value of the field with regular expression.

    When there are no record-matching keys in the field hashes for any record and the input record field number are
    not unique, then
    @ref CsvUtil::AbstractCsvIterator::identifyTypeImpl() "AbstractCsvIterator::identifyTypeImpl()"
    must be overridden in a subclass to provide custom record matching logic.

    @note
    - It is an error to have both \c "regex" and \c "value" keys in a @ref abstractcsviterator_option_field_hash "field specification hash"
    - If multiple fields have configuration for input line matching (i.e. \c "regex" and \c "value" keys), then all
      fields with this configuration must match for the record to be matched
    - since version 1.5.

    @code{.py}
#!/usr/bin/env qore

%new-style
%strict-args
%require-types
%enable-all-warnings

%requires CsvUtil

const spec = (
    "header": (
        "type": ("type": "int", "value": 1),
        "invoice_no": "string",
        "date": ("type": "date", "format": "YYYYMMDD"),
    ),
    "item": (
        "type": ("type": "int", "value": 2),
        "item_no": "string",
        "item": "string",
        "pcs": "int",
        "price": "number",
    ),
    "footer": (
        "type": ("type": "int", "value": 3),
        "total": "number",
    ),
);

const opts = {};

FileInputStream input("example-multi-file.csv");
CsvIterator i(input, NOTHING, spec, ("extended_record": True) + opts);

FileOutputStream output("example-multi-file-copy.csv");
CsvWriter writer(output, spec, ("write-headers": False, "optimal-quotes" : True, "quote_escape" : "\"") + opts);
while (i.next()) {
    printf("%d: %y\n", i.index(), i.getValue());
    writer.writeLine(i.getValue());
}
    @endcode


    If \c "example-multi-file.csv" is:
    @verbatim
1,2016-01,20160401
2,123,"Sony, Xperia S",1,100
2,124,"Nokia, Lumia",2,150
3,250
    @endverbatim

    The data is read verbatim, each value is returned as a string, header names are generated numerically; the output is:
    @verbatim
1: {type: "header", record: {type: 1, invoice_no: "2016-01", date: 2016-04-01 00:00:00.000000 Fri +02:00 (CEST)}}
2: {type: "item", record: {type: 2, item_no: "123", item: "Sony, Xperia S", pcs: 1, price: 100}}
3: {type: "item", record: {type: 2, item_no: "124", item: "Nokia, Lumia", pcs: 2, price: 150}}
4: {type: "footer", record: {type: 3, total: 250}}
    @endverbatim

    Also the \c "example-multi-file-copy.csv" will contain data from the original file formatted as CSV.

    @section csvutil_relnotes Release Notes

<<<<<<< HEAD
    @subsection csvutil_v1_5_1 Version 1.5.1
    - fixed a bug in @ref CsvUtil::AbstractCsvIterator::identifyTypeImpl() "AbstractCsvIterator::identifyTypeImpl()" generating an error message (<a href="https://github.com/qorelanguage/qore/issues/1355">issue 1355</a>)
=======
    @subsection csvutil_v1_6 Version 1.6
    - added support for streams; the following stream-based classes have been added:
      - @ref CsvUtil::CsvIterator "CsvIterator": provides a more generic interface than @ref CsvUtil::CsvDataIterator "CsvDataIterator" and @ref CsvUtil::CsvFileIterator "CsvFileIterator"
      - @ref CsvUtil::CsvWriter "CsvWriter": provides a more generic interface than @ref CsvUtil::CsvStringWriter "CsvStringWriter" and @ref CsvUtil::CsvFileWriter "CsvFileWriter"
    - fixed a bug in an error message validating input data (<a href="https://github.com/qorelanguage/qore/issues/1062">issue 1062</a>)
>>>>>>> 09ab0e20

    @subsection csvutil_v1_5 Version 1.5
    - fixed a bug handling the global option \c "eol"
    - converted to new-style
    - if "headers" are not given in the @ref CsvUtil::AbstractCsvWriter::constructor() but "fields" are, then set the headers from the field descriptions automatically
    - added write() methods returning the generated strings to the @ref CsvUtil::CsvStringWriter class for API compatibility with the corresponding FixedLengthDataWriter methods
    - implemented support for @ref Qore::SQL::SQLStatement "SQLStatement" as an iterator source for @ref CsvUtil::AbstractCsvWriter::write()
    - implemented the \c "datamap" and \c "info_log" options for CSV generation
    - implemented options with underscores to replace options with dashes:
      - @ref CsvUtil::AbstractCsvWriter
        - \c "date-format" is now \c "date_format"
        - \c "optimal-quotes" is now \c "optimal_quotes"
        - \c "verify-columns" is now \c "verify_columns"
        - \c "write-headers" is now \c "write_headers"
      - @ref CsvUtil::AbstractCsvIterator
        - \c "ignore-empty" is now \c "ignore_empty"
        - \c "ignore-whitespace" is now \c "ignore_whitespace"
        - \c "header-names" is now \c "header_names"
        - \c "header-lines" is now \c "header_lines"
        - \c "verify-columns" is now \c "verify_columns"
    - implemented multi-type line support
    - two constructors for backward CsvUtil compatability and similarity with FixedLengthUtil API
    - implemented new options \c "header_reorder"; @ref CsvUtil::AbstractCsvIterator \c "date_format",\c "extended_record"
    - implemented options for field specification: \c "index", \c "default", \c "header", \c "value", \c "regex"
    - fixed a UTC bug for default date 1970-01-01Z

    @subsection csvutil_v1_4 Version 1.4
    - fixed the \c "format" field option when used with \c "*date" field types
    - implemented the \c "tolwr" parser option
    - changed the default field type when parsing and generating CSV files from \c "string" to \c "*string"

    @subsection csvutil_v1_3 Version 1.3
    - added the \c "write-headers" option to @ref CsvUtil::AbstractCsvWriter and subclasses to enable headers to be suppressed
    - added the \c "optimal-quotes" option to @ref CsvUtil::AbstractCsvWriter and subclasses to enable more efficient csv output (now the default output option); to revert back to the previous behavior (where all fields are quoted regardless of data type or content), set to @ref Qore::False "False" in the constructor

    @subsection csvutil_v1_2 Version 1.2
    - fixed @ref CsvUtil::CsvDataIterator::next() when header_lines > 0 and working with empty input data
    - implemented support for the \c "*int", \c "*float", \c "*number", and \c "*date" types
    - implemented support for allowing subclasses of @ref CsvUtil::CsvFileIterator to implement support for other custom types
    - fixed \c "date" type handling with empty input; now returns 1970-01-01Z (use "*date" to map empty input to NOTHING)
    - added the @ref CsvUtil::CsvStringWriter, @ref CsvUtil::AbstractCsvWriter, and @ref CsvUtil::CsvFileWriter classes
    - if "headers" are not given in the @ref CsvUtil::CsvFileIterator::constructor() but "fields" are, then set the headers from the field descriptions automatically

    @subsection csvutil_v1_1 Version 1.1
    - bug fixes to header and fields option processing
    - fixed @ref CsvUtil::CsvFileIterator::index() to return the line index
    - added @ref CsvUtil::CsvFileIterator::lineNumber() to return the current line number in the file

    @subsection csvutil_v1_0 Version 1.0
    - initial version of module
*/

class CsvHelper {
    private {
        const C_OPT1 = 0x1;
        const C_OPT2 = 0x2;
        #! supported type codes (hash for quick lookups)
        const Types = (
            "int": True,
            "*int": True,
            "float": True,
            "*float": True,
            "number": True,
            "*number": True,
            "string": True,
            "*string": True,
            "date": True,
            "*date": True,
        );

        #! supported field description attribute codes
        const FieldAttrs = ("type", "format", "timezone", "code", "header");

        #! flag to convert all header names to lower case
        bool tolwr = False;

        #! default date->string format
        string date_format;

        #! hash of field information (types, formats, and possible code), hash key = column name or number (starting with 0)
        hash m_specs;

        #! the exeption \c "err" string
        string errname;

        # reorder data according headers set by options.headers or read from CsvHeader
        bool headerReorder = True;

    }

    #! @param n_errname class name used in exception to identify class
    constructor (string n_errname) {
        errname = n_errname;
    }

    #! returns True if specification hash defines more types
    private bool isMultiType() {
        return m_specs && m_specs.size() > 1;
    }

    #! validate field type
    private checkType(string fld_errs, string key, string value) {
        if (!Types{value})
            throw "CSV-TYPE-ERROR", sprintf("%s: unknown field type %y for field %y (supported types: %y)", fld_errs, value, key, Types.keys());
    }

    # get spec from options.fields for old Csv. Check spec param for new Csv
    private hash getSpec(*hash fields, string fld_errs, int C_OPTx) {
        hash spec = hash();
        if (fields) {
            if (fields.typeCode() != NT_HASH)
                throw errname, sprintf("%s: expecting a hash value; got %y (type %s) instead", fld_errs, fields, fields.type());

            hash checkIdx = hash();
            # iterate hash to process field descriptions
            foreach hash hi in (fields.pairIterator()) {
                hash h;
                h.idx = $#;
                h.header = hi.key;
                switch (hi.value.typeCode()) {
                    case NT_STRING: {
                        checkType(fld_errs, hi.key, hi.value);
                        h.type = hi.value;
                        break;
                    }
                    case NT_HASH: {
                        if (hi.value.empty())
                            throw errname, sprintf("%s: empty hash passed as description for field %y", fld_errs, hi.key);
                        foreach hash fh in (hi.value.pairIterator()) {
                            bool found = True;
                            switch (fh.key) {
                                case "type": {
                                    checkType(fld_errs, hi.key, fh.value);
                                    h.type = fh.value;
                                    break;
                                }
                                case "header":
                                case "format": {
                                    if (fh.value.typeCode() != NT_STRING)
                                        throw errname, sprintf("%s: field %y \"%s\" attributes expects a string value; got %y instead", fld_errs, hi.key, fh.key, fh.value.type());
                                    h{fh.key} = fh.value;
                                    break;
                                }
                                case "timezone": {
                                    h.timezone = new TimeZone(fh.value);
                                    break;
                                }
                                case "code": {
                                    if (!fh.value.callp())
                                        throw errname, sprintf("%s: field %y \"%s\" attributes expects a callable value to process the field value; got %y instead", fld_errs, hi.key, fh.key, fh.value.type());
                                    h.code = fh.value;
                                    break;
                                }
                                default: {
                                    found = False;
                                }
                            }
                            if (!found && C_OPTx == C_OPT2) {
                                found = True;
                                switch (fh.key) {
                                    case "value":
                                    case "default":
                                        h{fh.key} = fh.value;
                                        break;
                                    case "index":
                                        if (int(fh.value) != fh.value)
                                            throw errname, sprintf("%s: field %y \"%s\" does not contain an integer value; %n vs. %n", fld_errs, hi.key, fh.key, int(fh.value), fh.value);
                                        h.idx = int(fh.value);
                                        if (h.idx < 0 || h.idx >= fields.size()) {
                                            throw errname, sprintf("%s: field %y \"%s\" has value %d out off range 0..%d", fld_errs, hi.key, fh.key, h.idx, fields.size()-1);
                                        }
                                        break;
                                    case "regex":
                                        if (fh.value.typeCode() != NT_STRING) {
                                            throw errname, sprintf("%s: field %y \"%s\" attributes expects a string value; got %y instead", fld_errs, hi.key, fh.key, fh.value.type());
                                        }
                                        h{fh.key} = fh.value;
                                        break;
                                    default:
                                        found = False;
                                }
                            }
                            if (!found) {
                                throw errname, sprintf("%s: unknown field attribute value %y given for field %y (supported attribute values: %y)", fld_errs, fh.key, hi.key, FieldAttrs);

                            }
                        }
                        if (!h.type)
                            h.type = "*string";
                        if (h.type != "date" && h.type != "*date") {
                            foreach string f in ("timezone", "format") {
                                if (h{f})
                                    throw errname, sprintf("%s: field %y is type %y, but the %y attribute was also given, which is only valid for \"date\" fields", fld_errs, hi.key, h.type, f);
                            }
                        }
                        break;
                    }
                    default: {
                        throw errname, sprintf("%s: invalid value passed as the field description for field %y; expecting \"string\" or \"hash\"; got %y instead", fld_errs, hi.key, hi.value.type());
                    }
                }
                if (exists checkIdx{h.idx}) {
                    throw errname, sprintf("%s: field %y \"index\" causes index violation %d", fld_errs, hi.key, h.idx);
                }
                if (tolwr) {
                    h.header = h.header.lwr();
                }

                checkIdx{h.idx} = True;
                spec.(hi.key) = h;
            }
        }
        return spec;
    }

    private hash getSpec1(*hash fields) {
        return (CSV_TYPE_SINGLE: getSpec(fields, "while processing the hash value for option key \"fields\"", C_OPT1));
    }

    private hash getSpec2(hash spec) {
        spec = spec ?? (CSV_TYPE_SINGLE: hash());
        foreach string i in (spec.keyIterator()) {
            spec{i} = getSpec(spec{i}, sprintf("while processing the hash value for spec key \"%s\"", i), C_OPT2);
        }
        return spec;
    }

    /** Process headers and add missing field specification, consider resordering fields in specification

        Return: list of field names in order of Csv record
    */
    private list adjustFieldsFromHeaders(string type, *list headers) {

        hash spec = m_specs{type} ?? hash();
        list csv_order = ();
        if (headers && tolwr)
            headers = (map $1.lwr(), headers);

        # look for header name if specified
        hash fld_by_hdr = hash();
        hash hdr_idxs = map {$1: $#}, headers;

        m_specs{type} = hash();

        foreach string f in (spec.keyIterator()) {
            fld_by_hdr{spec{f}.header} = f;
            if (!headerReorder) {
                # keep existing spec
                if (exists hdr_idxs{spec{f}.header}) {
                    spec{f}.idx = hdr_idxs{spec{f}.header};
                    m_specs{type}{f} = spec{f};
                    push csv_order, f;
                    remove hdr_idxs{spec{f}.header};
                }
            }
        }

        # change field specificiation to follow header order
        foreach string h in (headers) {
            if (!exists hdr_idxs{h}) {
                # header already in spec
                continue;
            }
            string f = fld_by_hdr{h} ?? h;
            m_specs{type}{f} = spec{f} ?? ("type": "*string", "header": h);
            m_specs{type}{f}.idx = hdr_idxs{h};
            push csv_order, f;
            remove hdr_idxs{h};
        }
        return csv_order;
    }

} # class CsvHelper

#! the CsvUtil namespace contains all the objects in the CsvUtil module
public namespace CsvUtil {
    #! Unix end of line character sequence (for new OS X too)
    public const EOL_UNIX = "\n";
    #! MS DOS/Windows end of line character sequence
    public const EOL_WIN = "\r\n";
    #! Old (pre-OSX) Macintosh end of line character sequence
    public const EOL_MACINTOSH = "\r";

    # helper list of end of line values
    const EOLS = (EOL_UNIX, EOL_WIN, EOL_MACINTOSH, );

    #! Record type when non matching any type
    public const CSV_TYPE_UNKNOWN = "<unknown>";
    #! Record type when multi-type is disabled
    public const CSV_TYPE_SINGLE = "<single>";


    #! the AbstractCsvIterator class is an abstract base class that allows abstract CSV data to be iterated
    /**
        @section abstractcsviterator_options AbstractCsvIterator Constructor Option Hash Overview
        The AbstractCsvIterator class constructor takes an optional hash with possible keys given in the following table.  Note that
        key names are case-sensitive, and data types are soft (conversions are made when possible).

        <b>AbstractCsvIterator Options</b>
        |!Option|!Data Type|!Description
        |\c "date_format"|@ref string_type "string"|the default date format for \c "date" fields (see @ref date_formatting "date formatting" for the value in this case)
        |\c "encoding"|@ref string_type "string"|the @ref character_encoding "character encoding" for the file (and for tagging string data read); if the value of this key is not a string then it will be ignored
        |\c "separator"|@ref string_type "string"|the string separating the fields in the file (default: \c ",")
        |\c "quote"|@ref string_type "string"|the field quote character (default: \c '\"')
        |\c "eol"|@ref string_type "string"|the end of line character(s) (default: auto-detect); if the value of this key is not a string then it will be ignored
        |\c "ignore_empty"|@ref bool_type "bool"|if @ref Qore::True "True" (the default) then empty lines will be ignored; this option is processed with @ref Qore::parse_boolean() "parse_boolean()"
        |\c "ignore_whitespace"|@ref bool_type "bool"|if @ref Qore::True "True" (the default) then leading and trailing whitespace will be stripped from non-quoted fields; this option is processed with @ref Qore::parse_boolean() "parse_boolean()"
        |\c "header_names"|@ref bool_type "bool"|if @ref Qore::True "True" then the object will parse the header names from the first header row, in this case \c "header_lines" must be &gt; 0. In case of multi-type lines \c "header_names" is mandatory @ref Qore::False "False".
        |\c "header_lines"|@ref int_type "int"|the number of headers lines in the file (must be &gt; 0 if \c "header_names" is @ref Qore::True "True")
        |\c "header_reorder"|@ref bool_type "bool"|if @ref Qore::True "True" (default value) then if \"headers\" are provided by options or read from file then data fields are reordered to follow headers. It has major effect on return value of @ref AbstractCsvIterator::getRecordList() function and also minor on hash result of AbstractCsvIterator::getRecord() when a program code depends on order of keys. If @ref Qore::False "False" then fields not yet specified are pushed at the end of field definition.
        |\c "verify_columns"|@ref bool_type "bool"|if @ref Qore::True "True" (the default is @ref Qore::False "False") then if a line is parsed with a different column count than other lines, a \c CSVFILEITERATOR-DATA-ERROR exception is thrown
        |\c "timezone"|@ref string_type "string"|the timezone to use when parsing dates (will be passed to @ref Qore::TimeZone::constructor())
        |\c "tolwr"|@ref bool_type "bool"|if @ref Qore::True "True" then all header names will be converted to lower case letters

        <b>AbstractCsvIterator Single-type-only Options </b>
        |!Option|!Data Type|!Description
        |\c "headers"|@ref list_type "list" of @ref string_type "strings"|list of header / column names for the data iterated; if this is present, then \c "header_names" must be @ref Qore::False "False".
        |\c "fields"|@ref hash|the keys are column names (or numbers in case column names are not used) and the values are either strings (one of @ref abstractcsviterator_option_field_types giving the data type for the field) or a @ref abstractcsviterator_option_field_hash describing the field; also sets \a headers if not set automatically with \c "header_names"; if no field type is given, the default is \c "*string"

        <b>AbstractCsvIterator Multi-type-only Options </b>
        |!Option|!Data Type|!Description
        |\c "extended_record"|@ref boolean|if @ref Qore::True "True" then get functions will use extended hash with \"type\" and \"record\" members to provide type to calling party, Default: @ref Qore::False "False"

        @note the following options separated by dashes are still supported for backwards-compatibility:
        - \c "date-format"
        - \c "ignore-empty"
        - \c "ignore-whitespace"
        - \c "header-names"
        - \c "header-lines"
        - \c "verify-columns"

        @subsection abstractcsviterator_option_field_types Option Field Types
        Fields are defined in order how the data are expected by user program. In this order are
        data returned by get functions. There are two exception, the former \c "headers" options sorts definition
        that data correspond to \c "headers" field order and the later when header names are read from Csv file header.

        <b>AbstractCsvIterator Option Field Types</b>
        |!Name|!Description
        |\c "int"|the value will be unconditionally converted to an @ref integer "integer" using the @ref Qore::int() function
        |\c "*int"|the value will be converted to @ref nothing if empty, otherwise it will be converted to an @ref integer "integer" using the @ref Qore::int() function
        |\c "float"|the value will be unconditionally converted to a @ref float "floating-point value" using the @ref Qore::float() function
        |\c "*float"|the value will be converted to @ref nothing if empty, otherwise it will be converted to a @ref float "floating-point value" using the @ref Qore::float() function
        |\c "number"|the value will be unconditionally converted to an @ref number "arbitrary-precision number value" using the @ref Qore::number() function
        |\c "*number"|the value will be converted to @ref nothing if empty, otherwise it will be converted to an @ref number "arbitrary-precision number value" using the @ref Qore::number() function
        |\c "string"|(the default) the value remains a string; no transformation is done on the input data
        |\c "*string"|the value will be converted to @ref nothing if empty, otherwise, it remains a string
        |\c "date"|in this case dates are parsed directly with the @ref Qore::date() function (and therefore are tagged automatically with the current @ref time_zones "time zone"); to specify another date format, use the @ref abstractcsviterator_option_field_hash "hash format" documented below
        |\c "*date"|the value will be converted to @ref nothing if empty, otherwise dates are parsed directly with the @ref Qore::date() function (and therefore are tagged automatically with the current @ref time_zones "time zone"); to specify another date format, use the @ref abstractcsviterator_option_field_hash "hash format" documented below

        @subsection abstractcsviterator_option_field_hash Option Field Hash
        See @ref complex_example "here" for an example of using the hash field description in the @ref CsvUtil::CsvFileIterator::constructor() "constructor()".

        <b>AbstractCsvIterator Option Field Hash and Spec Hash</b>
        Field specification is provided via options \"fields\" for old-style constructor or as separate parameter in new-style constructor supporting multi-type.

        |!Key|!Value Description
        |\c "type"|one of the @ref abstractcsviterator_option_field_types "option type values" giving the field type
        |\c "format"|used only with the \c "date" type; this is a @ref date_mask "date/time format mask" for parsing dates
        |\c "timezone"|used only with the \c "date" type; this value is passed to @ref Qore::TimeZone::constructor() and the resulting timezone is used to parse the date (this value overrides any default time zone for the object; use only in the rare case that date/time values from different time zones are present in different columns of the same file)
        |\c "code"|this is a @ref closure "closure" or @ref call_reference "call reference" that takes a single argument of the value (after formatting with any optional \c "type" formats) and returns the value that will be output for the field

        <b>Extra AbstractCsvIterator Spec Hash Options</b>
        |!Key|!Data Type|!Value Description
        |\c value|@ref string_type "string"|the value to use to compare to input data when determining the record type; if \c "value" is defined for a field, then \c "regex" cannot be defined (for iterator only)
        |\c regex|@ref string_type "string"|the regular expression to use to apply to input data lines when determining the record type (for iterator only)
        |\c header|@ref string_type "string"|field name as defined in Csv header line. It enables remapping from Csv to own name
        |\c index|@ref int_type "int"|index of field in Csv file. It enables mapping when Csv has not header
        |\c default|@ref any_type "any"|Default output value (for writers only)

     */
    public class AbstractCsvIterator inherits Qore::AbstractIterator, private CsvHelper {
        private {
            #! valid options for the object (a hash for quick lookups of valid keys)
            const Options = (
                "date_format": C_OPT1|C_OPT2,
                "date-format": C_OPT1|C_OPT2,
                "encoding": C_OPT1|C_OPT2,
                "eol": C_OPT1|C_OPT2,
                "extended_record": C_OPT2,
                "fields": C_OPT1,
                "header-lines": C_OPT1|C_OPT2,
                "header_lines": C_OPT1|C_OPT2,
                "header-names": C_OPT1|C_OPT2,
                "header_names": C_OPT1|C_OPT2,
                "header_reorder": C_OPT1|C_OPT2,
                "headers": C_OPT1,
                "ignore-empty": C_OPT1|C_OPT2,
                "ignore_empty": C_OPT1|C_OPT2,
                "ignore-whitespace": C_OPT1|C_OPT2,
                "ignore_whitespace": C_OPT1|C_OPT2,
                "quote": C_OPT1|C_OPT2,
                "separator": C_OPT1|C_OPT2,
                "timezone": C_OPT1|C_OPT2,
                "tolwr": C_OPT1|C_OPT2,
                "verify-columns": C_OPT1|C_OPT2,
                "verify_columns": C_OPT1|C_OPT2,
                );

            # field separator
            string separator = ",";

            # field content delimiter
            string quote = "\"";

            # number of header lines
            softint headerLines = 0;

            # flag to use string names from the first header row if possible
            bool headerNames = False;

            # True if empty lines should be ignored
            bool ignoreEmptyLines = True;

            # Flag to trim the field content (trim leading and trailing whitespace) from unquoted fields
            bool ignoreWhitespace = True;

            # the @ref Qore::TimeZone to use when parsing dates (default: current time zone)
            *TimeZone timezone;

            # verify the column count for every row; if a row does not match, then throw a \c CSVFILEITERATOR-DATA-ERROR exception
            bool checkElementCounts = False;

            # getRecord/getValue returns extended hash
            bool extendedRecord = False;

            # column count for verifying column counts
            int cc;

            # current record count for the index() method
            int rc = 0;

            # to resolve record type by rules
            hash m_resolve_by_rule;

            # to resolve record type by number of fields
            hash m_resolve_by_count;

            # list of idx to field transformarions, in order of spec
            hash m_resolve_by_idx;

            # fake specs based on the first non-header row
            bool fakeHeaderNames;

            # data source iterator
            AbstractLineIterator lineIterator;
        }

        #! creates the AbstractCsvIterator with an option hash in single-type mode
        /**
            @param li source line iterator
            @param opts a hash of optional options; see @ref abstractcsviterator_options for more information

            @throw ABSTRACTCSVITERATOR-ERROR invalid or unknown option; invalid data type for option; \c "header-names" is @ref Qore::True "True" and \c "header_lines" is 0 or \c "headers" is also present; unknown field type
         */
        constructor(AbstractLineIterator li, *hash opts): CsvHelper("ABSTRACTCSVITERATOR-ERROR") {
            lineIterator = li;
            processCommonOptions(opts, C_OPT1);

            if (headerNames && opts.headers)
                throw errname, sprintf("\"header_names\" is True but \"headers\" has a value (%y)", opts.headers);

            processSpec(getSpec1(opts.fields));

            if (opts.headers) {
                # set headers automatically from field names if not set
                prepareFieldsFromHeaders(opts.headers);
            }
        }

        #! creates the AbstractCsvIterator with an option hash in multi-type mode
        /**
            @param li source line iterator
            @param spec a hash of field and type definition; see @ref abstractcsviterator_option_field_hash for more information
            @param opts a hash of optional options; see @ref abstractcsviterator_options for more information
         */
        # NOTE: when declared as *hash then always calls this constructor
        constructor(AbstractLineIterator li, hash spec, hash opts): CsvHelper("ABSTRACTCSVITERATOR-ERROR") {
            lineIterator = li;
            processCommonOptions(opts, C_OPT2);
            foreach hash i in (opts.pairIterator()) {
                switch (i.key) {
                    case "extended_record": {
                        extendedRecord = parse_boolean(i.value);
                        break;
                    }
                }
            }
            if (headerNames && isMultiType())
                throw errname, sprintf("\"header_names\" is True but multi-type is specified (%y)", m_specs);
            processSpec(getSpec2(spec));
            # potential prepareFieldsFromHeaders() call does not support rule adjusting
            if (headerNames && m_resolve_by_rule)
                throw errname, sprintf("\"header_names\" is True but a resolve rule is specified (%y)", m_specs);
        }

        #! process common options and and assing internal fields
        private processCommonOptions(*hash opts, int C_OPTx) {
            foreach hash i in (opts.pairIterator()) {
                if (!exists Options.(i.key) || ((Options.(i.key) & C_OPTx) == 0))
                    throw errname, sprintf("unknown option %y passed to AbstractCsvIterator::constructor() (valid options: %y)", i.key, (select Options.keys(), (Options.$1 & C_OPTx) != 0));
                switch (i.key) {
                    case "date_format":
                    case "date-format": {
                        if (i.value.typeCode() != NT_STRING)
                            throw errname, sprintf("expecting a string value to option %y; got %y (type %s) instead", i.key, i.value, i.value.type());
                        date_format = i.value;
                        break;
                    }
                    case "separator": {
                        if (i.value.typeCode() != NT_STRING)
                            throw errname, sprintf("expecting a string value to option %y; got %y (type %s) instead", i.key, i.value, i.value.type());
                        separator = i.value;
                        break;
                    }
                    case "quote": {
                        if (i.value.typeCode() != NT_STRING)
                            throw errname, sprintf("expecting a string value to option %y; got %y (type %s) instead", i.key, i.value, i.value.type());
                        quote = i.value;
                        break;
                    }
                    case "ignore-empty":
                    case "ignore_empty": {
                        ignoreEmptyLines = parse_boolean(i.value);
                        break;
                    }
                    case "ignore-whitespace":
                    case "ignore_whitespace": {
                        ignoreWhitespace = parse_boolean(i.value);
                        break;
                    }
                    case "verify-columns":
                    case "verify_columns": {
                        checkElementCounts = parse_boolean(i.value);
                        break;
                    }
                    case "header-lines":
                    case "header_lines": {
                        try {
                            headerLines = i.value;
                        }
                        catch (hash ex) {
                            throw errname, sprintf("expecting integer value or a value that can be converted to an integer for option %y; got %y (type %s) instead", i.key, i.value, i.value.type());
                        }
                        break;
                    }
                    case "header-names":
                    case "header_names": {
                        headerNames = parse_boolean(i.value);
                        break;
                    }
                    case "header_reorder":
                        headerReorder = parse_boolean(i.value);
                        break;
                    case "timezone": {
                        timezone = new TimeZone(i.value);
                        break;
                    }
                    case "tolwr": {
                        tolwr = parse_boolean(i.value);
                        break;
                    }
                }
            }
            if (headerNames && !headerLines)
                throw errname, sprintf("\"header_names\" is True but \"header_lines\" is 0; there must be at least 1 header line to get header names");
        }

        #! process specification and assing internal data for resolving
        private processSpec(hash spec) {
            m_specs           = spec;

            m_resolve_by_rule = hash();
            m_resolve_by_count = hash();
            m_resolve_by_idx = hash();
            fakeHeaderNames = False;

            # setup type resolving from spec
            foreach string k in (m_specs.keyIterator()) {
                if (m_specs{k}.typeCode() != NT_HASH)
                    throw errname, sprintf("expecting a record description hash assigned to record key %y; got type %y instead (value: %y)", k, m_specs{k}.type(), m_specs{k});

                list rec_rule = ();
                m_resolve_by_idx{k} = ();
                foreach string c in (m_specs{k}.keyIterator()) {
                    hash fld_rule;
                    if (exists m_specs{k}{c}.regex) {
                        if (exists m_specs{k}{c}.value) {
                            throw errname, sprintf("Both value and regex used in field rule for field %y, record: %y", c, k);
                        }
                        fld_rule.regex = m_specs{k}{c}.regex;
                    } else if (exists m_specs{k}{c}.value) {
                        fld_rule.value = m_specs{k}{c}.value;
                    }
                    if (fld_rule) {
                        fld_rule.idx = m_specs{k}{c}.idx;
                        rec_rule += fld_rule;
                    }
                    push m_resolve_by_idx{k}, c;
                }
                int cnt = m_specs{k}.size();
                if (rec_rule) {
                    # filter specified
                    m_resolve_by_rule{cnt}{k} = rec_rule;
                } else {
                    # no spec filter, check potential conflict later
                    if (!m_resolve_by_count{cnt}) {
                        m_resolve_by_count{cnt} = ();
                    }
                    m_resolve_by_count{cnt} += list(k);
                }
            }
        }

        #! match headers provided at Csv header or in options, never called for multi-type because header_names is False */
        private prepareFieldsFromHeaders(*list headers) {
            # add missing m_specs from headers
            string k = m_specs.firstKey();
            if (m_specs{k}) {
                m_resolve_by_count{m_specs{k}.size()} = select m_resolve_by_count{m_specs{k}.size()}, $1 != k;
            }
            m_resolve_by_idx{k} = adjustFieldsFromHeaders(k, headers);

            if (!m_resolve_by_count{headers.size()}) {
                m_resolve_by_count{headers.size()} = ();
            }
            push m_resolve_by_count{headers.size()}, k;
        }

        bool valid() {
            return lineIterator.valid();
        }

        #! Moves the current line / record position to the next line / record; returns @ref False if there are no more lines to iterate
        /** This method will return @ref True again after it returns @ref False once if the file being iterated has data that can be iterated, otherwise it will always return @ref False. The iterator object should not be used to retrieve a value after this method returns @ref False.
            @return @ref False if there are no lines / records to iterate (in which case the iterator object is invalid and should not be used); @ref True if successful (meaning that the iterator object is valid)

            @note that if headers are not given as an option to the constructor, then they are detected and set the first time AbstractCsvIterator::next() is run on a file (see @ref getHeaders())
         */
        bool next() {
            # try to parse any header and skip to data if we haven't started iterating yet
            if (!valid()) {
                if (headerLines) {
                    if (headerNames) {
                        # return False if there is no data to iterate
                        if (!lineIterator.next())
                            return False;

                        list h = getLineAndSplit();
                        if (!h)
                            return False;
                        prepareFieldsFromHeaders(h);
                    }
                    # skip the rest of the header rows
                    while (lineNumber() < headerLines) {
                        if (!lineIterator.next())
                            return False;
                    }
                }
            }
            bool b = lineIterator.next();
            if (b) {
                # skip empty lines
                if (ignoreEmptyLines) {
                    while (b && (lineIterator.getValue().empty())) {
                        b = lineIterator.next();
                    }
                }

                # generate fake header names with index positions if no header data is already available, note: multi-type has headers
                if (b && (!m_specs || (m_specs.size() == 1 && exists m_specs{CSV_TYPE_SINGLE} && m_specs{CSV_TYPE_SINGLE}.size() == 0))) {
                    list l = getLineAndSplit();
                    list h = ();
                    map h += string($#), l;
                    prepareFieldsFromHeaders(h);
                    fakeHeaderNames = True;
                }
            }

            if (b)
                ++rc;
            else
                rc = 0;

            return b;
        }

        #! Returns the given column value for the current row
        /** @param name the name of the field (header name) in record

            @return the value of the given header for the current record

            @throw INVALID-ITERATOR this error is thrown if the iterator is invalid; make sure that the next() method returns True before calling this method
            @throw ABSTRACTCSVITERATOR-FIELD-ERROR invalid or unknown field name given
         */
        any memberGate(string name) {
            hash h = getRecord(True);
            if (!h.record.hasKey(name))
                throw "ABSTRACTCSVITERATOR-FIELD-ERROR", sprintf("the requested header %y does not exist (known headers: %y)", name, keys m_specs{h.type} );

            return h.record{name};
        }

        #! Returns the current record as a hash
        /** @par Example:
            @code{.py}
hash h = i.getValue();
            @endcode

            @return the current record as a hash; when the \c "extended_record" option is set, then the return value is a hash with the following keys:
            - \c "type": the record type
            - \c "record": a hash of the current record

            @throw INVALID-ITERATOR this error is thrown if the iterator is invalid; make sure that the next() method returns True before calling this method
         */
        hash getValue() {
            return getRecord();
        }

        #! Returns the current record as a hash
        /** @par Example:
            @code{.py}
hash h = i.getRecord();
            @endcode

            @param extended specifies if result is an extended hash including \c "type" and \c "record".

            @return the current record as a hash; if \a extended is @ref True, then the return value is a hash with the following keys:
            - \c "type": the record type
            - \c "record": a hash of the current record

            @throw INVALID-ITERATOR this error is thrown if the iterator is invalid; make sure that the next() method returns @ref True before calling this method
         */
        hash getRecord(bool extended) {
            hash h = parseLine();
            if (extended) {
                return ("type": h.type, "record": h.spec_fields);
            } else {
                return h.spec_fields;
            }
        }

        #! Returns the current record as a hash
        /** @par Example:
            @code{.py}
hash h = i.getRecord();
            @endcode

            @return the current record as a hash; when the \c "extended_record" option is set, then the return value is a hash with the following keys:
            - \c "type": the record type
            - \c "record": a hash of the current record

            @throw INVALID-ITERATOR this error is thrown if the iterator is invalid; make sure that the next() method returns @ref True before calling this method
         */
        hash getRecord() {
            return getRecord(extendedRecord);
        }

        #! Returns the current record as a list
        /** @par Example:
            @code{.py}
list l = i.getRecordList();
            @endcode

            When \"extended_record\" option is set then result is extended hash including \"type\" and \"record\".
            @return the current record as a list of field values; when the \c "extended_record" option is set, then the return value is a hash with the following keys:
            - \c "type": the record type
            - \c "record": a list of field values for the current record

            @throw INVALID-ITERATOR this error is thrown if the iterator is invalid; make sure that the next() method returns True before calling this method
         */
        any getRecordList() {
            hash h = parseLine();
            if (extendedRecord) {
                return ("type": h.type, "record": h.all_fields);
            } else {
                return h.all_fields;
            }
        }

        #! Returns the current separator string
        /** @par Example:
            @code{.py}
string sep = i.getSeparator();
            @endcode

            @return the current separator string
         */
        string getSeparator() {
            return separator;
        }

        #! Returns the current quote string
        /** @par Example:
            @code{.py}
string quote = i.getQuote();
            @endcode

            @return the current quote string
         */
        string getQuote() {
            return quote;
        }

        #! Returns the current record headers or @ref nothing if no headers have been detected or saved yet
        /** @par Example:
            @code{.py}
*list l = i.getHeaders();
            @endcode

            @note if headers are not saved against the object in the @ref constructor(), then they are written to the object after the first call to @ref next()
         */
        *list getHeaders() {
            return getHeaders(m_specs.firstKey());  # single-type
        }

        #! Returns a list of headers for the given record or @ref nothing if the record is not recognized
        /** @par Example:
            @code{.py}
*list l = i.getHeaders(my_type);
            @endcode
         */
        *list getHeaders(string type) {
            return map ($1.value.header), m_specs{type}.pairIterator();
        }

        #! Returns the row index being iterated, which does not necessarily correspond to the line number when there are header rows and blank lines are skipped
        /** @par Example:
            @code{.py}
int index = i.index();
            @endcode

            @return the row index being iterated, which does not necessarily correspond to the line number when there are header rows and blank lines are skipped

            @see lineNumber()

            @since %CsvUtil 1.1
        */
        int index() {
            return rc;
        }

        #! Returns the current iterator line number in the file (the first line is line 1) or 0 if not pointing at a valid element
        /** @par Example:
            @code{.py}
while (i.next()) {
    printf("+ line %d: %y\n", i.lineNumber(), i.getValue());
}
            @endcode

            @return returns the current iterator line number in the data (the first line is line 1) or 0 if not pointing at a valid element

            @see index()

            @since %CsvUtil 1.1
        */
        int lineNumber() {
            return lineIterator.index();
        }

        private any handleType(hash fh, *string val) {
            any rv;
            string type = fh.type;
            # if it's an "or nothing" type and there is no value, then return nothing
            if (type =~ /^\*/) { #/){
                if (val.empty())
                    return NOTHING;
                splice type, 0, 1;
            }

            switch (type) {
                case "int": {
                    rv = int(val);
                    break;
                }
                case "float": {
                    rv = float(val);
                    break;
                }
                case "number": {
                    rv = number(val);
                    break;
                }
                case "date": {
                    if (val.empty())
                        rv = 1970-01-01Z;
                    else {
                        TimeZone tz;
                        if (fh.timezone)
                            tz = fh.timezone;
                        else if (timezone)
                            tz = timezone;
                        *string fmt = fh.format ?? date_format;
                        if (fmt)
                            rv = tz ? tz.date(val, fmt) : date(val, fmt);
                        else
                            rv = tz ? tz.date(val) : date(val);
                    }
                    break;
                }
                default:
                    rv = val;
                    break;
            }

            return rv;
        }

        #! Read line split by separator/quote into list
        private list getLineAndSplit() {
            string s = lineIterator.getValue();
            if (s) {
                return s.split(separator, quote, ignoreWhitespace);
            } else {
                return ();
            }
        }

        #! Identify a fixed-length line type using identifyTypeImpl(); may be overridden if necessary.
        /**
            @param rec Input line record to be identified

            @return the name of the record corresponding to the input line

            @throw ABSTRACTCSVITERATOR-ERROR input line cannot be matched to a known record
        */
        string identifyType(list rec) {
            *string type = identifyTypeImpl(rec);
            if (type != CSV_TYPE_UNKNOWN) {
                if (!type)
                    throw errname, sprintf("The input line could not be identified: %y", rec);
                if (!m_specs.hasKey(type))
                    throw errname, sprintf("Line identified to be of type %y that is not present in the spec: %y", type, rec);
            }
            return type;
        }

        #! Identify a input record, given the raw line string. This method performs a lookup to a precalculated table based on number of records (see constructor()). In case different criteria are needed, eg. when two line types in a spec have the same record number and no unique resolving rule are specified, this method needs to be overridden, otherwise it will throw an exception because the precalculated mapping will be empty.
        /**
            @param rec Input line record to be identified

            @return the record name or @ref nothing if the input cannot be matched

            @throw ABSTRACTCSVITERATOR-ERROR input line cannot be matched to a known record
        */
        private *string identifyTypeImpl(list rec) {
            *string rv;
            int cnt = rec.size();
            if (!m_resolve_by_rule{cnt} && !m_resolve_by_count{cnt} && checkElementCounts)
                throw errname, sprintf("Line of unexpected field count %d found; known counts: %y (record: %y)", cnt, sort(map ($1.toInt()), (m_resolve_by_rule + m_resolve_by_count).keyIterator()), rec);

            if (m_resolve_by_rule{cnt}) {
                # try match type by filter spec
                foreach string k in (m_resolve_by_rule{cnt}.keyIterator()) {
                    list rec_rule = m_resolve_by_rule{cnt}{k};
                    bool found = True;  # flt has always at least one item
                    foreach hash fld_rule in (rec_rule) {
                        if (exists fld_rule.regex) {
                            # we do not limit regex to field length to support multi field regex
                            if (!rec[fld_rule.idx].regex(fld_rule.regex)) {
                                found = False;
                                break;
                            }
                        } else {
                            if (fld_rule.value.typeCode() == NT_INT) {
                                # special care about int type,  0 == "000" should evaluate as True
                                if (!rec[fld_rule.idx].intp() || rec[fld_rule.idx].toInt() != fld_rule.value) {
                                    found = False;
                                    break;
                                }
                            } else {
                                if (rec[fld_rule.idx] != fld_rule.value) {
                                    found = False;
                                    break;
                                }
                            }
                        }
                    }
                    if (found) {
                        rv = k;
                        break;
                    }
                }
            }
            if (!rv && m_resolve_by_count{cnt}) {
                if (m_resolve_by_count{cnt}.size() == 1) {
                    rv = m_resolve_by_count{cnt}[0];
                }
                if (m_resolve_by_count{cnt}.size() > 1)
                    throw errname, sprintf("Line with recourd count %d was not automatically matched since the following records have this length: %y; you need to provide your own identifyTypeImpl() method or specify rules (record: %y)", cnt, m_resolve_by_count{cnt}, rec);
            }
            if (!rv && !fakeHeaderNames && m_specs.size() == 1 && exists m_specs{CSV_TYPE_SINGLE}) {
                # where there is only one type then process it, e.g. when optional fields are not mentioned at the end of line
                rv = CSV_TYPE_SINGLE;
            }
            if (!rv && !checkElementCounts) {
                rv = CSV_TYPE_UNKNOWN;
            }
            return rv;
        }

        #! Parses a line in the file and returns a processed list of the fields
        private hash parseLine() {
            list values = getLineAndSplit();
            string type = identifyType(values);
            hash r;
            list l;
            if (type == CSV_TYPE_UNKNOWN) {
                r = map {$#: $1}, values;
                l = values;
            } else {
                foreach string f in (m_resolve_by_idx{type}) {
                    # cherry-pick well-known fields
                    hash fh = m_specs{type}{f};
                    reference val = \values[fh.idx];

                    # first apply type transformations
                    val = handleType(fh, val);

                    # execute any callable value on the processed value
                    if (fh.code) {
                        val = fh.code(val);
                    }
                    r{f} = val;
                    push l, val;
                }
            }
            return ("type": type, "spec_fields": r, "all_fields": l);
        }
    }

    #! The CsvIterator class allows CSV sources to be iterated on a record basis.  The source of the input data is either a @ref Qore::AbstractLineIterator "AbstractLineIterator" object or an @ref Qore::InputStream "InputStream" object.
    /** @see
        - @ref abstractcsviterator_options
        - @ref abstractcsviterator_option_field_types
        - @ref abstractcsviterator_option_field_hash
     */
    public class CsvIterator inherits CsvUtil::AbstractCsvIterator {
        #! Creates the CsvIterator in single-type mode with general line iterator to read and an option hash
        /** @param li line iterator of CSV file to read
            @param opts a hash of optional options; see @ref abstractcsviterator_options for more information

            @throw ABSTRACTCSVITERATOR-ERROR invalid or unknown option; invalid data type for option; \c "header_names" is @ref Qore::True "True" and \c "header_lines" is 0 or \c "headers" is also present; unknown field type
         */
        constructor(Qore::AbstractLineIterator li, *hash opts) : AbstractCsvIterator(li, opts) {
        }

        #! Creates the CsvIterator in multi-type mode with general line iterator to read and optionally an option hash
        /** @param li line iterator of CSV file to read
            @param spec a hash of field and type definition; see @ref abstractcsviterator_option_field_hash for more information
            @param opts a hash of optional options; see @ref abstractcsviterator_options for more information

            @throw ABSTRACTCSVITERATOR-ERROR invalid or unknown option; invalid data type for option; \c "header_names" is @ref Qore::True "True" and \c "header_lines" is 0 or \c "headers" is also present; unknown field type
         */
        constructor(Qore::AbstractLineIterator li, hash spec, hash opts) : AbstractCsvIterator(li, spec, opts) {
        }

        #! Creates the CsvIterator from an @ref Qore::InputStream "InputStream", the input encoding, and optionally an option hash
        /** @param input the @ref Qore::InputStream "InputStream" providing data to iterate
            @param encoding the encoding of the input stream
            @param opts a hash of optional options; see @ref abstractcsviterator_options for more information

            @throw ABSTRACTCSVITERATOR-ERROR invalid or unknown option; invalid data type for option; \c "header_names" is @ref Qore::True "True" and \c "header_lines" is 0 or \c "headers" is also present; unknown field type
         */
        constructor(Qore::InputStream input, string encoding = "UTF-8", *hash opts) : AbstractCsvIterator(new InputStreamLineIterator(input, encoding, opts.eol), opts) {
        }

        #! Creates the CsvIterator in multi-type mode from an @ref Qore::InputStream "InputStream", the record specification, the input encoding, and optionally an option hash
        /** @param input the @ref Qore::InputStream "InputStream" providing data to iterate
            @param encoding the encoding of the input stream
            @param spec a hash of field and type definition; see @ref abstractcsviterator_option_field_hash for more information
            @param opts a hash of optional options; see @ref abstractcsviterator_options for more information

            @throw ABSTRACTCSVITERATOR-ERROR invalid or unknown option; invalid data type for option; \c "header_names" is @ref Qore::True "True" and \c "header_lines" is 0 or \c "headers" is also present; unknown field type
         */
        constructor(Qore::InputStream input, string encoding = "UTF-8", hash spec, hash opts) : AbstractCsvIterator(new InputStreamLineIterator(input, encoding, opts.eol), spec, opts) {
        }

        any memberGate(string name) {
            return AbstractCsvIterator::memberGate(name);
        }
    }

    #! The CsvFileIterator class allows CSV files to be iterated on a record basis
    /** The class is deprecated as @ref CsvIterator provides more flexibility.
        @see
        - @ref CsvUtil::CsvIterator "CsvIterator" for a stream-based class providing the same functionality as this class in a more generic way
        - @ref abstractcsviterator_options
        - @ref abstractcsviterator_option_field_types
        - @ref abstractcsviterator_option_field_hash
     */
    public class CsvFileIterator inherits CsvUtil::AbstractCsvIterator {
        private {
            #! the path of the file being iterated
            string m_file_path;
        }

        #! Creates the CsvFileIterator in single-type mode with the path of the file to read and an option hash
        /** @param path the path to the CSV file to read
            @param opts a hash of optional options; see @ref abstractcsviterator_options for more information

            @throw ABSTRACTCSVITERATOR-ERROR invalid or unknown option; invalid data type for option; \c "header_names" is @ref Qore::True "True" and \c "header_lines" is 0 or \c "headers" is also present; unknown field type
         */
        constructor(string path, *hash opts) : AbstractCsvIterator(new InputStreamLineIterator(new FileInputStream(path), opts.encoding, opts.eol), opts) {
            m_file_path = path;
        }

        #! Creates the CsvFileIterator in multi-type mode with the path of the file to read and optionally an option hash
        /** @param path the path to the CSV file to read
            @param spec a hash of field and type definition; see @ref abstractcsviterator_option_field_hash for more information
            @param opts a hash of optional options; see @ref abstractcsviterator_options for more information
         */
        constructor(string path, hash spec, hash opts) : AbstractCsvIterator(new InputStreamLineIterator(new FileInputStream(path), opts.encoding, opts.eol), spec, opts) {
            m_file_path = path;
        }

        #! calls AbstractCsvIterator::memberGate()
        any memberGate(string name) {
            return AbstractCsvIterator::memberGate(name);
        }

        #! Returns the character encoding for the file
        string getEncoding() {
            return cast<InputStreamLineIterator>(lineIterator).getEncoding();
        }

        #! Returns the file path/name used to open the file
        string getFileName() {
            return m_file_path;
        }

        #! Returns a @ref stat_hash "stat hash" of the underlying file
        hash hstat() {
            return Qore::hstat(m_file_path);
        }

        #! Returns a @ref stat_list "stat list" of the underlying file
        list stat() {
            return Qore::stat(m_file_path);
        }
    } # CsvFileIterator class

    #! The CsvDataIterator class allows arbitrary CSV string data to be iterated on a record basis
    /** The class is deprecated as @ref CsvIterator provides more flexibility.
        @see
        - @ref CsvUtil::CsvIterator "CsvIterator" for a stream-based class providing the same functionality as this class in a more generic way
        - @ref abstractcsviterator_options
        - @ref abstractcsviterator_option_field_types
        - @ref abstractcsviterator_option_field_hash
     */
    public class CsvDataIterator inherits CsvUtil::AbstractCsvIterator {

        #! Creates the CsvDataIterator with the input data and optionally an option hash
        /** @param data the input data to iterate
            @param opts a hash of optional options; see @ref abstractcsviterator_options for more information

            @throw ABSTRACTCSVITERATOR-ERROR invalid or unknown option; invalid data type for option; \c "header_names" is @ref Qore::True "True" and \c "header_lines" is 0 or \c "headers" is also present; unknown field type
         */
        constructor(string data, *hash opts) : AbstractCsvIterator(new DataLineIterator(data, opts.eol), opts) {
        }

        #! Creates the CsvDataIterator in multi-type mode with the path of the file to read and an option hash
        /** @param path the path to the CSV file to read
            @param spec a hash of field and type definition; see @ref abstractcsviterator_option_field_hash for more information
            @param opts a hash of optional options; see @ref abstractcsviterator_options for more information
         */
        constructor(string data, hash spec, hash opts) : AbstractCsvIterator(new DataLineIterator(data, opts.eol), spec, opts) {
        }

        any memberGate(string name) {
            return AbstractCsvIterator::memberGate(name);
        }

    }

    #! The AbstractCsvWriter class provides a parent for all CSV writers
    /**
        Any inherited class must provide concrete implementations for the following abstract method, where the real physical write action must be implemented.

        @code{.py} private writeRawLine(list values) @endcode

        @section csvwriter_options AbstractCsvWriter Constructor Option Hash Overview
        The AbstractCsvWriter class constructor takes an optional hash with possible keys given in the following table.
        Note that key names are case-sensitive, and data types are soft (conversions are made when possible).

        <b>AbstractCsvWriter Options</b>
        |!Option|!Data Type|!Description
        |\c "block"|@ref int_type "int"|the block size when generating output based on a @ref Qore::SQL::SQLStatement "SQLStatement" source (default: \c 1000)
        |\c "date_format"|@ref string_type "string"|the default mask for date values formatting
        |\c "encoding"|@ref string_type "string"|the @ref character_encoding "character encoding" for the file (and for tagging string data read); if the value of this key is not a string then it will be ignored
        |\c "eol"|@ref string_type "string"|the end of line character(s) (default: auto-detect); if the value of this key is not a string then it will be ignored
        |\c "info_log"|@ref code_type "code"|a call reference / closure for informational logging when performing bulk generation with write(Qore::SQL::SQLStatement); must take a single string argument
        |\c "optimal_quotes"|@ref bool_type "bool"|set to @ref Qore::False "False" to disable optimal quoting; when optimal quoting is disabled, all fields are quoted regardless of type or content, when it is enabled, then fields are quoted only if they require quoting (i.e. they contain a quote or separator character); the default is @ref Qore::True "True"
        |\c "quote"|@ref string_type "string"|the field quote character (default: \c '\"')
        |\c "quote_escape"|@ref string_type "string"|the escape character(s) used for \c "quote" (default: \c '\\')
        |\c "separator"|@ref string_type "string"|the string separating the fields in the file (default: \c ",")
        |\c "verify_columns"|@ref bool_type "bool"|if @ref Qore::True "True" (the default is @ref Qore::False "False") then if a line is parsed with a different column count than other lines, a \c CSVFILEWRITER-DATA-ERROR exception is thrown
        |\c "write_headers"|@ref bool_type "bool"|set to @ref Qore::False "False" to suppress the output of headers; the default is @ref Qore::True "True", meaning to output headers if they are present. The value is @ref Qore::False "False" for multi-type lines.

        <b>AbstractCsvIterator Single-type-only Options </b>
        |!Option|!Data Type|!Description
        |\c "datamap"|@ref hash_type "hash"|a hash mapping actual data key names to the output field names, for use in case the data field names differ; does not have to include every data or output key; keys not present will be assumed to be mapped 1:1
        |\c "fields"|@ref hash_type "hash"|describes the data to be output; see @ref abstractcsviterator_option_field_hash "option field hash" and @ref abstractcsviterator_option_field_types "option field types" for more information on the possible values of this option; if no field type is given, the default is \c "*string"
        |\c "headers"|@ref list_type "list" of @ref string_type "strings"|list of header / column names for the data iterated.
        |\c "header_reorder"|@ref bool_type "bool"|if @ref Qore::True "True" (default value) then if \"headers\" are provided by options then fields are reordered to follow headers. It has effect on expected field order as passed to write function via list. If @ref Qore::False "False" then fields not yet specified are pushed at the end of field definition.

        @note the following options with dashes in their names are supported for backwards-compatibility:
        - \c "date-format"
        - \c "optimal-quotes"
        - \c "verify-columns"
        - \c "write-headers"
     */
    public class AbstractCsvWriter inherits private CsvHelper {
        private {
            #! valid options for the object (a hash for quick lookups of valid keys)
            const Options = (
                "block": C_OPT1|C_OPT2,
                "datamap": C_OPT1,
                "date_format": C_OPT1|C_OPT2,
                "date-format": C_OPT1|C_OPT2,
                "encoding": C_OPT1|C_OPT2,
                "eol": C_OPT1|C_OPT2,
                "fields": C_OPT1,
                "headers": C_OPT1,
                "header_reorder": C_OPT1,
                "info_log": C_OPT1|C_OPT2,
                "optimal_quotes": C_OPT1|C_OPT2,
                "optimal-quotes": C_OPT1|C_OPT2,
                "quote": C_OPT1|C_OPT2,
                "quote_escape": C_OPT1|C_OPT2,
                "separator": C_OPT1|C_OPT2,
                "verify_columns": C_OPT1|C_OPT2,
                "verify-columns": C_OPT1|C_OPT2,
                "write_headers": C_OPT1|C_OPT2,
                "write-headers": C_OPT1|C_OPT2,
                );

            #! output file character encoding
            string encoding;

            #! field separator
            string separator = ",";

            #! field content delimiter
            string quote = "\"";

            #! quote escape character
            string m_quoteEscapeChar = "\\";

            #! end of line sequence
            string eol = EOL_UNIX;

            #! verify the column count for every row; if a row does not match, then throw a \c CSVFILEITERATOR-DATA-ERROR exception
            bool checkElementCounts = False;

            #! the latest line number
            int lineNo = 0;

            #! block size for bulk DML
            int block = 1000;

            #! base template for value format
            string baseTemplate;

            #! this flag determines if any stored headers are output
            bool write_headers = True;

            #! stores the optimal quotes option
            bool optimal_quotes = True;

            #! a closure/call reference for informational logging when using write(SQLStatement)
            *code info_log;

            #! mapping output field by name
            hash m_out_by_name;

            #! mapping output field by index
            hash m_out_by_idx;
        }

        #! Creates the AbstractCsvWriter in single-type mode
        /**
            @param n_errname a string to construct child class error message. For example: value 'FOO' will result in exception names 'CSVFOOWRITER-ERROR'
            @param n_opts @ref csvwriter_options

            @throw CSV<errname>ITER-ERROR in the case of incorrect options
         */
        constructor(string n_errname, *hash n_opts): CsvHelper(sprintf("CSV%sWRITER-ERROR", n_errname)) {

            processCommonOptions(n_opts, C_OPT1);

            # set headers automatically from field names if not set
            if (n_opts.fields && !n_opts.headers)
                n_opts.headers = n_opts.fields.keys();

            m_specs = getSpec1(n_opts.fields);

            if (n_opts.datamap) {
                if (n_opts.datamap.typeCode() != NT_HASH)
                    throw errname, sprintf("expecting a hash value to option %y; got %y (type %s) instead", n_opts.datamap.key, n_opts.datamap, n_opts.datamap.type());
                # ensure that all the values are strings
                foreach hash h in (n_opts.datamap.pairIterator()) {
                    if (h.value.typeCode() != NT_STRING)
                        throw errname, sprintf("\"datamap\" key %y has a non-string value; got type %y", h.key, h.value.type());
                }

                string k = m_specs.firstKey();
                foreach hash h in (n_opts.datamap.pairIterator()) {
                    if (!exists m_specs{k}{h.key}) {
                        m_specs{k}{h.key} = ("type": "*string", "idx": m_specs{k}.size());
                    }
                    m_specs{k}{h.key}.header = tolwr ? h.value.lwr() : h.value;
                }
            }
            if (n_opts.headers) {
                adjustFieldsFromHeaders(m_specs.firstKey(), n_opts.headers);
            }
            processSpec();
        }

        #! Creates the AbstractCsvWriter in single-type mode
        /**

            @param spec a hash of field and type definition; see @ref abstractcsviterator_option_field_hash for more information
            @param n_errname a string to construct child class error message. For example: value 'FOO' will result in exception names 'CSVFOOWRITER-ERROR'
            @param n_opts @ref csvwriter_options

            @throw CSV<errname>WRITER-ERROR in the case of incorrect options
         */
        constructor(string n_errname, hash spec, hash n_opts): CsvHelper(sprintf("CSV%sWRITER-ERROR", n_errname)) {
            m_specs = getSpec2(spec);
            processCommonOptions(n_opts, C_OPT2);
            processSpec();
        }

        #! Process options and set internal variables
        private processCommonOptions(*hash n_opts, int C_OPTx) {
            date_format = 'DD/MM/YYYY hh:mm:SS';  # different default value in writer
            if (n_opts.encoding.typeCode() == NT_STRING) {
                encoding = n_opts.encoding;
                # ensure that the default value for the encoding is used (to handle case + encoding aliases); also validates that
                # the encoding is known and supported
                string str = convert_encoding(encoding, encoding);
                encoding = str.encoding();
            }
            else
                encoding = get_default_encoding();

            foreach hash i in (n_opts.pairIterator()) {
                if (!exists Options.(i.key) && (Options.(i.key) & C_OPTx) == 0)
                    throw errname, sprintf("unknown option %y passed to %s::constructor() (valid options: %y)", i.key, self.className(), (select Options.keys(), (Options.$1 & C_OPTx) != 0));

                # if the option is not set, then ignore it
                if (!exists i.value || i.value === NULL)
                    continue;

                switch (i.key) {
                    case "block": {
                        if (!i.value.intp())
                            throw errname, sprintf("expecting an integer value to option %y; got %y (type %s) instead", i.key, i.value, i.value.type());
                        block = i.value.toInt();
                        if (block < 1)
                            throw errname, sprintf("expecting a positive integer value to option %y; got %y instead", i.key, i.value);
                        break;
                    }
                    case "separator": {
                        if (i.value.typeCode() != NT_STRING)
                            throw errname, sprintf("expecting a string value to option %y; got %y (type %s) instead", i.key, i.value, i.value.type());
                        separator = i.value;
                        break;
                    }
                    case "quote": {
                        if (i.value.typeCode() != NT_STRING)
                            throw errname, sprintf("expecting a string value to option %y; got %y (type %s) instead", i.key, i.value, i.value.type());
                        quote = i.value;
                        break;
                    }
                    case "quote_escape": {
                        if (i.value.typeCode() != NT_STRING) {
                            throw errname, sprintf("expecting a string value to option %y; got %y (type %s) instead", i.key, i.value, i.value.type());
                        }
                        m_quoteEscapeChar = i.value;
                        break;
                    }
                    case "eol": {
                        if (i.value.typeCode() != NT_STRING)
                            throw errname, sprintf("expecting a string value to option %y; got %y (type %s) instead", i.key, i.value, i.value.type());
                        if (!inlist(i.value, EOLS))
                            throw errname, sprintf("expecting a known end of line value to option %y; got %y (type %s) instead", i.key, i.value, i.value.type());
                        eol = i.value;
                        break;
                    }
                    case "date_format":
                    case "date-format": {
                        if (i.value.typeCode() != NT_STRING)
                            throw errname, sprintf("expecting a string value to option %y; got %y (type %s) instead", i.key, i.value, i.value.type());
                        date_format = i.value;
                        break;
                    }
                    case "verify_columns":
                    case "verify-columns": {
                        checkElementCounts = parse_boolean(i.value);
                        break;
                    }
                    case "write_headers":
                    case "write-headers": {
                        write_headers = parse_boolean(i.value);
                        break;
                    }
                    case "optimal_quotes":
                    case "optimal-quotes": {
                        optimal_quotes = parse_boolean(i.value);
                        break;
                    }
                    case "info_log": {
                        if (!i.value.callp())
                            throw errname, sprintf("expecting a callable value to option %y; got %y (type %s) instead", i.key, i.value, i.value.type());
                        info_log = i.value;
                        break;
                    }
                    case "header_reorder": {
                        headerReorder = parse_boolean(i.value);
                        break;
                    }
                }

            }
            # make eg. '"%s",' template
            baseTemplate = sprintf("%s%%s%s%s", quote, quote, separator);
        }

        #! Process specification and set internal variable for mapping
        private processSpec() {
            if (write_headers && isMultiType()) {
                throw errname, sprintf("\"write_headers\" is True but \"headers\" defined as multi-type (%y)", m_specs);
            }
            foreach string k in (m_specs.keyIterator()) {
                list ll;
                if (m_specs{k}) {
                    int i = 0;
                    foreach hash f in (m_specs{k}.pairIterator()) {
                        ll += ("out_idx": f.value.idx ?? 0, "field": f.key, "idx": i);
                        i++;
                    }
                    code sort_func = int sub (hash l, hash r) { return l.out_idx <=> r.out_idx; };
                    ll = sort(ll, sort_func);
                    m_out_by_name{k} = map ($1.field), ll;
                    m_out_by_idx{k} = map ($1.idx), ll;
                }
            }
        }

        #! Write csv headers
        private writeHeaders() {
            if (write_headers && m_specs.size() == 1 && m_specs.firstValue().size() > 0) {
                string type = m_specs.firstKey();
                list values = map (m_specs{type}{$1}.header ?? $1), m_out_by_name{type};
                writeRawLine(values);
            }
        }

        #! Write a line with a list of values; data are checked against column rules
        /**
            @param values a list with values.

            @throw CSVFILEWRITER-DATA-ERROR when the data does not fit defined column constraints
         */
        writeLine(list values) {
            writeLine(CSV_TYPE_SINGLE, values);
        }

        #! Write a line with headers-values hash
        /**
            @param values a hash with keys as column headers in single-type format or with hash with \"type\" and \"record\" members for multi-type. The format is automatically detected.

            @throw CSVFILEWRITER-DATA-ERROR when the data does not fit defined column constraints
         */
        writeLine(hash values) {
            if (exists values.type && exists values.record) {
                writeLine(values.type, values.record);
            } else {
                writeLine(CSV_TYPE_SINGLE, values);
            }
        }

        #! Write a line with headers-values list
        /**
            @param type record type
            @param values as list of values

            @throw CSVFILEWRITER-DATA-ERROR when the data does not fit defined column constraints
         */
        writeLine(string type, list values) {
            lineNo++;
            if (checkElementCounts && m_specs{type} && values.size() != m_specs{type}.size())
                throw errname, sprintf("Line (%d), Header size (%d) and line size (%d) are different (enforced by the \"verify_columns\" option)", lineNo, m_specs{type}.size(), values.size());

            list rawValues = ();
            for(int j = 0; j < values.size(); j++) {
                int i = j;
                #! format date to string by options. Priority: 1) column definition 2) standard format
                string dateFmt = date_format;
                if (m_out_by_idx{type} && j < m_out_by_idx{type}.size()) {
                    # get correct input value
                    i = m_out_by_idx{type}[j];
                    hash spec = m_specs{type}{m_out_by_name{type}[j]};
                    switch (spec.type) {
                        case "int": {
                            if (int(values[i]) != values[i])
                                throw errname, sprintf("Line (%d), Column (%d) does not contain an integer value %n vs %n", lineNo, j, int(values[i]), values[i]);
                            break;
                        }
                        case "*int": {
                            if (!values[i].empty() && int(values[i]) != values[i])
                                throw errname, sprintf("Line (%d), Column (%d) does not contain an integer value %n vs %n", lineNo, j, int(values[i]), values[i]);
                            break;
                        }
                        case "float": {
                            if (float(values[i]) != values[i])
                                throw errname, sprintf("Line (%d), Column (%d) does not contain a float value %n vs %n", lineNo, j, float(values[i]), values[i]);
                            break;
                        }
                        case "*float": {
                            if (!values[i].empty() && float(values[i]) != values[i])
                                throw errname, sprintf("Line (%d), Column (%d) does not contain a float value %n vs %n", lineNo, j, float(values[i]), values[i]);
                            break;
                        }
                        case "number": {
                            if (number(values[i]) != values[i])
                                throw errname, sprintf("Line (%d), Column (%d) does not contain a number value %n vs %n", lineNo, j, number(values[i]), values[i]);
                            break;
                        }
                        case "*number": {
                            if (!values[i].empty() && number(values[i]) != values[i])
                                throw errname, sprintf("Line (%d), Column (%d) does not contain a number value %n vs %n", lineNo, j, number(values[i]), values[i]);
                            break;
                        }
                        case "date": {
                            if (values[i].typeCode() != NT_DATE)
                                throw errname, sprintf("Line (%d), Column (%d) does not contain a date value (%s), %y", lineNo, j, values[i].type(), values[i]);
                            dateFmt = spec.format ?? date_format;
                            break;
                        }
                        case "*date": {
                            if (!values[i].empty() && values[i].typeCode() != NT_DATE)
                                throw errname, sprintf("Line (%d), Column (%d) does not contain a date value (%s)", lineNo, j, values[i].type());
                            dateFmt = spec.format ?? date_format;
                            break;
                        }
                    }
                }

                # format date as requested
                if (values[i].typeCode() == NT_DATE) {
                    values[i] = format_date(dateFmt, values[i]);
                }
                push rawValues, values[i];
            }

            writeRawLine(rawValues);

        }

        #! Write a line for a specific record from a hash to the output
        /**
            @param type record type
            @param values a hash of values.

            @throw CSVFILEWRITER-DATA-ERROR when the data does not fit defined column constraints
         */
        writeLine(string type, hash values) {
            if (!m_specs{type})
                throw errname, sprintf("Type '%s' not defined header in AbstractCsvWriter instance to bind the hash key", type);
            list line;
            foreach string i in (m_specs{type}.keyIterator()) { # (m_out_by_name{type}) {
                if (!values.hasKey(i))
                    if (exists m_specs{type}{i}.default) {
                        push line, m_specs{type}{i}.default;
                    } else {
                        push line, NOTHING;
                    }
                else {
                    push line, values{i};
                }
            }
            writeLine(type, line);
        }

        #! Stream an iterator into the output
        /**
            @param iterator an iterator to stream data into file

            The iterator has to return @ref list or @ref hash from the @ref Qore::AbstractIterator::getValue() "getValue()" method.

            @throw CSVFILEWRITER-DATA-ERROR when the data does not fit defined column constraints or when @ref Qore::AbstractIterator::getValue() "getValue()" does not return list or hash
         */
        write(Qore::AbstractIterator iterator) {
            while (iterator.next()) {
                any row = iterator.getValue();
                switch (row.typeCode()) {
                    case NT_HASH:
                        writeLine(row);
                        break;
                    case NT_LIST:
                        writeLine(row);
                        break;
                    default:
                        throw errname, sprintf("Iterator's getValue returned %s, expected list or hash", row.type());
                }
            }
        }

        #! Stream an iterator into the output
        /**
            @param iterator an @ref Qore::SQL::SQLStatement "SQLStatement" iterator to stream data into file; @ref Qore::SQL::SQLStatement::fetchColumns() "SQLStatement::fetchColumns()" is used to leverage bulk DML for more efficient SQL I/O

            @throw CSVFILEWRITER-DATA-ERROR when the data does not fit defined column constraints

            @note if any \c "info_log" option is set in the constructor; it is used here to log each block of SQL data used to generate the corresponding number of lines; log messages look like: \c "query input generated bulk output lines: 1000"
         */
        write(Qore::SQL::SQLStatement iterator) {
            while (*hash h = iterator.fetchColumns(block)) {
                int n = h.firstValue().lsize();
                if (!n)
                    break;
                map writeLine($1), h.contextIterator();
                if (info_log)
                    info_log(sprintf("query input generated bulk output lines: %d", n));
            }
        }

        #! Stream the contents of the list into the output
        /**
            @param l a list of input data to format as CSV output

            The list has to contain @ref list or @ref hash elements that can be formatted according to the CSV definition

            @throw CSVFILEWRITER-DATA-ERROR when the data does not fit defined column constraints or when the list elements have the wrong type or values
         */
        write(list l) {
            write(l.iterator());
        }

        #! This method must be overridden in child classes to provide the output implementation
        abstract private writeRawLine(list values);

        #! Prepare a string (line with EOF) with formatting and escaping.
        /**
            @param values a list with values

            @return string a formatted and escaped line with a trailing EOL string; if an \c encoding option was given to the constructor; the return value always has the given encoding
        */
        private string prepareRawLine(list values) {
            string rv = prepareRawLineIntern(values);
            return encoding && rv.encoding() != encoding ? convert_encoding(rv, encoding) : rv;
        }

        private string prepareRawLineIntern(list values) {
            if (!optimal_quotes) {
                # make full line template
                string template = strmul(baseTemplate, elements values, 1) + eol;
                # escape separators in strings
                list row = map replace(string($1), quote, m_quoteEscapeChar + quote), values;

                return vsprintf(template, row);
            }

            list l = ();
            foreach any v in (values) {
                if (v.typeCode() == NT_STRING) {
                    if (v.find(quote) >= 0) {
                        v = replace(v, quote, m_quoteEscapeChar + quote);
                        v = sprintf("\"%s\"", v);
                    }
                    else if (v.find(separator) >= 0)
                        v = sprintf("\"%s\"", v);
                    l += v;
                    continue;
                }
                l += string(v);
            }
            return (foldl $1 + separator + $2, l) + eol;
        }

    } # AbstractCsvWriter class

    #! The CsvWriter class for safe CSV data creation
    public class CsvWriter inherits AbstractCsvWriter {
        private {
            #! the output stream for the CSV data
            StreamWriter output;
        }

        #! creates the CsvWriter in single-type mode with the @ref Qore::OutputStream "OutputStream" and an optional option hash
        /**
            @param output the @ref Qore::OutputStream "OutputStream" for the CSV data generated
            @param opts @ref csvwriter_options

            @throw CSVFILEITER-ERROR in the case of incorrect options
        */
        constructor(Qore::OutputStream output, *hash opts) : AbstractCsvWriter("STREAM", opts) {
            # we do not use the encoding option with the StreamWriter constructor() here, because we always generate output data
            # with the output encoding in any case
            self.output = new StreamWriter(output);
            writeHeaders();
        }

        #! creates the CsvWriter in multi-type mode with the @ref Qore::OutputStream "OutputStream" and an option hash
        /**
            @param output the @ref Qore::OutputStream "OutputStream" for the CSV data generated
            @param spec a hash of field and type definition; see @ref abstractcsviterator_option_field_hash for more information
            @param opts @ref csvwriter_options

            @throw CSVFILEITER-ERROR in the case of incorrect options
        */
        constructor(Qore::OutputStream output, hash spec, hash opts) : AbstractCsvWriter("STREAM", spec, opts) {
            # we do not use the encoding option with the StreamWriter constructor() here, because we always generate output data
            # with the output encoding in any case
            self.output = new StreamWriter(output);
            writeHeaders();
        }

        #! renders the line and writes it to the output stream
        private writeRawLine(list values) {
            output.print(prepareRawLine(values));
        }
    }

    #! The CsvFileWriter class for safe CSV file creation
    /**
        @see
        - @ref CsvUtil::CsvWriter "CsvWriter" for a stream-based class providing the same functionality as this class in a more generic way
     */
    public class CsvFileWriter inherits AbstractCsvWriter {
        private {
            #! the file to write
            Qore::File file;
        }

        #! creates the CsvFileWriter in single-type mode with the path of the file to create and an optional option hash
        /**
            @param path a file name (with path optionally) to write
            @param opts @ref csvwriter_options

            The file is created with @ref Qore::O_CREAT "O_CREAT", @ref Qore::O_TRUNC "O_TRUNC", @ref Qore::O_WRONLY "O_WRONLY" and \c 0644 access.

            @throw CSVFILEITER-ERROR in the case of incorrect options
        */
        constructor(string path, *hash opts) : AbstractCsvWriter("FILE", opts) {
            openFile(path);
        }

        #! creates the CsvFileWriter in multi-type mode with the path of the file to create and an optional option hash
        /**
            @param path a file name (with path optionally) to write
            @param spec a hash of field and type definition; see @ref abstractcsviterator_option_field_hash for more information
            @param opts @ref csvwriter_options

            The file is created with @ref Qore::O_CREAT "O_CREAT", @ref Qore::O_TRUNC "O_TRUNC", @ref Qore::O_WRONLY "O_WRONLY" and \c 0644 access.

            @throw CSVFILEITER-ERROR in the case of incorrect options
        */
        constructor(string path, hash spec, hash opts) : AbstractCsvWriter("FILE", spec, opts) {
            openFile(path);
        }

        private openFile(string path) {
            # we do not use the encoding option with the File constructor() here, because we always generate output data
            # with the output encoding in any case
            file = new File();
            file.open2(path, O_CREAT | O_TRUNC | O_WRONLY, 0644);
            writeHeaders();
        }

        private writeRawLine(list values) {
            file.write(prepareRawLine(values));
        }
    } # CsvFileWriter

    #! The CsvStringWriter class for in-memory string CSV creation
    /**
        @see
        - @ref CsvUtil::CsvWriter "CsvWriter" for a stream-based class providing the same functionality as this class in a more generic way
     */
    public class CsvStringWriter inherits AbstractCsvWriter {
        private {
            # a csv content
            string content;
        }

        #! creates the CsvStringWriter single-type mode with content in the memory
        /**
            @param opts @ref csvwriter_options

            @throw CSVSTRINGITER-ERROR in the case of incorrect options
        */
        constructor(*hash opts) : AbstractCsvWriter("STRING", opts) {
            initContent();
        }

        #! creates the CsvStringWriter single-type mode with content in the memory
        /**
            @param spec a hash of field and type definitions; see @ref abstractcsviterator_option_field_hash for more information
            @param opts @ref csvwriter_options

            @throw CSVSTRINGITER-ERROR in the case of incorrect options
        */
        constructor(hash spec, hash opts) : AbstractCsvWriter("STRING", spec, opts) {
            initContent();
        }

        private initContent() {
            writeHeaders();
        }

        private writeRawLine(list values) {
            content += prepareRawLine(values);
        }

        #! Stream iterator and return a CSV-formatted output string
        /**
            @param iterator an iterator to stream data

            @return the CSV-formatted output string corresponding to the input data

            The iterator has to contain @ref list or @ref hash as a return value of \c getValue() method.

            @throw CSVFILEWRITER-DATA-ERROR when the data does not fit defined column constraints or when \c getValue does not return list or hash
         */
        string write(Qore::AbstractIterator iterator) {
            AbstractCsvWriter::write(iterator);
            return content;
        }

        #! Stream the contents of the list and return CSV-formatted output as a string
        /**
            @param l a list of input data to format as CSV output

            @return the CSV-formatted output string corresponding to the input data

            The list has to contain @ref list or @ref hash elements that can be formatted according to the CSV definition

            @throw CSVFILEWRITER-DATA-ERROR when the data does not fit defined column constraints or when the list elements have the wrong type or values
         */
        string write(list l) {
            AbstractCsvWriter::write(l);
            return content;
        }

        #! Get the current in-memory content as a string
        string getContent() {
            return content;
        }
    } # CsvStringWriter
} # CsvUtil namespace<|MERGE_RESOLUTION|>--- conflicted
+++ resolved
@@ -32,11 +32,7 @@
 %enable-all-warnings
 
 module CsvUtil {
-<<<<<<< HEAD
-    version = "1.5.1";
-=======
     version = "1.6";
->>>>>>> 09ab0e20
     desc = "user module for working with CSV files";
     author = "Petr Vanek <petr@yarpen.cz>, David Nichols <david@qore.org>";
     url = "http://qore.org";
@@ -246,16 +242,14 @@
 
     @section csvutil_relnotes Release Notes
 
-<<<<<<< HEAD
-    @subsection csvutil_v1_5_1 Version 1.5.1
-    - fixed a bug in @ref CsvUtil::AbstractCsvIterator::identifyTypeImpl() "AbstractCsvIterator::identifyTypeImpl()" generating an error message (<a href="https://github.com/qorelanguage/qore/issues/1355">issue 1355</a>)
-=======
     @subsection csvutil_v1_6 Version 1.6
     - added support for streams; the following stream-based classes have been added:
       - @ref CsvUtil::CsvIterator "CsvIterator": provides a more generic interface than @ref CsvUtil::CsvDataIterator "CsvDataIterator" and @ref CsvUtil::CsvFileIterator "CsvFileIterator"
       - @ref CsvUtil::CsvWriter "CsvWriter": provides a more generic interface than @ref CsvUtil::CsvStringWriter "CsvStringWriter" and @ref CsvUtil::CsvFileWriter "CsvFileWriter"
     - fixed a bug in an error message validating input data (<a href="https://github.com/qorelanguage/qore/issues/1062">issue 1062</a>)
->>>>>>> 09ab0e20
+
+    @subsection csvutil_v1_5_1 Version 1.5.1
+    - fixed a bug in @ref CsvUtil::AbstractCsvIterator::identifyTypeImpl() "AbstractCsvIterator::identifyTypeImpl()" generating an error message (<a href="https://github.com/qorelanguage/qore/issues/1355">issue 1355</a>)
 
     @subsection csvutil_v1_5 Version 1.5
     - fixed a bug handling the global option \c "eol"
