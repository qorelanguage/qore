--- conflicted
+++ resolved
@@ -250,7 +250,6 @@
         |\c "encoding"|@ref string|the @ref character_encoding "character encoding" for the file (and for tagging string data read); if the value of this key is not a string then it will be ignored
         |\c "separator"|@ref string|the string separating the fields in the file (default: \c ",")
         |\c "quote"|@ref string|the field quote character (default: \c '\"')
-        |\c "quote_escape"|@ref string|the escape character(s) used for \c "quote" (default: \c '\\')
         |\c "eol"|@ref string|the end of line character(s) (default: auto-detect); if the value of this key is not a string then it will be ignored
         |\c "ignore-empty"|@ref boolean|if @ref Qore::True "True" (the default) then empty lines will be ignored; this option is processed with @ref Qore::parse_boolean() "parse_boolean()"
         |\c "ignore-whitespace"|@ref boolean|if @ref Qore::True "True" (the default) then leading and trailing whitespace will be stripped from non-quoted fields; this option is processed with @ref Qore::parse_boolean() "parse_boolean()"
@@ -886,16 +885,8 @@
             # field content delimiter
             string quote = "\"";
 
-<<<<<<< HEAD
-            # default escape character in the double-quoted text fields
-            string $.quoteEscapeChar = "\\";
-
-            # headers / column names for lines iterated
-            *softlist $.headers;
-=======
             # 'quote' escape character
             string m_quoteEscapeChar = "\\";
->>>>>>> 0221909b
 
             # end of line sequence
             string eol = EOL_UNIX;
@@ -961,13 +952,6 @@
                             throw errname, sprintf("expecting a string value to option %y; got %y (type %s) instead", i.key, i.value, i.value.type());
                         }
                         m_quoteEscapeChar = i.value;
-                        break;
-                    }
-                    case "quote_escape": {
-                        if ($i.value.typeCode() != NT_STRING) {
-                            throw $.errname, sprintf("expecting a string value to option %y; got %y (type %s) instead", $i.key, $i.value, $i.value.type());
-                        }
-                        $.quoteEscapeChar = $i.value;
                         break;
                     }
                     case "eol": {
@@ -1220,30 +1204,17 @@
                 # make full line template
                 string template = strmul(baseTemplate, elements values, 1) + eol;
                 # escape separators in strings
-<<<<<<< HEAD
-                my list $row = map replace(string($1), $.quote, $.quoteEscapeChar + $.quote), $values;
-=======
                 list row = map replace(string($1), quote, m_quoteEscapeChar + quote), values;
->>>>>>> 0221909b
 
                 return vsprintf(template, row);
             }
 
-<<<<<<< HEAD
-            my list $l = ();
-            foreach my any $v in ($values) {
-                if ($v.typeCode() == NT_STRING) {
-                    if ($v.find($.quote) >= 0) {
-                        $v = replace($v, $.quote, $.quoteEscapeChar + $.quote);
-                        $v = sprintf("\"%s\"", $v);
-=======
             list l = ();
             foreach any v in (values) {
                 if (v.typeCode() == NT_STRING) {
                     if (v.find(quote) >= 0) {
                         v = replace(v, quote, m_quoteEscapeChar + quote);
                         v = sprintf("\"%s\"", v);
->>>>>>> 0221909b
                     }
                     else if (v.find(separator) >= 0)
                         v = sprintf("\"%s\"", v);
