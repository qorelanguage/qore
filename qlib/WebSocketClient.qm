# -*- mode: qore; indent-tabs-mode: nil -*-
#! @file WebSocketClient.qm WebSocket client implementation

/*  WebSocketClient.qm Copyright 2013 - 2018 Qore Technologies, s.r.o.

    Permission is hereby granted, free of charge, to any person obtaining a
    copy of this software and associated documentation files (the "Software"),
    to deal in the Software without restriction, including without limitation
    the rights to use, copy, modify, merge, publish, distribute, sublicense,
    and/or sell copies of the Software, and to permit persons to whom the
    Software is furnished to do so, subject to the following conditions:

    The above copyright notice and this permission notice shall be included in
    all copies or substantial portions of the Software.

    THE SOFTWARE IS PROVIDED "AS IS", WITHOUT WARRANTY OF ANY KIND, EXPRESS OR
    IMPLIED, INCLUDING BUT NOT LIMITED TO THE WARRANTIES OF MERCHANTABILITY,
    FITNESS FOR A PARTICULAR PURPOSE AND NONINFRINGEMENT. IN NO EVENT SHALL THE
    AUTHORS OR COPYRIGHT HOLDERS BE LIABLE FOR ANY CLAIM, DAMAGES OR OTHER
    LIABILITY, WHETHER IN AN ACTION OF CONTRACT, TORT OR OTHERWISE, ARISING
    FROM, OUT OF OR IN CONNECTION WITH THE SOFTWARE OR THE USE OR OTHER
    DEALINGS IN THE SOFTWARE.
*/

# minimum required Qore version
%requires qore >= 0.9

# require type definitions everywhere
%require-types

# enable all warnings
%enable-all-warnings

%requires WebSocketUtil >= 1.0
%requires Util >= 1.0
%requires(reexport) ConnectionProvider >= 1.1

%new-style

module WebSocketClient {
<<<<<<< HEAD
    version = "1.6.2";
=======
    version = "1.7";
>>>>>>> 426d2650
    desc = "user module for providing client support for the WebSocket protocol";
    author = "David Nichols <david@qore.org>";
    url = "http://qore.org";
    license = "MIT";
}

/** @mainpage WebSocketClient Module

    @tableofcontents

    @section websocketclientintro Introduction to the WebSocketClient Module

    The %WebSocketClient module provides client support for <a href="http://tools.ietf.org/html/rfc6455">RFC-6455 based WebSocket protocol</a> implementations in %Qore.

    To use this module, use \c "%requires WebSocketClient" in your code.

    This module automatically uses the <a href="../../WebSocketUtil/html/index.html">WebSocketUtil</a> module for encoding and decoding web socket messages.

    All the public symbols in the module are defined in the WebSocketClient namespace.

    Currently the module provides the following classes:
    - @ref WebSocketClient::WebSocketClient "WebSocketClient": the web socket client class
    - @ref WebSocketClient::WebSocketConnectionObject "WebSocketConnectionObject": the web socket connection class (based on the @ref connectionproviderintro "ConnectionProvider" module)

    <b>Example</b>
    @code{.py}
#!/usr/bin/env qore

%new-style
%enable-all-warnings

%requires WebSocketClient

*string url = shift ARGV;
if (!url) {
    stderr.printf("usage: %s <URL>\n", get_script_name());
    exit(1);
}

WebSocketClient ws();
ws.connect(("url": url, "callback": sub (*data d) { if (d.typeCode() == NT_BINARY) printf("binary msg received: %y\n", d); else if (d) printf("%s\n", d);}));
# wait forever (or until ctrl-c)
Counter c(1);
c.waitForZero();
    @endcode

    @section websocketclient_relnotes WebSocketClient Module Release History

<<<<<<< HEAD
    @subsection wsc_v1_6_2 v1.6.2
    - allowed the handling of \c PING messages to be customized
      (<a href="https://github.com/qorelanguage/qore/issues/2887">issue 2887</a>)
=======
    @subsection wsc_v1_7 v1.7
    - added the @ref WebSocketClient::WebSocketConnectionObject::getConstructorInfo() "WebSocketConnectionObject::getConstructorInfo()"
      method to allow connections to be created dynamically, potentially in another process from a network
      call (<a href="https://github.com/qorelanguage/qore/issues/2628">issue 2628</a>)
>>>>>>> 426d2650

    @subsection wsc_v1_6_1 v1.6.1
    - added @ref WebSocketClient::WebSocketClient::pong() "WebSocketClient::pong()" to allow an unsolicited \c PONG message to be sent as a unidirectional keep-alive message from the client to the server (<a href="https://github.com/qorelanguage/qore/issues/2566">issue 2566</a>)

    @subsection wsc_v1_6 v1.6
    - added the @ref WebSocketClient::WebSocketConnectionObject "WebSocketConnectionObject" class to support the <a href="../../ConnectionProvider/html/index.html">ConnectionProvider</a> module
    - updated for complex types
    - fixed a bug where the event loop thread would immediately terminate after a reconnection (<a href="https://github.com/qorelanguage/qore/issues/2061">issue 2061</a>)
    - improved client logging
    - fixed a bug where the @ref WebSocketClient::WebSocketClient class did not validate the \c Sec-WebSocket-Accept response header according to RFC6455 (<a href="https://github.com/qorelanguage/qore/issues/2062">issue 2062</a>)
    - added support for the \c yield option in the constructor

    @subsection wsc_v1_5 v1.5
    - added timeout values to @ref Qore::Socket "Socket" and @ref Qore::HTTPClient "HTTPClient" calls (<a href="https://github.com/qorelanguage/qore/issues/1725">issue 1725</a>)

    @subsection wsc_v1_4 v1.4
    - fixed a bug parsing and generating the websocket close status code (<a href="https://github.com/qorelanguage/qore/issues/1216">issue 1216</a>)

    @subsection wsc_v1_3 v1.3
    - ignore \c SOCKET-NOT-OPEN errors when closing (server already closed the connection)

    @subsection wsc_v1_2 v1.2
    - prepend \c "WebSocketClient: " to log messages

    @subsection wsc_v1_1 v1.1
    - added socket instrumention support from Qore 0.8.9

    @subsection wsc_v1_0 v1.0
    - the initial version of the WebSocketClient module
*/

#! the WebSocketClient namespace contains all the definitions in the WebSocketClient module
public namespace WebSocketClient {
    #! known websocket schemes
    public const WsSchemes = {
        "ws": {
            "ssl": False,
        },
        "wss": {
            "ssl": True,
        },
    };

    #! default port for connections
    public const WsDefaultPort = 80;

    #! the main websocket client class
    /** To use this class, create a @ref WebSocketClient::WebSocketClient "WebSocketClient" object and the call @ref WebSocketClient::WebSocketClient::connect() "WebSocketClient::connect()".

        The @ref WebSocketClient::WebSocketClient::connect() "WebSocketClient::connect()" method starts a background thread to receive messages, which are then posted to the callback provided in the @ref WebSocketClient::WebSocketClient::constructor() "WebSocketClient::constructor()".

        To stop listening for web socket events, call @ref WebSocketClient::WebSocketClient::disconnect() "WebSocketClient::disconnect()".

        The @ref WebSocketClient::WebSocketClient "WebSocketClient" class includes support for running in sandboxed Program objects with the following parse options set:
        - \c PO_NO_PROCESS_CONTROL: in this case the \c "yield" option is required in @ref WebSocketClient::WebSocketClient::constructor() "WebSocketClient::constructor()"
     */
    public class WebSocketClient {
        private {
            Mutex m();
            HTTPClient hc;
            int stop = 0;
            Counter c();
            code callback;
            *code log;
            *code errlog;
            *code debuglog;
            timeout timeout_ms = DefaultTimeout;
            #! unique websocket connection ID; -1 when not connected
            int cid = -1;
            #! callable object to yield the current thread's execution
            *code yield;
            #! URL string
            string url;

            static Sequence seq();
        }

        public {
            #! default socket I/O operation timeout: 15 seconds
            const DefaultTimeout = 15s;

            #! module version
            const Version = "1.6";

            #! default user agent string for HTTP requests
            const DefaultUserAgent = sprintf("Qore-WebSocketClient/%s", WebSocketClient::Version);
        }

        #! creates the object and optionally sets logging targets
        /** @par Example:
            @code{.py}
sub event(*data msg) {
    if (!msg)
        printf("connection closed\n");
    else
        printf("%s msg: %y\n", now_us().format("YYYY-MM-DD HH:mm:SS.xx"), msg);
}
WebSocketClient ws(\event(), ("url": "ws://example.com:8080/path"));
            @endcode

            @param cb the callback @ref closure "closure" or @ref call_reference "call reference" for received messages
            @param opts an option hash for the @ref Qore::HTTPClient::constructor(hash) "HTTPClient constructor" plus the following keys:
            - \c log: an optional @ref closure "closure" or @ref call_reference "call reference" for informational logging
            - \c errlog: an optional @ref closure "closure" or @ref call_reference "call reference" for error logging
            - \c debuglog: an optional @ref closure "closure" or @ref call_reference "call reference" for logging debugging/technical messages about the web socket connection
            - \c yield: an options @ref closure "closure" or @ref call_reference "call reference" for yielding the current thread's execution to another thread (default value: @ref Qore::Threads::thread_yield()); required if @ref Qore::PO_NO_PROCESS_CONTROL is set in the current execution context

            @throw WEBSOCKET-ERROR unknown scheme, missing 'url' key in option hash; invalid option value

            @since WebSocketClient 1.6 added the \c yield option
        */
        constructor(code cb, hash opts) {
            if (opts.url.typeCode() != NT_STRING)
                throw "WEBSOCKET-ERROR", sprintf("option hash to WebSocketClient::constructor() missing 'url' key giving the connection target");
            url = opts.url;

            if (opts.hasKey("yield")) {
                if (!opts.yield.callp())
                    throw "WEBSOCKET-ERROR", sprintf("option hash to WebSocketClient::constructor() has an invalid 'yield' key with type %y; must be a callable value", opts.yield.type());
                yield = opts.yield;
            }
%ifdef PO_NO_PROCESS_CONTROL
            else
                throw "WEBSOCKET-ERROR", sprintf("option hash to WebSocketClient::constructor() missing 'yield' key giving the thread yield closure/call reference which is required when PO_NO_PROCESS_CONTROL is in effect");
%endif

            hash uh = parse_url(opts.url);
            if (uh.protocol) {
                hash sh = getSchemes();
                *hash ph = sh{uh.protocol};
                if (!ph)
                    throw "WEBSOCKET-ERROR", sprintf("schema %y is unknown in %y; known schemes: %y", uh.protocol, opts.url, sh.keys());
                # replace websocket scheme with an http scheme
                splice opts.url, 0, uh.protocol.size(), "http" + (ph.ssl ? "s" : "");
            }

            # ensure that the timeout value is set correctly and consistently
            if (opts.timeout)
                timeout_ms = opts.timeout;
            else
                opts.timeout = timeout_ms;

            hc = new HTTPClient(opts);
            log = opts.log;
            errlog = opts.errlog;
            debuglog = opts.debuglog;

            callback = cb;
        }

        #! disconnects the connection and stops the event thread if connected
        destructor() {
            disconnect();
        }

        #! returns the URL given in the constructor
        string getUrl() {
            return url;
        }

        #! returns the unique connection ID
        int getConnectionId() {
            return cid;
        }

        #! returns a hash of URL scheme information for URL schemes supported by this object
        hash getSchemes() {
            return WsSchemes;
        }

        #! connects to the websocket server
        /** @par Example:
            @code{.py}
sub event(*data msg) {
    if (!msg)
        printf("connection closed\n");
    else
        printf("%s msg: %y\n", now_us().format("YYYY-MM-DD HH:mm:SS.xx"), msg);
}
WebSocketClient ws(("url": "ws://example.com:8080/path", "callback": \event()));
ws.connect();
            @endcode

            This method starts a background thread to receive messages, which are then posted to the callback @ref closure "closure" or @ref call_reference "call reference" given as an argument.  If the server disconnects the web socket connection, the callback will be called with no argument (ie @ref nothing).  In this case the event thread also terminates and the WebSocketClient object will be in a disconnected state.

            To stop listening for web socket events, call @ref WebSocketClient::WebSocketClient::disconnect() "WebSocketClient::disconnect()".

            If this method is called while a connection is already in progress, then the existing connection is first implicitly disconnected with close code @ref WebSocketUtil::WSCC_GoingAway "WSCC_GoingAway".

            @param opts a hash with the following keys:
            - \c hdr: (optional) a @ref hash_type "hash" giving header values for the connection request to the web socket server
            @param info a @ref reference_type "reference" to a hash which will be set to information about the call setup

            @return a hash with information about the HTTP response from the webn socket server corresponding to the return value of @ref Qore::Socket::readHTTPHeader()

            @throw WEBSOCKET-ERROR the option hash is missing either the 'url' or 'callback' keys or type error in the option hash
         */
         hash connect(*hash opts, *reference<hash> info) {
            if (opts.hdr && opts.hdr.typeCode() != NT_HASH)
                throw "WEBSOCKET-ERROR", sprintf("option hash to WebSocketClient::connect() 'hdr' key not assigned to a hash; type received: %y", opts.hdr.type());

            m.lock();
            on_exit m.unlock();

            if (hc.isOpen())
                disconnectUnlocked();

            hash h = connectUnlocked(opts.hdr, \info);
            c.inc();
            on_error c.dec();
            background eventLoop(callback);
            return h;
        }

        #! returns @ref Qore::True "True" if the connection is currently open and active, @ref Qore::False "False" if not
        bool isOpen() {
            m.lock();
            on_exit m.unlock();

            return hc.isOpen();
        }

        #! disconnect with the given @ref closecodes "close code"
        disconnect(int cmd = WSCC_GoingAway) {
            m.lock();
            on_exit m.unlock();

            if (hc.isOpen())
                disconnectUnlocked(cmd);
        }

        #! Removes any warning @ref Qore::Thread::Queue "Queue" object from the Socket
        /** @par Example:
            @code{.py}
ws.clearWarningQueue();
            @endcode

            @see WebSocketClient::setWarningQueue()

            @since %WebSocketClient 1.1
        */
        nothing clearWarningQueue() {
            hc.clearWarningQueue();
        }

        #! Sets a @ref Qore::Thread::Queue "Queue" object to receive socket warnings
        /** @par Example:
            @code{.py}
ws.setWarningQueue(5000, 5000, queue, "socket-1");
            @endcode

            @param warning_ms the threshold in milliseconds for individual socket actions (send, receive, connect), if exceeded, a socket warning is placed on the warning queue with the following keys:
            - \c "type": a string with the constant value \c "SOCKET-OPERATION-WARNING"
            - \c "operation": a string giving the operation that caused the warning (ex: \c "connect")
            - \c "us": an integer giving the number of microseconds for the operation
            - \c "timeout": an integer giving the warning threshold in microseconds
            - \c "arg": if any \c "arg" argument is passed to the @ref setWarningQueue() "WebSocketClient::setWarningQueue()" method, it will be included in the warning hash here
            @param warning_bs value in bytes per second; if any call has performance below this threshold, a socket warning is placed on the warning queue with the following keys:
            - \c "type": a string with the constant value \c "SOCKET-THROUGHPUT-WARNING"
            - \c "dir": either \c "send" or \c "recv" depending on the direction of the data flow
            - \c "bytes": the amount of bytes sent
            - \c "us": an integer giving the number of microseconds for the operation
            - \c "bytes_sec": a float giving the transfer speed in bytes per second
            - \c "threshold": an integer giving the warning threshold in bytes per second
            - \c "arg": if any \c "arg" argument is passed to the @ref setWarningQueue() "WebSocketClient::setWarningQueue()" method, it will be included in the warning hash here
            @param queue the @ref Qore::Thread::Queue "Queue" object to receive warning events
            @param arg an optional argument to be placed in the \c "arg" key in each warning hash (could be used to identify the socket for example)
            @param min_ms the minimum transfer time with a resolution of milliseconds for a transfer to be eligible for triggering a warning; transfers that take less than this period of time are not eligible for raising a warning

            @throw QUEUE-ERROR the Queue passed has a maximum size set
            @throw SOCKET-SETWARNINGQUEUE-ERROR at least one of \a warning_ms and \a warning_bs must be > 0

            @see WebSocketClient::clearWarningQueue()

            @since %WebSocketClient 1.1
        */
        nothing setWarningQueue(int warning_ms, int warning_bs, Queue queue, auto arg, timeout min_ms = 1s) {
            hc.setWarningQueue(warning_ms, warning_bs, queue, arg, min_ms);
        }

        #! Returns performance statistics for the socket
        /** @par Example:
            @code{.py}
hash h = ws.getUsageInfo();
            @endcode

            @return a hash with the following keys:
            - \c "bytes_sent": an integer giving the total amount of bytes sent
            - \c "bytes_recv": an integer giving the total amount of bytes received
            - \c "us_sent": an integer giving the total number of microseconds spent sending data
            - \c "us_recv": an integer giving the total number of microseconds spent receiving data
            - \c "arg": (only if warning values have been set with @ref setWarningQueue() "WebSocketClient::setWarningQueue()") the optional argument for warning hashes
            - \c "timeout": (only if warning values have been set with @ref setWarningQueue() "WebSocketClient::setWarningQueue()") the warning timeout in microseconds
            - \c "min_throughput": (only if warning values have been set with @ref setWarningQueue() "WebSocketClient::setWarningQueue()") the minimum warning throughput in bytes/sec

            @since %WebSocketClient 1.1

            @see WebSocketClient::clearStats()
        */
        hash getUsageInfo() {
            return hc.getUsageInfo();
        }

        #! Clears performance statistics
        /** @par Example:
            @code{.py}
ws.clearStats();
            @endcode

            @since %WebSocketClient 1.1

            @see WebSocketClient::getUsageInfo()
        */
        clearStats() {
            hc.clearStats();
        }

        private disconnectUnlocked(int cmd = WSCC_GoingAway) {
            stop = cmd;
            c.waitForZero();
            cid = -1;
        }

        private eventLoop(code callback) {
            on_exit c.dec();
            while (True) {
                if (stop) {
                    sendClose(stop);
                    logDebug("event loop stopping on user request");
                    break;
                }

                try {
                    if (!hc.isDataAvailable(50ms)) {
%ifdef PO_NO_PROCESS_CONTROL
                        call_function(yield);
%else
                        yield ? call_function(yield) : Qore::thread_yield();
%endif
                        continue;
                    }
                    hash h = ws_read_message(hc, timeout_ms);
                    if (h.op == WSOP_Close) {
                        if (!h.close) {
                            logDebug("server sent OpClose without code; closing immediately");
                            break;
                        }
                        logDebug("client sent WSOP_Close code %d (%s): %s", h.close, WSCCMap.(h.close), h.msg);
                        sendClose(h.close, h.msg);
                        break;
                    }

                    logDebug("received msg (%s: %d bytes): %s", WSOPMap.(h.op) ?? sprintf("unknown opcode %y", h.op), h.msg.size(), h.msg ? sprintf("type: %s: %y", h.msg.type(), h.msg) : "n/a");

                    if (h.masked) {
                        logError("unmasked client frame received");
                        sendClose(WSCC_ProtocolError);
                        break;
                    }

                    if (h.op == WSOP_Ping) {
                        handlePing(h);
                        continue;
                    }

                    if (h.op == WSOP_Text || h.op == WSOP_Binary) {
                        callback(h.msg);
                        continue;
                    }

                    # unrecognized opcode - close the connection
                    sendClose(WSCC_UnsupportedData);
                    break;
                }
                catch (hash<ExceptionInfo> ex) {
                    string err = sprintf("%s: %s: %s", get_ex_pos(ex), ex.err, ex.desc);
                    logError(err);
                    sendClose(WSCC_InternalServerError, err);
                    break;
                }
            }

            # call the callback with NOTHING to signal that the connection has been closed
            callback();
            if (hc.isOpen()) {
                hc.shutdown();
                hc.close();
            }
            logDebug("disconnected websocket connection");
        }

        private handlePing(hash<auto> h) {
            hc.send2(ws_encode_message(h.msg, WSOP_Pong, True), timeout_ms);
        }

        private logInfo(string fmt) {
            if (log)
                call_function(log, sprintf("WebSocketClient %s INFO: ", cid) + vsprintf(fmt, argv));
        }

        private logError(string fmt) {
            if (errlog)
                call_function(errlog, sprintf("WebSocketClient %s ERROR: ", cid) + vsprintf(fmt, argv));
        }

        private logDebug(string fmt) {
            if (debuglog)
                call_function(debuglog, sprintf("WebSocketClient %s DEBUG:", cid) + vsprintf(fmt, argv));
        }

        private sendClose(int code, *string txtmsg) {
            if (!WSCCMap{code}) {
                logError("WebSocketClient::sendClose(): invalid close code %d received; expecting one of: %y", code, (map $1.toInt(), WSCCMap.keyIterator()));
                code = WSCC_InternalServerError;
            }

            binary msg = code.encodeMsb(2);

            if (txtmsg) {
                if (txtmsg.encoding() != "UTF-8")
                    txtmsg = convert_encoding(txtmsg, "UTF-8");
            }
            else
                txtmsg = WSCCMap{code};
            msg += txtmsg;
            try {
                hc.send2(ws_encode_message(msg, WSOP_Close, True), timeout_ms);
            }
            catch (hash<ExceptionInfo> ex) {
                # ignore SOCKET-NOT-OPEN errors when closing (server already closed the connection)
                if (ex.err == "SOCKET-NOT-OPEN")
                    return;
                rethrow;
            }
        }

        private hash connectUnlocked(*hash hdr, *reference<hash> info) {
            if (!hdr."User-Agent")
                hdr."User-Agent" = DefaultUserAgent;

            string key = get_random_string(16).toBase64();
            hdr += (
                "Upgrade": "websocket",
                "Connection": "Upgrade",
                # https://tools.ietf.org/html/rfc6455#section-4.1 specifies a 16-byte length for this random nonce
                "Sec-WebSocket-Key": key,
                );

            hash rh = hc.send(NOTHING, "GET", NOTHING, hdr, NOTHING, \info);

            if (rh.status_code != 101)
                throw "WEBSOCKET-ERROR", sprintf("HTTP server at URL %y returned status code %d: %s to our request", hc.getURL(), rh.status_code, rh.status_message);

            if (!rh."sec-websocket-accept")
                throw "WEBSOCKET-ERROR", sprintf("HTTP server at URL %y did not return the Sec-WebSocket-Accept response header (headers returned: %y)", hc.getURL(), rh);

            {
                string expected_key = ws_get_response_key(key);
                if (rh."sec-websocket-accept" != expected_key)
                    throw "WEBSOCKET-ERROR", sprintf("HTTP server at URL %y returned an invalid value in the Sec-WebSocket-Accept response header: %y; expecting %y", hc.getURL(), rh."sec-websocket-accept", expected_key);
            }

            logDebug("connected websocket connection: %y", hc.isOpen());
            stop = 0;
            cid = seq.next();

            return rh;
        }

        #! Sends a \c PONG message to the server as a unidirectional keep-alive message
        /** @since WebSocketClient 1.6.1
        */
        pong() {
            logDebug("sending PONG (%y %y)", hc.isOpen(), hc.isConnected());
            hc.send2(ws_encode_message("", WSOP_Pong, True), timeout_ms);
        }

        #! Sends string data over the web socket with timeout specified in options; if any errors occur, an exception is thrown
        /**
        @param str Sends the string data over the socket

        @see Socket::send()
        */
        send(string str) {
            logDebug("sending string: %y (%y %y)", str, hc.isOpen(), hc.isConnected());
            hc.send2(ws_encode_message(str, WSOP_Text, True), timeout_ms);
        }

        #! Sends binary data over the web socket with timeout specified in options; if any errors occur, an exception is thrown
        /**
        @param bin Sends the binary data over the socket

        @see Socket::send()
        */
        send(binary bin) {
            logDebug("sending binary: %y (%y %y)", bin, hc.isOpen(), hc.isConnected());
            hc.send2(ws_encode_message(bin, WSOP_Binary, True), timeout_ms);
        }
    }

    #! class for websocket connections; returns an object of class @ref WebSocketClient for receiving websocket events from a websocket server
    /** supports the following options:
        - \c "connect_timeout": connection timeout to use in milliseconds
        - \c "http_version": HTTP version to use (\c "1.0" or \c "1.1", defaults to \c "1.1")
        - \c "max_redirects": maximum redirects to support
        - \c "proxy": proxy URL to use
        - \c "timeout": transfer timeout to use in milliseconds

        also supports the following runtime options in getImpl():
        - \c "callback": (required) a callback to receive websocket events
        - \c "dbglog": a closure taking a single string for detailed technical connection logging
        - \c "errlog": a closure accepting a single string for error logging
        - \c "log": a closure accepting a single string for logging
        - \c "yield": a closure to yield current thread execution
    */
    public class WebSocketConnectionObject inherits ConnectionProvider::AbstractConnection {
        #! creates the WebSocketConnectionObject object
        /** @param name the name of the connection
            @param desc connection description
            @param url connection URL
            @param monitor monitoring flag
            @param opts connection options
            @param urlh broken down URL hash (as returned by @ref Qore::parse_url())
        */
        constructor(string name, string desc, string url, bool monitor, *hash opts, hash urlh) : AbstractConnection(name, desc, url, monitor, opts, urlh) {
        }

        #! returns \c "websocket"
        string getType() {
            return "websocket";
        }

        #! returns runtime options
        /** @return a hash with the following keys reflecting support for the corresponding runtime options in getImpl():
            - \c "callback": (required) a callback to receive websocket events
            - \c "dbglog": a closure taking a single string for detailed technical connection logging
            - \c "errlog": a closure accepting a single string for error logging
            - \c "log": a closure accepting a single string for logging
            - \c "yield": a closure to yield current thread execution
            */
        *hash getRuntimeOptions() {
            return (
                "callback": True,
                "log": True,
                "errlog": True,
                "dbglog": True,
                "yield": True,
                );
        }

        #! returns a @ref WebSocketClient object
        /** @param connect if @ref Qore::True "True", then @ref WebSocketClient::connect() is called
            @param rtopts supports the following runtime options in getImpl():
            - \c "callback": (required) a callback to receive websocket events
            - \c "dbglog": a closure taking a single string for detailed technical connection logging
            - \c "errlog": a closure accepting a single string for error logging
            - \c "log": a closure accepting a single string for logging
            - \c "yield": a closure to yield current thread execution

            @return a @ref WebSocketClient object
        */
        private WebSocketClient getImpl(bool connect = True, *hash rtopts) {
            if (!rtopts.callback)
                rtopts.callback = sub (*data msg) {};
            # rename "dbglog" to "debuglog" for WebSocketClient object
            if (rtopts.dbglog)
                rtopts.debuglog = remove rtopts.dbglog;
            WebSocketClient ws(rtopts.callback, ("url": url) + rtopts.("log", "errlog", "debuglog") + opts);
            if (connect)
                ws.connect();
            return ws;
        }

        #! returns a hash that can be used to contruct the object dynamically
        /** @since %WebSocketClient 1.7
        */
        private hash<ConnectionConstructorInfo> getConstructorInfoImpl() {
            return new hash<ConnectionConstructorInfo>({
                "module": "WebSocketClient",
                "class_name": "WebSocketClient",
                "args": ("url": url) + opts,
                "pre_processing": "if (!rtopts.callback) rtopts.callback = sub (*data msg) {}; unshift args, rtopts.callback; if (rtopts.dbglog) rtopts.debuglog = remove rtopts.dbglog; args[1] = rtopts.(\"log\", \"errlog\", \"debuglog\") + args[1];",
                "post_processing": "if (connect) obj.connect();",
            });
        }

        #! gets options
        hash getOptions() {
            return HttpConnection::Options;
        }

        #! returns default options
        *hash getDefaultOptions() {
            return HttpConnection::DefaultOptions;
        }

        private hash<PingInfo> pingIntern(hash<PingInfo> rv) {
            date start = now_us();
            object o = get();
            on_exit o.disconnect();
            return rv += (
                "ok": True,
                "time": now_us() - start,
                "info": "OK",
                );
        }

        #! static constructor
        static WebSocketConnectionObject make(string name, string desc, string url, bool monitor, *hash opts, hash urlh) {
            return new WebSocketConnectionObject(name, desc, url, monitor, opts, urlh);
        }
    }
}<|MERGE_RESOLUTION|>--- conflicted
+++ resolved
@@ -38,11 +38,7 @@
 %new-style
 
 module WebSocketClient {
-<<<<<<< HEAD
-    version = "1.6.2";
-=======
     version = "1.7";
->>>>>>> 426d2650
     desc = "user module for providing client support for the WebSocket protocol";
     author = "David Nichols <david@qore.org>";
     url = "http://qore.org";
@@ -91,16 +87,14 @@
 
     @section websocketclient_relnotes WebSocketClient Module Release History
 
-<<<<<<< HEAD
-    @subsection wsc_v1_6_2 v1.6.2
-    - allowed the handling of \c PING messages to be customized
-      (<a href="https://github.com/qorelanguage/qore/issues/2887">issue 2887</a>)
-=======
     @subsection wsc_v1_7 v1.7
     - added the @ref WebSocketClient::WebSocketConnectionObject::getConstructorInfo() "WebSocketConnectionObject::getConstructorInfo()"
       method to allow connections to be created dynamically, potentially in another process from a network
       call (<a href="https://github.com/qorelanguage/qore/issues/2628">issue 2628</a>)
->>>>>>> 426d2650
+
+    @subsection wsc_v1_6_2 v1.6.2
+    - allowed the handling of \c PING messages to be customized
+      (<a href="https://github.com/qorelanguage/qore/issues/2887">issue 2887</a>)
 
     @subsection wsc_v1_6_1 v1.6.1
     - added @ref WebSocketClient::WebSocketClient::pong() "WebSocketClient::pong()" to allow an unsolicited \c PONG message to be sent as a unidirectional keep-alive message from the client to the server (<a href="https://github.com/qorelanguage/qore/issues/2566">issue 2566</a>)
