--- conflicted
+++ resolved
@@ -38,7 +38,7 @@
 %new-style
 
 module WebSocketClient {
-    version = "1.5";
+    version = "1.6";
     desc = "user module for providing client support for the WebSocket protocol";
     author = "David Nichols <david@qore.org>";
     url = "http://qore.org";
@@ -87,29 +87,20 @@
 
     @section websocketclient_relnotes WebSocketClient Module Release History
 
-<<<<<<< HEAD
-    @subsection wsc_v15 v1.5
+    @subsection wsc_v1_6 v1.6
+    - added the @ref WebSocketClient::WebSocketConnectionObject "WebSocketConnectionObject" class to support the <a href="../../ConnectionProvider/html/index.html">ConnectionProvider</a> module
+
+    @subsection wsc_v1_5 v1.5
     - added timeout values to @ref Qore::Socket "Socket" and @ref Qore::HTTPClient "HTTPClient" calls (<a href="https://github.com/qorelanguage/qore/issues/1725">issue 1725</a>)
 
-    @subsection wsc_v14 v1.4
-=======
-    @subsection wsc_v1_5 v1.5
-    - added the @ref WebSocketClient::WebSocketConnectionObject "WebSocketConnectionObject" class to support the <a href="../../ConnectionProvider/html/index.html">ConnectionProvider</a> module
-
     @subsection wsc_v1_4 v1.4
->>>>>>> db628562
     - fixed a bug parsing and generating the websocket close status code (<a href="https://github.com/qorelanguage/qore/issues/1216">issue 1216</a>)
 
     @subsection wsc_v1_3 v1.3
     - ignore \c SOCKET-NOT-OPEN errors when closing (server already closed the connection)
 
-<<<<<<< HEAD
-    @subsection wsc_v12 v1.2
+    @subsection wsc_v1_2 v1.2
     - prepend \c "WebSocketClient: " to log messages
-=======
-    @subsection wsc_v1_2 v1.2
-    - prepend "WebSocketClient: " to log messages
->>>>>>> db628562
 
     @subsection wsc_v1_1 v1.1
     - added socket instrumention support from Qore 0.8.9
@@ -158,7 +149,7 @@
             const DefaultTimeout = 15s;
 
             #! module version
-            const Version = "1.5";
+            const Version = "1.6";
 
             #! default user agent string for HTTP requests
             const DefaultUserAgent = sprintf("Qore-WebSocketClient/%s", WebSocketClient::Version);
