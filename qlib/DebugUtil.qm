# -*- mode: qore; indent-tabs-mode: nil -*-
#! @file DebugUtil.qm Debug common code

/*  DebugUtil.qm Copyright 2013 - 2017 Qore Technologies, s.r.o.

    Permission is hereby granted, free of charge, to any person obtaining a
    copy of this software and associated documentation files (the "Software"),
    to deal in the Software without restriction, including without limitation
    the rights to use, copy, modify, merge, publish, distribute, sublicense,
    and/or sell copies of the Software, and to permit persons to whom the
    Software is furnished to do so, subject to the following conditions:

    The above copyright notice and this permission notice shall be included in
    all copies or substantial portions of the Software.

    THE SOFTWARE IS PROVIDED "AS IS", WITHOUT WARRANTY OF ANY KIND, EXPRESS OR
    IMPLIED, INCLUDING BUT NOT LIMITED TO THE WARRANTIES OF MERCHANTABILITY,
    FITNESS FOR A PARTICULAR PURPOSE AND NONINFRINGEMENT. IN NO EVENT SHALL THE
    AUTHORS OR COPYRIGHT HOLDERS BE LIABLE FOR ANY CLAIM, DAMAGES OR OTHER
    LIABILITY, WHETHER IN AN ACTION OF CONTRACT, TORT OR OTHERWISE, ARISING
    FROM, OUT OF OR IN CONNECTION WITH THE SOFTWARE OR THE USE OR OTHER
    DEALINGS IN THE SOFTWARE.
*/

# minimum required Qore version
%requires qore >= 0.8.13

%require-types
%enable-all-warnings
%new-style
%no-debugging

module DebugUtil {
    version = "0.1";
    desc = "user module providing common debug stuff";
    author = "Tomas Mandys <tomas.mandys@qore.org>";
    url = "http://qore.org";
    license = "MIT";
}

/** @mainpage DebugUtil Module

    @tableofcontents

    @section debugutilintro Introduction to the DebugUtil Module

    The %DebugUtil module provides common functionality for implementing debugger utilities

    @subsection du_v0_1 v0.1
    - the initial version of the DebugUtil module
*/

#! the DebugUtil namespace contains all the definitions in the DebugUtil module
public namespace DebugUtil {

    #! class supporting argument parsing for executing programs to debug
    /**
        When implementing a wrapper that executes a program whose name is passed on the command line, we can divide
        the arguments usually into 3 groups:
        - internal wrapper arguments
        - target program filename
        - program arguments

        The class support argument parsing for such a case.

        Examples:
        @verbose
            (   # GetOpt options
                'help': 'h,help',
                'verbose': 'v,verbose',
                'listen': 'l,listen=s@',
            );
            wrapper-prog -v -l xxx xxx -v -l    # the second xxx is target program name
            wrapper-prog -v -h xxx xxx          # the first xxx is target program name
            wrapper-prog -v --listen=xxx xxx    # the second xxx is target program name
            wrapper-prog -v --listen xxx xxx    # the second xxx is target program name
        @endverbose
    **/
    public class WrapperGetOpt inherits GetOpt {
        public constructor(hash options): GetOpt(options) {
        }

        #! Parses input arguments until a standalone argument is found.
        /**
            @param args @ref list of arguments passed to wrapper, typically ARGV
            @param wrp_args returns list of wrapper arguments
            @param pgm_name returns target program filename. "" is considered as special file name (stdin), NOTHING when no name provided
            @param pgm_args return @ref list of target program arguments

            @par Example:
            @code{.py}
            hash opts = (
    		    'help': 'h,help',
    	    	'verbose': 'v,verbose',
                'listen': 'l,listen=s@',
            );
    		WrapperGetOpt g(opts);
		    list dargs;
    		hash opt;
            *string fileName;
		    g.split(ARGV, \dargs, \fileName, \ARGV);

            try {
                opt = g.parse2(\dargs);
            } catch (hash ex) {
                stderr.printf("%s: %s\n", ex.err, ex.desc);
                help(-1);
            }

            if (exists fileName) {
                stderr.print("No input file\n");
                exit(-1);
            }
            @endcode
        **/
<<<<<<< HEAD
        public split(list args, reference<list> wrp_args, reference<*string> pgm_name, reference<list> pgm_args) {
=======
        public split(*list<string> args, reference<list> wrp_args, reference<*string> pgm_name, reference<list> pgm_args) {
>>>>>>> eb786267
            pgm_name = NOTHING;
            wrp_args = ();
            pgm_args = ();
            while (args) {
                string s = shift args;
                push wrp_args, s;
                if (s !~ /^\-/ ) {
                    list a = wrp_args;
                    parse(\a);
                    if (a) {
                        # last arg is filename
                        pgm_name = s;
                        pop wrp_args;
                        break;
                    }
                } else if (s == '--') {
                    pgm_name = '';
                    pop wrp_args;
                    break;
                }
            }
            pgm_args = args;
        }
    }

    public const DUV_NONE = 0;
    public const DUV_INFO = 1;
    public const DUV_DEBUG = 2;
    public const DUV_DEBUG_1 = 3;

    #! class that can be used for logging
    public class DebugLogger {
        public {
            int verbose = DUV_NONE;
        }
        constructor() {}

        #! implement logging
        /**
          @param verbosity use DPC_xxx constants
        */
        public log(int verbosity, string fmt) {
            if (verbose >= verbosity) {
                stdout.vprintf(fmt+"\n", argv);
            }
        }
    }

    #! base class for controlling debugging
    public class AbstractDebugControl {
        public {
            DebugLogger logger;
            #! for debugging of debug library to see where exception is raised
            bool showFullException = False;

            const runStateStrings = ('detach': DebugDetach, 'run': DebugRun, 'step': DebugStep, 'stepover': DebugStepOver, 'untilreturn': DebugUntilReturn);
            const flowStrings = ('none': 0, 'return': DebugFlowReturn, 'break': DebugFlowBreak, 'continue': DebugFlowContinue);
            const boolStrings = ('false': False, 'true': True);
            const policyStrings = ('none': BreakpointPolicyNone, 'accept': BreakpointPolicyAccept, 'reject': BreakpointPolicyReject);
        }

        static public list enumFilter(softlist items, *string path) {
            if (path.size() == 0) {
                return items;
            }
            return map $1, items, AbstractDebugControl::evalCondition($1, path);
        }

        static public bool evalCondition(softstring value, *string cond) {
            if (!cond.val())
                return True;
            if (cond =~ /^=/) {
                return substr(cond, 1) == value;
            } else {
                # default is matching prefix
                return bindex(value, cond) == 0;
            }
        }
    }

}<|MERGE_RESOLUTION|>--- conflicted
+++ resolved
@@ -113,11 +113,7 @@
             }
             @endcode
         **/
-<<<<<<< HEAD
-        public split(list args, reference<list> wrp_args, reference<*string> pgm_name, reference<list> pgm_args) {
-=======
         public split(*list<string> args, reference<list> wrp_args, reference<*string> pgm_name, reference<list> pgm_args) {
->>>>>>> eb786267
             pgm_name = NOTHING;
             wrp_args = ();
             pgm_args = ();
