# -*- mode: qore; indent-tabs-mode: nil -*-
#! @file FileLocationHandlerFile.qc module for returning file data from a URL-like location string

/*  FileLocationHandlerFile Copyright 2021 - 2022 Qore Technologies, s.r.o.

    Permission is hereby granted, free of charge, to any person obtaining a
    copy of this software and associated documentation files (the "Software"),
    to deal in the Software without restriction, including without limitation
    the rights to use, copy, modify, merge, publish, distribute, sublicense,
    and/or sell copies of the Software, and to permit persons to whom the
    Software is furnished to do so, subject to the following conditions:

    The above copyright notice and this permission notice shall be included in
    all copies or substantial portions of the Software.

    THE SOFTWARE IS PROVIDED "AS IS", WITHOUT WARRANTY OF ANY KIND, EXPRESS OR
    IMPLIED, INCLUDING BUT NOT LIMITED TO THE WARRANTIES OF MERCHANTABILITY,
    FITNESS FOR A PARTICULAR PURPOSE AND NONINFRINGEMENT. IN NO EVENT SHALL THE
    AUTHORS OR COPYRIGHT HOLDERS BE LIABLE FOR ANY CLAIM, DAMAGES OR OTHER
    LIABILITY, WHETHER IN AN ACTION OF CONTRACT, TORT OR OTHERWISE, ARISING
    FROM, OUT OF OR IN CONNECTION WITH THE SOFTWARE OR THE USE OR OTHER
    DEALINGS IN THE SOFTWARE.
*/

#! Contains all public definitions in the FileLocationHandler module
public namespace FileLocationHandler {
#! The class for handling "file://" locations
class FileLocationHandlerFile inherits AbstractFileLocationHandler {
    public {
        #! Valid common file location options
        /**
        */
        const FileLocationOpts = {
            "encoding": <FileHandlerOptionInfo>{
                "type": "string",
                "desc": "the encoding of the file's data (read / write)",
            },
            "max_file_len": <FileHandlerOptionInfo>{
                "type": "int",
                "default_value": -1,
                "desc": "maximum length of files (read / write)",
            },
        };

        #! Valid common file location options
        /**
        */
        const FileLocationReadOpts = FileLocationOpts + {
            "stream_read_io_timeout": <FileHandlerOptionInfo>{
                "type": "int",
                "default_value": 60000,
                "desc": "the default I/O timeout for stream operations, default is 60 seconds",
            },
            "stream_nonblock_open": <FileHandlerOptionInfo>{
                "type": "bool",
                "default_value": False,
                "desc": "if True then the stream will be opened in nonblocking mode (default False)",
            },
        };

        #! Valid file location write options
        /**
        */
        const FileLocationWriteOpts = FileLocationOpts + {
            "append": <FileHandlerOptionInfo>{
                "type": "bool",
                "default_value": False,
                "desc": "if true the file will be appended, otherwise it will be truncated (the default)",
            },
            "file_permissions": <FileHandlerOptionInfo>{
                "type": "int",
                "default_value": 0644,
                "desc": "file permissions (default: 0664)",
            },
        };
    }

    #! Retrieves a text file from the given location
    /** @param scheme the scheme being used
        @param location the location string without the scheme
        @param opts read options

        @return the string of the file's contents, if it can be retrieved

        @throw FILE-READ-ERROR an I/O or other error occurred when reading the file
<<<<<<< HEAD
=======

        @note Supports environment variable substitution in \a location
>>>>>>> 9611e909
    */
    private string getTextFileImpl(string scheme, string location, *hash<auto> opts) {
        return ReadOnlyFile::readTextFile(substitute_env_vars(location), opts.encoding, opts.max_file_len);
    }

    #! Retrieves a binary file from the given location
    /** @param scheme the scheme being used
        @param location the location string without the scheme
        @param opts read options

        @return the binary data of the file's contents, if it can be retrieved

        @throw FILE-READ-ERROR an I/O or other error occurred when reading the file
<<<<<<< HEAD
=======

        @note Supports environment variable substitution in \a location
>>>>>>> 9611e909
    */
    private binary getBinaryFileImpl(string scheme, string location, *hash<auto> opts) {
        return ReadOnlyFile::readBinaryFile(substitute_env_vars(location), opts.max_file_len);
    }

    #! Returns a stream reader for the file's data at the given location
    /** @param scheme the scheme being used
        @param location the location string without the scheme
        @param opts read options

        @return a stream reader for the file's contents, if it can be retrieved
<<<<<<< HEAD
=======

        @note Supports environment variable substitution in \a location
>>>>>>> 9611e909
    */
    private StreamReader getStreamReaderImpl(string scheme, string location, *hash<auto> opts) {
        return new StreamReader(getBinaryStreamImpl(scheme, location, opts), opts.encoding);
    }

    #! Retrieves a binary file from the given location
    /** @param scheme the scheme being used
        @param location the location string without the scheme
        @param opts read options

        @return an input stream of the file's contents, if it can be retrieved
<<<<<<< HEAD
    */
    private InputStream getBinaryStreamImpl(string scheme, string location, *hash<auto> opts) {
        return new FileInputStream(location, opts.stream_read_io_timeout, opts.stream_nonblock_open);
=======

        @note Supports environment variable substitution in \a location
    */
    private InputStream getBinaryStreamImpl(string scheme, string location, *hash<auto> opts) {
        return new FileInputStream(substitute_env_vars(location), opts.stream_read_io_timeout,
            opts.stream_nonblock_open);
>>>>>>> 9611e909
    }

    #! Writes data to a file at the given location
    /** @param scheme the scheme being used
        @param location the location string without the scheme
        @param contents the file's contents
        @param opts write options
<<<<<<< HEAD
=======

        @note Supports environment variable substitution in \a location
>>>>>>> 9611e909
    */
    private writeFileImpl(string scheme, string location, data contents, *hash<auto> opts) {
        if (opts.max_file_len > 0 && contents.size() > opts.max_file_len) {
            throw "FILE-WRITE-ERROR", sprintf("the file's size (%d bytes) exceeds max_file_len = %d", contents.size(),
                opts.max_file_len);
        }
        File f();
        int open_flags = O_CREAT | O_WRONLY | (opts.append ? O_APPEND : O_TRUNC);
        int file_permissions = opts.file_permissions;
<<<<<<< HEAD
        f.open2(location, open_flags, file_permissions, opts.encoding);
        f.write(contents);
    }

    #! Returns an output stream for writing data to the given location
    /** @param scheme the scheme being used
        @param location the location string without the scheme
        @param opts write options

        @return an output stream for writing to the file

        @note OutputStream::close() must be called to close the stream after writing terminates in order to avoid a
        deadlock
    */
    private OutputStreamWrapper getOutputStreamImpl(string scheme, string location, *hash<auto> opts) {
        return new OutputStreamWrapper(new FileOutputStream(location, opts.append, opts.file_permissions,
            opts.encoding), new Counter());
=======
        f.open2(substitute_env_vars(location), open_flags, file_permissions, opts.encoding);
        f.write(contents);
    }

    #! Returns an output stream for writing data to the given location
    /** @param scheme the scheme being used
        @param location the location string without the scheme
        @param opts write options

        @return an output stream for writing to the file

        @note
        - OutputStream::close() must be called to close the stream after writing terminates in order to avoid a
          deadlock
        - Supports environment variable substitution in \a location
    */
    private OutputStreamWrapper getOutputStreamImpl(string scheme, string location, *hash<auto> opts) {
        return new OutputStreamWrapper(new FileOutputStream(substitute_env_vars(location), opts.append,
            opts.file_permissions, opts.encoding), new Counter());
>>>>>>> 9611e909
    }

    #! Gets supported read options
    /** @return supported read options
    */
    private hash<string, hash<FileHandlerOptionInfo>> getReadOptionsImpl() {
        return FileLocationReadOpts;
    }

    #! Gets supported write options
    /** @return supported write options
    */
    private hash<string, hash<FileHandlerOptionInfo>> getWriteOptionsImpl() {
        return FileLocationWriteOpts;
    }
}
}<|MERGE_RESOLUTION|>--- conflicted
+++ resolved
@@ -83,11 +83,8 @@
         @return the string of the file's contents, if it can be retrieved
 
         @throw FILE-READ-ERROR an I/O or other error occurred when reading the file
-<<<<<<< HEAD
-=======
 
         @note Supports environment variable substitution in \a location
->>>>>>> 9611e909
     */
     private string getTextFileImpl(string scheme, string location, *hash<auto> opts) {
         return ReadOnlyFile::readTextFile(substitute_env_vars(location), opts.encoding, opts.max_file_len);
@@ -101,11 +98,8 @@
         @return the binary data of the file's contents, if it can be retrieved
 
         @throw FILE-READ-ERROR an I/O or other error occurred when reading the file
-<<<<<<< HEAD
-=======
 
         @note Supports environment variable substitution in \a location
->>>>>>> 9611e909
     */
     private binary getBinaryFileImpl(string scheme, string location, *hash<auto> opts) {
         return ReadOnlyFile::readBinaryFile(substitute_env_vars(location), opts.max_file_len);
@@ -117,11 +111,8 @@
         @param opts read options
 
         @return a stream reader for the file's contents, if it can be retrieved
-<<<<<<< HEAD
-=======
 
         @note Supports environment variable substitution in \a location
->>>>>>> 9611e909
     */
     private StreamReader getStreamReaderImpl(string scheme, string location, *hash<auto> opts) {
         return new StreamReader(getBinaryStreamImpl(scheme, location, opts), opts.encoding);
@@ -133,18 +124,12 @@
         @param opts read options
 
         @return an input stream of the file's contents, if it can be retrieved
-<<<<<<< HEAD
-    */
-    private InputStream getBinaryStreamImpl(string scheme, string location, *hash<auto> opts) {
-        return new FileInputStream(location, opts.stream_read_io_timeout, opts.stream_nonblock_open);
-=======
 
         @note Supports environment variable substitution in \a location
     */
     private InputStream getBinaryStreamImpl(string scheme, string location, *hash<auto> opts) {
         return new FileInputStream(substitute_env_vars(location), opts.stream_read_io_timeout,
             opts.stream_nonblock_open);
->>>>>>> 9611e909
     }
 
     #! Writes data to a file at the given location
@@ -152,11 +137,8 @@
         @param location the location string without the scheme
         @param contents the file's contents
         @param opts write options
-<<<<<<< HEAD
-=======
 
         @note Supports environment variable substitution in \a location
->>>>>>> 9611e909
     */
     private writeFileImpl(string scheme, string location, data contents, *hash<auto> opts) {
         if (opts.max_file_len > 0 && contents.size() > opts.max_file_len) {
@@ -166,25 +148,6 @@
         File f();
         int open_flags = O_CREAT | O_WRONLY | (opts.append ? O_APPEND : O_TRUNC);
         int file_permissions = opts.file_permissions;
-<<<<<<< HEAD
-        f.open2(location, open_flags, file_permissions, opts.encoding);
-        f.write(contents);
-    }
-
-    #! Returns an output stream for writing data to the given location
-    /** @param scheme the scheme being used
-        @param location the location string without the scheme
-        @param opts write options
-
-        @return an output stream for writing to the file
-
-        @note OutputStream::close() must be called to close the stream after writing terminates in order to avoid a
-        deadlock
-    */
-    private OutputStreamWrapper getOutputStreamImpl(string scheme, string location, *hash<auto> opts) {
-        return new OutputStreamWrapper(new FileOutputStream(location, opts.append, opts.file_permissions,
-            opts.encoding), new Counter());
-=======
         f.open2(substitute_env_vars(location), open_flags, file_permissions, opts.encoding);
         f.write(contents);
     }
@@ -204,7 +167,6 @@
     private OutputStreamWrapper getOutputStreamImpl(string scheme, string location, *hash<auto> opts) {
         return new OutputStreamWrapper(new FileOutputStream(substitute_env_vars(location), opts.append,
             opts.file_permissions, opts.encoding), new Counter());
->>>>>>> 9611e909
     }
 
     #! Gets supported read options
