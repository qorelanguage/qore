--- conflicted
+++ resolved
@@ -321,13 +321,7 @@
     }
 
     #! Returns an output stream for writing data to the given location
-<<<<<<< HEAD
-    /** @param scheme the scheme being used
-        @param location the location string without the scheme
-        @param opts write options
-=======
-    /** @param location the location of the file data
->>>>>>> 9611e909
+    /** @param location the location of the file data
 
         @return an output stream for writing to the file
 
