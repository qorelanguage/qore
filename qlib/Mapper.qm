--- conflicted
+++ resolved
@@ -1392,20 +1392,12 @@
             bool v_is_list = v.typeCode() == NT_LIST;
             if (v_is_list) {
                 if (do_list) {
-<<<<<<< HEAD
-                    if (list_size != v.size())
-                        error2("MAPPER-FIELD-LIST-ERROR", "field %y value passed is the list %y with length %d - the "
-                            "input batch length expected is %d", key, v, v.size(), list_size);
-                } else {
-                    error2("MAPPER-FIELD-LIST-ERROR", "field %y value passed is the list %y in non-list mode", key, v);
-=======
                     if (list_size != v.size()) {
                         error2("MAPPER-FIELD-LIST-ERROR", "field %y value passed is the list %y with length %d - the "
                             "input batch length expected is %d", key, v, v.size(), list_size);
                     }
                 } else {
                     v_is_list = False;
->>>>>>> 689b397e
                 }
             }
 
