# -*- mode: qore; indent-tabs-mode: nil -*-
#! @file Mapper.qm data mapping module

/*  Mapper.qm Copyright 2014 - 2017 Qore Technologies, s.r.o.

    Permission is hereby granted, free of charge, to any person obtaining a
    copy of this software and associated documentation files (the "Software"),
    to deal in the Software without restriction, including without limitation
    the rights to use, copy, modify, merge, publish, distribute, sublicense,
    and/or sell copies of the Software, and to permit persons to whom the
    Software is furnished to do so, subject to the following conditions:

    The above copyright notice and this permission notice shall be included in
    all copies or substantial portions of the Software.

    THE SOFTWARE IS PROVIDED "AS IS", WITHOUT WARRANTY OF ANY KIND, EXPRESS OR
    IMPLIED, INCLUDING BUT NOT LIMITED TO THE WARRANTIES OF MERCHANTABILITY,
    FITNESS FOR A PARTICULAR PURPOSE AND NONINFRINGEMENT. IN NO EVENT SHALL THE
    AUTHORS OR COPYRIGHT HOLDERS BE LIABLE FOR ANY CLAIM, DAMAGES OR OTHER
    LIABILITY, WHETHER IN AN ACTION OF CONTRACT, TORT OR OTHERWISE, ARISING
    FROM, OUT OF OR IN CONNECTION WITH THE SOFTWARE OR THE USE OR OTHER
    DEALINGS IN THE SOFTWARE.
*/

# minimum required Qore version
%requires qore >= 0.8.13

# require type definitions everywhere
%require-types

# enable all warnings
%enable-all-warnings

# do not use "$" for vars
%new-style

module Mapper {
    version = "1.3";
    desc = "user module providing basic data mapping infrastructure";
    author = "David Nichols <david@qore.org>";
    url = "http://qore.org";
    license = "MIT";
}

/*  Version History
*/

/** @mainpage Mapper Module

    @tableofcontents

    @section mapperintro Mapper Module Introduction

    This module provides classes that help with structured data mapping, meaning the transformation of data in one or more input
    formats to a different output format.

    Classes provided by this module:
    - @ref Mapper::Mapper "Mapper": the base data mapping class
    - @ref Mapper::AbstractMapperIterator "AbstractMapperIterator": an abstract base class for iterator mapper classes
    - @ref Mapper::MapperIterator "MapperIterator": a class that automatically applies a data mapper to iterated data

    @section mapperexamples Mapper Examples

    The following is an example map hash with comments:
    @code{.py}
const DataMap = (
    # output field: "id" mapper from the "Id" element of any "^attributes^" hash in the input record
    "id": "^attributes^.Id",
    # output field: "name": maps from an input field with the same name (no translations are made)
    "name": True,
    # output field: "explicit_count": maps from the input "Count" field, if any value is present then it is converted to an integer
    "explicit_count": ("type": "int", "name": "Count"),
    # output field: "implicit_count": runs the given code on the input record and retuns the result, the code returns the number of "Products" sub-records
    "implicit_count": int sub (any ignored, hash rec) { return rec.Products.size(); },
    # output field: "order_date": converts the "OrderDate" string input field to a date in the specified format
    "order_date": ("name": "OrderDate", "date_format": "DD.MM.YYYY HH:mm:SS.us"),
);
    @endcode

    If this map is applied to the following data in the following way:
    @code{.py}
const MapInput = ((
    "^attributes^": ("Id": 1),
    "name": "John Smith",
    "Count": 1,
    "OrderDate": "02.01.2014 10:37:45.103948",
    "Products": ((
        "ProductName": "Widget 1",
        "Quantity": 1,
        ),
    )), (
    "^attributes^": ("Id": 2),
    "name": "Steve Austin",
    "Count": 2,
    "OrderDate": "04.01.2014 19:21:08.882634",
    "Products": ((
        "ProductName": "Widget X",
        "Quantity": 4,
        ), (
        "ProductName": "Widget 2",
        "Quantity": 2,
        ),
    )),
);

Mapper mapv(DataMap);
list l = mapv.mapAll(MapInput);
printf("%N\n", l);
    @endcode

    The result will be:
    @verbatim
list: (2 elements)
  [0]=hash: (5 members)
    id : 1
    name : "John Smith"
    explicit_count : 1
    implicit_count : 1
    order_date : 2014-01-02 10:37:45.103948 Thu +01:00 (CET)
  [1]=hash: (5 members)
    id : 2
    name : "Steve Austin"
    explicit_count : 2
    implicit_count : 2
    order_date : 2014-01-04 19:21:08.882634 Sat +01:00 (CET))
    @endverbatim

    @section mapperkeys Mapper Specification Format

    The mapper hash is made up of target (ie output) field names (note that dotted output field names result in a nested hash output unless the \a allow_output_dot option is set) as the key values assigned to field specifications as follows:
    - @ref Qore::True "True": this is a shortcut meaning map from an input field with the same name
    - a @ref string_type "string": giving the input field name directly (equivalent to a hash with the \c "name" key)
    - a @ref closure "closure" or @ref call_reference "call reference": meaning map from a field of the same name an apply the given code to give the value for the mapping (equivalent to a hash with the \c "code" key); the @ref closure "closure" or @ref call_reference "call reference" must accept the following arguments:
      - @ref any_type "any" <i>value</i>: the input field value (with the same name as the output field; to use a different name, see the \a code hash option below)
      - @ref hash_type "hash" <i>rec</i>: the current input record
    - a @ref hash_type "hash" describing the mapping; the following keys are all optional (an empty hash means map from an input field with the same name with no translations):
      - \c "code": a closure or call reference to process the field data; cannot be used with the \c "constant" or \c "index" keys
      - \c "constant": the value of this key will be returned as a constant value; this key cannot be used with the \c "name", \c "struct", \c "code", \c "index" or \c "default" keys
      - \c "index": gives current index/count of the row. The initial int value is the start offset. So value 0 means that mapped values will be: 0, 1, ..., N; 1 means: 1, 2, ..., N; etc.
      - \c "date_format": gives the format for converting an input string to a date; see @ref date_formatting for the format of this string; note that this also implies \c "type" = \c "date"
      - \c "default": gives a default value for the field in case no input or translated value is provided
      - \c "mand": assign to boolean @ref Qore::True "True" if the field is mandatory and an exception should be thrown if no input data is supplied
      - \c "maxlen": an integer giving the maximum output string field length in bytes
      - \c "name": the value of this key gives the name of the input field; only use this if the input record name is different than the output field name; note that if this value contains \c "." characters and the \a allow_dot option is not set (see @ref mapperoptions), then the value will be treated like \c "struct" (the \c "struct" key value will be created automatically); cannot be used with the \c "constant" ior \c "index" keys
      - \c "number_format": gives the format for converting an input string to a number; see @ref Qore::parse_number() for the format of this string; note that this also implies \c "type" = \c "number"
      - \c "runtime": a reference to @ref mapper_runtime_handling current status. The value is key in the current runtime structure.
      - \c "struct": the value of this key gives the location of the input field in an input hash in dot notation, ex: \c "element.name" would look for the field's value in the \c "name" key of the \c "element" hash in the input record; cannot be used with the \c "constant" or \c "index" keys; this option is only necessary in place of the "name" option if the \a allow_dot option is set, otherwise use \c "name" instead
      - \c "trunc": assign to boolean @ref Qore::True "True" if the field should be truncated if over the maximum field length; this key can only be set to @ref Qore::True "True" if the \c "maxlen" key is also given
      - \c "type": this gives the output field type, can be:
        - \c "date": date/time field
        - \c "int": fields accepts only integer values (any non-integer values on input will cause an exception to be thrown when mapping; note: also \c "integer" is accepted as an alias for \c "int")
        - \c "number": field accepts only numeric values (any non-numeric values on input will cause an exception to be thrown when mapping); numeric values are left in their original types, any other type is converted to a @ref number_type "arbitrary-precision numeric" value
        - \c "string": field accepts string values; in this case any other value will be converted to a string in the output

    @section mapperoptions Mapper Options

    Mapper objects accept the following options in the option hash:
    - \c "allow_dot": if @ref Qore::True "True" (as evaluated by @ref Qore::parse_boolean() "parse_boolean()") then field names with \c "." characters do not imply a structured internal element lookup; in this case input field names may have \c "." characters in them, use the \c "struct" key to use structured internal element loopups (see @ref mapperkeys \c "struct" docs for more info)
    - \c "allow_output_dot": if @ref Qore::True "True" (as evaluated by @ref Qore::parse_boolean() "parse_boolean()") then output field names with \c "." characters do not imply a structured/hash output element; in this case output field names may have \c "." characters in them
    - \c "date_format": gives the global format for converting a string to a date; see @ref date_formatting for the format of this string; this is applied to all fields of type \c "date" unless the field has a \c "date_format" value that overrides this global setting
    - \c "encoding": the output character encoding; if not present then \c "UTF-8" is assumed
    - \c "info_log": an optional info logging callback; must accept a string format specifier and sprintf()-style arguments
    - \c "input": an optional hash describing the input records where each key is a possible input field name (where dot notation indicates a multi-level hash) and each value is a hash describing the field with the following optional keys:
      - \c "desc": this gives the description of the input field
    - \c "input_log": an optional input data logging callback; must accept a hash giving the input data hash
    - \c "input_timezone": an optional string or integer (giving seconds east of UTC) giving the time zone for parsing input data (ex: \c "Europe/Prague"), if not set defaults to the current TimeZone (see @ref Qore::TimeZone::get())
    - \c "name": the name of the mapper for use in logging and error strings
    - \c "number_format": gives the global format for converting a string to a number; see @ref Qore::parse_number() for the format of this string; this is applied to all fields of type \c "number" unless the field has a \c "number_format" value that overrides this global setting
    - \c "output": an optional hash describing the output data structure; each hash key is a output field name (where dot notation indicates a multi-level hash) and each value is an optional hash describing the output field taking an optional \c "desc" key and a subset of @ref mapperkeys "mapper field hash keys" as follows:
      - \c "desc": a description of the output field
      - \c "mand": @ref Qore::True "True" if the field is mandatory and an exception should be thrown if no input data is supplied
      - \c "maxlen": an integer giving the maximum length of a string field in bytes
      - \c "type": this gives the output field type, can be:
        - \c "date": date/time field
        - \c "int": fields accepts only integer values (any non-integer values on input will cause an exception to be thrown when mapping; note: also \c "integer" is accepted as an alias for \c "int")
        - \c "number": field accepts only numeric values (any non-numeric values on input will cause an exception to be thrown when mapping); numeric values are left in their original types, any other type is converted to a @ref number_type "arbitrary-precision numeric" value
        - \c "string": field accepts string values; in this case any other value will be converted to a string in the output
    - \c "output_log": an optional output data logging callback; must accept a hash giving the output data hash
    - \c "runtime": an initial runtime structure for @ref mapper_runtime_handling
    - \c "timezone": an optional string or integer (giving seconds east of UTC) giving the time zone definition for output data (ex: \c "Europe/Prague"), if not set defaults to the current TimeZone (see @ref Qore::TimeZone::get())
    - \c "trunc_all": if @ref Qore::True "True" (as evaluated by @ref Qore::parse_boolean() "parse_boolean()") then any field without a \c "trunc" key (see @ref mapperkeys \c "trunc" description) will automatically be truncated if a \c "maxlen" attribute is set for the field

    @note
    - if the \c "input" option is given, then only those defined fields can be referenced as input fields in the @ref mapperkeys "mapper hash"; all possible input fields should be defined here if this option is used
    - if the \c "output" option is given, then only those defined fields can be referenced as output fields, additionally the types given in the output definition cannot be overridden in the @ref mapperkeys "mapper hash"; all possible output fields should be defined here if this option is used

    @section mapper_runtime_handling Mapper Runtime Options

    Runtime options for @ref Mapper::Mapper "Mapper" objects allow the programmer to use values provided at runtime
    in the @ref Mapper::Mapper "Mapper" output.

    For example, runtime options can be useful in the following cases:
        - storing one date/time value for all output hashes of the @ref Mapper::Mapper "Mapper"
        - using a value from a database sequence value for the lifetime of the @ref Mapper::Mapper "Mapper" object
        - grouping of the output data

    @par Example:
    @code{.py}
hash mapv = (
    "foo": ("constant": "bar"),
     # ...
    "date_begin": ("runtime": "start_date"), # references runtime option "start_date"
    "group": ("runtime": "group_id"),        # references runtime option "group_id"
);
hash opts = (
    "timezone": "Europe/Prague",
    # ...
    "runtime": (
        "start_date": now_us(), # set runtime option "start_date"
        "group_id": 0,          # set runtime option "group_id" to 0
    ),
);
Mapper m(mapv, opts);        # runtime options are active now
m.mapData(input1);           # output record hash date_begin = start_date = timestamp of the opts creation and group = 0
m.setRuntime("group_id", 1); # runtime group_id changed. From now it will use 1
m.mapData(input2);           # date_begin is still the same as from beginning of processing, but group is 1 now
    @endcode


    @section mapperrelnotes Release Notes

    @subsection mapperv1_3 Mapper v1.3
    - internal updates to allow for TableMapper insert performance improvements (<a href="https://github.com/qorelanguage/qore/issues/1626">issue 1626</a>)

    @subsection mapperv1_2 Mapper v1.2
    - significantly improved mapper performance with identity (i.e. 1:1) and constant mappings (<a href="https://github.com/qorelanguage/qore/issues/1620">issue 1620</a>)

    @subsection mapperv1_1 Mapper v1.1
    - implemented \c "constant" field tag giving a constant value for the output of a field
    - implemented structured output for dotted output field names and the \c "allow_output_dot" option to suppress this behavior
    - implemented \c "default" field tag giving a default value if no input value is specified
    - moved field length checks after all transformations have been applied
    - implemented a global \c "date_format" mapper option
    - implemented the \c "number_format" field option and a global option of the same name
    - fixed bugs in the \c "timezone" and \c "input_timezone" options, documented those options
    - changed the behavior of the \c "number" field type: now leaves numeric values in their original type, converts all other types to a number
    - removed the deprecated \c "crec" option
    - implemented the \c "input" option with input record validation
    - implemented the \c "output" option with output record validation
    - implemented the \c "info_log" option and removed the \c "trunc" option
    - added runtime option handling (@ref mapper_runtime_handling):
      - \c "runtime" mapper option
      - @ref Mapper::Mapper::getRuntime()
      - @ref Mapper::Mapper::replaceRuntime()
      - @ref Mapper::Mapper::setRuntime()
    - implemented \c "index" field tag for current row index
    - improved the @ref Mapper::Mapper::mapAll() method by adding support for hashes of lists to better support input from bulk DML (@ref Qore::SQL::SQLStatement::fetchColumns() "SQLStatement::fetchColumns()")

    @subsection mapperv1_0 Mapper v1.0
    - Initial release
*/

#! the Mapper namespace contains all the definitions in the Mapper module
public namespace Mapper {
    #! this class is a base class for mapping data; see @ref mapperexamples for usage examples
    public class Mapper {
        public {
            #! field keys that conflict with "constant" and "index"
            const ConstantConflictList = ("name", "struct", "code", "default");

            #! constructor option keys (can be extended by subclassing and reimplementing optionKeys())
            const OptionKeys = (
                "date_format": "gives the default format for parsing dates from strings; ex: \"MM/DD/YYYY HH:mm:SS\"",
                "encoding": "gives the default output character encoding for string fields",
                "info_log": "a call reference / closure for informational logging",
                "input": "a hash describing the input record",
                "input_log": "a call reference / closure for input record logging",
                "input_timezone": "the default timezone to assume when parsing input dates",
                "name": "the name of the Mapper object",
                "number_format": "the default number format when parsing number fields from strings; ex: \".,\"",
                "output": "a hash describing the output record",
                "output_log": "a call reference / closure for input record logging",
                "timezone": "the default output timezone for date/time values",
                "runtime": "runtime options as a hash (see also setRuntime(), replaceRuntime())",
                "empty_strings_to_nothing": "converts out record's empty strings and into NOTHING - actually the value is deleted",
                );

            #! default known mapper hash field keys (can be extended by subclassing and reimplementing validKeys())
            const ValidKeys = (
                "name": True,
                "struct": True,
                "constant": True,
                "index" : True,
                "code": True,
                "default": True,
                "maxlen": True,
                "trunc": True,
                "mand": True,
                "number": True,
                "type": True,
                "date_format": True,
                "number_format": True,
                "runtime" : True,
                "empty_strings_to_nothing" : True,
                );

            #! default known field types (can be extended by subclassing and reimplementing validTypes() and mapFieldType())
            const ValidTypes = (
                "number": True,
                "integer": True,
                "int": True, # is an alias for "integer"
                "date": True,
                "string": True,
                );

            #! output option keys
            const OutputKeys = (
                "desc": True,
                "mand": True,
                "maxlen": True,
                "type": True,
                );
        }

        private {
            #! the hash providing output field names and mappings
            hash mapc;

            #! the hash with a subset of the mappings used dynamically
            hash mapd;

            #! the hash of output records for key order
            hash mapo;

            #! the output character encoding; if not given then the output encoding is assumed to be UTF-8
            string encoding = "utf-8";

            #! the optional name for the object (for example a table name); will be prepended to field names in error messages
            *string name;

            #! an optional info logging callback; must accept a sprintf()-style format specifier and optional arguments
            *code info_log;

            #! an optional input data logging callback; must accept a hash giving the input data hash
            *code input_log;

            #! an optional output data logging callback; must accept a hash giving the output data hash
            *code output_log;

            #! an optional timezone for output date fields
            *Qore::TimeZone timezone;

            #! the timezone for input fields in case of parsing text values; if not set defaults to the current TimeZone (see @ref Qore::TimeZone::get())
            Qore::TimeZone input_timezone = TimeZone::get();

            #! truncate all option
            bool trunc_all = False;

            #! do not assume \a struct when field names have a \c "." in them; instead allow input field names to have a \c "." in them
            bool allow_dot = False;

            #! do not assume structured/hash output when output field names have a \c "." in them; instead allow output field names to have a \c "." in them
            bool allow_output_dot = False;

            #! the global date format for parsing dates
            *string date_format;

            #! the global number format for parsing numbers
            *string number_format;

            #! an optional description of possible input hash keys
            *hash input;

            #! an optional description of the output data structure
            *hash output;

            #! count of records mapped
            int count = 0;

            #! current runtime values
            /** @since Mapper 1.1
             */
            *hash m_runtime;

            #! flag to enforce deletion of the empty string in the output record
            /** @since Mapper 1.1
             */
            bool m_empty_strings_to_nothing = False;

            #! map of fields to be mapped 1:1 input -> output
            hash identh;

            #! list of fields to be mapped 1:1 input -> output
            *list identl;

            #! map of constant fields
            hash consth;

            #! map of constant runtime fields
            hash rconsth;
        }

        #! builds the object based on a hash providing field mappings, data constraints, and optionally custom mapping logic
        /** @par Example:
            @code{.py}
const DataMap = (
    # output field: "id" mapper from the "Id" element of any "^attributes^" hash in the input record
    "id": "^attributes^.Id",
    # output field: "name": maps from an input field with the same name (no translations are made)
    "name": True,
    # output field: "explicit_count": maps from the input "Count" field, if any value is present then it is converted to an integer
    "explicit_count": ("type": "int", "name": "Count"),
    # output field: "implicit_count": runs the given code on the input record and retuns the result, the code returns the number of "Products" sub-records
    "implicit_count": int sub (any ignored, hash rec) { return rec.Products.size(); },
    # output field: "order_date": converts the "OrderDate" string input field to a date in the specified format
    "order_date": ("name": "OrderDate", "date_format": "DD.MM.YYYY HH:mm:SS.us"),
);

Mapper mapv(DataMap);
            @endcode

            @param mapv a hash providing field mappings; each hash key is the name of the output field; each value is either @ref Qore::True "True" (meaning no translations are done; the data is copied 1:1) or a hash describing the mapping; see @ref mapperkeys for detailed documentation for this option
            @param opts an optional hash of options for the mapper; see @ref mapperoptions for a description of valid mapper options

            @throw MAP-ERROR the map hash has a logical error (ex: \c "trunc" key given without \c "maxlen", invalid map key)
         */
        constructor(hash mapv, *hash opts) {
            setup(mapv, opts);

            # check map for logical errors
            checkMap();
        }

        #! private constructor for subclasses
        private constructor() {
        }

        #! sets up the mapper object before checking the mapper hash
        private setup(hash mapv, *hash opts) {
            name = opts.name;
            info_log = opts.info_log;
            input_log = opts.input_log;
            output_log = opts.output_log;

            # validate input record definition
            if (opts.input) {
                if (opts.input.typeCode() != NT_HASH)
                    error("\"input\" option passed to %s::constructor() is not type \"hash\"; got type %y instead", self.className(), opts.input.type());
                input = opts.input;
                foreach hash h in (input.pairIterator()) {
                    switch (h.value.typeCode()) {
                        case NT_STRING: input{h.key} = ("desc": h.value); break;
                        case NT_HASH: break;
                        default: error("\"input\" key %y passed to %s::constructor() assigned to type %y (value %y); expecting \"hash\"", h.key, self.className(), h.value.type(), h.value);
                    }
                }
            }

            # validate output record definition
            if (opts.output) {
                if (opts.output.typeCode() != NT_HASH)
                    error("\"output\" option passed to %s::constructor() is not type \"hash\"; got type %y instead", self.className(), opts.output.type());
                output = opts.output;
                foreach hash h in (output.pairIterator()) {
                    if (h.value === True || !exists h.value) {
                        output{h.key} = {};
                        continue;
                    }
                    if (h.value.typeCode() != NT_HASH)
                        error("\"output\" key %y passed to %s::constructor() assigned to type %y (value %y); expecting \"hash\"", h.key, self.className(), h.value.type(), h.value);
                    foreach string k in (keys h.value) {
                        if (!OutputKeys{k})
                            error("\"output\" key %y passed to %s::constructor() has unknown key %y (valid keys: %y)", h.key, self.className(), k, OutputKeys.keys());
                    }
                }
            }

            if (opts.trunc_all)
                trunc_all = parse_boolean(opts.trunc_all);

            if (!mapv)
                error("empty map passed to %s::constructor()", self.className());

            mapc = mapv;
            hash ck = optionKeys();
            foreach string k in (keys opts) {
                if (!ck{k})
                    error("unknown option key %y passed to %s::constructor(); recognized option keys: %y", getFieldName(k), self.className(), ck.keys());
            }

            if (opts.encoding)
                encoding = opts.encoding;

            if (opts.allow_dot)
                allow_dot = parse_boolean(opts.allow_dot);

            if (opts.allow_output_dot)
                allow_output_dot = parse_boolean(opts.allow_output_dot);

            if (opts) {
                checkTimezoneOption(opts, "timezone");
                checkTimezoneOption(opts, "input_timezone");
            }

            if (opts.date_format)
                date_format = opts.date_format;

            if (opts.number_format)
                number_format = opts.number_format;

            # runtime options
            if (opts.runtime) {
                if (opts.runtime.typeCode() != NT_HASH) {
                    error("input key 'runtime' passed to %s::constructor() assigned to type %y (value %y); expecting \"hash\"",
                          self.className(), opts.runtime.type(), opts.runtime);
                }
                m_runtime = opts.runtime;
            }

            if (opts.empty_strings_to_nothing) {
                m_empty_strings_to_nothing = parse_boolean(opts.empty_strings_to_nothing);
            }
        }

        #! verifies the input map in the constructor
        private checkMap() {
            map checkMapField($1, \mapc.$1), keys mapc;
            mapd = mapc;
            if (identh) {
                identl = keys identh;
                mapd -= identl;
            }
            if (consth) {
                mapd -= keys consth;
            }
            if (rconsth) {
                mapd -= keys rconsth;
            }
        }

        #! convert a field definition to a hash if possible
        private convertToHash(int t, string k, reference fh) {
            switch (t) {
                # convert to a hash if the value of the column is a string (giving the source key name)
                case NT_STRING: fh = ("name": fh); break;
                case NT_CALLREF:
                case NT_CLOSURE: fh = ("code": fh); break;
                case NT_BOOLEAN: if (fh) {
                    fh = {};
                    break;
                }
                case NT_NOTHING: {
                    fh = {};
                    break;
                }
                default: error("unsupported type %y assigned to output field %y", fh.type(), getFieldName(k));
            }
        }

        #! raises an error if an invalid input field name is declared; only call this if "input" is defined
        private checkInputField(string k, string name) {
            string n = allow_dot ? name : name.split('.')[0];
            if (!input.hasKey(n))
                error("output field %y requires unknown input field %y; valid input fields are: %y", getFieldName(k), name, input.keys());
        }

        #! perform per-field pre-processing on the passed map in the constructor
        /** @param k the field name
            @param fh a reference to the field's value in the map
        */
        private checkMapField(string k, reference fh) {
            *hash outf;
            # check output name
            if (output) {
                if (!output.hasKey(k))
                    error("output field %y is not a defined output field; known output fields: %y", getFieldName(k), output.keys());
                # get output definition, if any
                outf = output{k};
            }

            # check field description
            int t = fh.typeCode();
            if (t != NT_HASH)
                convertToHash(t, k, \fh);
            if (fh.name) {
                if (fh.struct)
                    error("output field %y has both 'name' (%y) and 'struct' (%y) values; only one can be given to identify the input field", getFieldName(k), fh.name, fh.struct);
                if (input && !fh.hasKey("constant") && !fh.code && !exists fh.index)
                    checkInputField(k, fh.name);
                if (!allow_dot && fh.name =~ /\./)
                    fh.struct = (remove fh.name).split(".");
                else {
                    # add to ident list if the input and output fields are identical
                    if (fh.name == k && !fh.date_format && !fh.number_format && !fh.trunc && !trunc_all && !fh.subclass && !fh.code)
                        identh{k} = True;
                }
            }
            else if (fh.runtime) {
                if (!m_runtime.hasKey(fh.runtime))
                    error("output field %y requires unregistered runtime key %y", getFieldName(k), fh.runtime);
            }
            else if (!fh.struct && input && !exists fh.constant && !fh.code && !exists fh.index)
                checkInputField(k, k);
            if (exists fh.constant && exists fh.index) {
                error("output field %y has both 'constant' and 'index' which is not valid", getFieldName(k));
            }
            if (exists fh.constant || exists fh.index) {
                *list cl = map $1, fh.keys(){ConstantConflictList};
                string fieldType = exists fh.constant ? "constant" : "index";
                if (cl)
                    error("output field %y has key %y which conflicts with following key(s): %y", fieldType, getFieldName(k), cl);
            }

            switch (fh.struct.typeCode()) {
                case NT_NOTHING: break;
                case NT_STRING: fh.struct = fh.struct.split("."); # then fall down to next case
                case NT_LIST: {
                    if (!fh.struct)
                        error("output field %y has an empty 'struct' key", getFieldName(k));
                    if (fh.struct.size() == 1) {
                        fh.name = (remove fh.struct)[0];
                        if (input)
                            checkInputField(k, fh.name);
                    }
                    else if (input && !exists fh.constant && !fh.code && !exists fh.index)
                        checkInputField(k, (foldl $1 + "." + $2, fh.struct));
                    break;
                }
                default: error("output field %y has an invalid struct key assigned to type %y (%y)", getFieldName(k), fh.struct.type(), fh);
            }

            if (fh.date_format) {
                if (fh.date_format.typeCode() != NT_STRING)
                    error("field %y has a 'date_format' key assigned to type '%s'; expecting 'string'", getFieldName(k), fh.date_format.type());
                if (exists fh.type) {
                    if (fh.type != "date")
                        error("field %y has a 'date_format' key but the field's type is '%s'", getFieldName(k), fh.type);
                }
                else
                    fh.type = "date";
            }

            if (fh.number_format) {
                if (fh.number_format.typeCode() != NT_STRING)
                    error("field %y has a 'number_format' key assigned to type '%s'; expecting 'string'", getFieldName(k), fh.number_format.type());
                if (exists fh.type) {
                    if (fh.type != "number")
                        error("field %y has a 'number_format' key but the field's type is '%s'", getFieldName(k), fh.type);
                }
                else
                    fh.type = "number";
            }

            # check for contradictory definitions and assign values according to the output definition
            if (outf) {
                foreach string ok in (keys outf) {
                    # ignore the "desc" key
                    if (ok == "desc")
                        continue;
                    if (exists fh{ok} && outf{ok} != fh{ok})
                        error("field %y has the %y key set to %y but the output definition has %y set to %y", getFieldName(k), ok, fh{ok}, ok, outf{ok});
                    fh{ok} = outf{ok};
                }
            }

            if (fh.trunc && !fh.maxlen)
                error("output field %y has the 'trunc' key set to True but has no 'maxlen' key", getFieldName(k));

            if (fh.maxlen && !exists fh.trunc && trunc_all)
                fh.trunc = True;

            hash vk = validKeys();
            hash vt = validTypes();

            foreach string hk in (keys fh)
                if (!vk{hk})
                    error("output field %y in map hash contains unknown key '%s' (valid keys: %y)", getFieldName(k), hk, vk.keys());

            # convert old "number" tag to new "type" tag
            if (fh.number) {
                if (exists fh.type)
                    error("output field %y has both 'type' and deprecated 'number' tags", getFieldName(k));
                fh.type = "number";
                delete fh.number;
            }
            else if (exists fh.type) {
                if (!vt.(fh.type))
                    error("output field %y contains an invalid type value '%s' (valid types: %y)", getFieldName(k), fh.type, vt.keys());
                switch (fh.type) {
                    case "date": {
                        if (!timezone)
                            fh.typeCode = NT_DATE;
                        break;
                    }
                    case "string": {
                        fh.typeCode = NT_STRING;
                        break;
                    }
                    case "integer":
                    case "int": {
                        fh.typeCode = NT_INT;
                        break;
                    }
                }
            }

            if (exists fh.code && !fh.code.callp())
                error("output field %y has a code argument assigned to type '%s'", getFieldName(k), fh.code.type());

            if (exists fh."default" && fh.type) {
                hash rec{k} = fh."default";
                try {
                    mapFieldType(k, fh, \rec{k}, rec);
                }
                catch (hash ex) {
                    error("output field %y has default value %y that is not acceptable for the field's type (%y): %s: %s", getFieldName(k), fh."default", fh.type, ex.err, ex.desc);
                }
            }

            # check if the output field should be a hash
            if (!allow_output_dot && k =~ /\./) {
                fh.ostruct = k.split(".");
                mapo{fh.ostruct[0]} = NOTHING;
            }
            else {
                # add to consth if a constant value is included
                if (fh.constant)
                    consth{k} = fh.constant;
                if (fh.runtime)
                    rconsth{k} = fh.runtime;
                mapo{k} = NOTHING;
            }
        }

        #! verifies a timezone constructor option
        private checkTimezoneOption(hash opts, string rn) {
            any val = opts{rn};
            if (!exists val)
                return;
            if (val instanceof TimeZone) {
                self{rn} = val;
                return;
            }

            switch (val.typeCode()) {
                case NT_STRING:
                case NT_INT: self{rn} = new TimeZone(val); break;
                default: error("type %y assigned to the %s option (expecting TimeZone, string, or int)", val.type(), rn);
            }
        }

        #! set the @ref mapper_runtime_handling "runtime option" with \a "key" to value \a "value"
        /**
             @param key a string with valid runtime key
             @param value anything passed to the current runtime \c key

            @see
            - @ref mapper_runtime_handling
            - replaceRuntime()
            - setRuntime()

            @since %Mapper 1.1
         */
        setRuntime(string key, any value) {
            m_runtime{key} = value;
        }

        #! adds @ref mapper_runtime_handling "runtime options" to the current runtime option hash
        /**
            @param runtime a hash of runtime options to add to the current @ref mapper_runtime_handling "runtime option hash"

            @see
            - @ref mapper_runtime_handling
            - replaceRuntime()
            - setRuntime()

            @since %Mapper 1.1
         */
        setRuntime(hash runtime) {
            m_runtime += runtime;
        }

        #! replaces @ref mapper_runtime_handling "runtime options"
        /**
            @param runtime a hash of runtime options to use to replace the current @ref mapper_runtime_handling "runtime option hash"

            @see
            - @ref mapper_runtime_handling
            - getRuntime()
            - setRuntime()

            @since %Mapper 1.1
         */
        replaceRuntime(*hash runtime) {
            m_runtime = runtime;
        }

        #! get current @ref mapper_runtime_handling "runtime option" value for a key
        /**
            @param key the runtime option key
            @returns a runtime value if the key exists in the current @ref mapper_runtime_handling "runtime option hash" and is set

            @see
            - @ref mapper_runtime_handling
            - replaceRuntime()
            - setRuntime()

            @since %Mapper 1.1
         */
        any getRuntime(string key) {
            return m_runtime{key};
        }

        #! returns a descriptive name of the given field if possible, otherwise returns the field name itself
        string getFieldName(string fname) {
            return name ? sprintf("%s.%s", name, fname) : fname;
        }

        #! returns a list of valid field keys for this class (can be overridden in subclasses)
        /** @return a list of valid field keys for this class (can be overridden in subclasses)
        */
        hash validKeys() {
            return ValidKeys;
        }

        #! returns a list of valid field types for this class (can be overridden in subclasses)
        /** @return a list of valid types for this class (can be overridden in subclasses)
        */
        hash validTypes() {
            return ValidTypes;
        }

        #! returns a list of valid constructor options for this class (can be overridden in subclasses)
        /** @return a list of valid constructor options for this class (can be overridden in subclasses)
        */
        hash optionKeys() {
            return OptionKeys;
        }

        #! returns the value of the \c "input" option
        *hash getInputRecord() {
            return input;
        }

        #! returns the value of the \c "output" option
        *hash getOutputRecord() {
            return output;
        }

        #! maps all input records and returns the mapped data as a list of output records
        /** this method applies the @ref mapData() method to all input records and returns the resulting list
            @param recs the list of input records

            @return the mapped data as a list of output records

            @throw MISSING-INPUT a field marked mandatory is missing
            @throw STRING-TOO-LONG a field value exceeds the maximum value and the 'trunc' key is not set
            @throw INVALID-NUMBER the field is marked as numeric but the input value contains non-numeric data
        */
        list mapAll(list recs) {
            return map mapData($1), recs;
        }

        #! maps all input records and returns the mapped data as a list of output records
        /** this method applies the @ref mapData() method to all input records and returns the resulting list
            @param recs a hash of lists of input records

            @return the mapped data as a list of output records

            @throw MISSING-INPUT a field marked mandatory is missing
            @throw STRING-TOO-LONG a field value exceeds the maximum value and the 'trunc' key is not set
            @throw INVALID-NUMBER the field is marked as numeric but the input value contains non-numeric data
        */
        list mapAll(hash recs) {
            return map mapData($1), recs.contextIterator();
        }

        #! processes the input record and returns a hash of the mapped values where the keys in the hash returned are the target field names; the order of the fields in the hash returned is the same order as the keys in the map hash.
        /** @param rec the record to translate

            @return a hash of field values in the target format based on the input data and processed according to the logic in the map hash

            @throw MISSING-INPUT a field marked mandatory is missing
            @throw STRING-TOO-LONG a field value exceeds the maximum value and the 'trunc' key is not set
            @throw INVALID-NUMBER the field is marked as numeric but the input value contains non-numeric data

            @note
            - each time this method is executed successfully, the record count is updated (see @ref getCount() and @ref resetCount())
            - uses mapDataIntern() to map the data, then logOutput() is called for each output row
        */
        hash mapData(hash rec) {
            hash h = mapDataIntern(rec);
            logOutput(h);
            return h;
        }

        #! processes the input record and returns a hash of the mapped values where the keys in the hash returned are the target field names; the order of the fields in the hash returned is the same order as the keys in the map hash.
        /** @param rec the record to translate

            @return a hash of field values in the target format based on the input data and processed according to the logic in the map hash

            @throw MISSING-INPUT a field marked mandatory is missing
            @throw STRING-TOO-LONG a field value exceeds the maximum value and the 'trunc' key is not set
            @throw INVALID-NUMBER the field is marked as numeric but the input value contains non-numeric data

            @note
            - each time this method is executed successfully, the record count is updated (see @ref getCount() and @ref resetCount())
            - this is the same as mapData() except no output logging is performed
        */
        private hash mapDataIntern(hash rec) {
            if (input_log)
                input_log(rec);

            # hash of mapped data to be added to h; mapo provides the output field order
            hash h = mapo;

            # first copy all 1:1 mappings to the output hash
            if (identl)
                h += rec{identl};

            # copy all constant mappings to the output hash
            if (consth)
                h += consth;

            # copy all runtime constant mappings to the output hash
            map h{$1.key} = m_runtime{$1.value}, rconsth.pairIterator();

            # iterate through dynamic target fields
<<<<<<< HEAD
            map mapFieldIntern(\h, $1, rec), mapd.keyIterator();

            # increment record count
            ++count;
=======
            foreach string key in (keys mapd) {
                hash m = mapc{key};

                # get source field name
                string name = m.name ?? key;

                # get source record value
                any v;
                if (exists m.constant)
                    v = m.constant;
                else if (exists m.index)
                    v = m.index + count;
                else if (m.runtime) {
                    v = m_runtime{m.runtime}; # TODO/FIXME: throw an exception if it does not exist?
                }
                else if (m.struct) {
                    # get the value
                    v = rec;
                    map v = v{m.struct[$1]}, xrange(0, m.struct.size() - 1);
                }
                else
                    v = rec{name} ?? NOTHING;
>>>>>>> a2c6747e

            return h;
        }

        #! maps a single field to the target
        private nothing mapFieldIntern(reference h, string key, hash rec, *bool do_list) {
            hash m = mapc{key};

            # closure to get the current record hash from a hash of lists
            # rec is not bound here for performance reasons (so it will remain unlocked)
            code getrec = hash sub (hash rc, int offset) {
                return map {$1.key: $1.value[offset] ?? $1.value}, rc.pairIterator();
            };

            # get source field name
            string name = m.name ?? key;

            # get source record value
            any v;
            if (exists m.constant)
                v = m.constant;
            else if (exists m.index) {
                v = do_list ? (map m.index + count + $#, v) : m.index + count;
            }
            else if (exists m.runtime) {
                any rtv = m_runtime{m.runtime};
                v = do_list ? (map rtv, v) : rtv;
            }
            else if (m.struct) {
                # NOTE: hash of lists not supported with struct
                v = rec;
                map v = v{m.struct[$1]}, xrange(0, m.struct.size() - 1);
            }
            else
                v = rec{name} ?? NOTHING;

            if (do_list && v.typeCode() != NT_LIST)
                error2("MAPPER-FIELD-LIST-ERROR", "field %y value passed is %y in list mode; expecting \"list\"", key, v.type());

            # move any XML CDATA into the field value
            # NOTE: cdata not supported with hashes of lists
            if (v."^cdata^")
                v = v."^cdata^";

            # if the internal field was marked as needing processing by a subclass, then call the mapSubclass method
            if (m.subclass)
                v = do_list ? (map mapSubclass(m, $1), v) : mapSubclass(m, v);

            # execute any field filter if necessary
            if (m.code) {
                try {
                    v = do_list
                        ? (map m.code($1, getrec(rec, $#)), v)
                        : m.code(v, rec);
                }
                catch (hash ex) {
                    ex.desc = sprintf("field %y closure: %s", key, ex.desc);
                    throw ex.err, ex.desc, ex.arg;
                }
            }

            if (do_list) {
                map delete v[$#], v, (m_empty_strings_to_nothing && $1 === "" || $1 === NULL);
            }
            else {
                if ((m_empty_strings_to_nothing && v === "") || v === NULL)
                    delete v;
            }

            if (m.type) {
                if (do_list)
                    map mapFieldType(key, m, \v[$#], getrec(rec, $#)), v, $1.typeCode() != m.typeCode;
                else
                    mapFieldType(key, m, \v, rec);
            }

            if (exists m."default") {
                if (do_list) {
                    map v[$#] = m."default", v, !exists $1;
                }
                else if (!exists v)
                    v = m."default";
            }

            # check maximum length
            if (m.maxlen) {
                if (do_list) {
                    if (m.trunc)
                        map v[$1] = truncateField(key, $1, $#, v.size(), m.maxlen), v, $1.size() > m.maxlen;
                    else
                        map fieldLengthError(key, $1, $#, v.size(), m.maxlen, getrec(rec, $#)), v, $1.size() > m.maxlen;
                }
                else {
                    if (v.size() > m.maxlen) {
                        # truncate the string if necessary
                        if (m.trunc) {
                            if (info_log)
                                info_log("field %y = %y input length %d truncating to %d bytes", getFieldName(key), v, v.size(), m.maxlen);
                            v = trunc_str(v, m.maxlen, encoding);
                        }
                        else
                            error2("STRING-TOO-LONG", "field %y = %y, input length %d exceeds maximum byte length %d for input row: %y", getFieldName(key), v, strlen(v), m.maxlen, rec);
                    }
                }
            }

            if (m.mand) {
                if (do_list) {
                    map error2("MISSING-INPUT", "field %y element %d/%d is marked as mandatory but is missing in the input row: %y", getFieldName(key), $# + 1, v.size(), getrec(rec, $#)), v, !exists $1;
                }
                else if (!exists v)
                    error2("MISSING-INPUT", "field %y is marked as mandatory but is missing in the input row: %y", getFieldName(key), rec);
            }

            # add value to row list
            if (m.ostruct) {
                # NOTE: ostruct is not supported in list mode
                # recursive closure for generating structured data
                code ah = any sub (*hash ch, any vc, int off = 0) {
                    if (off == m.ostruct.size())
                        return vc;
                    string k = m.ostruct[off];
                    any oh = ch{k};
                    if (exists oh && oh.typeCode() != NT_HASH)
                        throw "INVALID-OUTPUT", sprintf("field %y cannot overwrite element %y with type %y", getFieldName(key), k, oh.type());
                    ch{k} = ah(oh, vc, off + 1);
                    return ch;
                };
                try {
                    h = ah(h, v);
                    return;
                }
                catch (hash ex) {
                    if (ex.err == "INVALID-OUTPUT")
                        error2(ex.err, ex.desc);
                    else
                        rethrow;
                }
            }

            h{key} = v;
        }

        #! called to truncate fields when processing hashes of lists
        private string truncateField(string k, string val, int ix, int sze, int maxlen) {
            if (info_log)
                info_log("field %y = %y element %d/%d input length %d truncating to %d bytes", getFieldName(k), val, ix + 1, sze, val.size(), maxlen);
            return trunc_str(val, maxlen, encoding);
        }

        #! called when a field exceeds its maximum length when processing hashes of lists
        private fieldLengthError(string k, string val, int ix, int sze, int maxlen, hash rc) {
            error2("STRING-TOO-LONG", "field %y = %y element %d/%d, input length %d exceeds maximum byte length %d for input row: %y", getFieldName(k), val, ix + 1, val.size(), maxlen, rc);
        }

        #! calls the output logging @ref closure "closure" or @ref call_reference "call reference" (if any) to log the output record
        logOutput(hash h) {
            if (output_log)
                output_log(h);
        }

        #! returns the internal record count
        /** @see resetCount()
        */
        int getCount() {
            return count;
        }

        #! resets the internal record count
        /** @see getCount()
        */
        resetCount() {
            count = 0;
        }

        #! performs type handling
        private mapFieldType(string key, hash m, reference v, hash rec) {
            if (v === NULL) {
                delete v;
                return;
            }
            if (!exists v)
                return;

            # valid types are checked in the map initialization
            switch (m.type) {
                case "number": {
                    switch (v.typeCode()) {
                        case NT_NUMBER:
                        case NT_FLOAT:
                        case NT_INT:
                            return;
                        case NT_STRING: {
                            *string nf = m.number_format ? m.number_format : number_format;
                            if (nf) {
                                v = parse_number(v, nf);
                                return;
                            }
                            if (v !~ /^([-+])?[0-9]+(\.[0-9]+)?+$/)
                                error2("INVALID-NUMBER", "field %y = %y is marked as a numeric field, but the input data contains non-numeric text in input row: %y", getFieldName(key), v, rec);
                            else
                                v = number(v);
                            return;
                        }
                        default: {
                            error2("INVALID-NUMBER", "field %y = %y is marked as a numeric field, but the input data contains is type %y (value %y) in input row: %y", getFieldName(key), v.type(), v, rec);
                            return;
                        }
                    }
                }
                case "int":
                case "integer": {
                    switch (v.typeCode()) {
                        case NT_INT:
                            return;
                        case NT_STRING: {
                            # check for valid integer values
                            if (v !~ /^([-+])?[0-9]+$/)
                                error2("INVALID-INTEGER", "field %y = %y is marked as an integer field, but the input data contains non-integer text in input row: %y", getFieldName(key), v, rec);
                            v = int(v);
                            return;
                        }
                        default: {
                            int rc = int(v);
                            if (rc != v)
                                error2("INVALID-INTEGER", "field %y = %y is marked as an integer field, but the input data contains non-integer data in input row: %y", getFieldName(key), v, rec);
                            v = rc;
                            return;
                        }
                    }
                }
                case "date": {
                    # if there is no date_format below, then the default conversion is made
                    if (v.typeCode() != NT_DATE)
                        v = input_timezone.date(v, m.date_format ? m.date_format : date_format);
                    # convert to the output TimeZone if necessary
                    if (timezone)
                        v = timezone.date(v);
                    break;
                }
                case "string": {
                    if (v.typeCode() != NT_STRING)
                        v = string(v, encoding);
                    break;
                }
            }
        }

        #! throws a \c MAP-ERROR exception; prepends the map name to the description if known
        /** if this method is subclassed, it must also cause an exception to be thrown
        */
        private error(string fmt) {
            string err = vsprintf(fmt, argv);
            if (name)
                err = sprintf("mapper %y: %s", name, err);
            throw "MAP-ERROR", err;
        }

        #! throws the given exception; prepends the map name to the description if known
        private error2(string ex, string fmt) {
            string err = vsprintf(fmt, argv);
            if (name)
                err = sprintf("%y mapper: %s", name, err);
            throw ex, err;
        }

        #! to be overridden as necessary in subclasses
        private any mapSubclass(hash m, any v) {
            return v;
        }
    }

    #! abstract base class for hash iterator mappping classes based on a mapper object and an iterator input source
    public class AbstractMapperIterator inherits Qore::AbstractIterator {
        public {
        }

        private {
            #! input iterator; @ref Qore::AbstractIterator::getValue() "AbstractIterator::getValue()" must return a hash
            Qore::AbstractIterator i;
        }

        #! creates the iterator from the arguments passed
        /** @param iter input iterator; @ref Qore::AbstractIterator::getValue() "AbstractIterator::getValue()" must return a hash
            @param map the mapper to transform the data
        */
        constructor(Qore::AbstractIterator iter) {
            i = iter;
        }

        #! Moves the current position of the iterator to the next element; returns @ref Qore::False "False" if there are no more elements
        bool next() {
            return i.next();
        }

        #! returns @ref Qore::True "True" if the iterator is currently pointing at a valid element, @ref Qore::False "False" if not
        bool valid() {
            return i.valid();
        }

        #! returns @ref True if the iterator supports bulk mode; this method returns @ref False (the default)
        bool hasBulk() {
            return False;
        }

        #! performs bulk mapping; if the iterator does not support bulk mapping then it is simulated in this method
        /** @param size the number of rows to return

            @return a list of mapped hashes with a maximum number of rows corresponding to the \a size argument; in case there is less input data than requested, the list returned could have fewer rows than requested; in case there is no more data, the return value is an empty list
         */
        list mapBulk(int size) {
            list rv = ();
            while (next()) {
                rv += getValue();
                if (rv.size() == size)
                    break;
            }
            return rv;
        }
    }

    #! provides a hash iterator based on a mapper object and an iterator input source
    public class MapperIterator inherits Mapper::AbstractMapperIterator {
        public {
        }

        private {
            #! data mapper
            Mapper::Mapper mapc;
        }

        #! creates the iterator from the arguments passed
        /** @param i input iterator; @ref Qore::AbstractIterator::getValue() "AbstractIterator::getValue()" must return a hash
            @param mapv a hash providing field mappings; each hash key is the name of the output field; each value is either @ref Qore::True "True" (meaning no translations are done; the data is copied 1:1) or a hash describing the mapping; see @ref mapperkeys for detailed documnentation for this option
            @param opts an optional hash of options for the mapper; see @ref mapperoptions for a description of valid mapper options

            @throw MAP-ERROR the map hash has a logical error (ex: \c "trunc" key given without \c "maxlen", invalid map key)
         */
        constructor(Qore::AbstractIterator i, hash mapv, *hash opts) : Mapper::AbstractMapperIterator(i) {
            mapc = new Mapper(mapv, opts);
        }

        #! creates the iterator from the arguments passed
        /** @param i input iterator; @ref Qore::AbstractIterator::getValue() "AbstractIterator::getValue()" must return a hash
            @param mapv the mapper to transform the data
        */
        constructor(Qore::AbstractIterator i, Mapper::Mapper mapv) : Mapper::AbstractMapperIterator(i) {
            mapc = mapv;
        }

        #! returns the current row transformed with the mapper
        hash getValue() {
            return mapc.mapData(i.getValue());
        }

        #! returns the internal record count
        /** @see resetCount()
        */
        int getCount() {
            return mapc.getCount();
        }

        #! resets the internal record count
        /** @see getCount()
        */
        resetCount() {
            mapc.resetCount();
        }
    }
}<|MERGE_RESOLUTION|>--- conflicted
+++ resolved
@@ -916,35 +916,10 @@
             map h{$1.key} = m_runtime{$1.value}, rconsth.pairIterator();
 
             # iterate through dynamic target fields
-<<<<<<< HEAD
-            map mapFieldIntern(\h, $1, rec), mapd.keyIterator();
+            map mapFieldIntern(\h, $1, rec), keys mapd;
 
             # increment record count
             ++count;
-=======
-            foreach string key in (keys mapd) {
-                hash m = mapc{key};
-
-                # get source field name
-                string name = m.name ?? key;
-
-                # get source record value
-                any v;
-                if (exists m.constant)
-                    v = m.constant;
-                else if (exists m.index)
-                    v = m.index + count;
-                else if (m.runtime) {
-                    v = m_runtime{m.runtime}; # TODO/FIXME: throw an exception if it does not exist?
-                }
-                else if (m.struct) {
-                    # get the value
-                    v = rec;
-                    map v = v{m.struct[$1]}, xrange(0, m.struct.size() - 1);
-                }
-                else
-                    v = rec{name} ?? NOTHING;
->>>>>>> a2c6747e
 
             return h;
         }
