--- conflicted
+++ resolved
@@ -829,37 +829,19 @@
         decodeResponse(reference h, *reference info) {
             info."response-body" = h.body;
 
-            *softlist dh = DataDeserializationSupport.(h."content-type");
+            *hash dh = DataDeserializationSupport.(h."content-type");
             if (!dh)
                 throw "DESERIALIZATION-ERROR", sprintf("cannot deserialize request body; content-type is: %y; types supported: %y; response body: %y", h."content-type", DataDeserializationSupport.keys(), h.body);
 
-            ListIterator it(dh);
-            while (it.next()) {
-                if (h.body.typeCode() != NT_STRING)
-                    throw "DESERIALIZATION-ERROR", sprintf("cannot deserialize request body; content-type is: %y but body type is %y", h."content-type", h.body.type());
-
-<<<<<<< HEAD
+            if (h.body.typeCode() != NT_STRING)
+                throw "DESERIALIZATION-ERROR", sprintf("cannot deserialize request body; content-type is: %y but body type is %y", h."content-type", h.body.type());
+
             string code = dh.code;
             h.body = dh.arg
                 ? dh.in(h.body, \code)
                 : dh.in(h.body);
 
             info."response-serialization" = code;
-=======
-                try {
-                    any parsed = it.getValue().in(h.body);
-                    h.body = parsed;
-                    info."response-serialization" = it.getValue().code;
-                    break;
-                }
-                catch (hash ex) {
-                    if (!it.getValue().continue_on_error)
-                        rethrow;
-                    continue;
-                }
-
-            } # while
->>>>>>> 93f61d88
         }
 
     } # class RestClient
