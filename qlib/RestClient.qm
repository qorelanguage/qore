--- conflicted
+++ resolved
@@ -54,11 +54,7 @@
 %endtry
 
 module RestClient {
-<<<<<<< HEAD
-    version = "1.4.1";
-=======
     version = "1.5";
->>>>>>> 4813644d
     desc = "user module for calling REST services";
     author = "David Nichols <david@qore.org>";
     url = "http://qore.org";
@@ -128,16 +124,14 @@
 
     @section restclientrelnotes Release Notes
 
-<<<<<<< HEAD
-    @subsection restclientv1_4_1 RestClient v1.4.1
-    - added support for REST requests with binary message bodies; added the \c "bin" serialization method
-      (<a href="https://github.com/qorelanguage/qore/issues/2816">issue 2816</a>)
-=======
     @subsection restclientv1_5 RestClient v1.5
     - added the @ref RestClient::RestConnection::getConstructorInfo() "RestConnection::getConstructorInfo()"
       method to allow connections to be created dynamically, potentially in another process from a network
       call (<a href="https://github.com/qorelanguage/qore/issues/2628">issue 2628</a>)
->>>>>>> 4813644d
+
+    @subsection restclientv1_4_1 RestClient v1.4.1
+    - added support for REST requests with binary message bodies; added the \c "bin" serialization method
+      (<a href="https://github.com/qorelanguage/qore/issues/2816">issue 2816</a>)
 
     @subsection restclientv1_4 RestClient v1.4
     - added support for the \c text/plain Content-Type
