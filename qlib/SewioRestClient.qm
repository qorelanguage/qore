--- conflicted
+++ resolved
@@ -1,7 +1,7 @@
 # -*- mode: qore; indent-tabs-mode: nil -*-
 #! @file SewioRestClient.qm Qore user module for calling Sewio.net REST services
 
-/*  SewioRestClient.qm Copyright (C) 2017 - 2018 Qore Technologies, s.r.o.
+/*  SewioRestClient.qm Copyright (C) 2017 - 2019 Qore Technologies, s.r.o.
 
     Permission is hereby granted, free of charge, to any person obtaining a
     copy of this software and associated documentation files (the "Software"),
@@ -42,11 +42,7 @@
 %requires(reexport) ConnectionProvider >= 1.2
 
 module SewioRestClient {
-<<<<<<< HEAD
-    version = "1.0.1";
-=======
     version = "1.2";
->>>>>>> 907b034d
     desc = "user module for calling Sewio.net RTLS Studio REST services";
     author = "David Nichols <david@qore.org>";
     url = "http://qore.org";
@@ -90,8 +86,6 @@
     @endcode
 
     @section sewiorestclientrelnotes Release Notes
-<<<<<<< HEAD
-=======
 
     @subsection Sewiorestclientv1_2 SewioRestClient v1.2
     - all connection clases have unified constructor
@@ -100,7 +94,6 @@
     - added the @ref SewioRestClient::SewioRestConnection::getConstructorInfoImpl() "SewioConnection::getConstructorInfoImpl()"
       method to allow connections to be created dynamically, potentially in another process from a network
       call (<a href="https://github.com/qorelanguage/qore/issues/2628">issue 2628</a>)
->>>>>>> 907b034d
 
     @subsection sewiorestclientv1_0_1 SewioRestClient v1.0.1
    - fixed a bug handling default options including timeouts in @ref SewioRestClient::SewioRestConnection "SewioRestConnection"
