# -*- mode: qore; indent-tabs-mode: nil -*-
# @file OracleSqlUtil.qm Qore user module for working with Oracle SQL data

/*  OracleSqlUtil.qm Copyright 2013 - 2016 Qore Technologies, s.r.o.

    Permission is hereby granted, free of charge, to any person obtaining a
    copy of this software and associated documentation files (the "Software"),
    to deal in the Software without restriction, including without limitation
    the rights to use, copy, modify, merge, publish, distribute, sublicense,
    and/or sell copies of the Software, and to permit persons to whom the
    Software is furnished to do so, subject to the following conditions:

    The above copyright notice and this permission notice shall be included in
    all copies or substantial portions of the Software.

    THE SOFTWARE IS PROVIDED "AS IS", WITHOUT WARRANTY OF ANY KIND, EXPRESS OR
    IMPLIED, INCLUDING BUT NOT LIMITED TO THE WARRANTIES OF MERCHANTABILITY,
    FITNESS FOR A PARTICULAR PURPOSE AND NONINFRINGEMENT. IN NO EVENT SHALL THE
    AUTHORS OR COPYRIGHT HOLDERS BE LIABLE FOR ANY CLAIM, DAMAGES OR OTHER
    LIABILITY, WHETHER IN AN ACTION OF CONTRACT, TORT OR OTHERWISE, ARISING
    FROM, OUT OF OR IN CONNECTION WITH THE SOFTWARE OR THE USE OR OTHER
    DEALINGS IN THE SOFTWARE.
*/

# this module requires Qore 0.8.12 or better
%requires qore >= 0.8.12

# requires the SqlUtil module
%requires SqlUtil >= 1.0

# requires the Util module
%requires Util >= 1.0

# for bindOracleCollection
%try-module oracle
%define NO_ORACLE
%endtry

# don't use "$" signs for variables and class members, assume local variable scope
%new-style

# require type definitions everywhere
%require-types

# enable all warnings
%enable-all-warnings

module OracleSqlUtil {
    version = "1.2.1";
    desc = "user module for working with Oracle SQL data";
    author = "David Nichols <david@qore.org>";
    url = "http://qore.org";
    license = "MIT";
}

/*  Version History: see docs below
*/

/** @mainpage OracleSqlUtil Module

    @tableofcontents

    @section oraclesqlutilintro OracleSqlUtil Module Introduction

    The %OracleSqlUtil module provides a high level API for working with Oracle database objects.

    Usually this module is loaded on demand from the SqlUtil module, however to use this module
    directly, use \c "%requires OracleSqlUtil" in your code.

    All the public symbols in the module are defined in the OracleSqlUtil namespace

    @note This module requires the <a href="http://qore.org/qore-modules/14-oracle-module">oracle</a> binary module for communication with Oracle databases

    @section ora_sql_operations SQL Operations on Oracle

    @subsection ora_paging Select With Paging on Oracle

    Select with paging on Oracle is more complicated than on some databases due to the lack of direct \c limit and \c offset
    support (applies to Oracle pre 12c).

    For example, for the following select:
    @code{.py}
my *list $rows = $table.selectRows(("where": ("type": "user"), "limit": 100, "offset": 200));
    @endcode
    the following SQL is generated for Oracle with a pre 12c server:
    @code{.py}
$ds.vselectRows("select * from (select /*+ first_rows(100) *<!--%%-->/ a.*, rownum rnum from (select * from schema.table where type = %v order by type) a where rownum <= %v) where rnum > %v", ("user", 300, 200));
    @endcode
    note that the following simpler SQL is generated for Oracle 12c+ servers:
    @code{.py}
$ds.vselectRows("select * from schema.table where type = %v order by type offset %v rows fetch next %v rows only", ("user", 200, 100));
    @endcode

    @subsection ora_in_operator IN Operator on Oracle

    In order to avoid dynamic SQL and better manage the server's shared pool (in particular, the number of parsed statements), the %OracleSqlUtil
    module uses bind by value with the SQL \c IN operator.

    For example, the following query:
    @code{.py}
my *hash $q = $table.select(("where": ("col1": op_in(1, 2, 3, 4))));
    @endcode

    Results in the equivalent of the following SQL:
    @code{.py}
my *hash $q = $ds.select("select * from schema.table where col1 in (select column_value from table(%v))", bindOracleCollection("SYS.ODCIVARCHAR2LIST", (1,2,3,4)));
    @endcode

    |!Qore Type|!Oracle Collection
    |Date|\c SYS.ODCIDATELIST
    |Float|\c SYS.ODCINUMBERLIST
    |Integer|\c SYS.ODCINUMBERLIST
    |Number|\c SYS.ODCINUMBERLIST
    |String|\c SYS.ODCIVARCHAR2LIST

    There universal collections are limited to 32767 elements. And \c SYS.ODCIVARCHAR2LIST element size is \c VARCHAR2(4000).

    @subsection ora_partitioning_select Partition Support in Selects

    It's possible to select from a particular partition of a table with %OracleSqlUtil;
    @ref OracleSqlUtil::OracleTable::OracleSelectOptions "OracleSelectOptions" defines the \c "partition" key which can be added to a
    @ref select_option_hash "select option hash" to specify the partition to select from as in the following example:
    @code{.py}
my *list $rows = $table.selectRows(("created": op_gt(2012-05-01), "partition": "p1"));
    @endcode
    Which generates an SQL command like the following:
    @code{.py}
my *list $rows = $ds.vselectRows("select * from schema.table partition(p1) where created > %v", (2012-05-01));
    @endcode

    @subsection ora_partitioning_join Partition Support in Joins

    It's possible to perform a join on a particular partition of a table with %OracleSqlUtil; the join option \c "partition" is
    supported to specify the partition to join on as in the following example:
    @code{.py}
my *list $rows = $table.selectRows(("join": join_inner($table2, "t2", ("id": "altid"), NOTHING, ("partition": "p2"))));
    @endcode
    Which generates an SQL command like the following:
    @code{.py}
my *list $rows = $ds.vselectRows("select * from schema.table inner join schema.table2 partition(p2) t2 on (schema.table.id = t2.altid)");
    @endcode

    @section ora_schema_management Schema Management on Oracle

    Note that when getting an object description from an Oracle database, if the object cannot be found in the connection schema, then
    if a synonym of the same type exists and the target object is accessible, then the target object is read automatically and the owning
    schema name is also set to the actual owner of the object.

    @subsection ora_type_mapping Type Mapping

    Column types are mapped from %Qore types as follows:

    <b>Oracle Column Type Mappings</b>
    |!Generic Type Name|!Oracle Type Used
    |\c float|\c number
    |\c integer|\c number
    |\c number|\c number
    |\c string|\c varchar2
    |\c date|\c timestamp(6)
    |\c binary|\c blob
    |@ref SqlUtil::BLOB|\c blob
    |@ref SqlUtil::CHAR|\c char
    |@ref SqlUtil::CLOB|\c clob
    |@ref SqlUtil::NUMERIC|\c number
    |@ref SqlUtil::VARCHAR|\c varchar2

    To use other types, use the \c "native_type" @ref SqlUtil::AbstractTable::ColumnDescOptions "column description option" with the
    native Oracle type name instead (under the \c "driver" and \c "oracle" keys for schemas supporting multiple databases).

    @subsection ora_other_objects Additional Object Types Supported

    The following additional schema objects can be managed with %OracleSqlUtil:
    - @ref ora_materialized_views "materialized views"
    - @ref ora_packages "packages"
    - @ref ora_types "types"

    @subsection ora_materialized_views Materialized Views

    The @ref schema_desc_hash takes an optional key, \c "materialized_views" that allows materialized views in Oracle schemas to be managed along with other objects.

    The \c "materialized_views" should be assigned to a hash, each key name is the name of the materialized view, and the values are hashes with the
    following keys:
    - \c "logging": (@ref bool_type "bool") if the materialized view should be logged
    - \c "use_index": (@ref bool_type "bool") if the materialized view should be indexed
    - \c "src": (@ref bool_type "bool") the source of the materialized view

    The \c "materialized_views" key can go in the top level of the @ref schema_desc_hash for Oracle-only schemas, or, for schemas targeting multiple database types, under the \c "driver" and \c "oracle" keys as in the following example:

    @code{.py}
my hash $schema = (
    "driver": (
        "oracle": (
            "materialized_views": (
                "example_mv": (
                    "logging": False,
                    "use_index": False,
                    "src": "select type, count(1) total_count from table group by type",
                ),
            ),
        ),
    ),
);
    @endcode

    @subsection ora_packages Packages

    The @ref schema_desc_hash takes an optional key, \c "packages" that allows packages in Oracle schemas to be managed along with other objects.

    The \c "packages" should be assigned to a hash, each key name is the name of the package, and the values are hashes with the
    following key:
    - \c "src": (@ref bool_type "bool") the source of the package

    The \c "packages" key can go in the top level of the @ref schema_desc_hash for Oracle-only schemas, or, for schemas targeting multiple database types, under the \c "driver" and \c "oracle" keys as in the following example:

    @code{.py}
my hash $schema = (
    "driver": (
        "oracle": (
            "packages": (
                "example_pkg": (
                    "src": "types as
type cursorType is ref cursor;
MYSTATCOMPLETE constant order_status.orderstatus%type := 'C';
MYSTATERROR constant order_status.orderstatus%type := 'E';
",
                ),
            ),
        ),
    ),
);
    @endcode

    @subsection ora_types Types

    The @ref schema_desc_hash takes an optional key, \c "types" that allows types in Oracle schemas to be managed along with other objects.

    The \c "types" should be assigned to a hash, each key name is the name of the type, and the values are strings giving the type definition.

    The \c "types" key can go in the top level of the @ref schema_desc_hash for Oracle-only schemas, or, for schemas targeting multiple database types, under the \c "driver" and \c "oracle" keys as in the following example:

    @code{.py}
my hash $schema = (
    "driver": (
        "oracle": (
            "types": (
                "num_array": "table of number",
                "str_array": "table of varchar2(240)",
            ),
        ),
    ),
);
    @endcode

    @see OracleSqlUtil::OracleDatabase::OracleSchemaDescriptionOptions for a list of Oracle-specific schema description hash keys.

    @section ora_relnotes Release Notes

    @subsection v121 OracleSqlUtil v1.2.1
    - implemented the \a force option (i.e. cascade) for dropping code objects (<a href="https://github.com/qorelanguage/qore/issues/1314">issue 1314</a>)

    @subsection v12 OracleSqlUtil v1.2
    - implemented support for the \c "returning" clause as an insert option
    - implemented support for views for DML in the @ref OracleSqlUtil::OracleTable class
    - implemented @ref OracleSqlUtil::OracleTable::getBaseType()
    - implemented support for Oracle pseudocolumns in queries
    - implemented support for @ref SqlUtil::cop_cast() operator
    - fixed bugs in @ref SqlUtil::cop_seq() and @ref SqlUtil::cop_seq_currval() (<a href="https://github.com/qorelanguage/qore/issues/624">issue 624</a>)
    - return lists from Oracle's data dictionary ordered
    - implemented @ref OracleSqlUtil::OracleTable::bindEmptyStringsAsNull()
    - implemented high-performance "upsert" (merge) support also supporting bulk DML
    - implemented @ref SqlUtil::cop_substr() and @ref SqlUtil::uop_substr() operators (<a href="https://github.com/qorelanguage/qore/issues/801">issue 801</a>)
    - implemented @ref SqlUtil::op_substr() where operator (<a href="https://github.com/qorelanguage/qore/issues/883">issue 883</a>)

    @subsection v11 OracleSqlUtil v1.1
    - fixed selects with "limit" but no "offset"
    - convert date/time values to timestamps with microseconds resolution instead of dates with second resolution when dynamically inserting values as strings in SQL (binding by value not affected)
    - fixed schema information classes when the "string-numbers" driver option is enabled

    @subsection v10 OracleSqlUtil v1.0
    - initial release
*/

#! the OracleSqlUtil namespace contains all the objects in the OracleSqlUtil module
public namespace OracleSqlUtil {
    #! returns an OracleTable object corresponding to the arguments
    public OracleTable sub get_table(AbstractDatasource nds, string nname, *hash opts) {
        return new OracleTable(nds, nname, opts);
    }

    #! returns an OracleDatabase object corresponding to the arguments
    public OracleDatabase sub get_database(AbstractDatasource nds, *hash opts) {
        return new OracleDatabase(nds, opts);
    }

    #! represents an Oracle column
    public class OracleColumn inherits SqlUtil::AbstractColumn {
        public {
            #! the column uses character semantics
            bool char_used;
            #! byte size of the column
            int byte_size;
        }

        constructor(string n, string nt, *string qt, softint sz, bool nul, *string dv, *string cm, bool is_char = False, bool cu = False, softint bs) : AbstractColumn(n, nt, qt, sz, nul, dv, cm) {
            # only set "char_used" if we are dealing with a char column
            char_used = is_char && cu;
            byte_size = bs;
        }

        #! returns the string describing the native type that can be used in SQL (for example to add the colunn to a table or when creating the table)
        string getNativeTypeString() {
            if (char_used)
                return sprintf("%s(%d char)", native_type, size);
            return AbstractColumn::getNativeTypeString();
        }

        #! returns a list of sql strings that can be used to add the column to an existing table
        /** @par Example:
            @code{.py}
my list $l = $col.getAddColumnSql($t);
            @endcode

            @param t the AbstractTable object to modify
         */
        list getAddColumnSql(AbstractTable t) {
            list l += sprintf("alter table %s add %s", t.getSqlName(), AbstractColumn::getCreateSql(t));
            if (comment)
                l += sprintf("comment on column %s.%s is %s", t.getSqlName(), name, t.getSqlValue(comment));
            return l;
        }

        #! returns a list of sql strings that can be used to modify the column to the new definition; if the column definitions are identical then an empty list is returned
        /** @par Example:
            @code{.py}
my list $l = $col.getModifySql($t, $newcol);
            @endcode

            The column names are assumed to be equal

            @param t the AbstractTable object to modify
            @param col the new column definition
         */
        list getModifySqlImpl(AbstractTable t, AbstractColumn col, *hash opt) {
            list l = ();
            OracleColumn c = col;

            bool modified;
            string sql = sprintf("alter table %s modify %s", t.getSqlName(), name);

            # get new native type declaration string
            string nts = c.getNativeTypeString();
            if (getNativeTypeString() != nts) {
                sql += sprintf(" %s", nts);
                modified = True;
            }

            if (def_val != c.def_val) {
                sql += sprintf(" default %s", exists c.def_val ? c.def_val : "null");
                modified = True;
            }

            if (nullable != c.nullable) {
                sql += sprintf(" %snull", c.nullable ? "" : "not ");
                modified = True;
            }
            if (modified)
                l += sql;

            # to remove a comment we set it to the empty string ('')
            # http://docs.oracle.com/cd/B28359_01/server.111/b28286/statements_4009.htm
            if (c.comment != comment)
                l += sprintf("comment on column %s.%s is %s", t.getSqlName(), name, c.comment ? t.getSqlValue(c.comment) : "''");
            return l;
        }

        #! returns a string that can be used to rename the column
        /** @par Example:
            @code{.py}
my string $str = $col.getRenameSql($t, "new_name");
            @endcode

            @param t the AbstractTable object to modify
            @param new_name the new name for the column

            @return a string that can be used to rename the column
        */
        string getRenameSql(AbstractTable t, string new_name) {
            return sprintf("alter table %s rename column %s to %s", t.getSqlName(), name, new_name);
        }

        #! returns @ref Qore::True "True" if the argument is equal to the current object, @ref Qore::False "False" if not
        bool equalImpl(AbstractColumn c) {
            return char_used == cast<OracleColumn>(c).char_used;
        }
    }

    #! represents an Oracle number column
    public class OracleNumberColumn inherits OracleColumn, SqlUtil::NumericColumnInfo {
        constructor(string n, string nt, *string qt, softint sz, bool nul, *string dv, *string cm, softint bs, softint n_scale = 0) : OracleColumn(n, nt, qt, sz, nul, dv, cm, False, False, bs), NumericColumnInfo(n_scale) {
        }

        string getNativeTypeString() {
            return NumericColumnInfo::getNativeTypeString(native_type, size);
        }
    }

    #! represents an Oracle index
    public class OracleIndex inherits SqlUtil::AbstractIndex {
        public {
            #! the native type of the index (if supported)
            string native_type;

            #! the tablespace name of the index (if supported)
            *string tablespace;
        }

        #! creates the object from the arguments
        constructor(string n, bool u, hash c, string nt, *string t) : AbstractIndex(n, u, c) {
            native_type = nt;
            tablespace = t;
        }

        #! returns a string that can be used to create the index in the database
        string getCreateSql(string table_name, *hash opt) {
            string sql = sprintf("create %sindex %s on %s (%s)", unique ? "unique " : "", name, table_name, (foldl $1 + ", " + $2, columns.keyIterator()));

            *string ts = opt.index_tablespace ? opt.index_tablespace : tablespace;
            if (ts)
                sql += sprintf(" tablespace %s", ts);

            if (opt.compute_statistics)
                sql += " compute statistics";

            return sql;
        }

        #! returns @ref Qore::True "True" if the argument is equal to the current index, @ref Qore::False "False" if not
        bool equalImpl(AbstractIndex ix) {
            return True;
        }

        #! returns a string that can be used to rename the index in the database
        string getRenameSql(string table_name, string new_name) {
            return sprintf("alter index %s rename to %s", name, new_name);
        }
    }

    #! represents an Oracle foreign constraint
    public class OracleForeignConstraint inherits SqlUtil::AbstractForeignConstraint {
        public {
            #! @ref Qore::True "True" if the constraint is enabled, @ref Qore::False "False" if not
            bool enabled;
        }

        constructor(string n, Columns c, ForeignConstraintTarget t, bool e) : AbstractForeignConstraint(n, c, t) {
            enabled = e;
        }

        string getCreateSql(string table_name, *hash opt) {
            return sprintf("alter table %s add constraint %s foreign key (%s) references %s (%s)", table_name, name, (foldl $1 + ", " + $2, h.keys()), target.table, (foldl $1 + ", " + $2, target.columns.keys()));
        }

        softlist getRenameSql(string table_name, string new_name) {
            return sprintf("alter table %s rename constraint %s to %s", table_name, name, new_name);
        }

        #! returns a string that can be used to temporarily disable the constraint from the database
        string getDisableSql(string table_name) {
            return sprintf("alter table %s disable constraint %s", table_name, name);
        }

        #! returns a string that can be used to enable the constraint in the database
        string getEnableSql(string table_name, *hash opt) {
            return sprintf("alter table %s enable constraint %s", table_name, name);
        }
    }

    #! represents an Oracle check constraint
    public class OracleCheckConstraint inherits SqlUtil::AbstractCheckConstraint {
        public {
            #! @ref Qore::True "True" if the constraint is enabled, @ref Qore::False "False" if not
            bool enabled;
        }

        constructor(string n, string n_src, bool e = True) : AbstractCheckConstraint(n, n_src) {
            enabled = e;
        }

        string getCreateSql(string table_name, *hash opt) {
            return sprintf("alter table %s add constraint %s check (%s)", table_name, name, src);
        }

        softlist getRenameSql(string table_name, string new_name) {
            return sprintf("alter table %s rename constraint %s to %s", table_name, name, new_name);
        }

        #! returns a string that can be used to temporarily disable the constraint from the database
        string getDisableSql(string table_name) {
            return sprintf("alter table %s disable constraint %s", table_name, name);
        }

        #! returns a string that can be used to enable the constraint in the database
        string getEnableSql(string table_name, *hash opt) {
            return sprintf("alter table %s enable constraint %s", table_name, name);
        }
    }

    #! represents an Oracle unique constraint
    public class OracleUniqueConstraint inherits SqlUtil::AbstractUniqueConstraint {
        private {
            #! @ref Qore::True "True" if the constraint is enabled, @ref Qore::False "False" if not
            bool enabled;

            #! any tablespace for the unique key index
            *string tablespace;
        }

        constructor(string n, hash n_cols, bool e = True, *string ts) : AbstractUniqueConstraint(n, n_cols) {
            enabled = e;
            tablespace = ts;
        }

        #! returns the OracleColumn value of the given key if it exists, otherwise throws a \c KEY-ERROR exception
        /** @par Example:
            @code{.py}
my any $v = $c.name;
            @endcode

            @param k the name of the key to access

            @return the value of the given key in the contained hash if it exists

            @throw KEY-ERROR the given key does not exist in the contained hash

            @note this method is called automatically when an unknown or inaccessible member name is accessed from outside the class

            @see @ref memberGate_methods
        */
        OracleColumn memberGate(string k) {
            if (!h.hasKey(k))
                throw "KEY-ERROR", sprintf("cannot access unknown %s %y; expecting one of: %y", getElementName(), k, h.keys());
            return h{k};
        }

        bool setIndexBase(string ix) {
            if (index && index != ix)
                return False;
            index = ix;
            delete tablespace;
            return True;
        }

        #! clears any index base for the constraint
        clearIndex() {
            delete index;
        }

        string getCreateSql(string table_name, *hash opts) {
            string sql = sprintf("alter table %s add constraint %s unique (%s)", table_name, name, (foldl $1 + ", " + $2, keyIterator()));
            *string ix = opts.index ? opts.index : index;
            if (ix)
                sql += sprintf(" using index %s", ix);
            else {
                *string ts = opts.index_tablespace ? opts.index_tablespace : tablespace;
                if (ts) {
                    sql += sprintf(" using index tablespace %s", ts);
                    if (opts.compute_statistics)
                        sql += " compute statistics";
                }
            }

            return sql;
        }

        softlist getRenameSql(string table_name, string new_name) {
            return sprintf("alter table %s rename constraint %s to %s", table_name, name, new_name);
        }

        #! returns a string that can be used to temporarily disable the constraint from the database
        string getDisableSql(string table_name) {
            return sprintf("alter table %s disable constraint %s", table_name, name);
        }

        #! returns a string that can be used to enable the constraint in the database
        string getEnableSql(string table_name, *hash opt) {
            return sprintf("alter table %s enable constraint %s", table_name, name);
        }

        #! returns @ref Qore::True "True" if the constraint is enabled, @ref Qore::False "False" if not
        bool isEnabled() {
            return enabled;
        }

        #! returns the tablespace name used for this constraint, if known
        *string getTablespace() {
            return tablespace;
        }
    }

    #! represents an Oracle primary key
    public class OraclePrimaryKey inherits SqlUtil::AbstractPrimaryKey {
        private {
            #! any tablespace for the primary key index
            *string tablespace;
        }

        constructor() {
        }

        constructor(string n, *hash c, *string ts) : AbstractPrimaryKey(n, c) {
            tablespace = ts;
        }

        #! returns the OracleColumn value of the given key if it exists, otherwise throws a \c KEY-ERROR exception
        /** @par Example:
            @code{.py}
my any $v = $c.name;
            @endcode

            @param k the name of the key to access

            @return the value of the given key in the contained hash if it exists

            @throw KEY-ERROR the given key does not exist in the contained hash

            @note this method is called automatically when an unknown or inaccessible member name is accessed from outside the class

            @see @ref memberGate_methods
        */
        OracleColumn memberGate(string k) {
            if (!h.hasKey(k))
                throw "KEY-ERROR", sprintf("cannot access unknown %s %y; expecting one of: %y", getElementName(), k, h.keys());
            return h{k};
        }

        bool setIndexBase(string ix) {
            if (index && index != ix)
                return False;
            index = ix;
            delete tablespace;
            return True;
        }

        #! clears any index base for the constraint
        clearIndex() {
            delete index;
        }

        string getCreateSql(string table_name, *hash opts) {
            string sql = sprintf("alter table %s add constraint %s primary key (%s)", table_name, name, (foldl $1 + ", " + $2, keyIterator()));
            *string ix = opts.index ? opts.index : index;
            if (ix)
                sql += sprintf(" using index %s", ix);
            else {
                *string ts = opts.index_tablespace ? opts.index_tablespace : tablespace;
                if (ts) {
                    sql += sprintf(" using index tablespace %s", ts);
                    if (opts.compute_statistics)
                        sql += " compute statistics";
                }
            }

            return sql;
        }

        softlist getRenameSql(string table_name, string new_name) {
            return sprintf("alter table %s rename constraint %s to %s", table_name, name, new_name);
        }

        #! returns a string that can be used to drop the constraint from the database
        /** we use "keep index" to ensure that indexes are not dropped automatically for consistency's sake
        */
        string getDropSql(string table_name) {
            return sprintf("alter table %s drop primary key keep index", table_name);
        }

        #! returns a string that can be used to temporarily disable the constraint from the database
        string getDisableSql(string table_name) {
            return sprintf("alter table %s disable constraint %s", table_name, name);
        }

        #! returns a string that can be used to enable the constraint in the database
        string getEnableSql(string table_name, *hash opt) {
            return sprintf("alter table %s enable constraint %s", table_name, name);
        }
    }

    #! represents an Oracle sequence
    public class OracleSequence inherits SqlUtil::AbstractSequence {
        #! creates the object from the arguments
        constructor(string n_name, number n_start = 1, number n_increment = 1, *softnumber n_end) : AbstractSequence(n_name, n_start, n_increment, n_end) {
        }

        #! returns a string that can be used to create the sequence in the database
        string getCreateSql(*hash opt) {
            string sql = sprintf("create sequence %s start with %d increment by %d ", name, start, increment);
            sql += max ? sprintf("maxvalue %d", max) : "nomaxvalue";
            return sql;
        }

        #! returns a string that can be used to rename the sequence in the database
        /** The object is renamed in place with this call
            @param new_name the new name of the object
            @param opt this option is ignored
         */
        softlist getRenameSql(string new_name, *hash opt) {
            return sprintf("rename %s to %s", name, new_name);
        }
    }

    #! represents an Oracle view
    public class OracleView inherits SqlUtil::AbstractView {
        public {
            #! Type clause of the typed view
            *string type_text;
            #! WITH OID clause of the typed view
            *string oid_text;
            #! Owner of the type of the view if the view is a typed view
            *string view_type_owner;
            #! Type of the view if the view is a typed view
            *string view_type;
            #! Name of the superview
            *string superview_name;
            #! Indicates whether the view contains container-specific data
            bool container_data;
        }

        #! creates the object from the arguments
        constructor(string n_name, string n_src, *string n_schema, *string n_type_text,
                    *string n_oid_text, *string n_view_type_owner,
                    *string n_view_type, *string n_superview_name,
                    bool n_updatable, bool n_container_data)
                : AbstractView(n_name, n_src) {
            updatable = n_updatable;
            schema = n_schema;
            type_text = n_type_text;
            oid_text = n_oid_text;
            view_type_owner = n_view_type_owner;
            view_type = n_view_type;
            superview_name = n_superview_name;
            container_data = n_container_data;
        }

        #! returns a string that can be used to create the view in the database
        string getCreateSql(*hash opt) {
            # TODO/FIXME: more oracle options
            return sprintf("create %s%sview %s as %s",
                           opt.replace ? "or replace " : "",
                           opt.force ? "force " : "noforce ",
                           name,
                           src
                          );
        }

        #! returns a string that can be used to rename the view in the database
        /** The object is renamed in place with this call
            @param new_name the new name of the object
            @param opt this option is ignored
         */
        softlist getRenameSql(string new_name, *hash opt) {
            return sprintf("rename %s to %s", name, new_name);
        }
    }

    #! represents an Oracle trigger
    public class OracleTrigger inherits SqlUtil::AbstractTrigger {
        public {
            #! @ref Qore::True "True" if the trigger is enabled, @ref Qore::False "False" if not
            bool enabled;
        }

        constructor(string n, string n_src, bool en = True) : AbstractTrigger(n, n_src) {
            enabled = en;
        }

        softlist getCreateSql(string table_name, *hash opt) {
            return sprintf("create%s trigger %s %s", opt.replace ? " or replace" : "", name, src);
        }

        #! returns @ref Qore::True "True" if the argument is equal to the current object, @ref Qore::False "False" if not
        bool equalImpl(AbstractFunctionBase t) {
            return enabled == cast<OracleTrigger>(t).enabled;
        }

        #! returns a string that can be used to rename the trigger in the database
        softlist getRenameSql(string table_name, string new_name) {
            return sprintf("alter trigger %s rename to %s", name, new_name);
        }

        #! returns a string that can be used to drop the trigger from the database
        softlist getDropSql(string table_name) {
            return sprintf("drop trigger %s", name);
        }
    }

    #! the base class for Oracle code objects
    public class OracleCodeBase inherits SqlUtil::AbstractFunction {
        #! creates the object from the arguments passed
        /** @param n the name of the object
            @param n_type the type of object
            @param n_src the source of the object
         */
        constructor(string n, string n_type, string n_src) : AbstractFunction(n, n_type, n_src) {
        }

        #! returns a string that can be used to create the object in the database
        /** @param opt create options; if \a replace is @ref Qore::True "True", then <tt>CREATE OR REPLACE</tt> will be used in the create statement
         */
        softlist getCreateSql(*hash opt) {
            return sprintf("create%s %s %s", opt.replace ? " or replace" : "", type, src);
        }

        #! returns a string that can be used to drop the type from the database
        /** @param opt drop options; if \a force is @ref Qore::True "True", then the \c FORCE option will be used in the drop statement
         */
        string getDropSql(*hash opt) {
            return sprintf("drop %s %s%s", type, name, opt.force ? " force" : "");
        }

        #! returns @ref Qore::True "True" if the argument is equal to the current object, @ref Qore::False "False" if not
        bool equalImpl(AbstractFunctionBase t) {
            return True;
        }

        #! returns a string that can be used to rename the object in the database
        /** The object is renamed in place with this call
            @param new_name the new name of the object
            @param opt this option is ignored
         */
        softlist getRenameSql(string new_name, *hash opt) {
            return sprintf("rename %s to %s", name, new_name);
        }
    }

    #! the base class for Oracle code objects that cannot be renamed in place
    public class OracleCodeBaseNoRename inherits OracleCodeBase {
        #! creates the object from the arguments passed
        /** @param n the name of the object
            @param n_type the type of object
            @param n_src the source of the object
         */
        constructor(string n, string n_type, string n_src) : OracleCodeBase(n, n_type, n_src) {
        }

        #! returns a string that can be used to rename the object in the database
        /** The object is dropped and recreated with this method call

            @param new_name the new name of the object
            @param opt rename options; if \a force if @ref Qore::True "True", then the \c FORCE option will be used with the drop statement
         */
        softlist getRenameSql(string new_name, *hash opt) {
            list l = ();
            l += getDropSql(opt);
            l += getCreateSql();
            return l;
        }
    }

    #! represents an Oracle type
    public class OracleType inherits OracleCodeBaseNoRename {
        constructor(string n_name, string n_src) : OracleCodeBaseNoRename(n_name, "type", n_src) {
        }
    }

    #! represents an Oracle function
    public class OracleFunction inherits OracleCodeBase {
        #! creates the object from the arguments passed
        /** @param n the name of the function
            @param n_src the source of the function
         */
        constructor(string n, string n_src) : OracleCodeBase(n, "function", n_src) {
        }
    }

    #! represents an Oracle procedure
    public class OracleProcedure inherits OracleCodeBase {
        #! creates the object from the arguments passed
        /** @param n the name of the function
            @param n_src the source of the function
         */
        constructor(string n, string n_src) : OracleCodeBase(n, "procedure", n_src) {
        }
    }

    #! represents an Oracle package
<<<<<<< HEAD
    public class OraclePackage inherits OracleCodeBase {
        public {
=======
    public class OraclePackage inherits OracleCodeBaseNoRename {
        private {
>>>>>>> 79dc308b
            #! package body source
            *string body_src;
        }

        #! creates the object from the arguments passed
        /** @param n the name of the package
            @param n_src the source of the package declaration
            @param n_body_src the package body source
         */
        constructor(string n, string n_src, *string n_body_src) : OracleCodeBaseNoRename(n, "package", n_src) {
            body_src = n_body_src;
        }

        #! returns a string that can be used to create the package in the database
        list getCreateSql(*hash opt) {
            list l = ();
            # package declaration
            l += sprintf("create%s package %s", opt.replace ? " or replace" : "", src);
            # package body
            if (body_src)
                l += sprintf("create%s package body %s", opt.replace ? " or replace" : "", body_src);
            return l;
        }

        #! returns @ref Qore::True "True" if the argument is equal to the current object, @ref Qore::False "False" if not
        bool equalImpl(AbstractFunctionBase t) {
            return body_src == cast<OraclePackage>(t).body_src;
        }
    }

    #! represents an Oracle materialized view
    public class OracleMaterializedView inherits OracleCodeBaseNoRename {
        public {
            #! Flag if is loggign mode used
            bool logging;
            #! Flag if is index used
            bool use_index;
            #! Name of the potential tablespace
            *string tablespace;
        }

        #! creates the object from the arguments passed
        /** @param n the name of the materialized view
            @param n_src the source of the materialized view
            @param n_tablespace the optional data tablespace used by the materialized view
            @param n_logging if the materialized view should use logging
            @param n_use_index if the materialized view should use an index
         */
        constructor(string n, string n_src, bool n_logging = True, bool n_use_index = True, *string n_tablespace) : OracleCodeBaseNoRename(n, "materialized view", n_src) {
            logging = n_logging;
            use_index = n_use_index;
            tablespace = n_tablespace;
        }

        #! returns a string that can be used to create the object in the database
        softlist getCreateSql(*hash opt) {
            string sql = sprintf("create %s %s", type, name);

            *string ts = opt.data_tablespace ? opt.data_tablespace : tablespace;
            if (ts)
                sql += sprintf(" tablespace %s", ts);

            sql += logging ? " logging" : " nologging";
            sql += use_index ? " using index" : " using no index";

            sql += " as " + src;

            return sql;
        }

        bool equalImpl(AbstractFunctionBase t) {
            OracleMaterializedView mv = cast<OracleMaterializedView>(t);
            return mv.logging == logging && mv.use_index == use_index;
        }
    }

    #! the Oracle specialization for SqlUtil::AbstractDatabase
    public class OracleDatabase inherits SqlUtil::AbstractDatabase {
        public {
            #! oracle-specific generic creation options
            const OracleCreationOptions = AbstractDatabase::CreationOptions + (
                "compute_statistics": Type::Boolean,
                );

            #! oracle-specific schema description / alignment options
            const OracleAlignSchemaOptions = AbstractDatabase::AlignSchemaOptions
                + OracleCreationOptions
                + OracleTable::OracleAlignTableOptions
                ;

            #! oracle-specific schema description keys
            /** This constant extends @ref SqlUtil::AbstractDatabase::SchemaDescriptionOptions as returned by @ref OracleSqlUtil::OracleTable::getSchemaDescriptionOptions with the following Oracle-specific keys:
                - \c types: for Oracle type definitions
                - \c type_map: to automatically renaming Oracle types during schema alignment
                - \c packages: for Oracle package descriptions
                - \c package_map: for automatically renaming Oracle types during schema alignment
                - \c materialized_views: for Oracle materialized view descriptions
                - \c materialized_view_map: for automatically renaming Oracle materialized views during schema alignment
            */
            const OracleSchemaDescriptionOptions = AbstractDatabase::SchemaDescriptionOptions + (
                "types": Type::Hash,
                "type_map": Type::Hash,

                "packages": Type::Hash,
                "package_map": Type::Hash,

                "materialized_views": Type::Hash,
                "materialized_view_map": Type::Hash,

                #"synonyms": Type::Hash,
                #"synonym_map": Type::Hash,
                );

            #! oracle-specific package description options
            const OraclePackageDescriptionOptions = (
                "src": Type::String,
                "body": Type::String,
                );

            #! oracle-specific materialized view description options
            const OracleMaterializedViewDescriptionOptions = (
                "logging": Type::Boolean,
                "use_index": Type::Boolean,
                "tablespace": Type::String,
                "src": Type::String,
                );

            #! hash of reserved words
            const OracleReservedWords = (
                "access": True,
                "else": True,
                "modify": True,
                "start": True,
                "add": True,
                "exclusive": True,
                "noaudit": True,
                "select": True,
                "all": True,
                "exists": True,
                "nocompress": True,
                "session": True,
                "alter": True,
                "file": True,
                "not": True,
                "set": True,
                "and": True,
                "float": True,
                "notfound": True,
                "share": True,
                "any": True,
                "for": True,
                "nowait": True,
                "size": True,
                "arraylen": True,
                "from": True,
                "null": True,
                "smallint": True,
                "as": True,
                "grant": True,
                "number": True,
                "sqlbuf": True,
                "asc": True,
                "group": True,
                "of": True,
                "successful": True,
                "audit": True,
                "having": True,
                "offline": True,
                "synonym": True,
                "between": True,
                "identified": True,
                "on": True,
                "sysdate": True,
                "by": True,
                "immediate": True,
                "online": True,
                "table": True,
                "char": True,
                "in": True,
                "option": True,
                "then": True,
                "check": True,
                "increment": True,
                "or": True,
                "to": True,
                "cluster": True,
                "index": True,
                "order": True,
                "trigger": True,
                "column": True,
                "initial": True,
                "pctfree": True,
                "uid": True,
                "comment": True,
                "insert": True,
                "prior": True,
                "union": True,
                "compress": True,
                "integer": True,
                "privileges": True,
                "unique": True,
                "connect": True,
                "intersect": True,
                "public": True,
                "update": True,
                "create": True,
                "into": True,
                "raw": True,
                "user": True,
                "current": True,
                "is": True,
                "rename": True,
                "validate": True,
                "date": True,
                "level": True,
                "resource": True,
                "values": True,
                "decimal": True,
                "like": True,
                "revoke": True,
                "varchar": True,
                "default": True,
                "lock": True,
                "row": True,
                "varchar2": True,
                "delete": True,
                "long": True,
                "view": True,
                "desc": True,
                "maxextents": True,
                "rowlabel": True,
                "whenever": True,
                "distinct": True,
                "minus": True,
                "rownum": True,
                "where": True,
                "drop": True,
                "mode": True,
                "rows": True,
                "with": True,
                );

            #! Options for rebuildIndex()
            const OracleRebuildIndexOptions = (
                "parallel"          : Type::Boolean,
                "logging"           : Type::Boolean,
                "statictics"        : Type::Boolean,
                "tablespace"        : Type::String,
                "cond_rebuild"      : Type::Boolean,
                "cond_maxheight"    : Type::Int,
                "cond_maxleafpct"   : Type::Int,
                );

            #! Options for computeStatistics()
            const OracleComputeStatisticsOptions = ComputeStatisticsOptions + (
                "estimate_percent"  : Type::Int,
                "block_sample"      : Type::Boolean,
                "method_opt"        : Type::String,
                "degree"            : Type::Int,
                "granularity"       : Type::String,
                "cascade"           : Type::Boolean,
                "stattab"           : Type::String,
                "statid"            : Type::String,
                "options"           : Type::String,
                "statown"           : Type::String,
                );
        }

        #! creates the object from the arguments given
        constructor(AbstractDatasource nds, *hash opts) : AbstractDatabase(nds, opts) {
        }

        private list featuresImpl() {
            return list(DB_FUNCTIONS, DB_MVIEWS, DB_PACKAGES, DB_PROCEDURES,
                        DB_SEQUENCES, DB_TABLES, DB_TYPES, DB_VIEWS, DB_SYNONYMS);
        }

        private OracleSequence makeSequenceImpl(string name, number start = 1, number increment = 1, *softnumber end, *hash opts) {
            return new OracleSequence(name, start, increment, end);
        }

        private getSchemaName(reference name, reference schema) {
            # see if there is a schema in the name
            *string sstr = (name =~ x/^(\w+)\.\w+/)[0];
            if (sstr) {
                schema = sstr;
                splice name, 0, schema.size() + 1;
            }
            else
                schema = ds.getUserName();
        }

        private *AbstractSequence getSequenceImpl(string name) {
            string schema;
            getSchemaName(\name, \schema);

            *hash row = ds.selectRow("select * from all_sequences where sequence_owner = %v and sequence_name = %v", schema.upr(), name.upr());
            if (!row)
                return;
            return new OracleSequence(name, row.min_value, row.increment_by, row.max_value > 9000000000000000000n ? NOTHING : row.max_value);
        }

        private *AbstractView getViewImpl(string name) {
            string schema;
            getSchemaName(\name, \schema);

            *hash row = ds.selectRow("select * from all_views where owner = %v and view_name = %v", schema.upr(), name.upr());
            if (!row)
                return;

            HashIterator it(row);
            while (it.next()) {
                if (it.getValue() == NULL)
                    row{it.getKey()} = NOTHING;
            }

            return new OracleView(name, row.text, schema, row.type_text,
                                  row.oid_text, row.view_type_owner,
                                  row.view_type, row.superview_name,
                                  row.read_only == 'N', row.container_data == 'Y');
        }

        private OracleFunction makeFunctionImpl(string name, string src, *hash opts) {
            checkSource("function", name, \src);

            return new OracleFunction(name, src);
        }

        private OracleProcedure makeProcedureImpl(string name, string src, *hash opts) {
            checkSource("procedure", name, \src);

            return new OracleProcedure(name, src);
        }

        private OraclePackage makePackage(string name, string src, string body, *hash opts) {
            checkSource("package", name, \src);

            return new OraclePackage(name, src, body);
        }

        private OraclePackage makePackageFromDescription(string name, hash ph, *hash opts) {
            validateOptionsIntern("PACKAGE-DESCRIPTION-ERROR", OraclePackageDescriptionOptions, \ph);
            if (!ph.src)
                throw "PACKAGE-DESCRIPTION-ERROR", sprintf("package %y: description hash has no 'src' key (keys: %y)", name, ph.keys());

            checkSource("package", name, \ph.src);
            if (ph.body)
                checkSource("package", name, \ph.body);

            return new OraclePackage(name, ph.src, ph.body);
        }

        private OracleType makeType(string name, string src, *hash opts) {
            return new OracleType(name, sprintf("%s as %s", name, src));
        }

        private OracleMaterializedView makeMaterializedView(string name, string src, bool logging = True, bool use_index = True, *string tablespace, *hash opts) {
            return new OracleMaterializedView(name, src, logging, use_index, tablespace);
        }

        private OracleMaterializedView makeMaterializedViewFromDescription(string name, hash mvh, *hash opts) {
            validateOptionsIntern("MATERIALIZEDVIEW-DESCRIPTION-ERROR", OracleMaterializedViewDescriptionOptions, \mvh);
            if (!mvh.src)
                throw "MATERIALIZEDVIEW-DESCRIPTION-ERROR", sprintf("materialized view %y: description hash has no 'src' key (keys: %y)", name, mvh.keys());

            return new OracleMaterializedView(name, mvh.src, mvh.logging, mvh.use_index, mvh.tablespace);
        }

        private list getDropSchemaSqlImpl(hash schema_hash, *hash opt) {
            list l = ();

            if (opt.start) {
                # drop materialized views
                list tl = dropSqlUnlocked("materialized_view", schema_hash, \getMaterializedView(), \makeMaterializedViewFromDescription(), opt, Type::Hash);
                if (tl) l += tl;

                # drop packages
                tl = dropSqlUnlocked("package", schema_hash, \getPackage(), \makePackageFromDescription(), opt, Type::Hash);
                if (tl) l += tl;

                return l;
            }

            # drop types
            list tl = dropSqlUnlocked("type", schema_hash, \getType(), \makeType(), opt, Type::String);
            if (tl) l += tl;

            return l;
        }

        private list getAlignSqlImpl(hash schema_hash, *hash opt) {
            list l = ();

            if (opt.start) {
                # create types
                list tl = alignCodeUnlocked("type", schema_hash, \getType(), \makeType(), opt, Type::String);
                if (tl) l += tl;

                return l;
            }

            # create packages
            list tl = alignCodeUnlocked("package", schema_hash, \getPackage(), \makePackageFromDescription(), opt, Type::Hash);
            if (tl) l += tl;

            # create materialized views
            tl = alignCodeUnlocked("materialized_view", schema_hash, \getMaterializedView(), \makeMaterializedViewFromDescription(), opt, Type::Hash);
            if (tl) l += tl;

            return l;
        }

        private *OracleFunction getFunctionImpl(string name) {
            *string src = getSource("FUNCTION", name);
            if (!src)
                return;

            return new OracleFunction(name, src);
        }

        private *OracleProcedure getProcedureImpl(string name) {
            *string src = getSource("PROCEDURE", name);
            if (!src)
                return;

            return new OracleProcedure(name, src);
        }

        #! returns an OraclePackage object for the package name given or @ref nothing if the object does not exist or is not accessible
        *OraclePackage getPackage(string name) {
            *string src = getSource("PACKAGE", name);
            if (!src)
                return;

            *string body_src = getSource("PACKAGE BODY", name);
            return new OraclePackage(name, src, body_src);
        }

        #! returns an OracleType object for the package name given or @ref nothing if the object does not exist or is not accessible
        *OracleType getType(string name) {
            *string src = getSource("TYPE", name);
            if (!src)
                return;

            return new OracleType(name, src);
        }

        #! returns an OracleMaterializedView object for the package name given or @ref nothing if the object does not exist or is not accessible
        *OracleMaterializedView getMaterializedView(string name) {
            *hash row = ds.selectRow("select * from user_mviews mv, user_tables t where mview_name = %v and mview_name = table_name", name.upr());
            if (!row)
                return;

            if (!native_case)
                map row.$1 = row.$1.lwr(), ("tablespace_name");

            return new OracleMaterializedView(name, row.query, row.logging == "YES", row.use_no_index == "N", row.tablespace_name);
        }

        private *string getSource(string type, string name) {
            *list l = ds.select("select text from user_source where type = %v and name = %v order by line", type, name.upr()).text;
            if (!l)
                return;
            string src = foldl $1 + $2, l;

            if (!regex(src, "^" + type + "([[:blank:]]|$)", RE_Caseless))
                throw "SOURCE-ERROR", sprintf("source to %s %y does not begin with the type name %y; source: %y", type, name, type, src.substr(0, 50));

            # remove the type name from the beginning of the string
            splice src, 0, type.size() + 1;

            checkSource(type, name, \src);
            return src;
        }

        private checkSource(string type, string name, reference src) {
            # remove whitespace from the beginning and end of the string
            trim src;

            # ensure the name of the object is at the beginning of the string
            if (!regex(src, "^(\")?" + name + "(\")?", RE_Caseless))
                throw "SOURCE-ERROR", sprintf("source to %s %y does not begin with the %s name %y; source: %y", type, name, type, name, src.substr(0, 50));
        }

        #! returns a list of string synonym names in the database
        list listSynonyms() {
            return getListIntern("SYNONYM");
        }

        #! returns an iterator listing the string synonym names in the database
        ListIterator synonymIterator() {
            return listSynonyms().iterator();
        }

        #! returns a list of string type names in the database
        list listTypes() {
            return getListIntern("TYPE");
        }

        #! returns an iterator listing the string type names in the database
        ListIterator typeIterator() {
            return listTypes().iterator();
        }

        #! returns a list of string package names in the database
        list listPackages() {
            return getListIntern("PACKAGE");
        }

        #! returns an iterator listing the string package names in the database
        ListIterator packageIterator() {
            return listPackages().iterator();
        }

        #! returns a list of string materialized view names in the database
        list listMaterializedViews() {
            return getListIntern("MATERIALIZED VIEW");
        }

        #! returns an iterator listing the string materialized view names in the database
        ListIterator materializedViewIterator() {
            return listMaterializedViews().iterator();
        }

        private list listTablesImpl() {
            list l = getListIntern(ds.select("select table_name from user_tables order by 1").table_name);

            # add all tables accessible with synonyms
            *list tl = ds.select("select synonym_name from user_synonyms s, all_tables t where s.table_owner = t.owner and s.table_name = t.table_name order by 1").synonym_name;
            if (tl)
                l += native_case ? tl : (map $1.lwr(), tl);

            return l;
        }

        private list listFunctionsImpl() {
            return getListIntern("FUNCTION");
        }

        private list listProceduresImpl() {
            return getListIntern("PROCEDURE");
        }

        private list listSequencesImpl() {
            return getListIntern("SEQUENCE");
        }

        private list listViewsImpl() {
            return getListIntern("VIEW");
        }

        private list getListIntern(string type) {
            return getListIntern(ds.select("select object_name from user_objects where object_type = %v order by 1", type).object_name);
        }

        private list getListIntern(list l) {
            return native_case ? l : (map $1.lwr(), l);
        }

        private string getCreateSqlImpl(list l) {
            return OracleDatabase::getCreateSql(l);
        }

        static string getCreateSql(list l) {
            return !l ? "" : foldl $1 + "\n" + $2, (map sprintf("%s%s", $1, $1 =~ /(;|\$)$/ ? "" : ";"), l);
        }

        #! returns driver-specific options to the base abstract class
        private hash getCreationOptions() {
            return OracleCreationOptions;
        }

        #! returns driver-specific options to the base abstract class
        private hash getAlignSchemaOptions() {
            return OracleAlignSchemaOptions;
        }

        #! returns driver-specific options to the base abstract class
        private hash getSchemaDescriptionOptions() {
            return OracleSchemaDescriptionOptions;
        }

        #! returns driver-specific options to the base abstract class
        private hash getRebuildIndexOptions() {
            return OracleRebuildIndexOptions;
        }

        #! returns driver-specific options to the base abstract class
        private hash getComputeStatisticsOptions() {
            return OracleComputeStatisticsOptions;
        }

        #! returns the next value in the given sequence
        private softint getNextSequenceValueImpl(string name) {
            return ds.selectRow("select %s.nextval from dual", name).nextval;
        }

        #! returns the last value issued for the given sequence in the current session
        private softint getCurrentSequenceValueImpl(string name) {
            return ds.selectRow("select %s.currval from dual", name).nextval;
        }

        #! returns @ref Qore::True "True" if the database supports sequences
        private bool supportsSequencesImpl() {
            return True;
        }

        #! returns @ref Qore::True "True" if the database supports named types
        private bool supportsTypesImpl() {
            return True;
        }

        #! returns @ref Qore::True "True" if the database supports packages
        private bool supportsPackagesImpl() {
            return True;
        }

        #! analyze index with ALTER INDEX ANAYZE. Then it checks INDEX_STATS for advices to rebuild.
        /** Outputs of this method are hints only. Real investigation of index is strongly recommended.

            @warning content of this method can be changed anytime when there will be any better way how to analyze indexes.

            @param index an AbstractIndex to analyze
            @param maxh maximum oracle index height before rebuilding index
            @param maxleaf maximum oracle percentage of deleted leaf nodes before rebuilding index

            @return bool True for "suggested for rebuilding", False for "no action needed"

            @throws ANALYZE-INDEX-ERROR if there are no data in INDEX_STATS table
        */
        bool rebuildIndexAnalyze(AbstractIndex index, int maxh, int maxleaf) {
            return rebuildIndexAnalyze(index.name, maxh, maxleaf);
        }

        #! analyze index with ALTER INDEX ANAYZE. Then it checks INDEX_STATS for advices to rebuild.
        /** Outputs of this method are hints only. Real investigation of index is strongly recommended.

            @warning content of this method can be changed anytime when there will be any better way how to analyze indexes.

            @param name index name
            @param maxh maximum oracle index height before rebuilding index
            @param maxleaf maximum oracle percentage of deleted leaf nodes before rebuilding index

            @return bool True for "suggested for rebuilding", False for "no action needed"

            @throws ANALYZE-INDEX-ERROR if there are no data in INDEX_STATS table
        */
        bool rebuildIndexAnalyze(string name, int maxh, int maxleaf) {
            # unfortunately analyze index/select * from index_stats requires one transaction
            ds.select("analyze index " + name + " validate structure");
            *hash is = ds.selectRow("select name, height, lf_rows as leafrows, del_lf_rows as leafrowsdeleted from index_stats");
            if (!is)
                return False;

            softfloat pct = is.leafrows ? float(is.leafrowsdeleted) * 100 / is.leafrows : 0;
            return is.height > maxh || (is.leafrowsdeleted > 0 && pct > maxleaf);
        }

        #! rebuild index implementation. See @ref SqlUtil::AbstractDatabase::rebuildIndex()
        private bool rebuildIndexImpl(string name, *hash options) {
            bool rebuild = True;
            # this conditional rebuilding is still place to be used carefully.
            # See eg. https://richardfoote.wordpress.com/2011/05/22/del_lf_rows-index-rebuild-criteria-codex/
            if (options.cond_rebuild) {
                int maxh = options.cond_maxheight ?? 20;
                int maxleaf = options.cond_maxleafpct ?? 3;
                rebuild = rebuildIndexAnalyze(name, maxh, maxleaf);
            }

            if (!rebuild)
                return False;

            string sql = sprintf("alter index %s rebuild ", name);
            sql += options.parallel ? "parallel " : "";
            sql += options.logging ? "" : "nologging ";
            sql += options.statictics ? "compute statistics" : "";
            if (strlen(options.tablespace))
                sql += " tablespace " + options.tablespace;

            ds.select(sql);
            return True;
        }

        #! compute statistics implementation. See @ref SqlUtil::AbstractDatabase::computeStatistics()
        private computeStatisticsImpl(*hash options) {
            if (options.tables)
                return computeStatisticsTablesImpl(options);
            else
                return computeStatisticsSchemaImpl(options);
        }

        #! compute statistics for schema - a helper method
        private computeStatisticsSchemaImpl(*hash options) {
            string sql = "begin
            dbms_stats.gather_schema_stats(
                                        ownname => %v,
                                        estimate_percent => %s,
                                        block_sample => %s,
                                        method_opt => %v,
                                        degree => %v,
                                        granularity => %v,
                                        cascade => %s,
                                        stattab => %v,
                                        statid => %v,
                                        options => %v,
                                        statown => %v
                                    );
            end;";

            ds.select(sql,  ds.getUserName(),
                            options.estimate_percent ?? "dbms_stats.auto_sample_size",
                            options.block_sample ? "true" : "false",
                            options.method_opt ?? "for all columns size auto",
                            options.degree ?? NULL,
                            options.granularity ?? "all",
                            !exists options.cascade ? "dbms_stats.auto_cascade" : options.cascade ? "true" : "false",
                            options.stattab ?? NULL,
                            options.statid ?? NULL,
                            options.options ?? "gather auto",
                            options.statown ?? NULL
                     );
        }

        #! compute statistics for table(s) - a helper method
        private computeStatisticsTablesImpl(*hash options) {
            string sql = "begin
                dbms_stats.gather_table_stats (
                                        ownname => %v,
                                        tabname => %v,
                                        partname => %v,
                                        estimate_percent => %s,
                                        block_sample => %s,
                                        method_opt => %v,
                                        degree => %v,
                                        granularity => %v,
                                        cascade => %s,
                                        stattab => %v,
                                        statid => %v,
                                        statown => %v
                                    );
                end;";

            foreach string i in (options.tables) {
                ds.select(sql,  ds.getUserName(),
                                i,
                                options.partname ?? NULL,
                                options.estimate_percent ?? "dbms_stats.auto_sample_size",
                                options.block_sample ? "true" : "false",
                                options.method_opt ?? "for all columns size auto",
                                options.degree ?? NULL,
                                options.granularity ?? "all",
                                options.cascade ? "true" : "false",
                                options.stattab ?? NULL,
                                options.statid ?? NULL,
                                options.statown ?? NULL
                         );
            }
        }

        #! reclaim space implementation. See @ref SqlUtil::AbstractDatabase::reclaimSpace()
        private reclaimSpaceImpl(*hash options) {
            string sql = "alter table %s shrink space cascade";
            softlist tables = options.tables ? options.tables : listTables();

            foreach string i in (tables.iterator()) {
                ds.select(sql, i);
            }
        }

    }

    #! represents an Oracle table
    /** this is the specialization of SqlUtil::AbstractTable
    */
    public class OracleTable inherits SqlUtil::AbstractTable {
        public {
            #! maps oracle type names to type descriptions
            const OraTypeMap = (
                "number": ("qore": Type::Number, "size": SZ_NUM, "size_range": (1, 38), "scale_range": (-84, 127)),
                "varchar2": ("qore": Type::String, "size": SZ_MAND, "size_range": (1, 4000), "is_char": True),
                "char": ("qore": Type::String, "size": SZ_MAND, "size_range": (1, 4000), "is_char": True),
                "date": ("qore": Type::Date,),
                "timestamp": ("qore": Type::Date, "size": SZ_OPT, "size_range": (0, 9)),
                "timestamp with time zone": ("qore": Type::Date, "size": SZ_OPT, "size_range": (0, 9)),
                "timestamp with local time zone": ("qore": Type::Date, "size": SZ_OPT, "size_range": (0, 9)),
                "interval year to month": ("qore": Type::Date,),
                "interval day to second": ("qore": Type::Date,),
                "timestamp(0)": ("qore": Type::Date,),
                "timestamp(1)": ("qore": Type::Date,),
                "timestamp(2)": ("qore": Type::Date,),
                "timestamp(3)": ("qore": Type::Date,),
                "timestamp(4)": ("qore": Type::Date,),
                "timestamp(5)": ("qore": Type::Date,),
                "timestamp(6)": ("qore": Type::Date,),
                "timestamp(7)": ("qore": Type::Date,),
                "timestamp(8)": ("qore": Type::Date,),
                "timestamp(9)": ("qore": Type::Date,),
                "timestamp(0) with time zone": ("qore": Type::Date,),
                "timestamp(1) with time zone": ("qore": Type::Date,),
                "timestamp(2) with time zone": ("qore": Type::Date,),
                "timestamp(3) with time zone": ("qore": Type::Date,),
                "timestamp(4) with time zone": ("qore": Type::Date,),
                "timestamp(5) with time zone": ("qore": Type::Date,),
                "timestamp(6) with time zone": ("qore": Type::Date,),
                "timestamp(7) with time zone": ("qore": Type::Date,),
                "timestamp(8) with time zone": ("qore": Type::Date,),
                "timestamp(9) with time zone": ("qore": Type::Date,),
                "timestamp(0) with local time zone": ("qore": Type::Date,),
                "timestamp(1) with local time zone": ("qore": Type::Date,),
                "timestamp(2) with local time zone": ("qore": Type::Date,),
                "timestamp(3) with local time zone": ("qore": Type::Date,),
                "timestamp(4) with local time zone": ("qore": Type::Date,),
                "timestamp(5) with local time zone": ("qore": Type::Date,),
                "timestamp(6) with local time zone": ("qore": Type::Date,),
                "timestamp(7) with local time zone": ("qore": Type::Date,),
                "timestamp(8) with local time zone": ("qore": Type::Date,),
                "timestamp(9) with local time zone": ("qore": Type::Date,),
                "interval year(0) to month": ("qore": Type::Date,),
                "interval year(1) to month": ("qore": Type::Date,),
                "interval year(2) to month": ("qore": Type::Date,),
                "interval year(3) to month": ("qore": Type::Date,),
                "interval year(4) to month": ("qore": Type::Date,),
                "interval year(5) to month": ("qore": Type::Date,),
                "interval year(6) to month": ("qore": Type::Date,),
                "interval year(7) to month": ("qore": Type::Date,),
                "interval year(8) to month": ("qore": Type::Date,),
                "interval year(9) to month": ("qore": Type::Date,),
                "interval day(0) to second(0)": ("qore": Type::Date,),
                "interval day(0) to second(1)": ("qore": Type::Date,),
                "interval day(0) to second(2)": ("qore": Type::Date,),
                "interval day(0) to second(3)": ("qore": Type::Date,),
                "interval day(0) to second(4)": ("qore": Type::Date,),
                "interval day(0) to second(5)": ("qore": Type::Date,),
                "interval day(0) to second(6)": ("qore": Type::Date,),
                "interval day(0) to second(7)": ("qore": Type::Date,),
                "interval day(0) to second(8)": ("qore": Type::Date,),
                "interval day(0) to second(9)": ("qore": Type::Date,),
                "interval day(1) to second(0)": ("qore": Type::Date,),
                "interval day(1) to second(1)": ("qore": Type::Date,),
                "interval day(1) to second(2)": ("qore": Type::Date,),
                "interval day(1) to second(3)": ("qore": Type::Date,),
                "interval day(1) to second(4)": ("qore": Type::Date,),
                "interval day(1) to second(5)": ("qore": Type::Date,),
                "interval day(1) to second(6)": ("qore": Type::Date,),
                "interval day(1) to second(7)": ("qore": Type::Date,),
                "interval day(1) to second(8)": ("qore": Type::Date,),
                "interval day(1) to second(9)": ("qore": Type::Date,),
                "interval day(2) to second(0)": ("qore": Type::Date,),
                "interval day(2) to second(1)": ("qore": Type::Date,),
                "interval day(2) to second(2)": ("qore": Type::Date,),
                "interval day(2) to second(3)": ("qore": Type::Date,),
                "interval day(2) to second(4)": ("qore": Type::Date,),
                "interval day(2) to second(5)": ("qore": Type::Date,),
                "interval day(2) to second(6)": ("qore": Type::Date,),
                "interval day(2) to second(7)": ("qore": Type::Date,),
                "interval day(2) to second(8)": ("qore": Type::Date,),
                "interval day(2) to second(9)": ("qore": Type::Date,),
                "clob": ("qore": Type::String,),
                "blob": ("qore": Type::Binary,),
                "long": ("qore": Type::Binary,),
                "raw": ("qore": Type::Binary, "size": SZ_MAND, "size_range": (1, 2000)),
                "bfile": ("qore": Type::Binary,),
                "binary_float": ("qore": Type::Float,),
                "binary_double": ("qore": Type::Float,),
                "rowid": ("qore": Type::String,),
                "urowid": ("qore": Type::String, "size": SZ_OPT, "size_range": (1, 4000)),
                );

            #! maps qore type names to an oracle type
            const QoreTypeMap = (
                "integer": "number",
                "float": "number",
                "number": "number",
                "string": "varchar2",
                "date": "timestamp(6)",
                "binary": "blob",
                SqlUtil::CHAR: "char",
                SqlUtil::CLOB: "clob",
                SqlUtil::BLOB: "blob",
                );

            const OraColumnOpts = (
                "character_semantics": Type::Boolean,
                );

            #! Oracle-specific column options
            /** this constant extends @ref SqlUtil::AbstractTable::ColumnOptions as returned by @ref OracleSqlUtil::OracleTable::getColumnOptions() with the following keys:
                - \c character_semantics: adds "char" to the column type name for applicable character columns to use character semantics for the column
            */
            const OraColumnOptions = AbstractTable::ColumnOptions + OraColumnOpts;

            #! Oracle-specific column options
            /** this constant extends @ref SqlUtil::AbstractTable::ColumnDescOptions as returned by @ref OracleSqlUtil::OracleTable::getColumnDescOptions() with the following keys:
                - \c character_semantics: to specify that applicable character columns use character semantics in the column definition
            */
            const OraColumnDescOptions = AbstractTable::ColumnDescOptions + OraColumnOpts;

            #! Oracle-specific index options
            /** this constant extends @ref SqlUtil::AbstractTable::IndexOptions as returned by @ref OracleSqlUtil::OracleTable::getIndexOptions() with the following keys:
                - \c compute_statistics: adds "compute statistics" to index creation strings
            */
            const OracleIndexOptions = AbstractTable::IndexOptions + (
                "compute_statistics": Type::Boolean,
                );

            #! Oracle-specific constraint options
            /** this constant extends @ref OracleIndexOptions as returned by @ref OracleSqlUtil::OracleTable::getConstraintOptions() with the following keys:
                - \c index: adds "using index <indexname>" to the constraint creation string
            */
            const OracleConstraintOptions = OracleIndexOptions + (
                "index": Type::String,
                );

            #! Oracle table creation options
            const OracleTableCreationOptions = AbstractTable::TableCreationOptions
                + OracleConstraintOptions
                + OraColumnOptions
                ;

            const OracleAlignTableOptions = AbstractTable::AlignTableOptions + OracleTableCreationOptions;

            #! Oracle select options
            /** This constant extends @ref SqlUtil::AbstractTable::SelectOptions with the following options as returned by
                @ref OracleSqlUtil::OracleTable::getSelectOptions():
                - \c partition: the partition name to use in a query (see @ref ora_partitioning_select)
            */
            const OracleSelectOptions = AbstractTable::SelectOptions + (
                "partition": Type::String,
                );

            #! where operator specializations for Oracle
            const OracleOpMap = DefaultOpMap + (
                OP_IN: (
                    "code": string sub (object t, string cn, softlist arg, reference args, *hash jch, bool join = False, *hash ch, *hash psch) {
%ifndef NO_ORACLE
                        # Qorus bug #989 SqlUtil: oracle op_in can fail in large amount of input elements
                        # There is no support for CLOBs in WHERE clause in Oracle at all.
                        # Binding large strings (over 4000 chars is performed by a CLOB in Qore driver.
                        # Result of op_in operator can be "ORA-00932: inconsistent datatypes" if is
                        # the list longer or if it contains large items with:
                        # return cn + " in (select regexp_substr(%v,'[^,]+', 1, level) from dual connect by regexp_substr(%v, '[^,]+', 1, level) is not null)";

                        # determine list members type. Let's assume the 1st non NULL/NOTHING
                        # element gives the type code for all elements.
                        ListIterator it(arg);
                        int ltype;
                        while (it.next()) {
                            switch (it.getValue().typeCode()) {
                                case NT_NULL:
                                case NT_NOTHING:
                                    continue;
                                case NT_DATE:
                                case NT_FLOAT:
                                case NT_INT:
                                case NT_NUMBER:
                                case NT_STRING:
                                    ltype = it.getValue().typeCode();
                                    break;
                                default:
                                    throw "ORACLE-DRIVER-ERROR", sprintf("op_in operator unexpected list member type: %s. Only simple types are supported.", it.getValue().type());
                            }
                            if (ltype) break;
                        }

                        # Bind to oracle by expected type
                        switch (ltype) {
                            case NT_DATE:
                                args += bindOracleCollection("SYS.ODCIDATELIST", arg);
                                break;
                            case NT_FLOAT:
                            case NT_NUMBER:
                            case NT_INT:
                                args += bindOracleCollection("SYS.ODCINUMBERLIST", arg);
                                break;
                            default:
                                args += bindOracleCollection("SYS.ODCIVARCHAR2LIST", arg);
                        }

                        return cn + " in (select column_value from table(%v))";
%endif
%ifdef NO_ORACLE
                        throw "MISSING-ORACLE-DRIVER", "op_in requires oracle driver";
%endif
                    },
                ),
                OP_SUBSTR: (
                    "code": string sub (object t, string cn, any arg, reference args, *hash jch, bool join = False, *hash ch, *hash psch) {
                        args += arg[0]; # start
                        if (!exists arg[1]) {
                            args += arg[2]; # text
                            return sprintf("substr(%s,%v) = %v", cn);
                        }
                        args += arg[1]; # count
                        args += arg[2]; # text
                        return sprintf("substr(%s,%v,%v) = %v", cn);
                    },
                ),
            );

            #! column operator specializations for Oracle
            const OracleCopMap = DefaultCopMap + (
                COP_CAST: (
                    "code": string sub (string cve, list args) {
                        string name = QoreTypeMap{args[0]} ?? args[0];
                        hash desc = OraTypeMap{name};
                        string sql = sprintf ("cast (%s as %s", cve, name);
                        switch (name) {
                            default:
                                if (desc.size == SZ_MAND) {
                                    if (!exists args[1] && !exists desc.size_range)
                                        throw "OPERATOR-ERROR", sprintf ("op_cast operator missing size for type %s", name);
                                    sql += sprintf("(%d)", args[1] ?? desc.size_range[1]);
                                }
                                else if (desc.size == SZ_NUM && exists args[1]) {
                                    sql += args[1] == "*" ? "(*" : sprintf("(%d", args[1]);
                                    sql += exists args[2] ? sprintf(",%d)", args[2]) : ")";
                                }
                                else if (desc.size == SZ_OPT && exists args[1]) {
                                    sql += sprintf("(%d)", args[1]);
                                }
                        }
                        sql += ")";
                        return sql;
                    },
                ),
                COP_SUBSTR: (
                    "code": string sub (string cve, list args) {
                        if (!exists args[1])
                            return sprintf("substr(%s,%d)", cve, args[0]);
                        return sprintf("substr(%s,%d,%d)", cve, args[0], args[1]);
                    },
                ),
                COP_OVER: (
                    "argcolumn": True,
                    "argoptional": True,
                    "code": string sub (*string cve, *string arg) {
                        string sql = cve + " over (";
                        if (arg)
                            sql += sprintf("partition by %s", arg);
                        sql += ")";
                        return sql;
                    },
                ),
                COP_YEAR: (
                    "code": string sub (string arg1, any arg) {
                        return sprintf("to_char(%s, 'YYYY')", arg1);
                    }
                ),
                COP_YEAR_MONTH: (
                    "code": string sub (string arg1, any arg) {
                        return sprintf("to_char(%s, 'YYYY-MM')", arg1);
                    }
                ),
                COP_YEAR_DAY: (
                    "code": string sub (string arg1, any arg) {
                        return sprintf("to_char(%s, 'YYYY-MM-DD')", arg1);
                    }
                ),
                COP_YEAR_HOUR: (
                    "code": string sub (string arg1, any arg) {
                        return sprintf("to_char(%s, 'YYYY-MM-DD HH24')", arg1);
                    }
                ),
                COP_SEQ: (
                    "nocolumn": True,
                    "withalias": True,
                    "code": string sub (*string cve, hash arg, reference psch) {
                        string sql = sprintf("%s.nextval", arg.seq);
                        if (arg.as) {
                            psch{arg.as} = sql;
                            sql += " " + arg.as;
                        }
                        return sql;
                    }
                ),
                COP_SEQ_CURRVAL: (
                    "nocolumn": True,
                    "withalias": True,
                    "code": string sub (*string cve, hash arg, reference psch) {
                        string sql = sprintf("%s.currval", arg.seq);
                        if (arg.as) {
                            psch{arg.as} = sql;
                            sql += " " + arg.as;
                        }
                        return sql;
                    }
                ),
                );

            #! a hash of default value operator descriptions for Oracle
            const OracleIopMap = DefaultIopMap + (
                IOP_SEQ: (
                    "arg": Type::String,
                    "immediate": True,
                    "code": string sub (string cve, string arg) {
                        return sprintf("%s.nextval", arg);
                    },
                ),
                IOP_SEQ_CURRVAL: (
                    "arg": Type::String,
                    "immediate": True,
                    "code": string sub (string cve, string arg) {
                        return sprintf("%s.currval", arg);
                    },
                ),
                );

            #! a hash of default update operator definitions for Oracle
            const OracleUopMap = DefaultUopMap + (
                COP_SEQ: (
                    "nocolumn": True,
                    "code": string sub (*string cve, string arg) {
                        return sprintf("%s.nextval", arg);
                    }
                ),
                COP_SEQ_CURRVAL: (
                    "nocolumn": True,
                    "code": string sub (*string cve, string arg) {
                        return sprintf("%s.currval", arg);
                    }
                ),
                );

            #! a hash of valid pseudocolumns
            const OraclePseudoColumnHash = (
                "rowid": True,
                "rownum": True,
                "object_id": True,
                "object_value": True,
                "ora_rowscn": True,
                );
        }

        private {
            # schema name
            string schema;

            # tablespace name
            *string tablespace;

            # is the table read only?
            bool readonly;

            # table comment
            *string comment;

            # dblink
            *string dblink;

            # Oracle server major version
            int ora_major;

            # helper flag to indicate if is the OracleTable real table or a view
            bool m_isView = False;
        }

        constructor(AbstractDatasource nds, string nname, *hash opts) : AbstractTable(nds, nname, opts) {
            # see if there is a dblink in the name
            *string dbl = (nname =~ x/@(.*)/)[0];
            if (dbl) {
                dblink = dbl.upr();
                splice nname, nname.size() - (dbl.size() + 1);
                name = nname;
                setDblinkSchema();
            }
            else {
                # see if there is a schema in the name
                *string sstr = (nname =~ x/^(\w+)\.\w+/)[0];
                if (sstr) {
                    schema = sstr;
                    splice nname, 0, schema.size() + 1;
                    name = nname;
                }
                else
                    schema = ds.getUserName();
            }

            # the oracle driver >= 3.0 supports selecting from LONG columns
            if (compare_version("3.0", get_module_hash().oracle.version) > 0)
                throw "ORACLE-DRIVER-ERROR", sprintf("OracleSqlUtil requires oracle module 3.0+ to query system catalogs since LONG support was added in oracle module version 3.0; current module version: %s; upgrade your oracle module to at least 3.0 to use OracleSqlUtil", get_module_hash().oracle.version);

            ora_major = (nds.getServerVersion() =~ x/([0-9]+)/)[0].toInt();
        }

        private bool checkExistenceImpl() {
            try {
                setTableInfoIntern();
            }
            catch (hash ex) {
                if (ex.err == "TABLE-ERROR")
                    return False;
                rethrow;
            }
            return True;
        }

        private setTableInfoIntern() {
            hash row = (schema.lwr() == ds.getUserName().lwr()) ? setTable() : setSchemaTable();

            tablespace = row.tablespace_name;
            readonly = row.read_only == "YES";
            if (!native_case && tablespace)
                tablespace = tablespace.lwr();

            # get any comment
            if (!m_isView) {
                any cm = ds.selectRow("select * from all_tab_comments" + (dblink ? "@" + dblink : "") + " where owner = %v and table_name = %v", schema.upr(), name.upr()).comments;
                comment = cm ? cm : NOTHING;
            }

            inDb = True;
        }

        #! returns the schema and table name in dot notation
        string getSqlName() {
            return sprintf("%s.%s" + (dblink ? "@" + dblink : ""), schema, name);
        }

        #! This method can change itself or disappear in the near future. Do not use it.
        bool isView() {
            return m_isView;
        }

        private hash setSchemaTable() {
            # get the table information if possible
            *hash row = ds.selectRow("select * from all_tables" + (dblink ? "@" + dblink : "") + " where owner = %v and table_name = %v", schema.upr(), name.upr());
            if (row)
                return row;

            row = ds.selectRow("select * from all_views" + (dblink ? "@" + dblink : "") + " where owner = %v and view_name = %v", schema.upr(), name.upr());
            if (row) {
                m_isView = True;
                return row;
            }

            throw "TABLE-ERROR", sprintf("table %y.%y does not exist or is not accessible to this user (%s)", schema, name, getDBString());
        }

        private setDblinkSchema() {
            *hash dblr = ds.selectRow("select * from all_db_links where owner in ('PUBLIC', %v) and db_link = %v and rownum = 1", ds.getUserName().upr(), dblink);
            if (!dblr)
                throw "TABLE-ERROR", sprintf("dblink %y is unknown", dblink);
            schema = dblr.username;
            if (!native_case)
                schema = schema.lwr();
        }

        private hash setTable() {
            # see if the current user has the table
            *hash row = ds.selectRow("select * from user_tables where table_name = %v", name.upr());
            if (row) {
                schema = getUserSchema();
                return row;
            }

            row = ds.selectRow("select * from user_views where view_name = %v", name.upr());
            if (row) {
                m_isView = True;
                schema = getUserSchema();
                return row;
            }

            bool pub = False;
            # see if there is a user synonym with this name
            row = ds.selectRow("select * from user_synonyms where synonym_name = %v", name.upr());
            if (!row) {
                # see if there is a public synonym with this name
                row = ds.selectRow("select * from all_synonyms where owner = 'PUBLIC' and synonym_name = %v", name.upr());
                if (!row)
                    throw "TABLE-ERROR", sprintf("table %y or synonym %y does not exist or is not accessible to this user (%s)", name, name, getDBString());
                pub = True;
            }

            # update the table name if necessary
            string orig_name = name;
            if (name.upr() != row.table_name) {
                name = row.table_name;
                if (!native_case)
                    name = name.lwr();
            }

            if (row.db_link) {
                dblink = row.db_link;

                setDblinkSchema();

                if (!native_case)
                    dblink = dblink.lwr();
            }

            if (row.table_owner) {
                schema = row.table_owner;
                if (!native_case)
                    schema = schema.lwr();
            }

            # get the table information if possible
            row = ds.selectRow("select * from all_tables" + (dblink ? "@" + dblink : "") + " where owner = %v and table_name = %v", schema.upr(), name.upr());
            if (row)
                return row;

            row = ds.selectRow("select * from all_views" + (dblink ? "@" + dblink : "") + " where owner = %v and view_name = %v", schema.upr(), name.upr());
            if (row) {
                m_isView = True;
                return row;
            }

            throw "TABLE-ERROR", sprintf("%y is a %ssynonym pointing to table %y.%y which does not exist or is not accessible to this user (%s)", orig_name, pub ? "public " : "", schema, name, getDBString());
        }

        private string getUserSchema() {
            string rv = ds.getUserName();
            if (native_case)
                rv = rv.upr();
            return rv;
        }

        private string getDBString() {
            return sprintf("%s@%s", ds.getUserName(), ds.getDBName());
        }

        #! returns the schema name
        string getSchemaName() {
            return schema;
        }

        #! returns the data tablespace name for the table if any or @ref nothing if none is known
        *string getTablespaceName() {
            return tablespace;
        }

        #! returns any table comment or @ref nothing if none is known
        *string getComment() {
            return comment;
        }

        bool readOnly() {
            return readonly;
        }

        private hash getColumnOptions() {
            return OraColumnOptions;
        }

        private hash getColumnDescOptions() {
            return OraColumnDescOptions;
        }

        #! override in subclasses to return driver-specific options
        private hash getSelectOptions() {
            return OracleSelectOptions;
        }

        private getSelectWhereSqlUnlocked(reference sql, reference args, *hash qh, *hash jch, bool join = False, *hash ch, *hash psch) {
            AbstractTable::getSelectWhereSqlUnlocked(\sql, \args, qh, jch, join, ch, psch);
            # Oracle 12c+ supports limit (fetch) and offset
            if (ora_major >= 12)
                return;

            if (qh.limit && !qh.orderby) {
                if (!qh."where")
                    sql += " where ";
                else
                    sql += " and ";
                sql += sprintf("rownum <= %v", qh.limit);
                args += qh.limit;
                # insert optimizer hint
                int i = sql.find(" from ");
                # http://www.oracle.com/technetwork/issue-archive/2006/06-sep/o56asktom-086197.html
                # /*+ first_rows(n) */ is an optimizer hint that we want the first rows as fast as possible
                splice sql, i + 5, 0, sprintf(" /*+ first_rows(%d) */", qh.limit);
            }
        }

        private doSelectOrderByWithOffsetSqlUnlockedImpl(reference sql, reference args, *hash qh, *hash jch, *hash ch, *hash psch, list coll) {
            # Oracle 12c+ supports limit (fetch) and offset
            if (ora_major >= 12) {
                doSelectOrderBySqlUnlocked(\sql, \args, qh, jch, ch, psch, coll);

                if (qh.offset) {
                    sql += " offset %v rows";
                    args += qh.offset;
                }

                if (qh.limit) {
                    sql += " fetch next %v rows only";
                    args += qh.limit;
                }

                return;
            }

            list ce = getOrderByListUnlocked(qh, jch, ch, psch, coll);
            string sort = foldl $1 + ", " + $2, ce;
            # http://www.oracle.com/technetwork/issue-archive/2006/06-sep/o56asktom-086197.html
            # /*+ first_rows(n) */ is an optimizer hint that we want the first rows as fast as possible
            sql = sprintf("select * from (select /*+ first_rows(%d) */ a.*, rownum rnum from (%s order by %s%s) a where rownum <= %v) where rnum > %v", qh.limit, sql, sort, qh.desc ? " desc" : "");
            if (qh.offset)
                qh.limit += qh.offset;
            args += qh.limit;
            args += qh.offset ? qh.offset : 0;
        }

        #! processes a string for use in SQL select statements when there is a "limit" argument, but no "orderby" or "offset" arguments
        private doSelectLimitOnlyUnlockedImpl(reference sql, reference args, *hash qh) {
            if (!qh.limit)
                return;

            # Oracle 12c+ supports limit (fetch) and offset
            if (ora_major >= 12) {
                sql += " fetch next %v rows only";
                args += qh.limit;
                return;
            }

            # /*+ first_rows(n) */ is an optimizer hint that we want the first rows as fast as possible
            sql = sprintf("select * from (select /*+ first_rows(%d) */ a.*, rownum rnum from (%s) a where rownum <= %v)", qh.limit, sql);
            args += qh.limit;
        }

        private Columns describeImpl() {
            if (!tablespace)
                setTableInfoIntern();

            # get column descriptions
            *hash qh = ds.select("select col.column_name, data_type, data_length, data_precision, data_scale, nullable, data_default, char_length, char_used, comments from all_tab_columns" + (dblink ? "@" + dblink : "") + " col, all_col_comments" + (dblink ? "@" + dblink : "") + " com where col.owner = %v and col.table_name = %v and com.owner = col.owner and com.table_name = col.table_name and com.column_name = col.column_name order by column_id", schema.upr(), name.upr());
            if (!qh.column_name)
                throw "TABLE-ERROR", sprintf("cannot retrieve table information for table %y.%y in %y", schema, name, dsdesc);

            # now we have to find unvalidated but enabled not null constraints - because these cause the column to appear to be "nullable" when it really isn't
            # also we can't filter by search_condition, because it's a LONG, otherwise we could make a left join above :(
            *hash nnq = ds.select("select * from all_constraints" + (dblink ? "@" + dblink : "") + " where owner = %v and table_name = %v and generated = 'GENERATED NAME' and constraint_type = 'C' and status = 'ENABLED' and validated != 'VALIDATED'", schema.upr(), name.upr());
            hash cnh;
            context (nnq) {
                *string cn = (%search_condition =~ x/"([^"]+)" IS NOT NULL$/)[0];
                if (cn)
                    cnh{cn} = True;
            }

            hash rv;
            foreach hash row in (qh.contextIterator()) {
                #if (row.column_name == "TAX_AMOUNT")
                #    printf("DBG: %y\n", row);
                *hash th = OraTypeMap.(row.data_type.lwr());
                int size = row.data_type == "NUMBER" && row.data_precision ? row.data_precision : row.data_length;
                switch (row.data_type) {
                    case "ROWID":
                    case "UROWID":
                    case "DATE":
                    case "BINARY_FLOAT":
                    case "BINARY_DOUBLE":
                    case =~ /^TIMESTAMP/:
                    case =~ /^INTERVAL/:
                    case "BFILE":
                    case "BLOB":
                    case "CLOB": size = 0; break;
                }

                # set default numeric precision to 0 if not given
                if (row.data_precision === NULL && row.data_type == "NUMBER") {
                    row.data_precision = 0;
                    row.data_scale = 0;
                }

                bool nullable = row.nullable == "Y" && !cnh{row.column_name};
                if (!native_case) {
                    row.column_name = row.column_name.lwr();
                    row.data_type = row.data_type.lwr();
                }
                trim row.data_default;

                bool char_used;
                if (row.char_used == "C") {
                    char_used = True;
                    size = row.char_length;
                }
                else
                    char_used = False;

                OracleColumn c;
                if (row.data_precision || row.data_type == "number")
                    c = new OracleNumberColumn(row.column_name, row.data_type, th.qore, row.data_precision, nullable, row.data_default, row.comments ? row.comments : NOTHING, row.data_length, row.data_scale);
                else
                    c = new OracleColumn(row.column_name, row.data_type, th.qore, size, nullable, row.data_default, row.comments ? row.comments : NOTHING, th.is_char, row.char_used == "C", row.data_length);

                rv.(row.column_name) = c;
            }

            return new Columns(rv);
        }

        private OraclePrimaryKey getPrimaryKeyImpl() {
            if (!tablespace)
                setTableInfoIntern();

            hash rv;

            # get primary key description
            *hash qh = ds.select("select cons.constraint_name, cols.column_name, cols.position, cons.status, cons.index_name from all_constraints" + (dblink ? "@" + dblink : "") + " cons, all_cons_columns" + (dblink ? "@" + dblink : "") + " cols where cols.owner = %v and cols.table_name = %v and cons.constraint_type = 'P' and cons.owner = cols.owner and cons.constraint_name = cols.constraint_name order by cols.position", schema.upr(), name.upr());
            if (!qh.constraint_name)
                return new OraclePrimaryKey();

            foreach string col in (qh.column_name) {
                string cn = native_case ? col : col.lwr();
                rv{cn} = columns{cn};
            }

            string pkname = qh.constraint_name[0];
            if (!native_case)
                pkname = pkname.lwr();

            OraclePrimaryKey pk(pkname, rv);
            # set the base index if present
            if (qh.index_name[0]) {
                if (!native_case)
                    qh.index_name[0] = qh.index_name[0].lwr();
                pk.setIndexBase(qh.index_name[0]);
            }
            return pk;
        }

        private Indexes getIndexesImpl() {
            if (!tablespace)
                setTableInfoIntern();

            hash rv;

            # get index description
            *hash qh = ds.select("select i.index_name, index_type, uniqueness, tablespace_name, constraint_name
 from all_indexes" + (dblink ? "@" + dblink : "") + " i left join all_constraints" + (dblink ? "@" + dblink : "") + " c on (i.index_name = c.index_name and i.owner = c.owner and i.table_name = c.table_name)
 where i.owner = %v and i.table_name = %v", schema.upr(), name.upr());
            if (qh.index_name) {
                hash ih;

                # get column info for all indexes in 1 query
                *hash iqh = ds.select("select c.index_name, c.column_name, e.column_expression from all_ind_columns" + (dblink ? "@" + dblink : "") + " c left join all_ind_expressions" + (dblink ? "@" + dblink : "") + " e on (c.table_owner = e.index_owner and c.index_name = e.index_name and c.table_name = e.table_name) where c.table_owner = %v and c.table_name = %v order by c.index_name, c.column_position", schema.upr(), name.upr());
                foreach hash row in (iqh.contextIterator()) {
                    if (!native_case)
                        map row.$1 = row.$1.lwr(), ("index_name", "column_name", "column_expression"), row.$1;
                    # process function indexes
                    if (row.column_expression) {
                        row.column_expression =~ s/"//g;
                        ih{row.index_name}{row.column_expression} = {};
                    }
                    else
                        ih{row.index_name}{row.column_name} = columns{row.column_name};
                }

                foreach hash row in (qh.contextIterator()) {
                    if (!native_case)
                        map row.$1 = row.$1.lwr(), ("index_name", "tablespace_name", "constraint_name"), row.$1;

                    # skip system indexes
                    if (!ih{row.index_name})
                        continue;
                    rv.(row.index_name) = new OracleIndex(row.index_name, row.uniqueness == "UNIQUE", ih{row.index_name}, row.index_type, row.tablespace_name);
                    if (row.constraint_name) {
                        *AbstractUniqueConstraint uk = findUniqueConstraintUnlocked(row.constraint_name);
                        if (uk) {
                            rv.(row.index_name).setSupportingConstraint(uk);
                            uk.setIndexBase(row.index_name);
                        }
                    }
                }

            }

            return new Indexes(rv);
        }

        private ForeignConstraints getForeignConstraintsImpl(*hash opts) {
            if (!tablespace)
                setTableInfoIntern();

            hash ch;

            # get foreign referential constraints
            *hash qh = ds.select("select constraint_name, status from user_constraints" + (dblink ? "@" + dblink : "") + " where owner = %v and table_name = %v and constraint_type = 'R'", schema.upr(), name.upr());
            if (qh.status) {
                hash rv;
                foreach hash row in (qh.contextIterator()) {
                    if (!native_case)
                        row.constraint_name = row.constraint_name.lwr();
                    rv.(row.constraint_name) = (
                        "enabled": row.status == "ENABLED",
                        );
                }
                qh = ds.select("select c.constraint_name, status, cols1.column_name source_column, cols1.position, cols2.table_name target_table, cols2.column_name target_column from all_constraints" + (dblink ? "@" + dblink : "") + " c, all_cons_columns" + (dblink ? "@" + dblink : "") + " cols1, all_cons_columns" + (dblink ? "@" + dblink : "") + " cols2 where c.owner = %v and c.table_name = %v and c.constraint_name = cols1.constraint_name and constraint_type = 'R' and c.r_constraint_name = cols2.constraint_name and cols1.position = cols2.position and cols1.owner = c.owner and cols2.owner = c.owner order by cols1.position", schema.upr(), name.upr());
                foreach hash row in (qh.contextIterator()) {
                    if (!native_case) {
                        row.constraint_name = row.constraint_name.lwr();
                        row.source_column = row.source_column.lwr();
                        row.target_column = row.target_column.lwr();
                        row.target_table = row.target_table.lwr();
                    }
                    reference c = \rv.(row.constraint_name);
                    #if (!columns.hasKey(row.source_column))# && c.target.columns.(row.target_column)) {
                    #    printf("ERROR: %y.%y ->  %y.%y (%y): %y\n", name, row.source_column, row.target_table, row.target_column, row.constraint_name, columns.keys());
                    c.columns.(row.source_column) = columns{row.source_column};
                    c.target.table = row.target_table;
                    c.target.columns.(row.target_column) = True;
                }

                foreach hash c in (rv.pairIterator()) {
                    # get a description of the target table's columns
                    Columns targ_columns = getReferencedTableColumnsUnlocked(c.value.target.table, opts.table_cache);
                    ForeignConstraintTarget fct(c.value.target.table, targ_columns.subset(c.value.target.columns.keys()));
                    ch.(c.key) = new OracleForeignConstraint(c.key, new Columns(c.value.columns), fct, c.value.enabled);
                }
            }

            return new ForeignConstraints(ch);
        }

        private Constraints getConstraintsImpl() {
            if (!tablespace)
                setTableInfoIntern();

            # get only user check constraints
            *hash qh = ds.select("select constraint_name, search_condition, status from all_constraints" + (dblink ? "@" + dblink : "") + " where owner = %v and table_name = %v and constraint_type = 'C' and generated != 'GENERATED NAME'", schema.upr(), name.upr());
            hash rv;
            foreach hash row in (qh.contextIterator()) {
                if (!native_case)
                    row.constraint_name = row.constraint_name.lwr();
                rv.(row.constraint_name) = new OracleCheckConstraint(row.constraint_name, row.search_condition, row.status == "ENABLED");
            }

            Constraints c(rv);

            # now get unique constraints
            qh = ds.select("select c.constraint_name, status, cols.column_name, cols.position, status, c.index_name from all_constraints" + (dblink ? "@" + dblink : "") + " c, all_cons_columns cols where c.owner = %v and c.table_name = %v and c.constraint_name = cols.constraint_name and constraint_type = 'U' and cols.owner = c.owner and generated != 'GENERATED NAME' order by cols.position", schema.upr(), name.upr());
            delete rv;
            foreach hash row in (qh.contextIterator()) {
                if (!native_case)
                    map row.$1 = row.$1.lwr(), ("constraint_name", "column_name");
                reference ch = \rv.(row.constraint_name);
                if (!ch) {
                    ch = new OracleUniqueConstraint(row.constraint_name, {}, row.status == "ENABLED");
                    if (row.index_name)
                        ch.setIndexBase(row.index_name);
                }
                ch.add(row.column_name, columns{row.column_name});
            }

            # add unique constraints to constraint hash
            map c.add($1.key, $1.value), rv.pairIterator();

            return c;
        }

        private string getSelectSqlName(*hash qh) {
            if (!qh.partition)
                return getSqlName();
            return sprintf("%s partition (%s)", getSqlName(), qh.partition);
        }

        private Triggers getTriggersImpl() {
            if (!tablespace)
                setTableInfoIntern();

            hash rv;

            # get trigger description
            *hash qh = ds.select("select * from all_triggers" + (dblink ? "@" + dblink : "") + " where owner = %v and table_name = %v", schema.upr(), name.upr());
            foreach hash row in (qh.contextIterator()) {
                if (!native_case)
                    map row.$1 = row.$1.lwr(), ("trigger_name", "trigger_type", "triggering_event", "referencing_names");
                #printf("%y: %s\n", row.trigger_name, row.description);

                # replace newlines with spaces
                row.description =~ s/\n/ /g;
                trim row.description;

                # remove trigger name from description line
                row.description = regex_subst(row.description, "^.*" + row.trigger_name + ".", "", RE_Caseless);
                rv{row.trigger_name} = new OracleTrigger(row.trigger_name, row.description + "\n" + row.trigger_body, row.status == "ENABLED");
            }

            return new Triggers(rv);
        }

        string getCreateTableSqlImpl(*hash opt) {
            string sql = sprintf("create table %s (\n", name);

            sql += foldl $1 + ",\n" + $2, (map sprintf("  %s", $1.getCreateSql(self)), columns.iterator());
            sql += "\n)";

            *string ts = opt.data_tablespace ? opt.data_tablespace : tablespace;
            if (ts)
                sql += sprintf(" tablespace %s", ts);

            return sql;
        }

        private *list getCreateMiscSqlImpl(*hash opt, bool cache) {
            if (cache)
                getColumnsUnlocked();
            return map AbstractDatabase::doCallback(opt, sprintf("comment on column %s.%s is %s", name, $1.name, getSqlValueImpl($1.comment)), AbstractDatabase::AC_Add, "column comment", $1.name, name), columns.iterator(), $1.comment;
        }

        private string getCreateSqlImpl(list l) {
            return OracleDatabase::getCreateSql(l);
        }

        private string getRenameSqlImpl(string new_name) {
            return sprintf("alter table %s rename to %s", getSqlName(), new_name);
        }

        private AbstractColumn addColumnImpl(string cname, hash opt, bool nullable = True) {
            if (opt.precision)
                return new OracleNumberColumn(cname, opt.native_type, opt.qore_type, opt.precision, nullable, opt.default_value, opt.comment, 0, opt.scale);
            return new OracleColumn(cname, opt.native_type, opt.qore_type, opt.size, nullable, opt.default_value, opt.comment, opt.local_def.is_char, opt.character_semantics, 0);
        }

        private AbstractPrimaryKey addPrimaryKeyImpl(string cname, hash ch, *hash opt) {
            return new OraclePrimaryKey(cname, ch, opt.index_tablespace);
        }

        private AbstractIndex addIndexImpl(string iname, bool enabled, hash ch, *hash opt) {
            return new OracleIndex(iname, enabled, ch, "normal", opt.index_tablespace);
        }

        private AbstractForeignConstraint addForeignConstraintImpl(string cname, hash ch, string table, hash tch, *hash opt) {
            ForeignConstraintTarget fct(table, new Columns(tch));
            return new OracleForeignConstraint(cname, new Columns(ch), fct, True);
        }

        private AbstractCheckConstraint addCheckConstraintImpl(string cname, string src, *hash opt) {
            return new OracleCheckConstraint(cname, src);
        }

        private AbstractUniqueConstraint addUniqueConstraintImpl(string cname, hash ch, *hash opt) {
            return new OracleUniqueConstraint(cname, ch, True, opt.index_tablespace);
        }

        private AbstractTrigger addTriggerImpl(string tname, string src, *hash opt) {
            return new OracleTrigger(tname, src);
        }

        private bool tryInsertImpl(string sql, hash row) {
            try {
                ds.vexec(sql, row.values());
            }
            catch (hash ex) {
                if (ex.desc =~ /ORA-00001/)
                    return False;
                rethrow;
            }
            return True;
        }

        private *list getAlignSqlImpl(AbstractTable t, *hash opt) {
        }

        private hash getQoreTypeMapImpl() {
            return QoreTypeMap;
        }

        private hash getTypeMapImpl() {
            return OraTypeMap;
        }

        private hash getIndexOptions() {
            return OracleIndexOptions;
        }

        private hash getConstraintOptions() {
            return OracleConstraintOptions;
        }

        private hash getTableCreationOptions() {
            return OracleTableCreationOptions;
        }

        private hash getAlignTableOptions() {
            return OracleAlignTableOptions;
        }

        #! returns the "where" operator map for this object
        private hash getWhereOperatorMap() {
            return OracleOpMap;
        }

        #! returns the column operator map for this object
        private hash getColumnOperatorMap() {
            return OracleCopMap;
        }

        #! returns the insert operator map for this object
        private hash getInsertOperatorMap() {
            return OracleIopMap;
        }

        #! returns the raw (default) update operator map for this object
        private hash getRawUpdateOperatorMap() {
            return OracleUopMap;
        }

        #! returns a hash of valid pseudocolumns
        private *hash getPseudoColumnHash() {
            return OraclePseudoColumnHash;
        }

        #! returns a string for use in SQL queries representing the DB-specific value of the argument; returns NOTHING if the type cannot be converted to an SQL string
        private *string getSqlValueImpl(any v) {
            switch (v.typeCode()) {
                case NT_FLOAT:
                case NT_NUMBER:
                case NT_INT: return v.toString();

                # double any single quotes in strings
                case NT_STRING: v =~ s/'/''/g; return "'" + v + "'";

                case NT_NULL:
                case NT_NOTHING: return "null";

                case NT_BOOLEAN: return v ? "1" : "0";

                case NT_DATE: return sprintf("to_timestamp('%s', 'YYYYMMDDHH24MISSFF6')", v.format("YYYYMMDDHHmmSSus"));
            }
        }

        #! returns the column name for use in SQL strings; subclasses can return a special string in case the column name is a reserved word
        string getColumnSqlName(string col) {
            return OracleDatabase::OracleReservedWords{col.lwr()} ? ("\"" + col + "\"") : col;
        }

        #! returns a list of column names for use in SQL strings; subclasses can process the argument list in case a column name is a reserved word
        list getColumnSqlNames(softlist cols) {
            return map (OracleDatabase::OracleReservedWords{$1.lwr()} ? ("\"" + $1 + "\"") : $1), cols;
        }

        #! returns the base type of the underlying object (either \"table\" or \c "view")
        /**
            @since OracleSqlUtil 1.2
        */
        string getBaseType() {
            return m_isView ? "view" : "table";
        }

        #! Oracle always supports bulk merging
        code getBulkUpsertClosure(hash example_row, int upsert_strategy = AbstractTable::UpsertAuto, *hash opt) {
            return getUpsertClosure(example_row, upsert_strategy, opt);
        }

        #! returns a closure for performing upserts; if the \a upsert_strategy argument is @ref UpsertInsertFirst or @ref UpsertUpdateFirst, then this argument is ignored and a closure using an Oracle merge statement is returned
        code getUpsertClosure(hash row, int upsert_strategy = UpsertAuto, *hash opt) {
            Columns cols = checkUpsertRow(row, \upsert_strategy);

            switch (upsert_strategy) {
                case UpsertInsertOnly:
                    # if the strategy is "insert only", then respect this strategy (no updates)
                    return getUpsertInsertOnly(cols, row, opt);

                case UpsertSelectFirst:
                    # if the strategy is "select first", then respect this strategy; this is a slow upsert method anyway
                    return getUpsertSelectFirst(cols, row, opt);

                case UpsertUpdateOnly:
                    # if the strategy is "update only", then respect this strategy
                    return getUpsertUpdateOnly(cols, row, opt);
            }

            # get update columns
            list updc = ();
            # hash of columns to skip on update if applicable
            *hash suh = map {$1: True}, opt.omit_update;
            map updc += $1, row.keyIterator(), !cols.hasKey($1) && !suh.$1;
            # cannot use merge where only the join columns are present
            if (!updc)
                return getUpsertInsertOnly(cols, row, opt);

            string sql = sprintf("merge into %s t using (select ", getSqlName());
            sql += foldl $1 + "," + $2, (map sprintf("%v as %s", $1), row.keys());
            sql += " from dual) source on (";
            sql += foldl $1 + " and " + $2, (map sprintf("t.%s = source.%s", $1, $1), getColumnSqlNames(cols.keys()));
            sql += sprintf(") when not matched then insert (");
            sql += foldl $1 + "," + $2, getColumnSqlNames(row.keys());
            sql += ") values (";
            sql += foldl $1 + "," + $2, (map sprintf("source.%s", $1), getColumnSqlNames(row.keys()));
            sql += sprintf(") when matched then update set ");
            sql += (foldl $1 + "," + $2, (map sprintf("%s = source.%s", $1, $1), getColumnSqlNames(updc)));

            #printf("sql: %s\n", sql);

            return int sub (hash crow) {
                list args = crow.values();
                #on_error printf("SQL: %s args: %y\n", sql, args);
                ds.vexec(sql, args);
                return UR_Verified;
            };
        }

        #! high-performance "insert only" upsert supporting bulk DML
        private code getUpsertInsertOnly(Columns cols, hash row, *hash opt) {
            string sql = sprintf("merge into %s t using (select ", getSqlName());
            sql += foldl $1 + "," + $2, (map sprintf("%v as %s", $1), row.keys());
            sql += " from dual) source on (";
            sql += foldl $1 + " and " + $2, (map sprintf("t.%s = source.%s", $1, $1), getColumnSqlNames(cols.keys()));
            sql += sprintf(") when not matched then insert (");
            sql += foldl $1 + "," + $2, getColumnSqlNames(row.keys());
            sql += ") values (";
            sql += foldl $1 + "," + $2, (map sprintf("source.%s", $1), getColumnSqlNames(row.keys()));
            sql += ")";

            #printf("sql: %s\n", sql);

            return int sub (hash crow) {
                list args = crow.values();
                #on_error printf("SQL: %s args: %y\n", sql, args);
                int rc = ds.vexec(sql, args);
                return crow.firstValue().lsize() > 1 ? UR_Verified : (rc ? UR_Inserted : UR_Unchanged);
            };
        }

        #! high-performance "update only" upsert supporting bulk DML
        private code getUpsertUpdateOnly(Columns cols, hash row, *hash opt) {
            # get update columns
            list updc = ();
            # hash of columns to skip on update if applicable
            *hash suh = map {$1: True}, opt.omit_update;
            map updc += $1, row.keyIterator(), !cols.hasKey($1) && !suh.$1;
            # cannot use merge where only the join columns are present
            if (!updc)
                throw "UPSERT-ERROR", sprintf("cannot use the UpsertUpdateOnly upsert option on table %y when the only columns present are the columns for the unique key used for the update: %y", getSqlName(), row.keys());

            string sql = sprintf("merge into %s t using dual on (", getSqlName());
            sql += foldl $1 + " and " + $2, (map sprintf("%s=%v", $1), getColumnSqlNames(cols.keys()));
            sql += sprintf(") when matched then update set ");

            # get update columns
            sql += (foldl $1 + "," + $2, (map sprintf("%s=%v", $1), getColumnSqlNames(updc)));

            #printf("sql: %s\n", sql);

            return int sub (hash crow) {
                list args = crow.(cols.keys()).values() + crow{updc}.values();
                #on_error printf("SQL: %s args: %y\n", sql, args);
                int rc = ds.vexec(sql, args);
                return crow.firstValue().lsize() > 1 ? UR_Verified : (rc ? UR_Verified : UR_Unchanged);
            };
        }

        #! returns @ref Qore::True "True" because the oracle driver supports array binds / bulk DML operations
        bool hasArrayBind() {
            return True;
        }

        #! returns @ref True because Oracle treats empty strings like @ref NULL on insert
        /** @since OracleSqlUtil 1.2
        */
        bool bindEmptyStringsAsNull() {
            return True;
        }

        #! returns @ref True if the database requires a wildcard \c "*" to be prefixed with the table name when it appears with other column arguments in a select statement
        private bool asteriskRequiresPrefix() {
            return True;
        }

        private *hash doReturningImpl(hash opt, reference sql, list args) {
            list l = ();
            foreach any v in (opt.returning) {
                hash rh;
                switch (v.typeCode()) {
                    case NT_STRING: rh.key = v; break;
                    case NT_HASH: rh = v; break;
                    default: throw "RETURNING-ERROR", sprintf("got type %y in \"returning\" option; expected \"string\" or \"hash\"", v.type());
                }
                if (!rh.key.val() || rh.key.typeCode() != NT_STRING)
                    throw "RETURNING-ERROR", sprintf("got %y for \"returning\" option key value instead of name of output column", rh.key.type());

                *OracleColumn c = columns{rh.key};
                if (!c)
                    throw "COLUMN-ERROR", sprintf("%s.%s is not a valid column for the \"returning\" clause (valid columns: %y)", name, rh.key, columns.keys());
                l += rh.key;
                args += rh.type ?* c.qore_type ?* Type::String;
            }
            sql += sprintf(" returning %s into %s", (foldl $1 + "," + $2, l), (foldl $1 + "," + $2, (map ":" + $1, l)));

            return execData(opt, sql, args);
        }

        private bool emptyImpl() {
            return True;
        }

        private setupTableImpl(hash desc, *hash opt) {
        }

        #! returns @ref Qore::True "True" if the database links constraints to indexes (ie dropping the constraint drops the index, etc)
        private bool constraintsLinkedToIndexesImpl() {
            return False;
        }

        #! returns @ref Qore::True "True" if the database automatically creates a unique constraint when a unique index is created (ex: mysql)
        private bool uniqueIndexCreatesConstraintImpl() {
            return False;
        }

        #! returns @ref Qore::True "True" if the database support tablespaces
        private bool supportsTablespacesImpl() {
            return True;
        }

        #! db-specific copy actions
        private copyImpl(AbstractTable old) {
        }
    }
}<|MERGE_RESOLUTION|>--- conflicted
+++ resolved
@@ -883,13 +883,8 @@
     }
 
     #! represents an Oracle package
-<<<<<<< HEAD
-    public class OraclePackage inherits OracleCodeBase {
+    public class OraclePackage inherits OracleCodeBaseNoRename {
         public {
-=======
-    public class OraclePackage inherits OracleCodeBaseNoRename {
-        private {
->>>>>>> 79dc308b
             #! package body source
             *string body_src;
         }
