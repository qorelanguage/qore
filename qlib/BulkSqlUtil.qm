# -*- mode: qore; indent-tabs-mode: nil -*-
#! @file BulkSqlUtil.qm module for performing bulk DML operations with SqlUtil

/*  BulkSqlUtil.qm Copyright 2015 - 2017 Qore Technologies, s.r.o.

    Permission is hereby granted, free of charge, to any person obtaining a
    copy of this software and associated documentation files (the "Software"),
    to deal in the Software without restriction, including without limitation
    the rights to use, copy, modify, merge, publish, distribute, sublicense,
    and/or sell copies of the Software, and to permit persons to whom the
    Software is furnished to do so, subject to the following conditions:

    The above copyright notice and this permission notice shall be included in
    all copies or substantial portions of the Software.

    THE SOFTWARE IS PROVIDED "AS IS", WITHOUT WARRANTY OF ANY KIND, EXPRESS OR
    IMPLIED, INCLUDING BUT NOT LIMITED TO THE WARRANTIES OF MERCHANTABILITY,
    FITNESS FOR A PARTICULAR PURPOSE AND NONINFRINGEMENT. IN NO EVENT SHALL THE
    AUTHORS OR COPYRIGHT HOLDERS BE LIABLE FOR ANY CLAIM, DAMAGES OR OTHER
    LIABILITY, WHETHER IN AN ACTION OF CONTRACT, TORT OR OTHERWISE, ARISING
    FROM, OUT OF OR IN CONNECTION WITH THE SOFTWARE OR THE USE OR OTHER
    DEALINGS IN THE SOFTWARE.
*/

# minimum required Qore version
%requires qore >= 0.8.12

# require type definitions everywhere
%require-types

# enable all warnings
%enable-all-warnings

# assume local scope for variables, do not use "$" signs
%new-style

# use SqlUtil
%requires(reexport) SqlUtil

module BulkSqlUtil {
    version = "1.1";
    desc = "user module performing bulk DML operations with SqlUtil";
    author = "David Nichols <david@qore.org>";
    url = "http://qore.org";
    license = "MIT";
}

/** @mainpage BulkSqlUtil Module

    @tableofcontents

    @section bulksqlutilintro Introduction to the BulkSqlUtil Module

    The %BulkSqlUtil module provides APIs for bulk DML operations using <a href="../../SqlUtil/html/index.html">SqlUtil</a> in %Qore.
    Bulk DML is the process of sending multiple rows to the dataserver in a single operation which allows for
    the most efficient processing of large amounts of data.

    Currently insert and upsert (SQL merge) operations are supported.

    The main functionality provided by this module:
    - @ref BulkSqlUtil::AbstractBulkOperation "AbstractBulkOperation": abstract base class for bulk DML operation classes
    - @ref BulkSqlUtil::BulkInsertOperation "BulkInsertOperation": provides a high-level API for bulk DML inserts
    - @ref BulkSqlUtil::BulkUpsertOperation "BulkUpsertOperation": provides a high-level API for bulk DML upsert uperations (ie SQL merge)

    See the above classes for detailed information and examples.

    @section bulksqlutil_relnotes Release Notes

    @subsection bulksqlutil_v1_1 BulkSqlUtil v1.1
    - fixed a bug in the @ref BulkSqlUtil::BulkInsertOperation "BulkInsertOperation" class where inserts would fail or silently insert invalid data in the second or later blocks when constant hashes were used (<a href="https://github.com/qorelanguage/qore/issues/1625">issue 1625</a>)

    @subsection bulksqlutil_v1_0 BulkSqlUtil v1.0
    - initial release of the module
*/

#! the BulkSqlUtil namespace contains all the definitions in the BulkSqlUtil module
public namespace BulkSqlUtil {
    #! base class for bulk DML operations
    /** This is an abstract base class for bulk DML operations; this class provides the majority of the
        API support for bulk DML operations for the concrete child classes that inherit it.

        @par Submitting Data
        To use this class's API, queue data in the form of a hash (a single row or a set of rows) or a list of rows
        by calling the queueData() method.\n\n
        The queueData() method queues data to be written to the database; the queue is flush()ed
        automatically when \c block_size rows have been queued.

        @par Flushing and Discarding Data
        Each call to flush() (whether implicit or explicit) will cause a single call to be made to
        the dataserver; all queued rows are sent in a single bulk DML call, which allows for efficient
        processing of large amounts of data.\n\n
        A call to flush() must be made before committing the transaction to ensure that any remaining
        rows in the internal queue have been written to the database.  Because the destructor() will
        throw an exception if any data is left in the internal queue when the object is destroyed, a call
        to discard() must be made prior to the destruction of the object in case of errors.

        @code{.py}
# single commit and rollback
on_success ds.commit();
on_error ds.rollback();
{
    # each operation needs to be flushed or discarded individually
    on_success {
        op1.flush();
        op2.flush();
    }
    on_error {
        op1.discard();
        op2.discard();
    }

    # data is queued and flushed automatically when the buffer is full
    map op1.queueData($1), data1.iterator();
    map op2.queueData($1), data2.iterator();
}
        @endcode

        @note
        - Each bulk DML object must be manually flush()ed before committing or manually
          discard()ed before rolling back to ensure that all data is managed properly in the same
          transaction and to ensure that no exception is thrown in the destructor().
          See the example above for more information.
        - If the underlying driver does not support bulk operations, then such support is
          emulated with single SQL operations; in such cases performance will be reduced.  Call
          @ref SqlUtil::AbstractTable::hasArrayBind() to check at runtime if the driver supports
          bulk SQL operations.
    */
    public class AbstractBulkOperation {
        public {
            #! option keys for this object
            const OptionKeys = (
                "block_size": sprintf("the row block size used for bulk DML / batch operations; default: %y", OptionDefaults.block_size),
                "info_log": "a call reference / closure for informational logging",
                );

            #! default option values
            const OptionDefaults = (
                "block_size": 1000,
                );
        }

        private {
            #! the target table object
            SqlUtil::AbstractTable table;

            #! bulk operation block size
            softint block_size;

            #! buffer for bulk operations
            hash hbuf;

            #! "constant" row values; must be equal in all calls to queueData
            hash cval;

            #! "constant" row value keys
            list cval_keys;

            #! an optional info logging callback; must accept a sprintf()-style format specifier and optional arguments
            *code info_log;

            #! row count
            int row_count = 0;

            #! operation name
            string opname;

            #! list of "returning" columns
            list ret_args = ();
        }

        #! creates the object from the supplied arguments
        /** @param name the name of the operation
            @param target the target table object
            @param opts an optional hash of options for the object as follows:
            - \c "block_size": the number of rows executed at once (default: 1000)
            - \c "info_log": an optional info logging callback; must accept a string format specifier and sprintf()-style arguments
        */
        constructor(string name, SqlUtil::Table target, *hash opts) {
            opname = name;
            table = target.getTable();
            init(opts);
        }

        #! creates the object from the supplied arguments
        /** @param name the name of the operation
            @param target the target table object
            @param opts an optional hash of options for the object as follows:
            - \c "block_size": the number of rows executed at once (default: 1000)
            - \c "info_log": an optional info logging callback; must accept a string format specifier and sprintf()-style arguments
        */
        constructor(string name, SqlUtil::AbstractTable target, *hash opts) {
            opname = name;
            table = target;
            init(opts);
        }

        #! throws an exception if there is data pending in the internal row data cache; make sure to call flush() or discard() before destroying the object
        /** @throw BLOCK-ERROR there is unflushed data in the internal row data cache; make sure to call flush() or discard() before destroying the object
        */
        destructor() {
            if (hbuf.firstValue())
                throw "BLOCK-ERROR", sprintf("there %s still %d row%s of data in the internal cache; make sure to call %s::flush() or %s::discard() before destroying the object to flush all data to the database", hbuf.firstValue().size() == 1 ? "is" : "are", hbuf.firstValue().size(), hbuf.firstValue().size() == 1 ? "" : "s", self.className(), self.className());
        }

        #! common constructor initialization
        private init(*hash opts) {
            block_size = opts.block_size ?? OptionDefaults.block_size;

            if (block_size < 1)
                throw "BULK-SQL-OPERATION-ERROR", sprintf("the block_size option is set to %d; this value must be >= 1", block_size);

            if (opts.info_log)
                info_log = opts.info_log;
        }

        #! queues row data in the block buffer; the block buffer is flushed to the DB if the buffer size reaches the limit defined by the \c block_size option; does not commit the transaction
        /** @par Example:
            @code{.py}
# single commit and rollback
on_success ds.commit();
on_error ds.rollback();
{
    # each operation needs to be flushed or discarded individually
    on_success {
        op1.flush();
        op2.flush();
    }
    on_error {
        op1.discard();
        op2.discard();
    }

    # data is queued and flushed automatically when the buffer is full
    map op1.queueData($1), data1.iterator();
    map op2.queueData($1), data2.iterator();
}
            @endcode

            @param data the input record or record set in case a hash of lists is passed; each hash represents a row (keys are column names and values are column values); when inserting, @ref sql_iop_funcs can also be used.  If at least one hash value is a list, then any non-hash (indicating an @ref sql_iop_funcs "insert opertor hash") and non-list values will be assumed to be constant values for every row and therefore future calls of this method (and overloaded variants) will ignore any values given for such keys and use the values given in the first call.

            @note
            - the first row passed is taken as a template row; every other row must always have the same keys in the same order, otherwise the results are unpredictable
            - if any @ref sql_iop_funcs are used, then they are assumed to be identical in every row
            - make sure to call flush() before committing the transaction or discard() before rolling back the transaction or destroying the object when using this method
            - flush() or discard() needs to be executed individually for each bulk operation object used in the block whereas the DB transaction needs to be committed or rolled back once per datasource

            @see
            - flush()
            - discard()
        */
        queueData(hash data) {
            # prepare buffer hash if necessary
            if (!hbuf)
                setupInitialRowColumns(data);

            # remove "returning" arguments
            data -= ret_args;

            # remove constant args
            if (cval_keys)
                data -= cval_keys;

            # if we are working with bulk data where the row count would cause the buffer limit to be exceeded
            if (data.firstValue().typeCode() == NT_LIST) {
                while (True) {
                    int ds = data.firstValue().lsize();
                    int cs = hbuf.firstValue().lsize();
                    if ((ds + cs) < block_size)
                        break;
                    int ns = block_size - cs;
                    # add on rows until we get to the block size
                    map hbuf.$1 += (extract data.$1, 0, ns), hbuf.keyIterator();
                    flushIntern();
                }
            }

            map hbuf{$1.key} += $1.value, data.pairIterator();
            # return nothing if nothing needs to be flushed
            if (hbuf.firstValue().size() < block_size)
                return;

            # return all target data
            flushIntern();
        }

        #! queues row data in the block buffer; the block buffer is flushed to the DB if the buffer size reaches the limit defined by the \c block_size option; does not commit the transaction
        /** @par Example:
            @code{.py}
# single commit and rollback
on_success ds.commit();
on_error ds.rollback();
{
    # each operation needs to be flushed or discarded individually
    on_success {
        op1.flush();
        op2.flush();
    }
    on_error {
        op1.discard();
        op2.discard();
    }

    # data is queued and flushed automatically when the buffer is full
    map op1.queueData($1), data1.iterator();
    map op2.queueData($1), data2.iterator();
}
            @endcode

            @param l a list of hashes representing the input row data; each hash represents a row (keys are column names and values are column values); when inserting, @ref sql_iop_funcs can also be used

            @note
            - the first row passed is taken as a template row; every other row must always have the same keys in the same order, otherwise the results are unpredictable
            - if any @ref sql_iop_funcs are used, then they are assumed to be identical in every row
            - make sure to call flush() before committing the transaction or discard() before rolling back the transaction or destroying the object when using this method
            - flush() or discard() needs to be executed individually for each bulk operation object used in the block whereas the DB transaction needs to be committed or rolled back once per datasource

            @see
            - flush()
            - discard()
        */
        queueData(list l) {
            if (l.empty())
                return;

            # prepare buffer hash if necessary
            if (!hbuf)
                setupInitialRow(l[0]);

            # if we are working with bulk data where the row count would cause the buffer limit to be exceeded
            while (True) {
                int ds = l.size();
                int cs = hbuf.firstValue().lsize();
                if ((ds + cs) < block_size)
                    break;
                int ns = block_size - cs;
                # remove and process rows to add
                foreach hash row in (extract l, 0, ns) {
                    # add row data to block buffer
                    map hbuf.$1 += row.$1, hbuf.keyIterator();
                }

                flushIntern();
            }

            foreach hash row in (l) {
                # add row data to block buffer
                map hbuf.$1 += row.$1, hbuf.keyIterator();
            }

            # return nothing if nothing needs to be flushed
            if (hbuf.firstValue().size() < block_size)
                return;

            # return all target data
            flushIntern();
        }

        #! sets up the block buffer given the initial template hash of lists for inserting
        private setupInitialRowColumns(hash row) {
            # ensure we have at least one list of columns values
            bool has_list;
            foreach any val in (row.iterator()) {
                if (val.typeCode() == NT_LIST) {
                    has_list = True;
                    break;
                }
            }

            # do not include constant values in the template row
            if (has_list) {
                cval = map {$1: remove row.$1}, row.keyIterator(), row.$1.typeCode() != NT_LIST;
                if (cval)
                    cval_keys = cval.keys();
            }

            setupInitialRow(row);
        }

        #! sets up the block buffer given the initial template row for inserting
        private setupInitialRow(hash row) {
            map hbuf.$1 = (), row.keyIterator();
        }

        #! flushes any remaining batched data to the database; this method should always be called before committing the transaction or destroying the object
        /** @par Example:
            @code{.py}
# single commit and rollback
on_success ds.commit();
on_error ds.rollback();
{
    # each operation needs to be flushed or discarded individually
    on_success {
        op1.flush();
        op2.flush();
    }
    on_error {
        op1.discard();
        op2.discard();
    }

    # data is queued and flushed automatically when the buffer is full
    map op1.queueData($1), data1.iterator();
    map op2.queueData($1), data2.iterator();
}
            @endcode

            @note
            - make sure to call flush() before committing the transaction or discard() before rolling back the transaction or destroying the object when using this method
            - flush() or discard() needs to be executed individually for each bulk operation object used in the block whereas the DB transaction needs to be committed or rolled back once per datasource

            @see
            - queueData()
            - discard()
        */
        flush() {
            if (hbuf.firstValue())
                flushIntern();
        }

        #! flushes queued data to the database
        private flushIntern() {
            # flush data to the DB; implemented in subclasses
            flushImpl();
            # update row count
            int bs = hbuf.firstValue().lsize();
            row_count += bs;
            if (info_log)
                info_log("%s (%s): %d row%s flushed (total %d)", table.getSqlName(), opname, bs, bs == 1 ? "" : "s", row_count);
            # reset internal buffer
            map hbuf.$1 = (), hbuf.keyIterator();
        }

        #! discards any buffered batched data; this method should be called before destroying the object if an error occurs
        /** @par Example:
            @code{.py}
# single commit and rollback
on_success ds.commit();
on_error ds.rollback();
{
    # each operation needs to be flushed or discarded individually
    on_success {
        op1.flush();
        op2.flush();
    }
    on_error {
        op1.discard();
        op2.discard();
    }

    # data is queued and flushed automatically when the buffer is full
    map op1.queueData($1), data1.iterator();
    map op2.queueData($1), data2.iterator();
}
            @endcode

            @note
            - make sure to call flush() before committing the transaction or discard() before rolling back the transaction or destroying the object when using this method
            - flush() or discard() needs to be executed individually for each bulk operation object used in the block whereas the DB transaction needs to be committed or rolled back once per datasource

            @see
            - queueData()
            - flush()
        */
        discard() {
            delete hbuf;
        }

        #! flushes any queued data and commits the transaction
        nothing commit() {
            flush();
            table.commit();
        }

        #! discards any queued data and rolls back the transaction
        nothing rollback() {
            discard();
            table.rollback();
        }

        #! returns the table name
        string getTableName() {
            return table.getSqlName();
        }

        #! returns the underlying SqlUtil::AbstractTable object
        SqlUtil::AbstractTable getTable() {
            return table;
        }

        #! returns the @ref Qore::SQL::AbstractDatasource "AbstractDatasource" object associated with this object
        Qore::SQL::AbstractDatasource getDatasource() {
            return table.getDatasource();
        }

        #! returns the affected row count
        int getRowCount() {
            return row_count;
        }

        #! flushes queued data to the database
        abstract private flushImpl();
    }

    #! base class for bulk DML insert operations
    /** This class assists with bulk inserts into a target @ref SqlUtil::AbstractTable "table".

        @par Submitting Data
        To use this class, queue data in the form of a hash (a single row or a set of rows) or a list of rows
        by calling the queueData() method.\n\n
        The queueData() method queues data to be written to the database; the queue is flush()ed
        automatically when \c block_size rows have been queued.

        @par Retrieving Data From Inserts
        It is possible to use @ref sql_iop_funcs in the hashes submitted with queueData(); in this case the
        BulkInsertOperation class assumes that every row has the same operations as in the first row.
        Output data can then be processed by using the \c rowcode option in the constructor() or by calling
        setRowCode().\n\n
        In case @ref sql_iop_funcs are used and a \c rowcode option is set, then the SQL DML query for inserts
        is creating using the \c "returning" @ref SqlUtil::AbstractTable::InsertOptions "insert option", therefore
        the DBI driver in this case must support this option as well.

        @par Flushing and Discarding Data
        Each call to flush() (whether implicit or explicit) will cause a single call to be made to
        the dataserver; all queued rows are sent in a single bulk DML call, which allows for efficient
        processing of large amounts of data.\n\n
        A call to flush() must be made before committing the transaction to ensure that any remaining
        rows in the internal queue have been written to the database.  Because the destructor() will
        throw an exception if any data is left in the internal queue when the object is destroyed, a call
        to discard() must be made prior to the destruction of the object in case of errors.

        @code{.py}
# single commit and rollback
on_success ds.commit();
on_error ds.rollback();
{
    BulkInsertOperation op1(table1);
    BulkInsertOperation op2(table2);

    # each operation needs to be flushed or discarded individually
    on_success {
        op1.flush();
        op2.flush();
    }
    on_error {
        op1.discard();
        op2.discard();
    }

    # data is queued and flushed automatically when the buffer is full
    map op1.queueData($1), data1.iterator();
    map op2.queueData($1), data2.iterator();
}
        @endcode

        @note Wach bulk DML object must be manually flush()ed before committing or manually
        discard()ed before rolling back to ensure that all data is managed properly in the same
        transaction and to ensure that no exception is thrown in the destructor().
        See the example above for more information.
    */
    public class BulkInsertOperation inherits BulkSqlUtil::AbstractBulkOperation {
        private {
            #! statement for DML
            SQLStatement stmt;

            #! per-row @ref closure or @ref call_reference for inserts
            *code rowcode;

            #! hash of "returning" arguments
            hash static_ret_expr;
        }

        #! creates the object from the supplied arguments
        /** @param target the target table object
            @param opts an optional hash of options for the object as follows:
            - \c "info_log": an optional info logging callback; must accept a string format specifier and sprintf()-style arguments
            - \c "block_size": the number of rows executed at once (default: 1000)
            - \c "rowcode": a per-row @ref closure or @ref call_reference for batch inserts; this must take a single hash argument and will be called for every row after a bulk insert; the hash argument representing the row inserted will also contain any output values if applicable (for example if @ref sql_iop_funcs are used in the row hashes submitted to queueData())

            @see setRowCode()
        */
        constructor(SqlUtil::Table target, *hash opts) : AbstractBulkOperation("insert", target, opts) {
        }

        #! creates the object from the supplied arguments
        /** @param target the target table object
            @param opts an optional hash of options for the object as follows:
            - \c "info_log": an optional info logging callback; must accept a string format specifier and sprintf()-style arguments
            - \c "block_size": the number of rows executed at once (default: 1000)
            - \c "rowcode": a per-row @ref closure or @ref call_reference for batch inserts; this must take a single hash argument and will be called for every row after a bulk insert; the hash argument representing the row inserted will also contain any output values if applicable (for example if @ref sql_iop_funcs are used in the row hashes submitted to queueData())

            @see setRowCode()
        */
        constructor(SqlUtil::AbstractTable target, *hash opts) : AbstractBulkOperation("insert", target, opts) {
        }

        #! sets a @ref closure "closure" or @ref call_reference "call reference" that will be called when data has been sent to the database and all output data is available; must accept a hash argument that represents the data written to the database including any output arguments. This code will be reset, once the transaction is commited.
        /** @par Example:
            @code{.py}
# single commit and rollback
on_success ds.commit();
on_error ds.rollback();
code rowcode = sub (hash row) {
    # process row data
};
inserter.setRowCode(rowcode);
{
    # each operation needs to be flushed or discarded individually
    on_success inserter.flush();
    on_error inserter.discard();

    # data is queued and flushed automatically when the buffer is full
    map inserter.queueData($1), data.iterator();
}
            @endcode

            @param rowc a @ref closure "closure" or @ref call_reference "call reference" that will be called when data has been sent to the database and all output data is available; must accept a hash argument that represents the data written to the database including any output arguments

            @note
            - the per-row @ref closure "closure" or @ref call_reference "call reference" can also be set by using the \c "rowcode" option in the constructor()
            - if this method is not called before the first row is queued then output values will not be retrieved; the initial query is built when the template row is queued and output values are only retrieved if a \c rowcode @ref closure "closure" or @ref call_reference "call reference" is set beforehand
        */
        setRowCode(*code rowc) {
            rowcode = rowc;
        }

        #! common constructor initialization
        private init(*hash opts) {
            if (opts.rowcode)
                rowcode = opts.rowcode;
            AbstractBulkOperation::init(opts);
        }

        #! sets up the block buffer given the initial template hash of lists for inserting
        private setupInitialRowColumns(hash row) {
            setupStaticRowValues(\row);
            AbstractBulkOperation::setupInitialRowColumns(row);
        }

        #! sets up support for "returning" insert options for any possible rowcode member
        private setupInitialRow(hash row) {
            setupStaticRowValues(\row);
            AbstractBulkOperation::setupInitialRow(row);
        }

        private setupStaticRowValues(reference row) {
            foreach hash h in (row.pairIterator()) {
                if (h.value.typeCode() == NT_HASH) {
                    ret_args += h.key;
                    static_ret_expr.(h.key) = h.value;
                    # remove the hash from the row
                    delete row.(h.key);
                }
            }
            if (static_ret_expr)
                cval_keys += static_ret_expr.keys();
        }

        #! inserts internally-queued queued data in the database with bulk DML operations
        /**
            This method sets up the SQL DML query used for inserts when row is queued.
            Output values are only retrieved if @ref sql_iops_funcs are used and a
            \c rowcode @ref closure "closure" or @ref call_reference "call reference"
            has been set beforehand in the constructor() or by calling setRowCode() and
            the underlying DBI driver supports the \c "returning"
            @ref SqlUtil::AbstractTable::InsertOptions "insert option".
        */
        private flushImpl() {
            *hash rh;
            if (!stmt) {
                string sql;
                # insert the data
                rh = table.insert(hbuf + cval + static_ret_expr, \sql, rowcode ? ("returning": ret_args) : NOTHING);
                # create the statement for future inserts
                stmt = new SQLStatement(table.getDatasource());
                stmt.prepare(sql);
            }
            else {
                # execute the SQLStatement on the args
<<<<<<< HEAD
                stmt.execArgs((hbuf + cval + static_ret_expr).values());
                rh = stmt.getOutput();
=======
                if (table.hasArrayBind()) {
                    stmt.execArgs((hbuf + cval + static_ret_expr).values());
                    rh = stmt.getOutput();
                }
                else {
                    softlist args = (hbuf + cval + static_ret_expr).values();
                    int size = 0;
                    foreach any arg in (args) {
                        if (arg.typeCode() == NT_LIST) {
                            size = arg.size();
                            break;
                        }
                    }
                    if (size) {
                        for (int i = 0; i < size; ++i) {
                            # get arg list for row
                            list targs = map $1.typeCode() == NT_LIST ? $1[i] : $1, args;
                            stmt.execArgs(targs);
                        }
                    }
                }
>>>>>>> 6ab68239
            }

            # call rowcode if it exists
            if (rowcode)
                map rowcode($1), (hbuf + rh).contextIterator();
        }
    }

    #! base class for bulk DML upsert operations
    /** This class assists with bulk upsert (SQL merge) operations into a target @ref SqlUtil::AbstractTable "table".

        @par Submitting Data
        To use this class, queue data in the form of a hash (a single row or a set of rows) or a list of rows
        by calling the queueData() method.\n\n
        The queueData() method queues data to be written to the database; the queue is flush()ed
        automatically when \c block_size rows have been queued.

        @par Flushing and Discarding Data
        Each call to flush() (whether implicit or explicit) will cause a single call to be made to
        the dataserver; all queued rows are sent in a single bulk DML call, which allows for efficient
        processing of large amounts of data.\n\n
        A call to flush() must be made before committing the transaction to ensure that any remaining
        rows in the internal queue have been written to the database.  Because the destructor() will
        throw an exception if any data is left in the internal queue when the object is destroyed, a call
        to discard() must be made prior to the destruction of the object in case of errors.

        @code{.py}
# single commit and rollback
on_success ds.commit();
on_error ds.rollback();
{
    BulkUpsertOperation op1(table1);
    BulkUpsertOperation op2(table2);

    # each operation needs to be flushed or discarded individually
    on_success {
        op1.flush();
        op2.flush();
    }
    on_error {
        op1.discard();
        op2.discard();
    }

    # data is queued and flushed automatically when the buffer is full
    map op1.queueData($1), data1.iterator();
    map op2.queueData($1), data2.iterator();
}
        @endcode

        @note Wach bulk DML object must be manually flush()ed before committing or manually
        discard()ed before rolling back to ensure that all data is managed properly in the same
        transaction and to ensure that no exception is thrown in the destructor().
        See the example above for more information.
    */
    public class BulkUpsertOperation inherits BulkSqlUtil::AbstractBulkOperation {
        private {
            # upsert strategy to use
            int upsert_strategy;
            # upsert closure
            code upsert;
        }

        #! creates the object from the supplied arguments
        /** @param target the target table object
            @param opts an optional hash of options for the object as follows:
            - \c "block_size": the number of rows executed at once (default: 1000)
            - \c "info_log": an optional info logging callback; must accept a string format specifier and sprintf()-style arguments
            - \c "upsert_strategy": the upsert strategy to use; default SqlUtil::AbstractTable::UpsertAuto; see @ref upsert_options for possible values for the upsert strategy
        */
        constructor(SqlUtil::Table target, *hash opts) : AbstractBulkOperation("upsert", target, opts) {
        }

        #! creates the object from the supplied arguments
        /** @param target the target table object
            @param opts an optional hash of options for the object as follows:
            - \c "block_size": the number of rows executed at once (default: 1000)
            - \c "info_log": an optional info logging callback; must accept a string format specifier and sprintf()-style arguments
            - \c "upsert_strategy": the upsert strategy to use; default SqlUtil::AbstractTable::UpsertAuto; see @ref upsert_options for possible values for the upsert strategy
        */
        constructor(SqlUtil::AbstractTable target, *hash opts) : AbstractBulkOperation("upsert", target, opts) {
        }

        #! common constructor initialization
        private init(*hash opts) {
            if (opts.upsert_strategy) {
                upsert_strategy = opts.upsert_strategy.toInt();
                if (!AbstractTable::UpsertStrategyMap{upsert_strategy})
                    throw "BULK-UPSERT-ERROR", sprintf("invalid upsert strategy code %y, expecting one of: %y", opts.upsert_strategy, AbstractTable::UpsertStrategyDescriptionMap.values());
            }
            else
                upsert_strategy = AbstractTable::UpsertAuto;

            AbstractBulkOperation::init(opts);
        }

        #! executes bulk DML upserts in the database with internally queued data
        private flushImpl() {
            if (!upsert)
                upsert = table.getBulkUpsertClosure(hbuf + cval, upsert_strategy);

            # execute the SQLStatement on the args
            upsert(hbuf);
        }
    }
}<|MERGE_RESOLUTION|>--- conflicted
+++ resolved
@@ -23,7 +23,7 @@
 */
 
 # minimum required Qore version
-%requires qore >= 0.8.12
+%requires qore >= 0.8.13
 
 # require type definitions everywhere
 %require-types
@@ -38,7 +38,7 @@
 %requires(reexport) SqlUtil
 
 module BulkSqlUtil {
-    version = "1.1";
+    version = "1.2";
     desc = "user module performing bulk DML operations with SqlUtil";
     author = "David Nichols <david@qore.org>";
     url = "http://qore.org";
@@ -65,6 +65,9 @@
     See the above classes for detailed information and examples.
 
     @section bulksqlutil_relnotes Release Notes
+
+    @subsection bulksqlutil_v1_2 BulkSqlUtil v1.2
+    - updated the module to support drivers without bulk DML
 
     @subsection bulksqlutil_v1_1 BulkSqlUtil v1.1
     - fixed a bug in the @ref BulkSqlUtil::BulkInsertOperation "BulkInsertOperation" class where inserts would fail or silently insert invalid data in the second or later blocks when constant hashes were used (<a href="https://github.com/qorelanguage/qore/issues/1625">issue 1625</a>)
@@ -269,7 +272,7 @@
                         break;
                     int ns = block_size - cs;
                     # add on rows until we get to the block size
-                    map hbuf.$1 += (extract data.$1, 0, ns), hbuf.keyIterator();
+                    map hbuf.$1 += (extract data.$1, 0, ns), keys hbuf;
                     flushIntern();
                 }
             }
@@ -336,7 +339,7 @@
                 # remove and process rows to add
                 foreach hash row in (extract l, 0, ns) {
                     # add row data to block buffer
-                    map hbuf.$1 += row.$1, hbuf.keyIterator();
+                    map hbuf.$1 += row.$1, keys hbuf;
                 }
 
                 flushIntern();
@@ -344,7 +347,7 @@
 
             foreach hash row in (l) {
                 # add row data to block buffer
-                map hbuf.$1 += row.$1, hbuf.keyIterator();
+                map hbuf.$1 += row.$1, keys hbuf;
             }
 
             # return nothing if nothing needs to be flushed
@@ -368,7 +371,7 @@
 
             # do not include constant values in the template row
             if (has_list) {
-                cval = map {$1: remove row.$1}, row.keyIterator(), row.$1.typeCode() != NT_LIST;
+                cval = map {$1: remove row.$1}, keys row, row.$1.typeCode() != NT_LIST;
                 if (cval)
                     cval_keys = cval.keys();
             }
@@ -378,7 +381,7 @@
 
         #! sets up the block buffer given the initial template row for inserting
         private setupInitialRow(hash row) {
-            map hbuf.$1 = (), row.keyIterator();
+            map hbuf.$1 = (), keys row;
         }
 
         #! flushes any remaining batched data to the database; this method should always be called before committing the transaction or destroying the object
@@ -427,7 +430,7 @@
             if (info_log)
                 info_log("%s (%s): %d row%s flushed (total %d)", table.getSqlName(), opname, bs, bs == 1 ? "" : "s", row_count);
             # reset internal buffer
-            map hbuf.$1 = (), hbuf.keyIterator();
+            map hbuf.$1 = (), keys hbuf;
         }
 
         #! discards any buffered batched data; this method should be called before destroying the object if an error occurs
@@ -676,10 +679,6 @@
             }
             else {
                 # execute the SQLStatement on the args
-<<<<<<< HEAD
-                stmt.execArgs((hbuf + cval + static_ret_expr).values());
-                rh = stmt.getOutput();
-=======
                 if (table.hasArrayBind()) {
                     stmt.execArgs((hbuf + cval + static_ret_expr).values());
                     rh = stmt.getOutput();
@@ -701,7 +700,6 @@
                         }
                     }
                 }
->>>>>>> 6ab68239
             }
 
             # call rowcode if it exists
