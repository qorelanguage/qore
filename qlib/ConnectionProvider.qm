--- conflicted
+++ resolved
@@ -33,11 +33,7 @@
 %requires Util
 
 module ConnectionProvider {
-<<<<<<< HEAD
-    version = "1.0.1";
-=======
     version = "1.1";
->>>>>>> 8f029b03
     desc    = "API for pluggable connection providers to Qore";
     author  = "David Nichols <david.nichols@qoretechnologies.com>";
     url     = "http://qore.org";
@@ -104,16 +100,14 @@
 
     @section connectionproviderrelnotes Release Notes
 
-<<<<<<< HEAD
-    @subsection connectionprovider_1_0_1 ConnectionProvider 1.0.1
-    - removed unnecessary serialization from AbstractConnection::get()
-      (<a href="https://github.com/qorelanguage/qore/issues/2880">issue 2880</a>)
-=======
     @subsection connectionprovider_1_1 ConnectionProvider 1.1
     - the @ref ConnectionProvider::AbstractConnection::getConstructorInfo() "AbstractConnection::getConstructorInfo()"
       method (and supporting declarations) was added to allow connections to be created dynamically,
       potentially in another process from a network call (<a href="https://github.com/qorelanguage/qore/issues/2628">issue 2628</a>)
->>>>>>> 8f029b03
+
+    @subsection connectionprovider_1_0_1 ConnectionProvider 1.0.1
+    - removed unnecessary serialization from AbstractConnection::get()
+      (<a href="https://github.com/qorelanguage/qore/issues/2880">issue 2880</a>)
 
     @subsection connectionprovider_1_0 ConnectionProvider 1.0
     - the initial version of the ConnectionProvider module
