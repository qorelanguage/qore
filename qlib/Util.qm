--- conflicted
+++ resolved
@@ -62,13 +62,10 @@
     - @ref Util::get_exception_string()
     - @ref Util::get_marketing_byte_size()
     - @ref Util::get_random_string()
-<<<<<<< HEAD
     - @ref Util::is_int()
     - @ref Util::is_float()
     - @ref Util::is_number()
-=======
     - @ref Util::lpad()
->>>>>>> 1cb7c90d
     - @ref Util::normalize_dir()
       - @ref Util::normalize_dir_unix()
       - @ref Util::normalize_dir_windows()
@@ -90,14 +87,11 @@
       - @ref Qore::absolute_path()
       - @ref Qore::absolute_path_windows()
       - @ref Qore::absolute_path_unix()
-<<<<<<< HEAD
     - added Util::is_int()
     - added Util::is_float()
     - added Util::is_number()
-=======
     - added Util::lpad()
     - added Util::rpad()
->>>>>>> 1cb7c90d
     - added Util::ordinal()
     - added Util::plural()
     - added Util::slice()
@@ -730,7 +724,6 @@
         return realpath(dir);
     }
 
-<<<<<<< HEAD
     #! Checks whether string represents a (true) integer value.
     /**
         @param  text a string to check
@@ -814,7 +807,8 @@
         if (text.regex(RE_NUMBER) || (!pure && is_float(text, pure)))
             return True;
         return False;
-=======
+    }
+
     #! Returns a string left-padded to a specified length with the specified characters.
     /** Returns a string, left-padded to a specified length with the specified characters; or, when the string to be padded is longer than the length specified after padding, only that portion of the string that fits into the specified length.
 
@@ -869,7 +863,6 @@
             return text.substr(0, d);
         else
             return text;
->>>>>>> 1cb7c90d
     }
 
     #! Returns string with partially textual representation of ordinal integer value
