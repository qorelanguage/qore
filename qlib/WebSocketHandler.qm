# -*- mode: qore; indent-tabs-mode: nil -*-
#! @file WebSocketHandler.qm Qore handler definition for the HttpServer module for providing WebSocket server services

/*  WebSocketHandler.qm Copyright 2013 - 2019 Qore Technologies, s.r.o.

    Permission is hereby granted, free of charge, to any person obtaining a
    copy of this software and associated documentation files (the "Software"),
    to deal in the Software without restriction, including without limitation
    the rights to use, copy, modify, merge, publish, distribute, sublicense,
    and/or sell copies of the Software, and to permit persons to whom the
    Software is furnished to do so, subject to the following conditions:

    The above copyright notice and this permission notice shall be included in
    all copies or substantial portions of the Software.

    THE SOFTWARE IS PROVIDED "AS IS", WITHOUT WARRANTY OF ANY KIND, EXPRESS OR
    IMPLIED, INCLUDING BUT NOT LIMITED TO THE WARRANTIES OF MERCHANTABILITY,
    FITNESS FOR A PARTICULAR PURPOSE AND NONINFRINGEMENT. IN NO EVENT SHALL THE
    AUTHORS OR COPYRIGHT HOLDERS BE LIABLE FOR ANY CLAIM, DAMAGES OR OTHER
    LIABILITY, WHETHER IN AN ACTION OF CONTRACT, TORT OR OTHERWISE, ARISING
    FROM, OUT OF OR IN CONNECTION WITH THE SOFTWARE OR THE USE OR OTHER
    DEALINGS IN THE SOFTWARE.
*/

# minimum Qore version
%requires qore >= 0.9

# require type definitions everywhere
%require-types

# enable all warnings
%enable-all-warnings

%requires HttpServerUtil >= 0.3.11
%requires WebSocketUtil >= 1.0

%new-style

module WebSocketHandler {
    version = "1.4.3";
    desc = "user module for providing WebSocket server services";
    author = "David Nichols <david@qore.org>";
    url = "http://qore.org";
    license = "MIT";
}

/** @mainpage WebSocketHandler Module

    @tableofcontents

    @section websockethandlerintro Introduction to the WebSocketHandler Module

    The %WebSocketHandler module provides a handler to be used with the <a href="../../HttpServer/html/index.html">HttpServer module</a> to
    provide server-side <a href="http://tools.ietf.org/html/rfc6455">RFC-6455 based WebSocket services</a> to clients.

    To use this module, use \c "%requires WebSocketHandler" and \c "%requires HttpServer" in your code.

    All the public symbols in the module are defined in the WebSocketHandler namespace.

    The main classes provided in this module are:
    - @ref WebSocketHandler::WebSocketConnection
    - @ref WebSocketHandler::WebSocketHandler

    @section websockethandler_relnotes WebSocketHandler Release History

    @subsection websockethandler_v1_4_3 Version 1.4.3
    - added missing exception handling to connection registration code
      (<a href="https://github.com/qorelanguage/qore/issues/3215">issue 3215</a>)
<<<<<<< HEAD
=======
    - added @ref WebSocketHandler::WebSocketConnection::stop() and @ref WebSocketHandler::WebSocketHandler::stopOne()
>>>>>>> 08692356

    @subsection websockethandler_v1_4_2 Version 1.4.2
    - added support for heartbeat messages
      (<a href="https://github.com/qorelanguage/qore/issues/2887">issue 2887</a>)

    @subsection websockethandler_v1_4_1 Version 1.4.1
    - fixed a bug where unsolicited \c PONG messages caused the connection to be prematurely closed (<a href="https://github.com/qorelanguage/qore/issues/2566">issue 2566</a>)

    @subsection websockethandler_v1_4 Version 1.4
    - added support for complex types
    - added the @ref WebSocketHandler::WebSocketConnection::registered() method

    @subsection websockethandler_v1_3 Version 1.3
    - added timeout values to @ref Qore::Socket "Socket" calls (<a href="https://github.com/qorelanguage/qore/issues/1725">issue 1725</a>)

    @subsection websockethandler_v1_2 Version 1.2
    - fixed a bug parsing and generating the websocket close status code (<a href="https://github.com/qorelanguage/qore/issues/1216">issue 1216</a>)

    @subsection websockethandler_v1_1 Version 1.1
    - bug fix: do not delete the connection object when the connection closes, remove it so it can go out of scope naturally to avoid excess exceptions in the server code
    - added the WebSocketConnection::connectionClosed() method which is called when the connection is closed

    @subsection websockethandler_v1_0 Version 1.0
    - the initial version of the WebSocketHandler module
*/

#! the WebSocketHandler namespace contains all the objects in the WebSocketHandler module
public namespace WebSocketHandler {
    #! this class represents a connection to a websocket client
    /** @par Receiving WebSocket Messages from Clients
        When the @ref WebSocketHandler::WebSocketHandler "WebSocketHandler" class receives a message from the client, the @ref WebSocketHandler::WebSocketHandler "WebSocketHandler" class calls the @ref WebSocketHandler::WebSocketConnection::gotMessage() "WebSocketConnection::gotMessage()" on the object that represents that connection.

        @par Sending WebSocket Message to Clients
        To send a message to a websocket client, call one of the following methods:
        - @ref WebSocketHandler::WebSocketConnection::send() "WebSocketConnection::send()": to send an unencoded message to the client
        - @ref WebSocketHandler::WebSocketConnection::sendEncoded() "WebSocketConnection::sendEncoded()": to send an already-encoded message to the client
    */
    public class WebSocketConnection {
        public {
            WebSocketHandler handler;

            # wait a maximum of 1/2 second for data
            const DefaultQueuePollingInterval = 500ms;

            # stop connection flag
            bool stop_flag = False;
        }

        private {
            #! the @ref Qore::Thread::Queue "Queue" object stores messages to be sent to the server
            Qore::Thread::Queue queue();
        }

        #! the constructor is called by the @ref WebSocketHandler::WebSocketHandler "WebSocketHandler" when a new connection is made by a websocket client; it is called from @ref WebSocketHandler::WebSocketHandler::getConnectionImpl() "WebSocketHandler::getConnectionImpl()", which can be overridden in subclasses to allow a subclass of this class to be used as the connection object
        constructor(WebSocketHandler n_handler) {
            handler = n_handler;
        }

        #! this method is called by the @ref WebSocketHandler::WebSocketHandler "WebSocketHandler" to poll for messages from the client to send from the server
        *binary pollData() {
            try {
                return queue.get(DefaultQueuePollingInterval);
            }
            catch (hash<ExceptionInfo> ex) {
                if (ex.err != "QUEUE-TIMEOUT")
                    rethrow;
            }
        }

        #! this method is called by the @ref WebSocketHandler::WebSocketHandler "WebSocketHandler" to poll for messages from the client to send from the server
        *binary pollDataImmediate() {
            return queue.empty() ? NOTHING : queue.get();
        }

        #! pushes an already-encoded message on the connection's message queue
        sendEncoded(binary msg) {
            queue.push(msg);
        }

        #! pushes an unencoded message on the connection's message queue; the message will be encoded with @ref WebSocketUtil::ws_encode_message() before sending
        send(data msg) {
            queue.push(ws_encode_message(msg));
        }

        #! this method is called by the @ref WebSocketHandler::WebSocketHandler "WebSocketHandler" when messages from the client are received
        /** the implementation in this class is empty; implement this method in a subclass to provide custom behavior
        */
        gotMessage(string msg) {
        }

        #! this method is called by the @ref WebSocketHandler::WebSocketHandler "WebSocketHandler" when messages from the client are received
        /** the implementation in this class is empty; implement this method in a subclass to provide custom behavior
        */
        gotMessage(binary msg) {
        }

        #! this method is called by the @ref WebSocketHandler::WebSocketHandler "WebSocketHandler" when the connection is closed
        /** the implementation in this class is empty; implement this method in a subclass to provide custom behavior
        */
        connectionClosed() {
        }

        #! called when the connection has been registered in handler and accept sending messages (e.g. to send initial welcome message); the default implementation does nothing
        /**
            @since %WebSocketHandler 1.4
        */
        registered() {
        }

        #! force closing socket related to connection
        stop() {
            stop_flag = True;
            queue.push(''); # to get a dummy data in polling thread immediately (unless stop called from the WebSocketHandler::startImpl() thread)
        }
    }

    #! the main web socket handler class
    /** connections are represented by object descended from @ref WebSocketHandler::WebSocketConnection "WebSocketConnection".
        @ref WebSocketHandler::WebSocketHandler::getConnectionImpl() returns a suitable object for each connection, this method
        can be overridden in subclasses to return a custom object for each connection if required.

        @par Receiving WebSocket Messages from Clients
        When the @ref WebSocketHandler::WebSocketHandler "WebSocketHandler" class receives a message from the client, the @ref WebSocketHandler::WebSocketHandler "WebSocketHandler" class calls the @ref WebSocketHandler::WebSocketConnection::gotMessage() "WebSocketConnection::gotMessage()" on the object that represents that connection.

        @par Sending WebSocket Message to Clients
        To send a message to a websocket client, call one of the following methods:
        - @ref WebSocketHandler::WebSocketHandler::sendOne() "WebSocketHandler::sendOne()": send a message to single connection given its connection ID
        - @ref WebSocketHandler::WebSocketHandler::sendAll() "WebSocketHandler::sendAll()": send a message to all connected clients

        Websocket connections are identified by their HTTP connection ID as passed in @ref WebSocketHandler::WebSocketHandler::handleRequest() "WebSocketHandler::handleRequest()" in the \c "cx.id" argument when the connection is first established.
    */
    public class WebSocketHandler inherits HttpServer::AbstractHttpSocketHandler {
        public {
            #! default socket send timeout
            const DefaultSocketSendTimeout = 30s;

            #! default heartbeat interval
            const DefaultHeartbeatInterval = 20s;

            #! default heartbeat message
            const DefaultHeartbeatMsg = "heartbeat";

            #! known constructor options
            const Options = (
                "heartbeat",
                "heartbeat_msg",
            );
        }

        private {
            #! connection read-write lock
            RWLock rwl();

            #! connection hash
            hash<string, WebSocketConnection> ch;

            #! heartbeat interval in seconds
            softint heartbeat = DefaultHeartbeatInterval;

            #! heartbeat message
            string heartbeat_msg = DefaultHeartbeatMsg;
        }

        #! create the object optionally with the given @ref HttpServer::AbstractAuthenticator "AbstractAuthenticator"
        /** @param auth the authentication object to use to authenticate connections (see @ref HttpServer::AbstractAuthenticator "AbstractAuthenticator"); if no @ref HttpServer::AbstractAuthenticator "AbstractAuthenticator" object is passed, then by default no authentication will be required
            @param opts options for the object with the following optional keys:
            - \c heartbeat: a positive integer value giving seconds for the heartbeat interval for the server connection (default: 20 seconds)
            - \c heartbeat_msg: a string giving the payload to send in heartbeat messages (default: \c "heartbeat"); may be an empty string meaning no message

            @throw WEBSOCKETHANDLER-OPTION-ERROR unknown or invalid option
        */
        constructor(*HttpServer::AbstractAuthenticator auth, *hash<auto> opts) : HttpServer::AbstractHttpSocketHandler(auth) {
            foreach hash<auto> h in (opts.pairIterator()) {
                switch (h.key) {
                    case "heartbeat": {
                        if (!h.value.intp()) {
                            throw "WEBSOCKETHANDLER-OPTION-ERROR", sprintf("option %y value %y cannot be converted to an integer giving the number of seconds in the heartbeat interval", h.key, h.value);
                        }
                        setHeartbeat(h.value);
                        break;
                    }
                    case "heartbeat_msg": {
                        if (h.value.typeCode() != NT_STRING) {
                            throw "WEBSOCKETHANDLER-OPTION-ERROR", sprintf("option %y has type %y; expecting \"string\"", h.key, h.value.type());
                        }
                        heartbeat_msg = h.value;
                        break;
                    }
                    default:
                        throw "WEBSOCKETHANDLER-OPTION-ERROR", sprintf("option %y is unknown; known options: %y", h.key, Options);
                }
            }
        }

        #! returns the connection heartbeat interval as a number of seconds
        /** @return the connection heartbeat interval as a number of seconds

            @since WebSocketHandler 1.4.2
        */
        int getHeartbeat() {
            return heartbeat;
        }

        #! sets the heartbeat interval as a number of seconds
        /** @param seconds the heartbeat interval as a number of seconds

            @since WebSocketHandler 1.4.2
        */
        setHeartbeat(softint seconds) {
            if (seconds <= 0) {
                throw "WEBSOCKETHANDLER-OPTION-ERROR", sprintf("option \"heartbeat\" value %y is not a positive integer giving the number of seconds in the heartbeat interval", seconds);
            }
            heartbeat = seconds;
        }

        #! returns the heartbeat message as a string
        /** @return the heartbeat message as a string; an empty string means no message

            @since WebSocketHandler 1.4.2
        */
        string getHeartbeatMessage() {
            return heartbeat_msg;
        }

        #! sets the heartbeat message
        /** @param msg the string payload to send with heartbeat messages; an empty string means no message

            @since WebSocketHandler 1.4.2
        */
        setHeartbeatMessage(string msg) {
            heartbeat_msg = msg;
        }

        #! called by the HTTP server to handle incoming HTTP requests
        /** To accept a dedicated connection; make sure the return value hash's \c "code" key is 101 (ie \c "Switching Protocols") and the \c "close" key is not @ref Qore::False "False"

            @param cx call context hash; this hash will have the following keys:
            - \c socket: the bind address used to bind the listener (\c "socket-info" provides more detailed information)
            - \c socket-info: a hash of socket information for the listening socket (as returned by Qore::Socket::getSocketInfo())
            - \c peer-info: a hash of socket information for the remote socket (as returned by Qore::Socket::getPeerInfo())
            - \c url: a hash of broken-down URL information (as returned from parseURL())
            - \c id: the unique HTTP connection ID; this ID is also used to identify the websocket client connection in @ref WebSocketHandler::WebSocketHandler::sendOne() "WebSocketHandler::sendOne()"
            - \c listener-id: the HTTP server listener ID (see HttpServer::HttpServer::getListenerInfo() )
            - \c user: the current RBAC username (if any)
            @param hdr incoming header hash; all keys will be converted to lower-case, additionally the following keys will be present:
            - \c method: the HTTP method received (ie \c "GET", \c "POST", etc)
            - \c path: the HTTP path given in the request, after processing by decode_url() (Qore function)
            - \c http_version: the HTTP version number in the request (either \c "1.0" or \c "1.1")
            @param b message body, if any

            @return a hash representing the response to the client as follows; to accept a dedicated connection; make sure the \c "code" is 101 (ie \c "Switching Protocols") and the \c "close" key is not @ref Qore::False "False":
            - \c "code": the HTTP return code (see @ref HttpServer::HttpCodes) (101 \c "Switching Protocols" to accept the dedicated connection, in which case the start() method will be called)
            - \c "body": the message body to return in the response
            - \c "close": (optional) set this key to @ref Qore::True "True" if the connection should be unconditionally closed when the handler returns
            - \c "hdr": (optional) set this key to a hash of extra header information to be returned with the response

            Websocket connections are identified by their HTTP connection ID as passed in \c "cx.id"
         */
        hash<auto> handleRequest(hash<auto> cx, hash<auto> hdr, *data b) {
            #logDebug("websocket request: cx: %N", cx);
            #logDebug("websocket request: hdr: %N", hdr);
            if (!hdr."sec-websocket-key") {
                return {
                    "code": 400,
                    "body": "cannot open WebSocket connection; no Sec-WebSocket-Key header found in request",
                };
            }

            hash<auto> rhdr = {
                "Upgrade": "websocket",
                "Connection": "Upgrade",
                "Sec-WebSocket-Accept": ws_get_response_key(hdr."sec-websocket-key"),
            };

            return {
                "code": 101,
                "hdr": rhdr,
            };
        }

        #! get list of socket connection ids
        /**
        */
        *list<string> getConnectionIds() {
            rwl.readLock();
            on_exit rwl.readUnlock();
            return keys ch;
        }

        #! called from the HTTP server after the handleRequest() method indicates that a dedicated connection should be established
        /** This method should not return until the connection is closed or the stop() method is called

            @param lid the unique HTTP listener ID
            @param cx call context hash; this hash will have the following keys:
            - \c socket: the bind address used to bind the listener (\c "socket-info" provides more detailed information)
            - \c socket-info: a hash of socket information for the listening socket (as returned by Qore::Socket::getSocketInfo())
            - \c peer-info: a hash of socket information for the remote socket (as returned by Qore::Socket::getPeerInfo())
            - \c url: a hash of broken-down URL information (as returned from parseURL())
            - \c id: the unique HTTP connection ID
            - \c listener-id: the HTTP server listener ID (see HttpServer::HttpServer::getListenerInfo())
            - \c user: the current RBAC username (if any)
            @param hdr a hash of headers in the request
            @param sock the @ref Qore::Socket "Socket" object for the dedicated connection to the client
         */
        startImpl(softstring lid, hash<auto> cx, hash<auto> hdr, Qore::Socket sock) {
            logDebug("WebSocketHandler::startImpl() cid: %y from %s:%d", cx.id, cx."peer-info".hostname_desc, cx."peer-info".port);

            softstring cid = cx.id;

            # get new connection object
            WebSocketConnection wsc = getConnectionImpl(cx, hdr, cid);

            # add connection object to hash
            {
                rwl.writeLock();
                on_exit rwl.writeUnlock();
                ch{cid} = wsc;
            }
            try {
                # issue #3225: handle exceptions in WebSocketHandler and remove the connection
                wsc.registered();
            } catch (hash<ExceptionInfo> ex) {
                logError("exception registering WebSocket connection: %s", get_exception_string(ex));
                rwl.writeLock();
                on_exit rwl.writeUnlock();
                remove ch{cid};
                rethrow;
            }

            on_exit {
                #logDebug("WebSocketHandler::startImpl(): close connection: cid: %y from %s:%d", cx.id, cx."peer-info".hostname_desc, cx."peer-info".port);
                deregisterConnectionImpl(wsc);
                wsc.connectionClosed();
                rwl.writeLock();
                on_exit rwl.writeUnlock();
                remove ch{cid};
            }

            # issue #2887 timestamp of last traffic
            int timestamp = clock_getmillis() / 1000;

            while (True) {
                #logDebug("WebSocketHandler::startImpl() loop cid: %y", cx.id);
                if (stop || lsh{lid} || wsc.stop_flag) {
                    logDebug("WebSocketHandler::startImpl() cid: %y stopping; stop: %y lsh{%y}: %y, wsc.stop_flag: %y", cx.id, stop, lid, lsh{lid}, wsc.stop_flag);
                    sendClose(sock, WSCC_GoingAway);
                    break;
                }

                try {
                    bool update;
                    # send any and all messages on the queue
                    *binary d = wsc.pollData();
                    if (d) {
                        update = True;
                    }
                    while (d && !wsc.stop_flag) {
                        #printf("WebSocketHandler::startImpl() cid: %y sending msg %d bytes\n", cx.id, d.size());
                        sock.send(d, DefaultSocketSendTimeout);
                        d = wsc.pollDataImmediate();
                        if (d && !update) {
                            update = True;
                        }
                    }

                    if (wsc.stop_flag) {
                        continue;
                    }
                    if (!sock.isDataAvailable(0)) {
                        int now = clock_getmillis() / 1000;
                        if (!update) {
                            if ((now - timestamp) >= heartbeat) {
                                sock.send(ws_encode_message(heartbeat_msg, WSOP_Ping), DefaultSocketSendTimeout);
                                timestamp = now;
                            }
                        }
                        else {
                            timestamp = now;
                        }

                        continue;
                    }

                    hash<auto> h = ws_read_message(sock);

                    if (h.op == WSOP_Close) {
                        if (!h.close) {
                            logDebug("client sent OpClose without code; closing immediately");
                            break;
                        }
                        logDebug("client sent WSOP_Close code %d (%s): %s", h.close, WSCCMap.(h.close), h.msg);
                        sendClose(sock, h.close, h.msg);
                        break;
                    }

                    logDebug("received msg (%s: %d bytes%s): %s", WSOPMap.(h.op), h.msg.size(), h.masked ? " masked" : "", WebSocketHandler::getDataString(h.msg));

                    if (!h.masked) {
                        logError("unmasked client frame received");
                        sendClose(sock, WSCC_ProtocolError);
                        break;
                    }

                    # issue #2887 update timestamp for incoming traffic
                    timestamp = clock_getmillis() / 1000;

                    if (h.op == WSOP_Ping) {
                        sock.send(ws_encode_message(h.msg, WSOP_Pong), DefaultSocketSendTimeout);
                        continue;
                    }

                    # issue #2566: https://tools.ietf.org/html/rfc6455#section-5.5.3: we must ignore unsolicited PONG messages
                    if (h.op == WSOP_Pong) {
                        continue;
                    }

                    if (h.op == WSOP_Text || h.op == WSOP_Binary) {
                        wsc.gotMessage(h.msg);
                        continue;
                    }

                    # unrecognized opcode - close the connection
                    sendClose(sock, WSCC_UnsupportedData);
                    break;
                } catch (hash<ExceptionInfo> ex) {
                    # error in websocket handler server, log and close the connection
                    string err = sprintf("%s: %s: %s", get_ex_pos(ex), ex.err, ex.desc);
                    logError(err);
                    sendClose(sock, WSCC_InternalServerError, err);
                    break;
                }
            }
            #logDebug("WebSocketHandler::startImpl() exiting, cid: %y", cx.id);
        }

        #! called when a connection is established; the default implementation creates a WebSocketConnection object
        WebSocketConnection getConnectionImpl(hash<auto> cx, hash<auto> hdr, string cid) {
            return new WebSocketConnection(self);
        }

        #! called when the connection terminates; the default implementation does nothing
        deregisterConnectionImpl(WebSocketConnection wsc) {
        }

        #! sends a message to all connected clients
        /** Messages are automatically encoded with @ref WebSocketUtil::ws_encode_message() before sending.
        */
        sendAll(data d) {
            binary msg = ws_encode_message(d);

            rwl.readLock();
            on_exit rwl.readUnlock();

            # push the data on all connection queues
            map $1.sendEncoded(msg), ch.iterator();

            #if (ch) logDebug("sending data to connections: %y", ch.keys());
        }

        #! sends a message to the given connection ID
        /** Websocket connections are identified by their HTTP connection ID as passed in @ref WebSocketHandler::WebSocketHandler::handleRequest() "WebSocketHandler::handleRequest()" in the \c "cx.id" argument when the connection is first established.

            Messages are automatically encoded with @ref WebSocketUtil::ws_encode_message() before sending.
        */
        sendOne(softstring id, data d) {
            rwl.readLock();
            on_exit rwl.readUnlock();

            if (!exists ch{id})
                throw "WEBSOCKET-CONNECTION-ERROR", sprintf("connection %y does not exist (valid connections: %y)", id, ch.keys());
            #logDebug("sending data to connection: %y", id);
            ch{id}.send(d);
        }

        #! stop given connection ID
        stopOne(softstring id) {
            rwl.readLock();
            on_exit rwl.readUnlock();

            if (!exists ch{id})
                throw "WEBSOCKET-CONNECTION-ERROR", sprintf("connection %y does not exist (valid connections: %y)", id, ch.keys());
            #logDebug("stopping connection: %y", id);
            ch{id}.stop();
        }

        private sendClose(Qore::Socket sock, int code, *string txtmsg) {
            if (!WSCCMap{code}) {
                logError("WebSocketHandler::sendClose(): invalid close code %d received; expecting one of: %y", code, (map $1.toInt(), WSCCMap.keyIterator()));
                code = WSCC_InternalServerError;
            }

            binary msg = code.encodeMsb(2);

            if (txtmsg)
                txtmsg = convert_encoding(txtmsg, "utf8");
            else
                txtmsg = WSCCMap{code};
            msg += txtmsg;
            sock.send(ws_encode_message(msg, WSOP_Close), DefaultSocketSendTimeout);
        }

        static string getDataString(*data data) {
            if (!data)
                return "n/a";
            return sprintf("type: %s: %y", data.type(), data);
        }

        #! default implementation is empty
        logInfo(string fmt) {
            # to avoid warnings about extra arguments in the call
            delete argv;
        }

        #! default implementation is empty
        logError(string fmt) {
            # to avoid warnings about extra arguments in the call
            delete argv;
        }

        #! default implementation is empty
        logDebug(string fmt) {
            # to avoid warnings about extra arguments in the call
            delete argv;
        }
    }
}<|MERGE_RESOLUTION|>--- conflicted
+++ resolved
@@ -66,10 +66,7 @@
     @subsection websockethandler_v1_4_3 Version 1.4.3
     - added missing exception handling to connection registration code
       (<a href="https://github.com/qorelanguage/qore/issues/3215">issue 3215</a>)
-<<<<<<< HEAD
-=======
     - added @ref WebSocketHandler::WebSocketConnection::stop() and @ref WebSocketHandler::WebSocketHandler::stopOne()
->>>>>>> 08692356
 
     @subsection websockethandler_v1_4_2 Version 1.4.2
     - added support for heartbeat messages
