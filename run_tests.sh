--- conflicted
+++ resolved
@@ -48,7 +48,7 @@
     QR="./.libs/qr"
 else
     for D in `ls -d */`; do
-        d=`echo ${D%%/}` 
+        d=`echo ${D%%/}`
         if [ -f "$d/CMakeCache.txt" ] && [ -f "$d/qore" ] && [ -f "$d/libqore.so" -o "$d/libqore.dylib" ]; then
             if [ -f "$d/libqore.so" ]; then
                 LIBQORE="$d/libqore.so"
@@ -86,23 +86,13 @@
         echo "-------------------------------------"
     fi
 
-<<<<<<< HEAD
     #if [ "$test" = "./examples/test/qore/classes/FtpClient/FtpClient.qtest" ]; then
     #    echo "Skipping $test because it doesn't really test what it should. Need to fix it."
     #    echo "-------------------------------------"; echo
-    #    PASSED_TEST_COUNT=$((PASSED_TEST_COUNT+1))
-    #    i=$((i+1))
+    #    PASSED_TEST_COUNT=`expr $PASSED_TEST_COUNT + 1`
+    #    i=`expr $i + 1`
     #    continue
     #fi
-=======
-    if [ "$test" = "./examples/test/qore/classes/FtpClient/FtpClient.qtest" ]; then
-        echo "Skipping $test because it doesn't really test what it should. Need to fix it."
-        echo "-------------------------------------"; echo
-        PASSED_TEST_COUNT=`expr $PASSED_TEST_COUNT + 1`
-        i=`expr $i + 1`
-        continue
-    fi
->>>>>>> 7d6caabd
 
     # Run single test.
     QORE_MODULE_DIR=./qlib:$QORE_MODULE_DIR LD_PRELOAD=$LIBQORE LD_LIBRARY_PATH=$QORE_LIB_PATH $QORE $test $TEST_OUTPUT_FORMAT
