#!/bin/sh

print_usage ()
{
  echo "Usage: run_tests.sh [OPTIONS]"
  echo "Run all the qore tests."
  echo
  echo "  -j    Use --format=junit option for the tests, making them print JUnit output."
  echo "  -v    Use --format=plain option for the tests, making them print one statement per each test case."
}

TEST_OUTPUT_FORMAT=""
PRINT_TEXT=1

# Handle command-line arguments.
if [ $# -eq 0 ]; then
    TEST_OUTPUT_FORMAT=""
elif [ $# -eq 1 ]; then
    if [ "$1" = "-v" ]; then
        TEST_OUTPUT_FORMAT="-v"
    elif [ "$1" = "-j" ]; then
        TEST_OUTPUT_FORMAT="--format=junit"
        PRINT_TEXT=0
    else
        echo "Unknown option: $1"
        print_usage
        exit 1
    fi
else
    echo "Too many options."
    print_usage
    exit 1
fi

QORE=""
QR=""
LIBQORE=""
QORE_LIB_PATH="./lib/.libs:./qlib:$LD_LIBRARY_PATH"

# Test that qore is built.
if [ -s "./.libs/qore" ] && [ -f "./qore" ] && [ -f "./lib/.libs/libqore.so" -o "./lib/.libs/libqore.dylib" ]; then
    if [ -f "./lib/.libs/libqore.so" ]; then
        LIBQORE="./lib/.libs/libqore.so"
    elif [ -f "./lib/.libs/libqore.dylib" ]; then
        LIBQORE="./lib/.libs/libqore.dylib"
    fi
    QORE="./.libs/qore"
    QR="./.libs/qr"
else
    for D in `ls -d */`; do
        d=`echo ${D%%/}`
        if [ -f "$d/CMakeCache.txt" ] && [ -f "$d/qore" ] && [ -f "$d/libqore.so" -o "$d/libqore.dylib" ]; then
            if [ -f "$d/libqore.so" ]; then
                LIBQORE="$d/libqore.so"
            elif [ -f "$d/libqore.dylib" ]; then
                LIBQORE="$d/libqore.dylib"
            fi
            QORE="$d/qore"
            QR="$d/qr"
            break
        fi
    done
fi

if [ -z "$QORE" ] || [ -z "$LIBQORE" ]; then
    echo "Qore is not built. Exiting."
    exit 1
fi

export LD_LIBRARY_PATH=$QORE_LIB_PATH
export QORE_MODULE_DIR=./qlib:$QORE_MODULE_DIR

# Test time commands.
TIME_OK=0
TIME_BIN=""
TIME_CMD=""
TIME_FORMAT="-------------------------------------\nUserTime: %U\nSystemTime: %S\nWallClockTime: %e\nMinorPageFaults: %R\nMajorPageFaults: %F\nAverageSharedTextSize: %X\nAverageUnsharedDataSize: %D\nAverageStackSize: %p\nAverageTotalSize: %K\nMaximumResidentSetSize: %M\nAverageResidentSetSize: %t\nFilesystemInputs: %I\nFilesystemOutputs: %O\nSocketMessagesSent: %s\nSocketMessagesReceived: %r\nExitStatus: %x"

test_time() {
    TIME_CMD="$TIME_BIN -f \"$TIME_FORMAT\""
    eval $TIME_CMD ls / >/dev/null 2>&1
    TIME_OK=$?
}

TIME_BINS="time /usr/bin/time /bin/time `which time`"
for tm in $TIME_BINS; do
    TIME_BIN=$tm
    test_time
    if [ $TIME_OK -eq 0 ]; then
        break
    fi
    TIME_CMD=""
done

if [ "$TIME_CMD" = "" ]; then
    TIME_CMD="time -p"
fi

# Print info about used variables etc.
echo "Using qore: $QORE, libqore: $LIBQORE"
echo "QORE_MODULE_DIR=$QORE_MODULE_DIR"
echo "LD_LIBRARY_PATH=$LD_LIBRARY_PATH"
printf "TIME_CMD: %s\n" "$TIME_CMD";echo

# Search for tests in the test directory.
TESTS=`find ./examples/test/ -name "*.qtest"`
FAILED_TESTS=""

TEST_COUNT=`echo $TESTS | wc -w`
PASSED_TEST_COUNT=0
FAILED_TEST_COUNT=0

<<<<<<< HEAD
TIME_FORMAT="\nUserTime: %U\nSystemTime: %S\nWallClockTime: %e\nMinorPageFaults: %R\nMajorPageFaults: %F\nAverageSharedTextSize: %X\nAverageUnsharedDataSize: %D\nAverageStackSize: %p\nAverageTotalSize: %K\nMaximumResidentSetSize: %M\nAverageResidentSetSize: %t\nFilesystemInputs: %I\nFilesystemOutputs: %O\nSocketMessagesSent: %s\nSocketMessagesReceived: %r\nExitStatus: %x"

# check if time supports -f
time --help >/dev/null 2>/dev/null
if [ $? -eq 0 ]; then
    TIME_CMD='time -f "$TIME_FORMAT"'
else
    TIME_CMD=time
fi

=======
>>>>>>> 701a64f5
# Run tests.
i=1
for test in $TESTS; do
    if [ $PRINT_TEXT -eq 1 ]; then
        echo "====================================="
        echo "Running test ($i/$TEST_COUNT): $test"
        echo "-------------------------------------"
        echo "cmdline: LD_PRELOAD=$LIBQORE $QORE $test $TEST_OUTPUT_FORMAT"
        echo "-------------------------------------"
    fi

    # Run single test.
<<<<<<< HEAD
    LD_PRELOAD=$LIBQORE $TIME_CMD $QORE $test $TEST_OUTPUT_FORMAT
=======
    eval LD_PRELOAD=$LIBQORE $TIME_CMD $QORE $test $TEST_OUTPUT_FORMAT
>>>>>>> 701a64f5

    if [ $? -eq 0 ]; then
        PASSED_TEST_COUNT=`expr $PASSED_TEST_COUNT + 1`
    else
        FAILED_TEST_COUNT=`expr $FAILED_TEST_COUNT + 1`
        FAILED_TESTS="$FAILED_TESTS $test"
    fi

    i=`expr $i + 1`
    if [ $PRINT_TEXT -eq 1 ]; then echo "-------------------------------------"; echo; fi
done

# Print test summary.
if [ $PRINT_TEXT -eq 1 ]; then
    TESTING_RESULT=""
    if [ $FAILED_TEST_COUNT -eq 0 ]; then
        TESTING_RESULT="Success."
    else
        TESTING_RESULT="Failure."
    fi

    echo; echo "*************************************"
    echo "TESTING RESULT: $TESTING_RESULT"
    echo "Passed $PASSED_TEST_COUNT out of $TEST_COUNT tests. $FAILED_TEST_COUNT tests failed."

    if [ $FAILED_TEST_COUNT -ne 0 ]; then
        echo "Failed tests:"
        for test in $FAILED_TESTS; do
            echo $test
        done
    fi

    echo "*************************************"
fi

exit $FAILED_TEST_COUNT<|MERGE_RESOLUTION|>--- conflicted
+++ resolved
@@ -110,19 +110,6 @@
 PASSED_TEST_COUNT=0
 FAILED_TEST_COUNT=0
 
-<<<<<<< HEAD
-TIME_FORMAT="\nUserTime: %U\nSystemTime: %S\nWallClockTime: %e\nMinorPageFaults: %R\nMajorPageFaults: %F\nAverageSharedTextSize: %X\nAverageUnsharedDataSize: %D\nAverageStackSize: %p\nAverageTotalSize: %K\nMaximumResidentSetSize: %M\nAverageResidentSetSize: %t\nFilesystemInputs: %I\nFilesystemOutputs: %O\nSocketMessagesSent: %s\nSocketMessagesReceived: %r\nExitStatus: %x"
-
-# check if time supports -f
-time --help >/dev/null 2>/dev/null
-if [ $? -eq 0 ]; then
-    TIME_CMD='time -f "$TIME_FORMAT"'
-else
-    TIME_CMD=time
-fi
-
-=======
->>>>>>> 701a64f5
 # Run tests.
 i=1
 for test in $TESTS; do
@@ -135,11 +122,7 @@
     fi
 
     # Run single test.
-<<<<<<< HEAD
-    LD_PRELOAD=$LIBQORE $TIME_CMD $QORE $test $TEST_OUTPUT_FORMAT
-=======
     eval LD_PRELOAD=$LIBQORE $TIME_CMD $QORE $test $TEST_OUTPUT_FORMAT
->>>>>>> 701a64f5
 
     if [ $? -eq 0 ]; then
         PASSED_TEST_COUNT=`expr $PASSED_TEST_COUNT + 1`
