--- conflicted
+++ resolved
@@ -5,23 +5,10 @@
   echo "Usage: run_tests.sh [OPTIONS]"
   echo "Run qore tests."
   echo
-<<<<<<< HEAD
-  echo "  -j         Use --format=junit option for the tests, making them print JUnit output."
-  echo "  -v         Use --format=plain option for the tests, making them print one statement per each test case."
-  echo "  -d <dir>   Run only specified tests (as found in $BASE_TEST_PATH)."
-}
-
-err_multiple_format_opts()
-{
-  echo "Multiple formatting options can't be used at the same time." >&2
-  print_usage
-  exit 1
-=======
   echo "  -d <dir>   Run only specified tests (as found in $BASE_TEST_PATH)."
   echo "  -j         Use --format=junit option for the tests, making them print JUnit output."
   echo "  -t         Measure execution time of the tests."
   echo "  -v         Use --format=plain option for the tests, making them print one statement per each test case."
->>>>>>> 850cbaa2
 }
 
 err_multiple_format_opts()
@@ -34,18 +21,13 @@
 BASE_TEST_PATH="./examples/test"
 MEASURE_TIME=0
 PRINT_TEXT=1
-<<<<<<< HEAD
-BASE_TEST_PATH="./examples/test"
 TEST_DIRS=""
-
-while getopts ":vjd:" opt; do
+TEST_OUTPUT_FORMAT=""
+
+while getopts ":d:jvt" opt; do
     case $opt in
-        v)
-            if [ -n "$TEST_OUTPUT_FORMAT" ]; then
-                err_multiple_format_opts
-            else
-                TEST_OUTPUT_FORMAT="-v"
-            fi
+        d)
+            TEST_DIRS="$TEST_DIRS \"$BASE_TEST_PATH/$OPTARG\""
             ;;
         j)
             if [ -n "$TEST_OUTPUT_FORMAT" ]; then
@@ -55,39 +37,6 @@
                 PRINT_TEXT=0
             fi
             ;;
-        d)
-	    TEST_DIRS="$TEST_DIRS \"$BASE_TEST_PATH/$OPTARG\""
-            ;;
-        \?)
-            echo "Unknown option: -$OPTARG" >&2
-            print_usage
-            exit 1
-            ;;
-        :)
-            echo "Option -$OPTARG requires an argument." >&2
-            print_usage
-            exit 1
-            ;;
-    esac
-done
-
-=======
-TEST_DIRS=""
-TEST_OUTPUT_FORMAT=""
-
-while getopts ":d:jvt" opt; do
-    case $opt in
-        d)
-            TEST_DIRS="$TEST_DIRS \"$BASE_TEST_PATH/$OPTARG\""
-            ;;
-        j)
-            if [ -n "$TEST_OUTPUT_FORMAT" ]; then
-                err_multiple_format_opts
-            else
-                TEST_OUTPUT_FORMAT="--format=junit"
-                PRINT_TEXT=0
-            fi
-            ;;
         v)
             if [ -n "$TEST_OUTPUT_FORMAT" ]; then
                 err_multiple_format_opts
@@ -111,7 +60,6 @@
     esac
 done
 
->>>>>>> 850cbaa2
 # If no test dirs were specified, run all the tests
 if [ -z "$TEST_DIRS" ]; then
     TEST_DIRS=$BASE_TEST_PATH
