--- conflicted
+++ resolved
@@ -200,12 +200,8 @@
     }
 
     constructor() : QUnit::Test("ProgramTest", "1.0", \ARGV) {
-<<<<<<< HEAD
-        addTestCase("issue 3027", \issue3027Test());
-=======
         addTestCase("issue 3027 test", \issue3027Test());
         addTestCase("issueModuleCmd() test", \issueModuleCmdTest());
->>>>>>> 4c84b9d2
         addTestCase("issue 2807", \issue2807());
         addTestCase("issue 2735 test", \issue2735Test());
         addTestCase("Program test", \programTest());
@@ -224,17 +220,13 @@
 
     issue3027Test() {
         Program p(PO_NEW_STYLE);
-<<<<<<< HEAD
         assertThrows("PARSE-EXCEPTION", \p.parse(), ('sub foo() { hash h = T{"foo"}; return h.a; } const T = { "foo": { "a": 1, "b": foo()},}; foo();', ""));
-=======
-        assertThrows("PARSE-EXCEPTION", \p.parse(), ('sub foo() { hash h = T{"foo"}; return h.a; } const T = { "foo": { "a": 1, "b": foo()},};', ""));
     }
 
     issueModuleCmdTest() {
         Program p(PO_NEW_STYLE);
 
         assertThrows("PARSE-COMMAND-ERROR", \p.issueModuleCmd(), ("Util", "xxx"));
->>>>>>> 4c84b9d2
     }
 
     issue2807() {
