--- conflicted
+++ resolved
@@ -200,11 +200,8 @@
     }
 
     constructor() : QUnit::Test("ProgramTest", "1.0", \ARGV) {
-<<<<<<< HEAD
         addTestCase("issue 2807", \issue2807());
-=======
         addTestCase("issue 2735 test", \issue2735Test());
->>>>>>> cae5ef65
         addTestCase("Program test", \programTest());
         addTestCase("Combine test", \combineTest());
         addTestCase("Int assignments test", \intAssignmentsTest());
@@ -219,12 +216,12 @@
     	set_return_value(main());
     }
 
-<<<<<<< HEAD
     issue2807() {
         Program p(PO_NO_GLOBAL_VARS);
         p.loadModule("CsvUtil");
         assertTrue(True);
-=======
+    }
+
     issue2735Test() {
         {
             Program p(PO_NEW_STYLE);
@@ -246,7 +243,6 @@
             Program p(PO_NEW_STYLE);
             assertThrows("PARSE-EXCEPTION", \p.parse(), ("namespace T {our int a;} namespace T {our int a;}", "issue 2735"));
         }
->>>>>>> cae5ef65
     }
 
     programTest() {
