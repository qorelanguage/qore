#!/usr/bin/env qore
# -*- mode: qore; indent-tabs-mode: nil -*-

%new-style
%enable-all-warnings
%require-types
%strict-args
%no-child-restrictions
# to test ProgramBase::getProgram
%debugger

%requires QUnit
%exec-class ProgramTest

int sub t(any a) {
    return a + 1;
}

list sub funcTest() {
    return list();
}
list sub funcTest(int a) {
    return list(a);
}
list sub funcTest(string a) {
    return list(a);
}
list sub funcTest(int a, string b) {
    return list(a, b);
}
list sub funcTest(int a, binary b, *string c) {
    return list(a, b);
}

nothing sub funcParamTypeTest(
    int i, *int i2,
    string s, *string s2,
    bool bo, *bool bo2,
    float f, *float f2,
    number n, *number n2,
    binary bi, *binary b2,
    list l, *list l2,
    hash h, *hash h2,
    object o, *object o2,
    any a,
    date d, *date d2,
    code co, *code co2,
    data da, *data da2,
    reference r, *reference r2,
    #null
    #nothing
    softint si, *softint si2,
    softfloat sf, *softfloat sf2,
    softnumber sn, *softnumber sn2,
    softbool sb, *softbool sb2,
    softstring ss, *softstring ss2,
    softdate sd, *softdate sd2,
    softlist sl, *softlist sl2,
    timeout t, *timeout t2,
    closure cl,
    callref cr,
    Test test,
    TestNS testns,
    NS::TestNS nsttestns
    ) {
}


namespace NS {
    list sub funcNSTest() {
        return list();
    }
    list sub funcNSTest(int a) {
        return list(a);
    }
    list sub funcNSTest(string a) {
        return list(a);
    }
    list sub funcNSTest(int a, string b) {
        return list(a, b);
    }
    list sub funcNSTest(int a, binary b, *string c) {
        return list(a, b);
    }

    class TestNS {
        private list funcTest() {
            return list();
        }
        list funcTest(int a) {
            return list(a);
        }
        list funcTest(string a) {
            return list(a);
        }
        list funcTest(int a, string b) {
            return list(a, b);
        }
        list funcTest(int a, binary b, *string c) {
            return list(a, b);
        }
    }

    class TestNS2 inherits TestNS {
        private list funcTest() {
            return list();
        }
        list funcTest(int a) {
            return list(a);
        }
        list funcTest(string a) {
            return list(a);
        }
        list funcTest(int a, string b) {
            return list(a, b);
        }
        list funcTest(int a, binary b, *string c) {
            return list(a, b);
        }
    }
    class TestNS3 inherits TestNS {
    }
}

class Test inherits Socket {
    private {
        int a;
        int b;
    }
    public {
        list data;
        hash t;
    }

    constructor(any a, any b, any c) {
        a = 1;
        b = 2;
        data = (a, b, c);
    }

    constructor(list dummy) { # overload test
        data = dummy;
    }
    destructor() {
    }

    any getData(int elem) {
        return data[elem];
    }
    string methodGate(string m) {
        return m;
    }
    string memberGate(string m) {
        return "memberGate-" + m;
    }
    memberNotification(string m) {
        t.m = self.m;
    }
    code closure(any x) {
        int a = 1;
        # return a closure encapsulating the state of the object
        return string sub (any y) {
            return sprintf("%s-%n-%n-%n", data[1], x, y, ++a);
        };
    }
    any argTest() {
        return argv;
    }

    list funcTest() {
        return list();
    }
    list funcTest(int a) {
        return list(a);
    }
    list funcTest(string a) {
        return list(a);
    }
    list funcTest(int a, string b) {
        return list(a, b);
    }
    list funcTest(int a, binary b, *string c) {
        return list(a, b);
    }


}

class ProgramTest inherits QUnit::Test {
    public {
    }

    private {
        const CombineSrc = "class B1 {private { x; }} class B2 {public {x;}} class D inherits B1, B2 {}";

        # global variables provided by the Qore language
        const QoreGlobalVars = ("Qore::ENV", "Qore::QORE_ARGV", "Qore::ARGV");
    }

    constructor() : QUnit::Test("ProgramTest", "1.0", \ARGV) {
        addTestCase("Program test", \programTest());
        addTestCase("Combine test", \combineTest());
        addTestCase("Int assignments test", \intAssignmentsTest());
        addTestCase("constant exp test", \constantExpressionTest());
        addTestCase("type error test", \typeErrorTest());
        addTestCase("broken-operators test", \brokenOperatorsTest());
        addTestCase("class test", \classTest());
        addTestCase("setThreadInit test", \setThreadInitTest());
        addTestCase("var test", \varTest());
        addTestCase("Program info test", \programInfoTest());
	    addTestCase("Find runtime function test", \findRuntimeTest());
    	set_return_value(main());
    }

    programTest() {
        our Test to();
        our Test ro();

        string func = "namespace ITest { const val = 1.0; class X; } our int gv2 = 123; int sub t2(int a) { return a + 2; } int sub et(int a) { return t(a); } string sub tot() { return get_class_name(to); } Queue sub getObject() { return new Queue(); } X sub get_x() { return new X(); } sub deleteException() { ro.getData(0); delete ro; } bool sub check_ro() { return exists ro; }";

        string pf = "newfunc();";
        string nf = "bool sub newfunc() { return True; }";

        Program a(PO_NEW_STYLE);
        a.parsePending(pf, "pending test part1", 0);
        a.parsePending(nf, "pending test part2", 0);
        a.parseCommit();
        a.importFunction("t");
        a.importGlobalVariable("to");
        a.importGlobalVariable("ro", True);
        a.parse(func, "test");

        assertEq(True, a.callFunction("newfunc"));
        assertEq(3, a.callFunction("t2", 1));
        assertEq(4, a.callFunctionArgs("t2", list(int(2))));
        assertEq(2, a.callFunction("et", 1));
        assertEq("Test", a.callFunction("tot"));
        assertEq("memberGate-member", to.member);
        assertEq("method", to.method());

        a.define("MY_TEST_EMPTY");
        a.define("MY_TEST_STR", "a");
        assertEq(True, a.isDefined("MY_TEST_EMPTY"));
        assertEq(True, a.isDefined("MY_TEST_STR"));
        assertEq(False, a.isDefined("MY_TEST_NONE"));

        assertEq(False, exists a.getDefine("MY_TEST_EMPTY"));
        assertEq("a", a.getDefine("MY_TEST_STR"));

        a.undefine("MY_TEST_STR");
        assertEq(False, a.isDefined("MY_TEST_STR"));

        *hash defs = a.getAllDefines();
        assertEq(True, defs.PO_NEW_STYLE);
        assertEq(True, exists defs.QorePlatformCPU);
        assertEq(True, inlist("MY_TEST_EMPTY", keys defs));
        assertEq(False, inlist("MY_TEST_STR", keys defs));

        try {
            a.callFunction("deleteException");
        }
        catch (hash ex) {
            assertEq("ACCESS-ERROR", ex.err);
        }

        assertEq(True, a.callFunction("check_ro"));

        Queue o = a.callFunction("getObject");
        object ox = a.callFunction("get_x");
        delete a;
        assertEq("Queue", get_class_name(o));
        assertEq("X", get_class_name(ox));

        # test for incorrect parse location when processing constants after a commit
        a = new Program(PO_NEW_STYLE);
        a.parse("sub x() {}", "lib");
        *hash h = a.parse("const X1 = 'a'; const X2 = 'a'; const h = (X1: 1, X2: 2);", "warn", WARN_ALL);
        assertEq("<run-time-loaded: warn>", h.file);

        # make sure recursive constant definitions are handled
        try {
            a.parse("const A = B; const B = A;", "rec");
        }
        catch (hash ex) {
            assertEq("PARSE-EXCEPTION", ex.err);
        }

        string pstr = "class T { private { int i = 1; static *int j = 4; const X = 2; } int get() { return i; } static other (int x) {} } T sub getT() { return new T(); } int sub checkT(T t) { return t.get(); } list<int> sub get_thread_list0(Program p) { return p.getThreadList(); } list<int> sub get_thread_list1(Program p) { Counter c0(1); Counter c1(1); background waiter(c0, c1); c0.waitForZero(); on_exit c1.dec(); return p.getThreadList(); } sub waiter(Counter c0, Counter c1) { c0.dec(); c1.waitForZero(); }";

        Program p1(PO_NEW_STYLE);
        Program p2(PO_NEW_STYLE);

        p1.parse(pstr, "p");
        p2.parse(pstr, "p");

        object o2 = p1.callFunction("getT");
        assertEq(1, p1.callFunction("checkT", o2));
        assertEq(1, p2.callFunction("checkT", o2));

        list<int> l = p1.callFunction("get_thread_list0", p1);
        assertEq(1, l.size());
        assertEq(gettid(), l[0]);
        l = p1.callFunction("get_thread_list1", p1);
        assertEq(2, l.size());
        assertEq(gettid(), l[0]);

        Program p4(PO_NEW_STYLE);
        try {
            p4.parse("error", "error", 0, "source", 10);
            assertEq(True, False);
        }
        catch (hash ex) {
            assertEq("source", ex.source);
            assertEq(10, ex.offset);
        }

        {
            Program p5(PO_NEW_STYLE);
            # issue #2175: the following code will crash without the fix
            assertThrows("PARSE-EXCEPTION", \p5.parse(), ("#", ""));
            # issue #2175: the following code will crash without the fix
            assertThrows("PARSE-EXCEPTION", \p5.parse(), ("/*", ""));
        }
    }

    combineTest() {
        Program p(PO_NEW_STYLE);
        testAssertion("combine", \p.parse(), (CombineSrc, "combine-test"), new TestResultExceptionRegexp("PARSE-ERROR", "B2"));
    }

    intAssignmentsTest() {
        {
            Program p(PO_NEW_STYLE);
            p.parse("any h = {}; int i = h;", "");

            assertThrows("RUNTIME-TYPE-ERROR", \p.run());
        }

        {
            Program p(PO_NEW_STYLE|PO_BROKEN_INT_ASSIGNMENTS);
            p.parse("any h = {}; int i = h;", "");

            assertEq(NOTHING, p.run());
        }

        {
            Program p(PO_NEW_STYLE|PO_BROKEN_INT_ASSIGNMENTS);
            p.parse("%correct-int-assignments\nany h = {}; int i = h;", "");
            assertThrows("RUNTIME-TYPE-ERROR", \p.run());
        }
    }

    constantExpressionTest() {
        {
            Program p(PO_NEW_STYLE);
            assertThrows("ILLEGAL-MEMBER-REFERENCE", \p.parse(), ("class T {public {int i;} t() {while (True) {switch (1) {case 1+i: break;}}}}", ""));
        }
    }

    typeErrorTest() {
        {
            Program p(PO_NEW_STYLE|PO_STRICT_ARGS);
            assertThrows("PARSE-TYPE-ERROR", \p.parse(), ("sub f() {} f(1);", ""));
        }
        {
            Program p(PO_NEW_STYLE|PO_NO_CHILD_PO_RESTRICTIONS|PO_STRICT_ARGS);
            p.parse("Program p(PO_NEW_STYLE); p.parse('sub f() {}', ''); p.callFunction('f', 1);", "");
            assertEq(NOTHING, p.run());
        }
        {
            Program p(PO_NEW_STYLE|PO_NO_CHILD_PO_RESTRICTIONS|PO_STRICT_ARGS);
            p.parse("Program p(PO_NEW_STYLE|PO_STRICT_ARGS); p.parse('sub f() {}', ''); p.callFunction('f', 1);", "");
            assertThrows("RUNTIME-OVERLOAD-ERROR", \p.run());
        }
        {
            Program p(PO_NEW_STYLE|PO_NO_CHILD_PO_RESTRICTIONS|PO_STRICT_ARGS);
            p.parse("Program p(PO_NEW_STYLE|PO_REQUIRE_TYPES); p.parse('sub f() {}', ''); p.callFunction('f', 1);", "");
            assertThrows("RUNTIME-OVERLOAD-ERROR", \p.run());
        }
    }

    brokenOperatorsTest() {
        {
            Program p(PO_NEW_STYLE|PO_STRICT_ARGS|PO_REQUIRE_TYPES);
            assertThrows("PARSE-EXCEPTION", \p.parse(), ("int i; i+ =1;", ""));
        }

        {
            Program p(PO_NEW_STYLE|PO_STRICT_ARGS|PO_REQUIRE_TYPES);
            assertThrows("PARSE-EXCEPTION", \p.parse(), ("hours()", ""));
        }

        {
            Program p(PO_NEW_STYLE|PO_REQUIRE_TYPES);
            assertThrows("PARSE-EXCEPTION", \p.parse(), ("hours()", ""));
        }

        {
            Program p(PO_NEW_STYLE|PO_STRICT_ARGS);
            assertThrows("PARSE-EXCEPTION", \p.parse(), ("hours()", ""));
        }

        {
            Program p(PO_NEW_STYLE|PO_STRICT_ARGS);
            assertEq(NOTHING, p.parse("%loose-args\nhours();", ""));
        }

        {
            Program p(PO_NEW_STYLE|PO_STRICT_ARGS|PO_REQUIRE_TYPES|PO_BROKEN_OPERATORS);
            assertEq(NOTHING, p.parse("int i; i+ =1;", ""));
        }

        {
            Program p(PO_NEW_STYLE|PO_STRICT_ARGS|PO_REQUIRE_TYPES|PO_BROKEN_OPERATORS);
            assertThrows("PARSE-EXCEPTION", \p.parse(), ("%correct-operators\nint i; int i+ =1;", ""));
        }
    }

    classTest() {
        # test constructor methods
        {
            Program p(PO_NEW_STYLE|PO_STRICT_ARGS|PO_REQUIRE_TYPES);
            # it is illegal to declare a static contructor() method
            assertThrows("ILLEGAL-STATIC-METHOD", \p.parse(), ("class X { static constructor(int i) {}}", ""));
        }

        # test destructor methods
        {
            Program p(PO_NEW_STYLE|PO_STRICT_ARGS|PO_REQUIRE_TYPES);
            assertThrows("PARSE-EXCEPTION", \p.parse(), ("class X { destructor(int i) {}}", ""));
            assertThrows("PARSE-EXCEPTION", \p.parse(), ("class X { int destructor() {}}", ""));
            assertThrows("PARSE-EXCEPTION", \p.parse(), ("class X { private destructor() {}}", ""));
            # it is illegal to declare a static destructor() method
            assertThrows("ILLEGAL-STATIC-METHOD", \p.parse(), ("class X { static destructor() {}}", ""));
            assertThrows("PARSE-EXCEPTION", \p.parse(), ("class X { abstract destructor();}", ""));
        }

        {
            Program p(PO_NEW_STYLE|PO_STRICT_ARGS|PO_REQUIRE_TYPES);
            assertEq(NOTHING, p.parse("class X { public destructor() {}}", ""));
        }

        # test copy methods
        {
            Program p(PO_NEW_STYLE|PO_STRICT_ARGS|PO_REQUIRE_TYPES);
            assertThrows("PARSE-TYPE-ERROR", \p.parse(), ("class X { copy(int i) {}}", ""));
            assertThrows("PARSE-EXCEPTION", \p.parse(), ("class X { abstract copy() {}}", ""));
        }

        {
            Program p(PO_NEW_STYLE|PO_STRICT_ARGS|PO_REQUIRE_TYPES);
            assertEq(NOTHING, p.parse("class X { private copy() {}}", ""));
        }

        {
            Program p(PO_NEW_STYLE|PO_STRICT_ARGS|PO_REQUIRE_TYPES);
            assertEq(NOTHING, p.parse("class X { private copy(object obj) {}}", ""));
        }

        {
            Program p(PO_NEW_STYLE|PO_STRICT_ARGS|PO_REQUIRE_TYPES);
            assertEq(NOTHING, p.parse("class X { private copy(*object obj) {}}", ""));
        }

        {
            Program p(PO_NEW_STYLE|PO_STRICT_ARGS|PO_REQUIRE_TYPES);
            assertEq(NOTHING, p.parse("class X { private copy(*X obj) {}}", ""));
        }

        {
            Program p(PO_NEW_STYLE|PO_STRICT_ARGS|PO_REQUIRE_TYPES);
            assertEq(NOTHING, p.parse("class X { private copy(X obj) {}}", ""));
        }

        # it is legal to declare a static copy() method
        {
            Program p(PO_NEW_STYLE|PO_STRICT_ARGS|PO_REQUIRE_TYPES);
            assertEq(NOTHING, p.parse("class X { static copy(X obj) {}}", ""));
        }
    }

    setThreadInitTest() {
        our int i = 0;
        our Counter cnt(1);
        Program p(PO_NEW_STYLE);
        p.importGlobalVariable("i");
        p.importGlobalVariable("cnt");
        bool b = p.setThreadInit(sub () { i = 1;});
        assertEq(False, b);
        p.parse("background cnt.dec();", "");
        p.run();
        cnt.waitForZero();
        assertEq(1, i);
        b = p.setThreadInit();
        assertEq(True, b);
        i = 0;
        cnt.inc();
        p.run();
        assertEq(0, i);
    }

    varTest() {
        {
            Program p(PO_NEW_STYLE|PO_STRICT_ARGS|PO_REQUIRE_TYPES);
            p.parse("our int i = 1; namespace T { our string str; } T::str = 'hi';", "");
            p.run();
            assertEq(("i": 1, "T::str": "hi"), p.getGlobalVars() - QoreGlobalVars);
        }

        {
            Program p(PO_NEW_STYLE|PO_STRICT_ARGS|PO_REQUIRE_TYPES);
            p.parse("our int i = 1; namespace T { our string str; } T::str = 'hi';", "");
            p.run();
            p.setGlobalVarValue("i", 2);
            assertEq(("i": 2, "T::str": "hi"), p.getGlobalVars() - QoreGlobalVars);
        }

        {
            Program p(PO_NEW_STYLE|PO_STRICT_ARGS|PO_REQUIRE_TYPES);
            p.parse("our int i = 1; namespace T { our string str; } T::str = 'hi';", "");
            p.run();
            assertThrows("RUNTIME-TYPE-ERROR", \p.setGlobalVarValue(), ("i", "hi"));
        }

        {
            Program p(PO_NEW_STYLE|PO_STRICT_ARGS|PO_REQUIRE_TYPES);
            p.parse("our int i = 1; namespace T { our string str; } T::str = 'hi';", "");
            p.run();
            assertThrows("UNKNOWN-VARIABLE", \p.setGlobalVarValue(), ("x", "hi"));
        }

        {
            Program p(PO_NEW_STYLE|PO_STRICT_ARGS|PO_REQUIRE_TYPES);
            p.parse("our int i = 1; namespace T { our string str; } T::str = 'hi'; set_global_var_value('i', 'hi');", "");
            assertThrows("RUNTIME-TYPE-ERROR", \p.run());
        }

        {
            Program p(PO_NEW_STYLE|PO_STRICT_ARGS|PO_REQUIRE_TYPES);
            p.parse("our int i = 1; namespace T { our string str; } T::str = 'hi'; set_global_var_value('x', 'hi');", "");
            assertThrows("UNKNOWN-VARIABLE", \p.run());
        }

        {
            Program p(PO_NEW_STYLE|PO_STRICT_ARGS|PO_REQUIRE_TYPES|PO_DEBUGGER);
            p.parse("hash sub test(int frame) { int i = 1; string str = 'hi'; return get_local_vars(frame); }", "");

            hash vh = (
                "frame": ("type": "local", "value": 0),
                "i": ("type": "local", "value": 1),
                "str": ("type": "local", "value": "hi"),
                "argv": ("type": "local", "value": NOTHING),
                );

            assertEq(vh, p.callFunction("test", 0));
            assertEq(p, p.callFunction("test", 1).p.value);
        }

        {
<<<<<<< HEAD
            Program p(PO_NEW_STYLE|PO_STRICT_ARGS|PO_REQUIRE_TYPES|PO_DEBUGGER);
=======
            Program p(PO_NEW_STYLE|PO_STRICT_ARGS|PO_REQUIRE_TYPES|PO_ALLOW_DEBUGGING);
>>>>>>> 49fd830b
            p.parse("hash sub test(int frame) { int i = 1; string str = 'hi'; set_local_var_value(0, 'i', 2); set_local_var_value(0, 'str', 'bye'); sub () { i = 3; }; return get_local_vars(frame); }", "");

            hash vh = (
                "frame": ("type": "local", "value": 0),
                "i": ("type": "closure", "value": 2),
                "str": ("type": "local", "value": "bye"),
                "argv": ("type": "local", "value": NOTHING),
                );

            assertEq(vh, p.callFunction("test", 0));
            assertEq(p, p.callFunction("test", 1).p.value);
        }

        {
<<<<<<< HEAD
            Program p(PO_NEW_STYLE|PO_STRICT_ARGS|PO_REQUIRE_TYPES|PO_DEBUGGER);
=======
            Program p(PO_NEW_STYLE|PO_STRICT_ARGS|PO_REQUIRE_TYPES|PO_ALLOW_DEBUGGING);
>>>>>>> 49fd830b
            p.parse("sub test() { int i = 1; set_local_var_value(0, 'x', 2); }", "");
            assertThrows("UNKNOWN-VARIABLE", \p.callFunction(), "test");
        }

        {
<<<<<<< HEAD
            Program p(PO_NEW_STYLE|PO_STRICT_ARGS|PO_REQUIRE_TYPES|PO_DEBUGGER);
=======
            Program p(PO_NEW_STYLE|PO_STRICT_ARGS|PO_REQUIRE_TYPES|PO_ALLOW_DEBUGGING);
>>>>>>> 49fd830b
            p.parse("sub test() { int i = 1; set_local_var_value(0, 'x', 2); sub () { i = 3; };}", "");
            assertThrows("UNKNOWN-VARIABLE", \p.callFunction(), "test");
        }

        {
<<<<<<< HEAD
            Program p(PO_NEW_STYLE|PO_STRICT_ARGS|PO_REQUIRE_TYPES|PO_DEBUGGER);
=======
            Program p(PO_NEW_STYLE|PO_STRICT_ARGS|PO_REQUIRE_TYPES|PO_ALLOW_DEBUGGING);
>>>>>>> 49fd830b
            p.parse("sub test() { int i = 1; set_local_var_value(0, 'i', 'hi'); sub () { i = 3; };}", "");
            assertThrows("RUNTIME-TYPE-ERROR", \p.callFunction(), "test");
        }

        {
            Program p(PO_NEW_STYLE|PO_STRICT_ARGS|PO_REQUIRE_TYPES|PO_DEBUGGER);
            p.parse("hash sub test1(int frame) { code c = sub () { if (frame > 10) throw 1; }; c(); return get_local_vars(frame); } hash sub test2(int frame) { int i = 1; string str = 'hi'; return test1(frame); }", "");

            hash vh = (
                "str": ("type": "local", "value": "hi"),
                "i": ("type": "local", "value": 1),
                "argv": ("type": "local", "value": NOTHING),
                "frame": ("type": "local", "value": 1),
                );

            assertEq(vh, p.callFunction("test2", 1));

            vh = (
                "c": ("type": "local", "value": NOTHING),
                "frame": ("type": "closure", "value": 0),
                "argv": ("type": "local", "value": NOTHING),
                );

            hash pvh = p.callFunction("test2", 0);
            pvh.c.value = NOTHING;
            assertEq(vh, pvh);
            assertEq({}, p.callFunction("test2", -1));
            assertEq(p, p.callFunction("test2", 2).p.value);
        }
        {
            Program p(PO_NEW_STYLE|PO_STRICT_ARGS|PO_REQUIRE_TYPES);
            assertThrows("PARSE-EXCEPTION", "do not allow access", \p.parse(), ("get_local_vars(0);", ""));
        }
        {
            Program p(PO_NEW_STYLE|PO_STRICT_ARGS|PO_REQUIRE_TYPES);
            assertThrows("PARSE-ERROR", "local variable.*already declared", \p.parse(), ("hash h; hash h;", ""));
        }
    }

    programInfoTest() {
        Program a(PO_NEW_STYLE);
        list pp = ProgramBase::getAllPrograms();
        assertEq(True, a.getProgramId() > 0, "getProgramId()");
        assertEq(True, pp.size()>=2, "getAllPrograms()");
        assertEq(True, ProgramBase::getProgram().getProgramId() == pp[0].getProgramId(), "getProgramId(0)");
        assertEq(True, a.getProgramId() == pp[pp.size()-1].getProgramId(), "getProgramId(1)");
        assertEq(True, ProgramBase::resolveProgramId(a.getProgramId()).getProgramId() == a.getProgramId(), "resolveProgramId()");
    }

    testCV(*string ns, *string cls, string func, string name) {
        string s = func;
        if (exists cls) {
            s = cls + "::" + s;
        }
        if (exists ns) {
#            s = ns + "::" + s;   # namespace is ignored
        }
        Program p = ProgramBase::getProgram();
        list val = p.findFunctionVariants(name);
        list l;
        push l, ("desc": s+"()", "params": list());
        push l, ("desc": s+"(int a)", "params": list("int"));
        push l, ("desc": s+"(string a)", "params": list("string"));
        push l, ("desc": s+"(int a, string b)", "params": list("int", "string"));
        push l, ("desc": s+"(int a, binary b, *string c)", "params": list("int", "binary", "*string"));
        testAssertionValue(sprintf("findFunctionVariants(%s)", name), val, l);

        testVS(name, val);
    }

    testVS(string name, list val) {
        Program p = ProgramBase::getProgram();
        foreach hash v in (val) {
            int st = p.findFunctionStatementId(name, v.params);
            testAssertionValue(sprintf("findFunctionStatementId(%s)", name), st > 0, True);
        }
    }

    findRuntimeTest() {
        Program p = ProgramBase::getProgram();
        assertThrows('PROGRAM-ERROR', \p.findFunctionVariants(), ("doesnotexist"), "findFunctionVariants(doesnotexist)");

        testCV(NOTHING, NOTHING, "funcTest", "funcTest");
        testCV("NS", NOTHING, "funcNSTest", "funcNSTest");
        testCV("NS", NOTHING, "funcNSTest", "NS::funcNSTest");
        testCV(NOTHING, "Test", "funcTest", "Test::funcTest");
        testCV("NS", "TestNS", "funcTest", "TestNS::funcTest");
        testCV("NS", "TestNS2", "funcTest", "TestNS2::funcTest");
        testCV("NS", "TestNS", "funcTest", "NS::TestNS::funcTest");

        try {
            # TODO::constructor does not work
            list val;
            val = p.findFunctionVariants("Test::constructor");
            assertEq(2, val.size(), "findFunctionVariants(Test::constructor)");
            testVS("Test::constructor", val);
            val = p.findFunctionVariants("Test::destructor");
            assertEq(1, val.size(), "findFunctionVariants(Test::destructor)");
            testVS("Test::destructor", val);
        } catch (hash ex) {
            printf("%y\n", ex);
        }

        try {
            # extra stuff
            list val;
            val = p.findFunctionVariants("Test::methodGate");
            assertEq(1, val.size(), "findFunctionVariants(Test::methodGate)");
            testVS("Test::methodGate", val);
            val = p.findFunctionVariants("Test::memberGate");
            assertEq(1, val.size(), "findFunctionVariants(Test::memberGate)");
            testVS("Test::memberGate", val);
            val = p.findFunctionVariants("Test::memberNotification");
            assertEq(1, val.size(), "findFunctionVariants(Test::memberNotification)");
            testVS("Test::memberNotification", val);
        } catch (hash ex) {
            printf("%y\n", ex);
        }

        try {
            # non existing func
            assertThrows('PROGRAM-ERROR', \p.findFunctionVariants(), ("NS::funcTest"), 'findFunctionVariants(NS::funcTest)');
            assertThrows('PROGRAM-ERROR', \p.findFunctionVariants(), ("NS::Test::funcTest"), 'findFunctionVariants(NS::Test::funcTest)');
            assertThrows('PROGRAM-ERROR', \p.findFunctionVariants(), ("NSNOTEXIST::funcTest"), 'findFunctionVariants(NSNOTEXIST::funcTest)');
            assertThrows('PROGRAM-ERROR', \p.findFunctionVariants(), ("TestNS3::funcTest"), 'findFunctionVariants(TestNS3::funcTest)');  # TODO: resolved function from inherited class
        } catch (hash ex) {
            printf("%y\n", ex);
        }

        list v = p.findFunctionVariants("funcParamTypeTest");
        assertEq(1, v.size());
        try {
            assertEq(
                "funcParamTypeTest(int i, *int i2, string s, *string s2, bool bo, *bool bo2, float f, *float f2, number n, *number n2, binary bi, *binary b2, list l, *list l2, hash h, *hash h2, object o, *object o2, any a, date d, *date d2, code co, *code co2, data da, *data da2, reference r, *reference r2, softint si, *softint si2, softfloat sf, *softfloat sf2, softnumber sn, *softnumber sn2, softbool sb, *softbool sb2, softstring ss, *softstring ss2, softdate sd, *softdate sd2, softlist sl, *softlist sl2, timeout t, *timeout t2, closure cl, callref cr, Test test, TestNS testns, TestNS nsttestns)",
                v[0].desc # TODO: class: Test ????, *softlist,  namespaces ignored, closure, callref as code
            );
        } catch (hash ex) {
            printf("%y\n", ex);
        }
        try {
            assertEq(
                ("int", "*int", "string", "*string", "bool", "*bool", "float", "*float", "number", "*number", "binary", "*binary", "list", "*list", "hash", "*hash", "object", "*object", "any", "date", "*date", "code", "*code", "data", "*data", "reference", "*reference", "softint", "*softint", "softfloat", "*softfloat", "softnumber", "*softnumber", "softbool", "*softbool", "softstring", "*softstring", "softdate", "*softdate", "softlist", "*softlist", "timeout", "*timeout", "code", "code", "object<Test>", "object<TestNS>", "object<TestNS>"),
                v[0].params
            );
        } catch (hash ex) {
            printf("%y\n", ex);
        }
    }
}<|MERGE_RESOLUTION|>--- conflicted
+++ resolved
@@ -557,11 +557,7 @@
         }
 
         {
-<<<<<<< HEAD
             Program p(PO_NEW_STYLE|PO_STRICT_ARGS|PO_REQUIRE_TYPES|PO_DEBUGGER);
-=======
-            Program p(PO_NEW_STYLE|PO_STRICT_ARGS|PO_REQUIRE_TYPES|PO_ALLOW_DEBUGGING);
->>>>>>> 49fd830b
             p.parse("hash sub test(int frame) { int i = 1; string str = 'hi'; set_local_var_value(0, 'i', 2); set_local_var_value(0, 'str', 'bye'); sub () { i = 3; }; return get_local_vars(frame); }", "");
 
             hash vh = (
@@ -576,31 +572,19 @@
         }
 
         {
-<<<<<<< HEAD
             Program p(PO_NEW_STYLE|PO_STRICT_ARGS|PO_REQUIRE_TYPES|PO_DEBUGGER);
-=======
-            Program p(PO_NEW_STYLE|PO_STRICT_ARGS|PO_REQUIRE_TYPES|PO_ALLOW_DEBUGGING);
->>>>>>> 49fd830b
             p.parse("sub test() { int i = 1; set_local_var_value(0, 'x', 2); }", "");
             assertThrows("UNKNOWN-VARIABLE", \p.callFunction(), "test");
         }
 
         {
-<<<<<<< HEAD
             Program p(PO_NEW_STYLE|PO_STRICT_ARGS|PO_REQUIRE_TYPES|PO_DEBUGGER);
-=======
-            Program p(PO_NEW_STYLE|PO_STRICT_ARGS|PO_REQUIRE_TYPES|PO_ALLOW_DEBUGGING);
->>>>>>> 49fd830b
             p.parse("sub test() { int i = 1; set_local_var_value(0, 'x', 2); sub () { i = 3; };}", "");
             assertThrows("UNKNOWN-VARIABLE", \p.callFunction(), "test");
         }
 
         {
-<<<<<<< HEAD
             Program p(PO_NEW_STYLE|PO_STRICT_ARGS|PO_REQUIRE_TYPES|PO_DEBUGGER);
-=======
-            Program p(PO_NEW_STYLE|PO_STRICT_ARGS|PO_REQUIRE_TYPES|PO_ALLOW_DEBUGGING);
->>>>>>> 49fd830b
             p.parse("sub test() { int i = 1; set_local_var_value(0, 'i', 'hi'); sub () { i = 3; };}", "");
             assertThrows("RUNTIME-TYPE-ERROR", \p.callFunction(), "test");
         }
