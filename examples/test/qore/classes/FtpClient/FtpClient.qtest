#!/usr/bin/env qore
# -*- mode: qore; indent-tabs-mode: nil -*-

%new-style
%enable-all-warnings
%require-types
%strict-args

%requires ../../../../../qlib/Util.qm
%requires ../../../../../qlib/QUnit.qm

%exec-class FtpTest

class FtpServer {
    private {
        Socket s();
        Counter cnt();
        bool quit;
        int verbose;
        hash broken;
        bool get_empty;

        const PollInterval = 500ms;
    }

    constructor(int port, int verbose = 0, string address = "localhost") {
        self.verbose = verbose;
        s.bindINET(address, port.toString(), True);
        if (s.listen()) {
            throw "FTPSERVER-ERROR", strerror();
        }
        if (verbose > 1) {
<<<<<<< HEAD
            printf("FTP server bound and listening on %s:%d\n", address, port);
=======
            printf("FTP server bound and listening on %s:%d\n", address, s.getSocketInfo().port);
>>>>>>> b7b626f8
        }
        cnt.inc();
        background listener();
    }

    shutdown() {
        quit = True;
        cnt.waitForZero();
    }

    private listener() {
        on_exit cnt.dec();

        while (!quit) {
            *Socket ns = s.accept(PollInterval);
            if (ns) {
                cnt.inc();
                background connectionThread(ns);
            }
        }
    }

    private ftpSend(Socket ns, int code, string msg) {
        string str = sprintf("%d %s\r\n", code, vsprintf(msg, argv));
        if (verbose > 2)
            printf("FTP > %s", str);
        ns.send(str);
    }

    private string ftpGetCommand(Socket ns) {
        string str;
        while (True) {
            if (quit)
                return "";
            try {
                string c = ns.recv(1, PollInterval);
                str += c;
                if (c == "\n")
                    break;
            }
            catch (hash ex) {
                if (ex.err == "SOCKET-NOT-OPEN" || ex.err == "SOCKET-CLOSED")
                    return "";
                if (ex.err != "SOCKET-TIMEOUT")
                    rethrow;
            }
        }
        trim str;
        if (verbose > 2)
            printf("FTP < %s\n", str);
        return str;
    }

    private connectionThread(Socket ns) {
        on_exit cnt.dec();

        # output banner
        ftpSend(ns, 220, "Qore FtpClient Test Fake FTP Server");

        # wait for user
        while (True) {
            string cmd = ftpGetCommand(ns);
            if (quit)
                return;
            if (cmd !~ /^USER \w+/i) {
                ftpSend(ns, 530, "Please login with USER and PASS.");
                continue;
            }
            break;
        }
        ftpSend(ns, 331, "Please specify the password.");
        # wait for pass
        while (True) {
            string cmd = ftpGetCommand(ns);
            if (quit)
                return;
            if (cmd !~ /^PASS \w+/i) {
                ftpSend(ns, 530, "Please login with USER and PASS.");
                continue;
            }
            break;
        }
        ftpSend(ns, 230, "Login successful.");

        Socket data();
        Counter dcnt();
        bool dataquit;

        # port data connection pending
        hash<auto> port_info;

        while (True) {
            string cmd = ftpGetCommand(ns);
            if (quit || cmd == "")
                break;

            if (cmd =~ /^EPSV$/i) {
                remove port_info;
                termWaitData(data, dcnt, \dataquit);
                doEpsv(ns, \data, dcnt, \dataquit);
                continue;
            }

            if (cmd =~ /^PASV$/i) {
                remove port_info;
                termWaitData(data, dcnt, \dataquit);
                doPasv(ns, \data, dcnt, \dataquit);
                continue;
            }

            if (cmd =~ /^PORT .+$/i) {
                string arg = (cmd =~ x/PORT (.+)$/i)[0];
                termWaitData(data, dcnt, \dataquit);
                doPort(ns, arg, \port_info);
                continue;
            }

            if (cmd =~ /^QUIT$/i) {
                ftpSend(ns, 221, "Goodbye.");
                break;
            }

            if (cmd =~ /^TYPE /i) {
                *string arg = (cmd =~ x/^TYPE (.*)$/i)[0];
                if (arg == "A")
                    ftpSend(ns, 200, "Switching to Text mode.");
                else if (arg != "I")
                    ftpSend(ns, 500, "Unrecognised TYPE command %y.", arg);
                else
                    ftpSend(ns, 200, "Switching to Binary mode.");
                continue;
            }

            if (cmd =~ /^STOR .+$/i) {
                string file = (cmd =~ x/^STOR (.+)$/i)[0];
                if (!data.isOpen()) {
                    if (port_info) {
                        if (broken.PORT) {
                            continue;
                        }
                        # connect to the remote socket
                        data.connectINET(port_info.ip, port_info.port, 10s);
                    } else {
                        ftpSend(ns, 425, "Use EPASV first.");
                        continue;
                    }
                }
                dcnt.waitForZero();
                ftpSend(ns, 150, "Opening BINARY mode data connection for %s.", file);

                if (doBroken("stor", data))
                    break;

                # read all data from data connection until closed
                while (data.isOpen()) {
                    data.recv(0, 20s);
                }
                data.close();
                ftpSend(ns, 226, "Transfer completed.");
                continue;
            }

            if (cmd =~ /^RETR .+$/i) {
                string file = (cmd =~ x/^RETR (.+)$/i)[0];
                if (!data.isOpen()) {
                    ftpSend(ns, 425, "Use EPASV first.");
                    continue;
                }
                dcnt.waitForZero();
                ftpSend(ns, 150, "Opening BINARY mode data connection for %s.", file);

                if (doBroken("retr", data))
                    break;

                #printf("get: empty %y\n", get_empty);
                if (!get_empty) {
                    # write a bunch of data and then exit
                    for (int i = 0; i < 200; ++i)
                        data.send("testing abcdefghijklmnopqrstuvwxyz 0123456789\n");
                }

                data.close();
                ftpSend(ns, 226, "Transfer completed.");
                continue;
            }

            if (cmd =~ /^NLST/i) {
                if (!data.isOpen()) {
                    ftpSend(ns, 425, "Use EPASV first.");
                    continue;
                }
                dcnt.waitForZero();
                ftpSend(ns, 150, "Here comes the directory listing.");

                if (doBroken("nlst", data))
                    break;

                #printf("get: empty %y\n", get_empty);
                if (!get_empty) {
                    # write a bunch of data and then exit
                    for (int i = 0; i < 200; ++i)
                        data.send(sprintf("drwxr-xr-x    2 0        0            4096 Jul 08  2016 pub_%s\n", get_random_string(5)));
                }

                data.close();
                ftpSend(ns, 226, "Directory send OK.");
                continue;
            }

            ftpSend(ns, 500, "Unknown command.");
        }

        # ensure any data connections terminate
        termWaitData(data, dcnt, \dataquit);
    }

    private bool doBroken(string cmd, Socket data) {
        if (broken{cmd}) {
            usleep(broken{cmd});
            data.close();
            return True;
        }
        return False;
    }

    private termWaitData(Socket data, Counter dcnt, reference dataquit) {
        if (data.isOpen()) {
            dataquit = True;
            dcnt.waitForZero();
            dataquit = False;
        }
    }

    private doEpsv(Socket ns, reference data, Counter dcnt, reference dataquit) {
        # get random port
        int dport;
        # workaround for issue #1259 (https://github.com/qorelanguage/qore/issues/1259)
        while (True) {
            dport = 10000 + (rand() % 40000);
            try {
                data.bindINET("localhost", dport, True, AF_INET);
                break;
            }
            catch (hash ex) {
                continue;
            }
        }
        data.listen();
        ftpSend(ns, 229, "Entering Extended Passive Mode (|||%d|)", dport);

        dcnt.inc();
        background doDataConnection(\data, dcnt, \dataquit);
    }

    private doPasv(Socket ns, reference data, Counter dcnt, reference dataquit) {
        # bind on random port; NOTE: PASV only supports IPv4, so we can't bind on "localhost",
        # which might resolve to an IPv6 address
        data.bindINET("127.0.0.1", 0, True);
        data.listen();
        int dport = data.getSocketInfo().port;
        {
            int dport_high = dport >> 8;
            int dport_low = (dport & 0xff);
            ftpSend(ns, 227, "Entering Passive Mode (127,0,0,1,%d,%d)", dport_high, dport_low);
        }

        dcnt.inc();
        background doDataConnection(\data, dcnt, \dataquit);
    }

    private doPort(Socket ns, string arg, reference<hash> port_info) {
        # NOTE: PORT only supports IPv4; EPRT (RFC 2428: https://tools.ietf.org/html/rfc2428)
        # adds support for IPv6
        list<string> l = arg.split(",");
        port_info = {
            "ip": l[0..3].join("."),
            "port": (l[4] << 8) + l[5].toInt(),
        };

        #printf("arg: %y ip: %y port: %y\n", arg, ip, port);

        # send reply immediately
        ftpSend(ns, 200, "PORT command successful");
    }

    private doDataConnection(reference data, Counter dcnt, reference dataquit) {
        on_exit dcnt.dec();

        while (!dataquit) {
            *Socket ns = data.accept(PollInterval);
            if (ns) {
                data = ns;
                return;
            }
        }
    }

    int getPort() {
        return s.getSocketInfo().port;
    }

    setBroken(string cmd, timeout v) {
        broken{cmd} = v;
    }

    clearBroken() {
        delete broken;
    }

    setGetEmpty(bool v = True) {
        get_empty = v;
    }
}

class FtpTest inherits QUnit::Test {
    private {
        # file on some public ftp
        const Url = "ftp://ftp.ed.ac.uk/.message";

        # FtpClient url
        string url;

        # path on remote host
        string path;

        # file on remote host
        string file;

        # valid flag
        bool valid = True;

        # path to local test file
        string local_path;

        const MyOpts = Opts + (
            "port": "p,port=i",
            );

        const OptionColumn = 22;
    }

    constructor() : Test("FtpClient Test", "1.0", \ARGV, MyOpts) {
        # set valid flag; skip tests if no connection can be made
        url = ARGV[0] ?? ENV.QORE_FTPTEST_URL ?? Url;

        addTestCase("test issue 3031", \testIssue3031());
        addTestCase("test issue 3032", \testIssue3032());
        addTestCase("test issue 3033", \testIssue3033());
        addTestCase("test PASV", \testPasv());
        addTestCase("FtpClient class test case", \testFtpClient());
        addTestCase("FtpClient simulated server", \testFtpClientSim());

        local_path = createLocalFile();
        on_exit unlink(local_path);

        set_return_value(main());
    }

    private usageIntern() {
        TestReporter::usageIntern(OptionColumn);
        printOption("-p,--port=ARG", "set FTP server port", OptionColumn);
    }

    FtpClient getClient() {
        hash h = parse_url(url);
        if (!exists h.path)
            throw "FTP-ERROR", sprintf("url %y is missing a path to retrieve", url);
        if (!exists h.host)
            throw "FTP-ERROR", sprintf("url %y is missing the hostname", url);

        path = dirname(h.path);
        file = basename(h.path);

        FtpClient fc();
        fc.setURL(url);
        fc.connect();
        fc.disconnect();
        return fc;
    }

    string createLocalFile() {
        string local_path = tmp_location() + '/ftptest';

        File f();
        f.open2(local_path, O_CREAT|O_WRONLY|O_TRUNC);
        for (int i = 0; i < 200; ++i) {
            f.write("this is a test 1234567890\n");
        }

        return local_path;
    }

    int getPort() {
        int port;
        if (m_options.port)
            port = m_options.port;
        else if (ENV.FTPCLIENT_TEST_PORT)
            port = ENV.FTPCLIENT_TEST_PORT.toInt();
        else
            port = 0;

        return port;
    }

    testIssue3031() {
        int port = getPort();

<<<<<<< HEAD
        # PORT only supports IPv4, so we cant use "localhost", which may resolve
=======
        # PORT only supports IPv4, so we can't use "localhost", which may resolve
>>>>>>> b7b626f8
        # to an IPv6 address
        FtpServer serv(port, m_options.verbose, "127.0.0.1");
        on_exit serv.shutdown();

        port = serv.getPort();
        FtpClient fc("ftp://user:pass@127.0.0.1:" + port);
        Queue q();
        fc.setWarningQueue(20000, 20000, q, "test");
        assertNothing(fc.connect());

        fc.setModePORT();

        assertNothing(fc.put(local_path));

        serv.setBroken("PORT", 2);
        fc.setTimeout(1ms);
        assertEq(1, fc.getTimeout());

        assertThrows("SOCKET-TIMEOUT", \fc.put(), local_path);
    }

    testIssue3032() {
        int port = getPort();

        FtpServer serv(port, m_options.verbose);
        on_exit serv.shutdown();

        port = serv.getPort();
        FtpClient fc("ftp://user:pass@localhost:" + port);
        Queue q();
        fc.setWarningQueue(20000, 20000, q, "test");
        assertNothing(fc.connect());

        FileInputStream fis(local_path);
        assertNothing(fc.put(fis, "test_file.txt"));
    }

    testIssue3033() {
        # create empty file
        string empty_path = tmp_location() + DirSep + get_random_string();

        {
            File f();
            f.open2(empty_path, O_CREAT|O_WRONLY|O_TRUNC);
        }
        on_exit unlink(empty_path);

        int port = getPort();
        FtpServer serv(port, m_options.verbose);
        on_exit serv.shutdown();

        port = serv.getPort();
        FtpClient fc("ftp://user:pass@localhost:" + port);
        Queue q();
        fc.setWarningQueue(20000, 20000, q, "test");
        assertNothing(fc.connect());

        assertNothing(fc.put(empty_path));
    }

    testPasv() {
        int port = getPort();

        FtpServer serv(port, m_options.verbose);
        on_exit serv.shutdown();

        port = serv.getPort();
        FtpClient fc("ftp://user:pass@localhost:" + port);
        Queue q();
        fc.setWarningQueue(20000, 20000, q, "test");
        assertNothing(fc.connect());

        fc.setModePASV();

        assertNothing(fc.put(local_path));

        serv.setBroken("stor", 2s);
        fc.setTimeout(1ms);
        {
            hash<ExceptionInfo> ex;
            try {
                fc.put(local_path);
                assertTrue(False);
            }
            catch (hash<ExceptionInfo> ex1) {
                ex = ex1;
            }
            assertTrue(ex.err == "SOCKET-TIMEOUT" || ex.err == "FTP-RECEIVE-ERROR");
        }

        fc.setTimeout(60s);
        serv.setBroken("stor", 0);
        assertNothing(fc.put(local_path));

        assertNothing(fc.get(local_path, local_path));
        assertEq(True, ReadOnlyFile::readTextFile(local_path) =~ /abc/);

        serv.setBroken("retr", 2s);
        fc.setTimeout(1ms);
        {
            string err;
            try {
                fc.get(local_path, local_path);
            }
            catch (hash<ExceptionInfo> ex) {
                err = ex.err;
            }
            assertTrue(err == "SOCKET-TIMEOUT" || err == "FTP-RECEIVE-ERROR");
        }

        fc.setTimeout(60s);
        serv.setBroken("retr", 0);
        serv.setGetEmpty();
        assertNothing(fc.get(local_path, local_path));
        assertEq("", ReadOnlyFile::readTextFile(local_path));
        assertEq("", fc.getAsString(local_path));

        assertEq(Type::String, fc.nlst().type());
    }

    testFtpClient() {
        FtpClient fc;
        try {
            fc = getClient();
        }
        catch (hash ex) {
            testSkip(sprintf("FtpClient object is not valid: %s: %s", ex.err, ex.desc));
            return;
        }

        testAssertion("FtpClient::connect()", \fc.connect(), NOTHING, new TestResultValue(NOTHING));

        string local_read_path = tmp_location() + '/ftptest-read';
        unlink(local_read_path);

%ifdef Windows
        path =~ s/\\/\//g;
%endif

        fc.cwd(path);

        testAssertion("FtpClient::get()", \fc.get(), (file, local_read_path), new TestResultValue(NOTHING));

        *list l = stat(local_read_path);
        testAssertion("FtpClient::get() return value", int sub () {return l.typeCode();}, NOTHING, new TestResultValue(NT_LIST));

        testAssertion("FtpClient mode-1", \notEquals(), (fc.getMode(), "auto"));

        fc.disconnect();
        unlink(local_read_path);

        testAssertion("FtpClient mode-2", \fc.getMode(), NOTHING, new TestResultValue("auto"));
        fc.setModePASV();

        testAssertion("FtpClient::connect() PASV", \fc.connect(), NOTHING, new TestResultValue(NOTHING));

        testAssertion("FtpClient mode-3", \fc.getMode(), NOTHING, new TestResultValue("pasv"));
        fc.disconnect();
        testAssertion("FtpClient mode-4", \fc.getMode(), NOTHING, new TestResultValue("pasv"));

        # test for issue #1295
        assertEq(False, fc.pwd() =~ /"/);
    }

    testFtpClientSim() {
        int port = getPort();

        FtpServer serv(port, m_options.verbose, "127.0.0.1");
        on_exit serv.shutdown();

        port = serv.getPort();
        FtpClient fc("ftp://user:pass@127.0.0.1:" + port);
        Queue q();
        fc.setWarningQueue(20000, 20000, q, "test");
<<<<<<< HEAD
        assertNothing(fc.connect());
=======
        assertEq(AF_UNSPEC, fc.getNetworkFamily());
        assertThrows("FTPCLIENT-SETNETWORKFAMILY-ERROR", \fc.setNetworkFamily(), -1);

        fc.setNetworkFamily(AF_INET);
        assertEq(NOTHING, fc.connect());

        hash info = fc.getControlSocketInfo();
        assertEq(AF_INET, info.family);
        info = fc.getControlPeerInfo();
        assertEq(AF_INET, info.family);
>>>>>>> b7b626f8

        assertNothing(fc.put(local_path));

        serv.setBroken("stor", 2s);
        fc.setTimeout(1ms);
        {
            hash<ExceptionInfo> ex;
            try {
                fc.put(local_path);
                assertTrue(False);
            }
            catch (hash<ExceptionInfo> ex1) {
                ex = ex1;
            }
            assertTrue(ex.err == "SOCKET-TIMEOUT" || ex.err == "FTP-RECEIVE-ERROR");
        }

        fc.setTimeout(60s);
        serv.setBroken("stor", 0);
        assertNothing(fc.put(local_path));

        assertNothing(fc.get(local_path, local_path));
        assertEq(True, ReadOnlyFile::readTextFile(local_path) =~ /abc/);

        serv.setBroken("retr", 2s);
        fc.setTimeout(1ms);
        {
            string err;
            try {
                fc.get(local_path, local_path);
            }
            catch (hash<ExceptionInfo> ex) {
                err = ex.err;
            }
            assertTrue(err == "SOCKET-TIMEOUT" || err == "FTP-RECEIVE-ERROR");
        }

        fc.setTimeout(60s);
        serv.setBroken("retr", 0);
        serv.setGetEmpty();
        assertNothing(fc.get(local_path, local_path));
        assertEq("", ReadOnlyFile::readTextFile(local_path));
        assertEq("", fc.getAsString(local_path));

        assertEq(Type::String, fc.nlst().type());
    }
}<|MERGE_RESOLUTION|>--- conflicted
+++ resolved
@@ -30,11 +30,7 @@
             throw "FTPSERVER-ERROR", strerror();
         }
         if (verbose > 1) {
-<<<<<<< HEAD
-            printf("FTP server bound and listening on %s:%d\n", address, port);
-=======
             printf("FTP server bound and listening on %s:%d\n", address, s.getSocketInfo().port);
->>>>>>> b7b626f8
         }
         cnt.inc();
         background listener();
@@ -442,11 +438,7 @@
     testIssue3031() {
         int port = getPort();
 
-<<<<<<< HEAD
-        # PORT only supports IPv4, so we cant use "localhost", which may resolve
-=======
         # PORT only supports IPv4, so we can't use "localhost", which may resolve
->>>>>>> b7b626f8
         # to an IPv6 address
         FtpServer serv(port, m_options.verbose, "127.0.0.1");
         on_exit serv.shutdown();
@@ -621,9 +613,6 @@
         FtpClient fc("ftp://user:pass@127.0.0.1:" + port);
         Queue q();
         fc.setWarningQueue(20000, 20000, q, "test");
-<<<<<<< HEAD
-        assertNothing(fc.connect());
-=======
         assertEq(AF_UNSPEC, fc.getNetworkFamily());
         assertThrows("FTPCLIENT-SETNETWORKFAMILY-ERROR", \fc.setNetworkFamily(), -1);
 
@@ -634,7 +623,6 @@
         assertEq(AF_INET, info.family);
         info = fc.getControlPeerInfo();
         assertEq(AF_INET, info.family);
->>>>>>> b7b626f8
 
         assertNothing(fc.put(local_path));
 
