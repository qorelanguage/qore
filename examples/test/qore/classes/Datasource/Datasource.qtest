--- conflicted
+++ resolved
@@ -62,13 +62,7 @@
     }
 
     serializationTest() {
-        Datasource ds;
-        try {
-            ds = getAnyDatasource();
-        }
-        catch (hash ex) {
-            testSkip("skipping tests: " + ex.err + ": " + ex.desc);
-        }
+        Datasource ds = getAnyDatasource();
 
         hash<SerializationInfo> h = ds.serializeToData();
         #printf("h: %N\n", h);
@@ -95,7 +89,6 @@
 
     Datasource getOracleDatasource() {
         string connstr = m_options.connstr ?? ENV.QORE_DB_CONNSTR_ORACLE ?? "oracle:omquser/omquser@xbox";
-<<<<<<< HEAD
         try {
             Datasource ds(connstr);
             if (ds.getDriverName() != "oracle") {
@@ -107,23 +100,19 @@
             testSkip("skipping test: " + ex.err + ": " + ex.desc);
         }
     }
-=======
-        Datasource ds(connstr);
-        if (ds.getDriverName() != "oracle") {
-            throw "ORACLE-ERROR", sprintf("cannot execute these tests on a connection using driver %y; expecting \"oracle\"", ds.getDriverName());
-        }
-        return ds;
-    }
 
     Datasource getAnyDatasource() {
         string connstr = m_options.connstr
             ?? ENV.QORE_DB_CONNSTR
+            ?? ENV.QORE_DB_CONNSTR_PGSQL
             ?? ENV.QORE_DB_CONNSTR_ORACLE
-            ?? ENV.QORE_DB_CONNSTR_PGSQL
             ?? ENV.QORE_DB_CONNSTR_MYSQL
             ?? "oracle:omquser/omquser@xbox";
 
-        return new Datasource(connstr);
+        try {
+            return new Datasource(connstr);
+        } catch (hash<ExceptionInfo> ex) {
+            testSkip("skipping test: " + ex.err + ": " + ex.desc);
+        }
     }
->>>>>>> e005bfff
 }