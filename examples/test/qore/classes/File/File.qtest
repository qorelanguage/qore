#!/usr/bin/env qore
# -*- mode: qore; indent-tabs-mode: nil -*-

%new-style
%enable-all-warnings
%require-types
%strict-args

%requires ../../../../../qlib/Util.qm
%requires ../../../../../qlib/QUnit.qm

%exec-class FileTest

class FileTest inherits QUnit::Test {
    public {
        const Data = "äsdfaä";

        const Script = "printf(\"%s\", stdin.readBinary(10).toHex());";
    }

    constructor() : QUnit::Test("File", "1.0") {
        addTestCase("FileTest", \fileTest());
        addTestCase("issue 3061", \issue3061());
<<<<<<< HEAD
=======
        addTestCase("redirect test", \redirectTest());
>>>>>>> 4c84b9d2
        set_return_value(main());
    }

    fileTest() {
        string file = sprintf(tmp_location() + DirSep + get_random_string());
        {
            File f();
            f.open2(file, O_CREAT|O_WRONLY|O_TRUNC, 0666, "utf-8");
            f.write(Data);
        }
        on_exit unlink(file);

        ReadOnlyFile f(file);
        # issue 1547
        assertEq("ä", f.getchar());
        assertEq("s", f.getchar());
        f.setPos(0);
        # issue 1548
        assertEq("ä", f.read(1));
        assertEq("s", f.read(1));
        assertEq("dfaä", f.read(4));
        f.setPos(0);
        assertEq(Data, f.read(-1));
    }

    issue3061() {
        # create a temporary Qore script
        string fn = sprintf("%s/%s", tmp_location(), get_random_string());
        {
            File f();
            f.open2(fn, O_CREAT|O_WRONLY|O_TRUNC);
            f.write(Script);
        }
        on_exit unlink(fn);

        # this test works on all platforms but was made for Windows
        string hex = backquote('qore -ne "printf(\"a\r\n\");" | qore ' + fn);
        assertEq("610d0a", hex);
    }
<<<<<<< HEAD
=======

    redirectTest() {
        string file = sprintf(tmp_location() + DirSep + get_random_string());
        File f();
        f.open2(file, O_CREAT|O_WRONLY|O_TRUNC);
        on_exit unlink(file);

        f.write("test1");
        assertEq("test1", ReadOnlyFile::readTextFile(file));

        stderr.redirect(f);
        stderr.setPos(0);
        stderr.write("test2");

        assertEq("test2", ReadOnlyFile::readTextFile(file));
    }
>>>>>>> 4c84b9d2
}<|MERGE_RESOLUTION|>--- conflicted
+++ resolved
@@ -21,10 +21,7 @@
     constructor() : QUnit::Test("File", "1.0") {
         addTestCase("FileTest", \fileTest());
         addTestCase("issue 3061", \issue3061());
-<<<<<<< HEAD
-=======
         addTestCase("redirect test", \redirectTest());
->>>>>>> 4c84b9d2
         set_return_value(main());
     }
 
@@ -64,8 +61,6 @@
         string hex = backquote('qore -ne "printf(\"a\r\n\");" | qore ' + fn);
         assertEq("610d0a", hex);
     }
-<<<<<<< HEAD
-=======
 
     redirectTest() {
         string file = sprintf(tmp_location() + DirSep + get_random_string());
@@ -82,5 +77,4 @@
 
         assertEq("test2", ReadOnlyFile::readTextFile(file));
     }
->>>>>>> 4c84b9d2
 }