--- conflicted
+++ resolved
@@ -36,10 +36,6 @@
         addTestCase("complex type compat", \testComplexTypesCompat());
         addTestCase("types", \testTypes());
         addTestCase("issue 2651", \issue2651());
-<<<<<<< HEAD
-
-=======
->>>>>>> 8bc4e069
         set_return_value(main());
     }
 
