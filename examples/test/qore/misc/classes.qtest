--- conflicted
+++ resolved
@@ -521,11 +521,8 @@
 public class ClassesTest inherits QUnit::Test {
     constructor() : Test("Classes test", "1.0") {
         v = 1;
-<<<<<<< HEAD
         addTestCase("issue 3070", \issue3070());
-=======
         addTestCase("issue 3073", \issue3073());
->>>>>>> 31c29d0f
         addTestCase("issue 2970", \issue2970());
         addTestCase("issue 2885", \issue2885());
         addTestCase("issue 2744", \issue2744());
@@ -544,7 +541,6 @@
         set_return_value(main());
     }
 
-<<<<<<< HEAD
     issue3070() {
         Issue3070_G1 g1();
         Issue3070_G2 g2();
@@ -556,7 +552,8 @@
         assertEq(1, g2.get1());
         assertEq(2, g2.test2());
         assertEq(2, g2.get2());
-=======
+    }
+
     issue3073() {
         assertEq(Type::Hash, call_static_method("Serializable", "serializeToData", 1).type());
         assertEq(Type::Hash, call_static_method("Qore::Serializable", "serializeToData", 1).type());
@@ -569,7 +566,6 @@
         assertThrows("UNKNOWN-CLASS", \call_static_method_args(), ("XXX", "xxx"));
         assertThrows("UNKNOWN-CLASS", \call_static_method_args(), ("XXX::Serializable", "xxx"));
         assertThrows("UNKNOWN-METHOD", \call_static_method_args(), ("Serializable", "xxx"));
->>>>>>> 31c29d0f
     }
 
     issue2970() {
