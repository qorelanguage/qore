--- conflicted
+++ resolved
@@ -73,7 +73,12 @@
     }
 }
 
-<<<<<<< HEAD
+class Test3 {
+    public {
+        Test3 t();
+    }
+}
+
 # issue #2030
 class B2030_1 {
     public {
@@ -97,11 +102,6 @@
 
 class C2030 inherits B2030_1, B2030_2 {
     constructor() : B2030_1(argv), B2030_2(argv) {
-=======
-class Test3 {
-    public {
-        Test3 t();
->>>>>>> a55d5a9f
     }
 }
 
