--- conflicted
+++ resolved
@@ -35,11 +35,8 @@
         addTestCase("background operator tests", \basicTests());
         addTestCase("issue 1467", \issue1467());
         addTestCase("issue 2637", \issue2637());
-<<<<<<< HEAD
         addTestCase("issue 2679", \issue2679());
-=======
         addTestCase("issue 2653", \issue2653());
->>>>>>> 1927b1b5
         set_return_value(main());
     }
 
