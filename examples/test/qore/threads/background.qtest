--- conflicted
+++ resolved
@@ -36,10 +36,7 @@
         addTestCase("issue 1467", \issue1467());
         addTestCase("issue 2637", \issue2637());
         addTestCase("issue 2679", \issue2679());
-<<<<<<< HEAD
-=======
         addTestCase("issue 2653", \issue2653());
->>>>>>> a372376f
         set_return_value(main());
     }
 
