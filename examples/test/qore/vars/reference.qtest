--- conflicted
+++ resolved
@@ -54,7 +54,6 @@
         assertThrows("REFERENCE-ERROR", sub () { r2 = \r3; });
         reference r4 = \r3;
         assertThrows("REFERENCE-ERROR", sub () { r2 = \r4; });
-<<<<<<< HEAD
     }
 
     testReferenceAssignments() {
@@ -158,13 +157,12 @@
             Program p(PO_NEW_STYLE | PO_STRICT_ARGS | PO_BROKEN_REFERENCES);
             p.parse("our *reference r = {}; int sub tb_0(){return r.size();}", "");
             assertEq(0, p.callFunction("tb_0"));
-=======
+        }
 
         {
             Program p(PO_NEW_STYLE);
             p.parse("sub t(*reference r) {}", "");
             assertThrows("RUNTIME-OVERLOAD-ERROR", \p.callFunction(), ("t", {}));
->>>>>>> e09775df
         }
     }
 }