#!/usr/bin/env qore
# -*- mode: qore; indent-tabs-mode: nil -*-

%new-style
%enable-all-warnings
%require-types
%strict-args
%no-child-restrictions

%requires ../../../../qlib/QUnit.qm

%exec-class OverloadTest

string sub f1_test(string x) {
    return type(x);
}

string sub f1_test(float x) {
    return type(x);
}

string sub f_test(int x) {
    return type(x);
}

string sub f_test(float x) {
    return type(x);
}

int sub f2_test(*int i) {
    return -1;
}

int sub f2_test() {
    return 0;
}

int sub f3_test(*int i, *int j) {
    return -1;
}

int sub f3_test() {
    return 0;
}

int sub f4_test() {
    delete argv;
    return -1;
}

int sub f4_test(list l) {
    return 0;
}

int sub f5_test(softlist l, *object o) {
    return -1;
}

int sub f5_test(string str) {
    return 0;
}

int sub f6(int i, *string s1, *int i1, *hash h1) {
    return 4;
}

int sub f6(int i, *string s1, *int i1) {
    return 3;
}

int sub f6(int i, *string s1) {
    return 2;
}

int sub f6(int i) {
    return 1;
}

public class OverloadTest inherits QUnit::Test {
    public {
        const Api = "hash sub p() { return {}; }*hash sub p(string a) {return {};}any sub p(string a, string b) { return 1; }";
    }

    constructor() : Test("Overload test", "1.0") {
        addTestCase("Values test", \testValues());
        addTestCase("Variables test", \testVariables());
<<<<<<< HEAD
        addTestCase("issue 1928", \issue1928());
=======
        addTestCase("Overload test", \testOverload());
>>>>>>> aed413e5

        # Return for compatibility with test harness that checks return value.
        set_return_value(main());
    }

    issue1928() {
        Program p(PO_NEW_STYLE);
        p.parsePending(Api, "");
        p.parse("sub t() {}", "");
        p.parse("int sub t1(){string vstr = ''; string p1 = vstr + ''; any x = ''; int rv = p(x, p1); return rv;}", "");
        p.parse("hash sub t2(){any a1 = ''; any a2; hash rv = p(a1, a2); return rv;}", "");
        assertEq(1, p.callFunction("t1"));
        assertEq({}, p.callFunction("t2"));
    }

    testValues() {
        # test parse-time matching
        assertEq("integer", f_test(1));
        assertEq("float", f_test(1.1));
        assertEq("float", f1_test(1));
        assertEq("float", f1_test(1.1));
        assertEq("string", f1_test("str"));
        assertEq("string", f1_test("1.11"));

        # test runtime matching
        assertEq("integer", call_function(\f_test(), 1));
        assertEq("float", call_function(\f_test(), 1.1));
        assertEq("float", call_function(\f1_test(), 1));
        assertEq("float", call_function(\f1_test(), 1.1));
        assertEq("string", call_function(\f1_test(), "str"));
        assertEq("string", call_function(\f1_test(), "1.11"));

        assertThrows("RUNTIME-OVERLOAD-ERROR", \f1_test(), 123.456n);
    }

    testVariables() {
        int i = 1;
        float fi = 1.1;

        # test parse-time matching
        assertEq("integer", f_test(i));
        assertEq("float", f1_test(i));
        assertEq("float", f_test(fi));
        assertEq("float", f1_test(fi));

        # test runtime matching
        assertEq("integer", call_function(\f_test(), i));
        assertEq("float", call_function(\f1_test(), i));
        assertEq("float", call_function(\f_test(), fi));
        assertEq("float", call_function(\f1_test(), fi));
    }

    testOverload() {
        # test parse-time matching
        assertEq(0, f2_test());
        assertEq(0, f3_test());
        assertEq(0, f4_test(()));
        assertEq(0, f5_test("hi"));
        assertEq(1, f6(1));
        # make sure we catch and fix the behavior of corner cases
        any a;
        assertEq(2, f6(1, NOTHING));
        assertEq(2, f6(1, a));
        assertEq(2, f6(1, "hi"));
        assertEq(3, f6(1, NOTHING, 1));
        assertEq(3, f6(1, a, 1));
        assertEq(3, f6(1, NOTHING, NOTHING));
        assertEq(3, f6(1, a, 1));
        assertEq(4, f6(1, NOTHING, NOTHING, {}));
        assertEq(4, f6(1, a, a, {}));
        assertEq(4, f6(1, NOTHING, NOTHING, NOTHING));
        assertEq(4, f6(1, a, a, a));

        # test runtime matching
        assertEq(0, call_function(\f2_test()));
        assertEq(0, call_function(\f3_test()));
        assertEq(0, call_function(\f4_test(), ()));
        assertEq(0, call_function(\f5_test(), "hi"));
        assertEq(1, call_function(\f6(), 1));
        # make sure we catch and fix the behavior of corner cases
        assertEq(2, call_function(\f6(), 1, NOTHING));
        assertEq(2, call_function(\f6(), 1, a));
        assertEq(2, call_function(\f6(), 1, "hi"));
        assertEq(3, call_function(\f6(), 1, NOTHING, 1));
        assertEq(3, call_function(\f6(), 1, a, 1));
        assertEq(3, call_function(\f6(), 1, NOTHING, NOTHING));
        assertEq(3, call_function(\f6(), 1, a, a));
        assertEq(4, call_function(\f6(), 1, NOTHING, NOTHING, {}));
        assertEq(4, call_function(\f6(), 1, a, a, {}));
        assertEq(4, call_function(\f6(), 1, NOTHING, NOTHING, NOTHING));
        assertEq(4, call_function(\f6(), 1, a, a, a));
    }
}<|MERGE_RESOLUTION|>--- conflicted
+++ resolved
@@ -84,11 +84,8 @@
     constructor() : Test("Overload test", "1.0") {
         addTestCase("Values test", \testValues());
         addTestCase("Variables test", \testVariables());
-<<<<<<< HEAD
         addTestCase("issue 1928", \issue1928());
-=======
         addTestCase("Overload test", \testOverload());
->>>>>>> aed413e5
 
         # Return for compatibility with test harness that checks return value.
         set_return_value(main());
