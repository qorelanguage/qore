#!/usr/bin/env qore
# -*- mode: qore; indent-tabs-mode: nil -*-

%new-style
%enable-all-warnings
%require-types
%strict-args

%requires ../../../../qlib/Util.qm
%requires ../../../../qlib/QUnit.qm
%requires ../../../../qlib/Mime.qm
%requires ../../../../qlib/HttpServerUtil.qm
<<<<<<< HEAD
%requires ../../../../qlib/ConnectionProvider.qm
=======
%requires ../../../../qlib/ConnectionProvider
>>>>>>> 907b034d
%requires ../../../../qlib/RestClient.qm
%requires ../../../../qlib/SewioRestClient.qm
%requires ../../../../qlib/HttpServer.qm

%try-module json >= 1.5
%define NoJson
%endtry

%exec-class Main

class FakeSewioRestHandler inherits AbstractHttpRequestHandler {
    private {
        string m_data;
        string m_mime;
    }

    constructor (string mime, string str) {
        m_mime = mime;
        m_data = str;
    }

    hash handleRequest(hash cx, hash hdr, *data body) {
        if (!hdr."x-apikey")
            return makeResponse(400, "missing api key");
        if (hdr.method == "GET") {
            return makeResponse(("Content-Type": m_mime), 200, m_data);
        }
        else if (hdr.method == "PUT") {
            return makeResponse(("Content-Type": m_mime), 200, m_data);
        }
    }
}

sub log(string str) {
    delete argv;
}

const VALUE_JSON = (
    "input": "{\"foo\":{\"bar\":1}}",
    "output": ("foo": ("bar": 1)),
);

public class Main inherits QUnit::Test {
    private {
        HttpServer m_http;
        int port;
    }

    constructor() : Test("SewioRestClientTest", "1.0") {
        addTestCase("GET tests", \methodGetTest());
        addTestCase("PUT tests", \methodPutTest());
        addTestCase("neg tests", \negTest());
        addTestCase("connection tests", \connectionTest());

        # Return for compatibility with test harness that checks return value.
        set_return_value(main());
    }

    setUp() {
        m_http = new HttpServer(\log(), \log());
        m_http.setHandler("/api_json", "/api_json", MimeTypeJson, new FakeSewioRestHandler(MimeTypeJson, VALUE_JSON.input));
        port = m_http.addListener(0).port;
    }

    tearDown() {
        delete m_http;
    }

    checkModule() {
%ifdef NoJson
        testSkip("no json module");
%endif
    }

    methodGetTest() {
        checkModule();
        SewioRestClient rest(("url": "http://localhost:" + port, "apikey": "key"));
        any ret;

        ret = rest.get("/api_json");
        testAssertionValue("/api_json", ret.body, VALUE_JSON.output);
    }

    methodPutTest() {
        checkModule();
        SewioRestClient rest(("url": "http://localhost:" + port, "apikey": "key"));
        any ret;

        rest.setSerialization("json");
        ret = rest.put("/api_json", VALUE_JSON.output);
        testAssertionValue("/api_json", ret.body, VALUE_JSON.output);
    }

    negTest() {
        checkModule();
        assertThrows("SEWIORESTCLIENT-ERROR", sub () {new SewioRestClient(("url": "http://localhost:" + port));});
        RestClient rest(("url": "http://localhost:" + port, "apikey": ""));
        assertThrows("REST-RESPONSE-ERROR", \rest.get(), "/api_json");
    }

    connectionTest() {
        checkModule();
        string url = "http://localhost:8080";
        SewioRestConnection swsc("test", "test", url, {}, ("apikey": "x"));
        assertEq(True, swsc instanceof SewioRestConnection);

<<<<<<< HEAD
        assertThrows("SEWIORESTCONNECTION-ERROR", sub () { SewioRestConnection swsc1("test", "test", url, True, NOTHING, parse_url(url)); });
=======
        assertThrows("SEWIORESTCONNECTION-ERROR", sub () { SewioRestConnection swsc1("test", "test", url);});
>>>>>>> 907b034d

        SewioRestClient client = swsc.get(False);
        # issue #3321: check default timeouts
        assertEq(45000, client.getTimeout());
        assertEq(45000, client.getConnectTimeout());
<<<<<<< HEAD
=======

        hash<ConnectionConstructorInfo> info = swsc.getConstructorInfo();
        assertEq("SewioRestClient", info.module);
        assertEq("SewioRestClient", info.class_name);
        assertEq(url, info.args[0].url);
        checkPreAndPostProcessing(info);
    }

    private checkPreAndPostProcessing(hash<ConnectionConstructorInfo> info) {
        Program p(PO_NEW_STYLE | PO_STRICT_ARGS | PO_REQUIRE_TYPES);
        if (info.module)
            p.loadModule(info.module);
        if (info.pre_processing) {
            string pre_processing = sprintf("sub pre_processing(reference<*softlist<auto>> args, bool connect, *hash rtopts) { %s }", info.pre_processing);
            # ensure that the pre processing code can be parsed
            p.parse(pre_processing, "pre processing");
            assertTrue(True, "pre processing: " + info.class_name);
        }
        if (info.post_processing) {
            string post_processing = sprintf("sub post_processing(%s obj, bool connect, *hash rtopts) { %s }", info.class_name, info.post_processing);
            # ensure that the post processing code can be parsed
            p.parse(post_processing, "post processing");
            assertTrue(True, "post processing: " + info.class_name);
        }
>>>>>>> 907b034d
    }
} # class Main<|MERGE_RESOLUTION|>--- conflicted
+++ resolved
@@ -10,11 +10,7 @@
 %requires ../../../../qlib/QUnit.qm
 %requires ../../../../qlib/Mime.qm
 %requires ../../../../qlib/HttpServerUtil.qm
-<<<<<<< HEAD
-%requires ../../../../qlib/ConnectionProvider.qm
-=======
 %requires ../../../../qlib/ConnectionProvider
->>>>>>> 907b034d
 %requires ../../../../qlib/RestClient.qm
 %requires ../../../../qlib/SewioRestClient.qm
 %requires ../../../../qlib/HttpServer.qm
@@ -121,18 +117,12 @@
         SewioRestConnection swsc("test", "test", url, {}, ("apikey": "x"));
         assertEq(True, swsc instanceof SewioRestConnection);
 
-<<<<<<< HEAD
-        assertThrows("SEWIORESTCONNECTION-ERROR", sub () { SewioRestConnection swsc1("test", "test", url, True, NOTHING, parse_url(url)); });
-=======
         assertThrows("SEWIORESTCONNECTION-ERROR", sub () { SewioRestConnection swsc1("test", "test", url);});
->>>>>>> 907b034d
 
         SewioRestClient client = swsc.get(False);
         # issue #3321: check default timeouts
         assertEq(45000, client.getTimeout());
         assertEq(45000, client.getConnectTimeout());
-<<<<<<< HEAD
-=======
 
         hash<ConnectionConstructorInfo> info = swsc.getConstructorInfo();
         assertEq("SewioRestClient", info.module);
@@ -157,6 +147,5 @@
             p.parse(post_processing, "post processing");
             assertTrue(True, "post processing: " + info.class_name);
         }
->>>>>>> 907b034d
     }
 } # class Main