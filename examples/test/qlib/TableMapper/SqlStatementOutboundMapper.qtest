#!/usr/bin/env qore
# -*- mode: qore; indent-tabs-mode: nil -*-

%new-style
%enable-all-warnings
%require-types
%strict-args

%requires ../../../../qlib/Util.qm
%requires ../../../../qlib/QUnit.qm
%requires ../../../../qlib/SqlUtil.qm
%requires ../../../../qlib/Mapper.qm
%requires ../../../../qlib/TableMapper.qm

%exec-class Main

# unused, but required for "select hash" argument
const SELECT_HASH = (
    "columns": ("a", "b"),
    "where": ("a": 1),
    );

const MAPV = (
    "mapped_a": "a",
    "mapped_b": "b",
    "created_c": ("code": *string sub (*any v, hash rec) { return sprintf("%n - %n", rec.a, rec.b); }),
    "constant_d": ("constant" : 1),
    "runtime": ("runtime": "rt"),
    );

const INPUT = (
    ("a": 1, "b": 1),
    ("a": 1, "b": 2),
    );

const OUTPUT = (
    ("mapped_a": 1, "mapped_b": 1, "created_c": "1 - 1", "constant_d": 1, "runtime": "rtv"),
    ("mapped_a": 1, "mapped_b": 2, "created_c": "1 - 2", "constant_d": 1, "runtime": "rtv"),
    );

# just return INPUTs as it would be returned by SQLStatement
class FakeSQLStatement inherits Qore::SQL::AbstractSQLStatement {
    private {
        int m_ix = 0;
    }

    bool next() {
        return m_ix < 2;
    }

    bool valid() { return True; }

    any getValue() {
        hash ret = INPUT[m_ix];
        m_ix++;
        return ret;
    }

    private list getAdvancePtr(int rows) {
        list l = INPUT;

        if (m_ix)
            splice l, 0, m_ix;

        if (rows >= 0)
            splice l, rows;

        m_ix += l.size();

        return l;
    }

    list fetchRows(softint rows = -1) {
        return getAdvancePtr(rows);
    }

    hash fetchColumns(softint rows = -1) {
        hash h = map {$1: ()}, INPUT[0].keyIterator();
        map (map h{$1.key} += $1.value, $1.pairIterator()), getAdvancePtr(rows);
        return h;
    }

    bindArgs(softlist vargs) {}

    commit() {}
    rollback() {}

    prepare(string s) {}
    execArgs(list l) {}
    hash getOutput() {}
    getSQL() {}

    *hash describe() {
    }

    nothing execArgs(softlist vargs) { throw "X"; }
    hash getOutputRows() { throw "X"; }
    nothing prepareRaw(string sql) { throw "X"; }
    bool active() { throw "X"; }
    nothing bindPlaceholders() { throw "X"; }
    *hash fetchRow() { throw "X"; }
    nothing define() { throw "X"; }
    bool currentThreadInTransaction() { throw "X"; }
    nothing bindValues() { throw "X"; }
    int affectedRows() { throw "X"; }
    nothing bind() { throw "X"; }
    nothing bindValuesArgs(softlist vargs) { throw "X"; }
    nothing close() { throw "X"; }
    nothing exec() { throw "X"; }
    nothing beginTransaction() { throw "X"; }
    nothing bindPlaceholdersArgs(softlist vargs) { throw "X"; }
}

# dummy datasource-like class for FakeAbstractTable
class FakeDatasource inherits Qore::SQL::AbstractDatasource {
    *string getPassword() {}
    *string getOSEncoding() {}
    *string getDBName() {}
    any selectRows(string sql) {}
    bool inTransaction() { return False;}
    any getClientVersion() {}
    any exec(string sql) {}
    *int getPort() {}
    any execRaw(string sql) {}
    any getServerVersion() {}
    *string getHostName() {}
    string getDriverName() { return ""; }
    any select(string sql) {}
    string getDBEncoding() { return ""; }
    any vselect(string sql, *softlist vargs) {}
    string getConfigString() { return ""; }
    any vselectRows(string sql, *softlist vargs) {}
    nothing beginTransaction() {}
    nothing rollback() {}
    any selectRow(string sql) {}
    hash getConfigHash() {}
    nothing commit() {}
    any vselectRow(string sql, *softlist vargs) {}
    any vexec(string sql, *softlist vargs) {}
    *string getUserName() {}
    bool currentThreadInTransaction() { return False; }
    AbstractSQLStatement getSQLStatement() { return new FakeSQLStatement(); }
}

# Actually we don't need real table. Just a FakeSQLStatement returned from getStatement()
class FakeAbstractTable inherits SqlUtil::AbstractTable {
    public {
        FakeDatasource fds();
    }
    constructor() : SqlUtil::AbstractTable(fds, "foo_table") {}
    AbstractIterator getRowIterator(hash h, *reference<string> sql) { return new FakeSQLStatement(); }
<<<<<<< HEAD
    AbstractIterator getRowIteratorNoExec(hash h, *reference<string> sql) { return new FakeSQLStatement(); }
=======
    AbstractIterator getStatement(hash h, *reference<string> sql) { return new FakeSQLStatement(); }
>>>>>>> 2e2cc997

    string getRenameSqlImpl(string new_name) {}
    AbstractPrimaryKey getPrimaryKeyImpl(any a) {}
    Constraints getConstraintsImpl(any a)  { return new Constraints(); }
    AbstractCheckConstraint addCheckConstraintImpl(string cname, string src, *hash opt) {}
    nothing setupTableImpl(hash desc, *hash opt) {}
    bool uniqueIndexCreatesConstraintImpl(any a) {}
    ForeignConstraints getForeignConstraintsImpl(*hash opt) {}
    bool checkExistenceImpl(any a) {}
    AbstractPrimaryKey addPrimaryKeyImpl(string cname, hash ch, *hash opt) {}
    AbstractColumn addColumnImpl(string cname, hash opt, bool nullable = True) {}
    Indexes getIndexesImpl(any a) {}
    AbstractForeignConstraint addForeignConstraintImpl(string cname, hash ch, string table, hash tch, *hash opt) {}
    Columns describeImpl() {}
    AbstractTrigger addTriggerImpl(string tname, string src, *hash opt) {}
    AbstractIndex addIndexImpl(string iname, bool enabled, hash ch, *hash opt) {}
    *list getAlignSqlImpl(AbstractTable t, *hash opt) {}
    Triggers getTriggersImpl(any a) {}
    string getCreateTableSqlImpl(*hash opt) {}
    bool tryInsertImpl(string sql, hash row) {}
    bool supportsTablespacesImpl(any a) {}
    *string getSqlValueImpl(any v) {}
    AbstractUniqueConstraint addUniqueConstraintImpl(string cname, hash ch, *hash opt) {}
    hash getQoreTypeMapImpl(any a) {}
    *hash doReturningImpl(hash opt, reference<string> sql, list args) {}
    hash getTypeMapImpl(any a) {}
    bool constraintsLinkedToIndexesImpl(any a) {}
    bool emptyImpl(any a) {}
    *list getCreateMiscSqlImpl(*hash opt, bool cache) {}
    string getCreateSqlImpl(list l) {}
    bool hasArrayBind(any a) {}
    nothing doSelectLimitOnlyUnlockedImpl(reference<string> sql, reference<list> args, *hash qh) {}
    nothing copyImpl(AbstractTable old) {}
    nothing doSelectOrderByWithOffsetSqlUnlockedImpl(reference<string> sql, reference<list> args, *hash qh, *hash jch, *hash ch, *hash psch, list coll) {}
}


class Main inherits QUnit::DependencyInjectedTest {

    constructor() : DependencyInjectedTest("SqlStatementOutboundMapper", "1.0") {
        addTestCase("SqlStatementOutboundMapper iterator", \testIterator());
        addTestCase("SqlStatementOutboundMapper hash rows", \testHashRows());
        addTestCase("SqlStatementOutboundMapper context", \testContext());

        setScriptPath(get_script_path());
        set_return_value(main());
    }

    performModuleInjections() {
        injectIntoModule("../../../../qlib/TableMapper.qm");
    }

    performInjections(Program p) {
        p.importClass("FakeSQLStatement", "Qore::SQL::SQLStatement", True);
    }

    private testIterator() {
        FakeAbstractTable t();
        SqlStatementOutboundMapper m(t, SELECT_HASH, MAPV, ("runtime": ("rt": "rtv")));
        AbstractIterator it = m.iterator();

        int i = 0;
        while (it.next()) {
            hash row = it.getValue();
            testAssertion(sprintf("Row verification: %d", i), \equals(), (row, OUTPUT[i]));
            i++;
        }
    }

    private testHashRows() {
        FakeAbstractTable t();
        SqlStatementOutboundMapper m(t, SELECT_HASH, MAPV, ("runtime": ("rt": "rtv")));
        list l = ();
        while (*list tl = m.getDataRows()) {
            l += tl;
        }
        assertEq(OUTPUT, l, "getDataRows()");
    }

    private testContext() {
        FakeAbstractTable t();
        SqlStatementOutboundMapper m(t, SELECT_HASH, MAPV, ("runtime": ("rt": "rtv")));
        list l = ();
        while (*hash th = m.getData()) {
            map l += $1, th.contextIterator();
        }
        assertEq(OUTPUT, l, "getData()");
    }
}<|MERGE_RESOLUTION|>--- conflicted
+++ resolved
@@ -149,11 +149,8 @@
     }
     constructor() : SqlUtil::AbstractTable(fds, "foo_table") {}
     AbstractIterator getRowIterator(hash h, *reference<string> sql) { return new FakeSQLStatement(); }
-<<<<<<< HEAD
-    AbstractIterator getRowIteratorNoExec(hash h, *reference<string> sql) { return new FakeSQLStatement(); }
-=======
     AbstractIterator getStatement(hash h, *reference<string> sql) { return new FakeSQLStatement(); }
->>>>>>> 2e2cc997
+    AbstractIterator getStatementNoExec(hash h, *reference<string> sql) { return new FakeSQLStatement(); }
 
     string getRenameSqlImpl(string new_name) {}
     AbstractPrimaryKey getPrimaryKeyImpl(any a) {}
