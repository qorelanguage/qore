--- conflicted
+++ resolved
@@ -156,7 +156,6 @@
             "indextest3" : "a1",
             "empty_string" : "",
             ),
-<<<<<<< HEAD
         );
 
         const MapOutput2 = (
@@ -164,7 +163,6 @@
                 ("int_field" : 10),
                 ("int_field" : NOTHING),);
 
-=======
             );
 
         const DotMap = (
@@ -198,7 +196,6 @@
             ("a": ("id": 123, "other": "abc", "something": 1)),
             ("a": ("id": 456, "other": "xyz", "something": 2)),
             );
->>>>>>> 8c9e956e
     }
 
     constructor() : Test("MapperTest", "1.0") {
@@ -209,12 +206,9 @@
         addTestCase("Bulk Test", \testMapperBulk());
         addTestCase("Index test", \testMapperIndex());
         addTestCase("Empty String test", \testEmptyString());
-<<<<<<< HEAD
         addTestCase("Test mapAll() with hash arg", \testMapperMapAllHash());
         addTestCase("Test mapFieldType", \testMapperMapFieldType());
-=======
         addTestCase("Dot test", \dotTest());
->>>>>>> 8c9e956e
         set_return_value(main());
     }
 
@@ -290,7 +284,6 @@
         assertEq(l, o);
     }
 
-<<<<<<< HEAD
     testMapperMapAllHash() {
         Mapper m(DataMap, m_opts);
         list l = m.mapAll(MapInput2);
@@ -303,7 +296,6 @@
         assertEq(MapOutput2, l);
     }
 
-=======
     dotTest() {
         {
             Mapper m(DotMap, ("allow_dot": True, "allow_output_dot": True));
@@ -331,5 +323,4 @@
             assertEq(4, m.getCount());
         }
     }
->>>>>>> 8c9e956e
 }