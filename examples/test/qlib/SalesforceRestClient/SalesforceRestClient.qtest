#!/usr/bin/env qore
# -*- mode: qore; indent-tabs-mode: nil -*-

%requires ../../../../qlib/Util.qm
%requires ../../../../qlib/QUnit.qm
%requires ../../../../qlib/Mime.qm
<<<<<<< HEAD
%requires ../../../../qlib/ConnectionProvider.qm
=======
%requires ../../../../qlib/ConnectionProvider
>>>>>>> 907b034d
%requires ../../../../qlib/RestClient.qm
%requires ../../../../qlib/SalesforceRestClient.qm

%requires qore >= 0.9

%new-style
%require-types
%strict-args
%enable-all-warnings

%exec-class SalesforceTest

# we test deprecated functionality here
%disable-warning deprecated

class SalesforceTest inherits QUnit::Test {
    public {}

    private {
        SalesforceRestClient rc;

        # salesforce.com connection options
        hash sfopts;

        # command-line options
        const MyOpts = Opts + {
            "client_id":      "i,client_id=s",
            "client_secret":  "s,client_secret=s",
            "user":           "u,username=s",
            "pass":           "p,password=s",
            "timeout":        "t,timeout=i",
        };

        const OptionColumn = 22;

        const AcctNo1 = "DEL_TEST_1";
        const AcctName1 = "My Test Account 1";

        const AcctNo2 = "DEL_TEST_2";
    }

    constructor() : Test("SalesforceTest", "1.0", \ARGV, MyOpts) {
        addTestCase("Salesforce.com REST", \salesForceRestTests());
        addTestCase("connection tests", \connectionTest());

        try {
            setupConnection();
        } catch (hash<ExceptionInfo> ex) {
            if (m_options.verbose)
                printf("%s: %s\n", ex.err, ex.desc);
        }

        set_return_value(main());
    }

    private usageIntern() {
        TestReporter::usageIntern(OptionColumn);
        printOption("-i,--client_id=ARG", "set Salesforce.com consumer key", OptionColumn);
        printOption("-p,--pass=ARG", "set Salesforce.com password", OptionColumn);
        printOption("-s,--client_secret=ARG", "set Salesforce.com consumer secret", OptionColumn);
        printOption("-t,--timeout=ARG", "set Salesforce.com timeout in seconds", OptionColumn);
        printOption("-u,--user=ARG", "set Salesforce.com user name", OptionColumn);
    }

    setupConnection() {
        sfopts.client_id = m_options.client_id ?? ENV.SALESFORCE_CONSUMER_KEY;
        if (!sfopts.client_id)
            error("missing --client_id option or SALESFORCE_CONSUMER_KEY environment variable");
        sfopts.client_secret = m_options.client_secret ?? ENV.SALESFORCE_CONSUMER_SECRET;
        if (!sfopts.client_secret)
            error("missing --client_secret option or SALESFORCE_CONSUMER_SECRET environment variable");
        sfopts.username = m_options.user ?? ENV.SALESFORCE_USER;
        if (!sfopts.username)
            error("missing --username option or SALESFORCE_USER environment variable");
        sfopts.password = m_options.pass ?? ENV.SALESFORCE_PASS;
        if (!sfopts.password)
            error("missing --password option or SALESFORCE_PASS environment variable");
        if (sfopts.timeout)
            sfopts.connect_timeout = sfopts.timeout;

        rc = new SalesforceRestClient(sfopts);
    }

    error(string fmt) {
        throw "OPTION-ERROR", sprintf("%s: ERROR: %s\n", get_script_name(), vsprintf(fmt, argv));
    }

    salesForceRestTests() {
        if (!rc) testSkip("no Salesforce.com connection");

        assertEq(Type::String, rc.getApi().type());

        hash h = rc.get("sobjects");
        assertEq(Type::List, h.body.sobjects.type());

        # create a bulk job
        h = rc.bulkJobCreate(BulkJobInsert, "Account", BulkJobCsv).jobInfo;
        assertEq(Type::Hash, h.type());
        assertEq(Type::String, h.id.type());

        # close the bulk job
        hash ch = rc.bulkJobClose(h.id);
        assertEq(h.jobInfo.id, ch.id);

        rc.logout();
        assertEq(NOTHING, rc.getToken());
    }

    connectionTest() {
<<<<<<< HEAD
        string url = sprintf("http://user:pass@localhost:8080");
        SalesforceRestConnection swsc("test", "test", url, True, {"client_id": "x", "client_secret": "x"}, parse_url(url));
        assertEq(True, swsc instanceof SalesforceRestConnection);

        assertThrows("CONNECTION-ERROR", sub () {
            SalesforceRestConnection swsc1("test", "test", url, True, {"x": 1}, parse_url(url));
        });
=======
        string url = sprintf("http://%s:%s@localhost:8080", sfopts.username, sfopts.password);
        remove sfopts.("username", "password");
        SalesforceRestConnection swsc("test", "test", url, True, sfopts, parse_url(url));
        assertEq(True, swsc instanceof SalesforceRestConnection);

        assertThrows("CONNECTION-ERROR", sub () {
            SalesforceRestConnection swsc1("test", "test", url, {"monitor": True}, {"x": 1});
            });
>>>>>>> 907b034d

        SalesforceRestClient client = swsc.get(False);
        # issue #3321: check default timeouts
        assertEq(45000, client.getTimeout());
        assertEq(45000, client.getConnectTimeout());
<<<<<<< HEAD
=======

        hash<ConnectionConstructorInfo> info = swsc.getConstructorInfo();
        assertEq("SalesforceRestClient", info.module);
        assertEq("SalesforceRestClient", info.class_name);
        assertEq(url, info.args[0].url);
        checkPreAndPostProcessing(info);

        # issue #3346: the Salesforce rest connection returns 'rest' type instead of 'sfrests'
        assertEq("sfrests", swsc.getType());
    }

    private checkPreAndPostProcessing(hash<ConnectionConstructorInfo> info) {
        Program p(PO_NEW_STYLE | PO_STRICT_ARGS | PO_REQUIRE_TYPES);
        if (info.module)
            p.loadModule(info.module);
        if (info.pre_processing) {
            string pre_processing = sprintf("sub pre_processing(reference<*softlist<auto>> args, bool connect, *hash rtopts) { %s }", info.pre_processing);
            # ensure that the pre processing code can be parsed
            p.parse(pre_processing, "pre processing");
            assertTrue(True, "pre processing: " + info.class_name);
        }
        if (info.post_processing) {
            string post_processing = sprintf("sub post_processing(%s obj, bool connect, *hash rtopts) { %s }", info.class_name, info.post_processing);
            # ensure that the post processing code can be parsed
            p.parse(post_processing, "post processing");
            assertTrue(True, "post processing: " + info.class_name);
        }
>>>>>>> 907b034d
    }
}<|MERGE_RESOLUTION|>--- conflicted
+++ resolved
@@ -4,11 +4,7 @@
 %requires ../../../../qlib/Util.qm
 %requires ../../../../qlib/QUnit.qm
 %requires ../../../../qlib/Mime.qm
-<<<<<<< HEAD
-%requires ../../../../qlib/ConnectionProvider.qm
-=======
 %requires ../../../../qlib/ConnectionProvider
->>>>>>> 907b034d
 %requires ../../../../qlib/RestClient.qm
 %requires ../../../../qlib/SalesforceRestClient.qm
 
@@ -118,15 +114,6 @@
     }
 
     connectionTest() {
-<<<<<<< HEAD
-        string url = sprintf("http://user:pass@localhost:8080");
-        SalesforceRestConnection swsc("test", "test", url, True, {"client_id": "x", "client_secret": "x"}, parse_url(url));
-        assertEq(True, swsc instanceof SalesforceRestConnection);
-
-        assertThrows("CONNECTION-ERROR", sub () {
-            SalesforceRestConnection swsc1("test", "test", url, True, {"x": 1}, parse_url(url));
-        });
-=======
         string url = sprintf("http://%s:%s@localhost:8080", sfopts.username, sfopts.password);
         remove sfopts.("username", "password");
         SalesforceRestConnection swsc("test", "test", url, True, sfopts, parse_url(url));
@@ -134,15 +121,12 @@
 
         assertThrows("CONNECTION-ERROR", sub () {
             SalesforceRestConnection swsc1("test", "test", url, {"monitor": True}, {"x": 1});
-            });
->>>>>>> 907b034d
+        });
 
         SalesforceRestClient client = swsc.get(False);
         # issue #3321: check default timeouts
         assertEq(45000, client.getTimeout());
         assertEq(45000, client.getConnectTimeout());
-<<<<<<< HEAD
-=======
 
         hash<ConnectionConstructorInfo> info = swsc.getConstructorInfo();
         assertEq("SalesforceRestClient", info.module);
@@ -170,6 +154,5 @@
             p.parse(post_processing, "post processing");
             assertTrue(True, "post processing: " + info.class_name);
         }
->>>>>>> 907b034d
     }
 }