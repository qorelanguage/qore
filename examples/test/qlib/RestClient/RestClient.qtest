#!/usr/bin/env qore
# -*- mode: qore; indent-tabs-mode: nil -*-

%new-style
%enable-all-warnings
%require-types
%strict-args

%requires ../../../../qlib/QUnit.qm
%requires ../../../../qlib/Mime.qm
%requires ../../../../qlib/HttpServerUtil.qm
%requires ../../../../qlib/ConnectionProvider
%requires ../../../../qlib/RestSchemaValidator.qm
%requires ../../../../qlib/Swagger.qm
%requires ../../../../qlib/RestClient.qm
%requires ../../../../qlib/HttpServer.qm

%try-module yaml >= 0.5
%define NoYaml
%endtry

%try-module xml >= 1.3
%define NoXml
%endtry

%try-module json >= 1.5
%define NoJson
%endtry

%exec-class Main

%disable-warning deprecated

const VALUE_TEXT = (
        "input" : "Lorem Ipsum",
        "output" : "Lorem Ipsum",
    );
const VALUE_XML = (
        "input" : "<foo><bar>1</bar></foo>",
        "output" : ("foo" : ("bar" : "1")),
    );
const VALUE_XMLRPC = (
        "input" : "<struct><member><name>foo</name><value><i4>1</i4></value></member></struct>",
        "output" : ("foo": 1),
    );
const VALUE_YAML = (
        "input": "foo:\n bar: 1\n other: '2017-01-01 00:00:00Z'",
        "output": ("foo": ("bar": 1, "other": 2017-01-01Z)),
    );
const VALUE_JSON = (
        "input" : "{\"foo\":{\"bar\":1}}",
        "output" : ("foo" : ("bar" : 1)),
    );

class SimpleStringHandler inherits AbstractHttpRequestHandler {
    private {
        *string m_data;
        string m_mime;
    }
    constructor (string mime, *string str) {
        m_mime = mime;
        m_data = str;
    }
    hash handleRequest(hash cx, hash hdr, *data body) {
        if (hdr.method == "GET") {
            return makeResponse(200, m_data ?? binary(body), {"Content-Type": m_mime});
        } else if (hdr.method == "PUT") {
            return makeResponse(200, m_data ?? binary(body), {"Content-Type": m_mime});
        } else if (hdr.method == "PATCH") {
            return makeResponse(200, m_data ?? binary(body), {"Content-Type": m_mime});
        } else if (hdr.method == "POST") {
            return makeResponse(200, m_data ?? binary(body), {"Content-Type": m_mime});
        } else if (hdr.method == "DELETE") {
            return makeResponse(404, m_data ?? binary(body), {"Content-Type": m_mime});
        }
    }
}

sub log(string str) {
    delete argv;
}

public class Main inherits QUnit::Test {
    private {
        HttpServer m_http;

        int port;
    }

    constructor() : Test("RestClientTest", "1.0") {
        addTestCase("connection tests", \connectionTests());
<<<<<<< HEAD
=======
        addTestCase("DELETE tests", \methodDeleteTest());
>>>>>>> 08692356
        addTestCase("GET tests", \methodGetTest());
        addTestCase("PUT tests", \methodPutTest());
        addTestCase("POST tests", \methodPostTest());

        # Return for compatibility with test harness that checks return value.
        set_return_value(main());
    }

    setUp() {
        m_http = new HttpServer(\log(), \log());
        m_http.setHandler("/api_text", "/api_text", MimeTypeText, new SimpleStringHandler(MimeTypeText, VALUE_TEXT.input));
        m_http.setHandler("/api_xml", "/api_xml", MimeTypeXmlApp, new SimpleStringHandler(MimeTypeXmlApp, VALUE_XML.input));
        m_http.setHandler("/api_rpc", "/api_rpc", MimeTypeXml, new SimpleStringHandler(MimeTypeXml, VALUE_XMLRPC.input));
        m_http.setHandler("/api_json", "/api_json", MimeTypeJson, new SimpleStringHandler(MimeTypeJson, VALUE_JSON.input));
        m_http.setHandler("/api_yaml", "/api_yaml", MimeTypeYaml, new SimpleStringHandler(MimeTypeYaml, VALUE_YAML.input));
        m_http.setHandler("/api_bin", "/api_bin", MimeTypeOctetStream, new SimpleStringHandler(MimeTypeOctetStream));
        port = m_http.addListener(0).port;
    }

    tearDown() {
        delete m_http;
    }

    methodDeleteTest() {
        RestClient rest({"url": "http://localhost:"+port});
        hash<auto> info;
        try {
            # issue #3237: must throw an exception due to the 404 Not Found response
            rest.del("/api_text", NOTHING, \info);
            assertTrue(False);
        } catch (hash<ExceptionInfo> ex) {
        }
        assertEq(404, info."response-code");
    }

    methodGetTest() {
        RestClient rest(("url" : "http://localhost:"+port));
        auto ret;

        ret = rest.get("/api_text");
        testAssertionValue("/api_text", ret.body, VALUE_TEXT.output);

%ifndef NoXml
        ret = rest.get("/api_xml");
        testAssertionValue("/api_xml", ret.body, VALUE_XML.output);

        ret = rest.get("/api_rpc");
        testAssertionValue("/api_rpc", ret.body, VALUE_XMLRPC.output);
%endif

%ifndef NoJson
        ret = rest.get("/api_json");
        testAssertionValue("/api_json", ret.body, VALUE_JSON.output);
%endif

%ifndef NoYaml
        ret = rest.get("/api_yaml");
        testAssertionValue("/api_yaml", ret.body, VALUE_YAML.output);
%endif
    }

    methodPutTest() {
        RestClient rest(("url" : "http://localhost:"+port));
        auto ret;

        rest.setSerialization("text");
        ret = rest.put("/api_text", VALUE_TEXT.output);
        testAssertionValue("/api_text", ret.body, VALUE_TEXT.output);

        ret = rest.patch("/api_text", VALUE_TEXT.output);
        assertEq(VALUE_TEXT.output, ret.body);

%ifndef NoXml
        rest.setSerialization("rawxml");
        ret = rest.put("/api_xml", VALUE_XML.output);
        testAssertionValue("/api_xml", ret.body, VALUE_XML.output);

        rest.setSerialization("xml");
        ret = rest.put("/api_rpc", VALUE_XMLRPC.output);
        testAssertionValue("/api_rpc", ret.body, VALUE_XMLRPC.output);
%endif

%ifndef NoJson
        rest.setSerialization("json");
        ret = rest.put("/api_json", VALUE_JSON.output);
        testAssertionValue("/api_json", ret.body, VALUE_JSON.output);
%endif

%ifndef NoYaml
        rest.setSerialization("yaml");
        ret = rest.put("/api_yaml", VALUE_YAML.output);
        testAssertionValue("/api_yaml", ret.body, VALUE_YAML.output);
%endif
    }

    methodPostTest() {
        RestClient rest({"url": "http://localhost:" + port});
        auto ret;

        rest.setSerialization("text");
        hash<auto> info;
        #on_exit printf("info: %N\n", info);
        ret = rest.post("/api_bin", <abcd>, \info);
        #printf("ret: %y\n", ret);
        assertEq(<abcd>, binary(ret.body));
        assertEq(MimeTypeOctetStream, ret."content-type");

        rest.setSerialization("bin");
        #on_exit printf("info: %N\n", info);
        ret = rest.post("/api_bin", <abcd>, \info);
        #printf("ret: %y\n", ret);
        assertEq(<abcd>, binary(ret.body));
        assertEq(MimeTypeOctetStream, ret."content-type");
    }

    connectionTests() {
        string url = "http://localhost:8099/";
        RestConnection conn("test", "test", url, False, NOTHING, parse_url(url));
        RestClient client = conn.get(False);
        assertEq(url, client.getURL());
        # issue #3321: check default timeouts
        assertEq(45000, client.getTimeout());
        assertEq(45000, client.getConnectTimeout());
<<<<<<< HEAD
=======

        conn = new RestConnection("test", "test", url, {"monitor": False}, {});
        client = conn.get(False);
        assertEq(url, client.getURL());
        assertEq(False, conn.monitor);
        assertEq(True, conn.enabled);

        hash<ConnectionConstructorInfo> info = conn.getConstructorInfo();
        assertEq("RestClient", info.module);
        assertEq("RestClient", info.class_name);
        assertEq(url, info.args[0].url);
        checkPreAndPostProcessing(info);
    }

    private checkPreAndPostProcessing(hash<ConnectionConstructorInfo> info) {
        Program p(PO_NEW_STYLE | PO_STRICT_ARGS | PO_REQUIRE_TYPES);
        if (info.module)
            p.loadModule(info.module);
        if (info.pre_processing) {
            string pre_processing = sprintf("sub pre_processing(reference<*softlist<auto>> args, bool connect, *hash rtopts) { %s }", info.pre_processing);
            # ensure that the pre processing code can be parsed
            p.parse(pre_processing, "pre processing");
            assertTrue(True, "pre processing: " + info.class_name);
        }
        if (info.post_processing) {
            string post_processing = sprintf("sub post_processing(%s obj, bool connect, *hash rtopts) { %s }", info.class_name, info.post_processing);
            # ensure that the post processing code can be parsed
            p.parse(post_processing, "post processing");
            assertTrue(True, "post processing: " + info.class_name);
        }
>>>>>>> 08692356
    }
} # class Main<|MERGE_RESOLUTION|>--- conflicted
+++ resolved
@@ -89,10 +89,7 @@
 
     constructor() : Test("RestClientTest", "1.0") {
         addTestCase("connection tests", \connectionTests());
-<<<<<<< HEAD
-=======
         addTestCase("DELETE tests", \methodDeleteTest());
->>>>>>> 08692356
         addTestCase("GET tests", \methodGetTest());
         addTestCase("PUT tests", \methodPutTest());
         addTestCase("POST tests", \methodPostTest());
@@ -213,11 +210,10 @@
         RestConnection conn("test", "test", url, False, NOTHING, parse_url(url));
         RestClient client = conn.get(False);
         assertEq(url, client.getURL());
+
         # issue #3321: check default timeouts
         assertEq(45000, client.getTimeout());
         assertEq(45000, client.getConnectTimeout());
-<<<<<<< HEAD
-=======
 
         conn = new RestConnection("test", "test", url, {"monitor": False}, {});
         client = conn.get(False);
@@ -248,6 +244,5 @@
             p.parse(post_processing, "post processing");
             assertTrue(True, "post processing: " + info.class_name);
         }
->>>>>>> 08692356
     }
 } # class Main