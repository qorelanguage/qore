#!/usr/bin/env qore
# -*- mode: qore; indent-tabs-mode: nil -*-

%new-style
%enable-all-warnings
%require-types
%strict-args

%requires ../../../../qlib/QUnit.qm
%requires ../../../../qlib/Mime.qm
%requires ../../../../qlib/HttpServerUtil.qm
%requires ../../../../qlib/ConnectionProvider.qm
%requires ../../../../qlib/RestSchemaValidator.qm
%requires ../../../../qlib/Swagger.qm
%requires ../../../../qlib/RestClient.qm
%requires ../../../../qlib/HttpServer.qm

%try-module yaml >= 0.5
%define NoYaml
%endtry

%try-module xml >= 1.3
%define NoXml
%endtry

%try-module json >= 1.5
%define NoJson
%endtry

%exec-class Main

const VALUE_TEXT = (
        "input" : "Lorem Ipsum",
        "output" : "Lorem Ipsum",
    );
const VALUE_XML = (
        "input" : "<foo><bar>1</bar></foo>",
        "output" : ("foo" : ("bar" : "1")),
    );
const VALUE_XMLRPC = (
        "input" : "<struct><member><name>foo</name><value><i4>1</i4></value></member></struct>",
        "output" : ("foo": 1),
    );
const VALUE_YAML = (
        "input": "foo:\n bar: 1\n other: '2017-01-01 00:00:00Z'",
        "output": ("foo": ("bar": 1, "other": 2017-01-01Z)),
    );
const VALUE_JSON = (
        "input" : "{\"foo\":{\"bar\":1}}",
        "output" : ("foo" : ("bar" : 1)),
    );

class SimpleStringHandler inherits AbstractHttpRequestHandler {
    private {
        *string m_data;
        string m_mime;
    }
    constructor (string mime, *string str) {
        m_mime = mime;
        m_data = str;
    }
    hash handleRequest(hash cx, hash hdr, *data body) {
        if (hdr.method == "GET") {
            return makeResponse(200, m_data ?? binary(body), {"Content-Type": m_mime});
        }
        else if (hdr.method == "PUT") {
            return makeResponse(200, m_data ?? binary(body), {"Content-Type": m_mime});
        }
        else if (hdr.method == "PATCH") {
            return makeResponse(200, m_data ?? binary(body), {"Content-Type": m_mime});
        }
        else if (hdr.method == "POST") {
            return makeResponse(200, m_data ?? binary(body), {"Content-Type": m_mime});
        }
    }
}

sub log(string str) {
    delete argv;
}

public class Main inherits QUnit::Test {
    private {
        HttpServer m_http;

        int port;
    }

    constructor() : Test("RestClientTest", "1.0") {
<<<<<<< HEAD
        #addTestCase("GET tests", \methodGetTest());
        #addTestCase("PUT tests", \methodPutTest());
        addTestCase("POST tests", \methodPostTest());
=======
        addTestCase("GET tests", \methodGetTest());
        addTestCase("PUT tests", \methodPutTest());
        addTestCase("connection tests", \connectionTests());
>>>>>>> 4813644d

        # Return for compatibility with test harness that checks return value.
        set_return_value(main());
    }

    setUp() {
        m_http = new HttpServer(\log(), \log());
        m_http.setHandler("/api_text", "/api_text", MimeTypeText, new SimpleStringHandler(MimeTypeText, VALUE_TEXT.input));
        m_http.setHandler("/api_xml", "/api_xml", MimeTypeXmlApp, new SimpleStringHandler(MimeTypeXmlApp, VALUE_XML.input));
        m_http.setHandler("/api_rpc", "/api_rpc", MimeTypeXml, new SimpleStringHandler(MimeTypeXml, VALUE_XMLRPC.input));
        m_http.setHandler("/api_json", "/api_json", MimeTypeJson, new SimpleStringHandler(MimeTypeJson, VALUE_JSON.input));
        m_http.setHandler("/api_yaml", "/api_yaml", MimeTypeYaml, new SimpleStringHandler(MimeTypeYaml, VALUE_YAML.input));
        m_http.setHandler("/api_bin", "/api_bin", MimeTypeOctetStream, new SimpleStringHandler(MimeTypeOctetStream));
        port = m_http.addListener(0).port;
    }

    tearDown() {
        delete m_http;
    }

    methodGetTest() {
        RestClient rest(("url" : "http://localhost:"+port));
        auto ret;

        ret = rest.get("/api_text");
        testAssertionValue("/api_text", ret.body, VALUE_TEXT.output);

%ifndef NoXml
        ret = rest.get("/api_xml");
        testAssertionValue("/api_xml", ret.body, VALUE_XML.output);

        ret = rest.get("/api_rpc");
        testAssertionValue("/api_rpc", ret.body, VALUE_XMLRPC.output);
%endif

%ifndef NoJson
        ret = rest.get("/api_json");
        testAssertionValue("/api_json", ret.body, VALUE_JSON.output);
%endif

%ifndef NoYaml
        ret = rest.get("/api_yaml");
        testAssertionValue("/api_yaml", ret.body, VALUE_YAML.output);
%endif
    }

    methodPutTest() {
        RestClient rest(("url" : "http://localhost:"+port));
        auto ret;

        rest.setSerialization("text");
        ret = rest.put("/api_text", VALUE_TEXT.output);
        testAssertionValue("/api_text", ret.body, VALUE_TEXT.output);

        ret = rest.patch("/api_text", VALUE_TEXT.output);
        assertEq(VALUE_TEXT.output, ret.body);

%ifndef NoXml
        rest.setSerialization("rawxml");
        ret = rest.put("/api_xml", VALUE_XML.output);
        testAssertionValue("/api_xml", ret.body, VALUE_XML.output);

        rest.setSerialization("xml");
        ret = rest.put("/api_rpc", VALUE_XMLRPC.output);
        testAssertionValue("/api_rpc", ret.body, VALUE_XMLRPC.output);
%endif

%ifndef NoJson
        rest.setSerialization("json");
        ret = rest.put("/api_json", VALUE_JSON.output);
        testAssertionValue("/api_json", ret.body, VALUE_JSON.output);
%endif

%ifndef NoYaml
        rest.setSerialization("yaml");
        ret = rest.put("/api_yaml", VALUE_YAML.output);
        testAssertionValue("/api_yaml", ret.body, VALUE_YAML.output);
%endif
    }

<<<<<<< HEAD
    methodPostTest() {
        RestClient rest({"url": "http://localhost:" + port});
        auto ret;

        rest.setSerialization("text");
        hash<auto> info;
        #on_exit printf("info: %N\n", info);
        ret = rest.post("/api_bin", <abcd>, \info);
        #printf("ret: %y\n", ret);
        assertEq(<abcd>, binary(ret.body));
        assertEq(MimeTypeOctetStream, ret."content-type");

        rest.setSerialization("bin");
        #on_exit printf("info: %N\n", info);
        ret = rest.post("/api_bin", <abcd>, \info);
        #printf("ret: %y\n", ret);
        assertEq(<abcd>, binary(ret.body));
        assertEq(MimeTypeOctetStream, ret."content-type");
=======
    connectionTests() {
        string url = "http://localhost:8099/";
        RestConnection conn("test", "test", url, False, NOTHING, parse_url(url));
        RestClient client = conn.get(False);
        assertEq(url, client.getURL());

        hash<ConnectionConstructorInfo> info = conn.getConstructorInfo();
        assertEq("RestClient", info.module);
        assertEq("RestClient", info.class_name);
        assertEq(url, info.args[0].url);
        checkPreAndPostProcessing(info);
    }

    private checkPreAndPostProcessing(hash<ConnectionConstructorInfo> info) {
        Program p(PO_NEW_STYLE | PO_STRICT_ARGS | PO_REQUIRE_TYPES);
        if (info.module)
            p.loadModule(info.module);
        if (info.pre_processing) {
            string pre_processing = sprintf("sub pre_processing(reference<*softlist<auto>> args, bool connect, *hash rtopts) { %s }", info.pre_processing);
            # ensure that the pre processing code can be parsed
            p.parse(pre_processing, "pre processing");
            assertTrue(True, "pre processing: " + info.class_name);
        }
        if (info.post_processing) {
            string post_processing = sprintf("sub post_processing(%s obj, bool connect, *hash rtopts) { %s }", info.class_name, info.post_processing);
            # ensure that the post processing code can be parsed
            p.parse(post_processing, "post processing");
            assertTrue(True, "post processing: " + info.class_name);
        }
>>>>>>> 4813644d
    }
} # class Main<|MERGE_RESOLUTION|>--- conflicted
+++ resolved
@@ -87,15 +87,10 @@
     }
 
     constructor() : Test("RestClientTest", "1.0") {
-<<<<<<< HEAD
-        #addTestCase("GET tests", \methodGetTest());
-        #addTestCase("PUT tests", \methodPutTest());
-        addTestCase("POST tests", \methodPostTest());
-=======
         addTestCase("GET tests", \methodGetTest());
         addTestCase("PUT tests", \methodPutTest());
+        addTestCase("POST tests", \methodPostTest());
         addTestCase("connection tests", \connectionTests());
->>>>>>> 4813644d
 
         # Return for compatibility with test harness that checks return value.
         set_return_value(main());
@@ -176,7 +171,6 @@
 %endif
     }
 
-<<<<<<< HEAD
     methodPostTest() {
         RestClient rest({"url": "http://localhost:" + port});
         auto ret;
@@ -195,7 +189,8 @@
         #printf("ret: %y\n", ret);
         assertEq(<abcd>, binary(ret.body));
         assertEq(MimeTypeOctetStream, ret."content-type");
-=======
+    }
+
     connectionTests() {
         string url = "http://localhost:8099/";
         RestConnection conn("test", "test", url, False, NOTHING, parse_url(url));
@@ -225,6 +220,5 @@
             p.parse(post_processing, "post processing");
             assertTrue(True, "post processing: " + info.class_name);
         }
->>>>>>> 4813644d
     }
 } # class Main