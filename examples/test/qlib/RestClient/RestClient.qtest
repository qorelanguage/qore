--- conflicted
+++ resolved
@@ -29,6 +29,8 @@
 
 %exec-class Main
 
+%disable-warning deprecated
+
 const VALUE_TEXT = (
         "input" : "Lorem Ipsum",
         "output" : "Lorem Ipsum",
@@ -86,15 +88,11 @@
     }
 
     constructor() : Test("RestClientTest", "1.0") {
-<<<<<<< HEAD
         addTestCase("connection tests", \connectionTests());
-=======
         addTestCase("DELETE tests", \methodDeleteTest());
->>>>>>> 61c3c9ce
         addTestCase("GET tests", \methodGetTest());
         addTestCase("PUT tests", \methodPutTest());
         addTestCase("POST tests", \methodPostTest());
-        addTestCase("connection tests", \connectionTests());
 
         # Return for compatibility with test harness that checks return value.
         set_return_value(main());
@@ -212,11 +210,9 @@
         RestConnection conn("test", "test", url, False, NOTHING, parse_url(url));
         RestClient client = conn.get(False);
         assertEq(url, client.getURL());
-<<<<<<< HEAD
         # issue #3321: check default timeouts
         assertEq(45000, client.getTimeout());
         assertEq(45000, client.getConnectTimeout());
-=======
 
         conn = new RestConnection("test", "test", url, {"monitor": False}, {});
         client = conn.get(False);
@@ -247,6 +243,5 @@
             p.parse(post_processing, "post processing");
             assertTrue(True, "post processing: " + info.class_name);
         }
->>>>>>> 61c3c9ce
     }
 } # class Main