--- conflicted
+++ resolved
@@ -18,22 +18,6 @@
 %exec-class WebSocketHandlerTest
 
 class MyBadWsConnection inherits WebSocketConnection {
-<<<<<<< HEAD
-    constructor(WebSocketHandler handler) : WebSocketConnection(handler) {
-    }
-
-    gotMessage(string msg) {
-        send("RESPONSE:"+msg);
-    }
-
-    registered() {
-        throw "ERROR", "error";
-    }
-}
-
-class MyWsConnection inherits WebSocketConnection {
-=======
->>>>>>> 907b034d
     constructor(WebSocketHandler handler) : WebSocketConnection(handler) {
     }
 
@@ -62,25 +46,10 @@
 
 class MyWsHandler inherits WebSocketHandler {
     public {
-<<<<<<< HEAD
-        list<string> errs();
-    }
-
-    constructor(*hash<auto> opts) : WebSocketHandler(NOTHING, opts) {
-    }
-
-    WebSocketConnection getConnectionImpl(hash<auto> cx, hash<auto> hdr, string cid) {
-        return hdr.bad ? new MyBadWsConnection(self) : new MyWsConnection(self);
-    }
-
-    logError(string fmt) {
-        errs += vsprintf(fmt, argv);
-=======
         Queue errs();
     }
 
     constructor(*hash<auto> opts) : WebSocketHandler(NOTHING, opts) {
->>>>>>> 907b034d
     }
 
     WebSocketConnection getConnectionImpl(hash<auto> cx, hash<auto> hdr, string cid) {
@@ -144,20 +113,12 @@
         assertEq(1, wsHandler.getHeartbeat());
         assertEq("test", wsHandler.getHeartbeatMessage());
 
-<<<<<<< HEAD
-        Counter c(1);
-        {
-            MyWsClient wsc(sub (*data msg) {}, {"url": "ws://localhost:" + port}, c);
-            wsc.connect();
-            c.waitForZero();
-=======
         {
             Counter c(1);
             MyWsClient wsc(sub (*data msg) {}, {"url": "ws://localhost:" + port}, c);
             wsc.connect();
             c.waitForZero();
             assertTrue(wsc.isOpen());
->>>>>>> 907b034d
             assertTrue(True);
         }
 
@@ -167,9 +128,6 @@
             wsc.connect({"hdr": {"Bad": 1}});
             wsc.disconnect();
         }
-<<<<<<< HEAD
-        assertEq(1, wsHandler.errs.size());
-=======
 
         # check close connection from server side
         {
@@ -183,7 +141,6 @@
         }
         wsHandler.errs.get(10s);
         assertEq(0, wsHandler.errs.size());
->>>>>>> 907b034d
     }
 
     private log(string str) {
