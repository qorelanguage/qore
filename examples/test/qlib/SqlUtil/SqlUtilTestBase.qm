#!/usr/bin/env qore
# -*- mode: qore; indent-tabs-mode: nil -*-

%new-style
%enable-all-warnings
%require-types
%strict-args

module SqlUtilTestBase {
    version = "0.1";
    desc = "SqlUtil test base module";
    author = "David Nichols <david@qore.org>";
    url = "http://qore.org";
    license = "MIT";
}

%requires ../../../../qlib/QUnit.qm
%requires ../../../../qlib/SqlUtil.qm
%requires ../../../../qlib/BulkSqlUtil.qm
%requires ../../../../qlib/Schema.qm

public class SqlUtilTestSchema inherits AbstractSchema {
    private {
        # see testAnalyticFunctions() for more info.
        # the table is the same everywhere
        const T_TestAnalyticFunctions = (
            "columns" : (
                    "id" : c_number(),
                    "row_type" : c_varchar(10),
                    "row_value" : c_number(),
                ),
        );
    }

    constructor(AbstractDatasource ds, *string dts, *string its) : AbstractSchema(ds, dts, its) {
    }

    private *hash doTables(hash tables, hash columns) {
        foreach string table in (tables.keyIterator()) {
            foreach hash h in (columns.pairIterator()) {
                string type = h.value.type ?? h.key;
                hash ch = (
                    "native_type": type,
                    "notnull": True,
                    );
                if (h.value.typeCode() == NT_HASH)
                    ch += (h.value - ("value", "bind", "expect", "type"));
                tables{table}.columns{SqlTestBase::getColumnName(h.key)} = ch;
            }
        }
        return tables;
    }

    log(string fmt) {
        delete argv;
    }

    logpf(string fmt) {
        delete argv;
    }

    logProgress(string fmt) {
        delete argv;
    }
}

public class SqlTestBase inherits QUnit::Test {
    private {
        AbstractSchema schema;
        AbstractTable table;

        const MyOpts = Opts + (
            "connstr": "c,conn=s",
            );

        const OptionColumn = 22;

        hash expect_data;

        list insert_data;
        list upsert_data;
    }

    constructor(string testName, string testVer, any args, *hash mopts) : Test(testName, testVer, \args, mopts) {
        addTestCase("Insert", \insertTest());
        addTestCase("Select", \selectTest());
        addTestCase("Column Operators", \columnOperatorTest());
        addTestCase("Update Operators", \updateOperatorTest());
        addTestCase("Where Operators", \whereOperatorTest());
        addTestCase("Group By", \groupByTest());
        addTestCase("Order By", \orderByTest());
        addTestCase("Offset / Limit", \offsetLimitTest());
        addTestCase("Update", \updateTest());
        addTestCase("Upsert", \upsertTest());

        # Cannot delete because additional tests in the module-specific .qtest files
        # are too inter-connected (tightly coupled) to these tests' DB modifications.
        addTestCase("BulkInsert", \bulkInsertTest());
        addTestCase("BulkUpsert", \bulkUpsertTest());
        addTestCase("fetchColumns", \fetchColumnsTest());
        addTestCase("Delete", \deleteTest());
        addTestCase("result set placeholder", \resultSetPlaceholderTest());
<<<<<<< HEAD

        addTestCase("wrong schema", \test2358SqlutilSchema());
=======
        addTestCase("Serialization", \serializationTest());
>>>>>>> 4a0182e1
    }

    globalTearDown() {
        # drop the test schema
        if (schema)
            schema.drop(True, m_options.verbose);
    }

    serializationTest() {
        if (!table) testSkip("no DB connection");

        hash h = table.serialize();
        AbstractTable t = AbstractTable::deserialize(h);
        assertTrue(t instanceof AbstractTable);
        # test that the table object works
        string sql = t.getSelectSql(("columns": "id", "limit": 1));
        assertEq(Type::String, sql.type());
    }

    insertTest() {
        if (!table) testSkip("no DB connection");

        on_success table.commit();
        on_error table.rollback();

        string sql; on_error printf ("SQL: %s\n", sql);

        foreach hash data in (insert_data)
            assertEq(NOTHING, table.insert(data, \sql));
    }

    selectTest() {
        if (!table) testSkip("no DB connection");

        on_success table.commit();
        on_error table.rollback();

        string sql; on_error printf ("SQL: %s\n", sql);

        *list rows = table.selectRows();
        assertEq (2, rows.size());

        foreach hash e in (expect_data.pairIterator()) {
            # printf("* %s\n", e.key);
            # printf("  I: %s: %N\n", insert_data[0]{e.key}.type(), insert_data[0]{e.key});
            # printf("  R: %s: %N\n", rows[0]{e.key}.type(), rows[0]{e.key});
            if (e.value === NOTHING)
                assertSkip ("checking data in column " + e.key);
            else
                assertEq (e.value, rows[0]{e.key}, "checking data in column " + e.key);
        }

        # select a single column and then asterisk
        string col = table.describe().firstKey();
        hash sh = (
            "columns": (cop_as(col, "table"), "*"),
            # issue #2163: make sure we can reference aliases that are keywords
            "where": ("table": op_ceq(col)),
            "limit": 1,
            );

        assertEq(Type::Hash, table.selectRow(sh, \sql).type());
        sh = (
            "join": join_inner(table, "t", ("id": "id")),
            "limit": 1,
            );

        assertEq(("id", "id_1"), table.select(sh).("id", "id_1").keys());
        assertEq(("id", "id_1"), table.selectRows(sh)[0].("id", "id_1").keys());
        assertEq(("id", "id_1"), table.selectRow(sh).("id", "id_1").keys());

        # tests for issue #1909
        sh = (
            "columns": "t0.*",
            "join": join_inner(table, "t1", ("id": "id")),
            "limit": 1,
            "alias": "t0",
        );
        {
            list cols = table.describe().keys();
            assertEq(cols, table.select(sh).keys());
            assertEq(cols, table.selectRows(sh)[0].keys());
            assertEq(cols, table.selectRow(sh).keys());
        }
    }

    updateTest() {
        if (!table) testSkip("no DB connection");

        on_success table.commit();
        on_error table.rollback();

        string sql; on_error printf ("SQL: %s\n", sql);

        map assertEq(1, table.update($1 - "id", ("id": $1.id), \sql)), insert_data;
    }

    upsertTest() {
        if (!table) testSkip("no DB connection");

        on_success table.commit();
        on_error table.rollback();

        code upsert = table.getUpsertClosure(upsert_data[0]);
        assertEq(AbstractTable::UR_Verified, upsert(upsert_data[0]));
        # upsert can return UR_Verified even when rows are upserted when there is an optimized upsert implementation used in the driver-specific SqlUtil module
        assertEq(True, inlist(upsert(upsert_data[1]), (AbstractTable::UR_Inserted, AbstractTable::UR_Verified)));

        # test the omit_update upsert option
        softlist ud = upsert_data[upsert_data.size() - 1];
        ud += ud[0];
        ud[0]."id_" = 4;
        ud[1]."id" = 4;
        ud[1]."id_" = 4;
        upsert = table.getUpsertClosure(ud[0], AbstractTable::UpsertAuto, ("omit_update": "id_"));
        assertEq(AbstractTable::UR_Verified, upsert(ud[0]));
        # upsert can return UR_Verified even when rows are upserted when there is an optimized upsert implementation used in the driver-specific SqlUtil module
        assertEq(True, inlist(upsert(ud[1]), (AbstractTable::UR_Inserted, AbstractTable::UR_Verified)));
        assertEq(2, table.selectRow(("columns": ("id_"), "where": ("id": 3)))."id_");
        assertEq(4, table.selectRow(("columns": ("id_"), "where": ("id": 4)))."id_");

        # test UpsertUpdateOnly
        ud[0]."id" = 4;
        ud[0]."id_" = -4;
        ud[1]."id" = 5;
        ud[1]."id_" = 4;
        upsert = table.getUpsertClosure(ud[0], AbstractTable::UpsertUpdateOnly);
        assertEq(AbstractTable::UR_Verified, upsert(ud[0]));
        assertEq(AbstractTable::UR_Unchanged, upsert(ud[1]));
        assertEq(-4, table.selectRow(("columns": ("id_"), "where": ("id": 4)))."id_");
        assertEq(NOTHING, table.selectRow(("columns": ("id_"), "where": ("id": 5))));

        # test UpsertInsertOnly
        ud[0]."id" = 4;
        ud[0]."id_" = 4;
        ud[1]."id" = 5;
        ud[1]."id_" = 5;
        upsert = table.getUpsertClosure(ud[0], AbstractTable::UpsertInsertOnly);
        assertEq(AbstractTable::UR_Unchanged, upsert(ud[0]));
        assertEq("inserted", AbstractTable::UpsertResultMap{upsert(ud[1])});
        assertEq(-4, table.selectRow(("columns": ("id_"), "where": ("id": 4)))."id_");
        assertEq(5, table.selectRow(("columns": ("id_"), "where": ("id": 5)))."id_");

        # test the omit_update upsert option with bulk upserts
        ud += ud[0];
        ud[1]."id_" = -5;
        # create hash of lists for bulk upsert
        hash uh;
        map (map uh{$1.key} += ($1.value,), $1.pairIterator()), ud;

        upsert = table.getBulkUpsertClosure(ud[0], AbstractTable::UpsertAuto, ("omit_update": "id_"));
        assertEq(AbstractTable::UR_Verified, upsert(uh));
        assertEq(-4, table.selectRow(("columns": ("id_"), "where": ("id": 4)))."id_");
        assertEq(5, table.selectRow(("columns": ("id_"), "where": ("id": 5)))."id_");

        # test UpsertUpdateOnly with bulk upsert
        ud[0]."id" = 5;
        ud[0]."id_" = -5;
        ud[1]."id" = 6;
        ud[1]."id_" = 6;
        upsert = table.getBulkUpsertClosure(ud[0], AbstractTable::UpsertUpdateOnly);
        # create hash of lists for bulk upsert
        delete uh;
        map (map uh{$1.key} += ($1.value,), $1.pairIterator()), ud;
        assertEq(AbstractTable::UR_Verified, upsert(uh));
        assertEq(-5, table.selectRow(("columns": ("id_"), "where": ("id": 5)))."id_");
        assertEq(NOTHING, table.selectRow(("columns": ("id_"), "where": ("id": 6))));

        # test UpsertInsertOnly with bulk upsert
        ud[0]."id_" = 5;
        upsert = table.getBulkUpsertClosure(ud[0], AbstractTable::UpsertInsertOnly);
        # create hash of lists for bulk upsert
        delete uh;
        map (map uh{$1.key} += ($1.value,), $1.pairIterator()), ud;
        assertEq(AbstractTable::UR_Verified, upsert(uh));
        assertEq(-5, table.selectRow(("columns": ("id_"), "where": ("id": 5)))."id_");
        assertEq(6, table.selectRow(("columns": ("id_"), "where": ("id": 6)))."id_");
    }

    bulkInsertTest() {
        if (!table) testSkip("no DB connection");

        on_success table.commit();
        on_error table.rollback();

        table.del();

        BulkInsertOperation insert(table);
        on_success insert.flush();
        on_error insert.discard();

        foreach hash data in (insert_data)
            assertEq(NOTHING, insert.queueData(data));
    }

    bulkUpsertTest() {
        if (!table) testSkip("no DB connection");

        on_success table.commit();
        on_error table.rollback();

        table.del();

        BulkUpsertOperation insert(table);
        on_success insert.flush();
        on_error insert.discard();

        foreach hash data in (upsert_data)
            assertEq(NOTHING, insert.queueData(data));
    }

    columnOperatorTest() {
        if (!table) testSkip("no DB connection");

        on_success table.commit();
        on_error table.rollback();

        string sql; on_error printf ("SQL: %s\n", sql);

        Columns cols = table.describe();
        string vc = cols.hasKey("varchar_f") ? "varchar_f" : "varchar2_f";

        hash soh = (
            "columns": (
                cop_as(cop_cast ("id", "string"), "cop_cast"),
                cop_as(cop_value (0), "cop_value"), # triggers bug #511 (GitHub)
                cop_as(cop_lower (cop_value ("Ahoj")), "cop_lower"),
                cop_as(cop_upper (cop_value ("Ahoj")), "cop_upper"),
                cop_as(cop_prepend (cop_value ("abc"), "def"), "cop_prepend"),
                cop_as(cop_append (cop_value ("abc"), "def"), "cop_append"),
                cop_as(cop_substr (cop_value ("honeymoon"), 6), "cop_substr_1"),
                cop_as(cop_substr (cop_value ("hematology"), 3, 4), "cop_substr_2"),
                cop_as(cop_minus ("id", "id"), "cop_minus"),
                cop_as(cop_plus ("id", "id"), "cop_plus"),
                cop_as(cop_divide ("id", "id"), "cop_divide"),
                cop_as(cop_multiply ("id", "id"), "cop_multiply"),
                cop_as(cop_coalesce("null_f", vc, "char_f"), "cop_coalesce"),
                cop_as(cop_coalesce("null_f", cop_value("test")), "cop_coalesce2"),
                cop_as(cop_length(cop_value("hi")), "cop_length"),
                cop_as(cop_minus("id", cop_value(2)), "cop_minus_value"),
                cop_as(cop_plus("id", cop_value(2)), "cop_plus_value"),
                cop_as(cop_divide("id", cop_value(2)), "cop_divide_value"),
                cop_as(cop_multiply("id", cop_value(10)), "cop_multiply_value"),
                cop_as(cop_value(1), "cop_as_ok"), # cop_as with any word
                cop_as(cop_value(1), "from"), # cop_as with reserved word
            ),
            "where": ("id": 2, "cop_lower": cop_lower("cop_upper")),
            );

        *hash row = table.selectRow (soh, \sql);

        hash expect = (
            "cop_cast": "2",
            "cop_value": 0,
            "cop_lower": "ahoj",
            "cop_upper": "AHOJ",
            "cop_prepend": "defabc",
            "cop_append": "abcdef",
            "cop_substr_1": "moon",
            "cop_substr_2": "mato",
            "cop_minus": 0,
            "cop_plus": 4,
            "cop_divide": 1,
            "cop_multiply": 4,
            "cop_coalesce": "hello",
            "cop_length": 2,
            "cop_minus_value": 0,
            "cop_plus_value": 4,
            "cop_divide_value": 1,
            "cop_multiply_value": 20,
            "cop_as_ok": 1,
            "from": 1,
            );

        foreach hash e in (expect.pairIterator())
            assertEq (e.value, row{e.key}, "checking column operator " + e.key);

        soh = ("columns": (
                   cop_as("char_f", "pivo"),
                   cop_as(cop_min("id"), "cop_min"),
                   cop_as(cop_max("id"), "cop_max"),
                   cop_as(cop_avg("id"), "cop_avg"),
                   cop_as(cop_sum("id"), "cop_sum"),
                   cop_as(cop_count("char_f"), "cop_count"),
                   cop_as(cop_count(cop_distinct("char_f")), "cop_distinct"),
                ),
                "groupby": ("char_f")
                );

        row = table.selectRow (soh, \sql);

        expect = (
            "cop_min": 1,
            "cop_max": 2,
            "cop_avg": 1.5n,
            "cop_sum": 3,
            "cop_count": 2,
            "cop_distinct": 1,
            );

        foreach hash e in (expect.pairIterator())
            assertEq (e.value, row{e.key}, "checking column operator " + e.key);


        # feature #2032: sqlutil: new operator to allow transparent datetime truncation across various DBMS
        # negative args first
        try {
            cop_trunc_date("dt", "foobar");
            assertEq(False, True, "The call above must throw and exception");
        }
        catch (hash ex) {
            assertEq("COP-TRUNC-DATE-ERROR", ex.err, "Excaption COP-TRUNC-DATE-ERROR is expected here");
            assertEq(True, ex.desc =~ /Not allowed format argument: "foobar"/, "Expected ex description must be received");
        }

        # real data test - using timestamp (timestamp_f) from driver's test
        hash test_cases = (
                DT_YEAR     : 2016-01-01T00:00:00,
                DT_MONTH    : 2016-02-01T00:00:00,
                DT_DAY      : 2016-02-11T00:00:00,
                DT_HOUR     : 2016-02-11T09:00:00,
                DT_MINUTE   : 2016-02-11T09:26:00,
                DT_SECOND   : 2016-02-11T09:26:14,
            );

        HashIterator it(test_cases);
        while (it.next()) {
            hash sh = (
                    "columns" : cop_as(cop_trunc_date("timestamp_f", it.getKey()), "ret"),
                    "where" : ( "id" : 1),
                );
            date r = table.selectRow(sh, \sql).ret;
            assertEq(it.getValue(), r, sprintf("cop_trunc_date for mask: '%s'", it.getKey()));
        }
        # end of feature #2032

    }

    updateOperatorTest() {
        if (!table) testSkip("no DB connection");

        on_success table.commit();
        on_error table.rollback();

        string sql; on_error printf ("SQL: %s\n", sql);

        hash test_set = (
                "uop_prepend": (
                    "set": ("null_f": uop_prepend ("123")),
                    "out": ("null_f": "123abc"),
                    ),
                "uop_append": (
                    "set": ("null_f": uop_append ("123")),
                    "out": ("null_f": "123abc123"),
                    ),
                "uop_upper": (
                    "set": ("null_f": uop_upper()),
                    "out": ("null_f": "123ABC123"),
                    ),
                "uop_lower": (
                    "set": ("null_f": uop_lower()),
                    "out": ("null_f": "123abc123"),
                    ),
                "uop_append(uop_upper)": (
                    "set": ("null_f": uop_append ("abc", uop_upper())),
                    "out": ("null_f": "123ABC123abc"),
                    ),
                "uop_lower(uop_append)": (
                    "set": ("null_f": uop_lower (uop_append ("DEF"))),
                    "out": ("null_f": "123abc123abcdef"),
                    ),
                "uop_substr": (
                    "set": ("null_f": uop_substr (4, 6)),
                    "out": ("null_f": "abc123"),
                    ),
                "uop_plus": (
                    "set": ("id_": uop_plus(3)),
                    "out": ("id_": 2+3),
                    ),
                "uop_minus": (
                    "set": ("id_": uop_minus(3)),
                    "out": ("id_": 5-3),
                    ),
                "uop_multiply": (
                    "set": ("id_": uop_multiply(3)),
                    "out": ("id_": 2*3),
                    ),
                "uop_divide": (
                    "set": ("id_": uop_divide(3)),
                    "out": ("id_": 6/3),
                    ),
                );

        hash cond = ("id": 1);

        foreach hash t in (test_set.pairIterator()) {
            table.update (t.value.set, cond, \sql);
            hash row = table.selectRow (("where": cond), \sql);

            foreach hash d in (t.value.out.pairIterator())
                assertEq (d.value, row{d.key}, sprintf ("checking update operator %s column %s", t.key, d.key));
        }

        # reset the row to what it was before this test
        table.update (("null_f": "abc"), cond);
    }

    whereOperatorTest() {
        if (!table) testSkip("no DB connection");

        on_success table.commit();
        on_error table.rollback();

        string sql; on_error printf ("SQL: %s\n", sql);

        hash test_set = (
                "op_lt": (
                    "in": (
                        "where": ("id": op_lt(2)),
                        ),
                    "out": (
                        "count": 1,
                        "data": (("id": 1),),
                        ),
                    ),
                "op_le": (
                    "in": (
                        "where": ("id": op_le(2)),
                        "orderby": ("id",)
                        ),
                    "out": (
                        "count": 2,
                        "data": (("id": 1), ("id": 2)),
                        ),
                    ),
                "op_gt": (
                    "in": (
                        "where": ("id": op_gt(1)),
                        ),
                    "out": (
                        "count": 1,
                        "data": (("id": 2),),
                        ),
                    ),
                "op_ge": (
                    "in": (
                        "where": ("id": op_ge(1)),
                        "orderby": ("id",)
                        ),
                    "out": (
                        "count": 2,
                        "data": (("id": 1), ("id": 2)),
                        ),
                    ),
                "op_eq": (
                    "in": (
                        "where": ("id": op_eq(2)),
                        ),
                    "out": (
                        "count": 1,
                        "data": (("id": 2),),
                        ),
                    ),
                "op_ne": (
                    "in": (
                        "where": ("id": op_ne(1)),
                        ),
                    "out": (
                        "count": 1,
                        "data": (("id": 2),),
                        ),
                    ),
                "op_ne_null": (
                    "in": (
                        "where": ("null_f": op_ne("abc")),
                        ),
                    "out": (
                        "count": 1,
                        "data": (("id": 2, "null_f": NULL),),
                        ),
                    ),
                "op_between": (
                    "in": (
                        "where": ("id": op_between(0,1)),
                        ),
                    "out": (
                        "count": 1,
                        "data": (("id": 1),),
                        ),
                    ),
                "op_in": (
                    "in": (
                        "where": ("id": op_in((0,1,3))),
                        ),
                    "out": (
                        "count": 1,
                        "data": (("id": 1),),
                        ),
                    ),
                "op_in_empty": (
                    "in": (
                        "where": ("id": op_in(list())),
                        ),
                    "out": (
                        "count": 0,
                        "data": (),
                        ),
                    ),
                "op_in_large": (
                    "in": (
                        "where": ("id": op_in(range(32767))), # value 32767 is enough to trigger Oracle's ORA-22165
                        "orderby": ("id",)
                        ),
                    "out": (
                        "count": 2,
                        "data": (("id": 1), ("id": 2)),
                        ),
                    "skip_for": ("FreetdsTest"), # TODO: remove once support is implemented in FreetdsSqlUtil
                    ),
                "op_not": (
                    "in": (
                        "where": ("id": op_not (op_in((0,1,3)))),
                        ),
                    "out": (
                        "count": 1,
                        "data": (("id": 2),),
                        ),
                    ),
                "op_like": (
                    "in": (
                        "where": ("char_f": op_like (insert_data[0].char_f + "%")),
                        ),
                    "out": (
                        "count": 2,
                        "data": (("char_f": expect_data.char_f), ("char_f": expect_data.char_f)),
                        ),
                    ),
                "op_substr_1": (
                    "in": (
                        "where": ("char_f": op_substr (2, expect_data.char_f.substr(1))),
                        ),
                    "out": (
                        "count": 2,
                        "data": (("char_f": expect_data.char_f), ("char_f": expect_data.char_f)),
                        ),
                    ),
                "op_substr_2": (
                    "in": (
                        "where": ("char_f": op_substr (1, 4, expect_data.char_f.substr(0,4))),
                        ),
                    "out": (
                        "count": 2,
                        "data": (("char_f": expect_data.char_f), ("char_f": expect_data.char_f)),
                        ),
                    ),
                "op_clt": (
                    "in": (
                        "where": ("id": op_clt("id_")),
                        ),
                    "out": (
                        "count": 1,
                        "data": (("id": 1),),
                        ),
                    ),
                "op_cle": (
                    "in": (
                        "where": ("id": op_cle("id_")),
                        "orderby": ("id",)
                        ),
                    "out": (
                        "count": 2,
                        "data": (("id": 1), ("id": 2)),
                        ),
                    ),
                "op_cgt": (
                    "in": (
                        "where": ("id_": op_cgt("id")),
                        ),
                    "out": (
                        "count": 1,
                        "data": (("id": 1),),
                        ),
                    ),
                "op_cge": (
                    "in": (
                        "where": ("id_": op_cge("id")),
                        "orderby": ("id",)
                        ),
                    "out": (
                        "count": 2,
                        "data": (("id": 1), ("id": 2)),
                        ),
                    ),
                "op_cne": (
                    "in": (
                        "where": ("id": op_cne("id_")),
                        ),
                    "out": (
                        "count": 1,
                        "data": (("id": 1),),
                        ),
                    ),
                "op_ceq": (
                    "in": (
                        "where": ("id": op_ceq("id_")),
                        ),
                    "out": (
                        "count": 1,
                        "data": (("id": 2),),
                        ),
                    ),
                "wop_or": (
                    "in": (
                        "where": wop_or (("id": op_eq(1)), ("id": op_eq(2))),
                        "orderby": ("id",)
                        ),
                    "out": (
                        "count": 2,
                        "data": (("id": 1), ("id": 2)),
                        ),
                    ),
                );

        foreach hash t in (test_set.pairIterator()) {
            if (inlist (self.className(), t.value.skip_for)) {
                assertSkip (t.value.skip_for + " might fail this test");
                continue;
            }
            *list rows = table.selectRows (t.value.in, \sql);
            hash out = t.value.out;
            assertEq (out.count, rows.size(), "checking where operator " + t.key);

            foreach hash row in (rows) {
                int rn = $#;
                foreach hash d in (out.data[rn].pairIterator())
                    assertEq (d.value, row{d.key}, sprintf ("checking where operator %s row %s column %s", t.key, rn, d.key));
            }
        }
    }

    groupByTest() {
        if (!table) testSkip("no DB connection");

        on_success table.commit();
        on_error table.rollback();

        string sql; on_error printf ("SQL: %s\n", sql);

        hash soh = ("columns": (
                cop_as ("char_f", "pivo"),
                cop_as (cop_count(), "cop_count"),
                ),
                "groupby": (1)
                );
        *hash row = table.selectRow (soh, \sql);
        assertEq (2, row.cop_count, "checking group by 1");

        soh = ("columns": (
                cop_as ("char_f", "pivo"),
                cop_as (cop_count(), "cop_count"),
                ),
                "groupby": ("pivo")
                );
        row = table.selectRow (soh, \sql);
        assertEq (2, row.cop_count, "checking group by alias");
    }

    orderByTest() {
        if (!table) testSkip("no DB connection");

        on_success table.commit();
        on_error table.rollback();

        string sql; on_error printf ("SQL: %s\n", sql);

        hash soh = ("columns": ("id",), "orderby": (1,));
        *list rows = table.selectRows (soh, \sql);
        assertEq ((("id": 1), ("id": 2)), rows, "checking order by 1");

        soh = ("columns": ("id",), "orderby": ("-id",));
        rows = table.selectRows (soh, \sql);
        assertEq ((("id": 2), ("id": 1)), rows, "checking order by id desc");

        soh = ("columns": (cop_as ("id", "alias"),), "orderby": ("alias",));
        rows = table.selectRows (soh, \sql);
        assertEq ((("alias": 1), ("alias": 2)), rows, "checking order by alias");
    }

    offsetLimitTest() {
        if (!table) testSkip("no DB connection");

        # TODO: remove once support for limit & offset is implemented in FreetdsSqlUtil
        if (self.className() == "FreetdsTest")
            testSkip("FreetdsSqlUtil does not support offset (yet)");

        on_success table.commit();
        on_error table.rollback();

        string sql; on_error printf ("SQL: %s\n", sql);

        hash test_set = {
            "case_1": (
                "in": ( "columns": ("id",), "limit": 1 ),
                "out": ( "count": 1 ),
            ),
            "case_2": (
                "in": ( "columns": ("id",), "offset": 1, "limit": 2 ),
                "out": ( "count": 1 ),
            ),
            "case_3": (
                "in": ( "columns": ("id",), "orderby": ("id",), "limit": 1 ),
                "out": ( "count": 1, "data": (("id": 1),) ),
            ),
            "case_4": (
                "in": ( "columns": ("id",), "orderby": ("id",), "limit": 2 ),
                "out": ( "count": 2, "data": (("id": 1), ("id": 2)) ),
            ),
            "case_5": (
                "in": ( "columns": ("id",), "orderby": ("id",), "offset": 1, "limit": 2 ),
                "out": ( "count": 1, "data": (("id": 2),) ),
            ),
            "case_6": ( # triggers bug #749 (GitHub)
                "in": ( "columns": ("id",), "orderby": (1,), "offset": 1, "limit": 2 ),
                "out": ( "count": 1, "data": (("id": 2),) ),
                "skip": True, # TODO: remove this line once the bug is fixed
            ),
        };

        foreach hash t in (test_set.pairIterator()) {
            if (t.value.skip) {
                assertSkip ("checking offset / limit " + t.key);
                continue;
            }
            *list rows = table.selectRows (t.value.in, \sql);
            assertEq(t.value.out.count, rows.size(), "checking offset / limit " + t.key);

            foreach hash row in (rows) {
                int rn = $#;
                foreach hash d in (t.value.out.data[rn].pairIterator())
                    assertEq (d.value, row{d.key}, sprintf ("checking offset / limit %s row %s column %s", t.key, rn, d.key));
            }
        }

        # issue #1880: queries with offset = 0 and no orderby key must be ordered by the table's PK
        sql = table.getSelectSql(("offset": 0, "limit": 1));
        assertEq(True, sql =~ /order by/);
    }

    fetchColumnsTest() {
        if (!table) testSkip("no DB connection");

        hash sh = ("columns": "id", "where": ("id": op_cne("id")));
        SQLStatement stmt = table.getRowIterator(sh);
        assertEq({}, stmt.fetchColumns(10));
        # sanity select test
        assertEq(("id": ()), table.select(sh));
    }

    static string getColumnName(string n) {
        n =~ s/ //g;
        return n + "_f";
    }

    initTestData(hash custom_columns) {
        hash row;

        foreach hash h in (custom_columns.pairIterator()) {
            string cn = getColumnName(h.key);
            row{cn} = h.value.bind ?? h.value.value ?? h.value;

            if (h.value.typeCode() == NT_HASH && h.value.hasKey('expect'))
                expect_data{cn} = h.value.expect;
            else
                expect_data{cn} = h.value.bind.'^value^' ?? h.value.value ?? h.value;
        }
        insert_data = (("id": 1, "id_": 2, "null_f": "abc", "blob_f": <cafe01>, "clob_f": "test1") + row, ("id": 2, "id_": 2, "null_f": NULL, "blob_f": <cafe02>, "clob_f": "test2") + row,);
        upsert_data = (("id": 2, "id_": 2, "null_f": "abc", "blob_f": <cafe02>, "clob_f": "test2") + row, ("id": 3, "id_": 2, "null_f": NULL, "blob_f": <cafe03>, "clob_f": "test3") + row,);
    }

    deleteTest() {
        if (!table) testSkip("no DB connection");

        int count = table.del();
        assertEq (insert_data.size(), count, "del()");

        map table.insert($1), insert_data;

        count = table.del({});
        assertEq (insert_data.size(), count, "del({})");

        table.del();
        map table.insert($1), insert_data;

        count = table.del(("id" : 1));
        assertEq (insert_data.size() - 1, count, "del(('id' : 1))");
        table.del();

        map table.insert($1), insert_data;

        count = table.del(("id" : -1));
        assertEq (0, count, "del(('id' : -1))");
    }

    private abstract string getResultSetSql();

    resultSetPlaceholderTest() {
        if (!table)
            testSkip("no DB connection");

        if (!(dbi_get_driver_capabilities(table.getDriverName()) & DBI_CAP_HAS_RESULTSET_OUTPUT))
            testSkip("does not support result set output binds");

        # test with a Datasource
        Datasource ds = table.getDatasource();
        ds.commit();

        placeholderTest(ds, "DATASOURCE-TRANSACTION-EXCEPTION");

        # repeat tests with a DatasourcePool
        DatasourcePool dsp;
        {
            # create the pool with min = max = 1
            hash ch = ds.getConfigHash();
            ch.options += (
                "min": 1,
                "max": 1,
            );
            dsp = new DatasourcePool(ch);
        }

        placeholderTest(dsp, "DATASOURCEPOOL-LOCK-EXCEPTION");
    }

    private placeholderTest(AbstractDatasource ds, string err) {
        string resultSetSql = getResultSetSql();

        # test capabilities
        assertEq(DBI_CAP_HAS_RESULTSET_OUTPUT, dbi_get_driver_capabilities(ds.getDriverName()) & DBI_CAP_HAS_RESULTSET_OUTPUT);
        assertEq("HasResultsetOutput", (map $1, dbi_get_driver_capability_list(ds.getDriverName()), $1 == "HasResultsetOutput")[0]);

        assertEq(False, ds.currentThreadInTransaction());
        {
            hash h = ds.select(resultSetSql, RESULTSET);
            assertEq(Type::Object, h.rs.type());
            # make sure we got an SQLStatement output variable
            assertEq(True, h.rs instanceof SQLStatement);
            # make sure the transaction lock has been acquired
            assertEq(True, ds.currentThreadInTransaction());
            # make sure the statement is marked active
            assertEq(True, h.rs.active());
            # make sure a thread resource has been acquired
            assertThrows(err, \throw_thread_resource_exceptions());
        }

        {
            on_exit ds.rollback();

            SQLStatement stmt = ds.select(resultSetSql, RESULTSET).rs;
            # make sure there is no output
            assertEq({}, stmt.getOutput());
            list l = stmt.fetchRows();
            # test output of select
            assertEq(2, l.size());
            # verify that no SQL is present for the statement
            assertEq(NOTHING, stmt.getSQL());
            # cannot get output - status = "defined"
            assertThrows("SQLSTATEMENT-ERROR", \stmt.getOutput());
            # cannot execute such a statement again; there is no SQL
            assertThrows("SQLSTATEMENT-ERROR", \stmt.exec());
        }

        {
            on_exit ds.rollback();

            SQLStatement stmt = ds.select(resultSetSql, RESULTSET).rs;
            # check iterator
            int cnt = foldl $1 + $2, (map $1.id.toInt(), stmt);
            assertEq(3, cnt);
            # ensure that statement is active
            assertEq(True, stmt.active());
            # ensure that the statement is registered with the datasource and is closed when the transaction is committed
            ds.commit();
            assertEq(False, stmt.active());
        }
    }

    # analytic/window functions should behave exactly the same across various DB server implementations.
    # That's the reason why is the test here, in the base class, called only from child classes
    # on demand.
    testAnalyticFunctions() {
        # prepare data
        list data = (
                ( "id": 1, "row_type": "type1", "row_value": 10, "cume_dist": 0.1n, "dense_rank": 1, "first_value": 10, "last_value": 10, "ntile": 1, "percent_rank": 0, "rank": 1, "row_number": 1, ),
                ( "id": 2, "row_type": "type1", "row_value": 20, "cume_dist": 0.2n, "dense_rank": 2, "first_value": 10, "last_value": 20, "ntile": 2, "percent_rank": 0.1111111111111111111111111111111111111111n, "rank": 2, "row_number": 2, ),
                ( "id": 3, "row_type": "type1", "row_value": 30, "cume_dist": 0.3n, "dense_rank": 3, "first_value": 10, "last_value": 30, "ntile": 3, "percent_rank": 0.2222222222222222222222222222222222222222n, "rank": 3, "row_number": 3, ),
                ( "id": 4, "row_type": "type1", "row_value": 40,"cume_dist": 0.4n, "dense_rank": 4, "first_value": 10, "last_value": 40, "ntile": 4, "percent_rank": 0.3333333333333333333333333333333333333333n, "rank": 4, "row_number": 4, ),
                ( "id": 5, "row_type": "type1", "row_value": 50, "cume_dist": 0.5n, "dense_rank": 5, "first_value": 10, "last_value": 50, "ntile": 5, "percent_rank": 0.4444444444444444444444444444444444444444n, "rank": 5, "row_number": 5, ),
                ( "id": 6, "row_type": "type1", "row_value": 60, "cume_dist": 0.6n, "dense_rank": 6, "first_value": 10, "last_value": 60, "ntile": 6, "percent_rank": 0.5555555555555555555555555555555555555556n, "rank": 6, "row_number": 6, ),
                ( "id": 7, "row_type": "type1", "row_value": 70, "cume_dist": 0.7n, "dense_rank": 7, "first_value": 10, "last_value": 70, "ntile": 7, "percent_rank": 0.6666666666666666666666666666666666666667n, "rank": 7, "row_number": 7, ),
                ( "id": 8, "row_type": "type1", "row_value": 80, "cume_dist": 0.8n, "dense_rank": 8, "first_value": 10, "last_value": 80, "ntile": 8, "percent_rank": 0.7777777777777777777777777777777777777778n, "rank": 8, "row_number": 8, ),
                ( "id": 9, "row_type": "type1", "row_value": 90, "cume_dist": 0.9n, "dense_rank": 9, "first_value": 10, "last_value": 90, "ntile": 9, "percent_rank": 0.8888888888888888888888888888888888888889n, "rank": 9, "row_number": 9, ),
                ( "id": 10, "row_type": "type1", "row_value": 100, "cume_dist": 1, "dense_rank": 10, "first_value": 10, "last_value": 100, "ntile": 10, "percent_rank": 1,                 "rank": 10, "row_number": 10, ),
                ( "id": 11, "row_type": "type2", "row_value": 10, "cume_dist": 0.05n, "dense_rank": 1, "first_value": 10, "last_value": 10, "ntile": 1, "percent_rank": 0,                 "rank": 1, "row_number": 1, ),
                ( "id": 12, "row_type": "type2", "row_value": 20, "cume_dist": 0.1n, "dense_rank": 2, "first_value": 10, "last_value": 20, "ntile": 1, "percent_rank": 0.0526315789473684210526315789473684210526n, "rank": 2, "row_number": 2, ),
                ( "id": 13, "row_type": "type2", "row_value": 30, "cume_dist": 0.15n, "dense_rank": 3, "first_value": 10, "last_value": 30, "ntile": 2, "percent_rank": 0.1052631578947368421052631578947368421053n, "rank": 3, "row_number": 3, ),
                ( "id": 14, "row_type": "type2", "row_value": 40, "cume_dist": 0.2n, "dense_rank": 4, "first_value": 10, "last_value": 40, "ntile": 2, "percent_rank": 0.1578947368421052631578947368421052631579n, "rank": 4, "row_number": 4, ),
                ( "id": 15, "row_type": "type2", "row_value": 50, "cume_dist": 0.25n, "dense_rank": 5, "first_value": 10, "last_value": 50, "ntile": 3, "percent_rank": 0.2105263157894736842105263157894736842105n, "rank": 5, "row_number": 5, ),
                ( "id": 16, "row_type": "type2", "row_value": 60, "cume_dist": 0.3n, "dense_rank": 6, "first_value": 10, "last_value": 60, "ntile": 3, "percent_rank": 0.2631578947368421052631578947368421052632n, "rank": 6, "row_number": 6, ),
                ( "id": 17, "row_type": "type2", "row_value": 70, "cume_dist": 0.35n, "dense_rank": 7, "first_value": 10, "last_value": 70, "ntile": 4, "percent_rank": 0.3157894736842105263157894736842105263158n, "rank": 7, "row_number": 7, ),
                ( "id": 18, "row_type": "type2", "row_value": 80, "cume_dist": 0.4n, "dense_rank": 8, "first_value": 10, "last_value": 80, "ntile": 4, "percent_rank": 0.3684210526315789473684210526315789473684n, "rank": 8, "row_number": 8, ),
                ( "id": 19, "row_type": "type2", "row_value": 90, "cume_dist": 0.45n, "dense_rank": 9, "first_value": 10, "last_value": 90, "ntile": 5, "percent_rank": 0.4210526315789473684210526315789473684211n, "rank": 9, "row_number": 9, ),
                ( "id": 20, "row_type": "type2", "row_value": 100, "cume_dist": 0.5n, "dense_rank": 10, "first_value": 10, "last_value": 100, "ntile": 5, "percent_rank": 0.4736842105263157894736842105263157894737n, "rank": 10, "row_number": 10, ),
                ( "id": 21, "row_type": "type2", "row_value": 110, "cume_dist": 0.55n, "dense_rank": 11, "first_value": 10, "last_value": 110, "ntile": 6, "percent_rank": 0.5263157894736842105263157894736842105263n, "rank": 11, "row_number": 11, ),
                ( "id": 22, "row_type": "type2", "row_value": 120, "cume_dist": 0.6n, "dense_rank": 12, "first_value": 10, "last_value": 120, "ntile": 6, "percent_rank": 0.5789473684210526315789473684210526315789n, "rank": 12, "row_number": 12, ),
                ( "id": 23, "row_type": "type2", "row_value": 130, "cume_dist": 0.65n, "dense_rank": 13, "first_value": 10, "last_value": 130, "ntile": 7, "percent_rank": 0.6315789473684210526315789473684210526316n, "rank": 13, "row_number": 13, ),
                ( "id": 24, "row_type": "type2", "row_value": 140, "cume_dist": 0.7n, "dense_rank": 14, "first_value": 10, "last_value": 140, "ntile": 7, "percent_rank": 0.6842105263157894736842105263157894736842n, "rank": 14, "row_number": 14, ),
                ( "id": 25, "row_type": "type2", "row_value": 150, "cume_dist": 0.75n, "dense_rank": 15, "first_value": 10, "last_value": 150, "ntile": 8, "percent_rank": 0.7368421052631578947368421052631578947368n, "rank": 15, "row_number": 15, ),
                ( "id": 26, "row_type": "type2", "row_value": 160, "cume_dist": 0.8n, "dense_rank": 16, "first_value": 10, "last_value": 160, "ntile": 8, "percent_rank": 0.7894736842105263157894736842105263157895n, "rank": 16, "row_number": 16, ),
                ( "id": 27, "row_type": "type2", "row_value": 170, "cume_dist": 0.85n, "dense_rank": 17, "first_value": 10, "last_value": 170, "ntile": 9, "percent_rank": 0.8421052631578947368421052631578947368421n, "rank": 17, "row_number": 17, ),
                ( "id": 28, "row_type": "type2", "row_value": 180, "cume_dist": 0.9n, "dense_rank": 18, "first_value": 10, "last_value": 180, "ntile": 9, "percent_rank": 0.8947368421052631578947368421052631578947n, "rank": 18, "row_number": 18, ),
                ( "id": 29, "row_type": "type2", "row_value": 190, "cume_dist": 0.95n, "dense_rank": 19, "first_value": 10, "last_value": 190, "ntile": 10, "percent_rank": 0.9473684210526315789473684210526315789474n, "rank": 19, "row_number": 19, ),
                ( "id": 30, "row_type": "type2", "row_value": 100, "cume_dist": 1, "dense_rank": 20, "first_value": 10, "last_value": 100, "ntile": 10, "percent_rank": 1, "rank": 20, "row_number": 20, ),
            );

        Table t(table.getDatasource(), "test_analytic_functions");

        {
            ListIterator it(data);
            while (it.next()) {
                t.insert(it.getValue().("id", "row_type", "row_value"));
            }
            t.commit();
        }

        # real tests
        hash sh = {
            "columns": (
                "id", "row_type", "row_value",
                cop_as(cop_over(cop_cume_dist(), "row_type", "id"), "cume_dist"),
                cop_as(cop_over(cop_dense_rank(), "row_type", "id"), "dense_rank"),
                cop_as(cop_over(cop_first_value("row_value"), "row_type", "id"), "first_value"),
                cop_as(cop_over(cop_last_value("row_value"), "row_type", "id"), "last_value"),
                cop_as(cop_over(cop_ntile(10), "row_type", "id"), "ntile"),
                cop_as(cop_over(cop_percent_rank(), "row_type", "id"), "percent_rank"),
                cop_as(cop_over(cop_rank(), "row_type", "id"), "rank"),
                cop_as(cop_over(cop_row_number(), "row_type", "id"), "row_number"),
            ),
            "orderby": "id",
        };
        string sql;
        list res = t.selectRows(sh, \sql);

        ListIterator it(res);
        int ix = 0; # teh current list index (id is 'ix + 1')
        while (it.next()) {
            hash line = it.getValue();
            hash ref = data[ix];

            foreach string i in (line.keys()) {
                switch (line{i}.typeCode()) {
                    case NT_FLOAT:
                    case NT_NUMBER:
                        assertNumberEq(ref{i}, line{i}, 0.0000000001, sprintf("Comparing column '%s' for index '%d'", i, ix));
                        break;
                    default:
                        assertEq(ref{i}, line{i}, sprintf("Comparing column '%s' for index '%d'", i, ix));
                        break;
                }
            }

            ix++;
        }

        # 2227: sqlutil: cop_over is broken in statements with join
        # or superquery. partitionby and orderby clauses are not
        # expanded to fully qualified column names
        hash sh2227 = {
            "columns": (
                "row_value",
                cop_as(cop_over(cop_max("row_value"), "row_type"), "max_value"),
            ),
            "join": join_inner("test_analytic_functions", "t1", ("id" : "id")),
        };
        auto res2227 = t.select(sh2227, \sql);
        assertEq(True, res2227.firstValue().size() > 0, "bug 2227 test must return some data");
    }

    test2358SqlutilSchema() {
        if (!table)
            testSkip("no DB connection");

        Bug2358Schema s(table.getDatasource());

        try {
            s.align();
        }
        catch (hash ex) {
            if (ex.err == "ALIGN-TABLE-ERROR") {
                assertEq("ALIGN-TABLE-ERROR", ex.err, "exception must be ALIGN-TABLE-ERROR");
                assertEq(True, ex.desc.regex("table '.*' schema definition has to be hash, but it's string"));
            }
            else if (ex.err == "SEQUENCE-DESCRIPTION-ERROR") {
                assertEq("SEQUENCE-DESCRIPTION-ERROR", ex.err, "exception must be SEQUENCE-DESCRIPTION-ERROR");
                assertEq(True, ex.desc.regex("sequence '.*' schema definition has to be hash, but it's string"));
            }
            else {
                rethrow;
            }
        }
    } # test2358SqlutilSchema

}

# a wrongly created schema (object descriptions) for test2358SqlutilSchema()
class Bug2358Schema inherits AbstractSchema {
    constructor(AbstractDatasource ds, *string dts, *string its) :  AbstractSchema(ds, dts, its) {
    }
    private string getNameImpl() {
        return "Bug2358Schema";
    }
    private string getVersionImpl() {
        return "1.0";
    }
    private *hash getTablesImpl() {
        return { "foo" : "bar" };
    }
    private *hash getSequencesImpl() {
        return { "s_foo" : "" };
    }
}<|MERGE_RESOLUTION|>--- conflicted
+++ resolved
@@ -100,12 +100,9 @@
         addTestCase("fetchColumns", \fetchColumnsTest());
         addTestCase("Delete", \deleteTest());
         addTestCase("result set placeholder", \resultSetPlaceholderTest());
-<<<<<<< HEAD
+        addTestCase("Serialization", \serializationTest());
 
         addTestCase("wrong schema", \test2358SqlutilSchema());
-=======
-        addTestCase("Serialization", \serializationTest());
->>>>>>> 4a0182e1
     }
 
     globalTearDown() {
