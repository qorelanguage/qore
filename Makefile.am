libdir = ${exec_prefix}/lib${LIBSUFFIX}
pkglibdir = $(libdir)/$(mypkglibdir)
#modverdir = $(libdir)/$(mymodverdir)
modverdir = $(datarootdir)/$(mymodverdir)
includedir = $(prefix)/include/qore

## use automake to create the Makefile.in for configure

AUTOMAKE_OPTIONS = foreign

SUBDIRS = lib

AM_CPPFLAGS = -I$(top_srcdir)/include

# user modules that have dox referenced from other user modules (docs for these must be built first)
DOX_SRC_MODULES = qlib/Mime.qm \
	qlib/MailMessage.qm \
	qlib/Util.qm \
	qlib/HttpServerUtil.qm \
	qlib/HttpServer.qm \
	qlib/WebSocketUtil.qm \
	qlib/SqlUtil.qm \
	qlib/Mapper.qm

DOX_MODULES = qlib/SmtpClient.qm \
	qlib/TelnetClient.qm \
	qlib/Pop3Client.qm \
	qlib/CsvUtil.qm \
	qlib/FilePoller.qm \
	qlib/FixedLengthUtil.qm \
	qlib/OracleSqlUtil.qm \
	qlib/PgsqlSqlUtil.qm \
	qlib/FreetdsSqlUtil.qm \
	qlib/Qorize.qm \
	qlib/MysqlSqlUtil.qm \
	qlib/RestHandler.qm \
	qlib/RestClient.qm \
	qlib/WebSocketHandler.qm \
	qlib/WebSocketClient.qm \
	qlib/WebUtil.qm \
	qlib/TableMapper.qm \
	qlib/Schema.qm \
	qlib/QUnit.qm \
	qlib/Diff.qm \
	qlib/BulkSqlUtil.qm

USER_MODULES = $(DOX_SRC_MODULES) \
	$(DOX_MODULES)

USER_MODS = $(basename $(notdir $(USER_MODULES)))

DOX_USER_MODS = $(basename $(notdir $(DOX_MODULES)))

# use native qpp for build when cross compiling
if COND_MINGWCC
QPP_PGM=qpp_native
else
QPP_PGM=qpp
endif
QPP = lib/$(QPP_PGM)

QDX_SRC=doxygen/qdx

# the QORE_MODULE_DIR=./qlib is there because of situation of fresh install
# when the qore is not in system (modules are searched in  eg. /usr/local/lib/qore-modules/0.8.4
# by default - and it does not exist in the fresh install)
if COND_MINGWCC
# when cross-compiling, we just hope that qore is installed also natively, otherwise the documentation can't be built
QDX=QORE_MODULE_DIR=./qlib $(QDX_SRC)
QDX_DEP = $(QDX_SRC)
else
QDX=QORE_MODULE_DIR=./qlib ./qore $(QDX_SRC)
QDX_DEP = $(QDX_SRC) qore
endif

LANG_QPP_SRC = lib/QC_AbstractSmartLock.qpp \
	lib/QC_AutoGate.qpp \
	lib/QC_AutoLock.qpp \
	lib/QC_AutoReadLock.qpp \
	lib/QC_AutoWriteLock.qpp \
	lib/QC_Condition.qpp \
	lib/QC_Counter.qpp \
	lib/QC_AbstractIterator.qpp \
	lib/QC_AbstractQuantifiedIterator.qpp \
	lib/QC_AbstractBidirectionalIterator.qpp \
	lib/QC_AbstractQuantifiedBidirectionalIterator.qpp \
	lib/QC_ListIterator.qpp \
	lib/QC_ListReverseIterator.qpp \
	lib/QC_HashIterator.qpp \
	lib/QC_HashReverseIterator.qpp \
	lib/QC_HashKeyIterator.qpp \
	lib/QC_HashKeyReverseIterator.qpp \
	lib/QC_HashPairIterator.qpp \
	lib/QC_HashPairReverseIterator.qpp \
	lib/QC_ObjectIterator.qpp \
	lib/QC_ObjectReverseIterator.qpp \
	lib/QC_ObjectKeyIterator.qpp \
	lib/QC_ObjectKeyReverseIterator.qpp \
	lib/QC_ObjectPairIterator.qpp \
	lib/QC_ObjectPairReverseIterator.qpp \
	lib/QC_HashListIterator.qpp \
	lib/QC_HashListReverseIterator.qpp \
	lib/QC_ListHashIterator.qpp \
	lib/QC_ListHashReverseIterator.qpp \
	lib/QC_AbstractLineIterator.qpp \
	lib/QC_DataLineIterator.qpp \
	lib/QC_FileLineIterator.qpp \
	lib/QC_InputStreamLineIterator.qpp \
	lib/QC_SingleValueIterator.qpp \
	lib/QC_AbstractDatasource.qpp \
	lib/QC_RangeIterator.qpp \
	lib/QC_Datasource.qpp \
	lib/QC_DatasourcePool.qpp \
	lib/QC_Dir.qpp \
	lib/QC_ReadOnlyFile.qpp \
	lib/QC_File.qpp \
	lib/QC_FtpClient.qpp \
	lib/QC_Gate.qpp \
	lib/QC_GetOpt.qpp \
	lib/QC_HTTPClient.qpp \
	lib/QC_Mutex.qpp \
	lib/QC_Program.qpp \
	lib/QC_Queue.qpp \
	lib/QC_RWLock.qpp \
	lib/QC_SQLStatement.qpp \
	lib/QC_Sequence.qpp \
	lib/QC_Socket.qpp \
	lib/QC_TermIOS.qpp \
	lib/QC_TimeZone.qpp \
	lib/QC_SSLCertificate.qpp \
	lib/QC_SSLPrivateKey.qpp \
	lib/QC_ThreadPool.qpp \
	lib/QC_TreeMap.qpp \
	lib/QC_AbstractThreadResource.qpp \
	lib/QC_InputStream.qpp \
	lib/QC_BinaryInputStream.qpp \
	lib/QC_StringInputStream.qpp \
	lib/QC_FileInputStream.qpp \
	lib/QC_EncodingConversionInputStream.qpp \
	lib/QC_OutputStream.qpp \
	lib/QC_BinaryOutputStream.qpp \
	lib/QC_FileOutputStream.qpp \
	lib/QC_EncodingConversionOutputStream.qpp \
	lib/QC_StreamPipe.qpp \
	lib/QC_PipeInputStream.qpp \
	lib/QC_PipeOutputStream.qpp \
<<<<<<< HEAD
	lib/QC_Transform.qpp \
	lib/QC_TransformInputStream.qpp \
	lib/QC_TransformOutputStream.qpp \
=======
	lib/QC_StreamWriter.qpp \
>>>>>>> 1b84f565
	lib/Pseudo_QC_All.qpp \
	lib/Pseudo_QC_Nothing.qpp \
	lib/Pseudo_QC_Date.qpp \
	lib/Pseudo_QC_Object.qpp \
	lib/Pseudo_QC_Hash.qpp \
	lib/Pseudo_QC_String.qpp \
	lib/Pseudo_QC_Binary.qpp \
	lib/Pseudo_QC_List.qpp \
	lib/Pseudo_QC_Bool.qpp \
	lib/Pseudo_QC_Int.qpp \
	lib/Pseudo_QC_Float.qpp \
	lib/Pseudo_QC_Number.qpp \
	lib/Pseudo_QC_Closure.qpp \
	lib/Pseudo_QC_Callref.qpp \
	lib/ql_misc.qpp \
	lib/ql_compression.qpp \
	lib/ql_thread.qpp \
	lib/ql_crypto.qpp \
	lib/ql_lib.qpp \
	lib/ql_file.qpp \
	lib/ql_string.qpp \
	lib/ql_time.qpp \
	lib/ql_math.qpp \
	lib/ql_list.qpp \
	lib/ql_type.qpp \
	lib/ql_pwd.qpp \
	lib/ql_object.qpp \
	lib/ql_env.qpp \
	lib/ql_dbi.qpp \
	lib/ql_context.qpp \
	lib/qc_option.qpp \
	lib/qc_errno.qpp \
	lib/qc_qore.qpp

include_HEADERS = \
	include/qore/QoreValue.h \
	include/qore/ReferenceArgumentHelper.h \
	include/qore/QoreTypeSafeReferenceHelper.h \
	include/qore/qore_thread.h \
	include/qore/AbstractThreadResource.h \
	include/qore/QoreProgram.h \
	include/qore/QoreReferenceCounter.h \
	include/qore/AbstractPrivateData.h \
	include/qore/QoreIteratorBase.h \
	include/qore/QoreType.h \
	include/qore/QoreListNode.h \
	include/qore/QoreValueList.h \
	include/qore/QoreBigIntNode.h \
	include/qore/QoreBoolNode.h \
	include/qore/QoreFloatNode.h \
	include/qore/QoreNumberNode.h \
	include/qore/QoreNothingNode.h \
	include/qore/QoreNullNode.h \
	include/qore/QoreQueue.h \
	include/qore/QoreQueueHelper.h \
	include/qore/params.h \
	include/qore/node_types.h \
	include/qore/BuiltinFunctionList.h \
	include/qore/QoreThreadLock.h \
	include/qore/QoreThreadLocalStorage.h \
	include/qore/QoreClass.h \
	include/qore/QoreString.h \
	include/qore/qore-version.h \
	include/qore/common.h \
	include/qore/QoreEncoding.h \
	include/qore/DateTime.h \
	include/qore/support.h \
	include/qore/ExceptionSink.h \
	include/qore/AbstractQoreNode.h \
	include/qore/QoreStringNode.h \
	include/qore/DateTimeNode.h \
	include/qore/QoreHashNode.h \
	include/qore/ModuleManager.h \
	include/qore/QoreNamespace.h \
	include/qore/QoreObject.h \
	include/qore/macros.h \
	include/qore/macros-i386.h \
	include/qore/macros-x86_64.h \
	include/qore/macros-powerpc.h \
	include/qore/macros-sparc.h \
	include/qore/macros-ia64.h \
	include/qore/macros-parisc.h \
	include/qore/QoreSocket.h \
	include/qore/QoreSocketObject.h \
	include/qore/QoreNet.h \
	include/qore/QoreURL.h \
	include/qore/Restrictions.h \
	include/qore/QoreLib.h \
	include/qore/QoreCondition.h \
	include/qore/QoreCounter.h \
	include/qore/BinaryNode.h \
	include/qore/ReferenceNode.h \
	include/qore/CallReferenceNode.h \
	include/qore/QoreFtpClient.h \
	include/qore/safe_dslist \
	include/qore/qlist \
	include/qore/qore_bitopts.h \
	include/qore/QoreSSLBase.h \
	include/qore/Datasource.h \
	include/qore/SQLStatement.h \
	include/qore/SystemEnvironment.h \
	include/qore/ParseOptionMap.h \
	include/qore/QoreHTTPClient.h \
	include/qore/QoreHttpClientObject.h \
	include/qore/QoreRWLock.h \
	include/qore/DBI.h \
	include/qore/ScopeGuard.h \
	include/qore/ReferenceHolder.h \
	include/qore/QoreSSLCertificate.h \
	include/qore/QoreSSLPrivateKey.h \
	include/qore/AutoVLock.h \
	include/qore/QoreFile.h \
	include/qore/Qore.h \
	include/qore/QoreNodeEvalOptionalRefHolder.h \
	include/qore/QoreEvents.h \
	include/qore/InputStream.h \
	include/qore/OutputStream.h \
	include/qore/Transform.h

noinst_HEADERS = \
	include/qore/minitest.hpp \
	include/qore/macros-none.h \
	include/qore/intern/QoreThreadList.h \
	include/qore/intern/QoreHttpClientObjectIntern.h \
	include/qore/intern/xxhash.h \
	include/qore/intern/config.h \
	include/qore/intern/unix-config.h \
	include/qore/intern/win32-config.h \
	include/qore/intern/git-revision.h \
	include/qore/intern/glob.h \
	include/qore/intern/RSet.h \
	include/qore/intern/ParseList.h \
	include/qore/intern/AbstractIteratorHelper.h \
	include/qore/intern/ParseReferenceNode.h \
	include/qore/intern/ReferenceHelper.h \
	include/qore/intern/ThreadResourceList.h \
	include/qore/intern/ssl_constants.h \
	include/qore/intern/qore_thread_intern.h \
	include/qore/intern/qore_list_private.h \
	include/qore/intern/qore_value_list_private.h \
	include/qore/intern/inline_printf.h \
	include/qore/intern/qore_qf_private.h \
	include/qore/intern/VRMutex.h \
	include/qore/intern/Variable.h \
	include/qore/intern/QoreLValue.h \
	include/qore/intern/LocalVar.h \
	include/qore/intern/QoreQueueIntern.h \
	include/qore/intern/ModuleInfo.h \
	include/qore/intern/QoreTimeZoneManager.h \
	include/qore/intern/QoreTreeNode.h \
	include/qore/intern/BarewordNode.h \
	include/qore/intern/StaticClassVarRefNode.h \
	include/qore/intern/SelfVarrefNode.h \
	include/qore/intern/VarRefNode.h \
	include/qore/intern/BackquoteNode.h \
	include/qore/intern/ContextrefNode.h \
	include/qore/intern/ContextRowNode.h \
	include/qore/intern/ComplexContextrefNode.h \
	include/qore/intern/FunctionCallNode.h \
	include/qore/intern/ScopedRefNode.h \
	include/qore/intern/SmartMutex.h \
	include/qore/intern/Sequence.h \
	include/qore/intern/ScopedObjectCallNode.h \
	include/qore/intern/RWLock.h \
	include/qore/intern/SSLSocketHelper.h \
	include/qore/intern/QoreSignal.h \
	include/qore/intern/RegexSubstNode.h \
	include/qore/intern/RegexTransNode.h \
	include/qore/intern/QoreRegexNode.h \
	include/qore/intern/QoreRegexBase.h \
	include/qore/intern/QoreLibIntern.h \
	include/qore/intern/QoreGetOpt.h \
	include/qore/intern/QoreClassList.h \
	include/qore/intern/QException.h \
	include/qore/intern/ParserSupport.h \
	include/qore/intern/Operator.h \
	include/qore/intern/ObjectMethodReferenceNode.h \
	include/qore/intern/NamedScope.h \
	include/qore/intern/QoreNamespaceIntern.h \
	include/qore/intern/QoreNamespaceList.h \
	include/qore/intern/ManagedDatasource.h \
	include/qore/intern/qore_ds_private.h \
	include/qore/intern/qore_dbi_private.h \
	include/qore/intern/QoreSQLStatement.h \
	include/qore/intern/FunctionList.h \
	include/qore/intern/GlobalVariableList.h \
	include/qore/intern/DatasourcePool.h \
	include/qore/intern/Function.h \
	include/qore/intern/BuiltinFunction.h \
	include/qore/intern/FindNode.h \
	include/qore/intern/ExecArgList.h \
	include/qore/intern/Context.h \
	include/qore/intern/ConstantList.h \
	include/qore/intern/CaseNodeWithOperator.h \
	include/qore/intern/CaseNodeRegex.h \
	include/qore/intern/ClassRefNode.h \
	include/qore/intern/AbstractStatement.h \
	include/qore/intern/OnBlockExitStatement.h \
	include/qore/intern/RethrowStatement.h \
	include/qore/intern/ThreadExitStatement.h \
	include/qore/intern/BreakStatement.h \
	include/qore/intern/ContinueStatement.h \
	include/qore/intern/ReturnStatement.h \
	include/qore/intern/ExpressionStatement.h \
	include/qore/intern/StatementBlock.h \
	include/qore/intern/ContextStatement.h \
	include/qore/intern/SummarizeStatement.h \
	include/qore/intern/IfStatement.h \
	include/qore/intern/WhileStatement.h \
	include/qore/intern/DoWhileStatement.h \
	include/qore/intern/ForStatement.h \
	include/qore/intern/ForEachStatement.h \
	include/qore/intern/TryStatement.h \
	include/qore/intern/ThrowStatement.h \
	include/qore/intern/SwitchStatement.h \
	include/qore/intern/QoreClassIntern.h \
	include/qore/intern/QoreException.h \
	include/qore/intern/AbstractSmartLock.h \
	include/qore/intern/VLock.h \
	include/qore/intern/CallReferenceNode.h \
	include/qore/intern/CallReferenceCallNode.h \
	include/qore/intern/DatasourceStatementHelper.h \
	include/qore/intern/ParseNode.h \
	include/qore/intern/QoreClosureNode.h \
	include/qore/intern/QoreClosureParseNode.h \
	include/qore/intern/QoreParseHashNode.h \
	include/qore/intern/QoreImplicitArgumentNode.h \
	include/qore/intern/QoreImplicitElementNode.h \
	include/qore/intern/qore_string_private.h \
	include/qore/intern/qore_number_private.h \
	include/qore/intern/qore_date_private.h \
	include/qore/intern/sql_statement_private.h \
	include/qore/intern/qore_program_private.h \
	include/qore/intern/qore_socket_private.h \
	include/qore/intern/QoreDir.h \
	include/qore/intern/QoreTypeInfo.h \
	include/qore/intern/QoreSSLIntern.h \
	include/qore/intern/QoreObjectIntern.h \
	include/qore/intern/RSection.h \
	include/qore/intern/QoreHashNodeIntern.h \
	include/qore/intern/QoreOperatorNode.h \
	include/qore/intern/QoreDeleteOperatorNode.h \
	include/qore/intern/QoreRemoveOperatorNode.h \
	include/qore/intern/QoreSpliceOperatorNode.h \
	include/qore/intern/QoreExtractOperatorNode.h \
	include/qore/intern/QoreCastOperatorNode.h \
	include/qore/intern/QoreUnaryMinusOperatorNode.h \
	include/qore/intern/QoreLogicalNotOperatorNode.h \
	include/qore/intern/QoreDotEvalOperatorNode.h \
	include/qore/intern/QoreLogicalEqualsOperatorNode.h \
	include/qore/intern/QoreLogicalNotEqualsOperatorNode.h \
	include/qore/intern/QoreModuloOperatorNode.h \
	include/qore/intern/QoreAssignmentOperatorNode.h \
	include/qore/intern/QorePlusEqualsOperatorNode.h \
	include/qore/intern/QoreIntPlusEqualsOperatorNode.h \
	include/qore/intern/QoreMinusEqualsOperatorNode.h \
	include/qore/intern/QoreIntMinusEqualsOperatorNode.h \
	include/qore/intern/QoreOrEqualsOperatorNode.h \
	include/qore/intern/QoreAndEqualsOperatorNode.h \
	include/qore/intern/QoreModuloEqualsOperatorNode.h \
	include/qore/intern/QoreMultiplyEqualsOperatorNode.h \
	include/qore/intern/QoreDivideEqualsOperatorNode.h \
	include/qore/intern/QoreXorEqualsOperatorNode.h \
	include/qore/intern/QoreShiftLeftEqualsOperatorNode.h \
	include/qore/intern/QoreShiftRightEqualsOperatorNode.h \
	include/qore/intern/QorePostIncrementOperatorNode.h \
	include/qore/intern/QoreIntPostIncrementOperatorNode.h \
	include/qore/intern/QorePostDecrementOperatorNode.h \
	include/qore/intern/QoreIntPostDecrementOperatorNode.h \
	include/qore/intern/QorePreIncrementOperatorNode.h \
	include/qore/intern/QoreIntPreIncrementOperatorNode.h \
	include/qore/intern/QorePreDecrementOperatorNode.h \
	include/qore/intern/QoreIntPreDecrementOperatorNode.h \
	include/qore/intern/QoreLogicalLessThanOperatorNode.h \
	include/qore/intern/QoreLogicalGreaterThanOperatorNode.h \
	include/qore/intern/QoreLogicalLessThanOrEqualsOperatorNode.h \
	include/qore/intern/QoreLogicalGreaterThanOrEqualsOperatorNode.h \
	include/qore/intern/QoreDivisionOperatorNode.h \
	include/qore/intern/QoreBinaryLValueOperatorNode.h \
	include/qore/intern/QoreQuestionMarkOperatorNode.h \
	include/qore/intern/QoreNullCoalescingOperatorNode.h \
	include/qore/intern/QoreValueCoalescingOperatorNode.h \
	include/qore/intern/QoreMapOperatorNode.h \
	include/qore/intern/QoreMapSelectOperatorNode.h \
	include/qore/intern/QoreHashMapOperatorNode.h \
	include/qore/intern/QoreHashMapSelectOperatorNode.h \
	include/qore/intern/QoreFoldlOperatorNode.h \
	include/qore/intern/QoreChompOperatorNode.h \
	include/qore/intern/QoreTrimOperatorNode.h \
	include/qore/intern/QoreSquareBracketsOperatorNode.h \
	include/qore/intern/QorePseudoMethods.h \
	include/qore/intern/QoreHashIterator.h \
	include/qore/intern/QoreListIterator.h \
	include/qore/intern/QoreObjectIterator.h \
	include/qore/intern/QoreHashListIterator.h \
	include/qore/intern/QoreListHashIterator.h \
	include/qore/intern/SingleValueIterator.h \
	include/qore/intern/RangeIterator.h \
	include/qore/intern/ThreadPool.h \
	include/qore/intern/qore_var_rwlock_priv.h \
	include/qore/intern/qore_qd_private.h \
	include/qore/intern/ql_string.h \
	include/qore/intern/ql_list.h \
	include/qore/intern/ql_misc.h \
	include/qore/intern/ql_math.h \
	include/qore/intern/ql_pwd.h \
	include/qore/intern/ql_env.h \
	include/qore/intern/ql_type.h \
	include/qore/intern/ql_lib.h \
	include/qore/intern/ql_time.h \
	include/qore/intern/ql_debug.h \
	include/qore/intern/ql_thread.h \
	include/qore/intern/ql_crypto.h \
	include/qore/intern/ql_file.h \
	include/qore/intern/ql_object.h \
	include/qore/intern/ql_compression.h \
	include/qore/intern/QC_TermIOS.h \
	include/qore/intern/QC_Queue.h \
	include/qore/intern/QC_Socket.h \
	include/qore/intern/QC_Sequence.h \
	include/qore/intern/QC_RWLock.h \
	include/qore/intern/QC_Program.h \
	include/qore/intern/QC_Mutex.h \
	include/qore/intern/QC_Condition.h \
	include/qore/intern/QC_Gate.h \
	include/qore/intern/QC_File.h \
	include/qore/intern/QC_Dir.h \
	include/qore/intern/QC_Counter.h \
	include/qore/intern/QC_Datasource.h \
	include/qore/intern/QC_DatasourcePool.h \
	include/qore/intern/QC_SQLStatement.h \
	include/qore/intern/QC_GetOpt.h \
	include/qore/intern/QC_FtpClient.h \
	include/qore/intern/QC_SSLCertificate.h \
	include/qore/intern/QC_SSLPrivateKey.h \
	include/qore/intern/QC_HTTPClient.h \
	include/qore/intern/QC_AutoGate.h \
	include/qore/intern/QC_AutoLock.h \
	include/qore/intern/QC_AutoReadLock.h \
	include/qore/intern/QC_AutoWriteLock.h \
	include/qore/intern/QC_AbstractSmartLock.h \
	include/qore/intern/QC_TimeZone.h \
	include/qore/intern/QC_TreeMap.h \
	include/qore/intern/QC_AbstractThreadResource.h \
	lib/getopt_long.h \
	command-line.h

LIB_DOXYFILES_FIXED = \
	doxygen/lib/mainpage.doxygen \
	doxygen/lib/10_embedding.doxygen \
	doxygen/lib/20_qore_data.doxygen \
	doxygen/lib/30_qore_builtin_functions.doxygen \
	doxygen/lib/40_class_implementation.doxygen \
	doxygen/lib/70_qore_modules.doxygen \
	doxygen/lib/75_dbi_drivers.doxygen \
	doxygen/lib/90_cmake.doxygen

LIB_DOXYFILES_SRC = \
	$(LIB_DOXYFILES_FIXED) \
	doxygen/lib/Doxyfile.tmpl

LANG_TMP_DOXYFILES_SRC = doxygen/lang/mainpage.dox \
	doxygen/lang/000_intro.dox \
	doxygen/lang/105_desc_overview.dox \
	doxygen/lang/110_environment_variables.dox \
	doxygen/lang/115_conditional_parsing.dox \
	doxygen/lang/120_modules.dox \
	doxygen/lang/125_include_files.dox \
	doxygen/lang/130_identifiers.dox \
	doxygen/lang/135_comments.dox \
	doxygen/lang/140_variables.dox \
	doxygen/lang/145_basic_data_types.dox \
	doxygen/lang/150_container_data_types.dox \
	doxygen/lang/152_code_data_types.dox \
	doxygen/lang/155_data_type_declarations.dox \
	doxygen/lang/157_lvalue_references.dox \
	doxygen/lang/160_overloading.dox \
	doxygen/lang/165_time_zones.dox \
	doxygen/lang/170_character_encoding.dox \
	doxygen/lang/175_expressions.dox \
	doxygen/lang/180_operators.dox \
	doxygen/lang/185_qore_regex.dox \
	doxygen/lang/190_date_time_arithmetic.dox \
	doxygen/lang/195_statements.dox \
	doxygen/lang/200_functions.dox \
	doxygen/lang/202_code_flags.dox \
	doxygen/lang/205_namespaces.dox \
	doxygen/lang/210_constants.dox \
	doxygen/lang/215_classes.dox \
	doxygen/lang/220_threading.dox \
	doxygen/lang/225_exception_handling.dox \
	doxygen/lang/230_signal_handling.dox \
	doxygen/lang/235_event_handling.dox \
	doxygen/lang/240_command_line_processing.dox \
	doxygen/lang/245_parse_directives.dox \
	doxygen/lang/250_warnings.dox \
	doxygen/lang/255_keywords.dox \
	doxygen/lang/900_release_notes.dox

LANG_TMP_DOXYFILES_TMPL = $(addsuffix .tmpl,$(LANG_TMP_DOXYFILES_SRC))

LANG_DOXYFILES_SRC = \
	doxygen/dot \
	doxygen/dpp \
	doxygen/footer_template.html \
	doxygen/pdox \
	doxygen/qdx \
	doxygen/qlib/Doxyfile.tmpl \
	doxygen/lib/Doxyfile.tmpl \
	doxygen/lang/Doxyfile.tmpl \
	$(LANG_TMP_DOXYFILES_TMPL)

EXTRA_DIST = next_build.sh run_tests.sh ABOUT RELEASE-NOTES \
	AUTHORS BUILDING \
	README.md README-LICENSE README-MODULES \
	COPYING.LGPL COPYING.GPL COPYING.MIT \
	examples/test \
	examples/HelloWorld.q \
	examples/clisrv.q \
	examples/email.q \
	examples/exp.q \
	examples/getch.q \
	examples/getopt.q \
	examples/hash.q \
	examples/httpserver.q \
	examples/inherit.q \
	examples/inherit2.q \
	examples/obj2.q \
	examples/old2new \
	examples/pop3.q \
	examples/qget \
	examples/rest \
	examples/restserver.q \
	examples/schema \
	examples/sqlutil \
	examples/stmt.q \
	examples/telnet.q \
	qore.spec \
	qore.spec-fedora \
	qore.spec-multi \
	cmake/QoreMacros.cmake \
	$(LIB_DOXYFILES_SRC) \
	$(LANG_DOXYFILES_SRC) \
	$(LANG_QPP_SRC)

dist_modver_DATA = $(USER_MODULES)

include $(srcdir)/qoretests.mk

# all tests
TESTS = $(qore_tests)
#TESTS = `find ./examples/test/ -name "*.qtest"`

AM_TESTS_ENVIRONMENT = QORE_MODULE_DIR='$(srcdir)/qlib'; export QORE_MODULE_DIR;

BUILT_SOURCES = dummy

dummy:
	$(top_srcdir)/next_build.sh

dist-hook:
	$(RM) -rf `find $(distdir)/examples/test -type f -a \! -name \*.qtest -a \! -name \*.qm -a \! -name Europe_Vienna`

if COND_DOXYGEN
MOD_OUTPUT = $(addprefix docs/modules/,$(addsuffix /html,$(USER_MODS)))
DOXYGEN_OUTPUT = docs/library/html docs/lang/html $(MOD_OUTPUT)

LIB_TMP_DOXYFILES_SRC = \
	doxygen/lib/Doxyfile

LIB_TMP_DOXYFILES = $(LIB_TMP_DOXYFILES_SRC)

LIB_DOXYFILES = doxygen/lib/Doxyfile $(LIB_TMP_DOXYFILES_SRC) $(LIB_DOXYFILES_FIXED)

LANG_TMP_DOXYFILES = $(LANG_TMP_DOXYFILES_SRC) \
	doxygen/lang/Doxyfile \
	qore.tag

LANG_DOXYFILES = $(LANG_TMP_DOXYFILES_SRC) \
	doxygen/lang/Doxyfile

$(QPP): dummy
	cd lib; make $(QPP_PGM)

doxygen/lib/Doxyfile: doxygen/lib/Doxyfile.tmpl configure.ac
	doxygen/dpp "$(VERSION)" $< "$(top_srcdir)/doxygen/" > $@

lang-dox-src: dummy
	cd lib; make dox-src

doxygen/lang/Doxyfile: doxygen/lang/Doxyfile.tmpl configure.ac
	doxygen/dpp "$(VERSION)" $< "$(top_srcdir)/doxygen/" > $@

$(LANG_TMP_DOXYFILES_SRC): doxygen/lang/%.dox: doxygen/lang/%.dox.tmpl lib $(QPP) lang-dox-src
	$(QPP) -t $< -o $@

lib/libqore.la: dummy
	cd lib; make

QDX_MTAG_ARGS = $(foreach m,$(basename $(notdir $(DOX_SRC_MODULES))),-t$(m).tag=../../$(m)/html)

# explicit Doxyfile rules for modules providing tags for other modules
doxygen/qlib/Doxyfile.Mime: doxygen/qlib/Doxyfile.tmpl $(QDX_DEP)
	$(QDX) -M=qlib/Mime.qm:doxygen/qlib/Mime.qm.dox.h $< $@

doxygen/qlib/Doxyfile.Util: doxygen/qlib/Doxyfile.tmpl $(QDX_DEP)
	$(QDX) -M=qlib/Util.qm:doxygen/qlib/Util.qm.dox.h $< $@

doxygen/qlib/Doxyfile.HttpServerUtil: doxygen/qlib/Doxyfile.tmpl $(QDX_DEP)
	$(QDX) -M=qlib/HttpServerUtil.qm:doxygen/qlib/HttpServerUtil.qm.dox.h -tMime.tag=../../Mime/html -tUtil.tag=../../Util/html $< $@

doxygen/qlib/Doxyfile.HttpServer: doxygen/qlib/Doxyfile.tmpl $(QDX_DEP)
	$(QDX) -M=qlib/HttpServer.qm:doxygen/qlib/HttpServer.qm.dox.h -tHttpServerUtil.tag=../../HttpServerUtil/html -tMime.tag=../../Mime/html -tUtil.tag=../../Util/html $< $@

doxygen/qlib/Doxyfile.MailMessage: doxygen/qlib/Doxyfile.tmpl $(QDX_DEP)
	$(QDX) -M=qlib/MailMessage.qm:doxygen/qlib/MailMessage.qm.dox.h -tMime.tag=../../Mime/html $< $@

doxygen/qlib/Doxyfile.SqlUtil: doxygen/qlib/Doxyfile.tmpl $(QDX_DEP)
	$(QDX) -M=qlib/SqlUtil.qm:doxygen/qlib/SqlUtil.qm.dox.h -tUtil.tag=../../Util/html $< $@

doxygen/qlib/Doxyfile.WebSocketUtil: doxygen/qlib/Doxyfile.tmpl $(QDX_DEP)
	$(QDX) -M=qlib/WebSocketUtil.qm:doxygen/qlib/WebSocketUtil.qm.dox.h $< $@

doxygen/qlib/Doxyfile.Mapper: doxygen/qlib/Doxyfile.tmpl $(QDX_DEP)
	$(QDX) -M=qlib/Mapper.qm:doxygen/qlib/Mapper.qm.dox.h $< $@

DOXYFILE_TARG = $(addprefix doxygen/qlib/Doxyfile.,$(DOX_USER_MODS))
$(DOXYFILE_TARG): doxygen/qlib/Doxyfile.%: doxygen/qlib/Doxyfile.tmpl $(QDX_DEP)
	$(QDX) -M=qlib/$*.qm:doxygen/qlib/$*.qm.dox.h $(QDX_MTAG_ARGS) $< $@

TMP_MOD_TARG = $(addprefix doxygen/qlib/,$(addsuffix .qm.dox.h,$(USER_MODS)))
$(TMP_MOD_TARG): doxygen/qlib/%.qm.dox.h: qlib/%.qm $(QDX_DEP)
	$(QDX) $< $@

QLIB_TMP_DOXYFILES = $(TMP_MOD_TARG) $(addsuffix .tag,$(USER_MODS))

DX_CLEANFILES = $(LIB_TMP_DOXYFILES) $(LANG_TMP_DOXYFILES) $(QLIB_TMP_DOXYFILES)

docs/library/html: $(include_HEADERS) $(LIB_DOXYFILES)
	$(MKDIR_P) $@
	$(DOXYGEN_CMD) doxygen/lib/Doxyfile

docs/lang/html: $(LANG_DOXYFILES) $(LANG_QPP_SRC)
	$(MKDIR_P) $@
	$(DOXYGEN_CMD) doxygen/lang/Doxyfile
	$(top_srcdir)/doxygen/pdox docs/lang/html docs/lang/html/search
	$(top_srcdir)/doxygen/pdox -t docs/lang/latex

TMP_MOD_HTML_TARG = $(addsuffix /html,$(addprefix docs/modules/,$(USER_MODS)))
$(TMP_MOD_HTML_TARG): docs/modules/%/html: doxygen/qlib/%.qm.dox.h doxygen/qlib/Doxyfile.% #docs/lang/html
	$(MKDIR_P) $@
	$(DOXYGEN_CMD) doxygen/qlib/Doxyfile.$*
	$(top_srcdir)/doxygen/pdox $@ $@/search

doxygen-doc: $(DOXYGEN_OUTPUT)

EXTRA_DIST += $(DOXYGEN_OUTPUT)

html-local: $(DOXYGEN_OUTPUT)

install-html-local:
	$(MKDIR_P) $(DESTDIR)$(datadir)/$(PACKAGE)/docs/lang/html/search
	$(MKDIR_P) $(DESTDIR)$(datadir)/$(PACKAGE)/docs/library/html/search
	for mod in $(USER_MODS); do $(MKDIR_P) $(DESTDIR)$(datadir)/$(PACKAGE)/docs/modules/$$mod/html/search; done
	for dir in $(DOXYGEN_OUTPUT); do \
	   for f in $$dir/*; do if [ -f $$f ]; then $(INSTALL_DATA) $$f $(DESTDIR)$(datadir)/$(PACKAGE)/$$dir; fi; done; \
	   for f in $$dir/search/*; do $(INSTALL_DATA) $$f $(DESTDIR)$(datadir)/$(PACKAGE)/$$dir/search; done; \
	done

clean-local:
	$(RM) -rf $(DOXYGEN_OUTPUT)

uninstall-local:
	$(RM) -rf $(DESTDIR)$(datadir)/$(PACKAGE)/docs

else
doxygen-doc:
	echo no doxygen support
endif

MOSTLYCLEANFILES = $(DX_CLEANFILES)

dist_man_MANS = qore.1

#$(dist_man_MANS): doxygen-doc

qore_LDADD = lib/libqore.la
#qr_LDADD = lib/libqore.la

ACLOCAL_AMFLAGS=-I m4

AM_CXXFLAGS = ${PTHREAD_CFLAGS}

if COND_PROFILE
AM_CXXFLAGS += -g -pg
qore_LDFLAGS=-g -pg
#qr_LDFLAGS=-g -pg
else
if COND_DEBUG
AM_CXXFLAGS += -g
qore_LDFLAGS=-g
#qr_LDFLAGS=-g
else
##qore_LDFLAGS=-s
endif
endif

bin_PROGRAMS = qore
# qr
dist_bin_SCRIPTS = doxygen/qdx
if COND_SINGLE_COMPILATION_UNIT
qore_SOURCES = qore-single-compilation-unit.cpp
#qr_SOURCES = qr-single-compilation-unit.cpp
else
qore_SOURCES = \
	qore-main.cpp \
	command-line.cpp
#qr_SOURCES = \
#	qr-main.cpp \
#	command-line.cpp
endif

pkgconfigdir = $(libdir)/pkgconfig
pkgconfig_DATA = qore.pc

# cmake support
cmakedir = $(prefix)/lib${LIBSUFFIX}/cmake/Qore
cmake_DATA = cmake/QoreConfig.cmake cmake/QoreConfigVersion.cmake cmake/QoreMacros.cmake

BUILD=$(shell $(top_srcdir)/next_build.sh -b)
PACKAGE_VERSION=$(shell grep PACKAGE_VERSION include/qore/intern/unix-config.h|cut -f3 -d\ |sed s/\"//g)
TAR_NAME := arch/qore-v$(PACKAGE_VERSION)-$(BUILD)-$(shell date +%Y%m%d).tar

tar: clean
	find $(top_srcdir) -name \*~ -exec rm {} \;
	cd ..; tar cvf $(TAR_NAME) src && gzip $(TAR_NAME)

tests:
	./run_tests.sh

tests-ci:
	./run_tests.sh -j<|MERGE_RESOLUTION|>--- conflicted
+++ resolved
@@ -144,13 +144,10 @@
 	lib/QC_StreamPipe.qpp \
 	lib/QC_PipeInputStream.qpp \
 	lib/QC_PipeOutputStream.qpp \
-<<<<<<< HEAD
+	lib/QC_StreamWriter.qpp \
 	lib/QC_Transform.qpp \
 	lib/QC_TransformInputStream.qpp \
 	lib/QC_TransformOutputStream.qpp \
-=======
-	lib/QC_StreamWriter.qpp \
->>>>>>> 1b84f565
 	lib/Pseudo_QC_All.qpp \
 	lib/Pseudo_QC_Nothing.qpp \
 	lib/Pseudo_QC_Date.qpp \
