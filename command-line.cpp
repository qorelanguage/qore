/*
    command-line.cpp

    Qore Programming Language

    this whole file comes out of a very old getopt-stype implementation

    it should offer POSIX style command-line handling on any platform...

<<<<<<< HEAD
  Copyright (C) 2003 - 2019 Qore Technologies, s.r.o.
=======
    Copyright (C) 2003 - 2019 Qore Technologies, s.r.o.
>>>>>>> e005bfff

    Permission is hereby granted, free of charge, to any person obtaining a
    copy of this software and associated documentation files (the "Software"),
    to deal in the Software without restriction, including without limitation
    the rights to use, copy, modify, merge, publish, distribute, sublicense,
    and/or sell copies of the Software, and to permit persons to whom the
    Software is furnished to do so, subject to the following conditions:

    The above copyright notice and this permission notice shall be included in
    all copies or substantial portions of the Software.

    THE SOFTWARE IS PROVIDED "AS IS", WITHOUT WARRANTY OF ANY KIND, EXPRESS OR
    IMPLIED, INCLUDING BUT NOT LIMITED TO THE WARRANTIES OF MERCHANTABILITY,
    FITNESS FOR A PARTICULAR PURPOSE AND NONINFRINGEMENT. IN NO EVENT SHALL THE
    AUTHORS OR COPYRIGHT HOLDERS BE LIABLE FOR ANY CLAIM, DAMAGES OR OTHER
    LIABILITY, WHETHER IN AN ACTION OF CONTRACT, TORT OR OTHERWISE, ARISING
    FROM, OUT OF OR IN CONNECTION WITH THE SOFTWARE OR THE USE OR OTHER
    DEALINGS IN THE SOFTWARE.

    Note that the Qore library is released under a choice of three open-source
    licenses: MIT (as above), LGPL 2+, or GPL 2+; see README-LICENSE for more
    information.
*/

#include <qore/Qore.h>
#include <qore/ParseOptionMap.h>
#include <qore/safe_dslist>

#include "command-line.h"

#include <stdio.h>
#include <string.h>
#include <stdlib.h>
#include <libgen.h>
#include <ctype.h>
#include <strings.h>

#include <string>
#include <map>

#define is_assign_char(a) ((((a) == '=') || ((a) == ':')))

// license type for initializing the library
static qore_license_t license = QL_GPL;

// list of modules to load after library initialization
typedef safe_dslist<std::string> cl_mod_list_t;
static cl_mod_list_t cl_mod_list;

// global parse_option
static int64 parse_options = PO_DEFAULT;
static int warnings = QP_WARN_DEFAULT;
static int qore_lib_options = QLO_NONE;

// lock options
static bool lock_options = false;

// command-line specified default character set
static const char* def_charset = 0;

// classname to instantiate as program
static const char* exec_class_name = 0;

// time zone to set after initialization
const char* cmd_zone = 0;

// show module errors
static bool show_mod_errs = false;

// execute class
static bool exec_class = false;

// treat warnings as errors
static bool warnings_are_errors = false;

// stop writing parse exceptions after 1st one
static bool only_first_except = false;

// program text given on the command-line
static const char* cl_pgm = 0;

// argument to evaluate given on the command-line
static const char* eval_arg = 0;

// program name
static char* pn;

// define map type
typedef std::map<std::string, std::string> defmap_t;

// parse define map
static defmap_t defmap;

static int opt_errors = 0;

static const char usage[] = "usage: %s [option(s)]... [program file]\n";
static const char suggest[] = "try '%s -h' for more information.\n";

static const char helpstr[] =
   "  -a, --show-aliases           displays the list of character sets aliases\n"
   "  -b, --disable-signals        disables signal handling\n"
   "  -B, --show-build-options     show Qore build options and quit\n"
   "  -c, --charset=arg            sets default character set encoding\n"
   "  -D, --define=arg             sets the value of a parse define\n"
   "  -e, --exec=arg               execute program given on command-line\n"
   "  -g, --disable-gc             disable the garbage collector\n"
   "  -h, --help                   shows this help text and exit\n"
   "  -i, --list-warnings          list all warnings and quit\n"
   "  -l, --load=arg               load module 'arg' immediately\n"
   "      --lgpl,--mit             sets the library's license flag to LGPL or\n"
   "                               MIT; GPL modules cannot be loaded\n"
   "  -m, --show-module-errors     shows error messages related to loading and\n"
   "                               initializing qore modules\n"
   "      --module-dir             show qore binary module directory and exit\n"
   "      --user-module-dir        show qore user module directory and exit\n"
   "      --module-path            show qore module search path and exit\n"
   "      --module-api             show compatible qore module API version and\n"
   "                               exit\n"
   "      --module-apis            show all qore module API versions\n"
   "      --latest-module-api      show most recent module API version and exit\n"
   "  -o, --list-parse-options     list all parse options\n"
   "  -p, --set-parse-option=arg   set parse option (ex: -pno-database)\n"
   "  -r, --warnings-are-errors    treat warnings as errors\n"
   "      --only-first-exception   don't write all parsing exceptions\n"
   "                               stop after 1st one\n"
   "  -s, --show-charsets          displays known character encodings\n"
   "  -V, --version                show program version information and quit\n"
   "      --short-version          show short version information and quit\n"
   "  -W, --enable-all-warnings    turn on all warnings (recommended)\n"
   "  -w, --enable-warning=arg     turn on warning given by argument\n"
   "  -x, --exec-class[=arg]       instantiate class with same name as file name\n"
   "                               (override with arg, also sets --no-top-level)\n"
   "  -X, --eval=arg               evaluates argument and displays result\n"
   "  -z, --time-zone=arg          sets the time zone from the argument; can be\n"
   "                               either a region name (ex: 'Europe/Prague') or a\n"
   "                               UTC offset with format S[DD[:DD[:DD]]], S=+ or -\n"
   "\n"
   " PARSE OPTIONS:\n"
   "  -H, --parse-option-help      display options controlling parse options";

static const char parseopts[] =    "qore options controlling parse options:\n"
   "  -o, --list-parse-options     list all parse options\n"
   "  -p, --set-parse-option=arg   set parse option (ex: -pno-database)\n"
   "\n PARSE OPTIONS:\n"
   "  -A, --lock-warnings          do not allow changes in warning levels\n"
   "      --lockdown               only allow single-threaded code execution with\n"
   "                               no external access or terminal or GUI I/O\n"
   "      --allow-bare-refs        allow refs to vars without '$' and refs to\n"
   "                               class members without '$.'\n"
   "      --assume-local           assume local scope for variables declared\n"
   "                               without 'my' or 'our'\n"
   "      --no-class-defs          make class definitions illegal\n"
   "      --no-database            disallow access to database functionality\n"
   "      --no-external-access     disallow all external access (filesystem,\n"
   "                               network, external processes, etc)\n"
   "      --no-external-info       disallow access to external info\n"
   "  -E, --no-external-process    make access to external processes illegal\n"
   "  -F, --no-filesystem          disallow access to the local filesystem\n"
   "  -G, --no-global-vars         make global variable definitions illegal\n"
   "      --no-gui                 do not allow access to GUI functionality\n"
   "      --no-io                  do not allow any I/O of any sort,\n"
   "  -I, --no-child-restrictions  do not restrict subprograms' parse options\n"
   "      --no-constant-defs       make constant definitions illegal\n"
   "  -K, --lock-options           disable changes to parse options in program\n"
   "  -L, --no-top-level           make top-level statements illegal\n"
   "  -M, --no-namespace-defs      make namespace declarations illegal\n"
   "  -N, --no-new                 make using the 'new' operator illegal\n"
   "  -n, --new-style              turns on 'allow-bare-refs' and 'assume-local'\n"
   "                               for programming style more similar to C++/Java\n"
   "  -O, --require-our            require 'our' with global vars (recommended)\n"
   "      --require-types          require type declarations\n"
   "      --require-prototypes     require type declarations in method and function\n"
   "                               signatures\n"
   "      --no-locale-control      make locale control illegal (time zone, etc)\n"
   "  -P, --no-process-control     make process control illegal (fork(), exit(),\n"
   "                               etc)\n"
   "      --strict-args            do not ignore type errors or excess args in\n"
   "                               function and method calls\n"
   "      --no-terminal-io         do not allow access to the text terminal\n"
   "  -R, --no-thread-control      make thread control operations illegal\n"
   "      --no-thread-info         disallow access to thread info\n"
   "  -S, --no-subroutine-defs     make subroutine definitions illegal\n"
   "  -T, --no-threads             disallow thread access and control\n"
   "      --no-thread-classes      disallow access to thread classes\n"
   "  -Y, --no-network             disallow access to the network";
////12345678901234567890123456789012345678901234567890123456789012345678901234567890
static const char debugstr[] = "\n DEBUGGING OPTIONS:\n"
   "  -d, --debug=arg              sets debugging level (higher number = more output)\n"
   "  -t, --trace                  turns on function tracing"
   ;

static inline void show_usage() {
   printf(usage, pn);
}

static void show_parse_option_help(const char* arg) {
   printf("%s\n", parseopts);
   exit(0);
}

static void do_debug(const char* arg) {
   debug = atoi(arg);
}

static void set_eval_arg(const char* arg) {
   eval_arg = arg;
}

static void do_trace(const char* arg) {
   qore_trace = 1;
}

static void show_module_path(const char* arg) {
   printf("%s:%s:%s:%s\n", qore_user_module_ver_dir, qore_user_module_dir, qore_module_ver_dir, qore_module_dir);
   exit(0);
}

static void show_binary_module_dir(const char* arg) {
   printf("%s\n", qore_module_dir);
   exit(0);
}

static void show_user_module_dir(const char* arg) {
   printf("%s\n", qore_user_module_dir);
   exit(0);
}

static void show_module_api(const char* arg) {
   printf("%d.%d\n", qore_min_mod_api_major, qore_min_mod_api_minor);
   exit(0);
}

static void show_module_apis(const char* arg) {
   // show all module apis
   printf("%d.%d", qore_mod_api_list[0].major, qore_mod_api_list[0].minor);
   for (unsigned i = 1; i < qore_mod_api_list_len; ++i)
      printf(", %d.%d", qore_mod_api_list[i].major, qore_mod_api_list[i].minor);
   printf("\n");

   exit(0);
}

static void show_latest_module_api(const char* arg) {
   printf("%d.%d\n", qore_mod_api_list[0].major, qore_mod_api_list[0].minor);
   exit(0);
}

static void set_parse_option(const char* arg) {
   int64 code = ParseOptionMap::find_code64(arg);
   if (code == -1) {
      fprintf(stderr, "unknown parse option '%s', use -o or --list-parse-options\n", arg);
      exit(1);
   }
   parse_options |= code;
}

static void only_first_exception(const char* arg) {
   only_first_except = true;
}

static void list_parse_options(const char* arg) {
   ParseOptionMap::list_options();
   exit(0);
}

static void do_help(const char* arg) {
   show_usage();
   puts(helpstr);
   if (qore_has_debug())
      puts(debugstr);
   exit(0);
}

static void disable_signals(const char* arg) {
   qore_lib_options |= QLO_DISABLE_SIGNAL_HANDLING;
}

static void load_module(const char* arg) {
   cl_mod_list.push_back(arg);
}

static void warn_to_err(const char* arg) {
   warnings_are_errors = true;
}

static void enable_warnings(const char* arg) {
   warnings = -1;
}

static void enable_warning(const char* arg) {
   int code = get_warning_code(arg);
   if (!code) {
      printf("cannot enable unknown warning '%s'\n", arg);
      exit(1);
   }
   warnings |= code;
}

static void list_warnings(const char* arg) {
   for (unsigned i = 0; i < qore_num_warnings; i++)
      printf("%s\n", qore_warnings[i]);
   exit(0);
}

static void do_no_terminal_io(const char* arg) {
   parse_options |= PO_NO_TERMINAL_IO;
}

static void do_no_io(const char* arg) {
   parse_options |= PO_NO_IO;
}

static void do_no_gui(const char* arg) {
   parse_options |= PO_NO_GUI;
}

static void do_no_database(const char* arg) {
   parse_options |= PO_NO_DATABASE;
}

static void do_lockdown(const char* arg) {
   parse_options |= PO_LOCKDOWN;
}

static void do_lock_warnings(const char* arg) {
   parse_options |= PO_LOCK_WARNINGS;
}

static void do_no_global_vars(const char* arg) {
   parse_options |= PO_NO_GLOBAL_VARS;
}

static void do_no_subroutine_defs(const char* arg) {
   parse_options |= PO_NO_SUBROUTINE_DEFS;
}

static void do_no_network(const char* arg) {
   parse_options |= PO_NO_NETWORK;
}

static void do_no_threads(const char* arg) {
   parse_options |= PO_NO_THREADS;
}

static void do_no_thread_control(const char* arg) {
   parse_options |= PO_NO_THREAD_CONTROL;
}

static void do_no_thread_classes(const char* arg) {
   parse_options |= PO_NO_THREAD_CLASSES;
}

static void do_no_top_level(const char* arg) {
   parse_options |= PO_NO_TOP_LEVEL_STATEMENTS;
}

static void do_no_class_defs(const char* arg) {
   parse_options |= PO_NO_CLASS_DEFS;
}

static void do_no_namespace_defs(const char* arg) {
   parse_options |= PO_NO_NAMESPACE_DEFS;
}

static void do_no_constant_defs(const char* arg) {
   parse_options |= PO_NO_CONSTANT_DEFS;
}

static void do_no_filesystem(const char* arg) {
   parse_options |= PO_NO_FILESYSTEM;
}

static void do_no_new(const char* arg) {
   parse_options |= PO_NO_NEW;
}

static void do_no_child_po_restrictions(const char* arg) {
   parse_options |= PO_NO_CHILD_PO_RESTRICTIONS;
}

static void do_no_external_access(const char* arg) {
   parse_options |= PO_NO_EXTERNAL_ACCESS;
}

static void do_no_external_info(const char* arg) {
   parse_options |= PO_NO_EXTERNAL_INFO;
}

static void do_no_external_process(const char* arg) {
   parse_options |= PO_NO_EXTERNAL_PROCESS;
}

static void do_no_locale_control(const char* arg) {
   parse_options |= PO_NO_LOCALE_CONTROL;
}

static void do_no_process_control(const char* arg) {
   parse_options |= PO_NO_PROCESS_CONTROL;
}

static void do_no_thread_info(const char* arg) {
   parse_options |= PO_NO_THREAD_INFO;
}

static void do_require_our(const char* arg) {
   parse_options |= PO_REQUIRE_OUR;
}

static void do_require_types(const char* arg) {
   parse_options |= PO_REQUIRE_TYPES;
}

static void do_require_prototypes(const char* arg) {
   parse_options |= PO_REQUIRE_PROTOTYPES;
}

static void do_strict_args(const char* arg) {
   parse_options |= PO_STRICT_ARGS;
}

static void do_lock_options(const char* arg) {
   lock_options = true;
}

static void allow_bare_refs(const char* arg) {
   parse_options |= PO_ALLOW_BARE_REFS;
}

static void assume_local(const char* arg) {
   parse_options |= PO_ASSUME_LOCAL;
}

static void new_style(const char* arg) {
   parse_options |= PO_NEW_STYLE;
}

static void short_version(const char* arg) {
   printf("%s\n", qore_version_string);
   exit(0);
}

static void set_time_zone(const char* arg) {
   cmd_zone = arg;
}

static void set_define(const char* carg) {
   QoreString str(carg);
   // trim trailing and leading whitespace
   str.trim();
   // find assignment character, if any
   const char* p = strchr(str.getBuffer(), '=');
   QoreString arg;
   if (p) {
      // copy arg to arg string
      arg.set(p + 1);
      // trim leading whitespace, if any
      arg.trim_leading();
      // remove argument from define string
      str.terminate(p - str.getBuffer());
   }
   // check define string
   if (str.empty()) {
      fprintf(stderr, "missing argument for --define\n");
      exit(1);
   }

   if (defmap.find(str.getBuffer()) != defmap.end()) {
      fprintf(stderr, "more than one definition for parse define '%s' given\n", str.getBuffer());
      exit(1);
   }

   defmap[str.getBuffer()] = arg.getBuffer();
}

static const char* tlist[] = { "OPTION", "ALGORITHM", "FUNCTION", "UNKNOWN" };

static void show_build_options(const char* arg) {
   printf("this build has options:\n");
   // find longest option name
   int len = 0;
   for (size_t j = 0; j < qore_option_list_size; ++j) {
      int ilen = strlen(qore_option_list[j].option);
      if (ilen > len)
         len = ilen;
   }
   // create format string
   QoreString fmt(" %9s %-");
   fmt.sprintf("%d", len + 1);
   fmt.concat("s = %s\n");

   for (unsigned j = 0; j < qore_option_list_size; ++j) {
      int type = qore_option_list[j].type;
      if (type > QO_FUNCTION)
         type = QO_FUNCTION + 1;
      printf(fmt.getBuffer(), tlist[type], qore_option_list[j].option,
             qore_option_list[j].value ? "true" : "false");
   }
   exit(0);
}

static void do_version(const char* arg) {
   printf("QORE for %s %s (%d-bit build), Copyright (C) 2003 - 2019 David Nichols\n", qore_target_os, qore_target_arch, qore_target_bits);

   printf("version %s", qore_version_string);
   FeatureList::iterator i = qoreFeatureList.begin();
   if (i != qoreFeatureList.end()) {
      printf(" (builtin features: ");
      while (i != qoreFeatureList.end()) {
         fputs((*i).c_str(), stdout);
         i++;
         if (i != qoreFeatureList.end())
            printf(", ");
      }
      putchar(')');
   }

   // show git hash
   printf("\n  git hash: %s", qore_git_hash);

   // show module api and compatible module apis
   printf("\n  module API: %d.%d", qore_mod_api_list[0].major, qore_mod_api_list[0].minor);
   if (qore_mod_api_list_len == 1)
       printf("\n");
   else {
       printf(" (");
       for (unsigned j = 1; j < qore_mod_api_list_len; ++j) {
           printf("%d.%d", qore_mod_api_list[j].major, qore_mod_api_list[j].minor);
           if (j != (qore_mod_api_list_len - 1))
               printf(", ");
       }
       printf(")\n");
   }

   printf("  build host: %s\n  C++ compiler: %s\n  CFLAGS: %s\n  LDFLAGS: %s\n  MPFR: %s\n",
          qore_build_host, qore_cplusplus_compiler, qore_cflags, qore_ldflags, mpfrInfo.getBuffer());

   printf("use -B to show build options\n");

   exit(0);
}

static void set_charset(const char* arg) {
   def_charset = arg;
}

static void show_charsets(const char* arg) {
   QEM.showEncodings();
   exit(0);
}

static void show_charset_aliases(const char* arg) {
   QEM.showAliases();
   exit(0);
}

static void set_exec(const char* arg) {
   cl_pgm = arg;
}

static void disable_gc(const char* arg) {
   qore_lib_options |= QLO_DISABLE_GARBAGE_COLLECTION;
}

static void show_module_errors(const char* arg) {
   show_mod_errs = true;
}

static void do_exec_class(const char* arg) {
   //printf("do_exec_class(%s)\n", arg);
   exec_class = true;
   exec_class_name = arg;
   parse_options |= PO_NO_TOP_LEVEL_STATEMENTS;
}

static void set_lgpl(const char* arg) {
   license = QL_LGPL;
}

static void set_mit(const char* arg) {
   license = QL_MIT;
}

#define ARG_NONE 0
#define ARG_MAND 1
#define ARG_OPT  2

static struct opt_struct_s {
      char short_opt;
      const char* long_opt;
      int arg;
      void (*opt_func)(const char* arg);
} options[] = {
   { 'a', "show-aliases",          ARG_NONE, show_charset_aliases },
   { 'B', "show-built-options",    ARG_NONE, show_build_options },
   { 'c', "charset",               ARG_MAND, set_charset },
   { 'e', "exec",                  ARG_MAND, set_exec },
   { 'g', "disable-gc",            ARG_NONE, disable_gc },
   { 'h', "help",                  ARG_NONE, do_help },
   { 'i', "list-warnings",         ARG_NONE, list_warnings },
   { 'l', "load",                  ARG_MAND, load_module },
   { 'm', "show-module-errors",    ARG_NONE, show_module_errors },
   { 'o', "list-parse-options",    ARG_NONE, list_parse_options },
   { 'p', "set-parse-option",      ARG_MAND, set_parse_option },
   { '\0', "only-first-exception", ARG_NONE, only_first_exception },
   { 'r', "warnings-are-errors",   ARG_NONE, warn_to_err },
   { 's', "show-charsets",         ARG_NONE, show_charsets },
   { 'w', "enable-warning",        ARG_MAND, enable_warning },
   { 'x', "exec-class",            ARG_OPT,  do_exec_class },
   { '\0', "lockdown",             ARG_NONE, do_lockdown },
   { 'A', "lock-warnings",         ARG_NONE, do_lock_warnings },
   { '\0', "allow-bare-refs",      ARG_NONE, allow_bare_refs },
   { '\0', "assume-local",         ARG_NONE, assume_local },
   { 'n', "new-style",             ARG_NONE, new_style },
   { '\0', "no-class-defs",        ARG_NONE, do_no_class_defs },
   { '\0', "no-database",          ARG_NONE, do_no_database },
   { 'D', "define",                ARG_MAND, set_define },
   { 'E', "no-external-process",   ARG_NONE, do_no_external_process },
   { '\0', "no-external-access",   ARG_NONE, do_no_external_access },
   { '\0', "no-external-info",     ARG_NONE, do_no_external_info },
   { 'F', "no-filesystem",         ARG_NONE, do_no_filesystem },
   { 'G', "no-global-vars",        ARG_NONE, do_no_global_vars },
   { 'H', "parse-option-help",     ARG_NONE, show_parse_option_help },
   { 'I', "no-child-restrictions", ARG_NONE, do_no_child_po_restrictions },
   { '\0', "no-constant-defs",     ARG_NONE, do_no_constant_defs },
   { 'K', "lock-options",          ARG_NONE, do_lock_options },
   { 'L', "no-top-level",          ARG_NONE, do_no_top_level },
   { 'M', "no-namespace-defs",     ARG_NONE, do_no_namespace_defs },
   { 'N', "no-new",                ARG_NONE, do_no_new },
   { 'O', "require-our",           ARG_NONE, do_require_our },
   { '\0', "require-types",        ARG_NONE, do_require_types },
   { '\0', "no-locale-controle",   ARG_NONE, do_no_locale_control },
   { '\0', "require-prototypes",   ARG_NONE, do_require_prototypes },
   { '\0', "strict-args",          ARG_NONE, do_strict_args },
   { 'P', "no-process-control",    ARG_NONE, do_no_process_control },
   { 'R', "no-thread-control",     ARG_NONE, do_no_thread_control },
   { 'S', "no-subroutine-defs",    ARG_NONE, do_no_subroutine_defs },
   { 'T', "no-threads",            ARG_NONE, do_no_threads },
   { 'V', "version",               ARG_NONE, do_version },
   { 'W', "enable-all-warnings",   ARG_NONE, enable_warnings },
   { '\0', "no-thread-classes",    ARG_NONE, do_no_thread_classes },
   { '\0', "no-thread-info",       ARG_NONE, do_no_thread_info },
   { 'X', "eval",                  ARG_MAND, set_eval_arg },
   { 'Y', "no-network",            ARG_NONE, do_no_network },
   { 'z', "time-zone",             ARG_MAND, set_time_zone },
   { '\0', "no-terminal-io",       ARG_NONE, do_no_terminal_io },
   { '\0', "no-gui",               ARG_NONE, do_no_gui },
   { '\0', "no-io",                ARG_NONE, do_no_io },
   { '\0', "lgpl",                 ARG_NONE, set_lgpl },
   { '\0', "mit",                  ARG_NONE, set_mit },
   { '\0', "module-dir",           ARG_NONE, show_binary_module_dir },
   { '\0', "user-module-dir",      ARG_NONE, show_user_module_dir },
   { '\0', "module-path",          ARG_NONE, show_module_path },
   { '\0', "short-version",        ARG_NONE, short_version },
   { '\0', "module-api",           ARG_NONE, show_module_api },
   { '\0', "module-apis",          ARG_NONE, show_module_apis },
   { '\0', "latest-module-api",    ARG_NONE, show_latest_module_api },
   // debugging options
   { 'b', "disable-signals",       ARG_NONE, disable_signals },
   { 'd', "debug",                 ARG_MAND, do_debug },
   { 't', "trace",                 ARG_NONE, do_trace },
};

#define NUM_OPTS (sizeof(options) / sizeof(struct opt_struct_s))

static inline void missing_char_option(int i) {
   printe("option '%c' requires an argument.\n", options[i].short_opt);
   opt_errors++;
}

static inline void missing_str_option(int i) {
   printe("option '%s' requires an argument.\n", options[i].long_opt);
   opt_errors++;
}

static inline void excess_option(int i) {
   printe("option '%s' does not take an argument.\n", options[i].long_opt);
   opt_errors++;
}

static inline void invalid_option(char* opt) {
   printe("error: '--%s' is not a valid long option.\n", opt);
   opt_errors++;
}

static inline void invalid_option(char opt) {
   printe("error: '-%c' is not a valid short option.\n", opt);
   opt_errors++;
}

// *i is the argument position, *j is the index in the string
static const char* get_arg(char* argv[], unsigned *i, unsigned *j, unsigned argc) {
   if (*i >= argc)
      return 0;
   // if next character is an assignment character, then advance character pointer
   if (is_assign_char(argv[*i][*j]))
      (*j)++;
   // if at end of argument string, try next one
   if (!argv[*i][*j])
   {
      // increment argument pointer
      (*i)++;
      // set character pointer to first character
      (*j) = 0;
      // if there are no more strings then return 0!
      if ((*i) == argc)
         return 0;
   }
   return &argv[*i][*j];
}

static void process_str_opt(char* argv[], unsigned *i, unsigned j, unsigned argc);

// *i is the argument position, *j is the index in the string
static int process_char_opt(char* argv[], unsigned *i, unsigned *j, unsigned argc) {
   unsigned x;

   if (isblank(argv[*i][*j])) {
      do
         (*j)++;
      while (isblank(argv[*i][*j]));
      if (argv[*i][*j] == '-') {
         if (argv[*i][*j] == '-') {
            process_str_opt(argv, i, *j + 1, argc);
            return 1;
         }
         else
            (*j)++;
      }
   }

   char c = argv[*i][*j];

   for (x = 0; x < NUM_OPTS; x++)
      if (options[x].short_opt == c) {
         //printf("found '%c' %s (%d)\n", c, options[x].long_opt, options[x].arg);
         if (options[x].arg == ARG_MAND ||
             (options[x].arg == ARG_OPT && (argv[*i][(*j) + 1] == '='))) {
            const char* arg;

            // increment string index
            (*j)++;
            if (!(arg = get_arg(argv, i, j, argc)))
               missing_char_option(x);
            else
               options[x].opt_func(arg);
            /* as the argument pointer always advances to the next argument
             * due to the get_arg() function, return 1 to break out of the
             * character loop for the current arg */
            return 1;
         }
         options[x].opt_func(0);
         return 0;
      }
   // if the option is not present, then raise an error
   invalid_option(c);
   return 0;
}

// *i is the argument position
static void process_str_opt(char* argv[], unsigned *i, unsigned j, unsigned argc)
{
   unsigned x, option_present = 0;
   char* opt = &argv[*i][j];

   // find option string (left side of string if there is an assignment char)
   for (x = 2; x < strlen(argv[*i]); x++) {
      if (is_assign_char(argv[*i][x])) {
         option_present = x + 1;
         opt = (char* )malloc(sizeof(char) * (x - 1));
         strncpy(opt, &argv[*i][2], x - 2);
         opt[x - 2] = '\0';
         break;
      }
   }
   // if the option is not in the same argument, then increment the argument pointer
   if (!option_present)
      ++(*i);

   for (x = 0; x < NUM_OPTS; x++) {
      if (!strcmp(options[x].long_opt, opt)) {
         if (!options[x].arg) {
            if (option_present)
               excess_option(x);
            else
               --(*i);
            options[x].opt_func(0);
         }
         else if (options[x].arg == ARG_OPT) {
            const char* arg = 0;

            if (option_present)
               arg = get_arg(argv, i, &option_present, argc);
            else
               --(*i);
            options[x].opt_func(arg);
         }
         else {
            const char* arg;

            if (!(arg = get_arg(argv, i, &option_present, argc)))
               missing_str_option(x);
            else
               options[x].opt_func(arg);
         }
         break;
      }
   }

   // if the option is not present, then raise an error
   if (x == NUM_OPTS)
      invalid_option(opt);

   if (option_present)
      free(opt);
}

// returns either 0 or a string that must be freed with free()
// also sets up the global ARGV argument list
static char* parse_command_line(unsigned argc, char* argv[]) {
   pn = basename(argv[0]);

   // file name to return, if any
   char* fn = 0;

   unsigned i = 1;

   // check all arguments
   for (; i < argc; i++) {
      printd(5, "parse_command_line() %d/%d=%s\n", i, argc, argv[i]);
      if (argv[i][0] == '-') {
         if (!argv[i][1]) {
            i++;
            break;
         }
         else {
            if (argv[i][1] == '-') {
               if (!argv[i][2]) {
                  i++;
                  break;
               }
               process_str_opt(argv, &i, 2, argc);
            }
            else {
               unsigned j;

               for (j = 1; j < strlen(argv[i]); j++)
                  if (process_char_opt(argv, &i, &j, argc))
                     break;
            }
         }
      }
      else {
         // only set the file name if the --exec option has not been set
         if (!cl_pgm)
            fn = strdup(argv[i++]);
         break;
      }
   }

// pvanek - argc check removed, just because the i value is checked
// directly in qore_setup_argv(). ARGV and mainly QORE_ARGV should
// be set in any case.
   qore_setup_argv(i, argc, argv);

   if (opt_errors) {
      printe(suggest, pn);
      exit(1);
   }
   return fn;
}

int qore_main_intern(int argc, char* argv[], int other_po) {
   int rc = 0;

   if (other_po)
      parse_options |= other_po;

   // parse the command line
   char* program_file_name = parse_command_line(argc, argv);
   ON_BLOCK_EXIT(free, program_file_name);

   // initialize Qore subsystem
   qore_init(license, def_charset, show_mod_errs, qore_lib_options);

   ExceptionSink wsink, xsink;
   {
      QoreProgramHelper qpgm(parse_options, xsink);
      bool mod_errs = false;

      // set parse defines
      qpgm->parseCmdLineDefines(xsink, wsink, warnings, defmap);

      if (xsink.isException()) {
         rc = 2;
         xsink.handleExceptions();
         goto exit;
      }

      // load any modules requested on the command-line
      for (cl_mod_list_t::iterator i = cl_mod_list.begin(), e = cl_mod_list.end(); i != e; ++i) {
         // display any error messages
         SimpleRefHolder<QoreStringNode> err(MM.parseLoadModule((*i).c_str(), *qpgm));
         if (err) {
            printf("cannot load '%s': %s\n", (*i).c_str(), err->getBuffer());
            mod_errs = true;
         }
      }

      cl_mod_list.clear();
      if (mod_errs) {
         printf("please fix the errors listed above and try again.\n");
         rc = 2;
         goto exit;
      }

      // set time zone if requested
      if (cmd_zone)
         qpgm->parseSetTimeZone(cmd_zone);

      // lock the parse options if necessary
      if (lock_options)
         qpgm->lockOptions();

      // parse immediate argument if any
      if (eval_arg) {
         QoreString str("printf(\"%N\\n\", (");
         str.concat(eval_arg);
         str.concat("));");
         qpgm->parse(str.getBuffer(), "<command-line>", &xsink, &wsink, warnings);
      }
      else  {
         // set for program class execution if "exec_class" is set
         if (exec_class) {
            if (exec_class_name)
               qpgm->setExecClass(exec_class_name);
            else if (program_file_name) {
               char* cn = make_class_name(program_file_name);
               qpgm->setExecClass(cn);
               free(cn);
            }
            else {
               fprintf(stderr, "error, missing class name to instantiate as application\n");
               rc = 1;
               goto exit;
            }
         }

         // parse the program
         if (cl_pgm)
            qpgm->parse(cl_pgm, "<command-line>", &xsink, &wsink, warnings);
         else if (program_file_name)
            qpgm->parseFile(program_file_name, &xsink, &wsink, warnings, only_first_except);
         else
            qpgm->parse(stdin, "<stdin>", &xsink, &wsink, warnings);
      }

      // display any warnings now
      if (wsink.isException()) {
         wsink.handleWarnings();
         if (warnings_are_errors && !xsink.isException()) {
            printf("exiting due to the above warnings...\n");
            rc = 2; // set return code to 2 if there were parse warnings to be treated as errors
            goto exit;
         }
      }

      // if there were no parse exceptions, execute the program
      if (!xsink.isException()) {
         {
            // execute the program and get the return value
            QoreValue rv = qpgm->run(&xsink);
            // set the return code for this program from the core returned by the Qore program
            rc = rv.getAsBigInt();
            rv.discard(&xsink);
         }

         // if there is any unhandled exception, set the return code to 3
         if (xsink.isException())
            rc = 3;
      }
      else // set return code to 2 if there were parse errors
         rc = 2;

      // run the default exception handler on any unhandled exceptions in the primary thread or during parsing
      xsink.handleExceptions();

exit:
      ;
   }
   // run the default exception handler on any unhandled exceptions if necessary (again)
   // -- exceptions could have been thrown in the QoreProgram object's destructor
   xsink.handleExceptions();

   // cleanup Qore subsystem (deallocate memory, etc)
   qore_cleanup();

   return rc;
}<|MERGE_RESOLUTION|>--- conflicted
+++ resolved
@@ -7,11 +7,7 @@
 
     it should offer POSIX style command-line handling on any platform...
 
-<<<<<<< HEAD
-  Copyright (C) 2003 - 2019 Qore Technologies, s.r.o.
-=======
     Copyright (C) 2003 - 2019 Qore Technologies, s.r.o.
->>>>>>> e005bfff
 
     Permission is hereby granted, free of charge, to any person obtaining a
     copy of this software and associated documentation files (the "Software"),
