/** @page release_notes Release Notes

    @tableofcontents

    @section qore_094 Qore 0.9.4

    @par Release Summary
    TDB

<<<<<<< HEAD
    @subsection qore_094_new_features New Features in Qore
    - added the <a href="../../modules/DataProvider/html/index.html">DataProvider</a> module
      (<a href="https://github.com/qorelanguage/qore/issues/3545">issue 3545</a>)
    - new constants:
      - @ref Qore::NT_ALL "NT_ALL"
    - <a href="../../modules/reflection/html/index.html">reflection</a> module updates:
      - added \c Type::isAssignableFrom() methods
      - added a working \c Type::constructor() method
      - added \c Type::getAcceptTypeHash()
      - added \c Type::getBaseType()
      - added \c Type::getBaseTypeCode()
      - added \c Type::getElementType()
      - added \c Type::getReturnTypeHash()
      - added \c Type::getTypedHash()
      - added \c Type::hasType()
      - added \c Type::isCompatible()
      - added \c Type::isOrNothingType()
      - added \c Type::isTypedHash()
=======
    @section qore_0931 Qore 0.9.3.1

    @par Release Summary

    Bugfix release; see details below

    @subsection qore_0931_bug_fixes Bug Fixes in Qore
    - <a href="../../modules/RestSchemaValidator/html/index.html">RestSchemaValidator</a>: fixed a bug where REST
      serialization errors in server responses were ignored and a <tt>200 OK</tt> response was sent instead
      (<a href="https://github.com/qorelanguage/qore/issues/3547">issue 3547</a>)
    - fixed a bug where false positive parse-time matches with a complex list or hash type could be made with
      incompatible types
      (<a href="https://github.com/qorelanguage/qore/issues/3546">issue 3546</a>)
>>>>>>> e411146d

    @section qore_093 Qore 0.9.3

    @par Release Summary

    Bugfix release; see details below

    @subsection qore_093_compatibility Fixes That Can Affect Backwards-Compatibility
    Complex type fixes in this release have the effect that complex type declarations are not exactly equal to
    the base types without a complex type restrictions, and also abstract argument type matching with concrete
    implementations has been loosened to accept nearly identical matches, so that for example an abstract method may
    declare a parameter with a \c hash<auto> type which may be implemented by a concrete method with type \c hash.

    @subsection qore_093_new_features New Features in Qore
    - the <a href="../../modules/ConnectionProvider/html/index.html">ConnectionProvider</a> module was updated to
      support connection tags
      (<a href="https://github.com/qorelanguage/qore/issues/3486">issue 3486</a>)
    - updated the @ref Qore::HTTPClient "HTTPClient" class to support the following new constructor options:
      - \c encoding_passthru
      - \c error_passthru
      - \c redirect_passthru
      as well as the \c "response-headers-raw" output info key, plus the following methods:
      - @ref Qore::HTTPClient::getHostHeaderValue() "HTTPClient::getHostHeaderValue()"
      - @ref Qore::HTTPClient::getEncodingPassthru() "HTTPClient::getEncodingPassthru()"
      - @ref Qore::HTTPClient::setEncodingPassthru() "HTTPClient::setEncodingPassthru()"
      - @ref Qore::HTTPClient::getErrorPassthru() "HTTPClient::getErrorPassthru()"
      - @ref Qore::HTTPClient::setErrorPassthru() "HTTPClient::setErrorPassthru()"
      - @ref Qore::HTTPClient::getRedirectPassthru() "HTTPClient::getRedirectPassthru()"
      - @ref Qore::HTTPClient::setRedirectPassthru() "HTTPClient::setRedirectPassthru()"
      .
      (<a href="https://github.com/qorelanguage/qore/issues/3472">issue 3472</a>)
    - added the following methods:
      - @ref Qore::GetOpt::parse() "GetOpt::parse(hash<auto>, reference<list<string>>)"
      - @ref Qore::GetOpt::parseEx() "GetOpt::parseEx(hash<auto>, reference<list<string>>)"
      - @ref Qore::GetOpt::parseExit() "GetOpt::parseExit(hash<auto>, reference<list<string>>)"
      - @ref Qore::Socket::getRemoteCertificate() "Socket::getRemoteCertificate()"
    - added the following new functions:
      - @ref Qore::auto_cast() "auto_cast()"
      - @ref Qore::digest() "digest()"
      - @ref Qore::get_digests() "get_digests()
      - @ref Qore::hmac() "hmac()"
    - added the following new constants:
      - @ref Qore::DigestMap "DigestMap"
      - @ref Qore::CRYPTO_DIGEST_MD2 "CRYPTO_DIGEST_MD2"
      - @ref Qore::CRYPTO_DIGEST_MD4 "CRYPTO_DIGEST_MD4"
      - @ref Qore::CRYPTO_DIGEST_MD5 "CRYPTO_DIGEST_MD5"
      - @ref Qore::CRYPTO_DIGEST_SHA "CRYPTO_DIGEST_SHA"
      - @ref Qore::CRYPTO_DIGEST_SHA1 "CRYPTO_DIGEST_SHA1"
      - @ref Qore::CRYPTO_DIGEST_SHA224 "CRYPTO_DIGEST_SHA224"
      - @ref Qore::CRYPTO_DIGEST_SHA256 "CRYPTO_DIGEST_SHA256"
      - @ref Qore::CRYPTO_DIGEST_SHA384 "CRYPTO_DIGEST_SHA384"
      - @ref Qore::CRYPTO_DIGEST_SHA512 "CRYPTO_DIGEST_SHA512"
      - @ref Qore::CRYPTO_DIGEST_DSS "CRYPTO_DIGEST_DSS"
      - @ref Qore::CRYPTO_DIGEST_DSS1 "CRYPTO_DIGEST_DSS1"
      - @ref Qore::CRYPTO_DIGEST_MDC2 "CRYPTO_DIGEST_MDC2"
      - @ref Qore::CRYPTO_DIGEST_RIPEMD160 "CRYPTO_DIGEST_RIPEMD160"
    - added the @ref Qore::UrlInfo hash as the return type to:
      - @ref Qore::parse_url() "parse_url()"
      - @ref Qore::parseURL() "parseURL()"
    - added the \a module_visibility parameter to @ref Qore::Program::importClass() "Program::importClass()" and the
      @ref import_visibility_constants as possible argument values
    - added the \a max_file_len param to @ref Qore::ReadOnlyFile::readTextFile() "ReadOnlyFile::readTextFile()"
      and @ref Qore::ReadOnlyFile::readBinaryFile() "ReadOnlyFile::readBinaryFile()"
      (<a href="https://github.com/qorelanguage/qore/issues/3525">issue 3525</a>)
    - added <string>::toBinary()
    - added the <a href="../../modules/AwsRestClient/html/index.html">AwsRestClient</a> module
    - the <a href="../../modules/HttpServer/html/index.html">HttpServer</a> module was updated to
      enable remote certificates to be retrieved in listeners and handlers by default; added new API entry points for
      listeners and handlers with more flexible and saner parameters, deprecated old complex methods
      (<a href="https://github.com/qorelanguage/qore/issues/3512">issue 3512</a>)
    - the <a href="../../modules/Mapper/html/index.html">Mapper</a> module now supports the \c "runtime_keys" option
      for adding support for new field keys to existing classes
      (<a href="https://github.com/qorelanguage/qore/issues/3535">issue 3535</a>)
    - the <a href="../../modules/Mapper/html/index.html">Mapper</a> module now supports \c "hash" and \c "any" types
      for output fields
      (<a href="https://github.com/qorelanguage/qore/issues/3453">issue 3453</a>)
    - the <a href="../../modules/Mapper/html/index.html">Mapper</a> module now supports dot notation in output fields
      for the "hash" output type
      (<a href="https://github.com/qorelanguage/qore/issues/3413">issue 3413</a>)
    - the <a href="../../modules/RestClient/html/index.html">RestClient</a> module was updated so that
      \c RestConnection objects now support the \c "headers" option
      (<a href="https://github.com/qorelanguage/qore/issues/3455">issue 3455</a>)
    - \c qdbg-vsc-adapter supports the VSCode Debug Protocol
      (<a href="https://github.com/qorelanguage/qore/issues/3392">issue 3392</a>)

    @subsection qore_093_bug_fixes Bug Fixes in Qore
    - fixed bugs in handling object members assigned to references
      (<a href="https://github.com/qorelanguage/qore/issues/3523">issue 3523</a>)
    - fixed bugs in thread-local variable handling and Program destruction
      (<a href="https://github.com/qorelanguage/qore/issues/3521">issue 3521</a>)
    - fixed a bug where a crash would result when serializing imported typed hashes
      (<a href="https://github.com/qorelanguage/qore/issues/3518">issue 3518</a>)
    - fixed a bug where attempting to serialize a weak references to a serializable object would result in an
      exception
      (<a href="https://github.com/qorelanguage/qore/issues/3515">issue 3515</a>)
    - fixed a bug where new @ref Qore::DatasourcePool "DatasourcePool" connections were left in place when calls to
      @ref Qore::DatasourcePool::beginTransaction() "DatasourcePool::beginTransaction()" would fail with an exception
      (<a href="https://github.com/qorelanguage/qore/issues/3509">issue 3509</a>)
    - fixed bugs importing user modules with an injected API in an existing @ref Qore::Program "Program" container
      (<a href="https://github.com/qorelanguage/qore/issues/3504">issue 3504</a>)
    - fixed a memory leak in @ref Qore::Serializable::deserialize(string) "Serializable::deserialize(string)"
    - fixed a memory leak (crash in debug mode) related to @ref garbage_collection "deterministic garbage collection"
      (<a href="https://github.com/qorelanguage/qore/issues/3481">issue 3481</a>)
    - fixed a bug where HTTP redirect messages with a simple path and not a full URL were not processed correctly
      (<a href="https://github.com/qorelanguage/qore/issues/3475">issue 3475</a>)
    - fixed a bug where HTTP connections with UNIX domain sockets were sending an incorrect \c Host: header without
      URL encoding
      (<a href="https://github.com/qorelanguage/qore/issues/3474">issue 3474</a>)
    - fixed bugs affecting injection and @ref Qore::Program "Program" API management
      (<a href="https://github.com/qorelanguage/qore/issues/3461">issue 3461</a>)
    - fixed a bug where a \c '/' character in an HTTP username would cause a URL to be parsed incorrectly
      (<a href="https://github.com/qorelanguage/qore/issues/3457">issue 3457</a>)
    - added optional flags to the following methods to allow them to open file streams in nonblocking mode to handle
      opening named pipes independently of the writer without blocking:
      - @ref Qore::FileInputStream::constructor() "FileInputStream::constructor()"
      - @ref Qore::FileLineIterator::constructor() "FileLineIterator::constructor()"
      .
      (<a href="https://github.com/qorelanguage/qore/issues/3451">issue 3451</a>)
    - fixed a bug compiling with openssl with the MDC2 algorithm disabled
      (<a href="https://github.com/qorelanguage/qore/issues/3443">issue 3443</a>)
    - fixed a confusing error message with runtime overload type errors where complex type information was missing
      (<a href="https://github.com/qorelanguage/qore/issues/3441">issue 3441</a>)
    - fixed parse-time error handling complex types in hashes
      (<a href="https://github.com/qorelanguage/qore/issues/3438">issue 3438</a>)
    - fixed many type errors with complex types
      (<a href="https://github.com/qorelanguage/qore/issues/3429">issue 3429</a>)
    - fixed inconsistent behavior of references with pseudo-methods
      (<a href="https://github.com/qorelanguage/qore/issues/3417">issue 3417</a>)
    - fixed bugs in the return types of @ref Qore::regex_extract() and <string>::regexExtract()
      (<a href="https://github.com/qorelanguage/qore/issues/3416">issue 3416</a>)
    - fixed documentation links between dependent modules
      (<a href="https://github.com/qorelanguage/qore/issues/3406">issue 3406</a>)
    - fixed a bug where an lvalue with a complex type accepted incompatible assignments from values without complex
      types if the base type was the same; this fix also ensures that complex type declarations with \c auto are not
      treated as identical to the base type without any complex type restrictions, in addition abstract type matching
      was loosened to accept near matches with parameter types so that ab stract method with a parameter type of
      \c hash<auto> can be implemented with a concrete method with a \c hash parameter type, for example.
      (<a href="https://github.com/qorelanguage/qore/issues/3404">issue 3404</a>)
    - fixed a bug where a crash could result when deserializing invalid integer data
      (<a href="https://github.com/qorelanguage/qore/issues/3395">issue 3395</a>)
    - fixed a parse type error in initialization using return value of abstract method
      (<a href="https://github.com/qorelanguage/qore/issues/3387">issue 3387</a>)
    - fixed a bug where sort functions were incorrectly sorting strings with different lengths
      (<a href="https://github.com/qorelanguage/qore/issues/3378">issue 3378</a>)
    - fixed a member initialization bug with imported classes
      (<a href="https://github.com/qorelanguage/qore/issues/3368">issue 3368</a>)
    - <a href="../../modules/HttpServer/html/index.html">HttpServer</a> module:
      - shut down dedicated socket conenctions last in order to allow for effective keep-alive implementations with
        WebSocket for example
        (<a href="https://github.com/qorelanguage/qore/issues/3488">issue 3488</a>)
      - fixed a bug where disconnected connections could cause unhandled exceptions to be output in the connection
        thread
        (<a href="https://github.com/qorelanguage/qore/issues/3415">issue 3415</a>)
      - fixed certificate and key errors for HTTPS listeners to generate user-friendly exceptions
        (<a href="https://github.com/qorelanguage/qore/issues/3397">issue 3397</a>)
    - <a href="../../modules/Logger/html/index.html">Logger</a> module:
      - added Logger::Logger::logArgs() "Logger::logArgs()"
        (<a href="https://github.com/qorelanguage/qore/issues/3492">issue 3492</a>)
    - <a href="../../modules/Mime/html/index.html">Mime</a> module:
      - fixed bugs parsing binary data in multipart messages
        (<a href="https://github.com/qorelanguage/qore/issues/2936">issue 2936</a>)
    - <a href="../../modules/PgsqlSqlUtil/html/index.html">PgsqlSqlUtil</a> module:
      - fixed comparison of triggers with column restrictions with table alignment
        (<a href="https://github.com/qorelanguage/qore/issues/3466">issue 3466</a>)
    - <a href="../../modules/Pop3Client/html/index.html">Pop3Client</a> module:
      - fixed the timeout value for upgrading the SSL connection in \c Pop3Client
        (<a href="https://github.com/qorelanguage/qore/issues/3388">issue 3388</a>)
    - <a href="../../modules/QUnit/html/index.html">QUnit</a> module:
      - allow binary modules to be subjected to dependency injections
        (<a href="https://github.com/qorelanguage/qore/issues/3382">issue 3382</a>)
    - <a href="../../modules/RestHandler/html/index.html">RestHandler</a> module:
      - fixed RestHandler losing internal exception info when response was considered invalid by schema validator
        (<a href="https://github.com/qorelanguage/qore/issues/3435">issue 3435</a>)
      - fixed RestHandler incorrectly handling Accept header of incoming requests
        (<a href="https://github.com/qorelanguage/qore/issues/3426">issue 3426</a>)
      - added debug logging for REST schema validation errors
        (<a href="https://github.com/qorelanguage/qore/issues/3410">issue 3410</a>)
    - <a href="../../modules/RestSchemaValidator/html/index.html">RestSchemaValidator</a> module:
      - fixed \c NullRestSchemaValidator not respecting set Content-Type header from RestClass
        (<a href="https://github.com/qorelanguage/qore/issues/3427">issue 3427</a>)
    - <a href="../../modules/SmtpClient/html/index.html">SmtpClient</a> module:
      - fixed the timeout value for upgrading to SSL connection in \c SmtpClient
        (<a href="https://github.com/qorelanguage/qore/issues/3381">issue 3381</a>)
    - <a href="../../modules/SqlUtil/html/index.html">SqlUtil</a> module:
      - fixed quoting of reserved words in column names in table alignment
        (<a href="https://github.com/qorelanguage/qore/issues/3400">issue 3400</a>)
      - implemented the \c AbstractDatabase::getPhysicalSize() method
        (<a href="https://github.com/qorelanguage/qore/issues/3385">issue 3385</a>)
    - <a href="../../modules/Util/html/index.html">Util</a> module:
      - fixed a bug parsing nested lists in \c parse_to_qore_value()
        (<a href="https://github.com/qorelanguage/qore/issues/3483">issue 3483</a>)

    @section qore_092 Qore 0.9.2

    @par Release Summary

    Bugfix release; see details below

    @subsection qore_092_new_features New Features in Qore
    - \c qdbg-remote supports an option to provide HTTP headers for WebSocket connections
      (<a href="https://github.com/qorelanguage/qore/issues/3350">issue 3350</a>)

    @subsection qore_092_bug_fixes Bug Fixes in Qore
    - implemented support for deserializing data from a binary string
      (<a href="https://github.com/qorelanguage/qore/issues/3357">issue 3357</a>)
    - fixed a bug with class initialization that could sometimes result in members of parent classes not being
      initialized when objects were constructed
      (<a href="https://github.com/qorelanguage/qore/issues/3355">issue 3355</a>)
    - fixed a bug in the <a href="../../modules/SqlUtil/html/index.html">SqlUtil</a> module that could lead to a
      deadlock when DML methods are used with a datasource pool with connection contention
      (<a href="https://github.com/qorelanguage/qore/issues/3352">issue 3352</a>)

    @section qore_091 Qore 0.9.1

    @par Release Summary

    Bugfix release; see details below

    @subsection qore_091_new_features New Features in Qore
    - the serialization protocol has been updated to version 1.1; it still reads both binary- and data-serialized data
      from v1.0
    - added the @ref Qore::ListSerializationInfo "ListSerializationInfo" hashdecl to support serializing and
      deserializing lists with complex type information
    - new user modules:
      - <a href="../../modules/ZeyosRestClient/html/index.html">ZeyosRestClient</a>
        - added this new module providing APIs for communicating with <a href="http://www.zeyos.com">Zeyos.com</a>'s REST API

    @subsection qore_091_bug_fixes Bug Fixes in Qore
    - fixed a bug where the Salesforce rest connection returns 'rest' type instead of 'sfrests'
      (<a href="https://github.com/qorelanguage/qore/issues/3346">issue 3346</a>)
    - fixed a bug where an invalid parse exception would be raised with an assignment of a global variable to another
      global variable with the same name in a different namespace
      (<a href="https://github.com/qorelanguage/qore/issues/3337">issue 3337</a>)
    - implemented support for serializing and deserializing complex type information in lists and hashes
      (<a href="https://github.com/qorelanguage/qore/issues/3318">issue 3318</a>)
    - fixed bugs handling unassigned lvalues with complex type declarations with the @ref push "push" and
      @ref unshift "unshift" operators
      (<a href="https://github.com/qorelanguage/qore/issues/3317">issue 3317</a>)
    - fixed a memory leak in copy constructor execution in complex class hierarchies
      (<a href="https://github.com/qorelanguage/qore/issues/3312">issue 3312</a>)
    - implemented support for automatically initializing the \c %Qore library from Java when dynamically loaded from
      the JVM; additionally in this case the <a href="https://github.com/qorelanguage/module-jni">jni</a> module is
      loaded automatically immediately after the \c %Qore library is initialized
      (<a href="https://github.com/qorelanguage/qore/issues/3310">issue 3310</a>)
    - implemented support for performing binary searches in binary data by adding the following new pseudo-methods:
      - <binary>::find(data, softint)
      - <binary>::rfind(data, softint)
      .
      (<a href="https://github.com/qorelanguage/qore/issues/3300">issue 3300</a>)
    - <a href="../../modules/Util/html/index.html">Util</a> module fixes:
      - fixed a bug in \c get_exception_string() with Java exceptions
        (<a href="https://github.com/qorelanguage/qore/issues/3304">issue 3304</a>)
    - <a href="../../modules/QUnit/html/index.html">QUnit</a> module fixes:
      - fixed a bug where tests could not be nested
        (<a href="https://github.com/qorelanguage/qore/issues/3306">issue 3306</a>)
    - <a href="../../modules/RestClient/html/index.html">RestClient</a>:
      - fixed a bug with charset in the RestClient module
        (<a href="https://github.com/qorelanguage/qore/issues/3328">issue 3328</a>)
      - fixed default option handling in REST connections including timeout handling
        (<a href="https://github.com/qorelanguage/qore/issues/3321">issue 3321</a>)
    - <a href="../../modules/SalesforceRestClient/html/index.html">SalesforceRestClient</a>:
      - fixed default option handling in REST connections including timeout handling
        (<a href="https://github.com/qorelanguage/qore/issues/3321">issue 3321</a>)
    - <a href="../../modules/SewioRestClient/html/index.html">SewioRestClient</a>:
      - fixed default option handling in REST connections including timeout handling
        (<a href="https://github.com/qorelanguage/qore/issues/3321">issue 3321</a>)
    - <a href="../../modules/WebUtil/html/index.html">WebUtil</a>:
      - fixed a bug when StaticTemplateManager does not respect constructor's parse options in templates
        (<a href="https://github.com/qorelanguage/qore/issues/3334">issue 3334</a>

    @section qore_09 Qore 0.9

    @par Release Summary
    This is a major release of %Qore with large portions of code subject to extensive optimizations leading
    to large memory and performance improvements along with more control of @ref Qore::Program "Program"
    logic containers, multithreading, and a <a href="../../modules/reflection/html/index.html">reflection API</a>.
    This release breaks binary compatibility with older versions of %Qore as well, requiring binary modules
    to support the new API and ABI.

    @subsection qore_09_compatibility Changes That Can Affect Backwards-Compatibility
    - Qore classes and functions are now immutable once created; any attempt to add a new user
      variant to an existing function or method or to add new declarations to an existing class will result in a
      parse error.
    - @ref Qore::Program "Program" objects now only support a single complete parse action
      (@ref Qore::Program::parse() "Program::parse()" or @ref Qore::Program::parseCommit() "Program::parseCommit()");
      subsequent attempts to parse code into the same %Program object will fail with an exception.  If parsing fails
      due to a parse exception, the @ref Qore::Program "Program" object is generally no longer usable and must be
      recreated to be used.
    - @ref Qore::Program::parseRollback() "Program::parseRollback()" is now deprecated; this action removes all user
      code and most builtin code from the @ref Qore::Program "Program" object; delete the object instead of using
      this method
    - the @ref transient "transient" keyword has been introduced to support control over
      @ref Qore::Serializable "object serialization"; see also @ref no-transient "%no-transient"

    @subsection qore_09_new_features New Features in Qore
    - Up to 70% reduced memory usage in %Qore programs through:
      - Extensive memory optimizations
      - Changing the default thread stack size from 8 MB to 512 KB
        (<a href="https://github.com/qorelanguage/qore/issues/2701">issue 2701</a>)
      - Eliminating heap-allocated, atomic-reference-counted integer and floating-point values resulted in
        reduced memory usage as well as faster runtime execution
    - <a href="../../modules/reflection/html/index.html">Reflection API</a>
    - @ref Qore::Serializable "Data and object serialization" support:
      - All data types except @ref closure "closures", @ref call_reference "call references",
        @ref lvalue_references "references", and non-serializable objects can be serializeed
      - All objects from classes inheriting @ref Qore::Serializable "Serializable" can be serialized
      - Class members declared with the @ref transient "transient" keyword (new in this release) will not be serialized
        but instead will get their default values when deserialized
      - Classes can define their own local serialization and deserialization logic by defining the
        @ref Qore::Serializable::serializeMembers() "serializeMembers()" and
        @ref Qore::Serializable::deserializeMembers() "deserializeMembers()" methods, respectively
      - The following builtin classes support serialization:
        - @ref Qore::SQL::Datasource "Datasource"
        - @ref Qore::SQL::DatasourcePool "DatasourcePool"
        - @ref Qore::SSLCertificate "SSLCertificate"
        - @ref Qore::SSLPrivateKey "SSLPrivateKey"
        - @ref Qore::TimeZone "TimeZone"
    - New classes:
      - @ref Qore::SQL::AbstractSQLStatement "AbstractSQLStatement": has been added as the parent class
        defining an abstract API for @ref Qore::SQL::SQLStatement "SQLStatement"
      - @ref Qore::Serializable "Serializable": a new class supporting data and object serialization
      - @ref Qore::StreamBase "StreamBase": a base class for stream classes allowing for a controlled
        handoff of a stream to another thread
    - Added support for importing a split user module represented as directory (<a href="https://github.com/qorelanguage/qore/issues/2562">issue 2562</a>)
    - New and updated methods in existing classes:
      - @ref Qore::SQL::AbstractDatasource::getSQLStatement() "AbstractDatasource::getSQLStatement()"
      - @ref Qore::SQL::Datasource::getSQLStatement() "Datasource::getSQLStatement()"
      - @ref Qore::SQL::DatasourcePool::getSQLStatement() "DatasourcePool::getSQLStatement()"
      - @ref Qore::File::redirect() "File::redirect()"
      - @ref Qore::FtpClient::getNetworkFamily() "FtpClient::getNetworkFamily()"
      - @ref Qore::FtpClient::setNetworkFamily() "FtpClient::setNetworkFamily()"
      - @ref Qore::FtpClient::getControlPeerInfo() "FtpClient::getControlPeerInfo()"
      - @ref Qore::FtpClient::getControlSocketInfo() "FtpClient::getControlSocketInfo()"
      - @ref Qore::FtpClient::getDataPeerInfo() "FtpClient::getDataPeerInfo()"
      - @ref Qore::FtpClient::getDataSocketInfo() "FtpClient::getDataSocketInfo()"
      - @ref Qore::Program::getParseOptionStringList() "Program::getParseOptionStringList()"
      - @ref Qore::Program::issueModuleCmd() "Program::issueModuleCmd()"
      - @ref Qore::Program::loadApplyToPrivateUserModule() "Program::loadApplyToPrivateUserModule()"
      - @ref Qore::Program::loadApplyToPrivateUserModuleWarn() "Program::loadApplyToPrivateUserModuleWarn()"
      - @ref Qore::Program::loadApplyToUserModule() "Program::loadApplyToUserModule()"
      - @ref Qore::Program::loadApplyToUserModuleWarn() "Program::loadApplyToUserModuleWarn()"
      - @ref Qore::Program::loadModule() "Program::loadModule()"
      - @ref Qore::Program::loadModuleWarn() "Program::loadModuleWarn()"
      - @ref Qore::Program::loadUserModuleWithProgram() "Program::loadUserModuleWithProgram()"
      - @ref Qore::Program::loadUserModuleWithProgramWarn() "Program::loadUserModuleWithProgramWarn()"
      - @ref Qore::Program::parse() "Program::parse()"
      - @ref Qore::Program::parsePending() "Program::parsePending()"
      - @ref Qore::SSLCertificate::copy() "SSLCertificate::copy()"
      - @ref Qore::SSLCertificate::getDER() "SSLCertificate::getDER()"
      - @ref Qore::SSLPrivateKey::copy() "SSLPrivateKey::copy()"
      - @ref Qore::SSLPrivateKey::getDER() "SSLPrivateKey::getDER()"
      - @ref Qore::StreamReader::getInputStream() "StreamReader::getInputStream()"
      - @ref Qore::StreamWriter::getOutputStream() "StreamWriter::getOutputStream()"
      - @ref Qore::Thread::Counter::inc() "Counter::inc()"
    - New functions:
      - @ref Qore::call_static_method() "call_static_method()"
      - @ref Qore::call_static_method_args() "call_static_method_args()"
      - @ref Qore::get_default_thread_stack_size() "get_default_thread_stack_size()"
      - @ref Qore::get_module_option() "get_module_option()"
      - @ref Qore::get_netif_list() "get_netif_list()"
      - @ref Qore::get_stack_size() "get_stack_size()"
      - @ref Qore::get_thread_name() "get_thread_name()"
      - @ref Qore::load_module_warn() "load_module_warn()
      - @ref Qore::set_default_thread_stack_size() "set_default_thread_stack_size()"
      - @ref Qore::set_module_option() "set_module_option()"
      - @ref Qore::set_thread_name() "set_thread_name()"
    - Updated functions:
      - @ref Qore::get_ex_pos() "get_ex_pos()": \c lang info was added to the result string if available
      - @ref Qore::load_module() "load_module(): added an optional \c warning_mask parameter
    - New modules:
      - <a href="../../modules/FsUtil/html/index.html">FsUtil</a>
      - <a href="../../modules/Logger/html/index.html">Logger</a>
      - <a href="../../modules/reflection/html/index.html">reflection</a>
    - New and updated hashdecls:
      - @ref Qore::NetIfInfo "NetIfInfo": new @ref hashdecl "hashdecl" for the @ref Qore::get_netif_list() "get_netif_list()" function
      - @ref Qore::CallStackInfo "CallStackInfo": updated with new members:
        - \c lang
        - \c programid
        - \c statementid
      - @ref Qore::ExceptionInfo "ExceptionInfo": updated with a new member:
        - \c lang
    - New constants:
      - @ref Qore::DomainCodeMap "DomainCodeMap"
      - @ref Qore::DomainStringMap "DomainStringMap"
      - @ref Qore::Option::HAVE_GET_NETIF_LIST "HAVE_GET_NETIF_LIST"
      - @ref Qore::Option::HAVE_GET_STACK_SIZE "HAVE_GET_STACK_SIZE"
      - @ref Qore::Option::HAVE_MANAGE_STACK "HAVE_MANAGE_STACK"
      - @ref Qore::Option::HAVE_THREAD_NAME "HAVE_THREAD_NAME"
      - @ref Qore::PO_BROKEN_SPRINTF "PO_BROKEN_SPRINTF"
      - @ref Qore::PO_NO_REFLECTION "PO_NO_REFLECTION"
      - @ref Qore::PO_NO_TRANSIENT "PO_NO_TRANSIENT"
      - @ref functional_domain_constants
    - New @ref date_formatting "date formatting" codes for <date>::format() and @ref Qore::format_date() "format_date()":
      - \c "Dn" and \c "DN": the ordinal day number in the year
      - \c "I": ISO-8601 week string
      - \c "Id" and \c "ID": <a href="http://en.wikipedia.org/wiki/ISO_week_date">ISO-8601 week</a> day number
      - \c "IF": the value in <a href="https://en.wikipedia.org/wiki/ISO_8601">ISO-8601</a> format for both
        @ref relative_dates "relative" (ex: \c "P2Y1M3DT5H7M9.002S") and @ref absolute_dates "absolute"
        dates (ex: \c "2018-03-23T10:43:12.067628+01:00")
      - \c "Iw" and \c "IW": <a href="http://en.wikipedia.org/wiki/ISO_week_date">ISO-8601 week</a> number
      - \c "Iy" and \c "IY": <a href="http://en.wikipedia.org/wiki/ISO_week_date">ISO-8601 week</a> year
    - New parse directives:
      - @ref broken-sprintf "%broken-sprintf"
      - @ref correct-sprintf "%correct-sprintf"
      - @ref no-reflection "%no-reflection"
      - @ref no-transient "%no-transient"
    - @ref Qore::Program::parse() "Program::parse()" and @ref Qore::Program::parsePending() "Program::parsePending()" updates:
      the \a format_label parameter is obsolete/ignored
      (<a href="https://github.com/qorelanguage/qore/issues/2903">issue 2903</a>)
    - Module updates
      - <a href="../../modules/reflection/html/index.html">reflection</a>: a new binary module providing a
        reflection API to %Qore
      - <a href="../../modules/ConnectionProvider/html/index.html">ConnectionProvider</a> module changes:
        - The \c AbstractConnection::getConstructorInfo() method (and supporting declarations) was added to allow
          connections to be created dynamically, potentially in another process from a network call (<a href="https://github.com/qorelanguage/qore/issues/2628">issue 2628</a>)
        - The \c AbstractConnection has new public flag \c enabled. Also constructors are updated. (<a href="https://github.com/qorelanguage/qore/issues/3001">issue 3001</a>)
        - The \c AbstractConnection has new constructors, old ones are obsolete. Custom URL/URI parsing is possible (<a href="https://github.com/qorelanguage/qore/issues/3162">issue 3162</a>)
      - <a href="../../modules/CsvUtil/html/index.html">CsvUtil</a> module updates:
        - Added public methods \c AbstractCsvIterator::getRawLine() and \c AbstractCsvIterator::getRawLineValues() (<a href="https://github.com/qorelanguage/qore/issues/2739">issue 2739</a>)
      - <a href="../../modules/FreetdsSqlUtil/html/index.html">FreetdsSqlUtil</a> module changes:
        - Added support for serializing and deserializing \c AbstractTable objects (<a href="https://github.com/qorelanguage/qore/issues/2663">issue 2663</a>)
      - <a href="../../modules/HttpServer/html/index.html">HttpServer</a> module changes:
        - added the \c "header-info" hash to the context argument when calling handlers
          (<a href="https://github.com/qorelanguage/qore/issues/3260">issue 3260</a>)
        - Added support for adding new HTTP methods to the server with the \c HttpServer::addHttpMethod() method
          (<a href="https://github.com/qorelanguage/qore/issues/2805">issue 2805</a>)
      - <a href="../../modules/Mime/html/index.html">Mime</a> module changes:
        - allow the default type for unknown extensions to be overridden in
          \c get_mime_type_from_ext()
          (<a href="https://github.com/qorelanguage/qore/issues/3260">issue 3260</a>)
      - <a href="../../modules/MysqlSqlUtil/html/index.html">MysqlSqlUtil</a> module changes:
        - Added support for serializing and deserializing \c AbstractTable objects (<a href="https://github.com/qorelanguage/qore/issues/2663">issue 2663</a>)
      - <a href="../../modules/OracleSqlUtil/html/index.html">OracleSqlUtil</a> module changes:
        - Implemented a check for allowed types when is the AUTO_INCREMENT flag used
          (<a href="https://github.com/qorelanguage/qore/issues/2978">issue 2978</a>)
        - Added support for serializing and deserializing \c AbstractTable objects (<a href="https://github.com/qorelanguage/qore/issues/2663">issue 2663</a>)
      - <a href="../../modules/PgsqlSqlUtil/html/index.html">PgsqlSqlUtil</a> module changes:
        - Added support for serializing and deserializing \c AbstractTable objects
          (<a href="https://github.com/qorelanguage/qore/issues/2663">issue 2663</a>)
      - <a href="../../modules/QUnit/html/index.html">QUnit</a> module changes:
        - updated \c Test::testSkip() to use the reason argument a format string with
          @ref Qore::vsprintf() "vsprintf()"
          (<a href="https://github.com/qorelanguage/qore/issues/3172">issue 3172</a>)
      - <a href="../../modules/RestHandler/html/index.html">RestHandler</a> module changes:
        - added the \c RestHandler::returnRestException() method that allows subclasses to determine how exceptions
          are handled
          (<a href="https://github.com/qorelanguage/qore/issues/3235">issue 3235</a>)
        - Updated to support alternative URI paths for actions so that an "action=xxx" argument is not needed; instead
          the action can be added to the end of the URI path so that \c "PUT path/xxx" can be used instead of
          \c "PUT path?action=xxx"
          (<a href="https://github.com/qorelanguage/qore/issues/2994">issue 2994</a>)
      - <a href="../../modules/RestSchemaValidator/html/index.html">RestSchemaValidator</a> module changes:
        - Updated the default validator to try all serialization methods if multiple methods are available and one fails
          (<a href="https://github.com/qorelanguage/qore/issues/2831">issue 2831</a>)
      - <a href="../../modules/Schema/html/index.html">Schema</a> module changes:
        - improved logging output when aligning schemas
          (<a href="https://github.com/qorelanguage/qore/issues/3114">issue 3114</a>)
      - <a href="../../modules/SqlUtil/html/index.html">SqlUtil</a> module changes:
        - Deprecated \c AbstractTable::getRowIterator() for \c AbstractTable::getStatement()
          (<a href="https://github.com/qorelanguage/qore/issues/2326">issue 2326</a>)
        - Updated the module to use the @ref Qore::SQL::AbstractSQLStatement "AbstractSQLStatement" class instead of the
          @ref Qore::SQL::SQLStatement "SQLStatement"
          (<a href="https://github.com/qorelanguage/qore/issues/2326">issue 2326</a>)
        - Added support for serializing and deserializing \c AbstractTable objects (<a href="https://github.com/qorelanguage/qore/issues/2663">issue 2663</a>)
      - <a href="../../modules/Swagger/html/index.html">Swagger</a>:
        - Swagger module does not accept multipart/form-data content-type and also does not work with list and hash parameters
          (<a href="https://github.com/qorelanguage/qore/issues/2932">issue 2932</a>)
      - <a href="../../modules/Util/html/index.html">Util</a> module updates:
        - Added public function \c parse_ranges() (<a href="https://github.com/qorelanguage/qore/issues/2438">issue 2438</a>)
        - Added public function \c check_ip_address() (<a href="https://github.com/qorelanguage/qore/issues/2483">issue 2483</a>)
        - Updated \c parse_to_qore_value() to support single-element lists and hashes with curly brackets including
          empty hashes
          (<a href="https://github.com/qorelanguage/qore/issues/3138">issue 3138</a>)
        - updated \c get_exception_string() to show the \c lang value
          (<a href="https://github.com/qorelanguage/qore/issues/3182">issue 3182</a>)
      - <a href="../../modules/WebSocketHandler/html/index.html">WebSocketHandler</a>:
        - added stopping connection from server side via \c WebSocketConnection::stop(), \c WebSocketHandler::stopOne()
          and \c WebSocketClient handling of the \c WSCC_GoingAway event
      - <a href="../../modules/WebUtil/html/index.html">WebUtil</a> module changes:
        - updated to allow more control over file serving
          (<a href="https://github.com/qorelanguage/qore/issues/3260">issue 3260</a>)
    - @ref relative_dates "Relative date" changes
      - Fractional seconds are accepted in the @ref single_reldates
      - Fractional date components are accepted in the @ref short_reldates based on <a href="https://en.wikipedia.org/wiki/ISO_8601#Durations">ISO-8601 durations</a>
    - Improved debugging support:
      - @ref Qore::ProgramControl::getStatementIdInfo() "ProgramControl::getStatementIdInfo()" provides breakpoint info
      - Command to resolve statement
      - Interrupt notification provides call stack info
      - \c "Run to statement" implementation
      - <a href="../../modules/DebugHandler/html/index.html">DebugHandler</a> reimplemented to support multiple websocket handlers
      - Programs are not interrupted in bootstrap code
      - Command line utils display source line code when interrupted
    - Runtime thread stack traces are available in all builds and the
      @ref Qore::Option::HAVE_RUNTIME_THREAD_STACK_TRACE "HAVE_RUNTIME_THREAD_STACK_TRACE" constant is always
      \c True.  Furthermore, the %Qore library has been extended to support stack tracing when embedding
      or integrating code in other programming languages at runtime

    @subsection qore_09_bug_fixes Bug Fixes in Qore
    - fixed a bug in @ref Qore::parse_url() "parse_url()" with single-character hostnames with a port number
      (<a href="https://github.com/qorelanguage/qore/issues/3287">issue 3287</a>)
    - fixed a minor bug handling error info in exception handling in the
      <a href="../../modules/RestClient/html/index.html">RestClient</a> module
      (<a href="https://github.com/qorelanguage/qore/issues/3280">issue 3280</a>)
    - fixed a crash in acquiring a new connection with datasource options
      (<a href="https://github.com/qorelanguage/qore/issues/3262">issue 3262</a>)
    - fixed a bug reporting the source location for runtime type errors related to missing return statements
      (<a href="https://github.com/qorelanguage/qore/issues/3255">issue 3255</a>)
    - fixed bugs where @ref Qore::SQL::Datasource::getConfigString() "Datasource::getConfigString()" and
      @ref Qore::SQL::Datasource::getConfigHash() "Datasource::getConfigHash()" would require a connection to the
      server, making it impossible to check option before connecting
      (<a href="https://github.com/qorelanguage/qore/issues/3247">issue 3247</a>)
    - fixed a bug with @ref weak_assignment_operator "weak references" in some assignment expressions
      (<a href="https://github.com/qorelanguage/qore/issues/3202">issue 3202</a>)
    - fixed bugs in @ref Qore::sprintf() "sprintf()", @ref Qore::vsprintf() "vsprintf()", and all variants where
      @ref nothing was not treated the same as no value
      (<a href="https://github.com/qorelanguage/qore/issues/3184">issue 3184</a>)
    - worked around a potential COW bug in \c std::string in GNU libdstdc++ 6+
      (<a href="https://github.com/qorelanguage/qore/issues/3179">issue 3179</a>)
    - fixed a bug with simple additional and subtraction with mixed @ref timeout_type "timeout" and
      @ref date_type "date" values; updated docs that arithmetic operations with timeout values are not recommended
      and can return unexpected values in some situations
      (<a href="https://github.com/qorelanguage/qore/issues/3157">issue 3157</a>)
    - fixed a bug in deterministic garbage collection where @ref Qore::Thread::Queue "Queue" objects were not scanned
      and therefore cycles due to @ref Qore::Thread::Queue "Queue" elements would cause a memory and reference leak
      (<a href="https://github.com/qorelanguage/qore/issues/3101">issue 3101</a>)
    - fixed a bug where call references did not set the execution context with builtin functions
      and therefore calls to builtin functions in modules (such as \c jni) with
      per-program private data would fail
      (<a href="https://github.com/qorelanguage/qore/issues/3024">issue 3024</a>)
    - fixed a bug where rvalue references with complex subtypes could get modified during an assignment
      (<a href="https://github.com/qorelanguage/qore/issues/2891">issue 2891</a>)
    - Fixed a bug where class members could be initialized multiple times in a class with multiple
      inheritance where the same class is inherited multiple times in the hierarchy
      (<a href="https://github.com/qorelanguage/qore/issues/2741">issue 2741</a>)
    - Fixed bugs handling @ref abstract "abstract" methods in complex hierarchies with multiple inheritance
      (<a href="https://github.com/qorelanguage/qore/issues/2741">issue 2741</a>)
    - Fixed bugs handling object scope in @ref background "background" expressions
      (<a href="https://github.com/qorelanguage/qore/issues/2653">issue 2653</a>)
    - Fixed a bug: @ref Qore::hash(list) "hash(list)" where l has an odd number of elements never returns
      (<a href="https://github.com/qorelanguage/qore/issues/2860">issue 2860</a>)
    - Fixed a bug where no error is issued when an expression does not have meaning as a top-level statement
      (<a href="https://github.com/qorelanguage/qore/issues/2826">issue 2826</a>),
      and also where such expression is an argument to the @ref background "background" operator (<a href="https://github.com/qorelanguage/qore/issues/2747">issue 2747</a>)
    - Fixed a bug where the parser does not recognize that a return value of a function call is not ignored if it
      is an object and its method is immediately called
      (<a href="https://github.com/qorelanguage/qore/issues/2863">issue 2863</a>),
    - Fixed a bug where \c public and \c private members of classes inherited with \c private:internal inheritance
      were not initialized when objects were created
      (<a href="https://github.com/qorelanguage/qore/issues/2970">issue 2970</a>),
    - Module fixes:
      - <a href="../../modules/QUnit/html/index.html">QUnit</a>:
        - fixed error reporting with type errors with number values
          (<a href="https://github.com/qorelanguage/qore/issues/2984">issue 2984</a>)

    @section qore_08139 Qore 0.8.13.9

    @par Release Summary
    Bugfix release; see details below

    @subsection qore_08139_bug_fixes Bug Fixes in Qore
    - fixed a bug handling start and end arguments in @ref Qore::replace() "replace()" that would cause a crash
      (<a href="https://github.com/qorelanguage/qore/issues/3345">issue 3345</a>)
    - fixed a bug handling invalid DB driver options in datasource creation that could lead to a crash with some
      drivers
      (<a href="https://github.com/qorelanguage/qore/issues/3243">issue 3243</a>)
    - fixed a memory error in internal list handling that could lead to memory corruption and crashes
      (<a href="https://github.com/qorelanguage/qore/issues/3206">issue 3206</a>)
    - fixed calls to Dir::list*() methods which failed whenever there was a symlink with a non-existent target in a directory
      (<a href="https://github.com/qorelanguage/qore/issues/3192">issue 3192</a>)
    - fixed a bug handling illegal abstract method definitions of special class methods
      (<a href="https://github.com/qorelanguage/qore/issues/3126">issue 3126</a>)
    - fixed handling <tt>304 Not Modified</tt> responses in the @ref Qore::HTTPClient "HTTPClient" class
      (<a href="https://github.com/qorelanguage/qore/issues/3116">issue 3116</a>)
    - fixed a crashing bug in the @ref Qore::Transform "Transform" class when used with encryption algorithms
      (<a href="https://github.com/qorelanguage/qore/issues/3111">issue 3111</a>)
    - fixed a crash with multiple hash keys when parsing the @ref hmap "hash map operator"
      (<a href="https://github.com/qorelanguage/qore/issues/3108">issue 3108</a>)
    - module fixes:
      - <a href="../../modules/HttpServer/html/index.html">HttpServer</a>:
        - fixed responses that cannot have a message body (ex: \c HEAD requests and others)
          (<a href="https://github.com/qorelanguage/qore/issues/3116">issue 3116</a>)
      - <a href="../../modules/RestClient/html/index.html">RestClient</a>:
        - fixed default option handling in REST connections including timeout handling
          (<a href="https://github.com/qorelanguage/qore/issues/3321">issue 3321</a>)
      - <a href="../../modules/SalesforceRestClient/html/index.html">SalesforceRestClient</a>:
        - fixed default option handling in REST connections including timeout handling
          (<a href="https://github.com/qorelanguage/qore/issues/3321">issue 3321</a>)
      - <a href="../../modules/SewioRestClient/html/index.html">SewioRestClient</a>:
        - fixed default option handling in REST connections including timeout handling
          (<a href="https://github.com/qorelanguage/qore/issues/3321">issue 3321</a>)
      - <a href="../../modules/WebSocketClient/html/index.html">WebSocketClient</a>:
        - added missing exception handling in the connection close callback
          (<a href="https://github.com/qorelanguage/qore/issues/3225">issue 3225</a>)
      - <a href="../../modules/WebSocketHandler/html/index.html">WebSocketHandler</a>:
        - added missing exception handling to connection registration code
          (<a href="https://github.com/qorelanguage/qore/issues/3215">issue 3215</a>)

    @section qore_08138 Qore 0.8.13.8

    @par Release Summary
    Bugfix release; see details below

    @subsection qore_08138_bug_fixes Bug Fixes in Qore
    - fixed a bug where @ref Qore::stdout, @ref Qore::stdin, @ref Qore::stderr,
      @ref Qore::stdout_stream, @ref Qore::stdin_stream, and @ref Qore::stderr_stream, would
      perform automatic CRLF -> LF translations on Windows
      (<a href="https://github.com/qorelanguage/qore/issues/3061">issue 3061</a>)
    - fixed a bug in secure socket TLS communication making it impossible to talk to servers
      that require <a href="https://en.wikipedia.org/wiki/Server_Name_Indication">SNI</a>
      (<a href="https://github.com/qorelanguage/qore/issues/3053">issue 3053</a>)
    - fixed a deadlock in @ref Qore::FtpClient::put() "FtpClient::put()" with zero-length files
      (<a href="https://github.com/qorelanguage/qore/issues/3038">issue 3038</a>)
    - fixed an error respecting the I/O timeout in @ref Qore::FtpClient::put() "FtpClient::put()"
      with @ref Qore::InputStream "InputStream" argugments
      (<a href="https://github.com/qorelanguage/qore/issues/3032">issue 3032</a>)
    - fixed an error where @ref Qore::FtpClient "FtpClient" \c PORT operations would not time out
      (<a href="https://github.com/qorelanguage/qore/issues/3031">issue 3031</a>)

    @section qore_08137 Qore 0.8.13.7

    @par Release Summary
    Bugfix release; see details below

    @subsection qore_08137_bug_fixes Bug Fixes in Qore
    - module fixes:
      - <a href="../../modules/ConnectionProvider/html/index.html">ConnectionProvider</a>:
        - removed unnecessary serialization from AbstractConnection::get()
          (<a href="https://github.com/qorelanguage/qore/issues/2880">issue 2880</a>)
      - <a href="../../modules/PgsqlSqlUtil/html/index.html">PgsqlSqlUtil</a>
        - fixed schema alignment when there are functions to be dropped
          (<a href="https://github.com/qorelanguage/qore/issues/2963">issue 2963</a>)
    - fixed a race condition in @ref Qore::Thread::ThreadPool "ThreadPool" destruction that could
      cause a crash
      (<a href="https://github.com/qorelanguage/qore/issues/2906">issue 2906</a>)
    - fixed a hard to reproduce bug with internal runtime type matching that sometimes caused
      invalid runtime exceptions to be raised with base class constructors
      (<a href="https://github.com/qorelanguage/qore/issues/2928">issue 2928</a>)
    - fixed an error handling attach errors to @ref Qore::Program "Program" objects from foreign threads
      after the program has been deleted
      (<a href="https://github.com/qorelanguage/qore/issues/2950">issue 2950</a>)
    - fixed a bug that would cause a crash if an unknown \c "Content-Encoding" value were received by the
      @ref Qore::HTTPClient "HTTPClient" class
      (<a href="https://github.com/qorelanguage/qore/issues/2953">issue 2953</a>)
    - fixed a memory leak with binary objects in certain operations such as when reading a file into a
      binary object
      (<a href="https://github.com/qorelanguage/qore/issues/2982">issue 2982</a>)

    @section qore_08136 Qore 0.8.13.6

    @par Release Summary
    Bugfix release; see details below

    @subsection qore_08136_bug_fixes Bug Fixes in Qore
    - fixed a deadlock in lvalue handling with complex object operations in multithreaded contexts
      (<a href="https://github.com/qorelanguage/qore/issues/2889">issue 2889</a>)
    - fixed type errors with complex hashes in <hash>::values() and @ref Qore::hash_values() "hash_values()"
      (<a href="https://github.com/qorelanguage/qore/issues/2877">issue 2877</a>)
    - fixed an error handling complex types with the @ref plus_equals_operator "+=" operator
      (<a href="https://github.com/qorelanguage/qore/issues/2869">issue 2869</a>)
    - fixed a memory leak in @ref Qore::TreeMap::put() "TreeMap::put()"
      (<a href="https://github.com/qorelanguage/qore/issues/2840">issue 2840</a>)
    - fixed a crashing bug in \c qpp (used in building Qore from source)
      (<a href="https://github.com/qorelanguage/qore/issues/2838">issue 2838</a>)
    - fixed a crashing bug in @ref Qore::Socket::accept() "Socket::accept()" handling
      (<a href="https://github.com/qorelanguage/qore/issues/2835">issue 2835</a>)
    - fixed a cosmetic bug in module load error messages to provide the context of the module where the error
      is found in cases where it was missing
      (<a href="https://github.com/qorelanguage/qore/issues/2834">issue 2834</a>)
    - module fixes:
      - <a href="../../modules/SqlUtil/html/index.html">SqlUtil</a>:
        - schema alignment fails when user accidentally creates table
          schema with strings instead of hashes
          (<a href="https://github.com/qorelanguage/qore/issues/2761">issue 2358</a>)
      - <a href="../../modules/Swagger/html/index.html">Swagger</a>:
        - Swagger module does not use text/plain Content-Type for simple string responses
          (<a href="https://github.com/qorelanguage/qore/issues/2893">issue 2893</a>)
        - Swagger module does not check response body if response schema is missing in Swaggerfile
          (<a href="https://github.com/qorelanguage/qore/issues/2894">issue 2894</a>)
      - <a href="../../modules/WebSocketClient/html/index.html">WebSocketClient</a>:
        - allowed the handling of \c PING messages to be customized
          (<a href="https://github.com/qorelanguage/qore/issues/2887">issue 2887</a>)
      - <a href="../../modules/WebSocketHandler/html/index.html">WebSocketHandler</a>:
        - added support for heartbeat messages
          (<a href="https://github.com/qorelanguage/qore/issues/2887">issue 2887</a>)


    @section qore_08135 Qore 0.8.13.5

    @par Release Summary
    Bugfix release; see details below

    @subsection qore_08135_bug_fixes Bug Fixes in Qore
    - fixed a bug where user modules with global variables could not be loaded into @ref Qore::Program "Program"
      containers where @ref Qore::PO_NO_GLOBAL_VARS "PO_NO_GLOBAL_VARS" was set
      (<a href="https://github.com/qorelanguage/qore/issues/2807">issue 2807</a>)
    - fixed a deadlock with @ref Qore::Thread::RWLock "RWLock" and @ref Qore::Thread::Condition "Condition" objects when the
      read lock is held recursively (<a href="https://github.com/qorelanguage/qore/issues/2817">issue 2817</a>)
    - module fixes:
      - <a href="../../modules/CsvUtil/html/index.html">CsvUtil</a>:
        - implemented the \c number_format option to allow numbers with alternative decimal separators
          to be parsed and generated (<a href="https://github.com/qorelanguage/qore/issues/2806">issue 2806</a>)
      - <a href="../../modules/RestClient/html/index.html">RestClient</a>:
        - added support for REST requests with binary message bodies; added the \c "bin" serialization method
        (<a href="https://github.com/qorelanguage/qore/issues/2816">issue 2816</a>)
      - <a href="../../modules/RestSchemaValidator/html/index.html">RestSchemaValidator</a>:
        - fixed the null validator to handle binary message bodies; fixed issues with \c "text"
          serialization with binary message bodies
          (<a href="https://github.com/qorelanguage/qore/issues/2816">issue 2816</a>)

      - <a href="../../modules/Mime/html/index.html">Mime</a>:
        - fixed a bug in \c mime_parse_form_urlencoded_string() where
          repeated elements would be overwriteen by subsequent keys with the same name
          (<a href="https://github.com/qorelanguage/qore/issues/2761">issue 2761</a>)

    @section qore_08134 Qore 0.8.13.4

    @par Release Summary
    Bugfix release; see details below

    @subsection qore_08134_bug_fixes Bug Fixes in Qore
    - fixed a bug where hashes and lists with subtype @ref auto_type "auto" were not created correctly with
      implicit initialization causing excess type stripping which could lead to performance issues with large
      data structures (<a href="https://github.com/qorelanguage/qore/issues/2767">issue 2767</a>)
    - implemented a new optional DBI statement method to allow for statement execution only for describing the
      result set to solve performance issues when describing statements with large data sets
      (<a href="https://github.com/qorelanguage/qore/issues/2773">issue 2773</a>)
    - fixed a performance bug by eliminating overzealous and unnecessary internal type stripping
      (<a href="https://github.com/qorelanguage/qore/issues/2791">issue 2791</a>)
    - module fixes:
      - <a href="../../modules/CsvUtil/html/index.html">CsvUtil</a>:
        - implemented the \c csvutil_set_global_compat_force_empty_string() function and
          the \c compat_force_empty_string CSV parsing option to force \c "*string" fields with no
          value to return an empty string when parsing rather than @ref nothing for backwards compatibility
          with very early versions of CsvUtil
          (<a href="https://github.com/qorelanguage/qore/issues/2476">issue 2476</a>)
      - <a href="../../modules/Mime/html/index.html">Mime</a>:
        - mime_parse_form_urlencoded_string raies a parse exception when there is no value for a key
          (<a href="https://github.com/qorelanguage/qore/issues/2760">issue 2760</a>)
      - <a href="../../modules/OracleSqlUtil/html/index.html">OracleSqlUtil</a> module changes
        - synonym resolving can fail with duplicated object name
          (<a href="https://github.com/qorelanguage/qore/issues/2758">issue 758</a>)
      - <a href="../../modules/SqlUtil/html/index.html">SqlUtil</a>:
        - implemented the \c AbstractTable::getRowIteratorNoExec() method (<a href="https://github.com/qorelanguage/qore/issues/2773">issue 2773</a>)
      - <a href="../../modules/TableMapper/html/index.html">TableMapper</a>:
        - updated to use the new SQL statement DBI method for efficient execution of queries only for describing
          result sets with outbound mappers to solve performance problems related to mappers that
          have statements with large data sets (<a href="https://github.com/qorelanguage/qore/issues/2773">issue 2773</a>)
        - fixed \c RawSqlStatementOutboundMapper to be usable without subclassing
          (<a href="https://github.com/qorelanguage/qore/issues/2775">issue 2775</a>)

    @section qore_08133 Qore 0.8.13.3

    @par Release Summary
    Bugfix release; see details below

    @subsection qore_08133_new_features New Features in Qore
    - improved debugging support:
      - added support for a <a href="https://code.visualstudio.com/">Visual Studio Code</a> debug adapter for %Qore
      - the debugger can now retrieve sources when running from a remote debug server
      - debugger options can now be set from command line (verbosity etc.)
      - the \c onAttach() event is now executed synchronously when the program thread context starts
      - the \c onDetach() event is executed properly when program thread contexts terminate
      - the \c onStep() now provides the \c breakpointId value if available
      - the \c onExit() event was added for greater control over code execution in the debugger
      - the \c onException() event was improved
      - server commands now support \c frameid as a parameter
      - added the following methods to support retrieving source code in the debugger:
        - @ref Qore::ProgramControl::getSourceFileNames() "ProgramControl::getSourceFileNames()"
        - @ref Qore::ProgramControl::getSourceLabels() "ProgramControl::getSourceLabels()"
    - new module:
      - <a href="../../modules/DebugLinenoiseCmdLine/html/index.html">DebuLinenoiseCmdLine</a>

    @subsection qore_08133_bug_fixes Bug Fixes in Qore
    - module fixes:
      - <a href="../../modules/QUnit/html/index.html">QUnit</a>:
        - improved output in assertion failures for strings with special whitespace and for multi-line data structures (<a href="https://github.com/qorelanguage/qore/issues/2680">issue 2680</a>)
      - <a href="../../modules/WebUtil/html/index.html">WebUtil</a>:
        - made it possible for FileHandler subclasses to add headers to response (<a href="https://github.com/qorelanguage/qore/issues/2686">issue 2686</a>)
    - <a href="../../modules/HttpServerUtil/html/index.html">HttpServerUtil</a>:
        - improved HTTP log masking to mask fewer false positives when attempting to mask sensitive data (<a href="https://github.com/qorelanguage/qore/issues/2621">issue 2621</a>)
    - fixed a crashing bug initializing constants with recursive references to code
      (<a href="https://github.com/qorelanguage/qore/issues/3027">issue 3027</a>)
    - fixed a crashing bug in the @ref plus_equals_operator "+= operator" with objects and hashes when @ref require-types "%require-types" is not in force (<a href="https://github.com/qorelanguage/qore/issues/2634">issue 2634</a>)
    - fixed a crashing bug in the @ref background "background operator" with non-constant hash expressions with local variable references (<a href="https://github.com/qorelanguage/qore/issues/2637">issue 2637</a>)
    - worked around an Oracle bug in materialized view creation in the <a href="../../modules/OracleSqlUtil/html/index.html">OracleSqlUtil</a> module where when the schema user is missing the <tt>CREATE MATERIALIZED VIEW</tt> grant the table backing the view is created but the materialized view itself is not created causing future creation actions to fail (<a href="https://github.com/qorelanguage/qore/issues/2643">issue 2643</a>)
    - implemented support for an optional error-handling method in SQL callbacks in the <a href="../../modules/SqlUtil/html/index.html">SqlUtil</a> module to allow SqlUtil to recover from error scenarios in schema creation/alignment (<a href="https://github.com/qorelanguage/qore/issues/2643">issue 2643</a>)
    - fixed a design bug where an empty list <tt>()</tt> and an empty hash <tt>{}</tt> could not be assigned to complex types, leading to excess typing and casting for simple operations (<a href="https://github.com/qorelanguage/qore/issues/2647">issue 2647</a>)
    - fixed a bug in the @ref map "map operator" with complex types and empty list expressions (<a href="https://github.com/qorelanguage/qore/issues/2651">issue 2651</a>)
    - fixed a bug where implicitly-declared values of complex "or nothing" types would not be declared with the correct runtime type information (<a href="https://github.com/qorelanguage/qore/issues/2652">issue 2652</a>)
    - fixed a bug affecting class initialization with out of order initialization (<a href="https://github.com/qorelanguage/qore/issues/2657">issue 2657</a>)
    - implemented support for the more concise declaration of immediate typed hash values (<a href="https://github.com/qorelanguage/qore/issues/2675">issue 2675</a>)
    - fixed a bug where a crash would result when evaluating certain expressions in the @ref background "brackground operator" due to a memory error (<a href="https://github.com/qorelanguage/qore/issues/2679">issue 2679</a>)
    - fixed @ref date_formatting "date formatting" output with the \c Z placeholder to always output the UTC offset as documented (<a href="https://github.com/qorelanguage/qore/issues/2684">issue 2684</a>)
    - fixed program thread context to return frames properly (<a href="https://github.com/qorelanguage/qore/issues/2674">issue 2674</a>)
    - fixed an internal memory bug that could cause unallocated memory to be read when creating objects (<a href="https://github.com/qorelanguage/qore/issues/2712">issue 2712</a>)
    - fixed a memory issue with typed hashes that could lead to a runtime creash (<a href="https://github.com/qorelanguage/qore/issues/2725">issue 2725</a>)

    @section qore_08132 Qore 0.8.13.2

    @par Release Summary
    Bugfix release; see details below

    @subsection qore_08132_new_features New Features in Qore
    - \c "thread list", \c "backtrace all" commands implemented for the debugger (<a href="https://github.com/qorelanguage/qore/issues/2608">issue 2608</a>)
    - <a href="../../modules/QUnit/html/index.html">QUnit</a>: overloaded the \c testAssertionValue() method to support auto/number/float and more verbose output when a difference in number/float values is found (<a href="https://github.com/qorelanguage/qore/issues/2556">issue 2556</a>)
    - qdbg-remote supports ConnectionProvider connections (<a href="https://github.com/qorelanguage/qore/issues/2613">issue 2613</a>)
    - new method: @ref Qore::Breakpoint::getProgram() "Breakpoint::getProgram()"

    @subsection qore_08132_bug_fixes Bug Fixes in Qore
    - module fixes:
      - <a href="../../modules/DebugCmdLine/html/index.html">DebugCmdLine</a>:
        - improved breakpoint usability (<a href="https://github.com/qorelanguage/qore/issues/2604">issue 2604</a>)
        - fixed a bug parsing call signatures when setting breakpoints (<a href="https://github.com/qorelanguage/qore/issues/2601">issue 2601</a>)
      - <a href="../../modules/DebugProgramControl/html/index.html">DebugProgramControl</a>:
        - improved breakpoint usability (<a href="https://github.com/qorelanguage/qore/issues/2604">issue 2604</a>)
        - fixed a bug providing the programId context (<a href="https://github.com/qorelanguage/qore/issues/2603">issue 2603</a>)
      - <a href="../../modules/QUnit/html/index.html">QUnit</a>:
        - improved error location reporting by providing all stack location information up until the QUnit call to cover the case when multiple code layers are used such as one or more test modules (<a href="https://github.com/qorelanguage/qore/issues/1720">issue 1720</a>)
      - <a href="../../modules/SqlUtil/html/index.html">SqlUtil</a>:
        - implemented support for literal values in column operators taking column arguments with \c cop_value() (<a href="https://github.com/qorelanguage/qore/issues/2555">issue 2555</a>)
      - <a href="../../modules/WebSocketClient/html/index.html">WebSocketClient</a>:
        - added \c WebSocketClient::pong() to allow unsolicited \c PONG messages to be sent (<a href="https://github.com/qorelanguage/qore/issues/2566">issue 2566</a>)
      - <a href="../../modules/WebSocketHandler/html/index.html">WebSocketHandler</a>:
        - fixed a bug where unsolicited \c PONG messages caused the connection to be prematurely closed (<a href="https://github.com/qorelanguage/qore/issues/2566">issue 2566</a>)
    - fixed a bug with implicit initialization of typed hashes; this is now illegal and a \c HASHDECL-IMPLICIT-CONSTRUCTION-ERROR exception is raised in such cases (<a href="https://github.com/qorelanguage/qore/issues/2491">issue 2491</a>)
    - fixed a bug with @ref Qore::Thread::Condition "Condition" variable handling on macOS High Sierra due to an internal undocumented API change (<a href="https://github.com/qorelanguage/qore/issues/2576">issue 2576</a>)
    - fixed a memory error with the @ref plus_equals_operator "+= operator" and uninitialized date/time values (<a href="https://github.com/qorelanguage/qore/issues/2591">issue 2591</a>)
    - fixed a bug in the remote debugger \c qdbg-remote where \c wss:// schemes were not accepted (<a href="https://github.com/qorelanguage/qore/issues/2596">issue 2596</a>)
    - fixed a bug in an error message in @ref Qore::ProgramControl::findFunctionStatementId() "ProgramControl::findFunctionStatementId()" (<a href="https://github.com/qorelanguage/qore/issues/2600">issue 2600</a>)
    - fixed a crash when @ref Qore::HTTPClient::setDefaultPath() "HTTPClient::setDefaultPath()" was called with no argument (<a href="https://github.com/qorelanguage/qore/issues/2610">issue 2610</a>)
    - fixed a bug in debugger when program is not set (<a href="https://github.com/qorelanguage/qore/issues/2603">issue 2603</a>)

    @section qore_08131 Qore 0.8.13.1

    @par Release Summary
    Bugfix release; see details below

    @subsection qore_08131_new_features New Features in Qore
    - the \c sqlutil script has been updated with the \c --select option to allow dumped table rows to be filtered (<a href="https://github.com/qorelanguage/qore/issues/2509">issue 2509</a>)

    @subsection qore_08131_bug_fixes Bug Fixes in Qore
    - fixes in modules:
      - \c astparser module fixes:
        - fixed memory leaks in \c AstParser::parseFile() and \c AstParser::parseString() methods (<a href="https://github.com/qorelanguage/qore/issues/2261">issue 2261</a>)
        - fixed incorrect flex code regarding parse options leading to segfaults (<a href="https://github.com/qorelanguage/qore/issues/2262">issue 2262</a>)
      - <a href="../../modules/DebugCmdLine/html/index.html">DebugCmdLine</a> module fixes:
        - fixed value setting to process all remaining arguments on the command line (<a href="https://github.com/qorelanguage/qore/issues/2294">issue 2294</a>)
      - <a href="../../modules/DebugCmdLine/html/index.html">DebugCmdLine</a> module fixes:
        - the debugger should report ambiguous partial matches as an error (<a href="https://github.com/qorelanguage/qore/issues/2292">issue 2292</a>)
      - <a href="../../modules/MailMessage/html/index.html">MailMessage</a> module fixes:
        - fixed \c Message::addBody() with no body present (issue <a href="https://github.com/qorelanguage/qore/issues/2360">issue 2360</a>)
      - <a href="../../modules/Mapper/html/index.html">Mapper</a> module fixes:
        - fixed a bug in the \c STRING-TOO-LONG exception (<a href="https://github.com/qorelanguage/qore/issues/2495">issue 2405</a>)
      - <a href="../../modules/PgsqlSqlUtil/html/index.html">PgsqlSqlUtil</a> module fixes:
        - fixed a bug where default column values were compared incorrectly leading to false positives when comparing and aligning DB schemas (<a href="https://github.com/qorelanguage/qore/issues/2527">issue 2527</a>)
      - <a href="../../modules/Qdx/html/index.html">Qdx</a> module fixes:
        - fixed a bug in documentation post-processing for @ref hashdecl "hashdecl" declarations (<a href="https://github.com/qorelanguage/qore/issues/2298">issue 2298</a>)
      - <a href="../../modules/QUnit/html/index.html">QUnit</a> fixes:
        - added missing comparison methods (<a href="https://github.com/qorelanguage/qore/issues/1588">issue 1588</a>):
          - \c Test::assertRegex()
          - \c Test::assertNRegex()
          - \c Test::assertNeq()
          - \c Test::assertNeqSoft()
          - \c Test::assertGt()
          - \c Test::assertGtSoft()
          - \c Test::assertGe()
          - \c Test::assertGeSoft()
          - \c Test::assertLt()
          - \c Test::assertLtSoft()
          - \c Test::assertLe()
          - \c Test::assertLeSoft()
          - \c Test::assertNothing()
      - <a href="../../modules/RestHandler/html/index.html">RestHandler</a> module fixes:
        - updated to return a 400 Bad Request error when REST schema validation fails on messages received <a href="https://github.com/qorelanguage/qore/issues/2344">issue 2344</a>)
        - updated to return a 400 Bad Request error when there are string encoding errors with messages received (<a href="https://github.com/qorelanguage/qore/issues/2398">issue 2398</a>)
        - updated to return a 404 Not Found error when REST subclass does not exist (<a href="https://github.com/qorelanguage/qore/issues/2405">issue 2405</a>)
        - updated to return a 400 Bad Request error when ENCODING-CONVERSION-ERROR occurs during request parsing (<a href="https://github.com/qorelanguage/qore/issues/2543">issue 2543</a>)
      - <a href="../../modules/RestSchemaValidator/html/index.html">RestSchemaValidator</a> module fixes:
        - updated docs for \c AbstractRestSchemaValidator::parseRequest() to reflect how validation exceptions should be raised for proper error reporting (<a href="https://github.com/qorelanguage/qore/issues/2344">issue 2344</a>)
        - fixed handling of messages with non-object (i.e. non-hash) bodies (<a href="https://github.com/qorelanguage/qore/issues/2366">issue 2366</a>)
      - <a href="../../modules/SqlUtil/html/index.html">SqlUtil</a> module changes
        - implemented support for custom column operators (<a href="https://github.com/qorelanguage/qore/issues/2314">issue 2314</a>)
      - <a href="../../modules/OracleSqlUtil/html/index.html">OracleSqlUtil</a> module changes
        - implemented support for chained synonyms (<a href="https://github.com/qorelanguage/qore/issues/2408">issue 2408</a>)
        - allow to use DBA_* views instead of ALL_* if possible (<a href="https://github.com/qorelanguage/qore/issues/2418">issue 2418</a>)
      - <a href="../../modules/Swagger/html/index.html">Swagger</a> module fixes:
        - fixed handling of string type date and date-time formats (<a href="https://github.com/qorelanguage/qore/issues/2341">issue 2341</a>)
        - fixed example value for binary type (<a href="https://github.com/qorelanguage/qore/issues/2342">issue 2342</a>)
        - fixed serialization of date/time values (<a href="https://github.com/qorelanguage/qore/issues/2349">issue 2349</a>)
        - updated to return a 400 Bad Request error when REST schema validation fails on messages received <a href="https://github.com/qorelanguage/qore/issues/2344">issue 2344</a>)
        - fixed handling of non-string enum types (<a href="https://github.com/qorelanguage/qore/issues/2364">issue 2364</a>)
        - fixed confusing error messages with invalid parameter types (<a href="https://github.com/qorelanguage/qore/issues/2365">issue 2365</a>)
        - fixed handling of messages with non-object (i.e. non-hash) bodies (<a href="https://github.com/qorelanguage/qore/issues/2366">issue 2366</a>)
        - fixed handling of optional parameters (<a href="https://github.com/qorelanguage/qore/issues/2369">issue 2369</a>)
        - fixed handling of non-string query parameters (<a href="https://github.com/qorelanguage/qore/issues/2388">issue 2388</a>)
        - fixed a bug where string value constraints were only enforced in requests but not responses (<a href="https://github.com/qorelanguage/qore/issues/2396">issue 2396</a>)
        - fixed a bug where invalid date, binary, and byte values would cause a <tt>500 Internal Server Error</tt> response to be returned instead of a <tt>400 Bad Request</tt> error (<a href="https://github.com/qorelanguage/qore/issues/2397">issue 2397</a>)
        - fixed a bug where date values were formatted incorrectly in Swagger responses (<a href="https://github.com/qorelanguage/qore/issues/2409">issue 2409</a>)
        - fixed a bug which made it impossible to send data with other content/mime types than json, yamlrpc, FormUrlEncoded or MultipartFormData (<a href="https://github.com/qorelanguage/qore/issues/2497">issue 2497</a>)
        - fixed handling of string/binary values (<a href="https://github.com/qorelanguage/qore/issues/2505">issue 2505</a>)
        - fixed a bug where consumes property of operations was sometimes ignored (<a href="https://github.com/qorelanguage/qore/issues/2507">issue 2507</a>)
        - fixed parsing of responses without Content-Type header (<a href="https://github.com/qorelanguage/qore/issues/2517">issue 2517</a>)
        - fixed path matching for paths not beginning with a slash (<a href="https://github.com/qorelanguage/qore/issues/2516">issue 2516</a>)
      - <a href="../../modules/TableMapper/html/index.html">TableMapper</a> module fixes:
        - fixed issues where where description fields of input and output records for automatically-generated options did not reflect column comments and could not be overridden with user input (<a href="https://github.com/qorelanguage/qore/issues/2520">issue 2520</a>)
    - fixed bugs affecting debugging matching function/method variants and finding statements with special methods and with complex types (<a href="https://github.com/qorelanguage/qore/issues/1865">issue 1865</a>)
    - fixed a bug in \c qpp generating hashdecl code in a specific namespace (<a href="https://github.com/qorelanguage/qore/issues/2255">issue 2255</a>)
    - fixed an error in a @ref hashdecl "hashdecl" documentation example (<a href="https://github.com/qorelanguage/qore/issues/2299">issue 2299</a>)
    - made C++ APIs for complex types for modules public (<a href="https://github.com/qorelanguage/qore/issues/2271">issue 2271</a>)
    - fixed inconsistencies in the behavior of the @ref range_operator "range operator (..)" and the @ref list_element_operator "square brackets operator []" with lists and ranges between immediate evaluation and lazy functional evaluation and aligned the behavior of the operators among supported data types with the @ref remove "remove" and @ref delete "delete" operators (<a href="https://github.com/qorelanguage/qore/issues/2260">issue 2260</a>)
    - fixed a bug handling statement indices with parse errors (<a href="https://github.com/qorelanguage/qore/issues/2312">issue 2312</a>)
    - fixed too-agressive class hierachy checks that disallowed legal hierarchies where the same base class appears more than once in the hierarchy (<a href="https://github.com/qorelanguage/qore/issues/2317">issue 2317</a>)
    - fixed a crashing bug in the background operator when the object in context goes out of scope with the thread and an exception is thrown (<a href="https://github.com/qorelanguage/qore/issues/2319">issue 2319</a>)
    - fixed sending duplicate headers when header hash keys differ only in case; headers that differ only in case will be overwritten by the last header in the hash with a matching name with a case-insensitive search (<a href="https://github.com/qorelanguage/qore/issues/2340">issue 2340</a>)
    - fixed \c q_absolute_path_windows to correctly recognize relative Windows paths beginning with a drive letter (<a href="https://github.com/qorelanguage/qore/issues/2377">issue 2377</a>)
    - fixed a bug in <tt><b>private:internal</b></tt> in method execution within a class hierarchy in some cases (<a href="https://github.com/qorelanguage/qore/issues/2380">issue 2380</a>)
    - fixed an obscure bug handling runtime errors in code calls with a variant matched at parse time where a runtime exception could occur (<a href="https://github.com/qorelanguage/qore/issues/2392">issue 2392</a>)
    - improved breakpoints (enabled by default), extended help texts, load/save debug history and session (<a href="https://github.com/qorelanguage/qore/issues/2401">issue 2401</a>)
    - fixed a bug in an error message regarding binary module signal assignments (<a href="https://github.com/qorelanguage/qore/issues/2439">issue 2439</a>)
    - added C++ functions to allow binary modules to allocate and deallocate multiple signals atomically (<a href="https://github.com/qorelanguage/qore/issues/2440">issue 2440</a>)
    - eliminated a warning in a header file when building with g++ 7+ (<a href="https://github.com/qorelanguage/qore/issues/2449">issue 2449</a>)
    - implemented a fix in \c qdbg to resume any blocked threads before exiting to ensure a clean and correct shutdown of the debugger; fixes a problem when the process ould freeze on \c quit (<a href="https://github.com/qorelanguage/qore/issues/2472">issue 2472</a>)
    - fixed bugs in Windows builds (<a href="https://github.com/qorelanguage/qore/issues/2529">issue 2529</a>)

    @section qore_0813 Qore 0.8.13

    @par Release Summary
    Major new features and bug fixes including input and output stream support and sigificant new functionality including several new modules.

    @subsection qore_0813_compatibility Changes That Can Affect Backwards-Compatibility
    - fixed broken @ref continue "continue" and @ref break "break" statements that were accepted anywhere in the source and behaved like a @ref return "return" statement; now such statements outside a loop context will result in a parse exception; to get the old behavior, use @ref broken-loop-statement "%broken-loop-statement" in your source code
    - fixed broken @ref reference_type "reference" and @ref reference_or_nothing_type "*reference" type restrictions which had no effect prior to this release; to get the old behavior, use @ref broken-references "%broken-references" in your source code
    - the random number generator is always seeded with a random number when the Qore library is initialized; to get a predictable sequence from @ref Qore::rand() "rand()", you must explicitly seed the random number generator by calling @ref Qore::srand() "srand()" with a predefined seed number
    - the @ref synchronized "synchronized" keyword now operates differently depending on the context; <tt><b>synchronized</b></tt> functions have a global reentrant lock associated with the function (as in previous versions of %Qore), whereas now <tt><b>synchronized</b></tt> normal class methods share a reentrant lock associated with the object, while <tt><b>synchronized</b></tt> static class methods share a reentrant lock associated with the class itself.  This aligns %Qore's @ref synchronized "synchronized" behavior with that of Java and <tt>[MethodImpl(MethodImplOptions.Synchronized)]</tt> .NET/CLR (<a href="https://github.com/qorelanguage/qore/issues/894">issue 894</a>).
    - classes may not have the name \c "auto" due to the introduction of this identifier as a special type name
    - a new keyword @ref hashdecl "hashdecl" has been introduced to support type-safe hash declarations

    @subsection qore_0813_new_features New Features in Qore
    - complex type support
      - @ref hashdecl "type safe hashes" (@ref hash_hashdecl_type); ex: @code{.py} hash<MyInfo> = get_info(); @endcode
      - new system types:
        - @ref Qore::CallStackInfo "CallStackInfo"
        - @ref Qore::DateTimeInfo "DateTimeInfo"
        - @ref Qore::DirStatInfo "DirStatInfo"
        - @ref Qore::ExceptionInfo "ExceptionInfo"
        - @ref Qore::FilesystemInfo "FilesystemInfo"
        - @ref Qore::IsoWeekInfo "IsoWeekInfo"
        - @ref Qore::StatInfo "StatInfo"
      - @ref hash_complex_type "hash with type-safe values"; ex: @code{.py} hash<string, int> h = ("str": 1); @endcode
      - @ref list_complex_type "list with type-safe values"; ex: @code{.py} list<int> l = (1); @endcode
      - @ref reference_complex_type "reference with type-safe lvalues"; ex: @code{.py} int i = 1; reference<int> r = \i; @endcode
      - @ref auto_type "auto" (allows any value including complex types to be assigned without losing complex type information); ex: @code{.py} auto l = (1, 2); @endcode
      - improved @ref new "new", @ref cast "cast<>", and @ref instanceof "instanceof" operators
      - the @ref instanceof "instanceof" operator now works with any type; ex: @code{.py} bool b = v instanceof hash<string, int>; @endcode
      - note that complex type information is lost when assigning to an lvalue with a compatible but more generic type or by assigning to an untyped lvalue; this was necessary to allow complex types to be introduced in %Qore without breaking backwards compatibility.
    - support for input and output streams for the efficient piecewise processing of small or large amounts of data with a low memory overhead; includes the following classes:
      - @ref Qore::BinaryInputStream "BinaryInputStream"
      - @ref Qore::BinaryOutputStream "BinaryOutputStream"
      - @ref Qore::BufferedStreamReader "BufferedStreamReader"
      - @ref Qore::EncodingConversionInputStream "EncodingConversionInputStream"
      - @ref Qore::EncodingConversionOutputStream "EncodingConversionOutputStream"
      - @ref Qore::FileInputStream "FileInputStream"
      - @ref Qore::FileOutputStream "FileOutputStream"
      - @ref Qore::InputStream "InputStream"
      - @ref Qore::InputStreamLineIterator "InputStreamLineIterator"
      - @ref Qore::OutputStream "OutputStream"
      - @ref Qore::PipeInputStream "PipeInputStream"
      - @ref Qore::PipeOutputStream "PipeOutputStream"
      - @ref Qore::StreamPipe "StreamPipe"
      - @ref Qore::StreamReader "StreamReader"
      - @ref Qore::StreamWriter "StreamWriter"
      - @ref Qore::StringInputStream "StringInputStream"
      - @ref Qore::StringOutputStream "StringOutputStream"
      - @ref Qore::Transform "Transform"
      - @ref Qore::TransformInputStream "TransformInputStream"
      - @ref Qore::TransformOutputStream "TransformOutputStream"
      - @ref Qore::StdoutOutputStream "StdoutOutputStream"
      - @ref Qore::StderrOutputStream "StderrOutputStream"
      .
      Three constants were introduced for accessing standard input/output using streams API:
      - @ref Qore::stdin_stream "stdin_stream"
      - @ref Qore::stdout_stream "stdout_stream"
      - @ref Qore::stderr_stream "stderr_stream"
      .
      Additionally, stream support has been added to the following functions and methods:
      - @ref Qore::FtpClient::put()
      - @ref Qore::FtpClient::get()
      - @ref Qore::HTTPClient::send()
      - @ref Qore::HTTPClient::sendChunked()
      - @ref Qore::Socket::sendHTTPChunkedBodyFromInputStream()
      - @ref Qore::Socket::readHTTPChunkedBodyToOutputStream()
      .
      Stream support was also added to the following user modules:
      - <a href="../../modules/CsvUtil/html/index.html">CsvUtil</a>
      - <a href="../../modules/FixedLengthUtil/html/index.html">FixedLengthUtil</a>
    - support for @ref op_functional "lazy functional evaluation" of functional operators (including nested lazy evaluation) for much more efficient processing of iterated expressions; affects:
      - @ref map "map": supports lazy evaluation of itself and also of the iterator expression
      - @ref select "select": supports lazy evaluation of itself and also of the iterator expression
      - @ref keys "keys": supports lazy evaluation of itself
      - @ref foldl "foldl": supports lazy evaluation of the iterator expression
      - @ref foldr "foldlr": supports lazy evaluation of the iterator expression
      - @ref foreach "foreach": supports lazy evaluation of the iterator expression
      - @ref range_operator ".. (range operator)": supports lazy evaluation of itself
      - @ref list_element_operator "[n,m,...] (list, string, or binary dereference with multiple indices))": supports lazy evaluation of itself
    - support for list, string, and binary slices with offsets and ranges:
      - @ref list_slicing "list slices"
      - @ref string_slicing "string slices"
      - @ref binary_slicing "binary slices"
      - new @ref range_operator ".. range operator"
      - updated @ref list_element_operator "[] operator"
    - enhanced cryptographic support including support for <a href="https://en.wikipedia.org/wiki/Advanced_Encryption_Standard">AES</a> with Additional Authenticated Data and <a href="https://en.wikipedia.org/wiki/Message_authentication_code">Message Authentication Code (MAC)</a> support, plus the following new API functions:
      - @ref Qore::decrypt_to_binary()
      - @ref Qore::decrypt_to_string()
      - @ref Qore::encrypt()
      - @ref Qore::get_crypto_info()
      - @ref Qore::get_decryptor()
      - @ref Qore::get_encryptor()
      .
      The following constants were added to support the new generic cryptographic APIs:
      - @ref Qore::CRYPTO_ALG_AES_128
      - @ref Qore::CRYPTO_ALG_AES_192
      - @ref Qore::CRYPTO_ALG_AES_256
      - @ref Qore::CRYPTO_ALG_BLOWFISH
      - @ref Qore::CRYPTO_ALG_BLOWFISH_CFB
      - @ref Qore::CRYPTO_ALG_BLOWFISH_OFB
      - @ref Qore::CRYPTO_ALG_CAST5
      - @ref Qore::CRYPTO_ALG_CAST5_CFB
      - @ref Qore::CRYPTO_ALG_CAST5_OFB
      - @ref Qore::CRYPTO_ALG_DES
      - @ref Qore::CRYPTO_ALG_DES_CFB
      - @ref Qore::CRYPTO_ALG_DES_OFB
      - @ref Qore::CRYPTO_ALG_DES_EDE
      - @ref Qore::CRYPTO_ALG_DES_EDE_CFB
      - @ref Qore::CRYPTO_ALG_DES_EDE_OFB
      - @ref Qore::CRYPTO_ALG_DES_EDE3
      - @ref Qore::CRYPTO_ALG_DES_EDE3_CFB
      - @ref Qore::CRYPTO_ALG_DES_EDE3_OFB
      - @ref Qore::CRYPTO_ALG_DESX
      - @ref Qore::CRYPTO_ALG_RC2
      - @ref Qore::CRYPTO_ALG_RC2_CFB
      - @ref Qore::CRYPTO_ALG_RC2_OFB
      - @ref Qore::CRYPTO_ALG_RC4
      - @ref Qore::CRYPTO_ALG_RC5
      - @ref Qore::CRYPTO_ALG_RC5_CFB
      - @ref Qore::CRYPTO_ALG_RC5_OFB
    - support for binding output placeholder buffers for @ref resultset_output_binding "result sets" that return an @ref Qore::SQL::SQLStatement "SQLStatement" object:
      - new DBI capability constant @ref Qore::SQL::DBI_CAP_HAS_RESULTSET_OUTPUT "DBI_CAP_HAS_RESULTSET_OUTPUT"
      - new placeholder buffer specification constant @ref Qore::SQL::RESULTSET "RESULTSET"
    - new debugging support (note that APIs are subject to change until the next major release):
      - new classes:
        - @ref Qore::Breakpoint "Breakpoint"
        - @ref Qore::DebugProgram "DebugProgram"
        - @ref Qore::ProgramControl "ProgramControl"
      - new modules:
        - <a href="../../modules/DebugCmdLine/html/index.html">DebugCmdLine</a>
        - <a href="../../modules/DebugHandler/html/index.html">DebugHandler</a>
        - <a href="../../modules/DebugProgramControl/html/index.html">DebugProgramControl</a>
        - <a href="../../modules/DebugUtil/html/index.html">DebugUtil</a>
      - new parse directives:
        - @ref allow-debugger "%allow-debugger": allows running debug commands
        - @ref no-debugging "%no-debugging": forbids debugging of the current @ref Qore::Program "Program" object
    - new user modules:
      - <a href="../../modules/DebugCmdLine/html/index.html">DebugCmdLine</a>
      - <a href="../../modules/DebugHandler/html/index.html">DebugHandler</a>
      - <a href="../../modules/DebugProgramControl/html/index.html">DebugProgramControl</a>
      - <a href="../../modules/DebugUtil/html/index.html">DebugUtil</a>
      - <a href="../../modules/ConnectionProvider/html/index.html">ConnectionProvider</a>
      - <a href="../../modules/DatasourceProvider/html/index.html">DatasourceProvider</a>
      - <a href="../../modules/Qdx/html/index.html">Qdx</a>
      - <a href="../../modules/SewioRestClient/html/index.html">SewioRestClient</a>
      - <a href="../../modules/SewioWebSocketClient/html/index.html">SewioWebSocketClient</a>
      - <a href="../../modules/Swagger/html/index.html">Swagger</a>
      - <a href="../../modules/TextWrap/html/index.html">TextWrap</a>
    - new access modifiers: <tt><b>private:internal</b></tt> (providing strong encapsulation of the following declaration(s)) and <tt><b>private:hierarchy</b></tt> (which is equivalent to <tt><b>private</b></tt>; <a href="https://github.com/qorelanguage/qore/issues/1197">issue 1197</a>)
    - new parse options and directives:
      - @ref allow-debugger "%allow-debugger": allows running debug commands
      - @ref no-debugging "%no-debugging": forbids debugging of the current @ref Qore::Program "Program" object
      - @ref allow-weak-references "%allow-weak-references": allows the use of the @ref weak_assignment_operator "weak assignment operator (:=)"
      - @ref broken-loop-statement "%broken-loop-statement": allows @ref continue "continue" and @ref break "break" statements to be accepted anywhere in the source and behave like a @ref return "return" statement
      - @ref broken-references "%broken-references": allows @ref reference_type "reference" and @ref reference_or_nothing_type "*reference" type restrictions to accept any type contrary to the documented design and intention of these type restrictions
      - @ref correct-loop-statement "%correct-loop-statement": to revert the effect of @ref broken-loop-statement "%broken-loop-statement"
      - @ref correct-references "%correct-references": to revert the effect of @ref broken-references "%broken-references"
      - @ref no-uncontrolled-apis "%no-uncontrolled-apis": disallow access to uncontrolled APIs such as external language bindings or direct generic system call APIs that could bypass %Qore's sandboxing controls
      - @ref strong-encapsulation "%strong-encapsulation": disallows out of line class and namespace declarations
      - @ref try-reexport-module "%try-reexport-module": conditionally loads a module in a @ref user_modules "user module" and allows for that module to be reexported as well
    - new constants:
      - @ref Qore::SQL::DBI_CAP_HAS_RESULTSET_OUTPUT "DBI_CAP_HAS_RESULTSET_OUTPUT": DBI capability for drivers that support returning an @ref Qore::SQL::SQLStatement "SQLStatement" object for a @ref resultset_output_binding "result set" when bound with the @ref Qore::SQL::RESULTSET "RESULTSET" placeholder specification
      - @ref Qore::PathSep "PathSep": defines the platform-specific path separator character
      - @ref Qore::PO_ALLOW_DEBUGGER "PO_ALLOW_DEBUGGER": allows running debugger commands
      - @ref Qore::PO_NO_DEBUGGING "PO_NO_DEBUGGING": disallows debugging of the @ref Qore::Program "Program"
      - @ref Qore::PO_ALLOW_WEAK_REFERENCES "PO_ALLOW_WEAK_REFERENCES": allows the use of the @ref weak_assignment_operator "weak assignment operator (:=)"
      - @ref Qore::PO_BROKEN_LOOP_STATEMENT "PO_BROKEN_LOOP_STATEMENT": allows @ref continue "continue" and @ref break "break" statements to be accepted anywhere in the source and behave like a @ref return "return" statement
      - @ref Qore::PO_BROKEN_REFERENCES "PO_BROKEN_REFERENCES": reverts @ref reference_type "reference" and @ref reference_or_nothing_type "*reference" type restrictions to pre-%Qore-0.8.13 behavior where they would have no effect
      - @ref Qore::PO_NO_UNCONTROLLED_APIS "PO_NO_UNCONTROLLED_APIS": disallow access to uncontrolled APIs such as external language bindings or direct generic system call APIs that could bypass %Qore's sandboxing controls; note that this parse option was also added to @ref Qore::PO_NO_IO "PO_NO_IO" and @ref Qore::PO_NO_EXTERNAL_ACCESS "PO_NO_EXTERNAL_ACCESS"
      - @ref Qore::PO_STRONG_ENCAPSULATION "PO_STRONG_ENCAPSULATION": disallows out of line class and namespace declarations
      - @ref Qore::SQL::RESULTSET "RESULTSET": specifies that an @ref Qore::SQL::SQLStatement "SQLStatement" object should be returned from a @ref resultset_output_binding "result set" output variable in an SQL query
      - @ref Qore::SSL_VERIFY_NONE "SSL_VERIFY_NONE": @ref Qore::Socket::setSslVerifyMode() "Socket::setSslVerifyMode()" option: do not verify peer certificates
      - @ref Qore::SSL_VERIFY_PEER "SSL_VERIFY_PEER": @ref Qore::Socket::setSslVerifyMode() "Socket::setSslVerifyMode()" option: verify peer certificates
      - @ref Qore::SSL_VERIFY_FAIL_IF_NO_PEER_CERT "SSL_VERIFY_FAIL_IF_NO_PEER_CERT": @ref Qore::Socket::setSslVerifyMode() "Socket::setSslVerifyMode()" option: fail if the client does not provide a certificate (server mode only)
      - @ref Qore::SSL_VERIFY_CLIENT_ONCE "SSL_VERIFY_CLIENT_ONCE": @ref Qore::Socket::setSslVerifyMode() "Socket::setSslVerifyMode()" option: only require the client to send a certificate once (server mode only)
      - @ref Qore::ParseOptionCmdCodeMap
      - @ref Qore::ParseOptionCmdStringMap
      - see new cryptographic constants listed above
    - implemented additional parse-time checks for many @ref operators "operators" to provide feedback for invalid operations detected at parse time
    - implemented the @ref weak_assignment_operator "weak assignment operator (:=)" (only available with @ref allow-weak-references "%allow-weak-references")
    - implemented the @ref range_operator "range operator (..)"
    - implemented support for list expressions inside the @ref list_element_operator "dereference operator ([])"
    - new methods:
      - @ref Qore::Program::getAllDefines()
      - @ref Qore::Program::getGlobalVars()
      - @ref Qore::Program::importHashDecl()
      - @ref Qore::Program::importSystemHashDecls()
      - @ref Qore::Program::setGlobalVarValue()
      - @ref Qore::Program::setThreadInit()
      - @ref Qore::Program::getThreadList()
      - @ref Qore::Socket::acceptAllCertificates()
      - @ref Qore::Socket::getAcceptAllCertificates()
      - @ref Qore::Socket::getSslVerifyMode()
      - @ref Qore::Socket::setSslVerifyMode()
    - updated methods:
      - @ref Qore::Thread::Counter::dec() "Counter::dec()": now returns the current value of the counter
      - @ref Qore::HTTPClient::constructor() added support for the following options:
        - \c ssl_cert_path: allows an X.509 client certificate to be set in the constructor
        - \c ssl_key_path: allows a private key for an X.509 client certificate to be set in the constructor
        - \c ssl_key_password: allows a password-protected private key to be used wih an X.509 client certificate
        - \c ssl_verify_cert: enforces server certificate validation with HTTPS connections
        .
        Additionally, the HTTPClient class now understands the \c PATCH method (<a href="https://tools.ietf.org/html/rfc5789">RFC 5789</a>)
      - @ref Qore::RangeIterator::constructor(int) was updated; the second argument was removed to avoid ambiguity with the other overloaded constructor
      - @ref Qore::TreeMap::get() "TreeMap::get()": added a new optional argument to return the unmatched part of the search string
      - the following read-only static methods were moved from the @ref Qore::File "File" class to the @ref Qore::ReadOnlyFile "ReadOnlyFile" class:
        - @ref Qore::ReadOnlyFile::hstat() "ReadOnlyFile::hstat()"
        - @ref Qore::ReadOnlyFile::hlstat() "ReadOnlyFile::hlstat()"
        - @ref Qore::ReadOnlyFile::lstat() "ReadOnlyFile::lstat()"
        - @ref Qore::ReadOnlyFile::stat() "ReadOnlyFile::stat()"
        - @ref Qore::ReadOnlyFile::statvfs() "ReadOnlyFile::statvfs()"
    - new pseudo-methods:
      - <int>::format(int, string, string)
      - <float>::format(int, string, string)
      - <number>::format(int, string, string)
      - <string>::toInt(int)
      - <int>::toBase(int)
      - <number>::toBase(int)
      - <float>::toBase(int)
      - <value>::complexType()
      - <value>::fullType()
    - new functions:
      - @ref Qore::decrypt_to_binary()
      - @ref Qore::decrypt_to_string()
      - @ref Qore::encrypt()
      - @ref Qore::get_compressor()
      - @ref Qore::get_crypto_info()
      - @ref Qore::get_decompressor()
      - @ref Qore::get_decryptor()
      - @ref Qore::get_encryptor()
      - @ref Qore::get_global_vars()
      - @ref Qore::get_local_vars()
      - @ref Qore::get_random_bytes()
      - @ref Qore::get_thread_call_stack()
      - @ref Qore::parse_int()
      - @ref Qore::set_global_var_value()
      - @ref Qore::set_local_var_value()
    - updated functions/methods:
      - @ref Qore::Thread::Counter::dec() "Counter::dec()": now returns the current value of the counter
      - @ref Qore::Thread::thread_yield()
    - updated functions:
      - @ref Qore::ceil() "ceil()": now allows the precision to be specified
      - @ref Qore::floor() "floor()": now allows the precision to be specified
      - @ref Qore::hash() "hash()": now returns an untyped hash stripped of any key type information
      - @ref Qore::mkdir() "mkdir()": now allows parent directories to be created in the same call
      - @ref Qore::round() "round()": now allows the precision to be specified
      - @ref Qore::set_thread_init() "set_thread_init()": now allows for thread init code to be removed
      - @ref Qore::xrange(int) was updated; the second argument was removed to avoid ambiguity with the other overloaded variant
    - module updates:
      - <a href="../../modules/BulkSqlUtil/html/index.html">BulkSqlUtil</a> module updates:
        - added complex type support
        - added the \c AbstractBulkOperation::size() method
        - implemented analytic/window functions: new functions [<a href="https://github.com/qorelanguage/qore/issues/2203">issue 2202</a>]
        - implemented analytic/window functions: cop_over full support including ORDER BY [<a href="https://github.com/qorelanguage/qore/issues/2203">issue 2203</a>]
      - <a href="../../modules/CsvUtil/html/index.html">CsvUtil</a> module updates:
        - added support for streams
      - <a href="../../modules/FixedLengthUtil/html/index.html">FixedLengthUtil</a> module updates:
        - added support for streams
        - added \c FixedLengthFileIterator::getFileName() (<a href="https://github.com/qorelanguage/qore/issues/1164">issue 1164</a>)
        - added field as well as global option "truncate" (<a href="https://github.com/qorelanguage/qore/issues/1841">issue 1841</a>)
        - added field as well as global option "tab2space" (<a href="https://github.com/qorelanguage/qore/issues/1866">issue 1866</a>)
      - <a href="../../modules/HttpServer/html/index.html">HttpServer</a> module updates:
        - added a minimal substring of string bodies received to the log message when logging HTTP requests
      - <a href="../../modules/HttpServerUtil/html/index.html">HttpServerUtil</a> module updates:
        - the \c parse_uri_query() function was moved to the <a href="../../modules/Util/html/index.html">Util</a> module
      - <a href="../../modules/Mime/html/index.html">Mime</a> module updates:
        - added complex type support
        - added the following constants:
          - \c MimeTypeMultipartFormData
          - \c MimeTypeMultipartRelated
          - \c MimeTypeMultipartMixed
        - added the following methods:
          - \c MultipartMessage::getBoundary()
          - \c MultipartMessage::serializeBody()
          - \c MultipartMessage::size()
        - fixed a bug parsing multipart messages where unnecessary characters were searched (<a href="https://github.com/qorelanguage/qore/issues/2099">issue 2099</a>)
      - <a href="../../modules/Pop3Client/html/index.html">Pop3Client</a> module updates:
        - added the \c Pop3Connection class to support the <a href="../../ConnectionProvider/html/index.html">ConnectionProvider</a> module
      - <a href="../../modules/Qorize/html/index.html">Qorize</a> module updates:
        - \c qorize_named() added support for objects
      - <a href="../../modules/RestClient/html/index.html">RestClient</a> module updates:
        - added the \c RestConnection class to support the <a href="../../ConnectionProvider/html/index.html">ConnectionProvider</a> module
        - support for the \c text/plain \c Content-Type
      - <a href="../../modules/RestClient/html/index.html">RestClient</a> module updates:
        - added support for runtime REST API validation against a REST schema using the <a href="../../modules/RestSchemaValidator/html/index.html">RestSchemaValidator</a> module
        - added support for Swagger 2.0 REST API validation and \c "swagger" options using the <a href="../../modules/Swagger/html/index.html">Swagger</a> module in the \c RestClient and \c RestConnection classes
      - <a href="../../modules/RestHandler/html/index.html">RestHandler</a> module updates:
        - added an API to allow REST calls to be made internally (<a href="https://github.com/qorelanguage/qore/issues/1899">issue 1899</a>)
        - added support for runtime REST API validation against a REST schema using the <a href="../../modules/RestSchemaValidator/html/index.html">RestSchemaValidator</a> module
      - <a href="../../modules/RestSchemaValidator/html/index.html">RestSchemaValidator</a> module:
        - added this new module providing a <a href="https://en.wikipedia.org/wiki/Representational_state_transfer">REST</a> schema validation API
      - <a href="../../modules/SalesforceRestClient/html/index.html">SalesforceRestClient</a> module updates:
        - added the \c SalesforcRestConnection class to support the <a href="../../ConnectionProvider/html/index.html">ConnectionProvider</a> module
      - <a href="../../modules/Schema/html/index.html">Schema</a> module updates:
        - added the \c c_blob() and \c c_clob() functions (<a href="https://github.com/qorelanguage/qore/issues/1851">issue 1851</a>)
      - <a href="../../modules/SewioRestClient/html/index.html">SewioRestClient</a> module:
        - added this new module providing APIs for communicating with <a href="http://www.sewio.net">Sewio.net</a>'s RTLS Studio REST API
      - <a href="../../modules/SewioWebSocketClient/html/index.html">SewioWebSocketClient</a> module:
        - added this new module providing APIs for communicating with <a href="http://www.sewio.net">Sewio.net</a>'s RTLS Studio WebSocket API
      - <a href="../../modules/SmtpClient/html/index.html">SmtpClient</a> module updates:
        - added the \c SmtpConnection class to support the <a href="../../ConnectionProvider/html/index.html">ConnectionProvider</a> module
      - <a href="../../modules/SqlUtil/html/index.html">SqlUtil</a> module updates:
        - implemented the \c cop_trunc_date() function (<a href="https://github.com/qorelanguage/qore/issues/2032">issue 2032</a>)
      - <a href="../../modules/Swagger/html/index.html">Swagger</a> module added:
        - added this new module providing a <a href="https://swagger.io/">Swagger 2.0 REST API validation API</a> to %Qore
      - <a href="../../modules/TableMapper/html/index.html">TableMapper</a> module updates:
        - added support for upserts in \c InboundTableMapper (<a href="https://github.com/qorelanguage/qore/issues/1067">issue 1067</a>)
        - added \c InboundTableMapper::queueData(list)
      - <a href="../../modules/TelnetClient/html/index.html">TelnetClient</a> module updates:
        - added the \c TelnetConnection class to support the <a href="../../ConnectionProvider/html/index.html">ConnectionProvider</a> module
        - added support for URLs in the constructor()
        - added the \c TelnetClient::getTarget() method
      - <a href="../../modules/Util/html/index.html">Util</a> module updates:
        - the \c parse_uri_query() function was moved here from the <a href="../../modules/HttpServerUtil/html/index.html">HttpServerUtil</a> module
        - \c parse_uri_query() now handles repeated query arguments as a list
        - added public function \c flatten()
        - added public function \c uniq()
      - <a href="../../modules/WebSocketClient/html/index.html">WebSocketClient</a> module updates:
        - added the \c WebSocketConnectionObject class to support the <a href="../../ConnectionProvider/html/index.html">ConnectionProvider</a> module
        - updated for complex types
        - fixed a bug where the event loop thread would immediately terminate after a reconnection (<a href="https://github.com/qorelanguage/qore/issues/2061">issue 2061</a>)
        - improved client logging
        - fixed a bug where the \c WebSocketClient class did not validate the \c Sec-WebSocket-Accept response header according to RFC6455 (<a href="https://github.com/qorelanguage/qore/issues/2062">issue 2062</a>)
      - <a href="../../modules/WebSocketUtil/html/index.html">WebSocketUtil</a> module updates:
        - added the \c ws_get_response_key() function
    - the following classes can be used from binary modules:
      - @ref Qore::File "File"
      - @ref Qore::ReadOnlyFile "ReadOnlyFile"
    - updated the build to require a <a href="https://en.wikipedia.org/wiki/C%2B%2B11">C++11</a> compiler or better to build %Qore (<a href="https://github.com/qorelanguage/qore/issues/994">issue 994</a>)
    - a relative time stamp is now logged in trace and debug output

    @subsection qore_0813_bug_fixes Bug Fixes in Qore
    - fixed a bug causing @ref Qore::AbstractQuantifiedBidirectionalIterator "AbstractQuantifiedBidirectionalIterator" not being available (<a href="https://github.com/qorelanguage/qore/issues/968">issue 968</a>)
    - <a href="../../modules/BulkSqlUtil/html/index.html">BulkSqlUtil</a> module fixes:
      - fixed the module to work properly even with DB drivers that do not support parameter array binding (<a href="https://github.com/qorelanguage/qore/issues/1154">issue 1154</a>)
    - <a href="../../modules/CsvUtil/html/index.html">CsvUtil</a> module fixes:
      - fixed a bug in an error message validating input data (<a href="https://github.com/qorelanguage/qore/issues/1062">issue 1062</a>)
      - added an exception when detected headers do not match the \a fields option (<a href="https://github.com/qorelanguage/qore/issues/2179">issue 2179</a>)
    - <a href="../../modules/HttpServer/html/index.html">HttpServer</a> module fixes:
      - added logic to attempt to mask passwords in log messages (<a href="https://github.com/qorelanguage/qore/issues/1086">issue 1086</a>)
    - <a href="../../modules/HttpServerUtil/html/index.html">HttpServerUtil</a> module fixes:
      - fixed a bug where the \a msg arg to \c AbstractAuthenticator::do401() was ignored (<a href="https://github.com/qorelanguage/qore/issues/1047">issue 1047</a>)
    - <a href="../../modules/RestHandler/html/index.html">RestHandler</a> module fixes:
      - added logic to allow sensitive data to be masked in log messages (<a href="https://github.com/qorelanguage/qore/issues/1086">issue 1086</a>)
    - <a href="../../modules/SqlUtil/html/index.html">SqlUtil</a> module fixes:
      - fixed a bug in update and upsert statement generation when the given data does not have enough columns to use the unique index found, an error message is generated that contains all the columns names instead of just the column names required by the index (<a href="https://github.com/qorelanguage/qore/issues/1013">issue 1013</a>)
    - <a href="../../modules/WebSocketClient/html/index.html">WebSocketClient</a> module fixes:
      - fixed a thread lock starvation race condition (<a href="https://github.com/qorelanguage/qore/issues/2130">issue 2130</a>)
    - \c UTF-16 fixes:
      - fixed a bug comparing strings in \c UTF-16 encodings (<a href="https://github.com/qorelanguage/qore/issues/1579">issue 1579</a>)
      - fixed @ref Qore::substr() and <string>::substr() with strings in \c UTF-16 encodings (<a href="https://github.com/qorelanguage/qore/issues/1586">issue 1586</a>)
      - fixed @ref Qore::trim(), @ref Qore::ltrim(), @ref Qore::rtrim() and the @ref trim "trim" operator with strings with \c UTF-16 encodings (<a href="https://github.com/qorelanguage/qore/issues/1775">issue 1775</a>)
    - fixed a bug where @ref break "break" and @ref continue "continue" statements were accepted outside of loops (<a href="https://github.com/qorelanguage/qore/issues/976">issue 976</a>)
    - fixed a bug compiling on Solaris SPARC with g++ where \c MPFR_DECL_INIT() is compiled incorrectly with -O1 or greater (<a href="https://github.com/qorelanguage/qore/issues/958">issue 958</a>)
    - fixed a bug causing an infinite loop in decompression functions (<a href="https://github.com/qorelanguage/qore/issues/966">issue 966</a>)
    - fixed an issue where an internal C++ API (QoreProgram::parseCmdLineDefines()) performed a needless copy of a data structure (<a href="https://github.com/qorelanguage/qore/issues/1099">issue 1099</a>)
    - fixed a stack corruption bug with asynchronous I/O on UNIX systems with @ref Qore::ReadOnlyFile "ReadOnlyFile" methods (<a href="https://github.com/qorelanguage/qore/issues/1106">issue 1106</a>)
    - fixed bugs with inconsistent conversions of @ref int_type "int", @ref float_type "float", and @ref bool_type "boolean" values to date/time values, now they are all converted uniformly to @ref relative_dates "relative date/time values" (<a href="https://github.com/qorelanguage/qore/issues/1156">issue 1156</a>)
    - fixed a bug where Qore allowed code to be declared both public and private without a warning (<a href="https://github.com/qorelanguage/qore/issues/1187">issue 1187</a>)
    - fixed a bug where the @ref instanceof "instanceof" operator would return @ref Qore::True "True" with objects that did not publically inherit the given class or where the given class is not accessible (<a href="https://github.com/qorelanguage/qore/issues/1191">issue 1191</a>)
    - fixed a bug in qpp support of the 'final' class flag (<a href="https://github.com/qorelanguage/qore/issues/1222">issue 1222</a>)
    - fixed a bug where the @ref plus_operator "+ operator" provided access to private members from outside the class (<a href="https://github.com/qorelanguage/qore/issues/1209">issue 1209</a>)
    - fixed a bug where different @ref overloading "overloaded" method variant resolution rules were used at parse time (best match in hierarchy) and runtime (best match in first matching class) in a class hierarchy (<a href="https://github.com/qorelanguage/qore/issues/1229">issue 1229</a>)
    - fixed a bug where exceptions in base class constructor calls did not reflect the actual source location (<a href="https://github.com/qorelanguage/qore/issues/1230">issue 1230</a>)
    - fixed a bug where runtime function/method variant matching was incorrectly biased towards default matches for missing arguments (<a href="https://github.com/qorelanguage/qore/issues/1231">issue 1231</a>)
    - fixed bugs where calls to @ref Qore::Socket::upgradeClientToSSL() "Socket::upgradeClientToSSL()" and @ref Qore::Socket::upgradeServerToSSL() "Socket::upgradeServerToSSL()" were ignored with no exception thrown if the socket was not connected (<a href="https://github.com/qorelanguage/qore/issues/1258">issue 1258</a>)
    - fixed a bug where a closure created in an object scope could not be called if the object had been deleted, even if the closure did not refer to the object (<a href="https://github.com/qorelanguage/qore/issues/1303">issue 1303</a>)
    - fixed a bug where @ref Qore::ord() "ord()" would return negative numbers for bytes with the high bit set with compilers where <tt>char</tt> is the same as <tt>signed char</tt> (<a href="https://github.com/qorelanguage/qore/issues/1385">issue 1385</a>)
    - fixed a bug where @ref Qore::int(softint) "int(number)" returned rounded value instead of the integer part (while @ref Qore::int(softint) "int(float)" behaved correctly; also cf. initializing a softint value from a number vs. from a float) (<a href="https://github.com/qorelanguage/qore/issues/1463">issue 1463</a>)
    - @ref Qore::File::read() "File::read()" now uses character semantics for the length argument (<a href="https://github.com/qorelanguage/qore/issues/1548">issue 1548</a>)
    - fixed a bug with strongly-typed lvalue assignments with classes created in different @ref Qore::Program "Program" objects (<a href="https://github.com/qorelanguage/qore/issues/1551">issue 1551</a>)
    - fixed a bug where an ASCII string and the same string in a different encoding and with diacritics could incorrectly be marked as equal (<a href="https://github.com/qorelanguage/qore/issues/1579">issue 1579</a>)
    - fixed bugs in @ref Qore::HTTPClient "HTTPClient" methods where string message bodies were not converted to the object's @ref character_encoding "character encoding" before transmission (<a href="https://github.com/qorelanguage/qore/issues/1813">issue 1813</a>)
    - fixed a bug in the @ref reference_type "reference" and @ref reference_or_nothing_type "*reference" assignment restrictions; previously any value was accepted, now only references are accepted as the initial assignment values (<a href="https://github.com/qorelanguage/qore/issues/1819">issue 1819</a>)
    - fixed a bug in handling the \c SqlUtil::BLOB type in the <a href="../../modules/FreetdsSqlUtil/html/index.html">FreetdsSqlUtil</a> module (<a href="https://github.com/qorelanguage/qore/issues/1852">issue 1852</a>)
    - fixed a bug in overloaded call variant matching where missing arguments were counted towards the match (<a href="https://github.com/qorelanguage/qore/issues/1897">issue 1897</a>)
    - fixed many bugs where parse-time errors could be reported at an incorrect source location; parse-time error location reporting has been completely overhauled and reimplemented for correctness (<a href="https://github.com/qorelanguage/qore/issues/1930">issue 1930</a>)
    - fixed a bug where code signatures would accept parameter variables without \c "$" signs even when @ref allow-bare-refs "%allow-bare-refs" was not in effect (<a href="https://github.com/qorelanguage/qore/issues/1941">issue 1941</a>)
    - fixed memory leaks in the scanner related to EOF conditions (<a href="https://github.com/qorelanguage/qore/issues/1976">issue 1976</a>)
    - rewrote %Qore functions @ref gethostbyname(), @ref gethostbyname_long() and @ref gethostbyaddr() to use standard C functions \c getaddrinfo(3) and \c getnameinfo(3) internally instead of the deprecated \c gethostbyname(3) and \c gethostbyaddr(3) (<a href="https://github.com/qorelanguage/qore/issues/1952">issue 1952</a>)
    - fixed cmake builds on Darwin (<a href="https://github.com/qorelanguage/qore/issues/1980">issue 1980</a>)
    - fixed a bug where immediate date-time values were not marked with their type at parse time (<a href="https://github.com/qorelanguage/qore/issues/2001">issue 2001</a>)
    - fixed a bug where the @ref data_or_nothing_type "*data" type restriction would allow all types to be assigned at runtime (<a href="https://github.com/qorelanguage/qore/issues/2002">issue 2002</a>)
    - @ref Qore::RangeIterator::constructor(int) and @ref Qore::xrange(int) were updated; the second arguments were removed to avoid ambiguity with the other overloaded variants (<a href="https://github.com/qorelanguage/qore/issues/2016">issue 2016</a>)
    - fixed a bug where @ref Qore::replace() could get in an infinite loop with arguments with embededed nulls (<a href="https://github.com/qorelanguage/qore/issues/2098">issue 2098</a>)
    - fixed a bug in regular expression extraction where an infinite loop could occur (<a href="https://github.com/qorelanguage/qore/issues/2083">issue 2083</a>)
    - fixed a bug where a call reference to an object method that crosses @ref Qore::Program "Program" boundaries could result in a core dump when called due to an error managing thread-local data (<a href="https://github.com/qorelanguage/qore/issues/2145">issue 2145</a>)
    - fixed crashes in scanner due to EOF in comments (<a href="https://github.com/qorelanguage/qore/issues/2175">issue 2175</a>)

    @section qore_081212 Qore 0.8.12.12

    @par Release Summary
    Bugfix release; see details below

    @subsection qore_081212_new_features New Features in Qore

    - added the @ref Qore::Option::HAVE_DSS "HAVE_DSS" constant to indicate if the outdated DSS(), DSS1(), DSS_bin(), DSS1_bin(), DSS_HMAC(), and DSS1_HMAC() functions are available in the opnessl library used to compile %Qore

    @subsection qore_081212_bug_fixes Bug Fixes in Qore

    - fixed a bug handling \c argv in base class constructor execution (<a href="https://github.com/qorelanguage/qore/issues/2030">issue 2030</a>)
    - fixed a bug handling the connection status in the @ref Qore::HTTPClient "HTTPClient" class (<a href="https://github.com/qorelanguage/qore/issues/2058">issue 2058</a>)
    - fixed building with openssl 1.1+ (<a href="https://github.com/qorelanguage/qore/issues/2135">issue 2135</a>)
    - fixed binding more than one wilcard port on a specific address in the <a href="../../modules/HttpServer/html/index.html">HttpServer</a> module (<a href="https://github.com/qorelanguage/qore/issues/2155">issue 2155</a>)
    - fixed a bug in <a href="../../modules/SqlUtil/html/index.html">SqlUtil</a> with column aliases that are reserved words (<a href="https://github.com/qorelanguage/qore/issues/2163">issue 2163</a>)
    - fixed a memory bug in the @ref splice "splice" operator with a binary operand (<a href="https://github.com/qorelanguage/qore/issues/2303">issue 2303</a>)
    - fixed a bug where calling any @ref Qore::SQL::SQLStatement "SQLStatement" method in another thread with an active connection from a @ref Qore::SQL::DatasourcePool "DatasourcePool" causes a crash (<a href="https://github.com/qorelanguage/qore/issues/2334">issue 2334</a>)
    - fixed a bug in <a href="../../modules/RestHandler/html/index.html">RestHandler</a> regarding inconsistent handling of URI parameter arguments; the \c "action" key was only removed from the \c ah hash when there were no other arguments, introducing an inconsistency in argument handling in REST services (<a href="https://github.com/qorelanguage/qore/issues/2479">issue 2479</a>)
    - fixed a bug where \c ENCODING-CONVERSION-ERROR exceptions were not thrown with newer GNU iconv libraries with an API change (<a href="https://github.com/qorelanguage/qore/issues/2500">issue 2500</a>)

    @section qore_081211 Qore 0.8.12.11

    @par Release Summary
    Bugfix release; see details below

    @subsection qore_081211_new_features New Features in Qore
    - <a href="https://github.com/qorelanguage/qore/issues/1947">issue 1947</a> added @ref warning-broken-logic-precedence "broken-logic-precedence" warning.

    @subsection qore_081211_bug_fixes Bug Fixes in Qore
    - fixed documentation regarding escaping of characters in strings and added a parse exception in case of trying to escape octal values in range 400-777 (<a href="https://github.com/qorelanguage/qore/issues/50">issue 50</a>)
    - fixed a crashing bug where @ref Qore::SQL::Datasource::getConfigString() "Datasource::getConfigString()" was called without a connection, also could crash in an implicit internal call to this method with the @ref Qore::SQL::DatasourcePool "DatasourcePool" class when connections were lost and the warning callback should be called (<a href="https://github.com/qorelanguage/qore/issues/1992">issue 1992</a>)
    - fixed a bug where @ref Qore::SQL::Datasource::getConfigHash() "Datasource::getConfigHash()" returned different values depending on if the object was connected or not (<a href="https://github.com/qorelanguage/qore/issues/1994">issue 1994</a>)

    @section qore_081210 Qore 0.8.12.10

    @par Release Summary
    Bugfix release; see details below

    @subsection qore_081210_bug_fixes Bug Fixes in Qore

    - module fixes:
      - <a href="../../modules/FixedLengthUtil/html/index.html">FixedLengthUtil</a>:
        - fixes and improvements to errors and exceptions (<a href="https://github.com/qorelanguage/qore/issues/1828">issue 1828</a>)
      - <a href="../../modules/HttpServerUtil/html/index.html">HttpServerUtil</a>:
        - eliminated excess logging of all HTTP chunks sent and received (<a href="https://github.com/qorelanguage/qore/issues/1832">issue 1832</a>)
      - <a href="../../modules/PgsqlSqlUtil/html/index.html">PgsqlSqlUtil</a>:
        - fixed a bug in setting a \c comment for a table column (<a href="https://github.com/qorelanguage/qore/issues/1886">issue 1886</a>)
      - <a href="../../modules/SqlUtil/html/index.html">SqlUtil</a>:
        - fixed a bug in the \c offset query hash argument in SQL operation methods (<a href="https://github.com/qorelanguage/qore/issues/1880">issue 1880</a>)
        - fixed a bug that prohibited only columns from the main query to be selected when joins are used (<a href="https://github.com/qorelanguage/qore/issues/1909">issue 1909</a>)
      - <a href="../../modules/TableMapper/html/index.html">TableMapper</a>:
        - fixed a bug in flush messages in the \c InboundTableMapper class (<a href="https://github.com/qorelanguage/qore/issues/1849">issue 1849</a>)
    - fixed a bug that could cause spurious parse-time exceptions to be thrown when matching call variants with multiple return types for the same callable object (<a href="https://github.com/qorelanguage/qore/issues/1928">issue 1928</a>)
    - fixed the process return code in the output reference in @ref Qore::backquote() "backquote()" on Unix/Linux platforms (<a href="https://github.com/qorelanguage/qore/issues/1884">issue 1884</a>)
    - fixed a bug where connections were not immediately released back to the @ref Qore::SQL::DatasourcePool "DatasourcePool" in case of an \c SQLSTATEMENT-ERROR exception (<a href="https://github.com/qorelanguage/qore/issues/1836">issue 1836</a>)
    - eliminated a spurious exception in the @ref Qore::SQL::SQLStatement "SQLStatement" class in case of a @ref Qore::SQL::DatasourcePool "DatasourcePool" timeout (<a href="https://github.com/qorelanguage/qore/issues/1832">issue 1832</a>)
    - fixed a crash when the incorrect type was passed to a parameter declared @ref reference_or_nothing_type "*reference" (<a href="https://github.com/qorelanguage/qore/issues/1815">issue 1815</a>)
    - fixed a crash when the %Qore library exits caused by an error in handling module dependencies with injected modules (<a href="https://github.com/qorelanguage/qore/issues/1805">issue 1805</a>)
    - fixed segfault crashes caused by calling object methods with null pointers (<a href="https://github.com/qorelanguage/qore/issues/1791">issue 1791</a>)
    - added internal API support to make it easier for DBI drivers to handle lost connections and to allow DBI drivers that must close all open handles before a connection is closed (such as the oracle driver); due to this change, @ref Qore::SQL::SQLStatement "SQLStatement" objects based on a @ref Qore::SQL::DatasourcePool "DatasourcePool" are closed automatically whenever the datasource is returned to the pool (<a href="https://github.com/qorelanguage/qore/issues/1250">issue 1250</a>)
    - implemented new parse options to revert the effect of parse options that affect code safety (<a href="https://github.com/qorelanguage/qore/issues/1895">issue 1895</a>):
      - @ref correct-list-parsing "%correct-list-parsing"
      - @ref correct-logic-precedence "%correct-logic-precedence"
      - @ref correct-int-assignments "%correct-int-assignments"
      - @ref correct-operators "%correct-operators"
      - @ref loose-args "%loose-args"
    - fixed parse locations of strings and regexes (<a href="https://github.com/qorelanguage/qore/issues/1905">issue 1905</a>)

    @section qore_08129 Qore 0.8.12.9

    @par Release Summary
    Bugfix release; see details below

    @subsection qore_08129_bug_fixes Bug Fixes in Qore

    - fixed a memory leak where references participate in recursive references (<a href="https://github.com/qorelanguage/qore/issues/1774">issue 1774</a>)
    - fixed a build issue with clang++ (<a href="https://github.com/qorelanguage/qore/issues/1768">issue 1768</a>)
    - fixed a memory leak in the @ref Qore::Thread::Queue "Queue" copy constructor when the @ref Qore::Thread::Queue "Queue" was used in other objects (such as an event queue, etc; <a href="https://github.com/qorelanguage/qore/issues/1749">issue 1749</a>)
    - <a href="../../modules/Mapper/html/index.html">Mapper</a> module fixes:
      - fixed bugs handling the \c allow_dot and \c allow_output_dot options (<a href="https://github.com/qorelanguage/qore/issues/1690">issue 1690</a>)
      - fixed \c TableMapper bugs introduced in Qore 0.8.12.7 (<a href="https://github.com/qorelanguage/qore/issues/1754">issue 1754</a>)

    @section qore_08128 Qore 0.8.12.8

    @par Release Summary
    Bugfix release; see details below

    @subsection qore_08128_bug_fixes Bug Fixes in Qore

    - fixed a memory leak in @ref try-module "%try-module" error handling (<a href="https://github.com/qorelanguage/qore/issues/1690">issue 1690</a>)
    - fixed a bug in @ref Qore::trunc_str() "trunc_str()" when the string has an invalid multi-byte character at the end of the string and the string is exactly the byte width requested (<a href="https://github.com/qorelanguage/qore/issues/1693">issue 1693</a>)
    - fixed a bug where @ref Qore::ReadOnlyFile::getchar() "ReadOnlyFile::getchar()" did not respect character semantics as documented (<a href="https://github.com/qorelanguage/qore/issues/1547">issue 1547</a>)
    - <a href="../../modules/OracleSqlUtil/html/index.html">OracleSqlUtil</a> module fixes:
      - fixed a bug in \c character_semantics for standalone column (<a href="https://github.com/qorelanguage/qore/issues/1688">issue 1688</a>)
    - <a href="../../modules/Mapper/html/index.html">Mapper</a> module fixes:
      - fixed a bug in handling "list mode" data such as submitted by \c InboundTableMapper::queueData() (<a href="https://github.com/qorelanguage/qore/issues/1736">issue 1736</a>, bug introduced in Qore 0.8.12.7 with the fix for <a href="https://github.com/qorelanguage/qore/issues/1626">issue 1626</a>)
    - <a href="../../modules/SqlUtil/html/index.html">SqlUtil</a> module fixes:
      - fixed schema alignment skipping column with name "driver" (<a href="https://github.com/qorelanguage/qore/issues/1684">issue 1684</a>)
      - fixed sqlutil schema management: functional indexes are rejected without () in name (<a href="https://github.com/qorelanguage/qore/issues/1610">issue 1610</a>)
    - <a href="../../modules/TableMapper/html/index.html">TableMapper</a> module fixes:
      - fixed a bug in handling "list mode" data with optimized inserts (<a href="https://github.com/qorelanguage/qore/issues/1736">issue 1736</a>, bug introduced in Qore 0.8.12.7 with the fix for <a href="https://github.com/qorelanguage/qore/issues/1626">issue 1626</a>)
    - <a href="../../modules/WebSocketClient/html/index.html">WebSocketClient</a> module fixes:
      - added timeout values to @ref Qore::Socket "Socket" and @ref Qore::HTTPClient "HTTPClient" calls (<a href="https://github.com/qorelanguage/qore/issues/1725">issue 1725</a>)
    - <a href="../../modules/WebSocketHandler/html/index.html">WebSocketHandler</a> module fixes:
      - added timeout values to @ref Qore::Socket "Socket" calls (<a href="https://github.com/qorelanguage/qore/issues/1725">issue 1725</a>)
    - <a href="../../modules/WebSocketUtil/html/index.html">WebSocketUtil</a> module fixes:
      - added timeout values to @ref Qore::Socket "Socket" calls (<a href="https://github.com/qorelanguage/qore/issues/1725">issue 1725</a>)
    - fixed a bug where a type conversion error in an lvalue assignment could generate a confusing unrelated runtime exception (<a href="https://github.com/qorelanguage/qore/issues/1697">issue 1697</a>)
    - fixed a bug where invalid characters in the port specification in a URL were ignored (<a href="https://github.com/qorelanguage/qore/issues/1728">issue 1728</a>)
    - fixed a bug with SSL socket communication the remote closing the connection during a send operation could cause the current thread to go into an infinite loop consuming 100% CPU (<a href="https://github.com/qorelanguage/qore/issues/1729">issue 1729</a>)
    - fixed a bug in the @ref Qore::HashListIterator "HashListIterator" class iterating hashes with a mix of lists and single values such as used by bulk DML binds; now the single values will appear as the current value for all list elements as per the original design instead of throwing a runtime exception (<a href="https://github.com/qorelanguage/qore/issues/1738">issue 1738</a>)

    @section qore_08127 Qore 0.8.12.7

    @par Release Summary
    Bugfix release; see details below

    @subsection qore_08127_bug_fixes Bug Fixes in Qore

    - fixed bug in internal string generation with \c size_t arguments that could cause invalid data to be output or crashes on 32-bit platforms (<a href="https://github.com/qorelanguage/qore/issues/1640">issue 1640</a>)
    - fixed a runtime memory leak and invalid runtime behavior with undetected recursive lvalue references (<a href="https://github.com/qorelanguage/qore/issues/1617">issue 1617</a>)
    - improved @ref garbage_collection "prompt collection" performance with large graphs of objects by eliminating additional unnecessary graph scans, resulting in further large performance improvements in the garbage collector (<a href="https://github.com/qorelanguage/qore/issues/1363">issue 1363</a>)
    - improved \c InboundTableMapper::queueData() performance (in the <a href="../../modules/TableMapper/html/index.html">TableMapper</a> module) when used with data in hash of lists format to use bulk DML in input and output without internal data conversions (<a href="https://github.com/qorelanguage/qore/issues/1626">issue 1626</a>)
    - <a href="../../modules/OracleSqlUtil/html/index.html">OracleSqlUtil</a> module fixes:
      - worked around \c ORA-22165 from \c op_in() caused by Oracle's limit on number of collection elements (<a href="https://github.com/qorelanguage/qore/issues/1660">issue 1660</a>)
      - fixed a bug in the \a force option (i.e. cascade) for dropping types (<a href="https://github.com/qorelanguage/qore/issues/1683">issue 1683</a>)
    - improved @ref try-module "%try-module" error reporting and documentation (<a href="https://github.com/qorelanguage/qore/issues/1648">issue 1648</a>)

    @section qore_08126 Qore 0.8.12.6

    @par Release Summary
    Bugfix release; see details below

    @subsection qore_08126_bug_fixes Bug Fixes in Qore

    - fixed a bug in @ref Qore::parse_url() parsing single-character hostnames (<a href="https://github.com/qorelanguage/qore/issues/1524">issue 1524</a>)
    - fixed a bug where @ref Qore::PO_LOCKDOWN "PO_LOCKDOWN" was not set when parsing \c init and \c del attributes in @ref user_modules "user module" headers (<a href="https://github.com/qorelanguage/qore/issues/1535">issue 1535</a>)
    - fixed a bug parsing exception catch block parameter errors (in debug builds only; <a href="https://github.com/qorelanguage/qore/issues/1558">issue 1558</a>)
    - fixed a bug dereferencing @ref binary "binary values" with the @ref list_element_operator "[] operator"; the behavior now corresponds to the documentation (<a href="https://github.com/qorelanguage/qore/issues/1566">issue 1566</a>)
    - fixed a bug that would result in a crash if a method were declared both \c static and \c abstract (<a href="https://github.com/qorelanguage/qore/issues/1590">issue 1590</a>)
    - fixed performance issues with the <a href="../../modules/Mapper/html/index.html">Mapper</a> module (and by extension the <a href="../../modules/TableMapper/html/index.html">TableMapper</a> module) for mappers with many identity (i.e. 1:1) and constant mappings (<a href="https://github.com/qorelanguage/qore/issues/1620">issue 1620</a>)
    - fixed a bug in the \c BulkInsertOperation class in the <a href="../../modules/BulkSqlUtil/html/index.html">BulkSqlUtil</a> module where inserts would fail or silently insert invalid data in the second or later blocks when constant hashes were used (<a href="https://github.com/qorelanguage/qore/issues/1625">issue 1625</a>)

    @section qore_08125 Qore 0.8.12.5

    @par Release Summary
    Bugfix release; see details below

    @subsection qore_08125_new_features New Features in Qore

    - added the <a href="../../modules/SalesforceRestClient/html/index.html">SalesforceRestClient</a> module for communicating with Salesforce.com using the REST APIs
    - module <a href="../../modules/SqlUtil/html/index.html">SqlUtil</a>
      - has support for native default values in tables (<a href="https://github.com/qorelanguage/qore/issues/1428">issue 1428</a>)
      - has support for Oracle named types (eg. spatial types) for Schema.qm and SchemaReverse.qm. (<a href="https://github.com/qorelanguage/qore/issues/1465">issue 1465</a>)

    @subsection qore_08125_bug_fixes Bug Fixes in Qore

    - <a href="../../modules/Mime/html/index.html">Mime</a> module:
      - added support for URL form-encoded messages (<a href="https://github.com/qorelanguage/qore/issues/1436">issue 1436</a>
    - <a href="../../modules/RestClient/html/index.html">RestClient</a> module:
      - added support for URL form-encoded messages (<a href="https://github.com/qorelanguage/qore/issues/1436">issue 1436</a>
      - added support for the \c "rawxml" message body encoding (<a href="https://github.com/qorelanguage/qore/issues/1437">issue 1437</a>
    - fixed handling of invalid compressed data in the following functions (<a href="https://github.com/qorelanguage/qore/issues/1432">issue 1432</a>):
      - @ref Qore::gunzip_to_binary()
      - @ref Qore::gunzip_to_string()
      - @ref Qore::uncompress_to_binary()
      - @ref Qore::uncompress_to_string()
    - fixed \c \@inf\@ on Windows (<a href="https://github.com/qorelanguage/qore/issues/1442">issue 1442</a>)
    - fixed @ref Qore::parse_url() with single-character usernames (<a href="https://github.com/qorelanguage/qore/issues/1455">issue 1455</a>)
    - corrected the error message with SSL reads when the server closes the connection prematurely (<a href="https://github.com/qorelanguage/qore/issues/1488">issue 1488</a>)
    - fixed the \c Host header in HTTP requests to not include the port if the port is the default port for the scheme because it causes some servers to reject the request (<a href="https://github.com/qorelanguage/qore/issues/1489">issue 1489</a>)

    @section qore_08124 Qore 0.8.12.4

    @par Release Summary
    Bugfix release; see details below

    @subsection qore_08124_bug_fixes Bug Fixes in Qore

    - fixed a reference bug in the @ref Qore::Thread::Queue "Queue" class introduced in the last release (<a href="https://github.com/qorelanguage/qore/issues/1309">issue 1309</a>)
    - fixed a bug where database types could not be correctly aligned if they had dependencies (<a href="https://github.com/qorelanguage/qore/issues/1314">issue 1314</a>); entailed updates in the following modules:
      - <a href="../../modules/SqlUtil/html/index.html">SqlUtil</a>
      - <a href="../../modules/FreetdsSqlUtil/html/index.html">FreetdsSqlUtil</a>
      - <a href="../../modules/MysqlSqlUtil/html/index.html">MysqlSqlUtil</a>
      - <a href="../../modules/OracleSqlUtil/html/index.html">OracleSqlUtil</a>
      - <a href="../../modules/PgsqlSqlUtil/html/index.html">PgsqlSqlUtil</a>
      - <a href="../../modules/Schema/html/index.html">Schema</a>
    - fixed a bug in @ref Qore::trunc_str() "trunc_str()" where an infinite loop could be triggered with certain arguments and multi-byte character encodings (<a href="https://github.com/qorelanguage/qore/issues/1327">issue 1327</a>)
    - improved @ref garbage_collection "prompt collection" performance with larger graphs of objects by eliminating unnecessary graph scans made during object method calls (<a href="https://github.com/qorelanguage/qore/issues/1363">issue 1363</a>)
    - fixed bugs in @ref Qore::date(string) "date(string)" and @ref Qore::date(string, string) "date(string, string)" where invalid input data was ignored and invalid dates were returned (<a href="https://github.com/qorelanguage/qore/issues/1369">issue 1369</a>)
    - <a href="../../modules/CsvUtil/html/index.html">CsvUtil</a> module:
      - fixed a bug in \c AbstractCsvIterator::identifyTypeImpl() generating an error message (<a href="https://github.com/qorelanguage/qore/issues/1355">issue 1355</a>)
    - <a href="../../modules/MailMessage/html/index.html">MailMessage</a> module:
      - fixed a bug using the default encoding in \c Message::attach() (issue <a href="https://github.com/qorelanguage/qore/issues/1352">issue 1352</a>)
    - <a href="../../modules/SqlUtil/html/index.html">SqlUtil</a> module:
      - fixed the ignored character_semantics column option in schema alignmed (<a href="https://github.com/qorelanguage/qore/issues/1379">issue 1379</a>)
      - implemented the \c cop_length() column function (<a href="https://github.com/qorelanguage/qore/issues/1395">issue 1395</a>)
    - <a href="../../modules/OracleSqlUtil/html/index.html">OracleSqlUtil</a> module:
      - OraclePackage attribute body_src is now public to access package bodies
    - <a href="../../modules/Qorize/html/index.html">Qorize</a> module:
      -  Qorize module: new qorize_val() set of functions; qorize_named() introduced; qorize tests
    - <a href="../../modules/TableMapper/html/index.html">TableMapper</a> module:
      - fixed runtime option propagation to \c TableMapper::SqlStatementMapperIterator from \c TableMapper::AbstractSqlStatementOutboundMapper::iterator() (<a href="https://github.com/qorelanguage/qore/issues/1418">issue 1418</a>)
      - fixed SqlStatementMapperIterator::getCount() (<a href="https://github.com/qorelanguage/qore/issues/1417">issue 1417</a>)
      - added the following methods:
        - \c TableMapper::AbstractSqlStatementOutboundMapper::getRowIterator()
        - \c TableMapper::InboundTableMapper::iterator()
        - \c TableMapper::InboundTableMapperIterator::getRuntime()
        - \c TableMapper::InboundTableMapperIterator::replaceRuntime()
        - \c TableMapper::InboundTableMapperIterator::setRuntime()
        - \c TableMapper::SqlStatementMapperIterator::getRuntime()
        - \c TableMapper::SqlStatementMapperIterator::replaceRuntime()
        - \c TableMapper::SqlStatementMapperIterator::setRuntime()
    - <a href="../../modules/QUnit/html/index.html">QUnit</a> module:
      - fixed showing the assertion location when there are test modules on top of QUnit (<a href="https://github.com/qorelanguage/qore/issues/1046">issue 1046</a>)
    - fixed inconsistency between list splice operator and splice function (<a href="https://github.com/qorelanguage/qore/issues/1380">issue 1380</a>)

    @section qore_08123 Qore 0.8.12.3

    @par Release Summary
    Bugfix release; see details below

    @subsection qore_08123_bug_fixes Bug Fixes in Qore

    - fixed the documentation (and DB modules) where @ref Qore::SQL::SQLStatement::fetchColumns() "SQLStatement::fetchColumns()" was inconsistent; now it will return a empty hash when no more rows are available to fetch (<a href="https://github.com/qorelanguage/qore/issues/1241">issue 1241</a>)
    - added I/O timeout support to the @ref Qore::FtpClient "FtpClient" class (<a href="https://github.com/qorelanguage/qore/issues/1252">issue 1252</a>)
    - fixed bugs in @ref Qore::Socket::recv() "Socket::recv()" and @ref Qore::Socket::recvBinary() "Socket::recvBinary()" with <tt>size = 0</tt> where @ref nothing could be returned which is invalid according to the methods' declared return types (<a href="https://github.com/qorelanguage/qore/issues/1260">issue 1260</a>)
    - fixed a bug where @ref Qore::FtpClient::get() "FtpClient:get()" would fail with an exception when retrieving an empty file (<a href="https://github.com/qorelanguage/qore/issues/1255">issue 1255</a>)
    - fixed a bug where executing a call reference to a deleted object method would cause a crash (<a href="https://github.com/qorelanguage/qore/issues/1268">issue 1268</a>)
    - fixed a bug where Qore would allow methods to be called on already deleted objects under certain conditions (<a href="https://github.com/qorelanguage/qore/issues/1270">issue 1270</a>)
    - fixed a bug where calling @ref Qore::exit() "exit()" in a multithreaded program could result in a segmentation fault (<a href="https://github.com/qorelanguage/qore/issues/1215">issue 1215</a>)
    - fixed a bug where <a href="../../modules/HttpServer/html/index.html">HttpServer::addListener()</a> could not accept a bind on port 0 to mean any random port (<a href="https://github.com/qorelanguage/qore/issues/1284">issue 1284</a>)
    - fixed a race condition in @ref garbage_collection "prompt collection" that could lead to a crash (<a href="https://github.com/qorelanguage/qore/issues/1084">issue 1084</a>)
    - fixed a bug clearing @ref Qore::Socket "Socket" event queues when the @ref Qore::Socket "Socket" goes out of scope that could lead to a crash (<a href="https://github.com/qorelanguage/qore/issues/1292">issue 1292</a>)
    - fixed a bug with @ref Qore::FtpClient::setWarningQueue() "FtpClient::setWarningQueue()" that could cause a crash (<a href="https://github.com/qorelanguage/qore/issues/1293">issue 1293</a>)
    - fixed a bug where @ref Qore::FtpClient::pwd() returned invalid directory names (<a href="https://github.com/qorelanguage/qore/issues/1295">issue 1295</a>)

    @section qore_08122 Qore 0.8.12.2

    @par Release Summary
    Bugfix release; see details below

    @subsection qore_08122_bug_fixes Bug Fixes in Qore
    - fixed bugs in handling websocket close status codes in the <a href="../../modules/WebSocketUtil/html/index.html">WebSocketUtil</a>, <a href="../../modules/WebSocketClient/html/index.html">WebSocketClient</a>, and <a href="../../modules/WebSocketHandler/html/index.html">WebSocketHandler</a> modules (<a href="https://github.com/qorelanguage/qore/issues/1216">issue 1216</a>)
    - fixed a crashing bug with recursive class initialization (<a href="https://github.com/qorelanguage/qore/issues/2023">issue 2023</a>)

    @section qore_08121 Qore 0.8.12.1

    @par Release Summary
    Bugfix release; see details below

    @subsection qore_08121_bug_fixes Bug Fixes in Qore
    - <a href="../../modules/TableMapper/html/index.html">TableMapper</a> module fixes:
      - fixed a bug with the \c SqlStatementOutboundMapper::iterator() method; corrected the iterator object return value which was causing \c AbstractMapperIterator::mapBulk() to fail (<a href="https://github.com/qorelanguage/qore/issues/979">issue 979</a>)
      - fixed a bug with \c SqlStatementOutboundMapper; it would throw an error if the required \c "table" or \c "sh" options were used and only worked with subclasses that declared these options (<a href="https://github.com/qorelanguage/qore/issues/981">issue 981</a>)
      - fixed a bug where \c AbstractSqlStatementOutboundMapper::iterator() failed to use options when creating the new \c Mapper object (<a href="https://github.com/qorelanguage/qore/issues/1088">issue 1088</a>)
    - fixed a bug where optional arguments were not handled correctly in some rare cases (<a href="https://github.com/qorelanguage/qore/issues/974">issue 974</a>)
    - fixed a bug causing a crash when @ref Qore::parse_base64_string_to_string() "parse_base64_string_to_string()" was called with an empty string (<a href="https://github.com/qorelanguage/qore/issues/996">issue 996</a>)
    - fixed a bug resolving base class method calls during parse initialization (<a href="https://github.com/qorelanguage/qore/issues/1075">issue 1075</a>)
    - fixed thread memory handling bug with some operator expressions and the @ref background "background operator" (<a href="https://github.com/qorelanguage/qore/issues/1096">issue 1096</a>)
    - fixed a race condition in the prompt collection of closure-bound local variables in the @ref garbage_collection "garbage collector" (<a href="https://github.com/qorelanguage/qore/issues/1103">issue 1103</a>)
    - fixed a bug where @ref Qore::HTTPClient "HTTPClient" class method variants such as @ref Qore::HTTPClient::get() "HTTPClient::get()" without a callback would fail to return the message body when the server sent a reply with chunked transfer encoding (<a href="https://github.com/qorelanguage/qore/issues/1117">issue 1117</a>)
    - fixed a bug in CsvUtil where backward compatibility was broken for single-row-type format (<a href="https://github.com/qorelanguage/qore/issues/1124">issue 1124</a>)
    - fixed bugs where declared public functions were missing from the library ABI (<a href="https://github.com/qorelanguage/qore/issues/1126">issue 1126</a>)
    - fixed bugs where @ref Qore::format_number() and <float>::format() gave incorrect results when rounding to the significant decimals given in the format string (<a href="https://github.com/qorelanguage/qore/issues/1149">issue 1149</a>)
    - fixed a bug referencing \c self in base class constructor arguments (<a href="https://github.com/qorelanguage/qore/issues/1169">issue 1169</a>)
    - fixed a bug where the incorrect class destructor was called in the openldap module (<a href="https://github.com/qorelanguage/qore/issues/1174">issue 1174</a>)
    - fixed a bug where declaring a \c copy() method as @ref synchronized would result in a crash when the method was called (<a href="https://github.com/qorelanguage/qore/issues/1188">issue 1188</a>)
    - fixed bugs in <string>::getEncoded() and <string>::getDecoded() regarding @ref Qore::CE_XML "CE_XML" and @ref Qore::CE_NONASCII "CE_NONASCII" (<a href="https://github.com/qorelanguage/qore/issues/1193">issue 1193</a>)
    - fixed bugs where @ref Qore::call_object_method() and @ref Qore::call_object_method_args() allowed private methods to be called from outside the class (<a href="https://github.com/qorelanguage/qore/issues/1194">issue 1194</a>)
    - fixed a bug where @ref deprecated methods were being internally registered as @ref RUNTIME_NOOP (<a href="https://github.com/qorelanguage/qore/issues/1197">issue 1197</a>)
    - fixed bugs where the @ref Qore::SQL::Datasource "Datasource" class would open a connection to the server in the constructor before options were set and where a server connection was required to call @ref Qore::SQL::Datasource::getOption() "Datasource::getOption()" or @ref Qore::SQL::Datasource::setOption() "Datasource::setOption()" (<a href="https://github.com/qorelanguage/qore/issues/1201">issue 1201</a>)
    - fixed memory errors in the @ref Qore::Thread::Queue "Queue" class where spurious exceptions could be raised (<a href="https://github.com/qorelanguage/qore/issues/1202">issue 1202</a>)
    - fixed a memory leak with static class member initializers (<a href="https://github.com/qorelanguage/qore/issues/1206">issue 1206</a>)

    @section qore_0812 Qore 0.8.12

    @par Release Summary
    Major new release with major new features and bug fixes as well as packaging fixes:
    - added support for @ref garbage_collection "deterministic garbage collection"
    - standardized function naming convention
    - new functions, methods, constants, operators, and user modules
    - greatly improved support on Windows

    @subsection qore_0812_compatibility Changes That Can Affect Backwards-Compatibility
    - fixed broken list parsing; in previous releases, %Qore's parser re-wrote lists without parentheses used as top-level statements with certain assignment operators (@ref assignment_operator "=", @ref plus_equals_operator "+=", @ref minus_equals_operator "-=", @ref multiply_equals_operator "*=", and @ref divide_equals_operator "/=", but not with others) so that statements like <tt>list l = 1, 2, 3;</tt> were valid assignments.   Due to operator precedence, such statements should normally be interpreted as <tt>(list l = 1), 2, 3;</tt>, which is not a valid expression.  Not only were the rules applied with only some assignment operators, but such lists were only rewritten if used as top-level statements, therefore the rules were applied inconsistenctly depending on where the expression was located in the parse tree.  As of %Qore 0.8.12, these inconsistencies have been eliminated by default from %Qore; all lists are processed according to the precedence rules defined in @ref operators.  This could break old code that relied on the old, broken behavior.  To get the old behavior, use the @ref broken-list-parsing "%broken-list-parsing" parse directive.
    - fixed broken @ref int_type "int" and @ref softint_type "softint" assignments; previously runtime type errors with these type restrictions were ignored and all values were silently converted to integers for the assignment, now runtime type errors are thrown according to the original design.  Parse errors are detected as before.  This could break old code that relied on the old, broken behavior.  To get the old behavior, use the @ref broken-int-assignments "%broken-int-assignments" parse directive.
    - fixed broken multi-character operator parsing; the %Qore parser has been updated to no longer accept multi-character operators with whitespace between the chacters making up the operator; it is believed that this was never used and simply caused the parser to be needlessly complicated and caused %Qore to be less compatible with other languages.  To get the old behavior, use the @ref broken-operators "%broken-operators" parse directive.
    - the @ref push "push", @ref unshift "unshift", @ref pop "pop" and @ref shift "shift" operators now throw an exception when their first operand is not a list and @ref strict-args "%strict-args" is in effect

    @subsection qore_0812_new_features New Features in Qore
    - Added the @ref value_coalescing_operator which checks first argument if it evaluates to @ref Qore::False "False" with @ref <value>::val() and if so assigns the second argument. The operator can be further chained; for example: @code{.py} expr1 ?* expr2 ?* expr3 @endcode
    - Added the @ref null_coalescing_operator which checks the first operand for @ref nothing or @ref null; if true returns the second argument. The operator can be further chained, in which case the first operand with a value is returned; ex: @code{.py} expr1 ?? expr2 ?? expr3 @endcode
    - %Qore identifiers can now begin with an underscore character \c "_"; the following is now a valid (with @ref new-style "%new-style"): @code{.py}int _var = 1;@endcode
    - hash enhancements:
      - new syntax for an expression giving an empty hash: <tt>{}</tt>; for example: @code{.py} hash h = {};@endcode
      - new literal hash support: hashes can now be given as literal values as follows: @code{.py} (<key_expr>: <val_expr>, [...]) @endcode For example: @code{.py} return (get_key(): get_value()); @endcode in the past the keys in literal hashes had to be either a string or a constant; now any valid %Qore expression can be used to generate the hash keys at runtime
      - new hash syntax; hash elements can now be enclosed by curly brackets as well as regular parentheses; the version with curly brackets when used with the @ref hmap "map" operator results in the hash version of the map operator being used
      - Added new @ref hmap "hash version of the map" operator to build a hash from a list or iterator expression; ex: @code{.py} hash h = map {$1, h2.$1}, i; @endcode
    - implemented support for loading user modules in a pre-defined @ref Qore::Program "Program" object (that can have a custom API) in the following new functions and methods:
      - @ref Qore::load_user_module_with_program() "load_user_module_with_program()"
      - @ref Qore::Program::loadApplyToPrivateUserModule() "Program::loadApplyToPrivateUserModule()"
      - @ref Qore::Program::loadApplyToUserModule() "Program::loadApplyToUserModule()"
      - @ref Qore::Program::loadUserModuleWithProgram() "Program::loadUserModuleWithProgram()"
    - implemented support for code / dependency injections in @ref Qore::Program "Program" containers with the following changes:
      - @ref Qore::Program::importClass() now accepts optional arguments that allow the imported version of the class to live in another namespace and have another name and an argument that allows the imported version of the class to remain even if it overlaps with an imported system or user class from a module
      - @ref Qore::Program::importFunction() now accepts an optional argument that allows the imported version of the function to remain even if it overlaps with an imported system or user function from a module
      - the new parse option @ref Qore::PO_ALLOW_INJECTION must be set on the @ref Qore::Program "Program" object in order to use code / dependency injection parameters in the above methods
      - once a @ref Qore::Program "Program" object has an injected API set up, the system API can be imported (possibly already overridden with injected code) with the following new methods:
        - @ref Qore::Program::importSystemApi()
        - @ref Qore::Program::importSystemClasses()
        - @ref Qore::Program::importSystemConstants()
        - @ref Qore::Program::importSystemFunctions()
        .
        additionally user modules can be loaded with overridden injected code with the following new functions / methods:
        - @ref Qore::load_user_module_with_program() "load_user_module_with_program()"
        - @ref Qore::Program::loadApplyToPrivateUserModule() "Program::loadApplyToPrivateUserModule()"
        - @ref Qore::Program::loadApplyToUserModule() "Program::loadApplyToUserModule()"
        - @ref Qore::Program::loadUserModuleWithProgram() "Program::loadUserModuleWithProgram()"
        .
        furthermore the following function can be used to reload injected modules with the non-injected version:
        - @ref Qore::reload_module() "reload_module()"
    - implemented support for user-defined thread-resource management, allowing %Qore code to safely manage resources associated to a particular thread:
      - @ref Qore::Thread::AbstractThreadResource
      - @ref Qore::Thread::remove_thread_resource()
      - @ref Qore::Thread::set_thread_resource()
    - new constants:
      - @ref Qore::DirSep
      - @ref Qore::Platform
      - @ref Qore::ParseOptionCodeMap
      - @ref Qore::ParseOptionStringMap
      - @ref Qore::PO_BROKEN_LIST_PARSING
      - @ref Qore::PO_BROKEN_LOGIC_PRECEDENCE
      - @ref Qore::PO_BROKEN_OPERATORS
      - @ref Qore::PO_NO_INHERIT_SYSTEM_CONSTANTS
      - @ref Qore::PO_NO_INHERIT_USER_CONSTANTS
      - @ref Qore::PO_NO_API
      - @ref Qore::PO_NO_SYSTEM_API
      - @ref Qore::PO_NO_USER_API
      - @ref Qore::SQL::DBI_CAP_HAS_ARRAY_BIND "Qore::SQL::DBI_CAP_HAS_ARRAY_BIND"
      - @ref StringConcatEncoding
      - @ref StringConcatDecoding
    - new classes:
      - @ref Qore::DataLineIterator
      - @ref Qore::Thread::AbstractThreadResource
    - other new methods:
      - @ref Qore::SQL::DatasourcePool::getCapabilities()
      - @ref Qore::SQL::DatasourcePool::getCapabilityList()
      - @ref Qore::SQL::SQLStatement::currentThreadInTransaction()
      - @ref Qore::Thread::Queue::setError()
      - @ref Qore::Thread::Queue::clearError()
    - updated methods:
      - @ref Qore::TimeZone::constructor() "TimeZone::constructor()": now accepts a path to the zoneinfo file if the @ref Qore::PO_NO_FILESYSTEM sandboxing restrictions is not set
    - the \c SOCKET-THROUGHPUT-WARNING event is no longer raised on the warning queue if the transfer size is less than 1024 bytes; this affects:
      - @ref Qore::FtpClient::setWarningQueue()
      - @ref Qore::HTTPClient::setWarningQueue()
      - @ref Qore::Socket::setWarningQueue()
    - new functions:
      - @ref Qore::create_object()
      - @ref Qore::create_object_args()
      - @ref Qore::decode_uri_request()
      - @ref Qore::encode_uri_request()
      - @ref Qore::get_duration_seconds_f()
      - @ref Qore::getgroups()
      - @ref Qore::getusername()
      - @ref Qore::ltrim()
      - @ref Qore::parse_float()
      - @ref Qore::parse_number()
      - @ref Qore::realpath()
      - @ref Qore::rtrim()
      - @ref Qore::set_return_value()
      - @ref Qore::setgroups()
      - @ref Qore::Thread::remove_thread_resource()
      - @ref Qore::Thread::set_thread_resource()
    - updated functions:
      - @ref Qore::parse_boolean()
      - @ref Qore::string()
      - @ref Qore::strmul()
    - new pseudo-methods:
      - @ref <date>::dayNumber()
      - @ref <date>::dayOfWeek()
      - @ref <date>::durationSecondsFloat()
      - @ref <date>::isoDayOfWeek()
      - @ref <date>::isoWeekHash()
      - @ref <date>::isoWeekString()
      - @ref <object>::uniqueHash()
      - @ref <string>::getDecoded()
      - @ref <string>::getEncoded()
    - the following functions were moved from the <a href="../../modules/Util/html/index.html">Util</a> module to %Qore:
      - @ref Qore::absolute_path()
      - @ref Qore::absolute_path_windows()
      - @ref Qore::absolute_path_unix()
    - camel-case functions were deprecated in this release, covering the following functions:
      - @ref Qore::callObjectMethod(): deprecated for @ref Qore::call_object_method()
      - @ref Qore::callObjectMethodArgs(): deprecated for @ref Qore::call_object_method_args()
      - @ref Qore::existsFunction(): deprecated for @ref Qore::exists_function()
      - @ref Qore::functionType(): deprecated for @ref Qore::function_type()
      - @ref Qore::getAllThreadCallStacks(): deprecated for @ref Qore::get_all_thread_call_stacks()
      - @ref Qore::getClassName(): deprecated for @ref Qore::get_class_name()
      - @ref Qore::getDateFromISOWeek(): deprecated for @ref Qore::get_date_from_iso_week()
      - @ref Qore::getDayNumber(): deprecated for @ref Qore::get_day_number()
      - @ref Qore::getDayOfWeek(): deprecated for @ref Qore::get_day_of_week()
      - @ref Qore::getDBIDriverCapabilities(): deprecated for @ref Qore::dbi_get_driver_capabilities()
      - @ref Qore::getDBIDriverCapabilityList(): deprecated for @ref Qore::dbi_get_driver_capability_list()
      - @ref Qore::getDBIDriverList(): deprecated for @ref Qore::dbi_get_driver_list()
      - @ref Qore::getFeatureList(): deprecated for @ref Qore::get_feature_list()
      - @ref Qore::getISODayOfWeek(): deprecated for @ref Qore::get_iso_day_of_week()
      - @ref Qore::getISOWeekHash(): deprecated for @ref Qore::get_iso_week_hash()
      - @ref Qore::getISOWeekString(): deprecated for @ref Qore::get_iso_week_string()
      - @ref Qore::getMethodList(): deprecated for @ref Qore::get_method_list()
      - @ref Qore::getModuleHash(): deprecated for @ref Qore::get_module_hash()
      - @ref Qore::getModuleList(): deprecated for @ref Qore::get_module_list()
      - @ref Qore::makeBase64String(): deprecated for @ref Qore::make_base64_string()
      - @ref Qore::makeHexString(): deprecated for @ref Qore::make_hex_string()
      - @ref Qore::parseBase64String(): deprecated for @ref Qore::parse_base64_string()
      - @ref Qore::parseBase64StringToString(): deprecated for @ref Qore::parse_base64_string_to_string()
      - @ref Qore::parseDatasource(): deprecated for @ref Qore::parse_datasource()
      - @ref Qore::parseHexString(): deprecated for @ref Qore::parse_hex_string()
      - @ref Qore::sortDescending(): deprecated for @ref Qore::sort_descending()
      - @ref Qore::sortDescendingStable(): deprecated for @ref Qore::sort_descending_stable()
      - @ref Qore::sortStable(): deprecated for @ref Qore::sort_stable()
      - @ref Qore::throwThreadResourceExceptions(): deprecated for @ref Qore::throw_thread_resource_exceptions()
      .
      Functions deprecated in this release will remain for the forseeable future for backwards-compatibility
    - Added support for reexporting imported definitions in user module with the new <tt>%%requires(reexport)</tt> form of the @ref requires "%requires" parse directive.
    - @ref Qore::xrange() and @ref Qore::RangeIterator updates:
      - @ref Qore::xrange() and @ref Qore::RangeIterator::constructor() and <list>::rangeIterator() updated to take an optional value to return in the @ref Qore::RangeIterator::getValue() method
    - @ref Qore::FtpClient updates:
      - added @ref Qore::FtpClient::getMode()
    - Performance improvements:
      - @ref Qore::HashPairIterator and @ref Qore::ObjectPairIterator objects (returned by @ref <hash>::pairIterator() and @ref <object>::pairIterator(), respectively and the associated reverse iterators) have had their performance improved by approximately 70% by reusing the hash iterator object when possible
    - module directory handling changed
      - user modules are now stored in prefix/share/qore-modules/version
      - prefix/share/qore-modules is also added to the module path
      - version-specific module directories are added first, then the "generic" directories
    - <a href="../../modules/CsvUtil/html/index.html">CsvUtil</a> module updates:
      - new \c "tolwr" option in structured text parsing classes
      - \c AbstractCsvWriter will set \c "headers" from the \c "fields" option if \c "headers" are not explicitly set
      - added write() methods returning the generated strings to the \c CsvStringWriter class for API compatibility with the corresponding FixedLengthDataWriter methods
      - implemented support for @ref Qore::SQL::SQLStatement "SQLStatement" as an iterator source for \c AbstractCsvWriter::write()
      - \c quote_escape option implemented in \c AbstractCsvWriter
      - implemented the \c "datamap" and \c "info_log" options for CSV generation
      - implemented alternative options with underscores instead of dashes for all constructors
      - extended multi-type support, record type rules and default value in field specification
      - implemented multi-type record support in \c AbstractCsvWriter and \c AbstractCsvIterator using \c resolve_type and \c headers options
    - <a href="../../modules/Mapper/html/index.html">Mapper</a> module updates:
      - implemented the \c "constant" field tag, allowing a constant value for an output field to be specified directly in the mapper hash
      - implemented the \c "default" field tag, giving a default value if no input value is specified
      - implemented the global \c "date_format" mapper option
      - implemented support for structured output fields with dot notation in the output field name
      - implemented per-field and global \c "number_format" mapper options
      - changed the behavior of the \c "number" field type: now leaves numeric values in their original type, converts all other types to a number
      - removed the deprecated \c "crec" option
      - implemented the \c "input" option with input record validation
      - implemented the \c "output" option with output record validation
      - implemented the \c "info_log" option and removed the \c "trunc" option
      - implemented the \c "runtime" field tag
      - implemented the \c "index" field tag
      - improved the Mapper::mapAll() method by adding support for hashes of lists to better support input from bulk DML (@ref Qore::SQL::SQLStatement::fetchColumns() "SQLStatement::fetchColumns()")
    - <a href="../../modules/TableMapper/html/index.html">TableMapper</a> module updates:
      - added table name and datasource description to error messages
      - implemented more efficient support for inserts from a sequence for databases supporting the \c "returning" clause in insert statements; now such inserts are made in a single round trip instead of n + 1 where n is the number of sequences in the insert
      - implemented an optimized insert approach assuming stable input data
      - implemented the following new options:
        - \c unstable_input: to accommodate unstable input data and disable the insert optimization (default: False)
        - \c insert_block: for DB drivers supporting bulk DML, the number of rows inserted at once (default: 500, only used when \c unstable_input is False) and bulk inserts are supported in the table object
      - added methods for bulk / batch inserts for db drivers supporting bulk DML (ex: Oracle)
      - updated to <a href="../../modules/Mapper/html/index.html">Mapper</a> changes: use table description to define output record for the <a href="../../modules/Mapper/html/index.html">Mapper</a> module
      - added the AbstractSqlStatementOutboundMapper class
      - added the InboundIdentityTableMapper class
      - added the SqlStatementMapperIterator class
      - added the SqlStatementOutboundMapper class
    - <a href="../../modules/RestClient/html/index.html">RestClient</a> module updates:
      - implemented RestClient::addDefaultHeaders()
      - implemented RestClient::getDefaultHeaders()
      - implemented RestClient::getSendEncoding()
      - implemented RestClient::setContentEncoding()
      - when possible, REST bodies are decoded and stored in the \a info output argument when the HTTP server returns a status code < 100 or >= 300 to allow for error-handling in the client
    - <a href="../../modules/RestHandler/html/index.html">RestHandler</a> module updates:
      - implemented support for notifying persistent connections when the connection is terminated while a persistent connection is in place
      - the AbstractRestStreamRequestHandler class is now the base abstract class for REST stream request handlers
    - <a href="../../modules/WebUtil/html/index.html">WebUtil</a> module updates:
      - updated FileHandler::handleRequest() to allow for chunked sends
    - <a href="../../modules/BulkSqlUtil/html/index.html">BulkSqlUtil</a> module:
      - added this new module providing APIs supporting bulk DML with <a href="../../modules/SqlUtil/html/index.html">SqlUtil</a> with supported drivers
    - <a href="../../modules/FilePoller/html/index.html">FilePoller</a> module:
      - added this new module to support polling files in directories on the filesystem
    - <a href="../../modules/FixedLengthUtil/html/index.html">FixedLengthUtil</a> module:
      - added this new module for handling fixed length line data
    - <a href="../../modules/HttpServer/html/index.html">HttpServer</a> module updates:
      - <a href="../../modules/HttpServerUtil/html/index.html">HttpServerUtil</a> module split from the <a href="../../modules/HttpServer/html/index.html">HttpServer</a> module containing supporting definitions for handler classes and other code interfacing with the <a href="../../modules/HttpServer/html/index.html">HttpServer</a> module
      - added the PermissiveAuthenticator class
      - translate \c "+" (plus) to \c " " (space) in the query portion of URIs in parse_uri_query()
      - implemented support for notifying persistent connections when the connection is terminated while a persistent connection is in place
      - new methods implemented in HttpServer:
        - HttpServer::getListenerLogOptions()
        - HttpServer::getListenerLogOptionsID()
        - HttpServer::setListenerLogOptions()
        - HttpServer::setListenerLogOptionsID()
        - HttpServer::addListeners() (new variant taking a hash of SSL info)
        - HttpServer::listenerStarted() (to allow for reporting when listeners are actually running since they are started asynchronously)
      - improved performance matching request URIs to handlers
      - added the \c "ssl" key to the listener socket info hash
      - implemented support for notifying persistent connections when the connection is terminated while a persistent connection is in place
      - removed the unused AbstractStreamRequestHandler class
      - fixed parse_uri_query() to always return \a params as a hash (<a href="https://github.com/qorelanguage/qore/issues/569">issue 569</a>)
      - added \c root_path to the context hash if the path was matched by a URL path prefix (<a href="https://github.com/qorelanguage/qore/issues/570">issue 570</a>)
      - implemented support for configurable stream handler timeout values (<a href="https://github.com/qorelanguage/qore/issues/719">issue 719</a>)
    - <a href="../../modules/Schema/html/index.html">Schema</a> module updates:
      - added the following public functions to make column definitions easier:
        - c_char()
        - c_date()
        - c_int()
        - c_number()
        - c_timestamp()
        - c_varchar()
    - added option @ref Qore::Option::HAVE_DETERMINISTIC_GC "HAVE_DETERMINISTIC_GC" for %Qore builds where deterministic garbage collection is enabled
    - @ref Qore::Program "Program" class enhancements:
      - the @ref Qore::Program "Program" class now creates @ref conditional_parsing "parse defines" for parse options so that conditional code can be implemented depending on the sandboxing configuration of the program container
      - the @ref Qore::Program::importClass() method now accepts an optional \a new_name argument to allow for importing classes with a different name and namespace path
    - added a timeout parameter to the following @ref Qore::Socket "Socket" methods:
      - @ref Qore::Socket::upgradeClientToSSL()
      - @ref Qore::Socket::upgradeServerToSSL()
    - added zoneinfo -> Windows time zone translation code on Windows to support standard UNIX (zoneinfo) time zone names on Windows; time zone information is still taken from the Windows registry but region names are reported using the standard zoneinfo names
    - @ref Qore::FileLineIterator updates:
      - added @ref Qore::FileLineIterator::hstat() and @ref Qore::FileLineIterator::stat()
    - <a href="../../modules/SqlUtil/html/index.html">SqlUtil</a> module updates:
      - implemented insert option support and support for the \c "returning" clause in supported drivers to avoid server round trips
      - implemented the AbstractTable::getDesc() method and improved exception description messages
      - implemented support for late table resoluton in join arguments to enable joins from serialized parameters
      - improved error messages for common errors such as join errors
      - implemented support for DBA management actions
      - implemented support for driver-dependent pseudocolumns
      - implemented per-column support for the \c "desc" keyword in orderby expressions
      - implemented the \c "wop_or()" function to allow complex SQL expressions to be generated with \c "or" as well as \c "and"
      - implemented the \c "cop_cast()" operator for converting [column] value into another datatype
      - implemented the \c "cop_sum()" aggregate operator for returning sum of column values
      - implemented update operators \c "uop_plus()", \c "uop_minus()", \c "uop_multiply()", \c "uop_divide()"
      - implemented AbstractTable::getBulkUpsertClosure() to better support bulk SQL merge operations
      - removed all APIs that handle implicit transactions; APIs must commit transactions explicitly
      - \a orderby and \a groupby select options now take positive integers as column identifiers
      - column aliases (defined with cop_as()) can now be used in the where hash argument and in join criteria
      - column operator functions can be used in the where clause and in join conditions (<a href="https://github.com/qorelanguage/qore/issues/529">issue 529</a>)
      - implemented the \c "cop_coalesce()" column operation function to support the \c "COALESCE" operator in queries (<a href="https://github.com/qorelanguage/qore/issues/671">issue 671</a>)
      - implemented \c cop_substr() and \c uop_substr() operators (<a href="https://github.com/qorelanguage/qore/issues/801">issue 801</a>)
      - implemented \c op_substr() where operator (<a href="https://github.com/qorelanguage/qore/issues/883">issue 883</a>)
      - implemented the \c "omit_update" upsert option for asymmetrical upserts (updates only update a subset of the columns inserted) (<a href="https://github.com/qorelanguage/qore/issues/791">issue 791</a>)
      - implemented the \c "UpsertUpdateOnly" upsert option (<a href="https://github.com/qorelanguage/qore/issues/793">issue 793</a>)
    - <a href="../../modules/OracleSqlUtil/html/index.html">OracleSqlUtil</a> module updates:
      - implemented support for views for DML in the OracleTable class
      - implemented support for Oracle pseudocolumns in queries
      - return lists from Oracle's data dictionary ordered
      - implemented AbstractTable::emptyStringsAsNull()
    - <a href="../../modules/PgsqlSqlUtil/html/index.html">PgsqlSqlUtil</a> module updates:
      - added support for the following datatypes and aliases: \c bool, \c float, \c int, \c timetz, \c timestamptz, \c varbit
      - added support for listing PostgreSQL types and materialized views (<a href="https://github.com/qorelanguage/qore/issues/699">issue 699</a>)
    - <a href="../../modules/MysqlSqlUtil/html/index.html">MysqlSqlUtil</a> module updates:
      - added support for the following datatypes: \c binary, \c varbinary
    - <a href="../../modules/Util/html/index.html">Util</a> module updates:
      - added public function \c glob_to_regex()
      - added public functions \c lpad() and \c rpad()
      - added public function \c ordinal()
      - added public function \c plural()
      - added public function \c regex_escape()
      - added public function \c zip()
      - \c parse_to_qore_value() now respects parentheses when parsing lists and hashes (<a href="https://github.com/qorelanguage/qore/issues/846">issue 846</a>)
    - added initial support for UTF-16 character encoding; note that UTF-16 is not backwards-compatible with ASCII and therefore not supported universally in %Qore; it's recommended to convert these strings to UTF-8 in %Qore; do not use UTF-16 as the default character encoding in %Qore; currently UTF-16 data can be parsed using the following classes that convert the data to UTF-8:
      - @ref Qore::DataLineIterator
      - @ref Qore::FileLineIterator
    - removed support for the C++ \c QDBI_METHOD_ABORT_TRANSACTION_START DBI method; transactions are always assumed to be in progress even if an exec call throws an exception in the first statement in a new transaction; this is necessary to handle bulk DML where a single statement can partially succeed and partially fail; the ABI remains unchanged; drivers that set this DBI method will no longer have it called because it's not necessary; in the upcoming API/ABI change this C++ DBI method will be removed entirely
    - added support for @ref unary_plus_operator "unary plus"
    - added support for empty private blocks in classes
    - added support for @ref Qore::statvfs() on Windows (simulated from \c GetDiskFreeSpaceEx() <a href="https://github.com/qorelanguage/qore/issues/618">issue 618</a>)
    - assignment of a variable to itself is now illegal (<a href="https://github.com/qorelanguage/qore/issues/526">issue 526</a>)
    - extended qpp to support the 'final' class flag (<a href="https://github.com/qorelanguage/qore/issues/876">issue 876</a>)
    - extended qpp to support private members (<a href="https://github.com/qorelanguage/qore/issues/924">issue 924</a>)
    - added @ref <float>::infp() and @ref <float>::nanp() predicates to @ref float_type (<a href="https://github.com/qorelanguage/qore/issues/909">issue 909</a>)

    @subsection qore_0812_bug_fixes Bug Fixes in Qore
    - fixed format of octal constant - there was an error if a string contained octal constant that is shorter than 3 digit
    - <a href="../../modules/HttpServer/html/index.html">HttpServer</a> module fixes:
      - fixed a bug setting the response encoding in HttpServer::setReplyHeaders() where the Socket encoding was not set properly and therefore the encoding in the Content-Type in the response header did not necessarily match the encoding of the response
      - fixed a socket / connection performance problem with HTTPS listeners where the SSL connection was being negotiated inline with the accept instead of in the connection thread, thereby blocking new connections from being accepted
      - fixed bugs where URI strings were improperly encoded and decoded (also fixed in the <a href="../../modules/RestClient/html/index.html">RestClient</a> module)
      - fixed a bug in the <a href="../../modules/HttpServer/html/index.html">HttpServer</a> module where chunked sends were not received and decoded properly in all cases for handlers that did not explicitly handle chunked messages
      - fixed a bug in HttpServer::addListener() with an integer argument; a UNIX socket was opened instead of a wildcard listener on the given port
      - fixed typos causing bugs in HTTP error logging (<a href="https://github.com/qorelanguage/qore/issues/308">issue 308</a>)
      - fixed a bug formatting IPv6 host addresses in the return value to \c HttpServer::http_get_url_from_bind() (<a href="https://github.com/qorelanguage/qore/issues/821">issue 821</a>)
    - <a href="../../modules/RestClient/html/index.html">RestClient</a> module fixes:
      - fixed bugs where URI strings were improperly encoded and decoded (also fixed in the <a href="../../modules/HttpServer/html/index.html">HttpServer</a> module)
      - fixed a bug where URI paths were sent as relative paths instead of absolute paths
      - fixed issues where multiple leading \c "/" chars were sometimes present in the request URI path
      - fixed an issue where a trailing \c "/" char was sometimes added to the request URI path (<a href="https://github.com/qorelanguage/qore/issues/899">issue 899</a>)
    - <a href="../../modules/CsvUtil/html/index.html">CsvUtil</a> module fixes:
      - fixed a bug where the \c "format" field option was not usable with fields assigned type \c "*date"
      - fixed the default field type as "*string" (from "string") to avoid parsing and outputting empty strings for missing input data
    - <a href="../../modules/Schema/html/index.html">Schema</a> module fixes:
      - AbstractSchema::combineOptions() fails when an option variable contains @ref nothing instead of a valid hash
      - fixed a bug with <i>"insert-only reference data"</i> with the verbose option; the upsert strategy was changed to \c UpsertSelectFirst which means that insert-only reference data could also be updated
      - fixed a bug where it was not possible to provide Database options when creating schemas (<a href="https://github.com/qorelanguage/qore/issues/501">issue 501</a>)
    - <a href="../../modules/Mapper/html/index.html">Mapper</a> module fixes:
      - moved field length checks after all transformations have been applied
      - fixed bugs in the \c "timezone" and \c "input_timezone" options, documented those options
      - fixed a bug where \c "constant" field tags assigned to a value that evaluated to boolean @ref Qore::False "False" were not recognized (<a href="https://github.com/qorelanguage/qore/issues/610">issue 610</a>)
    - <a href="../../modules/SqlUtil/html/index.html">SqlUtil</a> module fixes:
      - fixed a bug with queries using a \a desc argument with the \a orderby query option with multiple sort columns; the \c "desc" string was added only to the last column but should have been added to all columns
      - fixed a bug where foreign key constraints with supporting indexes were not tracked and therefore schema alignment on DBs that automatically create indexes for foreign key constraints would fail
      - fixed a bug where driver-specific objects were not included when dropping a schema
      - fixed a bug in subquery handling where bind-by-value arguments from the subquery were lost
      - fixed a bug in the partition by/over operator where column names as given in the query argument hash were not properly recognized
      - fixed a bug in schema alignment; when aligning a schema and an index supporting a PK constraint is introduced in the new schema, the alignment would fail when a constraint is attempted to be disabled that doesn't exist
      - fixed a bug generating select statements for tables accessed through a synonym when used with join clauses; previously inconsistent schema prefixes could be used which could cause errors parsing the SQL statements generated
      - fixed a bug where the AbstractTable lock was held while executing SQL to determine the upsert strategy to use with UpsertAuto
      - fixed a bug where complex bind values as hashes (such as used by the pgsql and oracle drivers) were rejected by SqlUtil (<a href="https://github.com/qorelanguage/qore/issues/494">issue 494</a>) when updating
      - fixed a bug where wildcard columns in join tables were not working (<a href="https://github.com/qorelanguage/qore/issues/499">issue 499</a>)
      - fixed a bug in \c "op_in()" where invalid SQL was generated with an argument of 0 (<a href="https://github.com/qorelanguage/qore/issues/500">issue 500</a>)
      - fixed bugs in \c cop_seq() and \c cop_seq_currval() (<a href="https://github.com/qorelanguage/qore/issues/624">issue 624</a>)
      - fixed a bug in \c join_inner() where the \a cond argument was ignored (<a href="https://github.com/qorelanguage/qore/issues/645">issue 645</a>)
      - fixed \c "uop_lower()" and \c "uop_upper()" operators to allow nesting (<a href="https://github.com/qorelanguage/qore/issues/657">issue 657</a>)
      - fixed a bug where SqlUtil was generating invalid SQL for some DBs where a wilcard was used with explicit column names (<a href="https://github.com/qorelanguage/qore/issues/708">issue 708</a>)
      - fixed a bug where updating an index without any source constraints caused an invalid exception to be raised (<a href="https://github.com/qorelanguage/qore/issues/768">issue 768</a>)
      - fixed a bug in \c AbstractTable::update() with sequence operators (<a href="https://github.com/qorelanguage/qore/issues/942">issue 942</a>)
    - <a href="../../modules/OracleSqlUtil/html/index.html">OracleSqlUtil</a> module fixes:
      - fixed a bug where column names that are reserved words were not quoted in generated SQL
      - fixed bugs in \c cop_seq() and \c cop_seq_currval() (<a href="https://github.com/qorelanguage/qore/issues/624">issue 624</a>)
    - <a href="../../modules/PgsqlSqlUtil/html/index.html">PgsqlSqlUtil</a> module fixes:
      - fixed a bug in PgsqlTable::tryInsertImpl(); added an explicit \c "begin" call to make the savepoint work with PostgreSQL 9.3+ servers
      - fixed a bug retrieving foreign constraints; columns were not guaranteed to be returned in declaration order
      - fixed a bug handling tablespaces in unique constraints
      - fixed a bug handling \c "time" columns; they were being issued as \c "time6" instead of "time(6)" (<a href="https://github.com/qorelanguage/qore/issues/385">issue 385</a>)
      - fixed support for the following datatypes and aliases: \c "bit", \c "bit varying", \c "char", \c "character", \c "character varying", \c "char varying", \c "oid", \c "varchar"
      - fixed bugs in \c cop_seq() and \c cop_seq_currval() (<a href="https://github.com/qorelanguage/qore/issues/624">issue 624</a>)
    - <a href="../../modules/MysqlSqlUtil/html/index.html">MysqlSqlUtil</a> module fixes:
      - corrected support for the \c varbinary type (<a href="https://github.com/qorelanguage/qore/issues/403">issue 403</a>)
      - corrected support for the \c binary type (<a href="https://github.com/qorelanguage/qore/issues/524">issue 524</a>)
      - \c schema member incorrectly set by @ref Qore::SQL::AbstractDatasource::getUserName() "AbstractDatasource::getUserName()" instead of @ref Qore::SQL::AbstractDatasource::getDBName() "AbstractDatasource::getDBName()" (<a href="https://github.com/qorelanguage/qore/pull/519">issue 519</a>)
    -  <a href="../../modules/WebUtil/html/index.html">WebUtil</a> module fixes:
      - fixed a bug where template programs with @ref Qore::PO_ALLOW_BARE_REFS set did not work
      - fixed a bug serving index files in \c FileHandler::tryServeRequest() where index files could be incorrectly served with a \c "204 No Content" response (<a href="https://github.com/qorelanguage/qore/issues/616">issue 616</a>)
    - <a href="../../modules/WebSocketHandler/html/index.html">WebSocketHandler</a> module fixes:
      - fixed a bug where the connection object was deleted when the connection closes which could cause excess exceptions in multithreaded server code
      - added the WebSocketConnection::connectionClosed() method to be called when the connection is closed
    - <a href="../../modules/WebSocketClient/html/index.html">WebSocketClient</a> module updates:
      - updated module to version 1.3
      - ignore \c SOCKET-NOT-OPEN errors when closing (server already closed the connection)
    - <a href="../../modules/RestHandler/html/index.html">RestHandler</a> module fixes:
      - fold all possible arguments in the REST request body into the argument hash so that complex REST requests can be made with clear URI strings
      - fixed a bug where an error calling an internal nonexistent method would be reported with an incorrect error message
      - send errors are now reported in the \c AbstractRestStreamRequestHandler object so they can be properly logged (<a href="https://github.com/qorelanguage/qore/issues/734">issue 734</a>)
      - unknown REST class errors with the base class are now reported consistently like all other such errors (<a href="https://github.com/qorelanguage/qore/issues/859">issue 859</a>)
      - fixed an issue where request URI paths with multiple consecutive \c "/" chars were handled incorrectly (<a href="https://github.com/qorelanguage/qore/issues/900">issue 900</a>)
    - <a href="../../modules/Util/html/index.html">Util</a> module fixes:
      - fixed \c normalize_dir_windows() handling of UNC paths (<a href="https://github.com/qorelanguage/qore/issues/813">issue 813</a>)
    - fixed a memory error in error-handling with type errors when parsing user module headers that could cause a crash
    - fixed a memory leak in @ref Qore::Socket::setWarningQueue() "Socket::setWarningQueue()": when a callback argument is used, the argument can be leaked when the @ref Qore::Socket "Socket" is destroyed
    - fixed a bug where the @ref Qore::HTTPClient "HTTPClient" class did not send the X.509 certificate and private key when making a client SSL connection
    - fixed a bug in the @ref Qore::Thread::ThreadPool "ThreadPool" class where an error in shutdown handling could cause a crash in rare conditions when @ref Qore::Thread::ThreadPool "ThreadPool" methods are called while the pool is shutting down
    - fixed a crashing bug initializing some lvalues with type restrictions; affected static class variables at least
    - fixed a bug where a class calling an overridden method in a base class constructor that referred to a member that should have been initialized in the subclass would be executed before the subclass's members were initialized causing the method call to fail
    - fixed a memory leak in classes with multiple inheritance and base classes that are inherited multiple times with member initialization
    - fixed a bug in the @ref include "%include" and @ref append-module-path "%append-module-path" parse directives where relative paths were not calculated from the script's directory but instead were calculated from the current working directory, causing such paths to fail
    - fixed a bug in @ref Qore::get_qore_library_info() that could cause a crash due to treating the \a Build attribute as a string when it was an integer
    - fixed a bug in the @ref divide_equals_operator "divide-equals (/=) operator" where an exception was not thrown when an operand of zero with arbitrary-precision numeric arguments is used
    - fixed a bug where the connection mode would be reset for every connection in the @ref Qore::FtpClient class
    - fixed a bug in the @ref Qore::FtpClient class where connection problems in the data channel when executing certain FTP commands could cause a crash due to missing error checking
    - fixed a bug in Qore's internal strcasestr() function on platforms that do not support this function (ex: Solaris) that could result in a crash
    - fixed a bug in Qore where string data formatted with \c %%n, \c %%N, or \c %%y could be added to another string with a different character encoding without any automatic conversions, therefore resulting in an improperly-encoded string
    - fixed a crash when parsing when parsing function, method, or closure arguments when either of the @ref duplicate-local-vars or @ref duplicate-block-vars warnings are set due to an error handling thread-local variable info in parse initialization
    - fixed a bug where code with mixed coding styles (old and new) could result in invalid parse errors when parsing base class constructor calls to a base class defined in another coding style
    - fixed a bug where an HTTP response with an unknown \c Content-Encoding header would cause a crash
    - fixed a memory error with receiving HTTP chunked data with receive callbacks where the buffer object was reset with reference counts > 1
    - fixed a bug in the @ref Qore::FtpClient "FtpClient" class where socket errors would not cause the connection to be closed automatically and therefore further use of the object required a manual disconnect even though the object supports transparent auto-reconnection
    - fixed a bug where conversions from float to number would introduce inaccuracy in the arbitrary-precision number; ex: <code>737.38.toNumber() -> 737.3799999999999954525264911353588104248</code>
    - fixed a bug where @ref requires "%requires" would fail loading a user module inside a @ref try-module "%try-module" block
    - fixed a bug in @ref Qore::Program::importClass() where the import would fail if a namespace-justified class name was given and any element of the namespace path didn't already exist in the target whereas the same import would succeed if the namespace were omitted in the call
    - fixed bugs in @ref Qore::Program::importClass(), @ref Qore::Program::importFunction(), and @ref Qore::Program::importGlobalVariable() when namespace-justified arguments were given, in this case when namespaces were created in the target, the internal root namespace index was not updated so the imported objects could not be found with namespace-justified references until the root indexes were updated
    - fixed a bug in the @ref requires "%requires" directive where relative paths were not calculated from the script's directory but rather from the current working directory
    - fixed various bugs in path handling on Windows in the following areas:
      - @ref Qore::basename()
      - @ref Qore::get_script_dir()
      - @ref Qore::get_script_path()
      - @ref Qore::get_script_name()
      - @ref Qore::Dir
      - module importing and include file handling
    - fixed a bug in parsing constant value assignment expressions where such expressions could use or instantiate classes with uncommitted changes and therefore a crash could result
    - fixed a bug in user module initialization and destruction where call references were not accepted, contrary to the documentation and design goals
    - fixed a bug in @ref Qore::Socket::acceptSSL() and @ref Qore::Socket::connectSSL() where the timeout argument was not respected for SSL protocol negotation by implementing non-blocking I/O support for the internal SSL calls for upgrading the socket connection
    - fixed a memory leak in exception handling in the @ref Qore::FtpClient::put() method (thanks to nros)
    - fixed a memory error in string handling in the @ref Qore::FtpClient class's FTP response handling code
    - fixed a bug in aligning table data in the sqlutil example program
    - fixed a bug when loading modules by a path argument; if the module is already loaded, then do not throw an exception
    - adjusted the stack guard buffer for x86_64 from 20K -> 32K which solved some rare crashes related to stack exhaustion (ex: make check works consistently now on x86_64 Linux)
    - fixed a bug handling HTTP send callbacks that returned zero-length strings and binary objects which would cause invalid chunked data to be sent violating the HTTP protocol
    - fixed a bug in the @ref Qore::SQL::DatasourcePool::getServerVersion() "DatasourcePool::getServerVersion()" method where the connection to the server was not guaranteed to be in place before the call, in case of connection errors in the pool a crash could result
    - fixed a crash in @ref Qore::FileLineIterator::copy() when no \a eol attribute is set
    - fixed a bug importing invalid user modules with no module declaration
    - fixed bugs in @ref Qore::Socket::accept() and @ref Qore::Socket::acceptSSL() where the SSL configuration was not copied to the new @ref Qore::Socket
    - fixed some object encapsulation violation bugs where access to methods of a privately-inherited class was allowed from a subclass in certain situations
    - fixed inconsistent object encapsulation enforcement with method references; if a reference to a method is created inside the class, then when executed the call inherits the access rights at the time of creation
    - fixed inconsistent thread gating for code data structures in @ref Qore::Program "Program" containers that could have theoretically lead to crashes in @ref Qore::Program "Program" containers that parse code while threads are running
    - fixed a bug in @ref Qore::Program::importFunction() with function names with a namespace path
    - fixed a bug in closure calls when a closure is called from within a closure and referes to closure-bound locally variables in the internal closure call which would previously result in a crash
    - fixed a parse-time memory leak in call reference calls when the callable object is resolved from a class constant
    - fixed a bug in maintaining the conditional compilation status when parsing @ref include "%include" directives and @ref requires "%requires" directives with user modules
    - fixed an obscure bug when a thread terminates in a  @ref Qore::Program "Program" object after the Program container itself has already been deleted where the termination would hang while waiting for the Program's thread count to reach zero while the last thread doing the waiting also held the last thread reference
    - fixed a bug where incompatible class definitions were not verified at parse time which could cause a crash in debug builds and unpredictable behavior in non-debug builds
    - fixed a race condition in finalizing thread-local data in  @ref Qore::Program "Program" objects during Program destruction that could lead to a runtime crash
    - fixed a crash when user modules have recursive dependencies
    - fixed a bug with @ref push-parse-options "%push-parse-options" when used multiple times in the same file; now multiple appearances of this parse directive are ignored
    - fixed a bug initializing static class variables in the parse commit phase where a crash could result due to an error in managing parse commit dependencies
    - fixed @ref Qore::is_writable():
      - on Windows when used with a directory
      - on UNIX to return a value for the current permissions the program is running under
    - fixed a bug in @ref Qore::regex_extract() and in the @ref regex_extract_operator where the result buffer was not resized when it was too small, limiting regular expressions to nine subpatterns; the maximum has been raised to between 90 and 100 before an exception is raised (since the subpattern buffer is allocated on the stack, we need to enforce a limit)
    - fixed a bug with the @ref cast "cast<>() operator where compatible classes were not recognized at runtime that would otherwise be recognized correctly without the cast
    - fixed the return type in @ref Qore::getcwd() to @ref string_or_nothing_type "*string"
    - fixed a bug in the @ref return "return statement" where the runtime return type was used at parse time which did not work when parsing embedded code
    - fixed a bug validating return values in method evaluation that could lead to a qore crash
    - fixed a bug in the @ref requires "%requires" directive when applied to builtin features where code to manage user module dependencies was inappropriately applied
    - fixed a bug nesting 3 levels or more of parse conditionals (@ref ifdef "%ifdef" and @ref ifndef "%ifndef") where the conditional parse state could be lost (and an assertion was made in debug mode)
    - fixed a bug where ==, >, and < operators applied type precedence incorrectly when applying optimizations at parse time in relation to arbitrary-precision numeric values
    - fixed a static memory leak in the parser handling out of line method declarations
    - fixed a bug in handling socket disconnection errors in SSL operations where the SSL helper object was deleted and then used causing a crash
    - fixed a bug where @ref deprecated and @ref return-value-ignored warnings were reported at the incorrect source location
    - fixed a bug in @ref Qore::set_thread_init() where thread initialization did not occur when foreign threads attached to a @ref Qore::Program object with thread initialization set
    - fixed a bug in call references and objects by replacing string references to the containing Program object with weak references which solved a recursive reference / memory leak issue
    - fixed a memory leak when a thread init call reference was used with @ref Qore::Program objects
    - fixed bugs in Qore SSL socket handling when the remote connection is disconnected while performing an SSL upgrade (client or server) that could cause a crash
    - fixed a bug where the sending an invalid HTTP header to the @ref Qore::Socket::sendHTTPResponse() method could cause a crash
    - fixed bugs in @ref Qore::system() "system()":
      - the shell was not being used to execute commands with commands where shell meta-characters were not found with a manual search which caused such commands to fail; additionally \c & (ampersand) characters were not recognized as shell meta-characters
      - fixed problems with signal handling in child processes on UNIXes: @ref Qore::system() "system()" now always performs a \c fork(2), enables all signals, and calls <tt>execl("/bin/sh", "sh", "-c", </tt><i>command</i><tt>, 0)</tt> in the child process (on UNIX systems; on Windows, system(3) is used directly as before)
    - fixed a race condition in the @ref Qore::SQL::DatasourcePool "DatasourcePool" class when opening new datasources after a connection error in the first datasource which could cause a crash.  Now the first datasource is no longer a "special" datasource used for configuration information; configuration information is contained in a separate object which serves as an internal Datasource factory
    - fixed a problem where \c SIGCHLD was blocked by default which caused deadlocks when spawning child processes that in turn waited on grandchild processes - now %Qore no longer blocks \c SIGCHLD on UNIX platforms
    - fixed a bug in BinaryNode::clear() where the internal pointer was freed but not set to 0 leading to a subsequent crash when the object is destroyed; affected HTTPClient chunked reads of binary data when used with a callback
    - fixed a bug where the runtime exception location could be reported in the wrong location
    - fixed a bug where the bzip2 library can request a buffer size that could not be handled by the bzip2 library which is not handled by qore and causes a crash while decompressing certain input
    - fixed a bug handling closure-bound local variables when closures are created in the background operator expression that caused a core dump
    - fixed the precedence of the @ref assignment_operator "assignment operator (=)"; now the precedence of this operator is the same as the other assignment operators (@ref plus_equals_operator "+=", @ref minus_equals_operator "-=", @ref multiply_equals_operator "*=", and @ref divide_equals_operator "/=", etc); this does not break any code, but does align %Qore with other programming languages (such as C, among others) and allows for expressions such as @code{.py} a = b += 2@endcode to be correctly parsed
    - fixed a parse-time bug in the @ref trim "trim operator" where the operator's return type was incorrectly returned as @ref int_type "int" instead of the type of the lvalue
    - fixed a bug initializing object members with a closure that refers to \a self
    - fixed bugs in the documentation and return types of:
      - @ref Qore::ReadOnlyFile::readBinaryFile()
      - @ref Qore::ReadOnlyFile::readTextFile()
    - fixed a bug in @ref Qore::GetOpt::parse(softlist), @ref Qore::GetOpt::parse2(softlist), and @ref Qore::GetOpt::parse3(softlist) where call-by-value and copy-on-write semantics were not enforced and a shared list argument could be modified
    - fixed a bug in zoneinfo file parsing where invalid bands with no UTC offset changes against the previous band could cause invalid date/time values to be displayed by Qore for dates on the invalid transition
    - fixed a bug where imported global variables (@ref Qore::Program::importGlobalVariable()) were added to the pending global variable list and therefore were removed if a parse exception occurred, hwoever the namespace indexes remained, which could lead to unexpected problems at runtime including a crash.  Additionally the pending global variable list was not checked which could lead to a memory leak if the a single global variable name is pending, imported, and then committed to the @ref Qore::Program "Program" object.
    - fixed memory errors managing program feature lists in the CharPtrList class by copying string memory instead of using sometimes temporary values in the list
    - fixed minor bugs with directive parsing, mostly related to error reporting
    - fixed bugs in relative date arithmetic where operands were swapped with the @ref minus_operator "- operator" if the first operand was a @ref relative_dates "relative date/time value", additionally an operation with the @ref minus_operator "- operator" where the first operand is a @ref relative_dates "relative date" and the second operand is a @ref absolute_dates "absolute date" is now calculated using the @ref absolute_dates "absolute date"'s epoch offset (offset in seconds and microseconds from \c 1970-01-01Z), and a @ref relative_dates "relative date/time value" is produced
    - fixed a bug normalizing the result of date arithmetic between hour and minute components of @ref relative_dates "relative date/time value"
    - fixed a bug where time components of absolute date/time values before the UNIX epoch were returned with invalid values
    - fixed a bug where the @ref exec-class "%exec-class" directive did not check for classes with unimplemented abstract variants
    - fixed a bug where the @ref push "push" and @ref unshift "unshift" operators applied to a variable declared as softlist did not use the default value
    - fixed a bug where calls to @ref Qore::HTTPClient::setConnectTimeout() had no effect (<a href="https://github.com/qorelanguage/qore/issues/323">issue 323</a>)
    - fixed several bugs with logical comparison operators and arbitrary-precision numeric values (<a href="https://github.com/qorelanguage/qore/issues/330">issue 330</a>)
    - fixed a bug where @ref Qore::HashListIterator (and therefore @ref <hash>::contextIterator()) would not iterate a simple hash with non-list values once but would instead silently ignore the hash (<a href="https://github.com/qorelanguage/qore/issues/336">issue 336</a>)
    - fixed a bug where a warning was not always issued when square brackets were used on unsuitable types (<a href="https://github.com/qorelanguage/qore/issues/184">issue 184</a>), internally ported the square bracket operator to the C++ QoreOperatorNode hierarchy
    - fixed a bug handling return type information for method and pseudo-method calls; uninitialized memory could be used which could cause a runtime crash (<a href="https://github.com/qorelanguage/qore/issues/364">issue 364</a>)
    - corrected the name of the @ref modulo_operator "modulo operator" (was incorrectly referred to as the "modula" operator earlier: <a href="">issue 389</a>)
    - fixed a bug handling identifiers in parentheses used to dereference hashes or objects; the identifer is not resolved properly whereas previoulsy it was incorrectly interpreted as a string literal (<a href="https://github.com/qorelanguage/qore/issues/416">issue 416</a>)
    - fixed a bug with handling local variables in const initializers (<a href="https://github.com/qorelanguage/qore/issues/421">issue 421</a>)
    - fixed a bug where \c select(2) was called after \c EINTR without reinitializing the descriptor array argument (<a href="https://github.com/qorelanguage/qore/issues/435">issue 435</a>)
    - fixed a crashing bug on all platforms where select(2) was being called with socket descriptor values > \c FD_SETSIZE (<a href="https://github.com/qorelanguage/qore/issues/436">issue 436</a>)
    - fixed inconsistencies @ref reldate_comparisons "comparing relative date/time values" (<a href="https://github.com/qorelanguage/qore/issues/437">issue 437</a>)
    - fixed a bug where @ref on_exit and @ref on_error statements were not being executed if an exception was raised in an earlier-executed @ref on_exit, @ref on_error, or @ref on_success statement (<a href="https://github.com/qorelanguage/qore/issues/380">issue 380</a>)
    - fixed a bug where @ref Qore::HTTPClient::get() and @ref Qore::HTTPClient::post() would try to retrieve a message body even if <tt>Content-Length: 0</tt> was returned (or if no \c Content-Length header was returned at all) which would result in a deadlock until the server would close the connection (<a href="https://github.com/qorelanguage/qore/issues/434">issue 434</a>)
    - fixed a bug where regular expression substitution would go into an infinite loop when used with an empty pattern and the global flag (@ref Qore::RE_Global, <a href="https://github.com/qorelanguage/qore/issues/329">issue 329</a>)
    - fixed a bug with connection handling in the @ref Qore::SQL::SQLStatement "SQLStatement" class; an exception is now thrown if a @ref Qore::SQL::SQLStatement "SQLStatement" object tries to execute its prepared SQL on a connection other than the original connection used to prepare the statement (<a href="https://github.com/qorelanguage/qore/issues/465">issue 465</a>)
    - fixed a bug where @ref Qore::is_executable() would return NOTHING instead of False (as per documentation) when called with non-existent path as it's parameter (<a href="https://github.com/qorelanguage/qore/issues/470">issue 470</a>)
    - fixed precedence of logical and bitwise \ref operators (<a href="https://github.com/qorelanguage/qore/issues/481">issue 481</a>)
    - fixed a bug where nested lists were not parsed correctly in some cases (<a href="https://github.com/qorelanguage/qore/issues/320">issue 320</a>)
    - fixed a bug where the type of catch parameter was ignored (<a href="https://github.com/qorelanguage/qore/issues/28">issue 28</a>)
    - fixed a bug where namespace hierarchies were not indexed during parse time when added to already-committed namespaces which lead to symbol resolution errors for valid code (<a href="https://github.com/qorelanguage/qore/issues/538">issue 538</a>)
    - fixed a bug where a @ref Qore::Socket "Socket" operation attempted in another thread while a callback operation on the same socket was in progress would result in a confusing error message (<a href="https://github.com/qorelanguage/qore/issues/530">issue 530</a>)
    - fixed a bug where local variable declarations in class member initialization expressions caused a crash (<a href="https://github.com/qorelanguage/qore/issues/574">issue 574</a>)
    - fixed a bug where HTTP data in HTTP socket events was modified even though it was shared which caused data consistency problems and crashes in the worst case (<a href="https://github.com/qorelanguage/qore/issues/576">issue 576</a>)
    - fixed a bug where the `+=` operator handled NOTHING values incorrectly (<a href="https://github.com/qorelanguage/qore/issues/582">issue 582</a>)
    - fixed a bug where a non-numeric define specified on the command line could cause a crash (<a href="https://github.com/qorelanguage/qore/issues/583">issue 583</a>)
    - fixed a bug where the @ref Qore::SQL::SQLStatement::describe() method would not grab the transation lock even when statements were implicitly executed (<a href="https://github.com/qorelanguage/qore/issues/591">issue 591</a>)
    - fixed the order of initialization of class members (<a href="https://github.com/qorelanguage/qore/issues/42">issue 42</a>)
    - fixed a bug in @ref Qore::TimeZone::date(string) where the date returned was in the current contextual time zone and not that of the object (<a href="https://github.com/qorelanguage/qore/issues/584">issue 584</a>)
    - fixed a bug parsing windows paths in URLs with @ref Qore::parse_url() (<a href="https://github.com/qorelanguage/qore/issues/618">issue 618</a>)
    - fixed a bug in @ref Qore::TimeZone::constructor(string) on Windows when used with an absolute path (<a href="https://github.com/qorelanguage/qore/issues/626">issue 626</a>)
    - fixed an I/O-handling bug in the @ref Qore::ReadOnlyFile and @ref Qore::File classes where I/O errors in read operations were silently ignored (<a href="https://github.com/qorelanguage/qore/issues/627">issue 627</a>)
    - fixed bugs in @ref Qore::ReadOnlyFile::readTextFile() and @ref Qore::ReadOnlyFile::readBinaryFile() would return @ref nothing instead of an empty object when reading empty files; now empty objects are returned in these cases (<a href="https://github.com/qorelanguage/qore/issues/508">issue 508</a>)
    - fixed a bug in *printf() outputs on Windows with scientific notation with floating-point values (<a href="https://github.com/qorelanguage/qore/issues/631">issue 621</a>)
    - fixed a bug where the precision of numbers during arithmetic operations was not adjusted correctly (<a href="https://github.com/qorelanguage/qore/issues/630">issue 630</a>, <a href="https://github.com/qorelanguage/qore/issues/908">issue 908</a>)
    - fixed a bug where the type of subtraction of two numbers was inferred as NOTHING during parsing (<a href="https://github.com/qorelanguage/qore/issues/636">issue 636</a>)
    - fixed a bug on Windows with @ref Qore::Dir::create() (<a href="https://github.com/qorelanguage/qore/issues/643">issue 643</a>)
    - fixed a bug where CRLF line endings were not handled correctly by the %exec-class parse directive (<a href="https://github.com/qorelanguage/qore/issues/653">issue 653</a>)
    - fixed a bug on Windows where @ref Qore::glob() would return paths beginning with \c "." by default (<a href="https://github.com/qorelanguage/qore/issues/660">issue 660</a>)
    - fixed a bug on Windows where @ref Qore::glob() would fail on \c "\*" or \c "/*" (<a href="https://github.com/qorelanguage/qore/issues/664">issue 664</a>)
    - fixed a bug on Windows where @ref Qore::glob() would not return paths in sorted order by default (<a href="https://github.com/qorelanguage/qore/issues/665">issue 665</a>)
    - fixed a bug on Windows where the @ref Qore::Dir class would incorrectly normalize UNC paths by stripping the leading backslash (<a href="https://github.com/qorelanguage/qore/issues/666">issue 666</a>)
    - fixed a bug where the @ref int_type "int" type restriction would accept any data type at runtime instead of throwing a \c RUNTIME-TYPE-ERROR exception (<a href="https://github.com/qorelanguage/qore/issues/683">issue 683</a>)
    - fixed bugs reporting the current method context with certain @ref Qore::HTTPClient "HTTPClient" methods that would report the @ref Qore::Socket "Socket" class instead (<a href="https://github.com/qorelanguage/qore/issues/689">issue 689</a>)
    - fixed a bug handling aborted HTTP chunked transfers; now any data available for reading on a socket when a chunked transfer is aborted is read instead of having a \c SOCKET-SEND-ERROR thrown when the remote end closes the socket during the transfer (<a href="https://github.com/qorelanguage/qore/issues/691">issue 691</a>)
    - fixed a bug with socket handling where SSL send failures did not cause an exception to be thrown in all cases (<a href="https://github.com/qorelanguage/qore/issues/732">issue 732</a>)
    - fixed a bug on Windows where @ref Qore::glob() returned files matched without the leading path component (<a href="https://github.com/qorelanguage/qore/issues/761">issue 761</a>)
    - fixed a bug with socket connection refused handling on Windows where connections were waiting until the timeout instead of returning an error immediately (<a href="https://github.com/qorelanguage/qore/issues/763">issue 763</a>)
    - fixed a bug where it was not possible to escape an escape character before a \c '$' character in a regular expression substitution target string (<a href="https://github.com/qorelanguage/qore/issues/777">issue 777</a>)
    - fixed a bug where object member references were treated as expressions returning a constant value which could cause a crash when used in an expression used to initialize a constant value at parse time (<a href="https://github.com/qorelanguage/qore/issues/817">issue 817</a>)
    - fixed a bug parsing IPv6 localhost (\c "::") with @ref Qore::parse_url() (<a href="https://github.com/qorelanguage/qore/issues/822">issue 822</a>)
    - fixed a bug in Windows timezone handling caused by erroneous region names (<a href="https://github.com/qorelanguage/qore/issues/824">issue 824</a>)
    - fixed an internal memory-handling bug that caused a crash when cleaning up the qore library on FreeBSD with clang++ and possibly other platforms (<a href="https://github.com/qorelanguage/qore/issues/839">issue 839</a>)
    - fixed a bug where \c CALL-WITH-TYPE-ERROR exceptions were thrown based on the parse options in the caller instead of in the target when calling across a @ref Qore::Program "Program" barrier (<a href="https://github.com/qorelanguage/qore/issues/841">issue 841</a>)
    - fixed a bug where @ref Qore::is_writable() and @ref Qore::is_readable() could return an incorrect value in some cases (<a href="https://github.com/qorelanguage/qore/issues/852">issue 852</a>)
    - fixed a bug where @ref Qore::format_number() would return an invalid string when the number of decimals to be returned was 0 (<a href="https://github.com/qorelanguage/qore/issues/851">issue 851</a>)
    - fixed a bug where the @ref delete "delete" and @ref remove "remove" operators would incorrectly create hash keys when attempting to delete inside complex hash structures with non-existent keys (<a href="https://github.com/qorelanguage/qore/issues/855">issue 855</a>)
    - fixed a bug where duplicate global variable declarations caused a crash (<a href="https://github.com/qorelanguage/qore/issues/891">issue 891</a>)
    - fixed a memory leak in @ref Qore::SQL::DatasourcePool "DatasourcePool" initialization when the minimum connections cannot be established (<a href="https://github.com/qorelanguage/qore/issues/994">issue 994</a>)
    - fixed handling of NaN values in logical operators (<a href="https://github.com/qorelanguage/qore/issues/915">issue 915</a>)
    - fixed sort_descending_stable so that it keeps (instead of reversing) the original order of items that compare equal (<a href="https://github.com/qorelanguage/qore/issues/940">issue 940</a>)
    - fixed a bug in \c copy() method argument parsing; compatible type declarations were not accepted (<a href="https://github.com/qorelanguage/qore/issues/946">issue 946</a>)

    @section qore_0811 Qore 0.8.11

    @par Release Summary
    Minor bugfix release for UNIX, major bugfixes for Windows

    @subsection qore_0811_new_features New Features in Qore
    - added the @ref Qore::AFMap and @ref Qore::AFStrMap constants
    - <a href="../../modules/WebUtil/html/index.html">WebUtil</a> updates:
      - added logic to the default file serving code to determine if the file is a binary or text file from the MIME type
    - @ref Qore::HTTPClient::sendWithSendCallback() "HTTPClient::sendWithSendCallback()" and @ref Qore::HTTPClient::sendWithSendCallback() "HTTPClient::sendWithSendCallback()" updated such that if a response is received while the chunked send operation is still in progress, an error is assumed, the send operation is aborted, and the response header is read immediately

    @subsection qore_0811_bug_fixes Bug Fixes in Qore
    - Windows fixes:
      - fixed TimeZone copying to use the standard name instead of the display name so that the info can be found in the registry
      - <a href="../../modules/Util/html/index.html">Util</a> module fixes:
        - fixed get_random_string() on Windows
        - fixed absolute_path_windows()
      - <a href="../../modules/HttpServer/html/index.html">HttpServer</a> module fixes:
        - when binding a wildcard address with @ref Qore::AF_UNSPEC "AF_UNSPEC" on Windows with HttpServer::addListeners()
          and both IPv6 and IPv4 addresses are returned, bind both addresses since Windows doesn't direct the IPv4 requests to the wildcard-bound IPv6 listener
      - fixed file reading by always opening in binary mode
      - added support for the WSAECONNABORTED socket error
      - replaced Mime::MultiPartMessage::getRandomString() with Util::get_random_string() to make it work on Windows
    - fixed a bug in the DBI layer where calling @ref Qore::SQL::SQLStatement::describe() "SQLStatement::describe()" would crash when called with an older module that did not implement this method
    - other fixes in the <a href="../../modules/Util/html/index.html">Util</a> module (in addition to the Windows-specific fixes above):
      - fixed parse_to_qore_value() with hashes with a comma in the first key name
      - read from /dev/urandom instead of /dev/random since reads from the latter can block for long periods to fill the entropy pool
    - do not start signal thread after a fork() if signal handling is enabled, pthread_create() is not async-signal safe (on FreeBSD at least this reliably causes segfaults)

    @section qore_0810 Qore 0.8.10

    @par Release Summary
    Major release with many many bugfixes and new features such as much improved HTTP and REST support (ex: chunked transfer support + new
    client and server classes for REST support for chunked transfers and data streaming), improved DB support
    (ex: new <a href="../../modules/Schema/html/index.html">Schema</a> module, <a href="../../modules/SqlUtil/html/index.html">SqlUtil</a> improvements),
    and much more.

    @subsection qore_0810_new_features New Features in Qore
    - better HTTP support; support for chunked sends and receives for streaming data over HTTP and other improvements:
      - @ref Qore::HTTPClient::sendWithSendCallback() "HTTPClient::sendWithSendCallback()"
      - @ref Qore::HTTPClient::sendWithRecvCallback() "HTTPClient::sendWithRecvCallback()"
      - @ref Qore::HTTPClient::sendWithCallbacks() "HTTPClient::sendWithCallbacks()"
      - @ref Qore::HTTPClient::setPersistent() "HTTPClient::setPersistent()"
      - @ref Qore::Socket::readHTTPChunkedBodyBinaryWithCallback() "Socket::readHTTPChunkedBodyBinaryWithCallback()"
      - @ref Qore::Socket::readHTTPChunkedBodyWithCallback() "Socket::readHTTPChunkedBodyWithCallback()"
      - @ref Qore::Socket::sendHTTPMessageWithCallback() "Socket::sendHTTPMessageWithCallback()"
      - @ref Qore::Socket::sendHTTPResponseWithCallback() "Socket::sendHTTPResponseWithCallback()"
      - @ref Qore::Socket::pendingHttpChunkedBody() "Socket::pendingHttpChunkedBody()"
    - added a minimum body size threshold for compression to <a href="../../modules/HttpServer/html/index.html">HttpServer</a>
    - <a href="../../modules/RestClient/html/index.html">RestClient</a> module updates:
      - configurable content encoding for send request message bodies is now supported (ie optional compression)
    - new user modules:
      - <a href="../../modules/Schema/html/index.html">Schema</a>: for DB-independent schema management
    - new public C++ socket performance instrumentation API
    - new functions:
      - @ref Qore::close_all_fd()
    - new constants:
      - @ref Qore::Err::ESRCH "ESRCH": search error
    - getModuleHash() and getModuleList() no longer return the \c "filename" key when run in a @ref Qore::Program "Program" context with @ref Qore::PO_NO_EXTERNAL_INFO set
    - <a href="../../modules/SqlUtil/html/index.html">SqlUtil</a> updates:
      - added insert operator support; for example, for inserting with values from sequences
      - added new upsert constant maps
      - added static SqlUtil::AbstractSqlUtilBase::getDatasourceDesc() method
      - added new Table::insertFromSelect*() variants taking Table arguments
      - added SqlUtil::Table::checkExistence() method
      - added support for the \c "forupdate" select option
    - <a href="../../modules/OracleSqlUtil/html/index.html">OracleSqlUtil</a> updates:
      - fixed selects with "limit" but no "offset"
      - convert date/time values to timestamps with microseconds resolution instead of dates with second resolution when dynamically inserting values as strings in SQL (binding by value not affected)
    - <a href="../../modules/CsvUtil/html/index.html">CsvUtil</a> module updates:
      - added the \c "write-headers" option to \c AbstractCsvWriter and subclasses to enable headers to be suppressed
      - added the \c "optimal-quotes" option to \c AbstractCsvWriter and subclasses to enable more efficient csv output (now the default)
    - added @ref Qore::SQL::AbstractDatasource::currentThreadInTransaction() "AbstractDatasource::currentThreadInTransaction()" which is reimplemented as @ref Qore::SQL::Datasource::currentThreadInTransaction() "Datasource::currentThreadInTransaction()" and @ref Qore::SQL::DatasourcePool::currentThreadInTransaction() "DatasourcePool::currentThreadInTransaction()"; the base class method throws an exception when called; it was not added as an abstract method in order to not break existing subclasses of AbstractDatasource
    - enhanced module license support
      - module license strings may now be specified in binary and user modules
      - @ref Qore::getModuleHash() and @ref Qore::getModuleList() now report license information for each module

    @subsection qore_0810_bug_fixes Bug Fixes in Qore
    - fixed an issue with class constant parse initialization where invalid recursive class constant definition parse exceptions could be raised and in some cases also crashes could result
    - <a href="../../modules/SmtpClient/html/index.html">SmtpClient</a> module: fixed missing username and missing password errors
    - fixed a bug where a qore switch statement with no case conditions and only a default label would erroneously never have it's default code executed
    - fixed a reference leak related to exception handling with invalid arguments with @ref Qore::Socket::setWarningQueue() and @ref Qore::HTTPClient::setWarningQueue()
    - fixed several bugs where the parse location could be reported incorrectly for type errors regarding in-object variable references
    - fixed a bug where an error could result with @ref Qore::Thread::Condition::wait() "Condition::wait()" with timeouts > 2147483648ms
    - fixed bugs handling "bigint" and "double precision" column types with schema alignments with the <a href="../../modules/PgsqlSqlUtil/html/index.html">PgsqlSqlUtil</a> module
    - fixed a bug handling parse initialization of constant values requiring run-time evaluation after other parse exceptions have been raised that could cause a parse-time crash
    - fixed a bug where qore could crash on exit with certain openssl versions by calling ERR_remove_state(0) in the main thread's cleanup function
    - fixed a bug where qore could crash on exit due to user module destruction not taking into consideration user module dependencies
    - fixed a bug in schema management in <a href="../../modules/SqlUtil/html/index.html">SqlUtil</a> where excessively verbose column aliases were used that caused errors when automatically updating columns with existing rows and new default values and non-null contraints with PostgreSQL databases
    - fixed a bug where a call reference to an abstract object method returned from an abstract class could be executed even though it must have been instantiated by a concrete subclass
    - fixed a bug where a valid call reference to a private object method was created within the class, then in some cases an object protection exception was raised when the call reference was called outside the class
    - fixed a bug in the <a href="../../modules/RestClient/html/index.html">RestClient</a> module when the yaml binary module is not available
    - fixed programmatic select queries with "limit" but no "offset" in <a href="../../modules/OracleSqlUtil/html/index.html">OracleSqlUtil</a>
    - fixed a bug in @ref Qore::Program::importFunction() where only the committed function list was checked when importing functions with a specific target namespace path
    - fixed a bug in @ref Qore::Program::importClass() where only the committed class list was checked when importing functions with a specific target namespace path
    - fixed a bug when parsing subnamespaces into a parent namespace where the subnamespace already exists (either in the committed list or in the pending list)
    - fixed a memory and reference leak caused by recursive references when closures encapsulating an object's scope are assigned to or accessible from members of the object by making references to the object from within a closure encapsulating the object's state weak references instead of strong references
    - fixed schema information classes when the "string-numbers" driver option is enabled
    - fixed crashing bugs in @ref Qore::get_thread_data() in certain use cases
    - fixed a bug in <a href="../../modules/SqlUtil/html/index.html">SqlUtil</a> where select and row iterator operations could fail with certain select hash arguments without a \c "columns" entry but where column names were otherwise required
    - fixed a bug in HTTP response parsing where case-signficant comparisons where being made with certain critical header values
    - fixed a bug handling thread cancellation with the @ref Qore::Thread::ThreadPool "ThreadPool" class
    - fixed several race conditions and potential deadlocks in @ref Qore::Thread::ThreadPool "ThreadPool" destruction with active threads in the pool

    @section qore_089 Qore 0.8.9

    @par Release Summary
    Major release with many new features and also many bugfixes.

    @subsection qore_089_new_features New Features in Qore
    - <a href="../../modules/CsvUtil/html/index.html">CsvUtil</a> module updates:
      - new classes:
        - \c CsvAbstractIterator: base abstract iterator class for iterating line-based CSV data
        - \c CsvDataIterator: iterator class allowing for CSV string data to be processed line by line on a record basis
        - \c AbstractCsvWriter: a base class for new CSV writer implementations
        - \c CsvFileWriter: CSV file writer class
        - \c CsvStringWriter: CSV in memory writer class
      - implemented support for allowing subclasses of CsvFileIterator to implement support for other custom types
      - no need to set \c "headers" in the constructor if \c "fields" are set; headers are assumed to be the field labels in the same order
    - added the @ref Qore::encode_url() function with <a href="http://tools.ietf.org/html/rfc3986#section-2.1">RFC 3986 section 2.1</a> compliance
    - @ref Qore::decode_url() function updated to decode UTF-8 encoded characters according to <a href="http://tools.ietf.org/html/rfc3986#section-2.1">RFC 3986 section 2.1</a>
    - added get_byte_size() and get_marketing_byte_size() to the <a href="../../modules/Util/html/index.html">Util</a> module
    - the error message now includes the module path used for the search when a module cannot be found in the module path
    - @ref Qore::SQL::DatasourcePool "DatasourcePool" enhancements:
      - new method: @ref Qore::SQL::DatasourcePool::clearWarningCallback() "DatasourcePool::clearWarningCallback()"
      - new method: @ref Qore::SQL::DatasourcePool::setWarningCallback() "DatasourcePool::setWarningCallback()"
      - new method: @ref Qore::SQL::DatasourcePool::getUsageInfo() "DatasourcePool::getUsageInfo()"
      - new method: @ref Qore::SQL::DatasourcePool::setErrorTimeout() "DatasourcePool::setErrorTimeout()"
      - new method: @ref Qore::SQL::DatasourcePool::getErrorTimeout() "DatasourcePool::getErrorTimeout()"
      - new method: @ref Qore::SQL::DatasourcePool::setEventQueue() "DatasourcePool::setEventQueue()"
      - new method: @ref Qore::SQL::DatasourcePool::clearEventQueue() "DatasourcePool::clearEventQueue()"
      - the new methods allow for monitoring @ref Qore::SQL::DatasourcePool "DatasourcePool" objects for pool contention issues (in case the pool needs to be resized), for throwing an exception if a connection is not acquired within the error timeout period (new default: 2 minutes), and for DBI drivers to raise warnings on an event queue that can be monitored in a separate thread
      - additionally connection acquisition statistics are tracked and returned in @ref Qore::SQL::DatasourcePool::getUsageInfo() "DatasourcePool::getUsageInfo()" (total requests, hits, maximum wait time)
    - @ref Qore::SQL::Datasource "Datasource" enhancements:
      - new method: @ref Qore::SQL::Datasource::setEventQueue() "Datasource::setEventQueue()"
      - new method: @ref Qore::SQL::Datasource::clearEventQueue() "Datasource::clearEventQueue()"
      - the new methods allow for DBI drivers to raise warnings on an event queue that can be monitored in a separate thread
    - @ref Qore::Socket "Socket" enhancements:
      - new method: @ref Qore::Socket::setWarningQueue() "Socket::setWarningQueue()"
      - new method: @ref Qore::Socket::clearWarningQueue() "Socket::clearWarningQueue()"
      - new method: @ref Qore::Socket::getUsageInfo() "Socket::getUsageInfo()"
      - new method: @ref Qore::Socket::clearStats() "Socket::clearStats()"
    - @ref Qore::FtpClient "FtpClient" enhancements:
      - new method: @ref Qore::FtpClient::setWarningQueue() "FtpClient::setWarningQueue()"
      - new method: @ref Qore::FtpClient::clearWarningQueue() "FtpClient::clearWarningQueue()"
      - new method: @ref Qore::FtpClient::getUsageInfo() "FtpClient::getUsageInfo()"
      - new method: @ref Qore::FtpClient::clearStats() "FtpClient::clearStats()"
    - <a href="../../modules/SmtpClient/html/index.html">SmtpClient</a> module updates:
      - optimized connection and login code; HELO/EHLO and authorization are performed when connecting only, not before each email
      - added support for socket performance instrumentation and warning events
    - <a href="../../modules/Pop3Client/html/index.html">Pop3Client</a> module updates:
      - added support for socket performance instrumentation and warning events
    - <a href="../../modules/TelnetClient/html/index.html">TelnetClient</a> module updates:
      - added support for socket performance instrumentation and warning events
    - <a href="../../modules/WebSocketClient/html/index.html">WebSocketClient</a> module updates:
      - added support for socket performance instrumentation and warning events
    - <a href="../../modules/RestClient/html/index.html">RestClient</a> module updates:
      - use the new @ref Qore::encode_url() function to encode URL paths to ensure that valid requests are sent when spaces, percent characters, and non-ascii characters are used in the URL path
      - set the character encoding in the \c Content-Type request header when sending strings
      - set the \c Accept header correctly in requests (previously only indicated yaml (\c "text/x-yaml") as an acceptible response encoding)
    - <a href="../../modules/RestHandler/html/index.html">RestHandler</a> module updates:
      - added support for the \c OPTIONS method
      - return a 400 \c "Bad Request" error if an unsupported HTTP method is used in a REST Call
    - added new \c UpsertInsertOnly upsert strategy to <a href="../../modules/SqlUtil/html/index.html">SqlUtil</a>
    - new pseudo-methods:
      - @ref <value>::sizep(): returns @ref Qore::True "True" if the type can return a non-zero size (@ref Qore::True "True" for containers including @ref binary "binary objects" and @ref string "strings", @ref Qore::False "False" for everything else)
      - @ref <string>::getLine(): finds lines in a string buffer
    - <a href="../../modules/Mime/html/index.html">Mime</a> module updates:
      - added mime type for WSDL files (\c "application/wsdl+xml")
      - added mappings for \c "xls" and \c "xlst" extensions to MimeTypeXml
    - added new modules:
      - <a href="../../modules/Mapper/html/index.html">Mapper</a>: data mapping module
      - <a href="../../modules/TableMapper/html/index.html">TableMapper</a>: data mapping module using <a href="../../modules/SqlUtil/html/index.html">SqlUtil</a> and <a href="../../modules/Mapper/html/index.html">Mapper</a> to map to an SQL table target
      - <a href="../../modules/FreetdsSqlUtil/html/index.html">FreetdsSqlUtil</a>: provides back-end support for MS SQL Server and Sybase databases with <a href="../../modules/SqlUtil/html/index.html">SqlUtil</a> using the <a href="https://github.com/qorelanguage/module-sybase">freetds module</a>
    - the @ref include "%include" parse directive now supports environment variable substitution at the beginning of the file path

    @subsection qore_089_bug_fixes Bug Fixes in Qore
    - fixed a crashing bug handling access to members as default values of normal method arguments
      (<a href="https://github.com/qorelanguage/qore/issues/3240">issue 3240</a>)
    - fixed a bug in the <a href="../../modules/RestClient/html/index.html">RestClient</a> module where the
      \c "response-code" key of the info output hash could be missing in some cases
      (<a href="https://github.com/qorelanguage/qore/issues/3237">issue 3237</a>)
    - fixed bugs handling object-local access in member initialization
      (<a href="https://github.com/qorelanguage/qore/issues/3193">issue 3193</a>)
    - fixed a crashing bug when HTTP messages with duplicate \c Connection, \c Content-Encoding, \c Transfer-Encoding,
      \c Location, or \c Content-Type headers are received
    - fixed a bug parsing octal character constants in the lexer when octal digits followed the octal constant (ex:
      \c "\0441" where the \c "1" would cause an error)
    - allow escaping "$" character in regular expression substitution target strings, previously it was impossible to
      output a literal "$" + a digit, since this would be interpreted as a numbered input pattern expression
    - fixed a bug in the @ref Qore::HTTPClient::getURL() "HTTPClient::getURL()" and
      @ref Qore::HTTPClient::getProxyURL() "HTTPClient::getProxyURL()" methods where the URL's path was not given with
      a leading "/" character
    - <a href="../../modules/CsvUtil/html/index.html">CsvUtil</a> module fixes:
      - fixed \c "date" field handling with empty input (now maps to 1970-01-01)
      - fixed CsvDataIterator::next() when header_lines > 0 and working with empty input data
    - added support for compiling on OSX Mavericks
    - fixed an infinitely recursive call in Table::del() in <a href="../../modules/SqlUtil/html/index.html">SqlUtil</a>
    - fixed a bug in v*printf() where \c '%%' was not handled correctly in all cases
    - fixed bugs in @ref Qore::microseconds() "microseconds" and @ref Qore::milliseconds() "milliseconds()" with large
      arguments
    - fixed a bug where a call to a call reference to a static method across a program boundary with local variables
      as arguments would cause a crash due to improper setting of the program context before the arguments are
      evaluated
    - fixed a bug in @ref Qore::SQL::Datasource::copy() "Datasource::copy()" method where implicitly-set options were
      not carried over into the new object
    - fixed a bug in the @ref Qore::SQL::DatasourcePool "DatasourcePool" class where implicitly-opened connections
      would not be guaranteed to have the same server time zone setting as the initial connections (for example, could
      cause problems with server timezone settings if running in a program context with a different local time zone
      attribute)
    - fixed bugs in <a href="../../modules/SqlUtil/html/index.html">SqlUtil</a> generating "create table" and
      "align table" SQL with DBs where unique indexes automatically create unique constraints (ex: MySQL)
    - fixed a bug in lchown() where chown() was used interally instead of lchown()
    - fixed a bug in <a href="../../modules/PgsqlSqlUtil/html/index.html">PgsqlSqlUtil</a> retrieving sequence values
      with Database::getNextSequenceValue()
    - fixed an off-by-one memory bug in @ref Qore::date(string, string) parsing a 4-digit date mask
    - fixed memory leaks in class member and class static variable management
    - fixed memory leaks when an entire class has to be rolled back due to parse errors and the class has pending
      static variables
    - fixed memory leaks in constant handling with values containing call references
    - fixed a memory leak in constant destruction with parse rollbacks when the constant value was NULL
    - fixed an error in the rounding heuristic for arbitrary-precision numeric values that could produce invalid
      results (ex: 34.9n * 100 = 34902n)
    - enforce @ref Qore::PO_NO_FILESYSTEM "PO_NO_FILESYSTEM" with the @ref include "%include" directive
    - fixed a bug managing object private data in complex inheritance cases where the same class may be inherited with
      virtual private data and also real private data
    - fixed a bug in socket timeout handling with select() errors
    - fixed a memory leak in handling abstract methods when multiple abstract methods with the same name but different
      signatures were declared in a class

    @section qore_088 Qore 0.8.8

    @par Release Summary
    Major new features and bug fixes with a particular focus on enhanced HTTP capabilities and enhanced database processing

    @subsection qore_088_compatibility Changes That Can Affect Backwards-Compatibility
    - Fixed method resolution order; it's now possible to call pseudo-methods directly on classes that implement @ref methodGate_methods "methodGate() methods"
    - Added the following abstract methods to @ref Qore::SQL::AbstractDatasource "AbstractDatasource":
      - @ref Qore::SQL::AbstractDatasource::getConfigHash() "AbstractDatasource::getConfigHash()"
      - @ref Qore::SQL::AbstractDatasource::getConfigString() "AbstractDatasource::getConfigString()"
    - "hard" string comparisons now perform encoding conversions if necessary (however as usual different data types cause the comparison to fail)

    @subsection qore_088_new_features New Features in Qore
    - new @ref user_modules "user modules" delivered with %Qore:
      - <a href="../../modules/RestClient/html/index.html">RestClient</a>: Provides a simple API for communicating with HTTP servers implementing <a href="http://en.wikipedia.org/wiki/Representational_state_transfer">REST</a> services
      - <a href="../../modules/RestHandler/html/index.html">RestHandler</a>: Provides an easy to use interface to the Qore <a href="../../modules/HttpServer/html/index.html">HttpServer</a> module for implementing server-side <a href="http://en.wikipedia.org/wiki/Representational_state_transfer">REST</a> services
      - <a href="../../modules/SqlUtil/html/index.html">SqlUtil</a>: Provides a high-level DB-independent API for working with database objects
        - <a href="../../modules/MysqlSqlUtil/html/index.html">MysqlSqlUtil</a>: Provides a high-level DB-independent API for working with MySQL database objects; loaded automatically by the <a href="../../modules/SqlUtil/html/index.html">SqlUtil</a> module when working with MySQL databases
        - <a href="../../modules/OracleSqlUtil/html/index.html">OracleSqlUtil</a>: Provides a high-level DB-independent API for working with Oracle database objects; loaded automatically by the <a href="../../modules/SqlUtil/html/index.html">SqlUtil</a> module when working with Oracle databases
        - <a href="../../modules/PgsqlSqlUtil/html/index.html">PgsqlSqlUtil</a>: Provides a high-level DB-independent API for working with PostgreSQL database objects; loaded automatically by the <a href="../../modules/SqlUtil/html/index.html">SqlUtil</a> module when working with PostgreSQL databases
      - <a href="../../modules/Util/html/index.html">Util</a>: Provides a some miscellaneous generally useful routines
      - <a href="../../modules/WebSocketClient/html/index.html">WebSocketClient</a>: Provides a client API for connecting to WebSocket servers
      - <a href="../../modules/WebSocketHandler/html/index.html">WebSocketHandler</a>: Provides an interface to the Qore <a href="../../modules/HttpServer/html/index.html">HttpServer</a> module for implementing server-side WebSocket services
      - <a href="../../modules/WebSocketUtil/html/index.html">WebSocketUtil</a>: Provides common client and server code for implementing WebSocket protocol services in %Qore
      - <a href="../../modules/WebUtil/html/index.html">WebUtil</a>: Provides server support for implementing complex web services including serving resources with mixed text and %Qore code that are automatically rendered on demand
    - improvements in existing @ref user_modules "user modules":
      - much improved <a href="../../modules/HttpServer/html/index.html">HttpServer</a> module, better performance, much better RFC compliance, more flexibility
      - new CSV generation class in <a href="../../modules/CsvUtil/html/index.html">CsvUtil</a>
      - much better message serialization and email attachment handling in the <a href="../../modules/SmtpClient/html/index.html">SmtpClient</a> and <a href="../../modules/MailMessage/html/index.html">MailMessage</a> modules
    - there is a new @ref Qore::Thread::ThreadPool "ThreadPool" class for implementing thread pools that automatically upscale and downscale within user-defined limits depending on the load placed on them
    - it's possible to inherit concrete versions of abstract method variants from a parent class that does not define the abstract method, meaning that concrete variants of an abstract method do not have to be implemented in a direct subclass of the class declaring the abstract method\n
      this makes using abstract base classes much easier in complex hierarchies using multiple inheritance; now common code can be separated into a single class and inherited by child classes sharing the common implementation
    - major @ref Qore::Socket "Socket" read performance increase by implementing internal read buffering (up to 10x faster socket read performance for certain operations, particularly with HTTP methods)
    - improved Unicode / UTF-8 support
      - <string>::lwr(), <string>::upr(), @ref Qore::tolower(string), and @ref Qore::toupper(string) now operate on a very wide range of non-ASCII characters, including Latin, Cyrillic, Greek, Armenian, Georgian, etc characters whereas they were previously limited to working on ASCII characters
      - <string>::unaccent() was added which removes accents from strings using a Unicode lookup map from a very wide range of accented Unicode characters to unaccented characters
    - new @ref Qore::SQL::Datasource "Datasource" and @ref Qore::SQL::DatasourcePool "DatasourcePool" methods:
      - Qore::SQL::Datasource::getConfigHash()
      - Qore::SQL::Datasource::getConfigString()
      - Qore::SQL::DatasourcePool::getConfigHash()
      - Qore::SQL::DatasourcePool::getConfigString()
      - Qore::SQL::DatasourcePool::copy()
    - @ref Qore::HTTPClient "HTTPClient" changes:
      - the @ref Qore::HTTPClient "HTTPClient" class is now a subclass of @ref Qore::Socket "Socket", so all @ref Qore::Socket "Socket" methods can be called on  @ref Qore::HTTPClient "HTTPClient" objects, making it easier to implement protocols based on HTTP
      - Qore::HTTPClient::getDefaultPath(): added
      - Qore::HTTPClient::setDefaultPath(): added
      - Qore::HTTPClient::getURL(): changed: now returns @ref nothing if no URL is set instead of an invalid URL
    - new functions:
      - call_pseudo_args()
      - @ref Qore::substr(binary, softint) "substr(binary, softint)"
      - @ref Qore::substr(binary, softint, softint) "substr(binary, softint, softint)"
    - new pseudo methods:
      - <binary>::substr(softint)
      - <binary>::substr(softint, softint)
      - <binary>::toBase64()
      - <binary>::toHex()
      - <binary>::toString()
      - <date>::getEpochSeconds()
      - <date>::getEpochSecondsLocalTime()
      - <date>::info()
      - <float>::abs()
      - <hash>::compareKeys(hash)
      - <int>::abs()
      - <int>::encodeLsb(int)
      - <int>::encodeMsb(int)
      - <int>::toUnicode()
      - <number>::abs()
      - <object>::hasCallableMethod()
      - <object>::hasCallableNormalMethod()
      - <object>::hasCallableStaticMethod()
      - <list>::rangeIterator()
      - <nothing>::rangeIterator()
      - <string>::comparePartial()
      - <string>::getUnicode()
      - <string>::equalPartial()
      - <string>::equalPartialPath()
      - <string>::toBase64()
      - <string>::toHex()
      - <string>::unaccent()
      - <value>::toNumber()
    - other new methods and method changes:
      - added new static methods in the @ref Qore::ReadOnlyFile "ReadOnlyFile" class making it easier to read entire files in one call:
        - @ref Qore::ReadOnlyFile::readTextFile()
        - @ref Qore::ReadOnlyFile::readBinaryFile()
      - changes to catch usage errors with the @ref Qore::Thread::Counter "Counter" class:
        - Qore::Thread::Counter::constructor() will throw an exception if called with an argument < 0
        - Qore::Thread::Counter::dec() will now throw an exception if called when the Counter is already at 0
      - Qore::Thread::Queue::empty(): new method
      - Qore::Socket::listen(): now has a new \a backlog parameter; the default backlog queue size was changed from 5 to 20
      - Qore::Socket::getPeerInfo() and Qore::Socket::getSocketInfo(): now takes an optional argument to avoid name lookups
      - Qore::Socket::readHTTPHeaderString(): new method
      - Qore::Dir: all list*() methods now take an optional parameter to return a list of file status value hashes plus \c "name" and optionally \c "link" keys for symbolic links; additionally symbolic links are now followed and files and directories are differentiated based on their targets when processing symbolic links
    - function changes
      - added optional \a start and \a end parameters to the @ref Qore::replace "replace()" function
    - all @ref data_type_declarations "data type declarations" that optionally accept @ref nothing also now accept @ref null and map @ref null to @ref nothing; this makes direct assignments from values derived from SQL queries much easier
    - added an optional reference to an integer to the @ref Qore::backquote() function to return the return code of the program executed
    - @ref implicit_index "implicit index" references now work in the @ref map "map" and @ref select "select" operators with lists and iterators
    - the @ref regex_extract_operator now accepts an optional \c g specifier to extract all occurrences of the pattern(s) in a string; also @ref Qore::regex_extract "regex_extract()" and <string>::regexExtract(string, int) now accept @ref Qore::RE_Global to extract all occurrences of the pattern(s) in a string
    - the @ref splice "splice" and @ref extract "extract" operators were extended to work on @ref binary "binary objects" as well as lists and strings
    - printing out binary values with the \c "%y" @ref string_formatting "format specifier" now produces YAML-like output for the binary value
    - added path name to error messages in @ref Qore::Dir "Dir" class exception strings

    @subsection qore_088_bug_fixes Bug Fixes in Qore
    - fixed a bug where the ?: operator could thrown spurious exceptions when parsing because it would return the type of the initial boolean expression as the return type of the operator
    - fixed a bug where classes with unimplemented inherited abstract variants would sometimes cause runtime exceptions to be thrown when instantiated but should have instead been caught at parse time
    - fixed a parser bug where out-of-line class method definitions could not be defined in a namespace block
    - fixed a bug parsing arguments in parse_uri_query() in the <a href="../../modules/HttpServer/html/index.html">HttpServer</a> module
    - fixed several bugs where parse exceptions could show the wrong source location:
      - with type errors in function calls
      - when resolving global variables
      - in base class constructor arguments
      - for empty blocks with a missing return statement
      - when validating types used with the return statement (also associated warnings)
      - in methods calls
      - in hash value expressions
      - with redeclaring local variable return types
      - in local variable object instantiations
    - really fixed the bug thought to be fixed in 0.8.7 "where SSL errors would cause the affected thread to go into a infinite loop using 100% CPU" - this turned out to be easily reproducible on all platforms; when the SSL connection was shut down cleanly by the remote end before a response message was returned, an infinite loop would result
    - fixed a bug where it was impossible to output a single '\' character in regex substitution expressions; '\' was taken as an escape character, and '\\\' was output literally, now '\\\' is output as '\'
    - fixed a bug where a parse-time crash would occur when calling the copy() method for a class that does not implement an explicit copy() method
    - fixed a bug where arguments passed to a copy method were ignored; now an exception is thrown
    - fixed a bug where public members and static variables of privately-inherited classes were incorrectly treated as public attributes of the child class
    - fixed a bug where slices could be made of objects from outside the class including private members
    - fixed a bug where @ref Qore::SQL::SQLStatement::memberGate() "memberGate() methods" were not being respected when taking a slice of an object
    - fixed bugs in the integer Socket::recv*() methods where a \c SOCKET-CLOSED exception was not thrown when the remote end closed the connection
    - fixed a bug related to out-of-order parse initialization for functions and methods which resulted in the wrong return type being returned for a method with more than 1 variant where the variant could not be matched at parse time
    - fixed a bug where a non-variable-reference member of an "our" variable declaration list would cause a crash due to passing the incorrect argument in sprintf()
    - fixed sandboxing / protection errors with inherited code; subclasses inheriting code from a parent class with different parse options would cause the child parse options to be used when running the parent class code which caused errors; now parse options are enforced properly on the block level
    - fixed the @ref Qore::RangeIterator "RangeIterator" class; it was still abstract due to a missing @ref Qore::RangeIterator::valid() method
    - fixed a bug where the wrong error was being returned after a connection reset (remote connection close) in sockets with integer recv*() methods which could in some cases lead to an infinite loop
    - fixed a bug where private members of a common base class were not accessible by objects of subclasses sharing the common base class
    - fixed many bugs in <a href="../../modules/CsvUtil/html/index.html">CsvUtil</a> and updated the module version to 1.1
    - initialize static openssl crypto locks for multi-threaded openssl library access; without this crashes can result (for example in error queue management)
    - fixed a bug where Qore::HTTPClient::getURL() returned an invalid URL when no URL was set; now it returns @ref nothing in this case
    - fixed a bug managing feature/module lists in inherited @ref Qore::Program "Program" objects; user modules were listed in the child @ref Qore::Program "Program" object even though user module code is not imported in child @ref Qore::Program "Program" objects
    - fixed a bug where an invalid guard condition in critical lvalue storage code can cause unreferenced data to be returned while in a lock which can cause a crash in a multithreaded program
    - fixed a bug where references were not being written to the output variable if an exception was active when the code block exited
    - fixed a bug setting the precision for arbitrary-precision numbers with large exponents (like "1e100n")
    - implemented more strict adherence to <a href="http://tools.ietf.org/html/rfc2616">RFC 2616</a> (HTTP 1.1) regarding message-body handling in requests and response message generation and parsing
    - fixed a bug with @ref Qore::Thread::Condition::wait() "Condition::wait()" on Darwin with negative timeout values where a short timeout was used instead of an indefinite wait
    - fixed bugs in the <a href="../../modules/SmtpClient/html/index.html">SmtpClient</a> and <a href="../../modules/MailMessage/html/index.html">MailMessage</a> modules where mail messages were being serialized incorrectly if there were no attachments (there was no possibility to set the content transfer encoding) and also where it was not possible to set the content-type for the message body when it was sent as a part of a multipart message
    - fixed bugs handling arguments declared as type @ref reference_or_nothing_type "*reference" (reference or nothing)
    - fixed bugs in executing code accross @ref Qore::Program "Program" object barriers with reference arguments
    - fixed a bug with the switch statement where character encoding differences would cause strings to mismatch even if they were otherwise identical; now hard comparisons with strings allow for implicit automatic temporary character encoding conversions for the comparison
    - fixed a bug where qore failed to set the time zone region correctly when set from /etc/localtime and this file is a relative symlink rather than absolute
    - fixed a bug where substr() and <string>::substr() were returning @ref nothing if the arguments could not be satisifed contrary to the documentation and the declared return type, now an empty string is returned in those cases
    - fixed bugs rounding number values between 10 and -10 (non-inclusive) for display, fixed bugs rounding number value regarding digits after the decimal point for display with @ref Qore::NF_Scientific
    - fixed a bug in the @ref Qore::Dir class where it was not possible to chdir to the root directory \c "/"
    - fixed a bug where recursive references were allowed and memory leaks would occur due to recursive references; these are now caught at runtime and a \c REFERENCE-ERROR exception is thrown
    - fixed a configure bug with bison >= 3
    - fixed a bug in the <a href="../../modules/HttpServer/html/index.html">HttpServer</a> module when automatically uncompressing supported content-encodings to set the resulting string's character encoding correctly
    - fixed a bug in the @ref instanceof "instanceof" operator when working with objects and classes created from different source @ref Qore::Program "Program" objects
    - fixed a bug in *printf() formatting with floating-point and number values where no digits were displayed right of the decimal point unless a specific number of digits was specified in the format string
    - fixed the return type of <bool>::typeCode(); was returning a boolean instead of @ref Qore::NT_BOOLEAN
    - fixed a bug there @ref null was evaluated as @ref Qore::True "True" in a boolean context rather than @ref Qore::False "False"
    - fixed a bug where @ref Qore::Socket::recvBinary() would ignore the first data read
    - fixed starting listeners on UNIX domain sockets on Soalris in the <a href="../../modules/HttpServer/html/index.html">HttpServer</a> module
    - fixed a bug where number("") was being converted to \@NaN\@n
    - fixed return type of @ref Qore::HTTPClient::getConnectionPath() "HTTPClient::getConnectionPath()"
    - fixed several bugs with logical comparison operators and arbitrary-precision numeric values where arbitrary-precision numeric values were not being prioritized as numeric values and also in some cases were being first converted to doubles and then operated on
    - fixed a bug in the socket code where the socket close condition was not flagged with SSL connections when writes failed due to the remote end closing the connection; an error would only be raised on the following socket operation
    - fixed a mismatched delete/malloc error with time zone initialization and the localtime file

    @section qore_087 Qore 0.8.7

    @par Release Summary
    Code embedding improvements

    @subsection qore_087_compatibility Changes That Can Affect Backwards-Compatibility
    @par Fixes for Code Inheritance in Program Objects
    The following changes are meant to sanitize code inheritance in child @ref Qore::Program "Program" objects to fix long-standing design bugs in code encapsulation by addressing the lack of fine-grained control over symbol visibility in inherited code.
    - @ref mod_public "public": The @ref mod_public "public" keyword's usage in modules has now been expanded
      to provide the same functionality generically in @ref Qore::Program "Program" objects; if @ref qore_classes "classes",
      @ref constants "constants", @ref qore_namespaces "namespaces", @ref qore_functions "functions", or
      @ref global_variables "global variables" are defined with the @ref mod_public "public" keyword, then these symbols will
      be inherited into child @ref Qore::Program "Program" objects as long as no @ref parse_options "parse options" prohibit
      it.\n\n
      This change was made to give programmers complete control over which symbols are inherited in child
      @ref Qore::Program "Program" objects, whereas because prior to this change, the control was very course.\n\n
    - the default behavior of %Qore regarding inherting global variables and functions with user variants was changed to be
      consistent with namespaces, classes, and constants; that is; public symbols are inherited by default.\n\n
      The following constants were renamed:
      - <tt>PO_INHERIT_USER_FUNC_VARIANTS</tt> is now: @ref Qore::PO_NO_INHERIT_USER_FUNC_VARIANTS "PO_NO_INHERIT_USER_FUNC_VARIANTS"
      - <tt>PO_INHERIT_GLOBAL_VARS</tt> is now: @ref Qore::PO_NO_INHERIT_GLOBAL_VARS "PO_NO_INHERIT_GLOBAL_VARS"\n\n
      This change was made to fix a long-standing design problem with symbol inheritance and make the implementation consistent.\n\n
    - builtin symbols are no longer inherited from user modules; only independent user symbols; the main change is that if a user
      module adds new user methods to a builtin class or new user variants to a builtin function, these changes are no longer imported
      into target @ref Qore::Program "Program" objects.

    @par File Method Changes
    The following methods were updated to throw exceptions on all errors rather than a return code for I/O errors in order to avoid hard to debug conditions due to ignoring I/O errors by forgetting to check the return value on the following methods:
    - Qore::File::f_printf()
    - Qore::File::f_vprintf()
    - Qore::File::print()
    - Qore::File::printf()
    - Qore::File::vprintf()
    - Qore::File::write()
    - Qore::File::writei1()
    - Qore::File::writei2()
    - Qore::File::writei4()
    - Qore::File::writei8()
    - Qore::File::writei2LSB()
    - Qore::File::writei4LSB()
    - Qore::File::writei8LSB()
    .
    Note that the above changes will hopefully only minimally impact backwards-compatibilty since the change is in error handling, and additionally each of the above methods could also throw an exception if called when the object was not open.

    @subsection qore_087_new_features New Features in Qore
    - new methods offering code encapsulation enhancements
      - @ref Qore::Program::loadModule() "Program::loadModule()": allows modules to be loaded in a @ref Qore::Program "Program" object directly
      - @ref Qore::Program::importClass() "Program::importClass()": allows classes to be individually imported in @ref Qore::Program "Program" objects
    - new pseudo-methods in @ref Qore::zzz8nothingzzz9 to allow for @ref Qore::zzz8hashzzz9 pseudo-methods to be safely used with @ref nothing
      - <nothing>::firstKey()
      - <nothing>::firstValue()
      - <nothing>::hasKey()
      - <nothing>::hasKeyValue()
      - <nothing>::keys()
      - <nothing>::lastKey()
      - <nothing>::lastValue()
      - <nothing>::values()
    - other new pseudo-methods:
     - <date>::durationSeconds()
     - <date>::durationMilliseconds()
     - <date>::durationMicroseconds()
    - removed most restrictions on embedded logic in user modules; user module @ref Qore::Program "Program" objects are subject to the
      same restrictions as the parent @ref Qore::Program "Program" object (if any)
    - added the get_parse_options() function so that parse options in the current @ref Qore::Program "Program" can be determined at
      runtime
    - added the get_ex_pos() function to help with formatting exception locations where the \c source and \c offset information is present
    - new methods and method variants:
      - @ref Qore::HTTPClient::getPeerInfo()
      - @ref Qore::HTTPClient::getSocketInfo()
      - @ref Qore::File::getTerminalAttributes()
      - @ref Qore::SQL::Datasource::transactionTid()
      - @ref Qore::SQL::Datasource::currentThreadInTransaction()
      - @ref Qore::SQL::DatasourcePool::currentThreadInTransaction()
    - new location tags \c "source" and \c "offset" added for parse and runtime exceptions to allow for error-reporting to display information about files where sections of a source file are parsed; this allows both the label and line offset in the label and the file name and absolute file line position to be reported in exception information
      - new parameters added to the following methods and function to accommodate the new location information:
        - @ref Qore::Program::parse() "Program::parse()"
        - @ref Qore::Program::parsePending() "Program::parsePending()"
        - @ref Qore::parse() "parse()"
      - see @ref Qore::ExceptionInfo "Exception Hash" and @ref Qore::CallStackInfo "Call Stacks" for new keys in exception and call stack information hashes
    - <date>::format() now accepts \c "us" for microseconds (see @ref date_formatting)
    - <a href="../../modules/SmtpClient/html/index.html">SmtpClient</a> module improvements:
      - added automatic recognition and support of the \c "STARTTLS" command when connecting to an ESMTP server; this way
        the class will automatically upgrade the connection to a secure TLS/SSL connection if the server supports it
      - added support for SMTP server schemes in the URL in the constructor (ex: \c "esmtptls://user@password:smtp.example.com")
      - added support for the deprecated (but still in use) \c "smtps" scheme with a default port of 465
      - when throwing an exception when a Message cannot be sent because it is incomplete, the reason for the error is also included
        in the exception (previously the exception message was generic making problems with the Message object harder to debug)
    - C++ API Enhancements
      - added C++ APIs to allow for %Qore @ref Qore::File "File" and @ref Qore::Thread::Queue "Queue" object arguments to be used by modules
      - added C++ APIs for controlling openssl initialization and cleanup by the qore library
      - extended qpp to allow for parsing relative dates in qpp code for assignments/default argument values
      - made it possible to call the C++ function QoreFunction::findVariant() from threads where there is no current QoreProgram object
        (such as from a thread created by foreign code)
      - added APIs to allow foreign threads to be registered/deregistered as %Qore threads (for example, to allow %Qore code to be called
        in a callback in a foreign thread created by a library linked with a %Qore binary module)
      - added APIs to allow for TID reservations to allow (for example) for a callback that is executed in the same foreign thread to always have the same TID
      - the old Datasource::execRaw() function with the \a args parameter was deprecated since args was ignored anyway, a new Datasource::execRaw() function was added that has no args parammeter

    @subsection qore_087_bug_fixes Bug Fixes in Qore
    - fixed a runtime class matching bug when identical user classes were created in different @ref Qore::Program "Program" objects,
      the match could fail at runtime because the wrong APIs were being used
    - fixed a crashing bug in the @ref map "map" operator with a select expression when used with an
      @ref Qore::AbstractIterator "AbstractIterator" object for the list operand
    - fixed a bug where the generation of internal strings for abstract method signatures tries to resolve class names that
      are declared out of order, which incorrectly resulted in a parse exception; the fix is to use the class name in the
      signature before class resolution; the class is resolved in the second stage of parsing (symbol resolution) anyway, if it
      can't be resolved then the changes to the @ref Qore::Program "Program" are rolled back anyway
    - a potential deadlock was fixed when calling @ref Qore::exit() "exit()" while background threads were running; it was
      possible for a thread to be canceled while holding a @ref Qore::Thread::Mutex "Mutex" (for example) and then for another
      thread to deadlock trying to acquire the @ref Qore::Thread::Mutex "Mutex" and therefore for the process to deadlock because
      pthread_mutex_lock() is not a cancellation point. The solution was to cancel all threads first, then wait half a second, then call exit()
    - fixed a bug where global variables were being evaluated with strict mathematical boolean evaluation even when @ref perl-bool-eval
      "%perl-bool-eval" was enabled (which is the default)
    - fixed bug in @ref Qore::parseBase64String() and @ref Qore::parseBase64StringToString() when called with an empty string argument; in this case uninitialized memory was returned
    - fixed runtime dynamic memory leaks in the @ref select and @ref map operators when used with iterators
    - do thread-specific cleanup in the main thread when cleaning up/shutting down the qore library
    - added additional openssl cleanup code for thread-local data and when cleaning up the qore library
    - fixed a bug matching function/method variants at runtime
    - fixed a race condition deleting global dynamic handlers in the <a href="../../modules/HttpServer/html/index.html">HttpServer</a> module
    - fixed a bug where declaring an abstract method with parameters and then declaring a concrete reimplementation of the method in a child class with no parameters caused a parse-time crash
    - fixed a bug where trying to dynamically call a function that does not exist results in a deadlock due to an error where a mutex is not unlocked
    - fixed a bug in the @ref Qore::Socket::sendHTTPMessage() and @ref Qore::Socket::sendHTTPResponse() methods regarding the timeout parameter
    - fixed a bug in an socket SSL error message where the method name was printed from non-string memory (used wrong ptr for the <tt>%%s</tt> format argument)
    - fixed some major crashing bugs related to reference handling; a global variable assigned a reference to a reference to a local variable would cause a crash
    - @ref reference_type and @ref reference_or_nothing_type type fixes: an error in @ref reference_type type handling allowed non-reference values to be passed to builtin code expecing references which caused a crash; the @ref reference_type and @ref reference_or_nothing_type types would accept any value type
    - attempted to fix a non-reproducible bug seen on rhel5 in the @ref Qore::Socket "Socket class" where SSL errors would cause the affected thread to go into a infinite loop using 100% CPU

    @section qore_0862 Qore 0.8.6.2

    @par Release Summary
    Iterator improvements and design fixes

    @subsection qore_0862_compatibility Changes That Can Affect Backwards-Compatibility
    @par Fixes for Iterator Class Design Bugs
    Iterators, particular regarding the @ref map "map" and @ref select "select" operators, were implemented in a confusing and inconsistent way; even the %qore documentation was incorrect, and examples were given incorrectly.  The following changes will break functionality using the badly-implemented behavior of iterators before, but since the fix comes fairly soon after the introduction, hopefully this change will not cause too many problems with existing code.   All users polled about the iterator changes in this release saw them as positive and desired changes to the language.
    - the @ref map "map" and @ref select "select" operators' behavior was changed when used with an @ref Qore::AbstractIterator "AbstractIterator" object for the list operand; now the implied argument is the result of @ref Qore::AbstractIterator::getValue() "AbstractIterator::getValue()" instead of the iterator object itself.  This addresses a confusing design choice in the original iterator integration with the @ref map "map" and @ref select "select" operators
    - the second boolean argument was removed from the @ref Qore::HashIterator::constructor(hash&lt;auto&gt;) "HashIterator::constructor(hash&lt;auto&gt;)" and @ref Qore::HashReverseIterator::constructor(hash) "HashReverseIterator::constructor(hash)" methods; use the new  @ref Qore::HashPairIterator "HashPairIterator" and @ref Qore::ObjectPairIterator "ObjectPairIterator" classes instead (<hash>::pairIterator() and <object>::pairIterator())
    - the single boolean argument was removed from <hash>::iterator() and <object>::iterator(); use <hash>::pairIterator() and <object>::pairIterator() instead to get the old behavior

    @subsection qore_0862_changes Changes in Qore
    - new iterator classes:
      - @ref Qore::HashKeyIterator "HashKeyIterator"
      - @ref Qore::HashKeyReverseIterator "HashKeyReverseIterator"
      - @ref Qore::HashPairIterator "HashPairIterator"
      - @ref Qore::HashPairReverseIterator "HashPairReverseIterator"
      - @ref Qore::ObjectKeyIterator "ObjectKeyIterator"
      - @ref Qore::ObjectKeyReverseIterator "ObjectKeyReverseIterator"
      - @ref Qore::ObjectPairIterator "ObjectPairIterator"
      - @ref Qore::ObjectPairReverseIterator "ObjectPairReverseIterator"
    - new pseudo-methods:
      - <hash>::keyIterator()
      - <hash>::pairIterator()
      - <hash>::contextIterator()
      - <object>::keyIterator()
      - <object>::pairIterator()
      - <nothing>::keyIterator()
      - <nothing>::pairIterator()
      - <nothing>::contextIterator()
    - the internal C++ QoreProgramHelper object has been updated to wait until all background threads in the %Qore library have executed before taking the @ref Qore::Program "Program" object out of scope; this allows for callbacks and other code that might be needed by background threads started in user modules (for example) to stay valid until the threads in the user modules also have terminated.  Note that this does not affect the case when using @ref exec-class "%exec-class" and an application program object goes out of scope with background threads in user modules having non-static method call references as callbacks to the application program; see @ref user_module_program_scope for more information on this topic.

    @section qore_0861 Qore 0.8.6.1

    @par Release Summary
    Major bug fixes and minor new features

    @subsection qore_0861_changes Changes in Qore
    - updated the @ref try-module "%try-module" parse directive to support a variant without an exception variable for usage in @ref Qore::Program "Program" objects where @ref Qore::PO_NO_TOP_LEVEL_STATEMENTS is set
    - added code to raise an @ref invalid-operation warning with the @ref elements "elements operator" when called with a type that can never return a value with this operator
    - updated the @ref Qore::File "File" class's internal buffer size from 4KB to 16KB which greatly improves read performance
    - added new public APIs for the QoreNumberNode class to allow for proper de/serialization in external modules
    - <a href="../../modules/Pop3Client/html/index.html">Pop3Client</a> module:
      - added the Pop3Client::logPassword() methods and masked password by default in the debug log
      - updated module to v1.1
    - <a href="../../modules/Mime/html/index.html">Mime</a> module:
      - declared the MultiPartMessage::getMsgAndHeaders() method abstract as originally intended
      - added MultiPartMessage::parseBody() static method
      - updated module to v1.3

    @subsection qore_0861_bug_fixes Bug Fixes in Qore
    - fixed crashing bugs due to the lack of proper lvalue checks with the expression for the background operator with operators using lvalues with local variables
    - fixed rounding of arbitrary-precision numeric values for display purposes when the last significant digit is just to the right of the decimal point (ex: was displaying 10.2 as "11." for example)
    - fixed a race condition in static destruction of the library when a background thread calls exit() that could cause a segfault on exit
    - fixed a static memory leak in Program objects when constants contain code references to functions or static methods
    - fixed a bug parsing user modules; the Program context was not set properly which could lead to a crash when parsing user modules loaded from the command-line or to incorrect parse options when loaded from user Program code
    - fixed a bug where the @ref invalid-operation warning with the @ref keys "keys operator" was not being triggered in common cases that should have triggered the warning
    - <a href="../../modules/MailMessage/html/index.html">MailMessage</a> module:
      - fixed recognizing mime messages with additional text after the version number (ex: \c "Mime-Version: 1.0 (Mac OS X Mail 6.2 \(1499\))")
      - fixed a bug setting the content-type of message parts (this fix is now in the <a href="../../modules/Mime/html/index.html">Mime</a> in the MultiPartMessage::getMsgAndHeaders() method
      - fixed multipart message parsing by using MultiPartMessage::parseBody() in the <a href="../../modules/Mime/html/index.html">Mime</a> module; now also parts with subparts are parsed correctly as well
      - fixed a bug where the sender and from values were not being set properly when parsing email messages
      - updated module to v1.0.3

    @section qore_086 Qore 0.8.6

    @par Release Summary
    Major new features and a few bug fixes

    @subsection qore_086_compatibility Changes That Can Affect Backwards-Compatibility

    @par Perl-Style Boolean Evaluation
    %Qore's default boolean evaluation mode was changed from strict mathematical to a more intuitive perl- (and Python-) like style.
    This change was implemented to address one of the oldest design bugs in %Qore: strict mathematical boolean evaluation.  See @ref perl-bool-eval "%perl-bool-eval" for a description of the new default boolean evaluation mode.\n\n
    To get the old strict mathematical boolean evaluation, use the @ref strict-bool-eval "%strict-bool-eval" parse option.\n\n
    An example of the change; now the following @ref if "if statement" block will be executed as the <tt><b>if</b></tt> expression is now evaluated as @ref Qore::True "True":
    @code{.py}
    string str = "hello";
    if (str)
        printf("Qore says hello\n");
    @endcode
    Previously (i.e. with @ref strict-bool-eval "%strict-bool-eval") the <tt><b>if</b></tt> expression above would be evaluated as @ref Qore::False "False" because the string value was converted to an integer 0, however as of %Qore 0.8.6 (with the default @ref perl-bool-eval "perl-bool-eval") it is @ref Qore::True "True" since the string is not empty; empty strings and string value \c "0" are evaluated as @ref Qore::False "False".\n\n
    Perhaps counterintuitively (and the reason this was changed to be the default in qore), the chance for regression errors in
    qore code is very small, because for all cases where the old logic could be applied (meaning excluding cases where the result
    was always @ref Qore::False "False" due to the data types or values being evaluated), the results are the same with the new logic,
    except for one case; the case where a string has more than one character and begins with a zero (ex: \c "00").
    In this case, the old logic would always return @ref Qore::False "False", because the value was first converted to an integer \c 0,
    whereas the new logic will return @ref Qore::True "True".  Note that in the case of a string with a single \c "0", both the old and
    new boolean logic returns @ref Qore::False "False".\n\n
    Basically with this option set, qore's boolean evaluation becomes like perl's and Python's, whereas any expression that has the following values is @ref Qore::False "False": @ref nothing, @ref string "string" \c "0" and @ref string "empty strings", @ref integer "integer", @ref float "float", and @ref number "number" \c 0 (zero), @ref absolute_dates "absolute date" \c 1970-01-01Z (ie the start of the epoch with an offset of 0), @ref relative_dates "relative date" \c 0s (or any  @ref relative_dates "relative date" with a 0 duration), @ref null, @ref binary "empty binary objects", @ref hash "empty hashes", and @ref list "empty lists".  All other values are @ref Qore::True "True".
    @note also affects the @ref Qore::boolean(any) "boolean(any)" function

    @par Changes in the Socket Class
    The @ref Qore::Socket "Socket" class was enhanced to support timeouts with non-blocking I/O on all send operations;
    many Socket methods that send data were originally implemented to return an error code on error, however they would
    also throw exceptions if the socket were not open, so the error handling was inconsistent (exceptions versus return codes).\n\n
    Additionally it was not possible to get error information at all for SSL errors if the socket was connected with SSL, which,
    according to %Qore's socket design, should be transparent for the programmer.\n\n
    For these reasons the implementation was deemed inconsistent and unintuitive; the change was to add optional timeout parameters
    to all send methods and to allow the methods to throw exceptions (instead of simply returning -1 and not being able to determine the cause of the error in many cases).\n\n
    The following methods were updated to accept optional timeout parameters and throw exceptions on all errors rather than a return code for I/O errors:
    - Qore::Socket::send()
    - Qore::Socket::sendBinary()
    - Qore::Socket::sendi1()
    - Qore::Socket::sendi2()
    - Qore::Socket::sendi4()
    - Qore::Socket::sendi8()
    - Qore::Socket::sendi2LSB()
    - Qore::Socket::sendi4LSB()
    - Qore::Socket::sendi8LSB()

    @par New Abstract Method in AbstractIterator
    The following abstract method was added:
    - Qore::AbstractIterator::valid() was added (with concrete implementations in all iterator classes derived from this base class delivered with %Qore); this method tells if the object is currently pointing to a valid iterator.\n\n For any user classes inherting @ref Qore::AbstractIterator "AbstractIterator" directly (as opposed to another concrete iterator class in %Qore, where the method has already been added), a concrete implementation of this method will have to be added as well or that class will become @ref abstract with this release of %Qore.

    @subsection qore_086_new_features New Features in Qore
    @par Arbitrary-Precision Numeric Support
    %Qore now uses the <a href="http://www.mpfr.org/">MPFR</a> and <a href="http://gmplib.org">GMP</a> libraries to provide arbitrary-precision numeric support.  This type can be used for high-precision mathematics or for storing \c NUMERIC (ie \c DECIMAL or \c NUMBER) column values when retrieved from databases by %Qore DBI drivers that support the new capability @ref Qore::SQL::DBI_CAP_HAS_NUMBER_SUPPORT "DBI_CAP_HAS_NUMBER_SUPPORT" (previously these values would be retrieved as %Qore strings in order to avoid information loss).\n\n
    For more information, see the new @ref number "number" type, @ref number_type, and @ref Qore::zzz8numberzzz9

    @par New CsvUtil Module
    The <a href="../../modules/CsvUtil/html/index.html">CsvUtil</a> module implements the CsvFileIterator class that allows for easy parsing of csv-like text files

    @par %%try-module Parse Directive to Handle Module Load Errors at Parse Time
    The new @ref try-module "%try-module" parse directive allows for module load errors to be handled at parse time; ex:
    @code{.py}
%try-module($ex) some-module > 1.0
    printf("error loading module %y: %s: %s\n", ex.arg, ex.err, ex.desc);
    exit(1);
%endtry
    @endcode

    @par Abstract Class Hierarchy Improvement
    As of this version of qore, concrete implementations of @ref abstract "abstract methods" no longer have to have exactly the same return type as the abstract method; it is now sufficient that the return type in the concrete method meets a compatibility test with the return type of the abstract method in the parent class.\n\n
    For example the following is now valid (and <tt>MyConcreteClass</tt> is not abstract, whereas previously because the return types in the child class were not exact, <tt>MyConcreteClass</tt> would be considered abstract by qore):
    @code{.py}
class MyAbstractClass {
    abstract any doSomething();
    abstract *string getString();
}

class MyConcreteClass inherits MyAbstractClass {
    int doSomething() {
        return 1;
    }
    string getString() {
        return "hello";
    }
}
    @endcode

    @par DBI Improvements
    Three new DBI capabilities were implemented, including a new option API as follows:
    - @ref Qore::SQL::DBI_CAP_HAS_NUMBER_SUPPORT "DBI_CAP_HAS_NUMBER_SUPPORT": DBI drivers declaring this capability can accept @ref number "number" values and can also return @ref number "number" values, if a DBI driver does not declare this capability, then @ref number "number" values sent for binding by value are automatically converted to @ref float "float" values before being sent to the driver
    - @ref Qore::SQL::DBI_CAP_HAS_OPTION_SUPPORT "DBI_CAP_HAS_OPTION_SUPPORT": this indicates that the driver supports the new option API, allowing options to be set on each connection.  See the following for more information:
      - @ref Qore::SQL::Datasource::constructor() "Datasource::constructor(hash)": now passes options to the DBI driver if the driver supports the option API
      - @ref Qore::SQL::Datasource::constructor() "Datasource::constructor(string)": (new in 0.8.6) passes options to the DBI driver if the driver supports the option API
      - @ref Qore::SQL::Datasource::getOption(string) "Datasource::getOption(string)": (new in 0.8.6) returns the value of the given option if the driver supports the option API
      - @ref Qore::SQL::Datasource::getOptionHash() "Datasource::getOptionHash()": (new in 0.8.6) returns a hash of the current option values for the current connection if the driver supports the option API
      - @ref Qore::SQL::Datasource::setOption() "Datasource::setOption()": (new in 0.8.6) allows options to be changed after the object is created
      - @ref Qore::SQL::DatasourcePool::constructor() "DatasourcePool::constructor(hash)": now passes options to the DBI driver if the driver supports the option API
      - @ref Qore::SQL::DatasourcePool::constructor() "DatasourcePool::constructor(string)": (new in 0.8.6) passes options to the DBI driver if the driver supports the option API
      - @ref Qore::SQL::DatasourcePool::getOption(string) "DatasourcePool::getOption(string)": (new in 0.8.6) returns the value of the given option if the driver supports the option API
      - @ref Qore::SQL::DatasourcePool::getOptionHash() "DatasourcePool::getOptionHash()": (new in 0.8.6) returns a hash of the current option values for the current connection if the driver supports the option API
      - @ref Qore::SQL::dbi_get_driver_options(string) "dbi_get_driver_options(string)": (new in 0.8.6) returns a hash of driver option information without values
    - @ref Qore::SQL::DBI_CAP_SERVER_TIME_ZONE "DBI_CAP_SERVER_TIME_ZONE": indicates that the DBI driver will convert any bound date/time values to the server's time zone before binding and also will tag date/time values retrieved from the server with the server's time zone.  This capability also implies that the driver supports the new \c "timezone" option.

    @par Socket Improvements
    The @ref Qore::Socket "Socket" class was updated to support non-blocking I/O on all send methods; the following methods were updated to accept optional timeout parameters:
    - Qore::Socket::send2()
    - Qore::Socket::sendBinary2()
    - Qore::Socket::sendHTTPMessage()
    - Qore::Socket::sendHTTPResponse()
    .
    The following methods were enhanced to provide better error information when throwing exceptions:
    - Qore::Socket::recvi1()
    - Qore::Socket::recvi2()
    - Qore::Socket::recvi4()
    - Qore::Socket::recvi8()
    - Qore::Socket::recvi2LSB()
    - Qore::Socket::recvi4LSB()
    - Qore::Socket::recvi8LSB()
    - Qore::Socket::recvu1()
    - Qore::Socket::recvu2()
    - Qore::Socket::recvu4()
    - Qore::Socket::recvu2LSB()
    - Qore::Socket::recvu4LSB()

    @par Iterator Improvements
    The following improvements were made in qore to support more flexible and ubiquitous iterators:
    - new iterator classes:
      - @ref Qore::SingleValueIterator "SingleValueIterator": allows single values (or any value without an iterator class) to be iterated; this provides the basis for the return type for the new base <value>::iterator() method for non-container types
      - @ref Qore::FileLineIterator "FileLineIterator": allows files to be iterated line by line
      - @ref Qore::ObjectIterator "ObjectIterator": a generic iterator for objects
      - @ref Qore::ObjectReverseIterator "ObjectReverseIterator": a generic reverse iterator for objects
      - @ref Qore::RangeIterator "RangeIterator": a numerical sequence generator (the basis for the return type for the new @ref Qore::xrange() "xrange()" function
    - new pseudo-methods were added to return iterator objects based on the value type:
      - <value>::iterator()
      - <hash>::iterator()
      - <list>::iterator()
      - <object>::iterator()
      .
      The base pseudo-method (<value>::iterator()) ensures that any value can be iterated, and the type-specific methods ensure that the most suitable iterator for container types is returned for container values; values without an iterator class are iterated with the @ref Qore::SingleValueIterator "SingleValueIterator"
    - the @ref Qore::HashIterator "HashIterator" and @ref Qore::HashReverseIterator "HashReverseIterator" classes had an additional optional boolean argument added to their constructors; if @ref Qore::True "True", then the @ref Qore::HashIterator::getValue() "HashIterator::getValue()" and @ref Qore::HashReverseIterator::getValue() "HashReverseIterator::getValue()" methods return a hash with the following keys: \c "key" and \c "value", allowing for more convenient iteration with constructions that only use \c getValue() methods (such as the @ref foreach "foreach statement"); to accommodate this, two new methods were added to the @ref Qore::HashIterator "HashIterator" base class:
      - @ref Qore::HashIterator::getKeyValue()
      - @ref Qore::HashIterator::getValuePair()
    - all iterator classes had copy methods added to them (ex: @ref Qore::HashIterator::copy())
    - new Python-inspired @ref Qore::range() "range()" and @ref Qore::xrange() "xrange()" functions (the latter returning a @ref Qore::RangeIterator "RangeIterator" object to efficiently iterate large integral sequences or ranges

    @par Text File Parsing Enhancements
    The following improvements were made in qore to support more flexible file parsing:
    - the @ref Qore::ReadOnlyFile class was added as a parent class of @ref Qore::File to allow for a more convenient API for reading files (the @ref Qore::File class's API remains the same as it publically inherits  @ref Qore::ReadOnlyFile)
    - the @ref Qore::ReadOnlyFile::readLine() "ReadOnlyFile::readLine()" method (formerlly a method of the @ref Qore::File class) was enhanced to accept 2 optional arguments, allowing the end of line character(s) to be stripped from the line returned, and also to allow the end of line characters to be specified.  If no end of line characters are specified, then the method automatically determines the end of line characters (can be \c "\n", \c "\r", or \c "\r\n"; the last one only if the underlying file is not a TTY in order to avoid stalling I/O on an interactive TTY)
    - the @ref file_stat_constants were moved from the @ref Qore::File class to the @ref Qore::ReadOnlyFile class
    - added a new @ref Qore::FileLineIterator "FileLineIterator" iterator class
    - added a new optional parameter to <string>::split(string, string, bool) and Qore::split(string, string, string, bool) to allow for automatic stripping unquoted fields of leading and trailing whitespace (the default is the old behavior; i.e. leave the whitespace as it is read)
    - added a new @ref Qore::TimeZone "TimeZone" method for parsing string dates in a specific @ref Qore::TimeZone "TimeZone": @ref Qore::TimeZone::date(string, string)
    - added a new function for parsing text as a boolean value: @ref Qore::parse_boolean() "parse_boolean()"
    - as mentioned above, the new <a href="../../modules/CsvUtil/html/index.html">CsvUtil</a> module was added, implementing the CsvFileIterator class that allows for easy parsing of csv-like text files

    @par Other Improvements and Changes
    - the @ref foreach "foreach statement" now iterates objects derived from @ref Qore::AbstractIterator "AbstractIterator" automatically
    - added a @ref Qore::Option::HAVE_SYMLINK "HAVE_SYMLINK" constant for the symlink() function added in qore 0.8.5
    - added the @ref Qore::SQL::SQLStatement::memberGate() "SQLStatement::memberGate()" method so @ref Qore::SQL::SQLStatement "SQLStatement" objects can be dereferenced directly to a column value when iterated with @ref Qore::SQL::SQLStatement::next() "SQLStatement::next()"; also this method will throw exceptions when an unknown column name is used so that typos in column names can be caught (instead of being silently ignored producing hard to find bugs)
    - implemented @ref Qore::SQL::Datasource::constructor() "Datasource::constructor(string)" and @ref Qore::SQL::DatasourcePool::constructor() "DatasourcePool::constructor(string)" variants to allow for creating datasources from a string that can be parsed by Qore::SQL::parse_datasource(string) "parse_datasource(string)"
    - added the following new DBI-related functions:
      - @ref Qore::SQL::dbi_get_driver_list() "dbi_get_driver_list()"
      - @ref Qore::SQL::dbi_get_driver_capability_list(string) "dbi_get_driver_capability_list(string)"
      - @ref Qore::SQL::dbi_get_driver_capabilities(string) "dbi_get_driver_capabilities(string)"
      - @ref Qore::SQL::dbi_get_driver_options(string) "dbi_get_driver_options(string)"
      - @ref Qore::SQL::parse_datasource(string) "parse_datasource(string)"
    - implemented support for \c "A" and \c "a", (hexadecimal floating-point output) \c "G", \c "g", (compact floating-point output) \c "F", (non-scientific floating-point output) and \c "E" and \c "e" (scientific/exponential floating-point output) format arguments for @ref float "floats" and @ref number "numbers" (new arbitrary-precision @ref number "number type values"); see @ref string_formatting
    - new pseudo-methods:
      - <value>::toString()
      - <value>::toInt()
      - <value>::toFloat()
      - <value>::toBool()
      - <float>::format(string fmt)
      - <int>::format(string fmt)
      - <string>::isDataAscii()
      - <string>::isDataPrintableAscii()
      - <value>::callp()
      - <callref>::callp()
      - <int>::sign()
      - <float>::sign()
    - the value of the @ref Qore::SQL::NUMBER "NUMBER", @ref Qore::SQL::NUMERIC "NUMERIC", and @ref Qore::SQL::DECIMAL "DECIMAL" @ref sql_constants is now \c "number" instead of \c "string" (see also @ref sql_binding)
    - new constants:
      - @ref Qore::M_PIn "M_PIn"
      - @ref Qore::MAXINT "MAXINT"
      - @ref Qore::MININT "MININT"
    - new functions:
      - @ref Qore::range() "range()"
      - @ref Qore::xrange() "xrange()"
    - new methods:
      - @ref Qore::ReadOnlyFile::isTty() and @ref Qore::ReadOnlyFile::getFileName() (the @ref Qore::ReadOnlyFile class was added in qore 0.8.6 otherwise made up of methods formerly belonging to the @ref Qore::File class)
    - added the @ref append-module-path "%append-module-path" parse directive
    - @ref user_modules "user modules" may now use @ref Qore::Program "Program" objects for embedded logic; any @ref Qore::Program "Program" objects created in a @ref user_modules "user module" will have its parse options masked to be not less restrictive than the parse options in the current @ref Qore::Program "Program", and additionally parse options will be locked so that user module are not able to circumvent function restrictions imposed by parse options.
    - updated docs to show functional restrictions tagged at the class level

    @subsection qore_086_bug_fixes Bug Fixes in Qore
    - fixed a bug in the @ref map "map operator" with a select expression when the list operand is @ref nothing; it was returning a list with one @ref nothing element instead of @ref nothing
    - applied a patch by Reini Urban to allow for multi-arch builds on Debian
    - fixed bugs calculating the byte offset for string searches in the c++ %QoreString::index() and %QoreString::rindex() functions when the offset is negative and the strings have a multi-byte character encoding (such as UTF-8)
    - fixed a bug where calling an abstract method from a class where the abstract method is implemented was causing a parse error to be thrown
    - fixed a bug where the wrong source code location was displayed when raising a parse exception in operator expression parse initialization for some operators
    - fixed bugs in regexes in the HttpServer::addListeners() and HttpServer::addListenersWithHandler() methods (<a href="../../modules/HttpServer/html/index.html">HttpServer</a> module version updated to 0.3.5)
    - fixed bugs handling non-blocking reads in the @ref Qore::Socket "Socket" class; the timeout setting was only enforced for the first read; subsequent reads were made as blocking reads
    - fixed a bug in the @ref Qore::Socket "Socket" class when the SSL session requires renegotiation during non-blocking I/O
    - @ref Qore::File::constructor() "File::constructor()" now throws an exception if called with a tty target and @ref no-terminal-io "%no-terminal-io" is set
    - fixed a bug in split with quote (<string>::split(string, string, bool) and Qore::split(string, string, string, bool)) if the separator pattern was not found and the single field was not quoted either
    - fixed a bug handling nested @ref ifdef "%ifdef" and @ref ifndef "%ifndef" blocks with @ref else "%else" in the inside block
    - fixed a crashing due to the failure to clear the "PF_TOP_LEVEL" flag when initializing statements, this could cause temporary variables in a statement to be marked as the start of the global thread-local variable list, and then after such variables are deleted, then a crash happens when trying to access the global thread-local variable list
    - fixed a crashing bug at parse time merging function lists in namespaces declared multiple times
    - fixed a bug in executing user module init() closures
    - fixed a bug where the qore library could crash when destroying a Program object due to a race condition in removing signal handlers managed by the Program object; the Program calls the signal handler manager to remove the signals, but the signals can be removed concurrently to the request while the Program object is iterating the signal set (ie it is modified while being iterated), which causes a crash
    - added code to detect when the same namespace is declared both with and without the @ref mod_public "public keyword" when defining user modules which can result in entire namespaces being silently not exported (and can be difficult to debug); now a parse exception is thrown if this happens while parsing a user module
    - added code tags to @ref Qore::File "File" methods without side effects
    - made many minor documentation fixes

    @section qore_0851 Qore 0.8.5.1

    @par Release Summary
    Bugfix release

    @subsection qore_0851_bug_fixes Bug Fixes in Qore
    - fixed a race condition accessing global and closure-bound thread-local variables in multithreaded contexts
    - fixed a bug in transaction management with the @ref Qore::SQL::DatasourcePool "DatasourcePool" class when used with the @ref Qore::SQL::SQLStatement "SQLStatement" class
    - fixed an error in the <a href="../../modules/MailMessage/html/index.html">MailMessage</a> user module where mail headers requiring encoding were not encoded and those not requiring encoding were encoded with Q encoding
    - fixed an error in the <a href="../../modules/Mime/html/index.html">Mime</a> user module where \c "_" characters in q-encoded headers were not encoded correctly

    <hr>
    @section qore_085 Qore 0.8.5

    @par Release Summary
    Major new features and a few bug fixes

    @subsection qore_085_new_features New Features in Qore
    @par Abstract Methods and Interfaces
    %Qore now supports the <b>abstract</b> keyword when declaring methods; an <b>abstract</b> method has no implementation and must be
    implemented in child classes with the same signature for the child class to be instantiated.\n\n
    Classes with <b>abstract</b> methods define interfaces; a concrete implementation of the interface is a class that inherits the class with <b>abstract</b> methods and implements all the <b>abstract</b> methods.\n\n
    Abstract methods are defined with the following syntax:
    @code{.py}
class MyAbstractInterface {
    abstract string doSomething(int param);
    abstract bool checkSomething(string arg);
}
    @endcode
    The following abstract classes now exist in %Qore:
    - @ref Qore::SQL::AbstractDatasource "AbstractDatasource"
    - @ref Qore::AbstractIterator "AbstractIterator"
      - @ref Qore::AbstractQuantifiedIterator "AbstractQuantifiedIterator"
      - @ref Qore::AbstractBidirectionalIterator "AbstractBidirectionalIterator"
      - @ref Qore::AbstractQuantifiedBidirectionalIterator "AbstractQuantifiedBidirectionalIterator"
    - @ref Qore::Thread::AbstractSmartLock "AbstractSmartLock" (which was already present in %Qore but now implements abstract methods)
    .
    The following new iterator classes have been added to %Qore:
    - @ref Qore::HashIterator "HashIterator"
      - @ref Qore::HashReverseIterator "HashReverseIterator"
    - @ref Qore::HashListIterator "HashListIterator"
      - @ref Qore::HashListReverseIterator "HashListReverseIterator"
    - @ref Qore::ListHashIterator "ListHashIterator"
      - @ref Qore::ListHashReverseIterator "ListHashReverseIterator"
    - @ref Qore::ListIterator "ListIterator"
      - @ref Qore::ListReverseIterator "ListReverseIterator"
    - @ref Qore::SQL::SQLStatement "SQLStatement" (which was already present in %Qore but now implements the @ref Qore::AbstractIterator "AbstractIterator" interface to allow query results to be iterated)
    .
    Classes inheriting @ref Qore::AbstractIterator "AbstractIterator" have special support so that objects can be easily iterated in the following list operators:
    - @ref map
    - @ref foldr and @ref foldl
    - @ref select
    .
    @par Universal References
    All restrictions on references have been removed from %Qore; references to local variables may now be passed to the @ref background "background operator" and passed as arguments to @ref closure "closures".\n\n
    Basically when a reference is taken of a local variable that could result in the local variable being accessed in a multi-threaded context, the variable is treated as a closure-bound local variable in the sense that it's lifetime is reference-counted, and all accesses are wrapped in a dedicated mutual-exclusion lock to ensure thread safety.

    @par Pop3Client Module
    A <a href="../../modules/Pop3Client/html/index.html">Pop3Client</a> module has been added providing an API for communicating with <a href="http://en.wikipedia.org/wiki/Post_Office_Protocol">POP3</a> servers and retrieving email messages.\n\n
    The module uses functionality provided by the new <a href="../../modules/MailMessage/html/index.html">MailMessage</a> module to represent email messages (and attachment data) downloaded from the server.

    @par MailMessage Module
    The <a href="../../modules/MailMessage/html/index.html">MailMessage</a> module provides common functionality to the <a href="../../modules/Pop3Client/html/index.html">Pop3Client</a> and <a href="../../modules/SmtpClient/html/index.html">SmtpClient</a> modules to represent email messages for receiving and sending, respectively.  This module was created mostly from functionality removed from the <a href="../../modules/SmtpClient/html/index.html">SmtpClient</a> and enhanced to provide support for reading email messages in the new <a href="../../modules/Pop3Client/html/index.html">Pop3Client</a> module.

    @par SmtpClient Module Changes
    The Message and Attachment classes were removed from the <a href="../../modules/SmtpClient/html/index.html">SmtpClient</a> module to the <a href="../../modules/MailMessage/html/index.html">MailMessage</a> module.  Backwards-compatible definitions for the Message and Attachment classes are provided in the <a href="../../modules/SmtpClient/html/index.html">SmtpClient</a> module to rexport the removed functionality for backwards compatibility.

    @par Other Minor Improvements and Changes
    - qpp updated to support abstract methods and multiple inheritance (+ other minor qpp enhancements)
    - improved the \c QOREADDRINFO-GETINFO-ERROR exception description by adding information about the arguments passed
    - added a string argument to @ref Qore::chr(softint, __7_ string) "char(softint, *string)" to accept an output encoding
    - added a @ref Qore::int(string, int) "int(string, int)" variant to parse a string as a number and give the base
    - added a new parameter to parse_url() and parseURL() to allow for any [] in the hostname to be included in the \c "host" output key for indicating that the <a href="http://wikipedia.org/wiki/IPv6">ipv6</a> protocol be used
    - added the following pseudo-methods:
      - Qore::zzz8valuezzz9::lsize()
      - Qore::zzz8binaryzzz9::split()
      - Qore::zzz8binaryzzz9::toMD5()
      - Qore::zzz8binaryzzz9::toSHA1()
      - Qore::zzz8binaryzzz9::toSHA224()
      - Qore::zzz8binaryzzz9::toSHA256()
      - Qore::zzz8binaryzzz9::toSHA384()
      - Qore::zzz8binaryzzz9::toSHA512()
      - Qore::zzz8datezzz9::midnight()
      - Qore::zzz8listzzz9::first()
      - Qore::zzz8listzzz9::join()
      - Qore::zzz8listzzz9::last()
      - Qore::zzz8listzzz9::lsize()
      - Qore::zzz8nothingzzz9::lsize()
      - Qore::zzz8stringzzz9::regex()
      - Qore::zzz8stringzzz9::regexExtract()
      - Qore::zzz8stringzzz9::split()
      - Qore::zzz8stringzzz9::substr()
      - Qore::zzz8stringzzz9::toMD5()
      - Qore::zzz8stringzzz9::toSHA1()
      - Qore::zzz8stringzzz9::toSHA224()
      - Qore::zzz8stringzzz9::toSHA256()
      - Qore::zzz8stringzzz9::toSHA384()
      - Qore::zzz8stringzzz9::toSHA512()
    - added the <a href="http://code.google.com/p/xxhash/">xxhash FAST algorithm</a> with unordered_map to %Qore on supported platforms resuling in nearly 2x haster hash lookups
    - added the Qore::File::isOpen() method
    - added the Qore::call_pseudo() function to explicitly call a pseudo method on a value
    - added the Qore::symlink() function to create symbolic links
    - added Qore::TypeCodeMap and Qore::TypeNameMap to lookup type codes from type names and vice versa
    - added the following functions to allow the time zone to be set per thread:
      - Qore::set_thread_tz()
      - Qore::get_thread_tz()

    @subsection qore_085_bug_fixes Bug Fixes in Qore
    - fixed format_date() output for \c "MON" and \c "DAY", etc
    - fixed a memory leak in the parser related to parse exception handling with namespace members
    - fixed an invalid assert() in module handling when an error occurs loading the module (only affected debug builds)
    - tagged digest and crypto functions internally as @ref RET_VALUE_ONLY
    - do not kill TID 1 (the initial / main thread) when calling exit() in background threads as a crash can result with some 3rd party libraries that spawn their own threads on some platforms (observed on Darwin & Solaris 10 at least)
    - fixed a memory bug in the new builtin function API used by modules built with qpp
    - fixed memory bugs in the type system where uninitialized type pointers could be used causing a crash
    - fixed a memory bug in handling "or nothing" types where a non-null pointer would be assumed to be a pointer to the type, however it could actually be a pointer to the NOTHING object, the fix was to ensure that any NOTHING objects in argument lists would be substituted with a null pointer
    - fixed a bug in parse-time variant matching where an argument with parse-time type "object" would be matched as a perfect match to any parameter with any class restriction; this would cause run-time type errors if another valid class was passed that matched another variant of the method or function
    - fixed a build bug that caused qore to be built twice

    <hr>
    @section qore_084 Qore 0.8.4

    @par Release Summary
    Major new features and changes that can affect backwards-compatibility, plus 40 bug fixes

    @subsection qore_084_compatibility Changes That Can Affect Backwards-Compatibility

    @par Namespace Changes
    %Qore's internal namespace handling was nearly completely rewritten for %Qore 0.8.4.  This is because the old code was inefficient and applied namespaces inconsistently to @ref Qore::Program "Program" objects.\n\n
    The main change that can cause backwards-compatibility issues is that now functions are full namespace members.  If no namespace is explicitly given in a function definition, the function is a member of the unnamed root namespace.\n\n
    Also the distinction between builtin and user functions was removed.  Internally, there is only one kind of function object, which can contain both builtin and user function variants (overloaded variants of the same function with the same name but different arguments).\n\n
    All %Qore builtin functions were moved to the Qore namespace.\n\n
    Other namespace changes:
    - loading namespaces provided by builtin modules into a @ref Qore::Program "Program" object is now an atomic operation that may fail, if, for example, objects have already been defined in the target @ref Qore::Program "Program" with the same name as objects provided by the builtin module.  Previously this could cause undefined behavior.
    - namespace lookups are now truly breadth-first as documented; previously the algorithm was depth-first (contrary to the documentation)
    - namespace lookups are now done (both at parse time and runtime) with the help of symbol lookup tables for fast lookups; tables are maintained for both committed and temporary uncomitted parse symbols; this leads to up to 3x faster parsing for %Qore code
    - global variables are also now full namespace members, however this does not cause problems with backwards-compatibility

    @subsection qore_084_new_features New Features in Qore

    @par User Modules
    It is now possible to develop user modules in %Qore; several user modules are now included in the %Qore distribution, forming %Qore-language components of %Qore's runtime library.\n\n
    User modules delivered with %Qore 0.8.4:
    - <a href="../../modules/HttpServer/html/index.html">HttpServer</a>: a multi-threaded HTTP server implementation
    - <a href="../../modules/SmtpClient/html/index.html">SmtpClient</a>: an SMTP client library
    - <a href="../../modules/TelnetClient/html/index.html">TelnetClient</a>: a TELNET client implementation
    - <a href="../../modules/Mime/html/index.html">Mime</a>: a set of MIME definitions and functions for manipulating MIME data
    .
    There are also new example programs for the above modules in the examples/ directory.\n\n
    User modules are subject to %Qore's functional restriction framework.

    @par Namespace Changes
    As listed above:\n
    - global variables and functions are now full namespace members
    - all builtin functions are now in the Qore namespace
    - real depth-first searches are used for namespace symbols
    - symbols are resolved first in the current namespace when parsing declarations/code in a namespace

    @par The <b><tt>final</tt></b> Keyword
    Classes and methods can now be declared "final" to prevent subclassing or overriding in a subclass

    @par Pseudo Methods
    Pseudo-methods are class methods that can be implemented on any value; they are also part of class hierarchy.  The methods that can be executed on the value depend on the value's type, and all "pseudo-classes" inherit methods from a common base class.\n\n
    For example:
    @code{.py}
"string".strlen()
<abf05da3>.size()
500.typeCode()
    @endcode
    Are examples of pseudo-methods on literal values.\n\n
    Some expensive operations such as getting the first or last key (or value) of a hash are now cheap using pseudo-methods, for example:
    @code{.py}
hash.firstKey()
hash.lastValue()
    @endcode

    @par New Doxygen-Based Documentation
    The %Qore reference documentation is now generated by Doxygen, and is generated directly from the %Qore sources.  In fact, a new preprocessor known as "qpp" was developed for %Qore 0.8.4 to facilitate and enforce doxygen documentation on %Qore's runtime library (as well as abstract the relatively complex APIs used to bind C++ code to the %Qore runtime library from the C++ programmer).\n\n
    The documentation is more comprehensive, and corresponds much closer to the actual internal implementation since the documentation is now also contained in and directly generated from the internal C++ implementation of %Qore.\n\n
    For example, there is the <value>::val() method.  This method is implemented in the base pseudo class and is reimplemented in other pseudo-classes for other runtime data types as necessary.  This method returns @ref Qore::True "True" if the value has a value in the same sense as Perl's boolean context evaluation.  For example, if the value is a hash with no keys, it returns @ref Qore::False "False"; if it is a hash with keys, it returns @ref Qore::True "True"; if it is an empty string, it returns @ref Qore::False "False";
if it is a non-empty string, it returns @ref Qore::True "True", etc.

   @par LValue Handling Changes
   lvalue handling was rewritten as the old implementation was ugly and subject to deadlocks (in rare corner cases).\n\n
   Furthermore, medium-term, an architectural goal of %Qore is to store all ints, floats, and bools internally as the basic C++ type instead of using a class wrapper for each value, which needs dynamic allocation and destruction, which takes up more memory and negatively affects execution speed.\n\n
   With %Qore 0.8.4, all local and global variables are stored using optimized C++ types when declared with the appropriate type restrictions; for example:
   @code{.py}
int i0;
our int i1;
   @endcode
   These declares local and global variables that can only be assigned integer values; in %Qore 0.8.4 the value internally will be stored as an "int64" value (and not a dynamically-allocated QoreBigIntNode object).\n\n
   The same holds for:
   - @ref int_type "int"
   - @ref softint_type "softint"
   - @ref float_type "float"
   - @ref softfloat_type "softfloat"
   - @ref bool_type "bool"
   - @ref softbool_type "softbool"
   .
   Note that the optimized lvalue handling has not yet been applied to all lvalues, in particular non-static object members with declared types are not yet implemented with optimized storage; to do this requires a rewrite of %Qore's API and ABI (will happen in the next major release of %Qore).\n\n
   This change leads to improved integer and floating-point performance and a smaller runtime memory footprint.

   @par Runtime Optimizations
   In addition to the up to 3x faster parsing (as decribed in the namespace changes above), %Qore 0.8.4 contains many runtime optimizations designed to reduce the number of dynamic memory allocations performed at runtime.\n\n
   The optimizations included in this version of %Qore are only a half-measure compared to future changes that will necessitate a new binary %Qore API.

   @par Per-Thread Initialization
   the new set_thread_init() function allows a call reference or closure to be set which will be automatically executed when new threads are started (or a new thread accesses a @ref Qore::Program "Program" object) which can be used to transparently initialize thread-local data.

   @par More Control Over Thread Resource Exceptions
   new functions:
   - throw_thread_resource_exceptions_to_mark()
   - mark_thread_resources()
   .
   Allow for only thread resouces created after a certain point to be processed (for example only thread resources left after some embedded code was called)

   @par New Socket Methods
   new methods:
   - Qore::Socket::upgradeClientToSSL()
   - Qore::Socket::upgradeServerToSSL()
   .
   Allow upgrading an already-existing socket connection to SSL

   @par Better Socket Error Messages
   More information has been added to socket exceptions to provide better feedback when errors occur.

   @par New Socket Event Fields
   - added \c "type" and \c "typename" keys to the @ref EVENT_HOSTNAME_RESOLVED event
   - added \c "type", \c "typename", and \c "address" keys to the @ref EVENT_CONNECTING event

   @par Support For Blocking Writes in the Queue Class
   @ref Qore::Thread::Queue "Queue" objects can now be used as a blocking message channel (similar to a Go channel); if a maximum size is given to the @ref Qore::Thread::Queue "Queue" constructor, then trying to write data to the @ref Qore::Thread::Queue "Queue" when it is full will block until the @ref Qore::Thread::Queue "Queue"'s size goes below the maximum size; optional timeout parameters have been added to @ref Qore::Thread::Queue "Queue" methods that write to the @ref Qore::Thread::Queue "Queue".

   @par New Queue::clear() Method
   Does just what you think it does :)

   @par date(string, string) Improvement
   added the possibility to specify microseconds when parsing dates against a mask with the date() function

   @par New Support For ++ And -- Operators With Floating-Point Lvalues
   previously this would either convert the lvalue to an int or throw an exception if the lvalue could not be converted to an int due to type restrictions

   @par Class Recognition/Compatibility Between Program Objects
   The problem is that a user class created from the same source code in two different @ref Qore::Program "Program" objects would be recognized as a different class with parameter and variable type restrictions - ie you could not declare a variable or parameter with a class type restrictions and assign it an object created from the same class source code but created in another @ref Qore::Program "Program" object.\n\n
   This problem is analogous to a similar problem with java in that classes built from the same source but from different classloaders are also recognized as different classes.\n\n
   In %Qore 0.8.4 a class signature is created of all public and private objects, and an SHA1 hash is maintained of the class signature, and if the class names and signatures match, then the classes are assumed to be identical, even if they have different internal class IDs (because they were created in different @ref Qore::Program "Program" objects, for example).

   @par New TimeZone::date(string) Method
   to support creating arbitrary dates in a given @ref Qore::TimeZone "TimeZone"

   @par New GetOpt::parse3() method
   This method will display any errors on @ref Qore::stderr "stderr" and exit the program (which is the most typical way of handling command line errors anyway)

   @par += Operator Optimization For object += hash
   this operation is faster in this release

   @par New Parse Option PO_NO_MODULES
   Using this option disables module loading

   @par New Parse Option PO_NO_EMBEDDED_LOGIC
   Using this option disables all dynamic parsing

   @par New Parse Directives
   - @ref assume-global "%assume-global": the opposite of @ref assume-local "%assume-local"
   - @ref old-style "%old-style": the opposite of @ref new-style "%new-style"
   - @ref require-dollar "%require-dollar": the opposite of @ref allow-bare-refs "%allow-bare-refs"
   - @ref push-parse-options "%push-parse-options": allows parse options to be saved and restored when the current file is done parsing; very useful for %include files

   @par New Context Functions
   - cx_value(): returns the value of the given key
   - cx_first(): returns @ref Qore::True "True" if iterating the first row
   - cx_last(): returns @ref Qore::True "True" if iterating the last row
   - cx_pos(): returns the current row number (starting from 0)
   - cx_total(): returns the total number of rows in the set

   @par SOCKET-HTTP-ERROR Exception Enhancement
   The invalid header info received is reported in the exception's \c "arg" key

   @par Improved Parse Error Messages
   Improved some parse error messages dealing with namespace and class declaration errors

   @par Added NT_CLOSURE Constant
   type code for runtime closure values

    @subsection qore_084_bug_fixes Bug Fixes in Qore
    - fixed a race condition with @ref Qore::Program "Program" objects when a signal handler is left active and the @ref Qore::Program "Program" terminates
    - fixed a bug in the @ref Qore::File "File" class where the encoding given in the constructor was ignored; if no encoding was given in the File::open*() method then the @ref Qore::File "File"'s encoding would always be set to the default encoding, now it's set to the encoding given in the constructor (as documented)
    - runtime checks have been implemented so that references to local variables cannot be passed to a closure; this would cause a runtime crash
    - a fix has been made to the @ref delete "delete" and @ref remove "remove" operators; lists will not be extended when trying to remove/delete list elements that do not exist
    - fixed some bugs showing the error location with bugs in the second stage of parsing (symbol resolution)
    - apply type filters to blocks with a designated return type but no @ref return "return statement"
    - fixed crashing bugs on some 32bit platforms where size_t was assumed to be 64 bits
    - fixed a crashing bug parsing invalid @ref requires "%requires" directives in the scanner
    - fixed a bug in usleep() with relative date/time values (added a new usleep() variant to support this)
    - fixed a typo in the command-line help for the qore binary with unknown parse options
    - fixed @ref Qore::Option::HAVE_SIGNAL_HANDLING "HAVE_SIGNAL_HANDLING" to be @ref Qore::False "False" if signal handling is disabled on platforms where signal handling is otherwise available
    - fixed a scanner bug parsing out of line class definitions with a root-justified namespace path (ex: \c "class ::X::ClassName ...")
    - merging code from binary modules at parse time and at runtime is now transaction-safe (before it would cause memory errors and/or a crash), now if errors are detected then an exception is raised and changes are not applied.
    - fixed a crashing bug in the C++ API function QoreHashNode::setKeyValue() when the value is 0 and an exception occurs or is already active before the call is made
    - fixed a bug in date parsing with a format string - off by one with integer months - added a regression test for this case
    - fixed a memory error with the @ref rethrow "rethrow statement" in enclosing but nested try-catch blocks
    - fixed a crashing bug where qore would try to instantiate a class for a type that did not represent a class (ex: \c "int i();")
    - fixed a memory leak in the @ref softlist_type "softlist" and @ref softlist_or_nothing_type "*softlist" type implementation
    - make sure and raise a \c SOCKET-CLOSED error when reading a HTTP header if no data is received
    - make sure and convert encodings with @ref Qore::index() "index()" and @ref Qore::rindex() "rindex()" functions if the encodings don't match
    - build fix: only use a lib64 directory if the directory exists already
    - raise a parse exception in the scanner if a numeric overflow occurs in literal integer values
    - fixed a bug in @ref Qore::Thread::AbstractSmartLock::lockTID() "AbstractSmartLock::lockTID()"
    - fixed a major crashing error in the C++ API function QoreStringNode::createAndConvertEncoding(); this function is used by the xml module when parsing XML-RPC sent in a non-UTF-8 character encoding
    - fixed Qore::File::getchar() to always retrieve 1 character (even for multi-byte character encodings)
    - fixed string evaluation in a boolean context to return @ref Qore::True "True" with floating-point numbers between -1.0 and 1.0 exclusive
    - printf formatting fix: output YAML-style \c "null" for @ref nothing with %%y
    - scanner fix: accept \c "\r" as whitespace to allow better parsing of sources with Windows EOL markers
    - fixed parse-time type processing/checks for the keys, + and * operators
    - foreach statement fix: unconditionally evaluate the hash when iterating as otherwise it could change during iteration which could cause a crash
    - fixed another parse-time variant matching bug where the variant-matching algorithm was too aggressive and excluded possible matches at parse time which could result in a false parse-time definitive match even though a better match could be available at runtime
    - fixed a static memory leak when signal handlers are left registered when the qore library terminates
    - fixed static memory leaks and 1 dynamic memory leak in strmul()
    - fixed a crashing bug in handling recursive constant references
    - fixed a bug in the C++ API function HashIterator::deleteKey() when the node's value is NULL
    - fixed time zone/DST calculations for time zone regions with DST with dates before the epoch but after the last DST transition before the epoch
    - fixed a memory error where invalid source expressions referenced in a regular expression substitution expression would cause a crash (ex: @verbatim str =~ s/public (name)/$2/g @endverbatim
    - fixed a memory error in regular expression substitution where the unconverted string (if not given in UTF-8 encoding) was used when copying source expressions to the target string
    - fixed a bug where a recursive class inheritance tree would cause a crash
    - fixed a bug where a static class method could not access private members of the class
*/<|MERGE_RESOLUTION|>--- conflicted
+++ resolved
@@ -7,7 +7,6 @@
     @par Release Summary
     TDB
 
-<<<<<<< HEAD
     @subsection qore_094_new_features New Features in Qore
     - added the <a href="../../modules/DataProvider/html/index.html">DataProvider</a> module
       (<a href="https://github.com/qorelanguage/qore/issues/3545">issue 3545</a>)
@@ -26,7 +25,7 @@
       - added \c Type::isCompatible()
       - added \c Type::isOrNothingType()
       - added \c Type::isTypedHash()
-=======
+
     @section qore_0931 Qore 0.9.3.1
 
     @par Release Summary
@@ -40,7 +39,6 @@
     - fixed a bug where false positive parse-time matches with a complex list or hash type could be made with
       incompatible types
       (<a href="https://github.com/qorelanguage/qore/issues/3546">issue 3546</a>)
->>>>>>> e411146d
 
     @section qore_093 Qore 0.9.3
 
