--- conflicted
+++ resolved
@@ -2,7 +2,6 @@
 
     @tableofcontents
 
-<<<<<<< HEAD
     @section qore_1_13_0 Qore 1.13.0
 
     @par Release Summary
@@ -11,7 +10,7 @@
     @subsection qore_1_13_0_new_features New Features in Qore
     - implemented support for a REPL for %Qore
       (<a href="https://github.com/qorelanguage/qore/issues/4645">issue 4645</a>)
-=======
+
     @section qore_1_12_4 Qore 1.12.4
 
     @par Release Summary
@@ -38,7 +37,6 @@
       (<a href="https://github.com/qorelanguage/qore/issues/4656">issue 4656</a>)
     - fixed building and stack guard on s390x and ppc64 architectures
       (<a href="https://github.com/qorelanguage/qore/issues/4655">issue 4655</a>)
->>>>>>> 51a84773
 
     @section qore_1_12_3 Qore 1.12.3
 
