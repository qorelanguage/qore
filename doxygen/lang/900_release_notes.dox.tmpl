--- conflicted
+++ resolved
@@ -2,7 +2,7 @@
 
     @tableofcontents
 
-    @section qore_092 Qore 0.9.3
+    @section qore_093 Qore 0.9.3
 
     @par Release Summary
 
@@ -11,24 +11,25 @@
     @subsection qore_093_compatibility Fixes That Can Affect Backwards-Compatibility
     Complex type fixes in this release have the effect that complex type declarations are not exactly equal to
     the base types without a complex type restrictions, which can cause concrete implementations of abstract methods
-    to no longer match if their parameters are not exactly the same; ex: <tt>hash != hash<auto></tt>
+    to no longer match if their parameters are not exactly the same; ex: <tt>hash != hash<auto></tt>.  Use the
+    @ref broken-abstract "%broken-abstract" parse directive (introduced in this releaes) to maintain compatibility
+    with the old behavior regarding abstract method hierarchies.
 
     @subsection qore_093_bug_fixes Bug Fixes in Qore
-<<<<<<< HEAD
-    - fixed a bug where an lvalue with a complex type accepted incompatible assignments from values without complex
-      types if the base type was the same; this fix also ensures that complex type declarations with \c auto are not
-      treated as identical to the base type without any complex type restrictions
-      (<a href="https://github.com/qorelanguage/qore/issues/3404">issue 3404</a>)
-    - <a href="../../modules/SqlUtil/html/index.html">SqlUtil</a>: implemented the
-      \c AbstractDatabase::getPhysicalSize() method
-      (<a href="https://github.com/qorelanguage/qore/issues/3385">issue 3385</a>)
-=======
     - <a href="../../modules/RestHandler/html/index.html">RestHandler</a>: added debug loggging for REST schema
       validation errors
       (<a href="https://github.com/qorelanguage/qore/issues/3410">issue 3410</a>)
     - fixed documentation links between dependent modules
       (<a href="https://github.com/qorelanguage/qore/issues/3406">issue 3406</a>)
->>>>>>> 6a8f185b
+    - fixed a bug where an lvalue with a complex type accepted incompatible assignments from values without complex
+      types if the base type was the same; this fix also ensures that complex type declarations with \c auto are not
+      treated as identical to the base type without any complex type restrictions; also the
+      @ref broken-abstract "%broken-abstract" and @ref correct-abstract "%correct-abstract" parse directives were
+      implemented to avoid breaking code that depends on this bug
+      (<a href="https://github.com/qorelanguage/qore/issues/3404">issue 3404</a>)
+    - <a href="../../modules/SqlUtil/html/index.html">SqlUtil</a>: implemented the
+      \c AbstractDatabase::getPhysicalSize() method
+      (<a href="https://github.com/qorelanguage/qore/issues/3385">issue 3385</a>)
     - <a href="../../modules/SqlUtil/html/index.html">SqlUtil</a>: fixed quoting of reserved words in column names in
       table alignment
       (<a href="https://github.com/qorelanguage/qore/issues/3400">issue 3400</a>)
