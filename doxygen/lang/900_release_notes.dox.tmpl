/** @page release_notes Release Notes

    @tableofcontents

    @section qore_09 Qore 0.9

    @par Release Summary
    This is a major release of %Qore with large portions of code subject to extensive optimizations leading
    to large memory and performance improvements along with more control of @ref Qore::Program "Program"
    logic containers, multithreading, and a <a href="../../modules/reflection/html/index.html">reflection API</a>.
    This release breaks binary compatibility with older versions of %Qore as well, requiring binary modules
    to support the new API and ABI.

    @subsection qore_09_compatibility Changes That Can Affect Backwards-Compatibility
    - Qore classes and functions are now immutable once created; any attempt to add a new user
      variant to an existing function or method or to add new declarations to an existing class will result in a
      parse error.
    - @ref Qore::Program "Program" objects now only support a single complete parse action
      (@ref Qore::Program::parse() "Program::parse()" or @ref Qore::Program::parseCommit() "Program::parseCommit()");
      subsequent attempts to parse code into the same %Program object will fail with an exception.  If parsing fails
      due to a parse exception, the @ref Qore::Program "Program" object is generally no longer usable and must be
      recreated to be used.
    - @ref Qore::Program::parseRollback() "Program::parseRollback()" is now deprecated; this action removes all user
      code and most builtin code from the @ref Qore::Program "Program" object; delete the object instead of using
      this method
<<<<<<< HEAD
    - the @ref transient "transient" keyword has been introduced to support control over
      @ref Qore::Serializable "object serialization"; see also @ref no-transient
=======
>>>>>>> e73b3804

    @subsection qore_09_new_features New Features in Qore
    - extensive memory optimizations have resulted in a much smaller memory footprint for %Qore programs
    - the elimination of heap-allocated, atomic-reference-counted integer and floating-point values results
      in reduced memory usage as well as faster program execution
    - the default thread stack size was changed from 8MB to 512KB resulting in a large reduction in the total
      memory used in programs with many threads (<a href="https://github.com/qorelanguage/qore/issues/2701">issue 2701</a>)
    - a new reflection API module: <a href="../../modules/reflection/html/index.html">reflection</a>
<<<<<<< HEAD
    - language runtime support for @ref Qore::Serializable "data and object serialization"
      - all data types except @ref closure "closures", @ref call_reference "call references",
        @ref lvalue_references "references", and non-serializable objects can be serializeed
      - all objects from classes inheriting @ref Qore::Serializable "Serializable" can be serialized
      - class members declared with the @ref transient "transient" keyword (new in this release) will not be serialized
        but instead will get their default values when deserialized
      - classes can define their own local serialization and deserialization logic by defining the
        @ref Qore::Serializable::serializeMembers() "serializeMembers()" and
        @ref Qore::Serializable::deserializeMembers() "deserializeMembers()" methods, respectively
      - the following builtin classes support serialization:
        - @ref Qore::SQL::Datasource "Datasource"
        - @ref Qore::SQL::DatasourcePool "DatasourcePool"
        - @ref Qore::TimeZone "TimeZone"
=======
>>>>>>> e73b3804
    - new classes:
      - @ref Qore::SQL::AbstractSQLStatement "AbstractSQLStatement": has been added as the parent class
        defining an abstract API for @ref Qore::SQL::SQLStatement "SQLStatement"
      - @ref Qore::Serializable "Serializable"
      - @ref Qore::StreamBase "StreamBase": a base class for stream classes allowing for a controlled
        handoff of the stream to another thread
    - new and updated methods in existing classes:
      - @ref Qore::SQL::AbstractDatasource::getSQLStatement() "AbstractDatasource::getSQLStatement()"
      - @ref Qore::SQL::Datasource::getSQLStatement() "Datasource::getSQLStatement()"
      - @ref Qore::SQL::DatasourcePool::getSQLStatement() "DatasourcePool::getSQLStatement()"
      - @ref Qore::File::redirect() "File::redirect()"
      - @ref Qore::FtpClient::getNetworkFamily() "FtpClient::getNetworkFamily()"
      - @ref Qore::FtpClient::setNetworkFamily() "FtpClient::setNetworkFamily()"
      - @ref Qore::FtpClient::getControlPeerInfo() "FtpClient::getControlPeerInfo()"
      - @ref Qore::FtpClient::getControlSocketInfo() "FtpClient::getControlSocketInfo()"
      - @ref Qore::FtpClient::getDataPeerInfo() "FtpClient::getDataPeerInfo()"
      - @ref Qore::FtpClient::getDataSocketInfo() "FtpClient::getDataSocketInfo()"
      - @ref Qore::Program::getParseOptionStringList() "Program::getParseOptionStringList()"
      - @ref Qore::StreamReader::getInputStream() "StreamReader::getInputStream()"
      - @ref Qore::StreamWriter::getOutputStream() "StreamWriter::getOutputStream()"
    - new functions:
      - @ref Qore::get_default_thread_stack_size() "get_default_thread_stack_size()"
      - @ref Qore::get_netif_list() "get_netif_list()"
      - @ref Qore::get_stack_size() "get_stack_size()"
      - @ref Qore::get_thread_name() "get_thread_name()"
      - @ref Qore::set_default_thread_stack_size() "set_default_thread_stack_size()"
      - @ref Qore::set_thread_name() "set_thread_name()"
    - new hashdecls:
      - @ref Qore::NetIfInfo "NetIfInfo"
    - new constants:
      - @ref Qore::DomainCodeMap "DomainCodeMap"
      - @ref Qore::DomainStringMap "DomainStringMap"
      - @ref Qore::Option::HAVE_GET_NETIF_LIST "HAVE_GET_NETIF_LIST"
      - @ref Qore::Option::HAVE_GET_STACK_SIZE "HAVE_GET_STACK_SIZE"
      - @ref Qore::Option::HAVE_MANAGE_STACK "HAVE_MANAGE_STACK"
      - @ref Qore::Option::HAVE_THREAD_NAME "HAVE_THREAD_NAME"
      - @ref Qore::PO_NO_REFLECTION "PO_NO_REFLECTION"
<<<<<<< HEAD
      - @ref Qore::PO_NO_TRANSIENT "PO_NO_TRANSIENT"
=======
>>>>>>> e73b3804
      - @ref functional_domain_constants
    - new @ref date_formatting "date formatting" codes for <date>::format() and @ref Qore::format_date() "format_date()":
      - \c "Dn" and \c "DN": the ordinal day number in the year
      - \c "I": ISO-8601 week string
      - \c "Id" and \c "ID": <a href="http://en.wikipedia.org/wiki/ISO_week_date">ISO-8601 week</a> day number
<<<<<<< HEAD
      - \c "IF": the value in <a href="https://en.wikipedia.org/wiki/ISO_8601">ISO-8601</a> format for both
        @ref relative_dates "relative" (ex: \c "P2Y1M3DT5H7M9.002S") and @ref absolute_dates "absolute"
        dates (ex: \c "2018-03-23T10:43:12.067628+01:00")
=======
      - \c "IF": the value in <a href="https://en.wikipedia.org/wiki/ISO_8601">ISO-8601</a> format for both @ref relative_dates "relative" (ex: \c "P2Y1M3DT5H7M9.002S") and @ref absolute_dates "absolute" dates (ex: \c "2018-03-23T10:43:12.067628+01:00")
>>>>>>> e73b3804
      - \c "Iw" and \c "IW": <a href="http://en.wikipedia.org/wiki/ISO_week_date">ISO-8601 week</a> number
      - \c "Iy" and \c "IY": <a href="http://en.wikipedia.org/wiki/ISO_week_date">ISO-8601 week</a> year
    - new parse directives:
      - @ref no-reflection
      - @ref no-transient
    - module updates
      - a new binary module: <a href="../../modules/reflection/html/index.html">reflection</a>
        providing a reflection API to %Qore
      - <a href="../../modules/ConnectionProvider/html/index.html">ConnectionProvider</a> module changes:
        - the \c AbstractConnection::getConstructorInfo() method (and supporting declarations) was added to allow
          connections to be created dynamically, potentially in another process from a network call (<a href="https://github.com/qorelanguage/qore/issues/2628">issue 2628</a>)
      - <a href="../../modules/FreetdsSqlUtil/html/index.html">FreetdsSqlUtil</a> module changes:
        - added support for serializing and deserializing \c AbstractTable objects (<a href="https://github.com/qorelanguage/qore/issues/2663">issue 2663</a>)
      - <a href="../../modules/HttpServer/html/index.html">HttpServer</a> module changes:
        - added support for adding new HTTP methods to the server with the \c HttpServer::addHttpMethod() method
          (<a href="https://github.com/qorelanguage/qore/issues/2805">issue 2805</a>)
      - <a href="../../modules/MysqlSqlUtil/html/index.html">MysqlSqlUtil</a> module changes:
        - added support for serializing and deserializing \c AbstractTable objects (<a href="https://github.com/qorelanguage/qore/issues/2663">issue 2663</a>)
      - <a href="../../modules/OracleSqlUtil/html/index.html">OracleSqlUtil</a> module changes:
        - implemented a check for allowed types when is the AUTO_INCREMENT flag used (<a href="https://github.com/qorelanguage/qore/issues/2978">issue 2978</a>)
        - added support for serializing and deserializing \c AbstractTable objects (<a href="https://github.com/qorelanguage/qore/issues/2663">issue 2663</a>)
      - <a href="../../modules/PgsqlSqlUtil/html/index.html">PgsqlSqlUtil</a> module changes:
        - added support for serializing and deserializing \c AbstractTable objects (<a href="https://github.com/qorelanguage/qore/issues/2663">issue 2663</a>)
      - <a href="../../modules/RestSchemaValidator/html/index.html">RestSchemaValidator</a> module changes:
        - updated the default validator to try all serialization methods if multiple methods are available and one fails
          (<a href="https://github.com/qorelanguage/qore/issues/2831">issue 2831</a>)
      - <a href="../../modules/SqlUtil/html/index.html">SqlUtil</a> module changes:
        - deprecated \c AbstractTable::getRowIterator() for \c AbstractTable::getStatement() (<a href="https://github.com/qorelanguage/qore/issues/2326">issue 2326</a>)
        - updated the module to use the @ref Qore::SQL::AbstractSQLStatement "AbstractSQLStatement" class instead of the @ref Qore::SQL::SQLStatement "SQLStatement" (<a href="https://github.com/qorelanguage/qore/issues/2326">issue 2326</a>)
        - added support for serializing and deserializing \c AbstractTable objects (<a href="https://github.com/qorelanguage/qore/issues/2663">issue 2663</a>)
      - <a href="../../modules/Util/html/index.html">Util</a> module updates:
        - added public function \c parse_ranges() (<a href="https://github.com/qorelanguage/qore/issues/2438">issue 2438</a>)
        - added public function \c check_ip_address() (<a href="https://github.com/qorelanguage/qore/issues/2483">issue 2483</a>)
      - <a href="../../modules/CsvUtil/html/index.html">CsvUtil</a> module updates:
        - added public methods \c AbstractCsvIterator::getRawLine() and \c AbstractCsvIterator::getRawLineValues() (<a href="https://github.com/qorelanguage/qore/issues/2739">issue 2739</a>)
      - <a href="../../modules/Swagger/html/index.html">Swagger</a>:
        - Swagger module does not accept multipart/form-data content-type and also does not work with list and hash parameters
          (<a href="https://github.com/qorelanguage/qore/issues/2932">issue 2932</a>)
    - @ref relative_dates "relative date" changes
        - fraction seconds are accepted in the @ref single_reldates
        - fractional date components are accepted in the @ref short_reldates based on <a href="https://en.wikipedia.org/wiki/ISO_8601#Durations">ISO-8601 durations</a>

    - improved debugging support:
        - @ref Qore::ProgramControl::getStatementIdInfo() "ProgramControl::getStatementIdInfo()" provides breakpoint info
        - command to resolve statement
        - interrupt notification provides call stack info
        - \c "Run to statement" implementation
        - <a href="../../modules/DebugHandler/html/index.html">DebugHandler</a> reimplemented to support multiple websocket handlers
        - program is not interrupted at bootstrap code
        - command line utils display source line code when interrupted
      - new features:
        - @ref Qore::CallStackInfo "CallStackInfo" new members \c programid and \c statementid

    @subsection qore_09_bug_fixes Bug Fixes in Qore
    - fixed a bug where rvalue references with complex subtypes could get modified during an assignment
      (<a href="https://github.com/qorelanguage/qore/issues/2891">issue 2891</a>)
    - fixed a bug where class members could be initialized multiple times in a class with multiple
      inheritance where the same class is inherited multiple times in the hierarchy
      (<a href="https://github.com/qorelanguage/qore/issues/2741">issue 2741</a>)
    - fixed bugs handling @ref abstract "abstract" methods in complex hierarchies with multiple inheritance (<a href="https://github.com/qorelanguage/qore/issues/2741">issue 2741</a>)
    - fixed bugs handling object scope in @ref background "background" expressions (<a href="https://github.com/qorelanguage/qore/issues/2653">issue 2653</a>)
    - fixed bug: @ref Qore::hash(list) "hash(list)" where l has an odd number of elements never returns (<a href="https://github.com/qorelanguage/qore/issues/2860">issue 2860</a>)
    - fixed bug where no error is issued when an expression does not have meaning as a top-level statement (<a href="https://github.com/qorelanguage/qore/issues/2826">issue 2826</a>),
      and also where such expression is an argument to the @ref background "background" operator (<a href="https://github.com/qorelanguage/qore/issues/2747">issue 2747</a>)
<<<<<<< HEAD
    - fixed bug where the parser does not recognize that a return value of a function call is not ignored if it
      is an object and its method is immediately called
      (<a href="https://github.com/qorelanguage/qore/issues/2863">issue 2863</a>),
    - fixed bug where \c public and \c private members of classes inherited with \c private:internal inheritance
      were not initialized when objects were created
      (<a href="https://github.com/qorelanguage/qore/issues/2970">issue 2970</a>),

=======
    - fixed bug where the parser does not recognize that a return value of a function call is not ignored if it is an object and its method is immediately called
      (<a href="https://github.com/qorelanguage/qore/issues/2863">issue 2863</a>)
    - module fixes:
      - <a href="../../modules/QUnit/html/index.html">QUnit</a>:
        - fixed error reporting with type errors with number values
          (<a href="https://github.com/qorelanguage/qore/issues/2984">issue 2984</a>)
>>>>>>> e73b3804

    @section qore_08137 Qore 0.8.13.7

    @par Release Summary
    Bugfix release; see details below

    @subsection qore_08137_bug_fixes Bug Fixes in Qore
    - module fixes:
      - <a href="../../modules/ConnectionProvider/html/index.html">ConnectionProvider</a>:
        - removed unnecessary serialization from AbstractConnection::get()
          (<a href="https://github.com/qorelanguage/qore/issues/2880">issue 2880</a>)
      - <a href="../../modules/PgsqlSqlUtil/html/index.html">PgsqlSqlUtil</a>
        - fixed schema alignment when there are functions to be droped
          (a href="https://github.com/qorelanguage/qore/issues/2963">issue 2963</a>)
    - fixed a race condition in @ref Qore::Thread::ThreadPool "ThreadPool" destruction that could
      cause a crash
      (<a href="https://github.com/qorelanguage/qore/issues/2906">issue 2906</a>)
    - fixed a hard to reproduce bug with internal runtime type matching that sometimes caused
      invalid runtime exceptions to be raised with base class constructors
      (<a href="https://github.com/qorelanguage/qore/issues/2928">issue 2928</a>)
    - fixed an error handling attach errors to @ref Qore::Program "Program" objects from foreign threads
      after the program has been deleted
      (<a href="https://github.com/qorelanguage/qore/issues/2950">issue 2950</a>)
    - fixed a bug that would cause a crash if an unknown \c "Content-Encoding" value were received by the
      @ref Qore::HTTPClient "HTTPClient" class
      (<a href="https://github.com/qorelanguage/qore/issues/2953">issue 2953</a>)

    @section qore_08136 Qore 0.8.13.6

    @par Release Summary
    Bugfix release; see details below

    @subsection qore_08136_bug_fixes Bug Fixes in Qore
    - fixed a deadlock in lvalue handling with complex object operations in multithreaded contexts
      (<a href="https://github.com/qorelanguage/qore/issues/2889">issue 2889</a>)
    - fixed type errors with complex hashes in <hash>::values() and @ref Qore::hash_values() "hash_values()"
      (<a href="https://github.com/qorelanguage/qore/issues/2877">issue 2877</a>)
    - fixed an error handling complex types with the @ref plus_equals_operator "+=" operator
      (<a href="https://github.com/qorelanguage/qore/issues/2869">issue 2869</a>)
    - fixed a memory leak in @ref Qore::TreeMap::put() "TreeMap::put()"
      (<a href="https://github.com/qorelanguage/qore/issues/2840">issue 2840</a>)
    - fixed a crashing bug in \c qpp (used in building Qore from source)
      (<a href="https://github.com/qorelanguage/qore/issues/2838">issue 2838</a>)
    - fixed a crashing bug in @ref Qore::Socket::accept() "Socket::accept()" handling
      (<a href="https://github.com/qorelanguage/qore/issues/2835">issue 2835</a>)
    - fixed a cosmetic bug in module load error messages to provide the context of the module where the error
      is found in cases where it was missing
      (<a href="https://github.com/qorelanguage/qore/issues/2834">issue 2834</a>)
    - module fixes:
      - <a href="../../modules/SqlUtil/html/index.html">SqlUtil</a>:
        - schema alignment fails when user accidentally creates table
          schema with strings instead of hashes
          (<a href="https://github.com/qorelanguage/qore/issues/2761">issue 2358</a>)
      - <a href="../../modules/Swagger/html/index.html">Swagger</a>:
        - Swagger module does not use text/plain Content-Type for simple string responses
          (<a href="https://github.com/qorelanguage/qore/issues/2893">issue 2893</a>)
        - Swagger module does not check response body if response schema is missing in Swaggerfile
          (<a href="https://github.com/qorelanguage/qore/issues/2894">issue 2894</a>)
      - <a href="../../modules/WebSocketClient/html/index.html">WebSocketClient</a>:
        - allowed the handling of \c PING messages to be customized
          (<a href="https://github.com/qorelanguage/qore/issues/2887">issue 2887</a>)
      - <a href="../../modules/WebSocketHandler/html/index.html">WebSocketHandler</a>:
        - added support for heartbeat messages
          (<a href="https://github.com/qorelanguage/qore/issues/2887">issue 2887</a>)


    @section qore_08135 Qore 0.8.13.5

    @par Release Summary
    Bugfix release; see details below

    @subsection qore_08135_bug_fixes Bug Fixes in Qore
    - fixed a bug where user modules with global variables could not be loaded into @ref Qore::Program "Program"
      containers where @ref Qore::PO_NO_GLOBAL_VARS "PO_NO_GLOBAL_VARS" was set
      (<a href="https://github.com/qorelanguage/qore/issues/2807">issue 2807</a>)
    - fixed a deadlock with @ref Qore::Thread::RWLock "RWLock" and @ref Qore::Thread::Condition "Condition" objects when the
      read lock is held recursively (<a href="https://github.com/qorelanguage/qore/issues/2817">issue 2817</a>)
    - module fixes:
      - <a href="../../modules/CsvUtil/html/index.html">CsvUtil</a>:
        - implemented the \c number_format option to allow numbers with alternative decimal separators
          to be parsed and generated (<a href="https://github.com/qorelanguage/qore/issues/2806">issue 2806</a>)
      - <a href="../../modules/RestClient/html/index.html">RestClient</a>:
        - added support for REST requests with binary message bodies; added the \c "bin" serialization method
        (<a href="https://github.com/qorelanguage/qore/issues/2816">issue 2816</a>)
      - <a href="../../modules/RestSchemaValidator/html/index.html">RestSchemaValidator</a>:
        - fixed the null validator to handle binary message bodies; fixed issues with \c "text"
          serialization with binary message bodies
          (<a href="https://github.com/qorelanguage/qore/issues/2816">issue 2816</a>)

      - <a href="../../modules/Mime/html/index.html">Mime</a>:
        - fixed a bug in \c mime_parse_form_urlencoded_string() where
          repeated elements would be overwriteen by subsequent keys with the same name
          (<a href="https://github.com/qorelanguage/qore/issues/2761">issue 2761</a>)

    @section qore_08134 Qore 0.8.13.4

    @par Release Summary
    Bugfix release; see details below

    @subsection qore_08134_bug_fixes Bug Fixes in Qore
    - fixed a bug where hashes and lists with subtype @ref auto_type "auto" were not created correctly with
      implicit initialization causing excess type stripping which could lead to performance issues with large
      data structures (<a href="https://github.com/qorelanguage/qore/issues/2767">issue 2767</a>)
    - implemented a new optional DBI statement method to allow for statement execution only for describing the
      result set to solve performance issues when describing statements with large data sets
      (<a href="https://github.com/qorelanguage/qore/issues/2773">issue 2773</a>)
    - fixed a performance bug by eliminating overzealous and unnecessary internal type stripping
      (<a href="https://github.com/qorelanguage/qore/issues/2791">issue 2791</a>)
    - module fixes:
      - <a href="../../modules/CsvUtil/html/index.html">CsvUtil</a>:
        - implemented the \c csvutil_set_global_compat_force_empty_string() function and
          the \c compat_force_empty_string CSV parsing option to force \c "*string" fields with no
          value to return an empty string when parsing rather than @ref nothing for backwards compatibility
          with very early versions of CsvUtil
          (<a href="https://github.com/qorelanguage/qore/issues/2476">issue 2476</a>)
      - <a href="../../modules/Mime/html/index.html">Mime</a>:
        - mime_parse_form_urlencoded_string raies a parse exception when there is no value for a key
          (<a href="https://github.com/qorelanguage/qore/issues/2760">issue 2760</a>)
      - <a href="../../modules/OracleSqlUtil/html/index.html">OracleSqlUtil</a> module changes
        - synonym resolving can fail with duplicated object name
          (<a href="https://github.com/qorelanguage/qore/issues/2758">issue 758</a>)
      - <a href="../../modules/SqlUtil/html/index.html">SqlUtil</a>:
        - implemented the \c AbstractTable::getRowIteratorNoExec() method (<a href="https://github.com/qorelanguage/qore/issues/2773">issue 2773</a>)
      - <a href="../../modules/TableMapper/html/index.html">TableMapper</a>:
        - updated to use the new SQL statement DBI method for efficient execution of queries only for describing
          result sets with outbound mappers to solve performance problems related to mappers that
          have statements with large data sets (<a href="https://github.com/qorelanguage/qore/issues/2773">issue 2773</a>)
        - fixed \c RawSqlStatementOutboundMapper to be usable without subclassing
          (<a href="https://github.com/qorelanguage/qore/issues/2775">issue 2775</a>)

    @section qore_08133 Qore 0.8.13.3

    @par Release Summary
    Bugfix release; see details below

    @subsection qore_08133_new_features New Features in Qore
    - improved debugging support:
      - added support for a <a href="https://code.visualstudio.com/">Visual Studio Code</a> debug adapter for %Qore
      - the debugger can now retrieve sources when running from a remote debug server
      - debugger options can now be set from command line (verbosity etc.)
      - the \c onAttach() event is now executed synchronously when the program thread context starts
      - the \c onDetach() event is executed properly when program thread contexts terminate
      - the \c onStep() now provides the \c breakpointId value if available
      - the \c onExit() event was added for greater control over code execution in the debugger
      - the \c onException() event was improved
      - server commands now support \c frameid as a parameter
      - added the following methods to support retrieving source code in the debugger:
        - @ref Qore::ProgramControl::getSourceFileNames() "ProgramControl::getSourceFileNames()"
        - @ref Qore::ProgramControl::getSourceLabels() "ProgramControl::getSourceLabels()"
    - new module:
      - <a href="../../modules/DebugLinenoiseCmdLine/html/index.html">DebuLinenoiseCmdLine</a>

    @subsection qore_08133_bug_fixes Bug Fixes in Qore
    - module fixes:
      - <a href="../../modules/QUnit/html/index.html">QUnit</a>:
        - improved output in assertion failures for strings with special whitespace and for multi-line data structures (<a href="https://github.com/qorelanguage/qore/issues/2680">issue 2680</a>)
      - <a href="../../modules/WebUtil/html/index.html">WebUtil</a>:
        - made it possible for FileHandler subclasses to add headers to response (<a href="https://github.com/qorelanguage/qore/issues/2686">issue 2686</a>)
    - <a href="../../modules/HttpServerUtil/html/index.html">HttpServerUtil</a>:
        - improved HTTP log masking to mask fewer false positives when attempting to mask sensitive data (<a href="https://github.com/qorelanguage/qore/issues/2621">issue 2621</a>)
    - fixed a crashing bug in the @ref plus_equals_operator "+= operator" with objects and hashes when @ref require-types "%require-types" is not in force (<a href="https://github.com/qorelanguage/qore/issues/2634">issue 2634</a>)
    - fixed a crashing bug in the @ref background "background operator" with non-constant hash expressions with local variable references (<a href="https://github.com/qorelanguage/qore/issues/2637">issue 2637</a>)
    - worked around an Oracle bug in materialized view creation in the <a href="../../modules/OracleSqlUtil/html/index.html">OracleSqlUtil</a> module where when the schema user is missing the <tt>CREATE MATERIALIZED VIEW</tt> grant the table backing the view is created but the materialized view itself is not created causing future creation actions to fail (<a href="https://github.com/qorelanguage/qore/issues/2643">issue 2643</a>)
    - implemented support for an optional error-handling method in SQL callbacks in the <a href="../../modules/SqlUtil/html/index.html">SqlUtil</a> module to allow SqlUtil to recover from error scenarios in schema creation/alignment (<a href="https://github.com/qorelanguage/qore/issues/2643">issue 2643</a>)
    - fixed a design bug where an empty list <tt>()</tt> and an empty hash <tt>{}</tt> could not be assigned to complex types, leading to excess typing and casting for simple operations (<a href="https://github.com/qorelanguage/qore/issues/2647">issue 2647</a>)
    - fixed a bug in the @ref map "map operator" with complex types and empty list expressions (<a href="https://github.com/qorelanguage/qore/issues/2651">issue 2651</a>)
    - fixed a bug where implicitly-declared values of complex "or nothing" types would not be declared with the correct runtime type information (<a href="https://github.com/qorelanguage/qore/issues/2652">issue 2652</a>)
    - fixed a bug affecting class initialization with out of order initialization (<a href="https://github.com/qorelanguage/qore/issues/2657">issue 2657</a>)
    - implemented support for the more concise declaration of immediate typed hash values (<a href="https://github.com/qorelanguage/qore/issues/2675">issue 2675</a>)
    - fixed a bug where a crash would result when evaluating certain expressions in the @ref background "brackground operator" due to a memory error (<a href="https://github.com/qorelanguage/qore/issues/2679">issue 2679</a>)
    - fixed @ref date_formatting "date formatting" output with the \c Z placeholder to always output the UTC offset as documented (<a href="https://github.com/qorelanguage/qore/issues/2684">issue 2684</a>)
    - fixed program thread context to return frames properly (<a href="https://github.com/qorelanguage/qore/issues/2674">issue 2674</a>)
    - fixed an internal memory bug that could cause unallocated memory to be read when creating objects (<a href="https://github.com/qorelanguage/qore/issues/2712">issue 2712</a>)
    - fixed a memory issue with typed hashes that could lead to a runtime creash (<a href="https://github.com/qorelanguage/qore/issues/2725">issue 2725</a>)

    @section qore_08132 Qore 0.8.13.2

    @par Release Summary
    Bugfix release; see details below

    @subsection qore_08132_new_features New Features in Qore
    - \c "thread list", \c "backtrace all" commands implemented for the debugger (<a href="https://github.com/qorelanguage/qore/issues/2608">issue 2608</a>)
    - <a href="../../modules/QUnit/html/index.html">QUnit</a>: overloaded the \c testAssertionValue() method to support auto/number/float and more verbose output when a difference in number/float values is found (<a href="https://github.com/qorelanguage/qore/issues/2556">issue 2556</a>)
    - qdbg-remote supports ConnectionProvider connections (<a href="https://github.com/qorelanguage/qore/issues/2613">issue 2613</a>)
    - new method: @ref Qore::Breakpoint::getProgram() "Breakpoint::getProgram()"

    @subsection qore_08132_bug_fixes Bug Fixes in Qore
    - module fixes:
      - <a href="../../modules/DebugCmdLine/html/index.html">DebugCmdLine</a>:
        - improved breakpoint usability (<a href="https://github.com/qorelanguage/qore/issues/2604">issue 2604</a>)
        - fixed a bug parsing call signatures when setting breakpoints (<a href="https://github.com/qorelanguage/qore/issues/2601">issue 2601</a>)
      - <a href="../../modules/DebugProgramControl/html/index.html">DebugProgramControl</a>:
        - improved breakpoint usability (<a href="https://github.com/qorelanguage/qore/issues/2604">issue 2604</a>)
        - fixed a bug providing the programId context (<a href="https://github.com/qorelanguage/qore/issues/2603">issue 2603</a>)
      - <a href="../../modules/QUnit/html/index.html">QUnit</a>:
        - improved error location reporting by providing all stack location information up until the QUnit call to cover the case when multiple code layers are used such as one or more test modules (<a href="https://github.com/qorelanguage/qore/issues/1720">issue 1720</a>)
      - <a href="../../modules/SqlUtil/html/index.html">SqlUtil</a>:
        - implemented support for literal values in column operators taking column arguments with \c cop_value() (<a href="https://github.com/qorelanguage/qore/issues/2555">issue 2555</a>)
      - <a href="../../modules/WebSocketClient/html/index.html">WebSocketClient</a>:
        - added \c WebSocketClient::pong() to allow unsolicited \c PONG messages to be sent (<a href="https://github.com/qorelanguage/qore/issues/2566">issue 2566</a>)
      - <a href="../../modules/WebSocketHandler/html/index.html">WebSocketHandler</a>:
        - fixed a bug where unsolicited \c PONG messages caused the connection to be prematurely closed (<a href="https://github.com/qorelanguage/qore/issues/2566">issue 2566</a>)
    - fixed a bug with implicit initialization of typed hashes; this is now illegal and a \c HASHDECL-IMPLICIT-CONSTRUCTION-ERROR exception is raised in such cases (<a href="https://github.com/qorelanguage/qore/issues/2491">issue 2491</a>)
    - fixed a bug with @ref Qore::Thread::Condition "Condition" variable handling on macOS High Sierra due to an internal undocumented API change (<a href="https://github.com/qorelanguage/qore/issues/2576">issue 2576</a>)
    - fixed a memory error with the @ref plus_equals_operator "+= operator" and uninitialized date/time values (<a href="https://github.com/qorelanguage/qore/issues/2591">issue 2591</a>)
    - fixed a bug in the remote debugger \c qdbg-remote where \c wss:// schemes were not accepted (<a href="https://github.com/qorelanguage/qore/issues/2596">issue 2596</a>)
    - fixed a bug in an error message in @ref Qore::ProgramControl::findFunctionStatementId() "ProgramControl::findFunctionStatementId()" (<a href="https://github.com/qorelanguage/qore/issues/2600">issue 2600</a>)
    - fixed a crash when @ref Qore::HTTPClient::setDefaultPath() "HTTPClient::setDefaultPath()" was called with no argument (<a href="https://github.com/qorelanguage/qore/issues/2610">issue 2610</a>)
    - fixed a bug in debugger when program is not set (<a href="https://github.com/qorelanguage/qore/issues/2603">issue 2603</a>)

    @section qore_08131 Qore 0.8.13.1

    @par Release Summary
    Bugfix release; see details below

    @subsection qore_08131_new_features New Features in Qore
    - the \c sqlutil script has been updated with the \c --select option to allow dumped table rows to be filtered (<a href="https://github.com/qorelanguage/qore/issues/2509">issue 2509</a>)

    @subsection qore_08131_bug_fixes Bug Fixes in Qore
    - fixes in modules:
      - \c astparser module fixes:
        - fixed memory leaks in \c AstParser::parseFile() and \c AstParser::parseString() methods (<a href="https://github.com/qorelanguage/qore/issues/2261">issue 2261</a>)
        - fixed incorrect flex code regarding parse options leading to segfaults (<a href="https://github.com/qorelanguage/qore/issues/2262">issue 2262</a>)
      - <a href="../../modules/DebugCmdLine/html/index.html">DebugCmdLine</a> module fixes:
        - fixed value setting to process all remaining arguments on the command line (<a href="https://github.com/qorelanguage/qore/issues/2294">issue 2294</a>)
      - <a href="../../modules/DebugCmdLine/html/index.html">DebugCmdLine</a> module fixes:
        - the debugger should report ambiguous partial matches as an error (<a href="https://github.com/qorelanguage/qore/issues/2292">issue 2292</a>)
      - <a href="../../modules/MailMessage/html/index.html">MailMessage</a> module fixes:
        - fixed \c Message::addBody() with no body present (issue <a href="https://github.com/qorelanguage/qore/issues/2360">issue 2360</a>)
      - <a href="../../modules/Mapper/html/index.html">Mapper</a> module fixes:
        - fixed a bug in the \c STRING-TOO-LONG exception (<a href="https://github.com/qorelanguage/qore/issues/2495">issue 2405</a>)
      - <a href="../../modules/PgsqlSqlUtil/html/index.html">PgsqlSqlUtil</a> module fixes:
        - fixed a bug where default column values were compared incorrectly leading to false positives when comparing and aligning DB schemas (<a href="https://github.com/qorelanguage/qore/issues/2527">issue 2527</a>)
      - <a href="../../modules/Qdx/html/index.html">Qdx</a> module fixes:
        - fixed a bug in documentation post-processing for @ref hashdecl "hashdecl" declarations (<a href="https://github.com/qorelanguage/qore/issues/2298">issue 2298</a>)
      - <a href="../../modules/QUnit/html/index.html">QUnit</a> fixes:
        - added missing comparison methods (<a href="https://github.com/qorelanguage/qore/issues/1588">issue 1588</a>):
          - \c Test::assertRegex()
          - \c Test::assertNRegex()
          - \c Test::assertNeq()
          - \c Test::assertNeqSoft()
          - \c Test::assertGt()
          - \c Test::assertGtSoft()
          - \c Test::assertGe()
          - \c Test::assertGeSoft()
          - \c Test::assertLt()
          - \c Test::assertLtSoft()
          - \c Test::assertLe()
          - \c Test::assertLeSoft()
          - \c Test::assertNothing()
      - <a href="../../modules/RestHandler/html/index.html">RestHandler</a> module fixes:
        - updated to return a 400 Bad Request error when REST schema validation fails on messages received <a href="https://github.com/qorelanguage/qore/issues/2344">issue 2344</a>)
        - updated to return a 400 Bad Request error when there are string encoding errors with messages received (<a href="https://github.com/qorelanguage/qore/issues/2398">issue 2398</a>)
        - updated to return a 404 Not Found error when REST subclass does not exist (<a href="https://github.com/qorelanguage/qore/issues/2405">issue 2405</a>)
        - updated to return a 400 Bad Request error when ENCODING-CONVERSION-ERROR occurs during request parsing (<a href="https://github.com/qorelanguage/qore/issues/2543">issue 2543</a>)
      - <a href="../../modules/RestSchemaValidator/html/index.html">RestSchemaValidator</a> module fixes:
        - updated docs for \c AbstractRestSchemaValidator::parseRequest() to reflect how validation exceptions should be raised for proper error reporting (<a href="https://github.com/qorelanguage/qore/issues/2344">issue 2344</a>)
        - fixed handling of messages with non-object (i.e. non-hash) bodies (<a href="https://github.com/qorelanguage/qore/issues/2366">issue 2366</a>)
      - <a href="../../modules/SqlUtil/html/index.html">SqlUtil</a> module changes
        - implemented support for custom column operators (<a href="https://github.com/qorelanguage/qore/issues/2314">issue 2314</a>)
      - <a href="../../modules/OracleSqlUtil/html/index.html">OracleSqlUtil</a> module changes
        - implemented support for chained synonyms (<a href="https://github.com/qorelanguage/qore/issues/2408">issue 2408</a>)
        - allow to use DBA_* views instead of ALL_* if possible (<a href="https://github.com/qorelanguage/qore/issues/2418">issue 2418</a>)
      - <a href="../../modules/Swagger/html/index.html">Swagger</a> module fixes:
        - fixed handling of string type date and date-time formats (<a href="https://github.com/qorelanguage/qore/issues/2341">issue 2341</a>)
        - fixed example value for binary type (<a href="https://github.com/qorelanguage/qore/issues/2342">issue 2342</a>)
        - fixed serialization of date/time values (<a href="https://github.com/qorelanguage/qore/issues/2349">issue 2349</a>)
        - updated to return a 400 Bad Request error when REST schema validation fails on messages received <a href="https://github.com/qorelanguage/qore/issues/2344">issue 2344</a>)
        - fixed handling of non-string enum types (<a href="https://github.com/qorelanguage/qore/issues/2364">issue 2364</a>)
        - fixed confusing error messages with invalid parameter types (<a href="https://github.com/qorelanguage/qore/issues/2365">issue 2365</a>)
        - fixed handling of messages with non-object (i.e. non-hash) bodies (<a href="https://github.com/qorelanguage/qore/issues/2366">issue 2366</a>)
        - fixed handling of optional parameters (<a href="https://github.com/qorelanguage/qore/issues/2369">issue 2369</a>)
        - fixed handling of non-string query parameters (<a href="https://github.com/qorelanguage/qore/issues/2388">issue 2388</a>)
        - fixed a bug where string value constraints were only enforced in requests but not responses (<a href="https://github.com/qorelanguage/qore/issues/2396">issue 2396</a>)
        - fixed a bug where invalid date, binary, and byte values would cause a <tt>500 Internal Server Error</tt> response to be returned instead of a <tt>400 Bad Request</tt> error (<a href="https://github.com/qorelanguage/qore/issues/2397">issue 2397</a>)
        - fixed a bug where date values were formatted incorrectly in Swagger responses (<a href="https://github.com/qorelanguage/qore/issues/2409">issue 2409</a>)
        - fixed a bug which made it impossible to send data with other content/mime types than json, yamlrpc, FormUrlEncoded or MultipartFormData (<a href="https://github.com/qorelanguage/qore/issues/2497">issue 2497</a>)
        - fixed handling of string/binary values (<a href="https://github.com/qorelanguage/qore/issues/2505">issue 2505</a>)
        - fixed a bug where consumes property of operations was sometimes ignored (<a href="https://github.com/qorelanguage/qore/issues/2507">issue 2507</a>)
        - fixed parsing of responses without Content-Type header (<a href="https://github.com/qorelanguage/qore/issues/2517">issue 2517</a>)
        - fixed path matching for paths not beginning with a slash (<a href="https://github.com/qorelanguage/qore/issues/2516">issue 2516</a>)
      - <a href="../../modules/TableMapper/html/index.html">TableMapper</a> module fixes:
        - fixed issues where where description fields of input and output records for automatically-generated options did not reflect column comments and could not be overridden with user input (<a href="https://github.com/qorelanguage/qore/issues/2520">issue 2520</a>)
    - fixed bugs affecting debugging matching function/method variants and finding statements with special methods and with complex types (<a href="https://github.com/qorelanguage/qore/issues/1865">issue 1865</a>)
    - fixed a bug in \c qpp generating hashdecl code in a specific namespace (<a href="https://github.com/qorelanguage/qore/issues/2255">issue 2255</a>)
    - fixed an error in a @ref hashdecl "hashdecl" documentation example (<a href="https://github.com/qorelanguage/qore/issues/2299">issue 2299</a>)
    - made C++ APIs for complex types for modules public (<a href="https://github.com/qorelanguage/qore/issues/2271">issue 2271</a>)
    - fixed inconsistencies in the behavior of the @ref range_operator "range operator (..)" and the @ref list_element_operator "square brackets operator []" with lists and ranges between immediate evaluation and lazy functional evaluation and aligned the behavior of the operators among supported data types with the @ref remove "remove" and @ref delete "delete" operators (<a href="https://github.com/qorelanguage/qore/issues/2260">issue 2260</a>)
    - fixed a bug handling statement indices with parse errors (<a href="https://github.com/qorelanguage/qore/issues/2312">issue 2312</a>)
    - fixed too-agressive class hierachy checks that disallowed legal hierarchies where the same base class appears more than once in the hierarchy (<a href="https://github.com/qorelanguage/qore/issues/2317">issue 2317</a>)
    - fixed a crashing bug in the background operator when the object in context goes out of scope with the thread and an exception is thrown (<a href="https://github.com/qorelanguage/qore/issues/2319">issue 2319</a>)
    - fixed sending duplicate headers when header hash keys differ only in case; headers that differ only in case will be overwritten by the last header in the hash with a matching name with a case-insensitive search (<a href="https://github.com/qorelanguage/qore/issues/2340">issue 2340</a>)
    - fixed \c q_absolute_path_windows to correctly recognize relative Windows paths beginning with a drive letter (<a href="https://github.com/qorelanguage/qore/issues/2377">issue 2377</a>)
    - fixed a bug in <tt><b>private:internal</b></tt> in method execution within a class hierarchy in some cases (<a href="https://github.com/qorelanguage/qore/issues/2380">issue 2380</a>)
    - fixed an obscure bug handling runtime errors in code calls with a variant matched at parse time where a runtime exception could occur (<a href="https://github.com/qorelanguage/qore/issues/2392">issue 2392</a>)
    - improved breakpoints (enabled by default), extended help texts, load/save debug history and session (<a href="https://github.com/qorelanguage/qore/issues/2401">issue 2401</a>)
    - fixed a bug in an error message regarding binary module signal assignments (<a href="https://github.com/qorelanguage/qore/issues/2439">issue 2439</a>)
    - added C++ functions to allow binary modules to allocate and deallocate multiple signals atomically (<a href="https://github.com/qorelanguage/qore/issues/2440">issue 2440</a>)
    - eliminated a warning in a header file when building with g++ 7+ (<a href="https://github.com/qorelanguage/qore/issues/2449">issue 2449</a>)
    - implemented a fix in \c qdbg to resume any blocked threads before exiting to ensure a clean and correct shutdown of the debugger; fixes a problem when the process ould freeze on \c quit (<a href="https://github.com/qorelanguage/qore/issues/2472">issue 2472</a>)
    - fixed bugs in Windows builds (<a href="https://github.com/qorelanguage/qore/issues/2529">issue 2529</a>)

    @section qore_0813 Qore 0.8.13

    @par Release Summary
    Major new features and bug fixes including input and output stream support and sigificant new functionality including several new modules.

    @subsection qore_0813_compatibility Changes That Can Affect Backwards-Compatibility
    - fixed broken @ref continue "continue" and @ref break "break" statements that were accepted anywhere in the source and behaved like a @ref return "return" statement; now such statements outside a loop context will result in a parse exception; to get the old behavior, use @ref broken-loop-statement "%broken-loop-statement" in your source code
    - fixed broken @ref reference_type "reference" and @ref reference_or_nothing_type "*reference" type restrictions which had no effect prior to this release; to get the old behavior, use @ref broken-references "%broken-references" in your source code
    - the random number generator is always seeded with a random number when the Qore library is initialized; to get a predictable sequence from @ref Qore::rand() "rand()", you must explicitly seed the random number generator by calling @ref Qore::srand() "srand()" with a predefined seed number
    - the @ref synchronized "synchronized" keyword now operates differently depending on the context; <tt><b>synchronized</b></tt> functions have a global reentrant lock associated with the function (as in previous versions of %Qore), whereas now <tt><b>synchronized</b></tt> normal class methods share a reentrant lock associated with the object, while <tt><b>synchronized</b></tt> static class methods share a reentrant lock associated with the class itself.  This aligns %Qore's @ref synchronized "synchronized" behavior with that of Java and <tt>[MethodImpl(MethodImplOptions.Synchronized)]</tt> .NET/CLR (<a href="https://github.com/qorelanguage/qore/issues/894">issue 894</a>).
    - classes may not have the name \c "auto" due to the introduction of this identifier as a special type name
    - a new keyword @ref hashdecl "hashdecl" has been introduced to support type-safe hash declarations

    @subsection qore_0813_new_features New Features in Qore
    - complex type support
      - @ref hashdecl "type safe hashes" (@ref hash_hashdecl_type); ex: @code{.py} hash<MyInfo> = get_info(); @endcode
      - new system types:
        - @ref Qore::CallStackInfo "CallStackInfo"
        - @ref Qore::DateTimeInfo "DateTimeInfo"
        - @ref Qore::DirStatInfo "DirStatInfo"
        - @ref Qore::ExceptionInfo "ExceptionInfo"
        - @ref Qore::FilesystemInfo "FilesystemInfo"
        - @ref Qore::IsoWeekInfo "IsoWeekInfo"
        - @ref Qore::StatInfo "StatInfo"
      - @ref hash_complex_type "hash with type-safe values"; ex: @code{.py} hash<string, int> h = ("str": 1); @endcode
      - @ref list_complex_type "list with type-safe values"; ex: @code{.py} list<int> l = (1); @endcode
      - @ref reference_complex_type "reference with type-safe lvalues"; ex: @code{.py} int i = 1; reference<int> r = \i; @endcode
      - @ref auto_type "auto" (allows any value including complex types to be assigned without losing complex type information); ex: @code{.py} auto l = (1, 2); @endcode
      - improved @ref new "new", @ref cast "cast<>", and @ref instanceof "instanceof" operators
      - the @ref instanceof "instanceof" operator now works with any type; ex: @code{.py} bool b = v instanceof hash<string, int>; @endcode
      - note that complex type information is lost when assigning to an lvalue with a compatible but more generic type or by assigning to an untyped lvalue; this was necessary to allow complex types to be introduced in %Qore without breaking backwards compatibility.
    - support for input and output streams for the efficient piecewise processing of small or large amounts of data with a low memory overhead; includes the following classes:
      - @ref Qore::BinaryInputStream "BinaryInputStream"
      - @ref Qore::BinaryOutputStream "BinaryOutputStream"
      - @ref Qore::BufferedStreamReader "BufferedStreamReader"
      - @ref Qore::EncodingConversionInputStream "EncodingConversionInputStream"
      - @ref Qore::EncodingConversionOutputStream "EncodingConversionOutputStream"
      - @ref Qore::FileInputStream "FileInputStream"
      - @ref Qore::FileOutputStream "FileOutputStream"
      - @ref Qore::InputStream "InputStream"
      - @ref Qore::InputStreamLineIterator "InputStreamLineIterator"
      - @ref Qore::OutputStream "OutputStream"
      - @ref Qore::PipeInputStream "PipeInputStream"
      - @ref Qore::PipeOutputStream "PipeOutputStream"
      - @ref Qore::StreamPipe "StreamPipe"
      - @ref Qore::StreamReader "StreamReader"
      - @ref Qore::StreamWriter "StreamWriter"
      - @ref Qore::StringInputStream "StringInputStream"
      - @ref Qore::StringOutputStream "StringOutputStream"
      - @ref Qore::Transform "Transform"
      - @ref Qore::TransformInputStream "TransformInputStream"
      - @ref Qore::TransformOutputStream "TransformOutputStream"
      - @ref Qore::StdoutOutputStream "StdoutOutputStream"
      - @ref Qore::StderrOutputStream "StderrOutputStream"
      .
      Three constants were introduced for accessing standard input/output using streams API:
      - @ref Qore::stdin_stream "stdin_stream"
      - @ref Qore::stdout_stream "stdout_stream"
      - @ref Qore::stderr_stream "stderr_stream"
      .
      Additionally, stream support has been added to the following functions and methods:
      - @ref Qore::FtpClient::put()
      - @ref Qore::FtpClient::get()
      - @ref Qore::HTTPClient::send()
      - @ref Qore::HTTPClient::sendChunked()
      - @ref Qore::Socket::sendHTTPChunkedBodyFromInputStream()
      - @ref Qore::Socket::readHTTPChunkedBodyToOutputStream()
      .
      Stream support was also added to the following user modules:
      - <a href="../../modules/CsvUtil/html/index.html">CsvUtil</a>
      - <a href="../../modules/FixedLengthUtil/html/index.html">FixedLengthUtil</a>
    - support for @ref op_functional "lazy functional evaluation" of functional operators (including nested lazy evaluation) for much more efficient processing of iterated expressions; affects:
      - @ref map "map": supports lazy evaluation of itself and also of the iterator expression
      - @ref select "select": supports lazy evaluation of itself and also of the iterator expression
      - @ref keys "keys": supports lazy evaluation of itself
      - @ref foldl "foldl": supports lazy evaluation of the iterator expression
      - @ref foldr "foldlr": supports lazy evaluation of the iterator expression
      - @ref foreach "foreach": supports lazy evaluation of the iterator expression
      - @ref range_operator ".. (range operator)": supports lazy evaluation of itself
      - @ref list_element_operator "[n,m,...] (list, string, or binary dereference with multiple indices))": supports lazy evaluation of itself
    - support for list, string, and binary slices with offsets and ranges:
      - @ref list_slicing "list slices"
      - @ref string_slicing "string slices"
      - @ref binary_slicing "binary slices"
      - new @ref range_operator ".. range operator"
      - updated @ref list_element_operator "[] operator"
    - enhanced cryptographic support including support for <a href="https://en.wikipedia.org/wiki/Advanced_Encryption_Standard">AES</a> with Additional Authenticated Data and <a href="https://en.wikipedia.org/wiki/Message_authentication_code">Message Authentication Code (MAC)</a> support, plus the following new API functions:
      - @ref Qore::decrypt_to_binary()
      - @ref Qore::decrypt_to_string()
      - @ref Qore::encrypt()
      - @ref Qore::get_crypto_info()
      - @ref Qore::get_decryptor()
      - @ref Qore::get_encryptor()
      .
      The following constants were added to support the new generic cryptographic APIs:
      - @ref Qore::CRYPTO_ALG_AES_128
      - @ref Qore::CRYPTO_ALG_AES_192
      - @ref Qore::CRYPTO_ALG_AES_256
      - @ref Qore::CRYPTO_ALG_BLOWFISH
      - @ref Qore::CRYPTO_ALG_BLOWFISH_CFB
      - @ref Qore::CRYPTO_ALG_BLOWFISH_OFB
      - @ref Qore::CRYPTO_ALG_CAST5
      - @ref Qore::CRYPTO_ALG_CAST5_CFB
      - @ref Qore::CRYPTO_ALG_CAST5_OFB
      - @ref Qore::CRYPTO_ALG_DES
      - @ref Qore::CRYPTO_ALG_DES_CFB
      - @ref Qore::CRYPTO_ALG_DES_OFB
      - @ref Qore::CRYPTO_ALG_DES_EDE
      - @ref Qore::CRYPTO_ALG_DES_EDE_CFB
      - @ref Qore::CRYPTO_ALG_DES_EDE_OFB
      - @ref Qore::CRYPTO_ALG_DES_EDE3
      - @ref Qore::CRYPTO_ALG_DES_EDE3_CFB
      - @ref Qore::CRYPTO_ALG_DES_EDE3_OFB
      - @ref Qore::CRYPTO_ALG_DESX
      - @ref Qore::CRYPTO_ALG_RC2
      - @ref Qore::CRYPTO_ALG_RC2_CFB
      - @ref Qore::CRYPTO_ALG_RC2_OFB
      - @ref Qore::CRYPTO_ALG_RC4
      - @ref Qore::CRYPTO_ALG_RC5
      - @ref Qore::CRYPTO_ALG_RC5_CFB
      - @ref Qore::CRYPTO_ALG_RC5_OFB
    - support for binding output placeholder buffers for @ref resultset_output_binding "result sets" that return an @ref Qore::SQL::SQLStatement "SQLStatement" object:
      - new DBI capability constant @ref Qore::SQL::DBI_CAP_HAS_RESULTSET_OUTPUT "DBI_CAP_HAS_RESULTSET_OUTPUT"
      - new placeholder buffer specification constant @ref Qore::SQL::RESULTSET "RESULTSET"
    - new debugging support (note that APIs are subject to change until the next major release):
      - new classes:
        - @ref Qore::Breakpoint "Breakpoint"
        - @ref Qore::DebugProgram "DebugProgram"
        - @ref Qore::ProgramControl "ProgramControl"
      - new modules:
        - <a href="../../modules/DebugCmdLine/html/index.html">DebugCmdLine</a>
        - <a href="../../modules/DebugHandler/html/index.html">DebugHandler</a>
        - <a href="../../modules/DebugProgramControl/html/index.html">DebugProgramControl</a>
        - <a href="../../modules/DebugUtil/html/index.html">DebugUtil</a>
      - new parse directives:
        - @ref allow-debugger "%allow-debugger": allows running debug commands
        - @ref no-debugging "%no-debugging": forbids debugging of the current @ref Qore::Program "Program" object
    - new user modules:
      - <a href="../../modules/DebugCmdLine/html/index.html">DebugCmdLine</a>
      - <a href="../../modules/DebugHandler/html/index.html">DebugHandler</a>
      - <a href="../../modules/DebugProgramControl/html/index.html">DebugProgramControl</a>
      - <a href="../../modules/DebugUtil/html/index.html">DebugUtil</a>
      - <a href="../../modules/ConnectionProvider/html/index.html">ConnectionProvider</a>
      - <a href="../../modules/DatasourceProvider/html/index.html">DatasourceProvider</a>
      - <a href="../../modules/Qdx/html/index.html">Qdx</a>
      - <a href="../../modules/SewioRestClient/html/index.html">SewioRestClient</a>
      - <a href="../../modules/SewioWebSocketClient/html/index.html">SewioWebSocketClient</a>
      - <a href="../../modules/Swagger/html/index.html">Swagger</a>
      - <a href="../../modules/TextWrap/html/index.html">TextWrap</a>
    - new access modifiers: <tt><b>private:internal</b></tt> (providing strong encapsulation of the following declaration(s)) and <tt><b>private:hierarchy</b></tt> (which is equivalent to <tt><b>private</b></tt>; <a href="https://github.com/qorelanguage/qore/issues/1197">issue 1197</a>)
    - new parse options and directives:
      - @ref allow-debugger "%allow-debugger": allows running debug commands
      - @ref no-debugging "%no-debugging": forbids debugging of the current @ref Qore::Program "Program" object
      - @ref allow-weak-references "%allow-weak-references": allows the use of the @ref weak_assignment_operator "weak assignment operator (:=)"
      - @ref broken-loop-statement "%broken-loop-statement": allows @ref continue "continue" and @ref break "break" statements to be accepted anywhere in the source and behave like a @ref return "return" statement
      - @ref broken-references "%broken-references": allows @ref reference_type "reference" and @ref reference_or_nothing_type "*reference" type restrictions to accept any type contrary to the documented design and intention of these type restrictions
      - @ref correct-loop-statement "%correct-loop-statement": to revert the effect of @ref broken-loop-statement "%broken-loop-statement"
      - @ref correct-references "%correct-references": to revert the effect of @ref broken-references "%broken-references"
      - @ref no-uncontrolled-apis "%no-uncontrolled-apis": disallow access to uncontrolled APIs such as external language bindings or direct generic system call APIs that could bypass %Qore's sandboxing controls
      - @ref strong-encapsulation "%strong-encapsulation": disallows out of line class and namespace declarations
      - @ref try-reexport-module "%try-reexport-module": conditionally loads a module in a @ref user_modules "user module" and allows for that module to be reexported as well
    - new constants:
      - @ref Qore::SQL::DBI_CAP_HAS_RESULTSET_OUTPUT "DBI_CAP_HAS_RESULTSET_OUTPUT": DBI capability for drivers that support returning an @ref Qore::SQL::SQLStatement "SQLStatement" object for a @ref resultset_output_binding "result set" when bound with the @ref Qore::SQL::RESULTSET "RESULTSET" placeholder specification
      - @ref Qore::PathSep "PathSep": defines the platform-specific path separator character
      - @ref Qore::PO_ALLOW_DEBUGGER "PO_ALLOW_DEBUGGER": allows running debugger commands
      - @ref Qore::PO_NO_DEBUGGING "PO_NO_DEBUGGING": disallows debugging of the @ref Qore::Program "Program"
      - @ref Qore::PO_ALLOW_WEAK_REFERENCES "PO_ALLOW_WEAK_REFERENCES": allows the use of the @ref weak_assignment_operator "weak assignment operator (:=)"
      - @ref Qore::PO_BROKEN_LOOP_STATEMENT "PO_BROKEN_LOOP_STATEMENT": allows @ref continue "continue" and @ref break "break" statements to be accepted anywhere in the source and behave like a @ref return "return" statement
      - @ref Qore::PO_BROKEN_REFERENCES "PO_BROKEN_REFERENCES": reverts @ref reference_type "reference" and @ref reference_or_nothing_type "*reference" type restrictions to pre-%Qore-0.8.13 behavior where they would have no effect
      - @ref Qore::PO_NO_UNCONTROLLED_APIS "PO_NO_UNCONTROLLED_APIS": disallow access to uncontrolled APIs such as external language bindings or direct generic system call APIs that could bypass %Qore's sandboxing controls; note that this parse option was also added to @ref Qore::PO_NO_IO "PO_NO_IO" and @ref Qore::PO_NO_EXTERNAL_ACCESS "PO_NO_EXTERNAL_ACCESS"
      - @ref Qore::PO_STRONG_ENCAPSULATION "PO_STRONG_ENCAPSULATION": disallows out of line class and namespace declarations
      - @ref Qore::SQL::RESULTSET "RESULTSET": specifies that an @ref Qore::SQL::SQLStatement "SQLStatement" object should be returned from a @ref resultset_output_binding "result set" output variable in an SQL query
      - @ref Qore::SSL_VERIFY_NONE "SSL_VERIFY_NONE": @ref Qore::Socket::setSslVerifyMode() "Socket::setSslVerifyMode()" option: do not verify peer certificates
      - @ref Qore::SSL_VERIFY_PEER "SSL_VERIFY_PEER": @ref Qore::Socket::setSslVerifyMode() "Socket::setSslVerifyMode()" option: verify peer certificates
      - @ref Qore::SSL_VERIFY_FAIL_IF_NO_PEER_CERT "SSL_VERIFY_FAIL_IF_NO_PEER_CERT": @ref Qore::Socket::setSslVerifyMode() "Socket::setSslVerifyMode()" option: fail if the client does not provide a certificate (server mode only)
      - @ref Qore::SSL_VERIFY_CLIENT_ONCE "SSL_VERIFY_CLIENT_ONCE": @ref Qore::Socket::setSslVerifyMode() "Socket::setSslVerifyMode()" option: only require the client to send a certificate once (server mode only)
      - @ref Qore::ParseOptionCmdCodeMap
      - @ref Qore::ParseOptionCmdStringMap
      - see new cryptographic constants listed above
    - implemented additional parse-time checks for many @ref operators "operators" to provide feedback for invalid operations detected at parse time
    - implemented the @ref weak_assignment_operator "weak assignment operator (:=)" (only available with @ref allow-weak-references "%allow-weak-references")
    - implemented the @ref range_operator "range operator (..)"
    - implemented support for list expressions inside the @ref list_element_operator "dereference operator ([])"
    - new methods:
      - @ref Qore::Program::getAllDefines()
      - @ref Qore::Program::getGlobalVars()
      - @ref Qore::Program::importHashDecl()
      - @ref Qore::Program::importSystemHashDecls()
      - @ref Qore::Program::setGlobalVarValue()
      - @ref Qore::Program::setThreadInit()
      - @ref Qore::Program::getThreadList()
      - @ref Qore::Socket::acceptAllCertificates()
      - @ref Qore::Socket::getAcceptAllCertificates()
      - @ref Qore::Socket::getSslVerifyMode()
      - @ref Qore::Socket::setSslVerifyMode()
    - updated methods:
      - @ref Qore::Thread::Counter::dec() "Counter::dec()": now returns the current value of the counter
      - @ref Qore::HTTPClient::constructor() added support for the following options:
        - \c ssl_cert_path: allows an X.509 client certificate to be set in the constructor
        - \c ssl_key_path: allows a private key for an X.509 client certificate to be set in the constructor
        - \c ssl_key_password: allows a password-protected private key to be used wih an X.509 client certificate
        - \c ssl_verify_cert: enforces server certificate validation with HTTPS connections
        .
        Additionally, the HTTPClient class now understands the \c PATCH method (<a href="https://tools.ietf.org/html/rfc5789">RFC 5789</a>)
      - @ref Qore::RangeIterator::constructor(int) was updated; the second argument was removed to avoid ambiguity with the other overloaded constructor
      - @ref Qore::TreeMap::get() "TreeMap::get()": added a new optional argument to return the unmatched part of the search string
      - the following read-only static methods were moved from the @ref Qore::File "File" class to the @ref Qore::ReadOnlyFile "ReadOnlyFile" class:
        - @ref Qore::ReadOnlyFile::hstat() "ReadOnlyFile::hstat()"
        - @ref Qore::ReadOnlyFile::hlstat() "ReadOnlyFile::hlstat()"
        - @ref Qore::ReadOnlyFile::lstat() "ReadOnlyFile::lstat()"
        - @ref Qore::ReadOnlyFile::stat() "ReadOnlyFile::stat()"
        - @ref Qore::ReadOnlyFile::statvfs() "ReadOnlyFile::statvfs()"
    - new pseudo-methods:
      - <int>::format(int, string, string)
      - <float>::format(int, string, string)
      - <number>::format(int, string, string)
      - <string>::toInt(int)
      - <int>::toBase(int)
      - <number>::toBase(int)
      - <float>::toBase(int)
      - <value>::complexType()
      - <value>::fullType()
    - new functions:
      - @ref Qore::decrypt_to_binary()
      - @ref Qore::decrypt_to_string()
      - @ref Qore::encrypt()
      - @ref Qore::get_compressor()
      - @ref Qore::get_crypto_info()
      - @ref Qore::get_decompressor()
      - @ref Qore::get_decryptor()
      - @ref Qore::get_encryptor()
      - @ref Qore::get_global_vars()
      - @ref Qore::get_local_vars()
      - @ref Qore::get_random_bytes()
      - @ref Qore::get_thread_call_stack()
      - @ref Qore::parse_int()
      - @ref Qore::set_global_var_value()
      - @ref Qore::set_local_var_value()
    - updated functions/methods:
      - @ref Qore::Thread::Counter::dec() "Counter::dec()": now returns the current value of the counter
      - @ref Qore::Thread::thread_yield()
    - updated functions:
      - @ref Qore::ceil() "ceil()": now allows the precision to be specified
      - @ref Qore::floor() "floor()": now allows the precision to be specified
      - @ref Qore::hash() "hash()": now returns an untyped hash stripped of any key type information
      - @ref Qore::mkdir() "mkdir()": now allows parent directories to be created in the same call
      - @ref Qore::round() "round()": now allows the precision to be specified
      - @ref Qore::set_thread_init() "set_thread_init()": now allows for thread init code to be removed
      - @ref Qore::xrange(int) was updated; the second argument was removed to avoid ambiguity with the other overloaded variant
    - module updates:
      - <a href="../../modules/BulkSqlUtil/html/index.html">BulkSqlUtil</a> module updates:
        - added complex type support
        - added the \c AbstractBulkOperation::size() method
        - implemented analytic/window functions: new functions [<a href="https://github.com/qorelanguage/qore/issues/2203">issue 2202</a>]
        - implemented analytic/window functions: cop_over full support including ORDER BY [<a href="https://github.com/qorelanguage/qore/issues/2203">issue 2203</a>]
      - <a href="../../modules/CsvUtil/html/index.html">CsvUtil</a> module updates:
        - added support for streams
      - <a href="../../modules/FixedLengthUtil/html/index.html">FixedLengthUtil</a> module updates:
        - added support for streams
        - added \c FixedLengthFileIterator::getFileName() (<a href="https://github.com/qorelanguage/qore/issues/1164">issue 1164</a>)
        - added field as well as global option "truncate" (<a href="https://github.com/qorelanguage/qore/issues/1841">issue 1841</a>)
        - added field as well as global option "tab2space" (<a href="https://github.com/qorelanguage/qore/issues/1866">issue 1866</a>)
      - <a href="../../modules/HttpServer/html/index.html">HttpServer</a> module updates:
        - added a minimal substring of string bodies received to the log message when logging HTTP requests
      - <a href="../../modules/HttpServerUtil/html/index.html">HttpServerUtil</a> module updates:
        - the \c parse_uri_query() function was moved to the <a href="../../modules/Util/html/index.html">Util</a> module
      - <a href="../../modules/Mime/html/index.html">Mime</a> module updates:
        - added complex type support
        - added the following constants:
          - \c MimeTypeMultipartFormData
          - \c MimeTypeMultipartRelated
          - \c MimeTypeMultipartMixed
        - added the following methods:
          - \c MultipartMessage::getBoundary()
          - \c MultipartMessage::serializeBody()
          - \c MultipartMessage::size()
        - fixed a bug parsing multipart messages where unnecessary characters were searched (<a href="https://github.com/qorelanguage/qore/issues/2099">issue 2099</a>)
      - <a href="../../modules/Pop3Client/html/index.html">Pop3Client</a> module updates:
        - added the \c Pop3Connection class to support the <a href="../../ConnectionProvider/html/index.html">ConnectionProvider</a> module
      - <a href="../../modules/Qorize/html/index.html">Qorize</a> module updates:
        - \c qorize_named() added support for objects
      - <a href="../../modules/RestClient/html/index.html">RestClient</a> module updates:
        - added the \c RestConnection class to support the <a href="../../ConnectionProvider/html/index.html">ConnectionProvider</a> module
        - support for the \c text/plain \c Content-Type
      - <a href="../../modules/RestClient/html/index.html">RestClient</a> module updates:
        - added support for runtime REST API validation against a REST schema using the <a href="../../modules/RestSchemaValidator/html/index.html">RestSchemaValidator</a> module
        - added support for Swagger 2.0 REST API validation and \c "swagger" options using the <a href="../../modules/Swagger/html/index.html">Swagger</a> module in the \c RestClient and \c RestConnection classes
      - <a href="../../modules/RestHandler/html/index.html">RestHandler</a> module updates:
        - added an API to allow REST calls to be made internally (<a href="https://github.com/qorelanguage/qore/issues/1899">issue 1899</a>)
        - added support for runtime REST API validation against a REST schema using the <a href="../../modules/RestSchemaValidator/html/index.html">RestSchemaValidator</a> module
      - <a href="../../modules/RestSchemaValidator/html/index.html">RestSchemaValidator</a> module:
        - added this new module providing a <a href="https://en.wikipedia.org/wiki/Representational_state_transfer">REST</a> schema validation API
      - <a href="../../modules/SalesforceRestClient/html/index.html">SalesforceRestClient</a> module updates:
        - added the \c SalesforcRestConnection class to support the <a href="../../ConnectionProvider/html/index.html">ConnectionProvider</a> module
      - <a href="../../modules/Schema/html/index.html">Schema</a> module updates:
        - added the \c c_blob() and \c c_clob() functions (<a href="https://github.com/qorelanguage/qore/issues/1851">issue 1851</a>)
      - <a href="../../modules/SewioRestClient/html/index.html">SewioRestClient</a> module:
        - added this new module providing APIs for communicating with <a href="http://www.sewio.net">Sewio.net</a>'s RTLS Studio REST API
      - <a href="../../modules/SewioWebSocketClient/html/index.html">SewioWebSocketClient</a> module:
        - added this new module providing APIs for communicating with <a href="http://www.sewio.net">Sewio.net</a>'s RTLS Studio WebSocket API
      - <a href="../../modules/SmtpClient/html/index.html">SmtpClient</a> module updates:
        - added the \c SmtpConnection class to support the <a href="../../ConnectionProvider/html/index.html">ConnectionProvider</a> module
      - <a href="../../modules/SqlUtil/html/index.html">SqlUtil</a> module updates:
        - implemented the \c cop_trunc_date() function (<a href="https://github.com/qorelanguage/qore/issues/2032">issue 2032</a>)
      - <a href="../../modules/Swagger/html/index.html">Swagger</a> module added:
        - added this new module providing a <a href="https://swagger.io/">Swagger 2.0 REST API validation API</a> to %Qore
      - <a href="../../modules/TableMapper/html/index.html">TableMapper</a> module updates:
        - added support for upserts in \c InboundTableMapper (<a href="https://github.com/qorelanguage/qore/issues/1067">issue 1067</a>)
        - added \c InboundTableMapper::queueData(list)
      - <a href="../../modules/TelnetClient/html/index.html">TelnetClient</a> module updates:
        - added the \c TelnetConnection class to support the <a href="../../ConnectionProvider/html/index.html">ConnectionProvider</a> module
        - added support for URLs in the constructor()
        - added the \c TelnetClient::getTarget() method
      - <a href="../../modules/Util/html/index.html">Util</a> module updates:
        - the \c parse_uri_query() function was moved here from the <a href="../../modules/HttpServerUtil/html/index.html">HttpServerUtil</a> module
        - \c parse_uri_query() now handles repeated query arguments as a list
        - added public function \c flatten()
        - added public function \c uniq()
      - <a href="../../modules/WebSocketClient/html/index.html">WebSocketClient</a> module updates:
        - added the \c WebSocketConnectionObject class to support the <a href="../../ConnectionProvider/html/index.html">ConnectionProvider</a> module
        - updated for complex types
        - fixed a bug where the event loop thread would immediately terminate after a reconnection (<a href="https://github.com/qorelanguage/qore/issues/2061">issue 2061</a>)
        - improved client logging
        - fixed a bug where the \c WebSocketClient class did not validate the \c Sec-WebSocket-Accept response header according to RFC6455 (<a href="https://github.com/qorelanguage/qore/issues/2062">issue 2062</a>)
      - <a href="../../modules/WebSocketUtil/html/index.html">WebSocketUtil</a> module updates:
        - added the \c ws_get_response_key() function
    - the following classes can be used from binary modules:
      - @ref Qore::File "File"
      - @ref Qore::ReadOnlyFile "ReadOnlyFile"
    - updated the build to require a <a href="https://en.wikipedia.org/wiki/C%2B%2B11">C++11</a> compiler or better to build %Qore (<a href="https://github.com/qorelanguage/qore/issues/994">issue 994</a>)
    - a relative time stamp is now logged in trace and debug output

    @subsection qore_0813_bug_fixes Bug Fixes in Qore
    - fixed a bug causing @ref Qore::AbstractQuantifiedBidirectionalIterator "AbstractQuantifiedBidirectionalIterator" not being available (<a href="https://github.com/qorelanguage/qore/issues/968">issue 968</a>)
    - <a href="../../modules/BulkSqlUtil/html/index.html">BulkSqlUtil</a> module fixes:
      - fixed the module to work properly even with DB drivers that do not support parameter array binding (<a href="https://github.com/qorelanguage/qore/issues/1154">issue 1154</a>)
    - <a href="../../modules/CsvUtil/html/index.html">CsvUtil</a> module fixes:
      - fixed a bug in an error message validating input data (<a href="https://github.com/qorelanguage/qore/issues/1062">issue 1062</a>)
      - added an exception when detected headers do not match the \a fields option (<a href="https://github.com/qorelanguage/qore/issues/2179">issue 2179</a>)
    - <a href="../../modules/HttpServer/html/index.html">HttpServer</a> module fixes:
      - added logic to attempt to mask passwords in log messages (<a href="https://github.com/qorelanguage/qore/issues/1086">issue 1086</a>)
    - <a href="../../modules/HttpServerUtil/html/index.html">HttpServerUtil</a> module fixes:
      - fixed a bug where the \a msg arg to \c AbstractAuthenticator::do401() was ignored (<a href="https://github.com/qorelanguage/qore/issues/1047">issue 1047</a>)
    - <a href="../../modules/RestHandler/html/index.html">RestHandler</a> module fixes:
      - added logic to allow sensitive data to be masked in log messages (<a href="https://github.com/qorelanguage/qore/issues/1086">issue 1086</a>)
    - <a href="../../modules/SqlUtil/html/index.html">SqlUtil</a> module fixes:
      - fixed a bug in update and upsert statement generation when the given data does not have enough columns to use the unique index found, an error message is generated that contains all the columns names instead of just the column names required by the index (<a href="https://github.com/qorelanguage/qore/issues/1013">issue 1013</a>)
    - <a href="../../modules/WebSocketClient/html/index.html">WebSocketClient</a> module fixes:
      - fixed a thread lock starvation race condition (<a href="https://github.com/qorelanguage/qore/issues/2130">issue 2130</a>)
    - \c UTF-16 fixes:
      - fixed a bug comparing strings in \c UTF-16 encodings (<a href="https://github.com/qorelanguage/qore/issues/1579">issue 1579</a>)
      - fixed @ref Qore::substr() and <string>::substr() with strings in \c UTF-16 encodings (<a href="https://github.com/qorelanguage/qore/issues/1586">issue 1586</a>)
      - fixed @ref Qore::trim(), @ref Qore::ltrim(), @ref Qore::rtrim() and the @ref trim "trim" operator with strings with \c UTF-16 encodings (<a href="https://github.com/qorelanguage/qore/issues/1775">issue 1775</a>)
    - fixed a bug where @ref break "break" and @ref continue "continue" statements were accepted outside of loops (<a href="https://github.com/qorelanguage/qore/issues/976">issue 976</a>)
    - fixed a bug compiling on Solaris SPARC with g++ where \c MPFR_DECL_INIT() is compiled incorrectly with -O1 or greater (<a href="https://github.com/qorelanguage/qore/issues/958">issue 958</a>)
    - fixed a bug causing an infinite loop in decompression functions (<a href="https://github.com/qorelanguage/qore/issues/966">issue 966</a>)
    - fixed an issue where an internal C++ API (QoreProgram::parseCmdLineDefines()) performed a needless copy of a data structure (<a href="https://github.com/qorelanguage/qore/issues/1099">issue 1099</a>)
    - fixed a stack corruption bug with asynchronous I/O on UNIX systems with @ref Qore::ReadOnlyFile "ReadOnlyFile" methods (<a href="https://github.com/qorelanguage/qore/issues/1106">issue 1106</a>)
    - fixed bugs with inconsistent conversions of @ref int_type "int", @ref float_type "float", and @ref bool_type "boolean" values to date/time values, now they are all converted uniformly to @ref relative_dates "relative date/time values" (<a href="https://github.com/qorelanguage/qore/issues/1156">issue 1156</a>)
    - fixed a bug where Qore allowed code to be declared both public and private without a warning (<a href="https://github.com/qorelanguage/qore/issues/1187">issue 1187</a>)
    - fixed a bug where the @ref instanceof "instanceof" operator would return @ref Qore::True "True" with objects that did not publically inherit the given class or where the given class is not accessible (<a href="https://github.com/qorelanguage/qore/issues/1191">issue 1191</a>)
    - fixed a bug in qpp support of the 'final' class flag (<a href="https://github.com/qorelanguage/qore/issues/1222">issue 1222</a>)
    - fixed a bug where the @ref plus_operator "+ operator" provided access to private members from outside the class (<a href="https://github.com/qorelanguage/qore/issues/1209">issue 1209</a>)
    - fixed a bug where different @ref overloading "overloaded" method variant resolution rules were used at parse time (best match in hierarchy) and runtime (best match in first matching class) in a class hierarchy (<a href="https://github.com/qorelanguage/qore/issues/1229">issue 1229</a>)
    - fixed a bug where exceptions in base class constructor calls did not reflect the actual source location (<a href="https://github.com/qorelanguage/qore/issues/1230">issue 1230</a>)
    - fixed a bug where runtime function/method variant matching was incorrectly biased towards default matches for missing arguments (<a href="https://github.com/qorelanguage/qore/issues/1231">issue 1231</a>)
    - fixed bugs where calls to @ref Qore::Socket::upgradeClientToSSL() "Socket::upgradeClientToSSL()" and @ref Qore::Socket::upgradeServerToSSL() "Socket::upgradeServerToSSL()" were ignored with no exception thrown if the socket was not connected (<a href="https://github.com/qorelanguage/qore/issues/1258">issue 1258</a>)
    - fixed a bug where a closure created in an object scope could not be called if the object had been deleted, even if the closure did not refer to the object (<a href="https://github.com/qorelanguage/qore/issues/1303">issue 1303</a>)
    - fixed a bug where @ref Qore::ord() "ord()" would return negative numbers for bytes with the high bit set with compilers where <tt>char</tt> is the same as <tt>signed char</tt> (<a href="https://github.com/qorelanguage/qore/issues/1385">issue 1385</a>)
    - fixed a bug where @ref Qore::int(softint) "int(number)" returned rounded value instead of the integer part (while @ref Qore::int(softint) "int(float)" behaved correctly; also cf. initializing a softint value from a number vs. from a float) (<a href="https://github.com/qorelanguage/qore/issues/1463">issue 1463</a>)
    - @ref Qore::File::read() "File::read()" now uses character semantics for the length argument (<a href="https://github.com/qorelanguage/qore/issues/1548">issue 1548</a>)
    - fixed a bug with strongly-typed lvalue assignments with classes created in different @ref Qore::Program "Program" objects (<a href="https://github.com/qorelanguage/qore/issues/1551">issue 1551</a>)
    - fixed a bug where an ASCII string and the same string in a different encoding and with diacritics could incorrectly be marked as equal (<a href="https://github.com/qorelanguage/qore/issues/1579">issue 1579</a>)
    - fixed bugs in @ref Qore::HTTPClient "HTTPClient" methods where string message bodies were not converted to the object's @ref character_encoding "character encoding" before transmission (<a href="https://github.com/qorelanguage/qore/issues/1813">issue 1813</a>)
    - fixed a bug in the @ref reference_type "reference" and @ref reference_or_nothing_type "*reference" assignment restrictions; previously any value was accepted, now only references are accepted as the initial assignment values (<a href="https://github.com/qorelanguage/qore/issues/1819">issue 1819</a>)
    - fixed a bug in handling the \c SqlUtil::BLOB type in the <a href="../../modules/FreetdsSqlUtil/html/index.html">FreetdsSqlUtil</a> module (<a href="https://github.com/qorelanguage/qore/issues/1852">issue 1852</a>)
    - fixed a bug in overloaded call variant matching where missing arguments were counted towards the match (<a href="https://github.com/qorelanguage/qore/issues/1897">issue 1897</a>)
    - fixed many bugs where parse-time errors could be reported at an incorrect source location; parse-time error location reporting has been completely overhauled and reimplemented for correctness (<a href="https://github.com/qorelanguage/qore/issues/1930">issue 1930</a>)
    - fixed a bug where code signatures would accept parameter variables without \c "$" signs even when @ref allow-bare-refs "%allow-bare-refs" was not in effect (<a href="https://github.com/qorelanguage/qore/issues/1941">issue 1941</a>)
    - fixed memory leaks in the scanner related to EOF conditions (<a href="https://github.com/qorelanguage/qore/issues/1976">issue 1976</a>)
    - rewrote %Qore functions @ref gethostbyname(), @ref gethostbyname_long() and @ref gethostbyaddr() to use standard C functions \c getaddrinfo(3) and \c getnameinfo(3) internally instead of the deprecated \c gethostbyname(3) and \c gethostbyaddr(3) (<a href="https://github.com/qorelanguage/qore/issues/1952">issue 1952</a>)
    - fixed cmake builds on Darwin (<a href="https://github.com/qorelanguage/qore/issues/1980">issue 1980</a>)
    - fixed a bug where immediate date-time values were not marked with their type at parse time (<a href="https://github.com/qorelanguage/qore/issues/2001">issue 2001</a>)
    - fixed a bug where the @ref data_or_nothing_type "*data" type restriction would allow all types to be assigned at runtime (<a href="https://github.com/qorelanguage/qore/issues/2002">issue 2002</a>)
    - @ref Qore::RangeIterator::constructor(int) and @ref Qore::xrange(int) were updated; the second arguments were removed to avoid ambiguity with the other overloaded variants (<a href="https://github.com/qorelanguage/qore/issues/2016">issue 2016</a>)
    - fixed a bug where @ref Qore::replace() could get in an infinite loop with arguments with embededed nulls (<a href="https://github.com/qorelanguage/qore/issues/2098">issue 2098</a>)
    - fixed a bug in regular expression extraction where an infinite loop could occur (<a href="https://github.com/qorelanguage/qore/issues/2083">issue 2083</a>)
    - fixed a bug where a call reference to an object method that crosses @ref Qore::Program "Program" boundaries could result in a core dump when called due to an error managing thread-local data (<a href="https://github.com/qorelanguage/qore/issues/2145">issue 2145</a>)
    - fixed crashes in scanner due to EOF in comments (<a href="https://github.com/qorelanguage/qore/issues/2175">issue 2175</a>)

    @section qore_081212 Qore 0.8.12.12

    @par Release Summary
    Bugfix release; see details below

    @subsection qore_081212_new_features New Features in Qore

    - added the @ref Qore::Option::HAVE_DSS "HAVE_DSS" constant to indicate if the outdated DSS(), DSS1(), DSS_bin(), DSS1_bin(), DSS_HMAC(), and DSS1_HMAC() functions are available in the opnessl library used to compile %Qore

    @subsection qore_081212_bug_fixes Bug Fixes in Qore

    - fixed a bug handling \c argv in base class constructor execution (<a href="https://github.com/qorelanguage/qore/issues/2030">issue 2030</a>)
    - fixed a bug handling the connection status in the @ref Qore::HTTPClient "HTTPClient" class (<a href="https://github.com/qorelanguage/qore/issues/2058">issue 2058</a>)
    - fixed building with openssl 1.1+ (<a href="https://github.com/qorelanguage/qore/issues/2135">issue 2135</a>)
    - fixed binding more than one wilcard port on a specific address in the <a href="../../modules/HttpServer/html/index.html">HttpServer</a> module (<a href="https://github.com/qorelanguage/qore/issues/2155">issue 2155</a>)
    - fixed a bug in <a href="../../modules/SqlUtil/html/index.html">SqlUtil</a> with column aliases that are reserved words (<a href="https://github.com/qorelanguage/qore/issues/2163">issue 2163</a>)
    - fixed a memory bug in the @ref splice "splice" operator with a binary operand (<a href="https://github.com/qorelanguage/qore/issues/2303">issue 2303</a>)
    - fixed a bug where calling any @ref Qore::SQL::SQLStatement "SQLStatement" method in another thread with an active connection from a @ref Qore::SQL::DatasourcePool "DatasourcePool" causes a crash (<a href="https://github.com/qorelanguage/qore/issues/2334">issue 2334</a>)
    - fixed a bug in <a href="../../modules/RestHandler/html/index.html">RestHandler</a> regarding inconsistent handling of URI parameter arguments; the \c "action" key was only removed from the \c ah hash when there were no other arguments, introducing an inconsistency in argument handling in REST services (<a href="https://github.com/qorelanguage/qore/issues/2479">issue 2479</a>)
    - fixed a bug where \c ENCODING-CONVERSION-ERROR exceptions were not thrown with newer GNU iconv libraries with an API change (<a href="https://github.com/qorelanguage/qore/issues/2500">issue 2500</a>)

    @section qore_081211 Qore 0.8.12.11

    @par Release Summary
    Bugfix release; see details below

    @subsection qore_081211_new_features New Features in Qore
    - <a href="https://github.com/qorelanguage/qore/issues/1947">issue 1947</a> added @ref warning-broken-logic-precedence "broken-logic-precedence" warning.

    @subsection qore_081211_bug_fixes Bug Fixes in Qore
    - fixed documentation regarding escaping of characters in strings and added a parse exception in case of trying to escape octal values in range 400-777 (<a href="https://github.com/qorelanguage/qore/issues/50">issue 50</a>)
    - fixed a crashing bug where @ref Qore::SQL::Datasource::getConfigString() "Datasource::getConfigString()" was called without a connection, also could crash in an implicit internal call to this method with the @ref Qore::SQL::DatasourcePool "DatasourcePool" class when connections were lost and the warning callback should be called (<a href="https://github.com/qorelanguage/qore/issues/1992">issue 1992</a>)
    - fixed a bug where @ref Qore::SQL::Datasource::getConfigHash() "Datasource::getConfigHash()" returned different values depending on if the object was connected or not (<a href="https://github.com/qorelanguage/qore/issues/1994">issue 1994</a>)

    @section qore_081210 Qore 0.8.12.10

    @par Release Summary
    Bugfix release; see details below

    @subsection qore_081210_bug_fixes Bug Fixes in Qore

    - module fixes:
      - <a href="../../modules/FixedLengthUtil/html/index.html">FixedLengthUtil</a>:
        - fixes and improvements to errors and exceptions (<a href="https://github.com/qorelanguage/qore/issues/1828">issue 1828</a>)
      - <a href="../../modules/HttpServerUtil/html/index.html">HttpServerUtil</a>:
        - eliminated excess logging of all HTTP chunks sent and received (<a href="https://github.com/qorelanguage/qore/issues/1832">issue 1832</a>)
      - <a href="../../modules/PgsqlSqlUtil/html/index.html">PgsqlSqlUtil</a>:
        - fixed a bug in setting a \c comment for a table column (<a href="https://github.com/qorelanguage/qore/issues/1886">issue 1886</a>)
      - <a href="../../modules/SqlUtil/html/index.html">SqlUtil</a>:
        - fixed a bug in the \c offset query hash argument in SQL operation methods (<a href="https://github.com/qorelanguage/qore/issues/1880">issue 1880</a>)
        - fixed a bug that prohibited only columns from the main query to be selected when joins are used (<a href="https://github.com/qorelanguage/qore/issues/1909">issue 1909</a>)
      - <a href="../../modules/TableMapper/html/index.html">TableMapper</a>:
        - fixed a bug in flush messages in the \c InboundTableMapper class (<a href="https://github.com/qorelanguage/qore/issues/1849">issue 1849</a>)
    - fixed a bug that could cause spurious parse-time exceptions to be thrown when matching call variants with multiple return types for the same callable object (<a href="https://github.com/qorelanguage/qore/issues/1928">issue 1928</a>)
    - fixed the process return code in the output reference in @ref Qore::backquote() "backquote()" on Unix/Linux platforms (<a href="https://github.com/qorelanguage/qore/issues/1884">issue 1884</a>)
    - fixed a bug where connections were not immediately released back to the @ref Qore::SQL::DatasourcePool "DatasourcePool" in case of an \c SQLSTATEMENT-ERROR exception (<a href="https://github.com/qorelanguage/qore/issues/1836">issue 1836</a>)
    - eliminated a spurious exception in the @ref Qore::SQL::SQLStatement "SQLStatement" class in case of a @ref Qore::SQL::DatasourcePool "DatasourcePool" timeout (<a href="https://github.com/qorelanguage/qore/issues/1832">issue 1832</a>)
    - fixed a crash when the incorrect type was passed to a parameter declared @ref reference_or_nothing_type "*reference" (<a href="https://github.com/qorelanguage/qore/issues/1815">issue 1815</a>)
    - fixed a crash when the %Qore library exits caused by an error in handling module dependencies with injected modules (<a href="https://github.com/qorelanguage/qore/issues/1805">issue 1805</a>)
    - fixed segfault crashes caused by calling object methods with null pointers (<a href="https://github.com/qorelanguage/qore/issues/1791">issue 1791</a>)
    - added internal API support to make it easier for DBI drivers to handle lost connections and to allow DBI drivers that must close all open handles before a connection is closed (such as the oracle driver); due to this change, @ref Qore::SQL::SQLStatement "SQLStatement" objects based on a @ref Qore::SQL::DatasourcePool "DatasourcePool" are closed automatically whenever the datasource is returned to the pool (<a href="https://github.com/qorelanguage/qore/issues/1250">issue 1250</a>)
    - implemented new parse options to revert the effect of parse options that affect code safety (<a href="https://github.com/qorelanguage/qore/issues/1895">issue 1895</a>):
      - @ref correct-list-parsing "%correct-list-parsing"
      - @ref correct-logic-precedence "%correct-logic-precedence"
      - @ref correct-int-assignments "%correct-int-assignments"
      - @ref correct-operators "%correct-operators"
      - @ref loose-args "%loose-args"
    - fixed parse locations of strings and regexes (<a href="https://github.com/qorelanguage/qore/issues/1905">issue 1905</a>)

    @section qore_08129 Qore 0.8.12.9

    @par Release Summary
    Bugfix release; see details below

    @subsection qore_08129_bug_fixes Bug Fixes in Qore

    - fixed a memory leak where references participate in recursive references (<a href="https://github.com/qorelanguage/qore/issues/1774">issue 1774</a>)
    - fixed a build issue with clang++ (<a href="https://github.com/qorelanguage/qore/issues/1768">issue 1768</a>)
    - fixed a memory leak in the @ref Qore::Thread::Queue "Queue" copy constructor when the @ref Qore::Thread::Queue "Queue" was used in other objects (such as an event queue, etc; <a href="https://github.com/qorelanguage/qore/issues/1749">issue 1749</a>)
    - <a href="../../modules/Mapper/html/index.html">Mapper</a> module fixes:
      - fixed bugs handling the \c allow_dot and \c allow_output_dot options (<a href="https://github.com/qorelanguage/qore/issues/1690">issue 1690</a>)
      - fixed \c TableMapper bugs introduced in Qore 0.8.12.7 (<a href="https://github.com/qorelanguage/qore/issues/1754">issue 1754</a>)

    @section qore_08128 Qore 0.8.12.8

    @par Release Summary
    Bugfix release; see details below

    @subsection qore_08128_bug_fixes Bug Fixes in Qore

    - fixed a memory leak in @ref try-module "%try-module" error handling (<a href="https://github.com/qorelanguage/qore/issues/1690">issue 1690</a>)
    - fixed a bug in @ref Qore::trunc_str() "trunc_str()" when the string has an invalid multi-byte character at the end of the string and the string is exactly the byte width requested (<a href="https://github.com/qorelanguage/qore/issues/1693">issue 1693</a>)
    - fixed a bug where @ref Qore::ReadOnlyFile::getchar() "ReadOnlyFile::getchar()" did not respect character semantics as documented (<a href="https://github.com/qorelanguage/qore/issues/1547">issue 1547</a>)
    - <a href="../../modules/OracleSqlUtil/html/index.html">OracleSqlUtil</a> module fixes:
      - fixed a bug in \c character_semantics for standalone column (<a href="https://github.com/qorelanguage/qore/issues/1688">issue 1688</a>)
    - <a href="../../modules/Mapper/html/index.html">Mapper</a> module fixes:
      - fixed a bug in handling "list mode" data such as submitted by \c InboundTableMapper::queueData() (<a href="https://github.com/qorelanguage/qore/issues/1736">issue 1736</a>, bug introduced in Qore 0.8.12.7 with the fix for <a href="https://github.com/qorelanguage/qore/issues/1626">issue 1626</a>)
    - <a href="../../modules/SqlUtil/html/index.html">SqlUtil</a> module fixes:
      - fixed schema alignment skipping column with name "driver" (<a href="https://github.com/qorelanguage/qore/issues/1684">issue 1684</a>)
      - fixed sqlutil schema management: functional indexes are rejected without () in name (<a href="https://github.com/qorelanguage/qore/issues/1610">issue 1610</a>)
    - <a href="../../modules/TableMapper/html/index.html">TableMapper</a> module fixes:
      - fixed a bug in handling "list mode" data with optimized inserts (<a href="https://github.com/qorelanguage/qore/issues/1736">issue 1736</a>, bug introduced in Qore 0.8.12.7 with the fix for <a href="https://github.com/qorelanguage/qore/issues/1626">issue 1626</a>)
    - <a href="../../modules/WebSocketClient/html/index.html">WebSocketClient</a> module fixes:
      - added timeout values to @ref Qore::Socket "Socket" and @ref Qore::HTTPClient "HTTPClient" calls (<a href="https://github.com/qorelanguage/qore/issues/1725">issue 1725</a>)
    - <a href="../../modules/WebSocketHandler/html/index.html">WebSocketHandler</a> module fixes:
      - added timeout values to @ref Qore::Socket "Socket" calls (<a href="https://github.com/qorelanguage/qore/issues/1725">issue 1725</a>)
    - <a href="../../modules/WebSocketUtil/html/index.html">WebSocketUtil</a> module fixes:
      - added timeout values to @ref Qore::Socket "Socket" calls (<a href="https://github.com/qorelanguage/qore/issues/1725">issue 1725</a>)
    - fixed a bug where a type conversion error in an lvalue assignment could generate a confusing unrelated runtime exception (<a href="https://github.com/qorelanguage/qore/issues/1697">issue 1697</a>)
    - fixed a bug where invalid characters in the port specification in a URL were ignored (<a href="https://github.com/qorelanguage/qore/issues/1728">issue 1728</a>)
    - fixed a bug with SSL socket communication the remote closing the connection during a send operation could cause the current thread to go into an infinite loop consuming 100% CPU (<a href="https://github.com/qorelanguage/qore/issues/1729">issue 1729</a>)
    - fixed a bug in the @ref Qore::HashListIterator "HashListIterator" class iterating hashes with a mix of lists and single values such as used by bulk DML binds; now the single values will appear as the current value for all list elements as per the original design instead of throwing a runtime exception (<a href="https://github.com/qorelanguage/qore/issues/1738">issue 1738</a>)

    @section qore_08127 Qore 0.8.12.7

    @par Release Summary
    Bugfix release; see details below

    @subsection qore_08127_bug_fixes Bug Fixes in Qore

    - fixed bug in internal string generation with \c size_t arguments that could cause invalid data to be output or crashes on 32-bit platforms (<a href="https://github.com/qorelanguage/qore/issues/1640">issue 1640</a>)
    - fixed a runtime memory leak and invalid runtime behavior with undetected recursive lvalue references (<a href="https://github.com/qorelanguage/qore/issues/1617">issue 1617</a>)
    - improved @ref garbage_collection "prompt collection" performance with large graphs of objects by eliminating additional unnecessary graph scans, resulting in further large performance improvements in the garbage collector (<a href="https://github.com/qorelanguage/qore/issues/1363">issue 1363</a>)
    - improved \c InboundTableMapper::queueData() performance (in the <a href="../../modules/TableMapper/html/index.html">TableMapper</a> module) when used with data in hash of lists format to use bulk DML in input and output without internal data conversions (<a href="https://github.com/qorelanguage/qore/issues/1626">issue 1626</a>)
    - <a href="../../modules/OracleSqlUtil/html/index.html">OracleSqlUtil</a> module fixes:
      - worked around \c ORA-22165 from \c op_in() caused by Oracle's limit on number of collection elements (<a href="https://github.com/qorelanguage/qore/issues/1660">issue 1660</a>)
      - fixed a bug in the \a force option (i.e. cascade) for dropping types (<a href="https://github.com/qorelanguage/qore/issues/1683">issue 1683</a>)
    - improved @ref try-module "%try-module" error reporting and documentation (<a href="https://github.com/qorelanguage/qore/issues/1648">issue 1648</a>)

    @section qore_08126 Qore 0.8.12.6

    @par Release Summary
    Bugfix release; see details below

    @subsection qore_08126_bug_fixes Bug Fixes in Qore

    - fixed a bug in @ref Qore::parse_url() parsing single-character hostnames (<a href="https://github.com/qorelanguage/qore/issues/1524">issue 1524</a>)
    - fixed a bug where @ref Qore::PO_LOCKDOWN "PO_LOCKDOWN" was not set when parsing \c init and \c del attributes in @ref user_modules "user module" headers (<a href="https://github.com/qorelanguage/qore/issues/1535">issue 1535</a>)
    - fixed a bug parsing exception catch block parameter errors (in debug builds only; <a href="https://github.com/qorelanguage/qore/issues/1558">issue 1558</a>)
    - fixed a bug dereferencing @ref binary "binary values" with the @ref list_element_operator "[] operator"; the behavior now corresponds to the documentation (<a href="https://github.com/qorelanguage/qore/issues/1566">issue 1566</a>)
    - fixed a bug that would result in a crash if a method were declared both \c static and \c abstract (<a href="https://github.com/qorelanguage/qore/issues/1590">issue 1590</a>)
    - fixed performance issues with the <a href="../../modules/Mapper/html/index.html">Mapper</a> module (and by extension the <a href="../../modules/TableMapper/html/index.html">TableMapper</a> module) for mappers with many identity (i.e. 1:1) and constant mappings (<a href="https://github.com/qorelanguage/qore/issues/1620">issue 1620</a>)
    - fixed a bug in the \c BulkInsertOperation class in the <a href="../../modules/BulkSqlUtil/html/index.html">BulkSqlUtil</a> module where inserts would fail or silently insert invalid data in the second or later blocks when constant hashes were used (<a href="https://github.com/qorelanguage/qore/issues/1625">issue 1625</a>)

    @section qore_08125 Qore 0.8.12.5

    @par Release Summary
    Bugfix release; see details below

    @subsection qore_08125_new_features New Features in Qore

    - added the <a href="../../modules/SalesforceRestClient/html/index.html">SalesforceRestClient</a> module for communicating with Salesforce.com using the REST APIs
    - module <a href="../../modules/SqlUtil/html/index.html">SqlUtil</a>
      - has support for native default values in tables (<a href="https://github.com/qorelanguage/qore/issues/1428">issue 1428</a>)
      - has support for Oracle named types (eg. spatial types) for Schema.qm and SchemaReverse.qm. (<a href="https://github.com/qorelanguage/qore/issues/1465">issue 1465</a>)

    @subsection qore_08125_bug_fixes Bug Fixes in Qore

    - <a href="../../modules/Mime/html/index.html">Mime</a> module:
      - added support for URL form-encoded messages (<a href="https://github.com/qorelanguage/qore/issues/1436">issue 1436</a>
    - <a href="../../modules/RestClient/html/index.html">RestClient</a> module:
      - added support for URL form-encoded messages (<a href="https://github.com/qorelanguage/qore/issues/1436">issue 1436</a>
      - added support for the \c "rawxml" message body encoding (<a href="https://github.com/qorelanguage/qore/issues/1437">issue 1437</a>
    - fixed handling of invalid compressed data in the following functions (<a href="https://github.com/qorelanguage/qore/issues/1432">issue 1432</a>):
      - @ref Qore::gunzip_to_binary()
      - @ref Qore::gunzip_to_string()
      - @ref Qore::uncompress_to_binary()
      - @ref Qore::uncompress_to_string()
    - fixed \c \@inf\@ on Windows (<a href="https://github.com/qorelanguage/qore/issues/1442">issue 1442</a>)
    - fixed @ref Qore::parse_url() with single-character usernames (<a href="https://github.com/qorelanguage/qore/issues/1455">issue 1455</a>)
    - corrected the error message with SSL reads when the server closes the connection prematurely (<a href="https://github.com/qorelanguage/qore/issues/1488">issue 1488</a>)
    - fixed the \c Host header in HTTP requests to not include the port if the port is the default port for the scheme because it causes some servers to reject the request (<a href="https://github.com/qorelanguage/qore/issues/1489">issue 1489</a>)

    @section qore_08124 Qore 0.8.12.4

    @par Release Summary
    Bugfix release; see details below

    @subsection qore_08124_bug_fixes Bug Fixes in Qore

    - fixed a reference bug in the @ref Qore::Thread::Queue "Queue" class introduced in the last release (<a href="https://github.com/qorelanguage/qore/issues/1309">issue 1309</a>)
    - fixed a bug where database types could not be correctly aligned if they had dependencies (<a href="https://github.com/qorelanguage/qore/issues/1314">issue 1314</a>); entailed updates in the following modules:
      - <a href="../../modules/SqlUtil/html/index.html">SqlUtil</a>
      - <a href="../../modules/FreetdsSqlUtil/html/index.html">FreetdsSqlUtil</a>
      - <a href="../../modules/MysqlSqlUtil/html/index.html">MysqlSqlUtil</a>
      - <a href="../../modules/OracleSqlUtil/html/index.html">OracleSqlUtil</a>
      - <a href="../../modules/PgsqlSqlUtil/html/index.html">PgsqlSqlUtil</a>
      - <a href="../../modules/Schema/html/index.html">Schema</a>
    - fixed a bug in @ref Qore::trunc_str() "trunc_str()" where an infinite loop could be triggered with certain arguments and multi-byte character encodings (<a href="https://github.com/qorelanguage/qore/issues/1327">issue 1327</a>)
    - improved @ref garbage_collection "prompt collection" performance with larger graphs of objects by eliminating unnecessary graph scans made during object method calls (<a href="https://github.com/qorelanguage/qore/issues/1363">issue 1363</a>)
    - fixed bugs in @ref Qore::date(string) "date(string)" and @ref Qore::date(string, string) "date(string, string)" where invalid input data was ignored and invalid dates were returned (<a href="https://github.com/qorelanguage/qore/issues/1369">issue 1369</a>)
    - <a href="../../modules/CsvUtil/html/index.html">CsvUtil</a> module:
      - fixed a bug in \c AbstractCsvIterator::identifyTypeImpl() generating an error message (<a href="https://github.com/qorelanguage/qore/issues/1355">issue 1355</a>)
    - <a href="../../modules/MailMessage/html/index.html">MailMessage</a> module:
      - fixed a bug using the default encoding in \c Message::attach() (issue <a href="https://github.com/qorelanguage/qore/issues/1352">issue 1352</a>)
    - <a href="../../modules/SqlUtil/html/index.html">SqlUtil</a> module:
      - fixed the ignored character_semantics column option in schema alignmed (<a href="https://github.com/qorelanguage/qore/issues/1379">issue 1379</a>)
      - implemented the \c cop_length() column function (<a href="https://github.com/qorelanguage/qore/issues/1395">issue 1395</a>)
    - <a href="../../modules/OracleSqlUtil/html/index.html">OracleSqlUtil</a> module:
      - OraclePackage attribute body_src is now public to access package bodies
    - <a href="../../modules/Qorize/html/index.html">Qorize</a> module:
      -  Qorize module: new qorize_val() set of functions; qorize_named() introduced; qorize tests
    - <a href="../../modules/TableMapper/html/index.html">TableMapper</a> module:
      - fixed runtime option propagation to \c TableMapper::SqlStatementMapperIterator from \c TableMapper::AbstractSqlStatementOutboundMapper::iterator() (<a href="https://github.com/qorelanguage/qore/issues/1418">issue 1418</a>)
      - fixed SqlStatementMapperIterator::getCount() (<a href="https://github.com/qorelanguage/qore/issues/1417">issue 1417</a>)
      - added the following methods:
        - \c TableMapper::AbstractSqlStatementOutboundMapper::getRowIterator()
        - \c TableMapper::InboundTableMapper::iterator()
        - \c TableMapper::InboundTableMapperIterator::getRuntime()
        - \c TableMapper::InboundTableMapperIterator::replaceRuntime()
        - \c TableMapper::InboundTableMapperIterator::setRuntime()
        - \c TableMapper::SqlStatementMapperIterator::getRuntime()
        - \c TableMapper::SqlStatementMapperIterator::replaceRuntime()
        - \c TableMapper::SqlStatementMapperIterator::setRuntime()
    - <a href="../../modules/QUnit/html/index.html">QUnit</a> module:
      - fixed showing the assertion location when there are test modules on top of QUnit (<a href="https://github.com/qorelanguage/qore/issues/1046">issue 1046</a>)
    - fixed inconsistency between list splice operator and splice function (<a href="https://github.com/qorelanguage/qore/issues/1380">issue 1380</a>)

    @section qore_08123 Qore 0.8.12.3

    @par Release Summary
    Bugfix release; see details below

    @subsection qore_08123_bug_fixes Bug Fixes in Qore

    - fixed the documentation (and DB modules) where @ref Qore::SQL::SQLStatement::fetchColumns() "SQLStatement::fetchColumns()" was inconsistent; now it will return a empty hash when no more rows are available to fetch (<a href="https://github.com/qorelanguage/qore/issues/1241">issue 1241</a>)
    - added I/O timeout support to the @ref Qore::FtpClient "FtpClient" class (<a href="https://github.com/qorelanguage/qore/issues/1252">issue 1252</a>)
    - fixed bugs in @ref Qore::Socket::recv() "Socket::recv()" and @ref Qore::Socket::recvBinary() "Socket::recvBinary()" with <tt>size = 0</tt> where @ref nothing could be returned which is invalid according to the methods' declared return types (<a href="https://github.com/qorelanguage/qore/issues/1260">issue 1260</a>)
    - fixed a bug where @ref Qore::FtpClient::get() "FtpClient:get()" would fail with an exception when retrieving an empty file (<a href="https://github.com/qorelanguage/qore/issues/1255">issue 1255</a>)
    - fixed a bug where executing a call reference to a deleted object method would cause a crash (<a href="https://github.com/qorelanguage/qore/issues/1268">issue 1268</a>)
    - fixed a bug where Qore would allow methods to be called on already deleted objects under certain conditions (<a href="https://github.com/qorelanguage/qore/issues/1270">issue 1270</a>)
    - fixed a bug where calling @ref Qore::exit() "exit()" in a multithreaded program could result in a segmentation fault (<a href="https://github.com/qorelanguage/qore/issues/1215">issue 1215</a>)
    - fixed a bug where <a href="../../modules/HttpServer/html/index.html">HttpServer::addListener()</a> could not accept a bind on port 0 to mean any random port (<a href="https://github.com/qorelanguage/qore/issues/1284">issue 1284</a>)
    - fixed a race condition in @ref garbage_collection "prompt collection" that could lead to a crash (<a href="https://github.com/qorelanguage/qore/issues/1084">issue 1084</a>)
    - fixed a bug clearing @ref Qore::Socket "Socket" event queues when the @ref Qore::Socket "Socket" goes out of scope that could lead to a crash (<a href="https://github.com/qorelanguage/qore/issues/1292">issue 1292</a>)
    - fixed a bug with @ref Qore::FtpClient::setWarningQueue() "FtpClient::setWarningQueue()" that could cause a crash (<a href="https://github.com/qorelanguage/qore/issues/1293">issue 1293</a>)
    - fixed a bug where @ref Qore::FtpClient::pwd() returned invalid directory names (<a href="https://github.com/qorelanguage/qore/issues/1295">issue 1295</a>)

    @section qore_08122 Qore 0.8.12.2

    @par Release Summary
    Bugfix release; see details below

    @subsection qore_08122_bug_fixes Bug Fixes in Qore
    - fixed bugs in handling websocket close status codes in the <a href="../../modules/WebSocketUtil/html/index.html">WebSocketUtil</a>, <a href="../../modules/WebSocketClient/html/index.html">WebSocketClient</a>, and <a href="../../modules/WebSocketHandler/html/index.html">WebSocketHandler</a> modules (<a href="https://github.com/qorelanguage/qore/issues/1216">issue 1216</a>)
    - fixed a crashing bug with recursive class initialization (<a href="https://github.com/qorelanguage/qore/issues/2023">issue 2023</a>)

    @section qore_08121 Qore 0.8.12.1

    @par Release Summary
    Bugfix release; see details below

    @subsection qore_08121_bug_fixes Bug Fixes in Qore
    - <a href="../../modules/TableMapper/html/index.html">TableMapper</a> module fixes:
      - fixed a bug with the \c SqlStatementOutboundMapper::iterator() method; corrected the iterator object return value which was causing \c AbstractMapperIterator::mapBulk() to fail (<a href="https://github.com/qorelanguage/qore/issues/979">issue 979</a>)
      - fixed a bug with \c SqlStatementOutboundMapper; it would throw an error if the required \c "table" or \c "sh" options were used and only worked with subclasses that declared these options (<a href="https://github.com/qorelanguage/qore/issues/981">issue 981</a>)
      - fixed a bug where \c AbstractSqlStatementOutboundMapper::iterator() failed to use options when creating the new \c Mapper object (<a href="https://github.com/qorelanguage/qore/issues/1088">issue 1088</a>)
    - fixed a bug where optional arguments were not handled correctly in some rare cases (<a href="https://github.com/qorelanguage/qore/issues/974">issue 974</a>)
    - fixed a bug causing a crash when @ref Qore::parse_base64_string_to_string() "parse_base64_string_to_string()" was called with an empty string (<a href="https://github.com/qorelanguage/qore/issues/996">issue 996</a>)
    - fixed a bug resolving base class method calls during parse initialization (<a href="https://github.com/qorelanguage/qore/issues/1075">issue 1075</a>)
    - fixed thread memory handling bug with some operator expressions and the @ref background "background operator" (<a href="https://github.com/qorelanguage/qore/issues/1096">issue 1096</a>)
    - fixed a race condition in the prompt collection of closure-bound local variables in the @ref garbage_collection "garbage collector" (<a href="https://github.com/qorelanguage/qore/issues/1103">issue 1103</a>)
    - fixed a bug where @ref Qore::HTTPClient "HTTPClient" class method variants such as @ref Qore::HTTPClient::get() "HTTPClient::get()" without a callback would fail to return the message body when the server sent a reply with chunked transfer encoding (<a href="https://github.com/qorelanguage/qore/issues/1117">issue 1117</a>)
    - fixed a bug in CsvUtil where backward compatibility was broken for single-row-type format (<a href="https://github.com/qorelanguage/qore/issues/1124">issue 1124</a>)
    - fixed bugs where declared public functions were missing from the library ABI (<a href="https://github.com/qorelanguage/qore/issues/1126">issue 1126</a>)
    - fixed bugs where @ref Qore::format_number() and <float>::format() gave incorrect results when rounding to the significant decimals given in the format string (<a href="https://github.com/qorelanguage/qore/issues/1149">issue 1149</a>)
    - fixed a bug referencing \c self in base class constructor arguments (<a href="https://github.com/qorelanguage/qore/issues/1169">issue 1169</a>)
    - fixed a bug where the incorrect class destructor was called in the openldap module (<a href="https://github.com/qorelanguage/qore/issues/1174">issue 1174</a>)
    - fixed a bug where declaring a \c copy() method as @ref synchronized would result in a crash when the method was called (<a href="https://github.com/qorelanguage/qore/issues/1188">issue 1188</a>)
    - fixed bugs in <string>::getEncoded() and <string>::getDecoded() regarding @ref Qore::CE_XML "CE_XML" and @ref Qore::CE_NONASCII "CE_NONASCII" (<a href="https://github.com/qorelanguage/qore/issues/1193">issue 1193</a>)
    - fixed bugs where @ref Qore::call_object_method() and @ref Qore::call_object_method_args() allowed private methods to be called from outside the class (<a href="https://github.com/qorelanguage/qore/issues/1194">issue 1194</a>)
    - fixed a bug where @ref deprecated methods were being internally registered as @ref RUNTIME_NOOP (<a href="https://github.com/qorelanguage/qore/issues/1197">issue 1197</a>)
    - fixed bugs where the @ref Qore::SQL::Datasource "Datasource" class would open a connection to the server in the constructor before options were set and where a server connection was required to call @ref Qore::SQL::Datasource::getOption() "Datasource::getOption()" or @ref Qore::SQL::Datasource::setOption() "Datasource::setOption()" (<a href="https://github.com/qorelanguage/qore/issues/1201">issue 1201</a>)
    - fixed memory errors in the @ref Qore::Thread::Queue "Queue" class where spurious exceptions could be raised (<a href="https://github.com/qorelanguage/qore/issues/1202">issue 1202</a>)
    - fixed a memory leak with static class member initializers (<a href="https://github.com/qorelanguage/qore/issues/1206">issue 1206</a>)

    @section qore_0812 Qore 0.8.12

    @par Release Summary
    Major new release with major new features and bug fixes as well as packaging fixes:
    - added support for @ref garbage_collection "deterministic garbage collection"
    - standardized function naming convention
    - new functions, methods, constants, operators, and user modules
    - greatly improved support on Windows

    @subsection qore_0812_compatibility Changes That Can Affect Backwards-Compatibility
    - fixed broken list parsing; in previous releases, %Qore's parser re-wrote lists without parentheses used as top-level statements with certain assignment operators (@ref assignment_operator "=", @ref plus_equals_operator "+=", @ref minus_equals_operator "-=", @ref multiply_equals_operator "*=", and @ref divide_equals_operator "/=", but not with others) so that statements like <tt>list l = 1, 2, 3;</tt> were valid assignments.   Due to operator precedence, such statements should normally be interpreted as <tt>(list l = 1), 2, 3;</tt>, which is not a valid expression.  Not only were the rules applied with only some assignment operators, but such lists were only rewritten if used as top-level statements, therefore the rules were applied inconsistenctly depending on where the expression was located in the parse tree.  As of %Qore 0.8.12, these inconsistencies have been eliminated by default from %Qore; all lists are processed according to the precedence rules defined in @ref operators.  This could break old code that relied on the old, broken behavior.  To get the old behavior, use the @ref broken-list-parsing "%broken-list-parsing" parse directive.
    - fixed broken @ref int_type "int" and @ref softint_type "softint" assignments; previously runtime type errors with these type restrictions were ignored and all values were silently converted to integers for the assignment, now runtime type errors are thrown according to the original design.  Parse errors are detected as before.  This could break old code that relied on the old, broken behavior.  To get the old behavior, use the @ref broken-int-assignments "%broken-int-assignments" parse directive.
    - fixed broken multi-character operator parsing; the %Qore parser has been updated to no longer accept multi-character operators with whitespace between the chacters making up the operator; it is believed that this was never used and simply caused the parser to be needlessly complicated and caused %Qore to be less compatible with other languages.  To get the old behavior, use the @ref broken-operators "%broken-operators" parse directive.
    - the @ref push "push", @ref unshift "unshift", @ref pop "pop" and @ref shift "shift" operators now throw an exception when their first operand is not a list and @ref strict-args "%strict-args" is in effect

    @subsection qore_0812_new_features New Features in Qore
    - Added the @ref value_coalescing_operator which checks first argument if it evaluates to @ref Qore::False "False" with @ref <value>::val() and if so assigns the second argument. The operator can be further chained; for example: @code{.py} expr1 ?* expr2 ?* expr3 @endcode
    - Added the @ref null_coalescing_operator which checks the first operand for @ref nothing or @ref null; if true returns the second argument. The operator can be further chained, in which case the first operand with a value is returned; ex: @code{.py} expr1 ?? expr2 ?? expr3 @endcode
    - %Qore identifiers can now begin with an underscore character \c "_"; the following is now a valid (with @ref new-style "%new-style"): @code{.py}int _var = 1;@endcode
    - hash enhancements:
      - new syntax for an expression giving an empty hash: <tt>{}</tt>; for example: @code{.py} hash h = {};@endcode
      - new literal hash support: hashes can now be given as literal values as follows: @code{.py} (<key_expr>: <val_expr>, [...]) @endcode For example: @code{.py} return (get_key(): get_value()); @endcode in the past the keys in literal hashes had to be either a string or a constant; now any valid %Qore expression can be used to generate the hash keys at runtime
      - new hash syntax; hash elements can now be enclosed by curly brackets as well as regular parentheses; the version with curly brackets when used with the @ref hmap "map" operator results in the hash version of the map operator being used
      - Added new @ref hmap "hash version of the map" operator to build a hash from a list or iterator expression; ex: @code{.py} hash h = map {$1, h2.$1}, i; @endcode
    - implemented support for loading user modules in a pre-defined @ref Qore::Program "Program" object (that can have a custom API) in the following new functions and methods:
      - @ref Qore::load_user_module_with_program() "load_user_module_with_program()"
      - @ref Qore::Program::loadApplyToPrivateUserModule() "Program::loadApplyToPrivateUserModule()"
      - @ref Qore::Program::loadApplyToUserModule() "Program::loadApplyToUserModule()"
      - @ref Qore::Program::loadUserModuleWithProgram() "Program::loadUserModuleWithProgram()"
    - implemented support for code / dependency injections in @ref Qore::Program "Program" containers with the following changes:
      - @ref Qore::Program::importClass() now accepts optional arguments that allow the imported version of the class to live in another namespace and have another name and an argument that allows the imported version of the class to remain even if it overlaps with an imported system or user class from a module
      - @ref Qore::Program::importFunction() now accepts an optional argument that allows the imported version of the function to remain even if it overlaps with an imported system or user function from a module
      - the new parse option @ref Qore::PO_ALLOW_INJECTION must be set on the @ref Qore::Program "Program" object in order to use code / dependency injection parameters in the above methods
      - once a @ref Qore::Program "Program" object has an injected API set up, the system API can be imported (possibly already overridden with injected code) with the following new methods:
        - @ref Qore::Program::importSystemApi()
        - @ref Qore::Program::importSystemClasses()
        - @ref Qore::Program::importSystemConstants()
        - @ref Qore::Program::importSystemFunctions()
        .
        additionally user modules can be loaded with overridden injected code with the following new functions / methods:
        - @ref Qore::load_user_module_with_program() "load_user_module_with_program()"
        - @ref Qore::Program::loadApplyToPrivateUserModule() "Program::loadApplyToPrivateUserModule()"
        - @ref Qore::Program::loadApplyToUserModule() "Program::loadApplyToUserModule()"
        - @ref Qore::Program::loadUserModuleWithProgram() "Program::loadUserModuleWithProgram()"
        .
        furthermore the following function can be used to reload injected modules with the non-injected version:
        - @ref Qore::reload_module() "reload_module()"
    - implemented support for user-defined thread-resource management, allowing %Qore code to safely manage resources associated to a particular thread:
      - @ref Qore::Thread::AbstractThreadResource
      - @ref Qore::Thread::remove_thread_resource()
      - @ref Qore::Thread::set_thread_resource()
    - new constants:
      - @ref Qore::DirSep
      - @ref Qore::Platform
      - @ref Qore::ParseOptionCodeMap
      - @ref Qore::ParseOptionStringMap
      - @ref Qore::PO_BROKEN_LIST_PARSING
      - @ref Qore::PO_BROKEN_LOGIC_PRECEDENCE
      - @ref Qore::PO_BROKEN_OPERATORS
      - @ref Qore::PO_NO_INHERIT_SYSTEM_CONSTANTS
      - @ref Qore::PO_NO_INHERIT_USER_CONSTANTS
      - @ref Qore::PO_NO_API
      - @ref Qore::PO_NO_SYSTEM_API
      - @ref Qore::PO_NO_USER_API
      - @ref Qore::SQL::DBI_CAP_HAS_ARRAY_BIND "Qore::SQL::DBI_CAP_HAS_ARRAY_BIND"
      - @ref StringConcatEncoding
      - @ref StringConcatDecoding
    - new classes:
      - @ref Qore::DataLineIterator
      - @ref Qore::Thread::AbstractThreadResource
    - other new methods:
      - @ref Qore::SQL::DatasourcePool::getCapabilities()
      - @ref Qore::SQL::DatasourcePool::getCapabilityList()
      - @ref Qore::SQL::SQLStatement::currentThreadInTransaction()
      - @ref Qore::Thread::Queue::setError()
      - @ref Qore::Thread::Queue::clearError()
    - updated methods:
      - @ref Qore::TimeZone::constructor() "TimeZone::constructor()": now accepts a path to the zoneinfo file if the @ref Qore::PO_NO_FILESYSTEM sandboxing restrictions is not set
    - the \c SOCKET-THROUGHPUT-WARNING event is no longer raised on the warning queue if the transfer size is less than 1024 bytes; this affects:
      - @ref Qore::FtpClient::setWarningQueue()
      - @ref Qore::HTTPClient::setWarningQueue()
      - @ref Qore::Socket::setWarningQueue()
    - new functions:
      - @ref Qore::create_object()
      - @ref Qore::create_object_args()
      - @ref Qore::decode_uri_request()
      - @ref Qore::encode_uri_request()
      - @ref Qore::get_duration_seconds_f()
      - @ref Qore::getgroups()
      - @ref Qore::getusername()
      - @ref Qore::ltrim()
      - @ref Qore::parse_float()
      - @ref Qore::parse_number()
      - @ref Qore::realpath()
      - @ref Qore::rtrim()
      - @ref Qore::set_return_value()
      - @ref Qore::setgroups()
      - @ref Qore::Thread::remove_thread_resource()
      - @ref Qore::Thread::set_thread_resource()
    - updated functions:
      - @ref Qore::parse_boolean()
      - @ref Qore::string()
      - @ref Qore::strmul()
    - new pseudo-methods:
      - @ref <date>::dayNumber()
      - @ref <date>::dayOfWeek()
      - @ref <date>::durationSecondsFloat()
      - @ref <date>::isoDayOfWeek()
      - @ref <date>::isoWeekHash()
      - @ref <date>::isoWeekString()
      - @ref <object>::uniqueHash()
      - @ref <string>::getDecoded()
      - @ref <string>::getEncoded()
    - the following functions were moved from the <a href="../../modules/Util/html/index.html">Util</a> module to %Qore:
      - @ref Qore::absolute_path()
      - @ref Qore::absolute_path_windows()
      - @ref Qore::absolute_path_unix()
    - camel-case functions were deprecated in this release, covering the following functions:
      - @ref Qore::callObjectMethod(): deprecated for @ref Qore::call_object_method()
      - @ref Qore::callObjectMethodArgs(): deprecated for @ref Qore::call_object_method_args()
      - @ref Qore::existsFunction(): deprecated for @ref Qore::exists_function()
      - @ref Qore::functionType(): deprecated for @ref Qore::function_type()
      - @ref Qore::getAllThreadCallStacks(): deprecated for @ref Qore::get_all_thread_call_stacks()
      - @ref Qore::getClassName(): deprecated for @ref Qore::get_class_name()
      - @ref Qore::getDateFromISOWeek(): deprecated for @ref Qore::get_date_from_iso_week()
      - @ref Qore::getDayNumber(): deprecated for @ref Qore::get_day_number()
      - @ref Qore::getDayOfWeek(): deprecated for @ref Qore::get_day_of_week()
      - @ref Qore::getDBIDriverCapabilities(): deprecated for @ref Qore::dbi_get_driver_capabilities()
      - @ref Qore::getDBIDriverCapabilityList(): deprecated for @ref Qore::dbi_get_driver_capability_list()
      - @ref Qore::getDBIDriverList(): deprecated for @ref Qore::dbi_get_driver_list()
      - @ref Qore::getFeatureList(): deprecated for @ref Qore::get_feature_list()
      - @ref Qore::getISODayOfWeek(): deprecated for @ref Qore::get_iso_day_of_week()
      - @ref Qore::getISOWeekHash(): deprecated for @ref Qore::get_iso_week_hash()
      - @ref Qore::getISOWeekString(): deprecated for @ref Qore::get_iso_week_string()
      - @ref Qore::getMethodList(): deprecated for @ref Qore::get_method_list()
      - @ref Qore::getModuleHash(): deprecated for @ref Qore::get_module_hash()
      - @ref Qore::getModuleList(): deprecated for @ref Qore::get_module_list()
      - @ref Qore::makeBase64String(): deprecated for @ref Qore::make_base64_string()
      - @ref Qore::makeHexString(): deprecated for @ref Qore::make_hex_string()
      - @ref Qore::parseBase64String(): deprecated for @ref Qore::parse_base64_string()
      - @ref Qore::parseBase64StringToString(): deprecated for @ref Qore::parse_base64_string_to_string()
      - @ref Qore::parseDatasource(): deprecated for @ref Qore::parse_datasource()
      - @ref Qore::parseHexString(): deprecated for @ref Qore::parse_hex_string()
      - @ref Qore::sortDescending(): deprecated for @ref Qore::sort_descending()
      - @ref Qore::sortDescendingStable(): deprecated for @ref Qore::sort_descending_stable()
      - @ref Qore::sortStable(): deprecated for @ref Qore::sort_stable()
      - @ref Qore::throwThreadResourceExceptions(): deprecated for @ref Qore::throw_thread_resource_exceptions()
      .
      Functions deprecated in this release will remain for the forseeable future for backwards-compatibility
    - Added support for reexporting imported definitions in user module with the new <tt>%%requires(reexport)</tt> form of the @ref requires "%requires" parse directive.
    - @ref Qore::xrange() and @ref Qore::RangeIterator updates:
      - @ref Qore::xrange() and @ref Qore::RangeIterator::constructor() and <list>::rangeIterator() updated to take an optional value to return in the @ref Qore::RangeIterator::getValue() method
    - @ref Qore::FtpClient updates:
      - added @ref Qore::FtpClient::getMode()
    - Performance improvements:
      - @ref Qore::HashPairIterator and @ref Qore::ObjectPairIterator objects (returned by @ref <hash>::pairIterator() and @ref <object>::pairIterator(), respectively and the associated reverse iterators) have had their performance improved by approximately 70% by reusing the hash iterator object when possible
    - module directory handling changed
      - user modules are now stored in prefix/share/qore-modules/version
      - prefix/share/qore-modules is also added to the module path
      - version-specific module directories are added first, then the "generic" directories
    - <a href="../../modules/CsvUtil/html/index.html">CsvUtil</a> module updates:
      - new \c "tolwr" option in structured text parsing classes
      - \c AbstractCsvWriter will set \c "headers" from the \c "fields" option if \c "headers" are not explicitly set
      - added write() methods returning the generated strings to the \c CsvStringWriter class for API compatibility with the corresponding FixedLengthDataWriter methods
      - implemented support for @ref Qore::SQL::SQLStatement "SQLStatement" as an iterator source for \c AbstractCsvWriter::write()
      - \c quote_escape option implemented in \c AbstractCsvWriter
      - implemented the \c "datamap" and \c "info_log" options for CSV generation
      - implemented alternative options with underscores instead of dashes for all constructors
      - extended multi-type support, record type rules and default value in field specification
      - implemented multi-type record support in \c AbstractCsvWriter and \c AbstractCsvIterator using \c resolve_type and \c headers options
    - <a href="../../modules/Mapper/html/index.html">Mapper</a> module updates:
      - implemented the \c "constant" field tag, allowing a constant value for an output field to be specified directly in the mapper hash
      - implemented the \c "default" field tag, giving a default value if no input value is specified
      - implemented the global \c "date_format" mapper option
      - implemented support for structured output fields with dot notation in the output field name
      - implemented per-field and global \c "number_format" mapper options
      - changed the behavior of the \c "number" field type: now leaves numeric values in their original type, converts all other types to a number
      - removed the deprecated \c "crec" option
      - implemented the \c "input" option with input record validation
      - implemented the \c "output" option with output record validation
      - implemented the \c "info_log" option and removed the \c "trunc" option
      - implemented the \c "runtime" field tag
      - implemented the \c "index" field tag
      - improved the Mapper::mapAll() method by adding support for hashes of lists to better support input from bulk DML (@ref Qore::SQL::SQLStatement::fetchColumns() "SQLStatement::fetchColumns()")
    - <a href="../../modules/TableMapper/html/index.html">TableMapper</a> module updates:
      - added table name and datasource description to error messages
      - implemented more efficient support for inserts from a sequence for databases supporting the \c "returning" clause in insert statements; now such inserts are made in a single round trip instead of n + 1 where n is the number of sequences in the insert
      - implemented an optimized insert approach assuming stable input data
      - implemented the following new options:
        - \c unstable_input: to accommodate unstable input data and disable the insert optimization (default: False)
        - \c insert_block: for DB drivers supporting bulk DML, the number of rows inserted at once (default: 500, only used when \c unstable_input is False) and bulk inserts are supported in the table object
      - added methods for bulk / batch inserts for db drivers supporting bulk DML (ex: Oracle)
      - updated to <a href="../../modules/Mapper/html/index.html">Mapper</a> changes: use table description to define output record for the <a href="../../modules/Mapper/html/index.html">Mapper</a> module
      - added the AbstractSqlStatementOutboundMapper class
      - added the InboundIdentityTableMapper class
      - added the SqlStatementMapperIterator class
      - added the SqlStatementOutboundMapper class
    - <a href="../../modules/RestClient/html/index.html">RestClient</a> module updates:
      - implemented RestClient::addDefaultHeaders()
      - implemented RestClient::getDefaultHeaders()
      - implemented RestClient::getSendEncoding()
      - implemented RestClient::setContentEncoding()
      - when possible, REST bodies are decoded and stored in the \a info output argument when the HTTP server returns a status code < 100 or >= 300 to allow for error-handling in the client
    - <a href="../../modules/RestHandler/html/index.html">RestHandler</a> module updates:
      - implemented support for notifying persistent connections when the connection is terminated while a persistent connection is in place
      - the AbstractRestStreamRequestHandler class is now the base abstract class for REST stream request handlers
    - <a href="../../modules/WebUtil/html/index.html">WebUtil</a> module updates:
      - updated FileHandler::handleRequest() to allow for chunked sends
    - <a href="../../modules/BulkSqlUtil/html/index.html">BulkSqlUtil</a> module:
      - added this new module providing APIs supporting bulk DML with <a href="../../modules/SqlUtil/html/index.html">SqlUtil</a> with supported drivers
    - <a href="../../modules/FilePoller/html/index.html">FilePoller</a> module:
      - added this new module to support polling files in directories on the filesystem
    - <a href="../../modules/FixedLengthUtil/html/index.html">FixedLengthUtil</a> module:
      - added this new module for handling fixed length line data
    - <a href="../../modules/HttpServer/html/index.html">HttpServer</a> module updates:
      - <a href="../../modules/HttpServerUtil/html/index.html">HttpServerUtil</a> module split from the <a href="../../modules/HttpServer/html/index.html">HttpServer</a> module containing supporting definitions for handler classes and other code interfacing with the <a href="../../modules/HttpServer/html/index.html">HttpServer</a> module
      - added the PermissiveAuthenticator class
      - translate \c "+" (plus) to \c " " (space) in the query portion of URIs in parse_uri_query()
      - implemented support for notifying persistent connections when the connection is terminated while a persistent connection is in place
      - new methods implemented in HttpServer:
        - HttpServer::getListenerLogOptions()
        - HttpServer::getListenerLogOptionsID()
        - HttpServer::setListenerLogOptions()
        - HttpServer::setListenerLogOptionsID()
        - HttpServer::addListeners() (new variant taking a hash of SSL info)
        - HttpServer::listenerStarted() (to allow for reporting when listeners are actually running since they are started asynchronously)
      - improved performance matching request URIs to handlers
      - added the \c "ssl" key to the listener socket info hash
      - implemented support for notifying persistent connections when the connection is terminated while a persistent connection is in place
      - removed the unused AbstractStreamRequestHandler class
      - fixed parse_uri_query() to always return \a params as a hash (<a href="https://github.com/qorelanguage/qore/issues/569">issue 569</a>)
      - added \c root_path to the context hash if the path was matched by a URL path prefix (<a href="https://github.com/qorelanguage/qore/issues/570">issue 570</a>)
      - implemented support for configurable stream handler timeout values (<a href="https://github.com/qorelanguage/qore/issues/719">issue 719</a>)
    - <a href="../../modules/Schema/html/index.html">Schema</a> module updates:
      - added the following public functions to make column definitions easier:
        - c_char()
        - c_date()
        - c_int()
        - c_number()
        - c_timestamp()
        - c_varchar()
    - added option @ref Qore::Option::HAVE_DETERMINISTIC_GC "HAVE_DETERMINISTIC_GC" for %Qore builds where deterministic garbage collection is enabled
    - @ref Qore::Program "Program" class enhancements:
      - the @ref Qore::Program "Program" class now creates @ref conditional_parsing "parse defines" for parse options so that conditional code can be implemented depending on the sandboxing configuration of the program container
      - the @ref Qore::Program::importClass() method now accepts an optional \a new_name argument to allow for importing classes with a different name and namespace path
    - added a timeout parameter to the following @ref Qore::Socket "Socket" methods:
      - @ref Qore::Socket::upgradeClientToSSL()
      - @ref Qore::Socket::upgradeServerToSSL()
    - added zoneinfo -> Windows time zone translation code on Windows to support standard UNIX (zoneinfo) time zone names on Windows; time zone information is still taken from the Windows registry but region names are reported using the standard zoneinfo names
    - @ref Qore::FileLineIterator updates:
      - added @ref Qore::FileLineIterator::hstat() and @ref Qore::FileLineIterator::stat()
    - <a href="../../modules/SqlUtil/html/index.html">SqlUtil</a> module updates:
      - implemented insert option support and support for the \c "returning" clause in supported drivers to avoid server round trips
      - implemented the AbstractTable::getDesc() method and improved exception description messages
      - implemented support for late table resoluton in join arguments to enable joins from serialized parameters
      - improved error messages for common errors such as join errors
      - implemented support for DBA management actions
      - implemented support for driver-dependent pseudocolumns
      - implemented per-column support for the \c "desc" keyword in orderby expressions
      - implemented the \c "wop_or()" function to allow complex SQL expressions to be generated with \c "or" as well as \c "and"
      - implemented the \c "cop_cast()" operator for converting [column] value into another datatype
      - implemented the \c "cop_sum()" aggregate operator for returning sum of column values
      - implemented update operators \c "uop_plus()", \c "uop_minus()", \c "uop_multiply()", \c "uop_divide()"
      - implemented AbstractTable::getBulkUpsertClosure() to better support bulk SQL merge operations
      - removed all APIs that handle implicit transactions; APIs must commit transactions explicitly
      - \a orderby and \a groupby select options now take positive integers as column identifiers
      - column aliases (defined with cop_as()) can now be used in the where hash argument and in join criteria
      - column operator functions can be used in the where clause and in join conditions (<a href="https://github.com/qorelanguage/qore/issues/529">issue 529</a>)
      - implemented the \c "cop_coalesce()" column operation function to support the \c "COALESCE" operator in queries (<a href="https://github.com/qorelanguage/qore/issues/671">issue 671</a>)
      - implemented \c cop_substr() and \c uop_substr() operators (<a href="https://github.com/qorelanguage/qore/issues/801">issue 801</a>)
      - implemented \c op_substr() where operator (<a href="https://github.com/qorelanguage/qore/issues/883">issue 883</a>)
      - implemented the \c "omit_update" upsert option for asymmetrical upserts (updates only update a subset of the columns inserted) (<a href="https://github.com/qorelanguage/qore/issues/791">issue 791</a>)
      - implemented the \c "UpsertUpdateOnly" upsert option (<a href="https://github.com/qorelanguage/qore/issues/793">issue 793</a>)
    - <a href="../../modules/OracleSqlUtil/html/index.html">OracleSqlUtil</a> module updates:
      - implemented support for views for DML in the OracleTable class
      - implemented support for Oracle pseudocolumns in queries
      - return lists from Oracle's data dictionary ordered
      - implemented AbstractTable::emptyStringsAsNull()
    - <a href="../../modules/PgsqlSqlUtil/html/index.html">PgsqlSqlUtil</a> module updates:
      - added support for the following datatypes and aliases: \c bool, \c float, \c int, \c timetz, \c timestamptz, \c varbit
      - added support for listing PostgreSQL types and materialized views (<a href="https://github.com/qorelanguage/qore/issues/699">issue 699</a>)
    - <a href="../../modules/MysqlSqlUtil/html/index.html">MysqlSqlUtil</a> module updates:
      - added support for the following datatypes: \c binary, \c varbinary
    - <a href="../../modules/Util/html/index.html">Util</a> module updates:
      - added public function \c glob_to_regex()
      - added public functions \c lpad() and \c rpad()
      - added public function \c ordinal()
      - added public function \c plural()
      - added public function \c regex_escape()
      - added public function \c zip()
      - \c parse_to_qore_value() now respects parentheses when parsing lists and hashes (<a href="https://github.com/qorelanguage/qore/issues/846">issue 846</a>)
    - added initial support for UTF-16 character encoding; note that UTF-16 is not backwards-compatible with ASCII and therefore not supported universally in %Qore; it's recommended to convert these strings to UTF-8 in %Qore; do not use UTF-16 as the default character encoding in %Qore; currently UTF-16 data can be parsed using the following classes that convert the data to UTF-8:
      - @ref Qore::DataLineIterator
      - @ref Qore::FileLineIterator
    - removed support for the C++ \c QDBI_METHOD_ABORT_TRANSACTION_START DBI method; transactions are always assumed to be in progress even if an exec call throws an exception in the first statement in a new transaction; this is necessary to handle bulk DML where a single statement can partially succeed and partially fail; the ABI remains unchanged; drivers that set this DBI method will no longer have it called because it's not necessary; in the upcoming API/ABI change this C++ DBI method will be removed entirely
    - added support for @ref unary_plus_operator "unary plus"
    - added support for empty private blocks in classes
    - added support for @ref Qore::statvfs() on Windows (simulated from \c GetDiskFreeSpaceEx() <a href="https://github.com/qorelanguage/qore/issues/618">issue 618</a>)
    - assignment of a variable to itself is now illegal (<a href="https://github.com/qorelanguage/qore/issues/526">issue 526</a>)
    - extended qpp to support the 'final' class flag (<a href="https://github.com/qorelanguage/qore/issues/876">issue 876</a>)
    - extended qpp to support private members (<a href="https://github.com/qorelanguage/qore/issues/924">issue 924</a>)
    - added @ref <float>::infp() and @ref <float>::nanp() predicates to @ref float_type (<a href="https://github.com/qorelanguage/qore/issues/909">issue 909</a>)

    @subsection qore_0812_bug_fixes Bug Fixes in Qore
    - fixed format of octal constant - there was an error if a string contained octal constant that is shorter than 3 digit
    - <a href="../../modules/HttpServer/html/index.html">HttpServer</a> module fixes:
      - fixed a bug setting the response encoding in HttpServer::setReplyHeaders() where the Socket encoding was not set properly and therefore the encoding in the Content-Type in the response header did not necessarily match the encoding of the response
      - fixed a socket / connection performance problem with HTTPS listeners where the SSL connection was being negotiated inline with the accept instead of in the connection thread, thereby blocking new connections from being accepted
      - fixed bugs where URI strings were improperly encoded and decoded (also fixed in the <a href="../../modules/RestClient/html/index.html">RestClient</a> module)
      - fixed a bug in the <a href="../../modules/HttpServer/html/index.html">HttpServer</a> module where chunked sends were not received and decoded properly in all cases for handlers that did not explicitly handle chunked messages
      - fixed a bug in HttpServer::addListener() with an integer argument; a UNIX socket was opened instead of a wildcard listener on the given port
      - fixed typos causing bugs in HTTP error logging (<a href="https://github.com/qorelanguage/qore/issues/308">issue 308</a>)
      - fixed a bug formatting IPv6 host addresses in the return value to \c HttpServer::http_get_url_from_bind() (<a href="https://github.com/qorelanguage/qore/issues/821">issue 821</a>)
    - <a href="../../modules/RestClient/html/index.html">RestClient</a> module fixes:
      - fixed bugs where URI strings were improperly encoded and decoded (also fixed in the <a href="../../modules/HttpServer/html/index.html">HttpServer</a> module)
      - fixed a bug where URI paths were sent as relative paths instead of absolute paths
      - fixed issues where multiple leading \c "/" chars were sometimes present in the request URI path
      - fixed an issue where a trailing \c "/" char was sometimes added to the request URI path (<a href="https://github.com/qorelanguage/qore/issues/899">issue 899</a>)
    - <a href="../../modules/CsvUtil/html/index.html">CsvUtil</a> module fixes:
      - fixed a bug where the \c "format" field option was not usable with fields assigned type \c "*date"
      - fixed the default field type as "*string" (from "string") to avoid parsing and outputting empty strings for missing input data
    - <a href="../../modules/Schema/html/index.html">Schema</a> module fixes:
      - AbstractSchema::combineOptions() fails when an option variable contains @ref nothing instead of a valid hash
      - fixed a bug with <i>"insert-only reference data"</i> with the verbose option; the upsert strategy was changed to \c UpsertSelectFirst which means that insert-only reference data could also be updated
      - fixed a bug where it was not possible to provide Database options when creating schemas (<a href="https://github.com/qorelanguage/qore/issues/501">issue 501</a>)
    - <a href="../../modules/Mapper/html/index.html">Mapper</a> module fixes:
      - moved field length checks after all transformations have been applied
      - fixed bugs in the \c "timezone" and \c "input_timezone" options, documented those options
      - fixed a bug where \c "constant" field tags assigned to a value that evaluated to boolean @ref Qore::False "False" were not recognized (<a href="https://github.com/qorelanguage/qore/issues/610">issue 610</a>)
    - <a href="../../modules/SqlUtil/html/index.html">SqlUtil</a> module fixes:
      - fixed a bug with queries using a \a desc argument with the \a orderby query option with multiple sort columns; the \c "desc" string was added only to the last column but should have been added to all columns
      - fixed a bug where foreign key constraints with supporting indexes were not tracked and therefore schema alignment on DBs that automatically create indexes for foreign key constraints would fail
      - fixed a bug where driver-specific objects were not included when dropping a schema
      - fixed a bug in subquery handling where bind-by-value arguments from the subquery were lost
      - fixed a bug in the partition by/over operator where column names as given in the query argument hash were not properly recognized
      - fixed a bug in schema alignment; when aligning a schema and an index supporting a PK constraint is introduced in the new schema, the alignment would fail when a constraint is attempted to be disabled that doesn't exist
      - fixed a bug generating select statements for tables accessed through a synonym when used with join clauses; previously inconsistent schema prefixes could be used which could cause errors parsing the SQL statements generated
      - fixed a bug where the AbstractTable lock was held while executing SQL to determine the upsert strategy to use with UpsertAuto
      - fixed a bug where complex bind values as hashes (such as used by the pgsql and oracle drivers) were rejected by SqlUtil (<a href="https://github.com/qorelanguage/qore/issues/494">issue 494</a>) when updating
      - fixed a bug where wildcard columns in join tables were not working (<a href="https://github.com/qorelanguage/qore/issues/499">issue 499</a>)
      - fixed a bug in \c "op_in()" where invalid SQL was generated with an argument of 0 (<a href="https://github.com/qorelanguage/qore/issues/500">issue 500</a>)
      - fixed bugs in \c cop_seq() and \c cop_seq_currval() (<a href="https://github.com/qorelanguage/qore/issues/624">issue 624</a>)
      - fixed a bug in \c join_inner() where the \a cond argument was ignored (<a href="https://github.com/qorelanguage/qore/issues/645">issue 645</a>)
      - fixed \c "uop_lower()" and \c "uop_upper()" operators to allow nesting (<a href="https://github.com/qorelanguage/qore/issues/657">issue 657</a>)
      - fixed a bug where SqlUtil was generating invalid SQL for some DBs where a wilcard was used with explicit column names (<a href="https://github.com/qorelanguage/qore/issues/708">issue 708</a>)
      - fixed a bug where updating an index without any source constraints caused an invalid exception to be raised (<a href="https://github.com/qorelanguage/qore/issues/768">issue 768</a>)
      - fixed a bug in \c AbstractTable::update() with sequence operators (<a href="https://github.com/qorelanguage/qore/issues/942">issue 942</a>)
    - <a href="../../modules/OracleSqlUtil/html/index.html">OracleSqlUtil</a> module fixes:
      - fixed a bug where column names that are reserved words were not quoted in generated SQL
      - fixed bugs in \c cop_seq() and \c cop_seq_currval() (<a href="https://github.com/qorelanguage/qore/issues/624">issue 624</a>)
    - <a href="../../modules/PgsqlSqlUtil/html/index.html">PgsqlSqlUtil</a> module fixes:
      - fixed a bug in PgsqlTable::tryInsertImpl(); added an explicit \c "begin" call to make the savepoint work with PostgreSQL 9.3+ servers
      - fixed a bug retrieving foreign constraints; columns were not guaranteed to be returned in declaration order
      - fixed a bug handling tablespaces in unique constraints
      - fixed a bug handling \c "time" columns; they were being issued as \c "time6" instead of "time(6)" (<a href="https://github.com/qorelanguage/qore/issues/385">issue 385</a>)
      - fixed support for the following datatypes and aliases: \c "bit", \c "bit varying", \c "char", \c "character", \c "character varying", \c "char varying", \c "oid", \c "varchar"
      - fixed bugs in \c cop_seq() and \c cop_seq_currval() (<a href="https://github.com/qorelanguage/qore/issues/624">issue 624</a>)
    - <a href="../../modules/MysqlSqlUtil/html/index.html">MysqlSqlUtil</a> module fixes:
      - corrected support for the \c varbinary type (<a href="https://github.com/qorelanguage/qore/issues/403">issue 403</a>)
      - corrected support for the \c binary type (<a href="https://github.com/qorelanguage/qore/issues/524">issue 524</a>)
      - \c schema member incorrectly set by @ref Qore::SQL::AbstractDatasource::getUserName() "AbstractDatasource::getUserName()" instead of @ref Qore::SQL::AbstractDatasource::getDBName() "AbstractDatasource::getDBName()" (<a href="https://github.com/qorelanguage/qore/pull/519">issue 519</a>)
    -  <a href="../../modules/WebUtil/html/index.html">WebUtil</a> module fixes:
      - fixed a bug where template programs with @ref Qore::PO_ALLOW_BARE_REFS set did not work
      - fixed a bug serviing index files in \c FileHandler::tryServeRequest() where index files could be incorrectly served with a \c "204 No Content" response (<a href="https://github.com/qorelanguage/qore/issues/616">issue 616</a>)
    - <a href="../../modules/WebSocketHandler/html/index.html">WebSocketHandler</a> module fixes:
      - fixed a bug where the connection object was deleted when the connection closes which could cause excess exceptions in multithreaded server code
      - added the WebSocketConnection::connectionClosed() method to be called when the connection is closed
    - <a href="../../modules/WebSocketClient/html/index.html">WebSocketClient</a> module updates:
      - updated module to version 1.3
      - ignore \c SOCKET-NOT-OPEN errors when closing (server already closed the connection)
    - <a href="../../modules/RestHandler/html/index.html">RestHandler</a> module fixes:
      - fold all possible arguments in the REST request body into the argument hash so that complex REST requests can be made with clear URI strings
      - fixed a bug where an error calling an internal nonexistent method would be reported with an incorrect error message
      - send errors are now reported in the \c AbstractRestStreamRequestHandler object so they can be properly logged (<a href="https://github.com/qorelanguage/qore/issues/734">issue 734</a>)
      - unknown REST class errors with the base class are now reported consistently like all other such errors (<a href="https://github.com/qorelanguage/qore/issues/859">issue 859</a>)
      - fixed an issue where request URI paths with multiple consecutive \c "/" chars were handled incorrectly (<a href="https://github.com/qorelanguage/qore/issues/900">issue 900</a>)
    - <a href="../../modules/Util/html/index.html">Util</a> module fixes:
      - fixed \c normalize_dir_windows() handling of UNC paths (<a href="https://github.com/qorelanguage/qore/issues/813">issue 813</a>)
    - fixed a memory error in error-handling with type errors when parsing user module headers that could cause a crash
    - fixed a memory leak in @ref Qore::Socket::setWarningQueue() "Socket::setWarningQueue()": when a callback argument is used, the argument can be leaked when the @ref Qore::Socket "Socket" is destroyed
    - fixed a bug where the @ref Qore::HTTPClient "HTTPClient" class did not send the X.509 certificate and private key when making a client SSL connection
    - fixed a bug in the @ref Qore::Thread::ThreadPool "ThreadPool" class where an error in shutdown handling could cause a crash in rare conditions when @ref Qore::Thread::ThreadPool "ThreadPool" methods are called while the pool is shutting down
    - fixed a crashing bug initializing some lvalues with type restrictions; affected static class variables at least
    - fixed a bug where a class calling an overridden method in a base class constructor that referred to a member that should have been initialized in the subclass would be executed before the subclass's members were initialized causing the method call to fail
    - fixed a memory leak in classes with multiple inheritance and base classes that are inherited multiple times with member initialization
    - fixed a bug in the @ref include "%include" and @ref append-module-path "%append-module-path" parse directives where relative paths were not calculated from the script's directory but instead were calculated from the current working directory, causing such paths to fail
    - fixed a bug in @ref Qore::get_qore_library_info() that could cause a crash due to treating the \a Build attribute as a string when it was an integer
    - fixed a bug in the @ref divide_equals_operator "divide-equals (/=) operator" where an exception was not thrown when an operand of zero with arbitrary-precision numeric arguments is used
    - fixed a bug where the connection mode would be reset for every connection in the @ref Qore::FtpClient class
    - fixed a bug in the @ref Qore::FtpClient class where connection problems in the data channel when executing certain FTP commands could cause a crash due to missing error checking
    - fixed a bug in Qore's internal strcasestr() function on platforms that do not support this function (ex: Solaris) that could result in a crash
    - fixed a bug in Qore where string data formatted with \c %%n, \c %%N, or \c %%y could be added to another string with a different character encoding without any automatic conversions, therefore resulting in an improperly-encoded string
    - fixed a crash when parsing when parsing function, method, or closure arguments when either of the @ref duplicate-local-vars or @ref duplicate-block-vars warnings are set due to an error handling thread-local variable info in parse initialization
    - fixed a bug where code with mixed coding styles (old and new) could result in invalid parse errors when parsing base class constructor calls to a base class defined in another coding style
    - fixed a bug where an HTTP response with an unknown \c Content-Encoding header would cause a crash
    - fixed a memory error with receiving HTTP chunked data with receive callbacks where the buffer object was reset with reference counts > 1
    - fixed a bug in the @ref Qore::FtpClient "FtpClient" class where socket errors would not cause the connection to be closed automatically and therefore further use of the object required a manual disconnect even though the object supports transparent auto-reconnection
    - fixed a bug where conversions from float to number would introduce inaccuracy in the arbitrary-precision number; ex: <code>737.38.toNumber() -> 737.3799999999999954525264911353588104248</code>
    - fixed a bug where @ref requires "%requires" would fail loading a user module inside a @ref try-module "%try-module" block
    - fixed a bug in @ref Qore::Program::importClass() where the import would fail if a namespace-justified class name was given and any element of the namespace path didn't already exist in the target whereas the same import would succeed if the namespace were omitted in the call
    - fixed bugs in @ref Qore::Program::importClass(), @ref Qore::Program::importFunction(), and @ref Qore::Program::importGlobalVariable() when namespace-justified arguments were given, in this case when namespaces were created in the target, the internal root namespace index was not updated so the imported objects could not be found with namespace-justified references until the root indexes were updated
    - fixed a bug in the @ref requires "%requires" directive where relative paths were not calculated from the script's directory but rather from the current working directory
    - fixed various bugs in path handling on Windows in the following areas:
      - @ref Qore::basename()
      - @ref Qore::get_script_dir()
      - @ref Qore::get_script_path()
      - @ref Qore::get_script_name()
      - @ref Qore::Dir
      - module importing and include file handling
    - fixed a bug in parsing constant value assignment expressions where such expressions could use or instantiate classes with uncommitted changes and therefore a crash could result
    - fixed a bug in user module initialization and destruction where call references were not accepted, contrary to the documentation and design goals
    - fixed a bug in @ref Qore::Socket::acceptSSL() and @ref Qore::Socket::connectSSL() where the timeout argument was not respected for SSL protocol negotation by implementing non-blocking I/O support for the internal SSL calls for upgrading the socket connection
    - fixed a memory leak in exception handling in the @ref Qore::FtpClient::put() method (thanks to nros)
    - fixed a memory error in string handling in the @ref Qore::FtpClient class's FTP response handling code
    - fixed a bug in aligning table data in the sqlutil example program
    - fixed a bug when loading modules by a path argument; if the module is already loaded, then do not throw an exception
    - adjusted the stack guard buffer for x86_64 from 20K -> 32K which solved some rare crashes related to stack exhaustion (ex: make check works consistently now on x86_64 Linux)
    - fixed a bug handling HTTP send callbacks that returned zero-length strings and binary objects which would cause invalid chunked data to be sent violating the HTTP protocol
    - fixed a bug in the @ref Qore::SQL::DatasourcePool::getServerVersion() "DatasourcePool::getServerVersion()" method where the connection to the server was not guaranteed to be in place before the call, in case of connection errors in the pool a crash could result
    - fixed a crash in @ref Qore::FileLineIterator::copy() when no \a eol attribute is set
    - fixed a bug importing invalid user modules with no module declaration
    - fixed bugs in @ref Qore::Socket::accept() and @ref Qore::Socket::acceptSSL() where the SSL configuration was not copied to the new @ref Qore::Socket
    - fixed some object encapsulation violation bugs where access to methods of a privately-inherited class was allowed from a subclass in certain situations
    - fixed inconsistent object encapsulation enforcement with method references; if a reference to a method is created inside the class, then when executed the call inherits the access rights at the time of creation
    - fixed inconsistent thread gating for code data structures in @ref Qore::Program "Program" containers that could have theoretically lead to crashes in @ref Qore::Program "Program" containers that parse code while threads are running
    - fixed a bug in @ref Qore::Program::importFunction() with function names with a namespace path
    - fixed a bug in closure calls when a closure is called from within a closure and referes to closure-bound locally variables in the internal closure call which would previously result in a crash
    - fixed a parse-time memory leak in call reference calls when the callable object is resolved from a class constant
    - fixed a bug in maintaining the conditional compilation status when parsing @ref include "%include" directives and @ref requires "%requires" directives with user modules
    - fixed an obscure bug when a thread terminates in a  @ref Qore::Program "Program" object after the Program container itself has already been deleted where the termination would hang while waiting for the Program's thread count to reach zero while the last thread doing the waiting also held the last thread reference
    - fixed a bug where incompatible class definitions were not verified at parse time which could cause a crash in debug builds and unpredictable behavior in non-debug builds
    - fixed a race condition in finalizing thread-local data in  @ref Qore::Program "Program" objects during Program destruction that could lead to a runtime crash
    - fixed a crash when user modules have recursive dependencies
    - fixed a bug with @ref push-parse-options "%push-parse-options" when used multiple times in the same file; now multiple appearances of this parse directive are ignored
    - fixed a bug initializing static class variables in the parse commit phase where a crash could result due to an error in managing parse commit dependencies
    - fixed @ref Qore::is_writable():
      - on Windows when used with a directory
      - on UNIX to return a value for the current permissions the program is running under
    - fixed a bug in @ref Qore::regex_extract() and in the @ref regex_extract_operator where the result buffer was not resized when it was too small, limiting regular expressions to nine subpatterns; the maximum has been raised to between 90 and 100 before an exception is raised (since the subpattern buffer is allocated on the stack, we need to enforce a limit)
    - fixed a bug with the @ref cast "cast<>() operator where compatible classes were not recognized at runtime that would otherwise be recognized correctly without the cast
    - fixed the return type in @ref Qore::getcwd() to @ref string_or_nothing_type "*string"
    - fixed a bug in the @ref return "return statement" where the runtime return type was used at parse time which did not work when parsing embedded code
    - fixed a bug validating return values in method evaluation that could lead to a qore crash
    - fixed a bug in the @ref requires "%requires" directive when applied to builtin features where code to manage user module dependencies was inappropriately applied
    - fixed a bug nesting 3 levels or more of parse conditionals (@ref ifdef "%ifdef" and @ref ifndef "%ifndef") where the conditional parse state could be lost (and an assertion was made in debug mode)
    - fixed a bug where ==, >, and < operators applied type precedence incorrectly when applying optimizations at parse time in relation to arbitrary-precision numeric values
    - fixed a static memory leak in the parser handling out of line method declarations
    - fixed a bug in handling socket disconnection errors in SSL operations where the SSL helper object was deleted and then used causing a crash
    - fixed a bug where @ref deprecated and @ref return-value-ignored warnings were reported at the incorrect source location
    - fixed a bug in @ref Qore::set_thread_init() where thread initialization did not occur when foreign threads attached to a @ref Qore::Program object with thread initialization set
    - fixed a bug in call references and objects by replacing string references to the containing Program object with weak references which solved a recursive reference / memory leak issue
    - fixed a memory leak when a thread init call reference was used with @ref Qore::Program objects
    - fixed bugs in Qore SSL socket handling when the remote connection is disconnected while performing an SSL upgrade (client or server) that could cause a crash
    - fixed a bug where the sending an invalid HTTP header to the @ref Qore::Socket::sendHTTPResponse() method could cause a crash
    - fixed bugs in @ref Qore::system() "system()":
      - the shell was not being used to execute commands with commands where shell meta-characters were not found with a manual search which caused such commands to fail; additionally \c & (ampersand) characters were not recognized as shell meta-characters
      - fixed problems with signal handling in child processes on UNIXes: @ref Qore::system() "system()" now always performs a \c fork(2), enables all signals, and calls <tt>execl("/bin/sh", "sh", "-c", </tt><i>command</i><tt>, 0)</tt> in the child process (on UNIX systems; on Windows, system(3) is used directly as before)
    - fixed a race condition in the @ref Qore::SQL::DatasourcePool "DatasourcePool" class when opening new datasources after a connection error in the first datasource which could cause a crash.  Now the first datasource is no longer a "special" datasource used for configuration information; configuration information is contained in a separate object which serves as an internal Datasource factory
    - fixed a problem where \c SIGCHLD was blocked by default which caused deadlocks when spawning child processes that in turn waited on grandchild processes - now %Qore no longer blocks \c SIGCHLD on UNIX platforms
    - fixed a bug in BinaryNode::clear() where the internal pointer was freed but not set to 0 leading to a subsequent crash when the object is destroyed; affected HTTPClient chunked reads of binary data when used with a callback
    - fixed a bug where the runtime exception location could be reported in the wrong location
    - fixed a bug where the bzip2 library can request a buffer size that could not be handled by the bzip2 library which is not handled by qore and causes a crash while decompressing certain input
    - fixed a bug handling closure-bound local variables when closures are created in the background operator expression that caused a core dump
    - fixed the precedence of the @ref assignment_operator "assignment operator (=)"; now the precedence of this operator is the same as the other assignment operators (@ref plus_equals_operator "+=", @ref minus_equals_operator "-=", @ref multiply_equals_operator "*=", and @ref divide_equals_operator "/=", etc); this does not break any code, but does align %Qore with other programming languages (such as C, among others) and allows for expressions such as @code{.py} a = b += 2@endcode to be correctly parsed
    - fixed a parse-time bug in the @ref trim "trim operator" where the operator's return type was incorrectly returned as @ref int_type "int" instead of the type of the lvalue
    - fixed a bug initializing object members with a closure that refers to \a self
    - fixed bugs in the documentation and return types of:
      - @ref Qore::ReadOnlyFile::readBinaryFile()
      - @ref Qore::ReadOnlyFile::readTextFile()
    - fixed a bug in @ref Qore::GetOpt::parse(softlist), @ref Qore::GetOpt::parse2(softlist), and @ref Qore::GetOpt::parse3(softlist) where call-by-value and copy-on-write semantics were not enforced and a shared list argument could be modified
    - fixed a bug in zoneinfo file parsing where invalid bands with no UTC offset changes against the previous band could cause invalid date/time values to be displayed by Qore for dates on the invalid transition
    - fixed a bug where imported global variables (@ref Qore::Program::importGlobalVariable()) were added to the pending global variable list and therefore were removed if a parse exception occurred, hwoever the namespace indexes remained, which could lead to unexpected problems at runtime including a crash.  Additionally the pending global variable list was not checked which could lead to a memory leak if the a single global variable name is pending, imported, and then committed to the @ref Qore::Program "Program" object.
    - fixed memory errors managing program feature lists in the CharPtrList class by copying string memory instead of using sometimes temporary values in the list
    - fixed minor bugs with directive parsing, mostly related to error reporting
    - fixed bugs in relative date arithmetic where operands were swapped with the @ref minus_operator "- operator" if the first operand was a @ref relative_dates "relative date/time value", additionally an operation with the @ref minus_operator "- operator" where the first operand is a @ref relative_dates "relative date" and the second operand is a @ref absolute_dates "absolute date" is now calculated using the @ref absolute_dates "absolute date"'s epoch offset (offset in seconds and microseconds from \c 1970-01-01Z), and a @ref relative_dates "relative date/time value" is produced
    - fixed a bug normalizing the result of date arithmetic between hour and minute components of @ref relative_dates "relative date/time value"
    - fixed a bug where time components of absolute date/time values before the UNIX epoch were returned with invalid values
    - fixed a bug where the @ref exec-class "%exec-class" directive did not check for classes with unimplemented abstract variants
    - fixed a bug where the @ref push "push" and @ref unshift "unshift" operators applied to a variable declared as softlist did not use the default value
    - fixed a bug where calls to @ref Qore::HTTPClient::setConnectTimeout() had no effect (<a href="https://github.com/qorelanguage/qore/issues/323">issue 323</a>)
    - fixed several bugs with logical comparison operators and arbitrary-precision numeric values (<a href="https://github.com/qorelanguage/qore/issues/330">issue 330</a>)
    - fixed a bug where @ref Qore::HashListIterator (and therefore @ref <hash>::contextIterator()) would not iterate a simple hash with non-list values once but would instead silently ignore the hash (<a href="https://github.com/qorelanguage/qore/issues/336">issue 336</a>)
    - fixed a bug where a warning was not always issued when square brackets were used on unsuitable types (<a href="https://github.com/qorelanguage/qore/issues/184">issue 184</a>), internally ported the square bracket operator to the C++ QoreOperatorNode hierarchy
    - fixed a bug handling return type information for method and pseudo-method calls; uninitialized memory could be used which could cause a runtime crash (<a href="https://github.com/qorelanguage/qore/issues/364">issue 364</a>)
    - corrected the name of the @ref modulo_operator "modulo operator" (was incorrectly referred to as the "modula" operator earlier: <a href="">issue 389</a>)
    - fixed a bug handling identifiers in parentheses used to dereference hashes or objects; the identifer is not resolved properly whereas previoulsy it was incorrectly interpreted as a string literal (<a href="https://github.com/qorelanguage/qore/issues/416">issue 416</a>)
    - fixed a bug with handling local variables in const initializers (<a href="https://github.com/qorelanguage/qore/issues/421">issue 421</a>)
    - fixed a bug where \c select(2) was called after \c EINTR without reinitializing the descriptor array argument (<a href="https://github.com/qorelanguage/qore/issues/435">issue 435</a>)
    - fixed a crashing bug on all platforms where select(2) was being called with socket descriptor values > \c FD_SETSIZE (<a href="https://github.com/qorelanguage/qore/issues/436">issue 436</a>)
    - fixed inconsistencies @ref reldate_comparisons "comparing relative date/time values" (<a href="https://github.com/qorelanguage/qore/issues/437">issue 437</a>)
    - fixed a bug where @ref on_exit and @ref on_error statements were not being executed if an exception was raised in an earlier-executed @ref on_exit, @ref on_error, or @ref on_success statement (<a href="https://github.com/qorelanguage/qore/issues/380">issue 380</a>)
    - fixed a bug where @ref Qore::HTTPClient::get() and @ref Qore::HTTPClient::post() would try to retrieve a message body even if <tt>Content-Length: 0</tt> was returned (or if no \c Content-Length header was returned at all) which would result in a deadlock until the server would close the connection (<a href="https://github.com/qorelanguage/qore/issues/434">issue 434</a>)
    - fixed a bug where regular expression substitution would go into an infinite loop when used with an empty pattern and the global flag (@ref Qore::RE_Global, <a href="https://github.com/qorelanguage/qore/issues/329">issue 329</a>)
    - fixed a bug with connection handling in the @ref Qore::SQL::SQLStatement "SQLStatement" class; an exception is now thrown if a @ref Qore::SQL::SQLStatement "SQLStatement" object tries to execute its prepared SQL on a connection other than the original connection used to prepare the statement (<a href="https://github.com/qorelanguage/qore/issues/465">issue 465</a>)
    - fixed a bug where @ref Qore::is_executable() would return NOTHING instead of False (as per documentation) when called with non-existent path as it's parameter (<a href="https://github.com/qorelanguage/qore/issues/470">issue 470</a>)
    - fixed precedence of logical and bitwise \ref operators (<a href="https://github.com/qorelanguage/qore/issues/481">issue 481</a>)
    - fixed a bug where nested lists were not parsed correctly in some cases (<a href="https://github.com/qorelanguage/qore/issues/320">issue 320</a>)
    - fixed a bug where the type of catch parameter was ignored (<a href="https://github.com/qorelanguage/qore/issues/28">issue 28</a>)
    - fixed a bug where namespace hierarchies were not indexed during parse time when added to already-committed namespaces which lead to symbol resolution errors for valid code (<a href="https://github.com/qorelanguage/qore/issues/538">issue 538</a>)
    - fixed a bug where a @ref Qore::Socket "Socket" operation attempted in another thread while a callback operation on the same socket was in progress would result in a confusing error message (<a href="https://github.com/qorelanguage/qore/issues/530">issue 530</a>)
    - fixed a bug where local variable declarations in class member initialization expressions caused a crash (<a href="https://github.com/qorelanguage/qore/issues/574">issue 574</a>)
    - fixed a bug where HTTP data in HTTP socket events was modified even though it was shared which caused data consistency problems and crashes in the worst case (<a href="https://github.com/qorelanguage/qore/issues/576">issue 576</a>)
    - fixed a bug where the `+=` operator handled NOTHING values incorrectly (<a href="https://github.com/qorelanguage/qore/issues/582">issue 582</a>)
    - fixed a bug where a non-numeric define specified on the command line could cause a crash (<a href="https://github.com/qorelanguage/qore/issues/583">issue 583</a>)
    - fixed a bug where the @ref Qore::SQL::SQLStatement::describe() method would not grab the transation lock even when statements were implicitly executed (<a href="https://github.com/qorelanguage/qore/issues/591">issue 591</a>)
    - fixed the order of initialization of class members (<a href="https://github.com/qorelanguage/qore/issues/42">issue 42</a>)
    - fixed a bug in @ref Qore::TimeZone::date(string) where the date returned was in the current contextual time zone and not that of the object (<a href="https://github.com/qorelanguage/qore/issues/584">issue 584</a>)
    - fixed a bug parsing windows paths in URLs with @ref Qore::parse_url() (<a href="https://github.com/qorelanguage/qore/issues/618">issue 618</a>)
    - fixed a bug in @ref Qore::TimeZone::constructor(string) on Windows when used with an absolute path (<a href="https://github.com/qorelanguage/qore/issues/626">issue 626</a>)
    - fixed an I/O-handling bug in the @ref Qore::ReadOnlyFile and @ref Qore::File classes where I/O errors in read operations were silently ignored (<a href="https://github.com/qorelanguage/qore/issues/627">issue 627</a>)
    - fixed bugs in @ref Qore::ReadOnlyFile::readTextFile() and @ref Qore::ReadOnlyFile::readBinaryFile() would return @ref nothing instead of an empty object when reading empty files; now empty objects are returned in these cases (<a href="https://github.com/qorelanguage/qore/issues/508">issue 508</a>)
    - fixed a bug in *printf() outputs on Windows with scientific notation with floating-point values (<a href="https://github.com/qorelanguage/qore/issues/631">issue 621</a>)
    - fixed a bug where the precision of numbers during arithmetic operations was not adjusted correctly (<a href="https://github.com/qorelanguage/qore/issues/630">issue 630</a>, <a href="https://github.com/qorelanguage/qore/issues/908">issue 908</a>)
    - fixed a bug where the type of subtraction of two numbers was inferred as NOTHING during parsing (<a href="https://github.com/qorelanguage/qore/issues/636">issue 636</a>)
    - fixed a bug on Windows with @ref Qore::Dir::create() (<a href="https://github.com/qorelanguage/qore/issues/643">issue 643</a>)
    - fixed a bug where CRLF line endings were not handled correctly by the %exec-class parse directive (<a href="https://github.com/qorelanguage/qore/issues/653">issue 653</a>)
    - fixed a bug on Windows where @ref Qore::glob() would return paths beginning with \c "." by default (<a href="https://github.com/qorelanguage/qore/issues/660">issue 660</a>)
    - fixed a bug on Windows where @ref Qore::glob() would fail on \c "\*" or \c "/*" (<a href="https://github.com/qorelanguage/qore/issues/664">issue 664</a>)
    - fixed a bug on Windows where @ref Qore::glob() would not return paths in sorted order by default (<a href="https://github.com/qorelanguage/qore/issues/665">issue 665</a>)
    - fixed a bug on Windows where the @ref Qore::Dir class would incorrectly normalize UNC paths by stripping the leading backslash (<a href="https://github.com/qorelanguage/qore/issues/666">issue 666</a>)
    - fixed a bug where the @ref int_type "int" type restriction would accept any data type at runtime instead of throwing a \c RUNTIME-TYPE-ERROR exception (<a href="https://github.com/qorelanguage/qore/issues/683">issue 683</a>)
    - fixed bugs reporting the current method context with certain @ref Qore::HTTPClient "HTTPClient" methods that would report the @ref Qore::Socket "Socket" class instead (<a href="https://github.com/qorelanguage/qore/issues/689">issue 689</a>)
    - fixed a bug handling aborted HTTP chunked transfers; now any data available for reading on a socket when a chunked transfer is aborted is read instead of having a \c SOCKET-SEND-ERROR thrown when the remote end closes the socket during the transfer (<a href="https://github.com/qorelanguage/qore/issues/691">issue 691</a>)
    - fixed a bug with socket handling where SSL send failures did not cause an exception to be thrown in all cases (<a href="https://github.com/qorelanguage/qore/issues/732">issue 732</a>)
    - fixed a bug on Windows where @ref Qore::glob() returned files matched without the leading path component (<a href="https://github.com/qorelanguage/qore/issues/761">issue 761</a>)
    - fixed a bug with socket connection refused handling on Windows where connections were waiting until the timeout instead of returning an error immediately (<a href="https://github.com/qorelanguage/qore/issues/763">issue 763</a>)
    - fixed a bug where it was not possible to escape an escape character before a \c '$' character in a regular expression substitution target string (<a href="https://github.com/qorelanguage/qore/issues/777">issue 777</a>)
    - fixed a bug where object member references were treated as expressions returning a constant value which could cause a crash when used in an expression used to initialize a constant value at parse time (<a href="https://github.com/qorelanguage/qore/issues/817">issue 817</a>)
    - fixed a bug parsing IPv6 localhost (\c "::") with @ref Qore::parse_url() (<a href="https://github.com/qorelanguage/qore/issues/822">issue 822</a>)
    - fixed a bug in Windows timezone handling caused by erroneous region names (<a href="https://github.com/qorelanguage/qore/issues/824">issue 824</a>)
    - fixed an internal memory-handling bug that caused a crash when cleaning up the qore library on FreeBSD with clang++ and possibly other platforms (<a href="https://github.com/qorelanguage/qore/issues/839">issue 839</a>)
    - fixed a bug where \c CALL-WITH-TYPE-ERROR exceptions were thrown based on the parse options in the caller instead of in the target when calling across a @ref Qore::Program "Program" barrier (<a href="https://github.com/qorelanguage/qore/issues/841">issue 841</a>)
    - fixed a bug where @ref Qore::is_writable() and @ref Qore::is_readable() could return an incorrect value in some cases (<a href="https://github.com/qorelanguage/qore/issues/852">issue 852</a>)
    - fixed a bug where @ref Qore::format_number() would return an invalid string when the number of decimals to be returned was 0 (<a href="https://github.com/qorelanguage/qore/issues/851">issue 851</a>)
    - fixed a bug where the @ref delete "delete" and @ref remove "remove" operators would incorrectly create hash keys when attempting to delete inside complex hash structures with non-existent keys (<a href="https://github.com/qorelanguage/qore/issues/855">issue 855</a>)
    - fixed a bug where duplicate global variable declarations caused a crash (<a href="https://github.com/qorelanguage/qore/issues/891">issue 891</a>)
    - fixed a memory leak in @ref Qore::SQL::DatasourcePool "DatasourcePool" initialization when the minimum connections cannot be established (<a href="https://github.com/qorelanguage/qore/issues/994">issue 994</a>)
    - fixed handling of NaN values in logical operators (<a href="https://github.com/qorelanguage/qore/issues/915">issue 915</a>)
    - fixed sort_descending_stable so that it keeps (instead of reversing) the original order of items that compare equal (<a href="https://github.com/qorelanguage/qore/issues/940">issue 940</a>)
    - fixed a bug in \c copy() method argument parsing; compatible type declarations were not accepted (<a href="https://github.com/qorelanguage/qore/issues/946">issue 946</a>)

    @section qore_0811 Qore 0.8.11

    @par Release Summary
    Minor bugfix release for UNIX, major bugfixes for Windows

    @subsection qore_0811_new_features New Features in Qore
    - added the @ref Qore::AFMap and @ref Qore::AFStrMap constants
    - <a href="../../modules/WebUtil/html/index.html">WebUtil</a> updates:
      - added logic to the default file serving code to determine if the file is a binary or text file from the MIME type
    - @ref Qore::HTTPClient::sendWithSendCallback() "HTTPClient::sendWithSendCallback()" and @ref Qore::HTTPClient::sendWithSendCallback() "HTTPClient::sendWithSendCallback()" updated such that if a response is received while the chunked send operation is still in progress, an error is assumed, the send operation is aborted, and the response header is read immediately

    @subsection qore_0811_bug_fixes Bug Fixes in Qore
    - Windows fixes:
      - fixed TimeZone copying to use the standard name instead of the display name so that the info can be found in the registry
      - <a href="../../modules/Util/html/index.html">Util</a> module fixes:
        - fixed get_random_string() on Windows
        - fixed absolute_path_windows()
      - <a href="../../modules/HttpServer/html/index.html">HttpServer</a> module fixes:
        - when binding a wildcard address with @ref Qore::AF_UNSPEC "AF_UNSPEC" on Windows with HttpServer::addListeners()
          and both IPv6 and IPv4 addresses are returned, bind both addresses since Windows doesn't direct the IPv4 requests to the wildcard-bound IPv6 listener
      - fixed file reading by always opening in binary mode
      - added support for the WSAECONNABORTED socket error
      - replaced Mime::MultiPartMessage::getRandomString() with Util::get_random_string() to make it work on Windows
    - fixed a bug in the DBI layer where calling @ref Qore::SQL::SQLStatement::describe() "SQLStatement::describe()" would crash when called with an older module that did not implement this method
    - other fixes in the <a href="../../modules/Util/html/index.html">Util</a> module (in addition to the Windows-specific fixes above):
      - fixed parse_to_qore_value() with hashes with a comma in the first key name
      - read from /dev/urandom instead of /dev/random since reads from the latter can block for long periods to fill the entropy pool
    - do not start signal thread after a fork() if signal handling is enabled, pthread_create() is not async-signal safe (on FreeBSD at least this reliably causes segfaults)

    @section qore_0810 Qore 0.8.10

    @par Release Summary
    Major release with many many bugfixes and new features such as much improved HTTP and REST support (ex: chunked transfer support + new
    client and server classes for REST support for chunked transfers and data streaming), improved DB support
    (ex: new <a href="../../modules/Schema/html/index.html">Schema</a> module, <a href="../../modules/SqlUtil/html/index.html">SqlUtil</a> improvements),
    and much more.

    @subsection qore_0810_new_features New Features in Qore
    - better HTTP support; support for chunked sends and receives for streaming data over HTTP and other improvements:
      - @ref Qore::HTTPClient::sendWithSendCallback() "HTTPClient::sendWithSendCallback()"
      - @ref Qore::HTTPClient::sendWithRecvCallback() "HTTPClient::sendWithRecvCallback()"
      - @ref Qore::HTTPClient::sendWithCallbacks() "HTTPClient::sendWithCallbacks()"
      - @ref Qore::HTTPClient::setPersistent() "HTTPClient::setPersistent()"
      - @ref Qore::Socket::readHTTPChunkedBodyBinaryWithCallback() "Socket::readHTTPChunkedBodyBinaryWithCallback()"
      - @ref Qore::Socket::readHTTPChunkedBodyWithCallback() "Socket::readHTTPChunkedBodyWithCallback()"
      - @ref Qore::Socket::sendHTTPMessageWithCallback() "Socket::sendHTTPMessageWithCallback()"
      - @ref Qore::Socket::sendHTTPResponseWithCallback() "Socket::sendHTTPResponseWithCallback()"
      - @ref Qore::Socket::pendingHttpChunkedBody() "Socket::pendingHttpChunkedBody()"
    - added a minimum body size threshold for compression to <a href="../../modules/HttpServer/html/index.html">HttpServer</a>
    - <a href="../../modules/RestClient/html/index.html">RestClient</a> module updates:
      - configurable content encoding for send request message bodies is now supported (ie optional compression)
    - new user modules:
      - <a href="../../modules/Schema/html/index.html">Schema</a>: for DB-independent schema management
    - new public C++ socket performance instrumentation API
    - new functions:
      - @ref Qore::close_all_fd()
    - new constants:
      - @ref Qore::Err::ESRCH "ESRCH": search error
    - getModuleHash() and getModuleList() no longer return the \c "filename" key when run in a @ref Qore::Program "Program" context with @ref Qore::PO_NO_EXTERNAL_INFO set
    - <a href="../../modules/SqlUtil/html/index.html">SqlUtil</a> updates:
      - added insert operator support; for example, for inserting with values from sequences
      - added new upsert constant maps
      - added static SqlUtil::AbstractSqlUtilBase::getDatasourceDesc() method
      - added new Table::insertFromSelect*() variants taking Table arguments
      - added SqlUtil::Table::checkExistence() method
      - added support for the \c "forupdate" select option
    - <a href="../../modules/OracleSqlUtil/html/index.html">OracleSqlUtil</a> updates:
      - fixed selects with "limit" but no "offset"
      - convert date/time values to timestamps with microseconds resolution instead of dates with second resolution when dynamically inserting values as strings in SQL (binding by value not affected)
    - <a href="../../modules/CsvUtil/html/index.html">CsvUtil</a> module updates:
      - added the \c "write-headers" option to \c AbstractCsvWriter and subclasses to enable headers to be suppressed
      - added the \c "optimal-quotes" option to \c AbstractCsvWriter and subclasses to enable more efficient csv output (now the default)
    - added @ref Qore::SQL::AbstractDatasource::currentThreadInTransaction() "AbstractDatasource::currentThreadInTransaction()" which is reimplemented as @ref Qore::SQL::Datasource::currentThreadInTransaction() "Datasource::currentThreadInTransaction()" and @ref Qore::SQL::DatasourcePool::currentThreadInTransaction() "DatasourcePool::currentThreadInTransaction()"; the base class method throws an exception when called; it was not added as an abstract method in order to not break existing subclasses of AbstractDatasource
    - enhanced module license support
      - module license strings may now be specified in binary and user modules
      - @ref Qore::getModuleHash() and @ref Qore::getModuleList() now report license information for each module

    @subsection qore_0810_bug_fixes Bug Fixes in Qore
    - fixed an issue with class constant parse initialization where invalid recursive class constant definition parse exceptions could be raised and in some cases also crashes could result
    - <a href="../../modules/SmtpClient/html/index.html">SmtpClient</a> module: fixed missing username and missing password errors
    - fixed a bug where a qore switch statement with no case conditions and only a default label would erroneously never have it's default code executed
    - fixed a reference leak related to exception handling with invalid arguments with @ref Qore::Socket::setWarningQueue() and @ref Qore::HTTPClient::setWarningQueue()
    - fixed several bugs where the parse location could be reported incorrectly for type errors regarding in-object variable references
    - fixed a bug where an error could result with @ref Qore::Thread::Condition::wait() "Condition::wait()" with timeouts > 2147483648ms
    - fixed bugs handling "bigint" and "double precision" column types with schema alignments with the <a href="../../modules/PgsqlSqlUtil/html/index.html">PgsqlSqlUtil</a> module
    - fixed a bug handling parse initialization of constant values requiring run-time evaluation after other parse exceptions have been raised that could cause a parse-time crash
    - fixed a bug where qore could crash on exit with certain openssl versions by calling ERR_remove_state(0) in the main thread's cleanup function
    - fixed a bug where qore could crash on exit due to user module destruction not taking into consideration user module dependencies
    - fixed a bug in schema management in <a href="../../modules/SqlUtil/html/index.html">SqlUtil</a> where excessively verbose column aliases were used that caused errors when automatically updating columns with existing rows and new default values and non-null contraints with PostgreSQL databases
    - fixed a bug where a call reference to an abstract object method returned from an abstract class could be executed even though it must have been instantiated by a concrete subclass
    - fixed a bug where a valid call reference to a private object method was created within the class, then in some cases an object protection exception was raised when the call reference was called outside the class
    - fixed a bug in the <a href="../../modules/RestClient/html/index.html">RestClient</a> module when the yaml binary module is not available
    - fixed programmatic select queries with "limit" but no "offset" in <a href="../../modules/OracleSqlUtil/html/index.html">OracleSqlUtil</a>
    - fixed a bug in @ref Qore::Program::importFunction() where only the committed function list was checked when importing functions with a specific target namespace path
    - fixed a bug in @ref Qore::Program::importClass() where only the committed class list was checked when importing functions with a specific target namespace path
    - fixed a bug when parsing subnamespaces into a parent namespace where the subnamespace already exists (either in the committed list or in the pending list)
    - fixed a memory and reference leak caused by recursive references when closures encapsulating an object's scope are assigned to or accessible from members of the object by making references to the object from within a closure encapsulating the object's state weak references instead of strong references
    - fixed schema information classes when the "string-numbers" driver option is enabled
    - fixed crashing bugs in @ref Qore::get_thread_data() in certain use cases
    - fixed a bug in <a href="../../modules/SqlUtil/html/index.html">SqlUtil</a> where select and row iterator operations could fail with certain select hash arguments without a \c "columns" entry but where column names were otherwise required
    - fixed a bug in HTTP response parsing where case-signficant comparisons where being made with certain critical header values
    - fixed a bug handling thread cancellation with the @ref Qore::Thread::ThreadPool "ThreadPool" class
    - fixed several race conditions and potential deadlocks in @ref Qore::Thread::ThreadPool "ThreadPool" destruction with active threads in the pool

    @section qore_089 Qore 0.8.9

    @par Release Summary
    Major release with many new features and also many bugfixes.

    @subsection qore_089_new_features New Features in Qore
    - <a href="../../modules/CsvUtil/html/index.html">CsvUtil</a> module updates:
      - new classes:
        - \c CsvAbstractIterator: base abstract iterator class for iterating line-based CSV data
        - \c CsvDataIterator: iterator class allowing for CSV string data to be processed line by line on a record basis
        - \c AbstractCsvWriter: a base class for new CSV writer implementations
        - \c CsvFileWriter: CSV file writer class
        - \c CsvStringWriter: CSV in memory writer class
      - implemented support for allowing subclasses of CsvFileIterator to implement support for other custom types
      - no need to set \c "headers" in the constructor if \c "fields" are set; headers are assumed to be the field labels in the same order
    - added the @ref Qore::encode_url() function with <a href="http://tools.ietf.org/html/rfc3986#section-2.1">RFC 3986 section 2.1</a> compliance
    - @ref Qore::decode_url() function updated to decode UTF-8 encoded characters according to <a href="http://tools.ietf.org/html/rfc3986#section-2.1">RFC 3986 section 2.1</a>
    - added get_byte_size() and get_marketing_byte_size() to the <a href="../../modules/Util/html/index.html">Util</a> module
    - the error message now includes the module path used for the search when a module cannot be found in the module path
    - @ref Qore::SQL::DatasourcePool "DatasourcePool" enhancements:
      - new method: @ref Qore::SQL::DatasourcePool::clearWarningCallback() "DatasourcePool::clearWarningCallback()"
      - new method: @ref Qore::SQL::DatasourcePool::setWarningCallback() "DatasourcePool::setWarningCallback()"
      - new method: @ref Qore::SQL::DatasourcePool::getUsageInfo() "DatasourcePool::getUsageInfo()"
      - new method: @ref Qore::SQL::DatasourcePool::setErrorTimeout() "DatasourcePool::setErrorTimeout()"
      - new method: @ref Qore::SQL::DatasourcePool::getErrorTimeout() "DatasourcePool::getErrorTimeout()"
      - new method: @ref Qore::SQL::DatasourcePool::setEventQueue() "DatasourcePool::setEventQueue()"
      - new method: @ref Qore::SQL::DatasourcePool::clearEventQueue() "DatasourcePool::clearEventQueue()"
      - the new methods allow for monitoring @ref Qore::SQL::DatasourcePool "DatasourcePool" objects for pool contention issues (in case the pool needs to be resized), for throwing an exception if a connection is not acquired within the error timeout period (new default: 2 minutes), and for DBI drivers to raise warnings on an event queue that can be monitored in a separate thread
      - additionally connection acquisition statistics are tracked and returned in @ref Qore::SQL::DatasourcePool::getUsageInfo() "DatasourcePool::getUsageInfo()" (total requests, hits, maximum wait time)
    - @ref Qore::SQL::Datasource "Datasource" enhancements:
      - new method: @ref Qore::SQL::Datasource::setEventQueue() "Datasource::setEventQueue()"
      - new method: @ref Qore::SQL::Datasource::clearEventQueue() "Datasource::clearEventQueue()"
      - the new methods allow for DBI drivers to raise warnings on an event queue that can be monitored in a separate thread
    - @ref Qore::Socket "Socket" enhancements:
      - new method: @ref Qore::Socket::setWarningQueue() "Socket::setWarningQueue()"
      - new method: @ref Qore::Socket::clearWarningQueue() "Socket::clearWarningQueue()"
      - new method: @ref Qore::Socket::getUsageInfo() "Socket::getUsageInfo()"
      - new method: @ref Qore::Socket::clearStats() "Socket::clearStats()"
    - @ref Qore::FtpClient "FtpClient" enhancements:
      - new method: @ref Qore::FtpClient::setWarningQueue() "FtpClient::setWarningQueue()"
      - new method: @ref Qore::FtpClient::clearWarningQueue() "FtpClient::clearWarningQueue()"
      - new method: @ref Qore::FtpClient::getUsageInfo() "FtpClient::getUsageInfo()"
      - new method: @ref Qore::FtpClient::clearStats() "FtpClient::clearStats()"
    - <a href="../../modules/SmtpClient/html/index.html">SmtpClient</a> module updates:
      - optimized connection and login code; HELO/EHLO and authorization are performed when connecting only, not before each email
      - added support for socket performance instrumentation and warning events
    - <a href="../../modules/Pop3Client/html/index.html">Pop3Client</a> module updates:
      - added support for socket performance instrumentation and warning events
    - <a href="../../modules/TelnetClient/html/index.html">TelnetClient</a> module updates:
      - added support for socket performance instrumentation and warning events
    - <a href="../../modules/WebSocketClient/html/index.html">WebSocketClient</a> module updates:
      - added support for socket performance instrumentation and warning events
    - <a href="../../modules/RestClient/html/index.html">RestClient</a> module updates:
      - use the new @ref Qore::encode_url() function to encode URL paths to ensure that valid requests are sent when spaces, percent characters, and non-ascii characters are used in the URL path
      - set the character encoding in the \c Content-Type request header when sending strings
      - set the \c Accept header correctly in requests (previously only indicated yaml (\c "text/x-yaml") as an acceptible response encoding)
    - <a href="../../modules/RestHandler/html/index.html">RestHandler</a> module updates:
      - added support for the \c OPTIONS method
      - return a 400 \c "Bad Request" error if an unsupported HTTP method is used in a REST Call
    - added new \c UpsertInsertOnly upsert strategy to <a href="../../modules/SqlUtil/html/index.html">SqlUtil</a>
    - new pseudo-methods:
      - @ref <value>::sizep(): returns @ref Qore::True "True" if the type can return a non-zero size (@ref Qore::True "True" for containers including @ref binary "binary objects" and @ref string "strings", @ref Qore::False "False" for everything else)
      - @ref <string>::getLine(): finds lines in a string buffer
    - <a href="../../modules/Mime/html/index.html">Mime</a> module updates:
      - added mime type for WSDL files (\c "application/wsdl+xml")
      - added mappings for \c "xls" and \c "xlst" extensions to MimeTypeXml
    - added new modules:
      - <a href="../../modules/Mapper/html/index.html">Mapper</a>: data mapping module
      - <a href="../../modules/TableMapper/html/index.html">TableMapper</a>: data mapping module using <a href="../../modules/SqlUtil/html/index.html">SqlUtil</a> and <a href="../../modules/Mapper/html/index.html">Mapper</a> to map to an SQL table target
      - <a href="../../modules/FreetdsSqlUtil/html/index.html">FreetdsSqlUtil</a>: provides back-end support for MS SQL Server and Sybase databases with <a href="../../modules/SqlUtil/html/index.html">SqlUtil</a> using the <a href="https://github.com/qorelanguage/module-sybase">freetds module</a>
    - the @ref include "%include" parse directive now supports environment variable substitution at the beginning of the file path

    @subsection qore_089_bug_fixes Bug Fixes in Qore
    - fixed a crashing bug when HTTP messages with duplicate \c Connection, \c Content-Encoding, \c Transfer-Encoding, \c Location, or \c Content-Type headers is received
    - fixed a bug parsing octal character constants in the lexer when octal digits followed the octal constant (ex: \c "\0441" where the \c "1" would cause an error)
    - allow escaping "$" character in regular expression substitution target strings, previously it was impossible to output a literal "$" + a digit, since this would be interpreted as a numbered input pattern expression
    - fixed a bug in the @ref Qore::HTTPClient::getURL() "HTTPClient::getURL()" and @ref Qore::HTTPClient::getProxyURL() "HTTPClient::getProxyURL()" methods where the URL's path was not given with a leading "/" character
    - <a href="../../modules/CsvUtil/html/index.html">CsvUtil</a> module fixes:
      - fixed \c "date" field handling with empty input (now maps to 1970-01-01)
      - fixed CsvDataIterator::next() when header_lines > 0 and working with empty input data
    - added support for compiling on OSX Mavericks
    - fixed an infinitely recursive call in Table::del() in <a href="../../modules/SqlUtil/html/index.html">SqlUtil</a>
    - fixed a bug in v*printf() where \c '%%' was not handled correctly in all cases
    - fixed bugs in @ref Qore::microseconds() "microseconds" and @ref Qore::milliseconds() "milliseconds()" with large arguments
    - fixed a bug where a call to a call reference to a static method across a program boundary with local variables as arguments would cause a crash due to improper setting of the program context before the arguments are evaluated
    - fixed a bug in @ref Qore::SQL::Datasource::copy() "Datasource::copy()" method where implicitly-set options were not carried over into the new object
    - fixed a bug in the @ref Qore::SQL::DatasourcePool "DatasourcePool" class where implicitly-opened connections would not be guaranteed to have the same server time zone setting as the initial connections (for example, could cause problems with server timezone settings if running in a program context with a different local time zone attribute)
    - fixed bugs in <a href="../../modules/SqlUtil/html/index.html">SqlUtil</a> generating "create table" and "align table" SQL with DBs where unique indexes automatically create unique constraints (ex: MySQL)
    - fixed a bug in lchown() where chown() was used interally instead of lchown()
    - fixed a bug in <a href="../../modules/PgsqlSqlUtil/html/index.html">PgsqlSqlUtil</a> retrieving sequence values with Database::getNextSequenceValue()
    - fixed an off-by-one memory bug in @ref Qore::date(string, string) parsing a 4-digit date mask
    - fixed memory leaks in class member and class static variable management
    - fixed memory leaks when an entire class has to be rolled back due to parse errors and the class has pending static variables
    - fixed memory leaks in constant handling with values containing call references
    - fixed a memory leak in constant destruction with parse rollbacks when the constant value was NULL
    - fixed an error in the rounding heuristic for arbitrary-precision numeric values that could produce invalid results (ex: 34.9n * 100 = 34902n)
    - enforce @ref Qore::PO_NO_FILESYSTEM "PO_NO_FILESYSTEM" with the @ref include "%include" directive
    - fixed a bug managing object private data in complex inheritance cases where the same class may be inherited with virtual private data and also real private data
    - fixed a bug in socket timeout handling with select() errors
    - fixed a memory leak in handling abstract methods when multiple abstract methods with the same name but different signatures were declared in a class

    @section qore_088 Qore 0.8.8

    @par Release Summary
    Major new features and bug fixes with a particular focus on enhanced HTTP capabilities and enhanced database processing

    @subsection qore_088_compatibility Changes That Can Affect Backwards-Compatibility
    - Fixed method resolution order; it's now possible to call pseudo-methods directly on classes that implement @ref methodGate_methods "methodGate() methods"
    - Added the following abstract methods to @ref Qore::SQL::AbstractDatasource "AbstractDatasource":
      - @ref Qore::SQL::AbstractDatasource::getConfigHash() "AbstractDatasource::getConfigHash()"
      - @ref Qore::SQL::AbstractDatasource::getConfigString() "AbstractDatasource::getConfigString()"
    - "hard" string comparisons now perform encoding conversions if necessary (however as usual different data types cause the comparison to fail)

    @subsection qore_088_new_features New Features in Qore
    - new @ref user_modules "user modules" delivered with %Qore:
      - <a href="../../modules/RestClient/html/index.html">RestClient</a>: Provides a simple API for communicating with HTTP servers implementing <a href="http://en.wikipedia.org/wiki/Representational_state_transfer">REST</a> services
      - <a href="../../modules/RestHandler/html/index.html">RestHandler</a>: Provides an easy to use interface to the Qore <a href="../../modules/HttpServer/html/index.html">HttpServer</a> module for implementing server-side <a href="http://en.wikipedia.org/wiki/Representational_state_transfer">REST</a> services
      - <a href="../../modules/SqlUtil/html/index.html">SqlUtil</a>: Provides a high-level DB-independent API for working with database objects
        - <a href="../../modules/MysqlSqlUtil/html/index.html">MysqlSqlUtil</a>: Provides a high-level DB-independent API for working with MySQL database objects; loaded automatically by the <a href="../../modules/SqlUtil/html/index.html">SqlUtil</a> module when working with MySQL databases
        - <a href="../../modules/OracleSqlUtil/html/index.html">OracleSqlUtil</a>: Provides a high-level DB-independent API for working with Oracle database objects; loaded automatically by the <a href="../../modules/SqlUtil/html/index.html">SqlUtil</a> module when working with Oracle databases
        - <a href="../../modules/PgsqlSqlUtil/html/index.html">PgsqlSqlUtil</a>: Provides a high-level DB-independent API for working with PostgreSQL database objects; loaded automatically by the <a href="../../modules/SqlUtil/html/index.html">SqlUtil</a> module when working with PostgreSQL databases
      - <a href="../../modules/Util/html/index.html">Util</a>: Provides a some miscellaneous generally useful routines
      - <a href="../../modules/WebSocketClient/html/index.html">WebSocketClient</a>: Provides a client API for connecting to WebSocket servers
      - <a href="../../modules/WebSocketHandler/html/index.html">WebSocketHandler</a>: Provides an interface to the Qore <a href="../../modules/HttpServer/html/index.html">HttpServer</a> module for implementing server-side WebSocket services
      - <a href="../../modules/WebSocketUtil/html/index.html">WebSocketUtil</a>: Provides common client and server code for implementing WebSocket protocol services in %Qore
      - <a href="../../modules/WebUtil/html/index.html">WebUtil</a>: Provides server support for implementing complex web services including serving resources with mixed text and %Qore code that are automatically rendered on demand
    - improvements in existing @ref user_modules "user modules":
      - much improved <a href="../../modules/HttpServer/html/index.html">HttpServer</a> module, better performance, much better RFC compliance, more flexibility
      - new CSV generation class in <a href="../../modules/CsvUtil/html/index.html">CsvUtil</a>
      - much better message serialization and email attachment handling in the <a href="../../modules/SmtpClient/html/index.html">SmtpClient</a> and <a href="../../modules/MailMessage/html/index.html">MailMessage</a> modules
    - there is a new @ref Qore::Thread::ThreadPool "ThreadPool" class for implementing thread pools that automatically upscale and downscale within user-defined limits depending on the load placed on them
    - it's possible to inherit concrete versions of abstract method variants from a parent class that does not define the abstract method, meaning that concrete variants of an abstract method do not have to be implemented in a direct subclass of the class declaring the abstract method\n
      this makes using abstract base classes much easier in complex hierarchies using multiple inheritance; now common code can be separated into a single class and inherited by child classes sharing the common implementation
    - major @ref Qore::Socket "Socket" read performance increase by implementing internal read buffering (up to 10x faster socket read performance for certain operations, particularly with HTTP methods)
    - improved Unicode / UTF-8 support
      - <string>::lwr(), <string>::upr(), @ref Qore::tolower(string), and @ref Qore::toupper(string) now operate on a very wide range of non-ASCII characters, including Latin, Cyrillic, Greek, Armenian, Georgian, etc characters whereas they were previously limited to working on ASCII characters
      - <string>::unaccent() was added which removes accents from strings using a Unicode lookup map from a very wide range of accented Unicode characters to unaccented characters
    - new @ref Qore::SQL::Datasource "Datasource" and @ref Qore::SQL::DatasourcePool "DatasourcePool" methods:
      - Qore::SQL::Datasource::getConfigHash()
      - Qore::SQL::Datasource::getConfigString()
      - Qore::SQL::DatasourcePool::getConfigHash()
      - Qore::SQL::DatasourcePool::getConfigString()
      - Qore::SQL::DatasourcePool::copy()
    - @ref Qore::HTTPClient "HTTPClient" changes:
      - the @ref Qore::HTTPClient "HTTPClient" class is now a subclass of @ref Qore::Socket "Socket", so all @ref Qore::Socket "Socket" methods can be called on  @ref Qore::HTTPClient "HTTPClient" objects, making it easier to implement protocols based on HTTP
      - Qore::HTTPClient::getDefaultPath(): added
      - Qore::HTTPClient::setDefaultPath(): added
      - Qore::HTTPClient::getURL(): changed: now returns @ref nothing if no URL is set instead of an invalid URL
    - new functions:
      - call_pseudo_args()
      - @ref Qore::substr(binary, softint) "substr(binary, softint)"
      - @ref Qore::substr(binary, softint, softint) "substr(binary, softint, softint)"
    - new pseudo methods:
      - <binary>::substr(softint)
      - <binary>::substr(softint, softint)
      - <binary>::toBase64()
      - <binary>::toHex()
      - <binary>::toString()
      - <date>::getEpochSeconds()
      - <date>::getEpochSecondsLocalTime()
      - <date>::info()
      - <float>::abs()
      - <hash>::compareKeys(hash)
      - <int>::abs()
      - <int>::encodeLsb(int)
      - <int>::encodeMsb(int)
      - <int>::toUnicode()
      - <number>::abs()
      - <object>::hasCallableMethod()
      - <object>::hasCallableNormalMethod()
      - <object>::hasCallableStaticMethod()
      - <list>::rangeIterator()
      - <nothing>::rangeIterator()
      - <string>::comparePartial()
      - <string>::getUnicode()
      - <string>::equalPartial()
      - <string>::equalPartialPath()
      - <string>::toBase64()
      - <string>::toHex()
      - <string>::unaccent()
      - <value>::toNumber()
    - other new methods and method changes:
      - added new static methods in the @ref Qore::ReadOnlyFile "ReadOnlyFile" class making it easier to read entire files in one call:
        - @ref Qore::ReadOnlyFile::readTextFile()
        - @ref Qore::ReadOnlyFile::readBinaryFile()
      - changes to catch usage errors with the @ref Qore::Thread::Counter "Counter" class:
        - Qore::Thread::Counter::constructor() will throw an exception if called with an argument < 0
        - Qore::Thread::Counter::dec() will now throw an exception if called when the Counter is already at 0
      - Qore::Thread::Queue::empty(): new method
      - Qore::Socket::listen(): now has a new \a backlog parameter; the default backlog queue size was changed from 5 to 20
      - Qore::Socket::getPeerInfo() and Qore::Socket::getSocketInfo(): now takes an optional argument to avoid name lookups
      - Qore::Socket::readHTTPHeaderString(): new method
      - Qore::Dir: all list*() methods now take an optional parameter to return a list of file status value hashes plus \c "name" and optionally \c "link" keys for symbolic links; additionally symbolic links are now followed and files and directories are differentiated based on their targets when processing symbolic links
    - function changes
      - added optional \a start and \a end parameters to the @ref Qore::replace "replace()" function
    - all @ref data_type_declarations "data type declarations" that optionally accept @ref nothing also now accept @ref null and map @ref null to @ref nothing; this makes direct assignments from values derived from SQL queries much easier
    - added an optional reference to an integer to the @ref Qore::backquote() function to return the return code of the program executed
    - @ref implicit_index "implicit index" references now work in the @ref map "map" and @ref select "select" operators with lists and iterators
    - the @ref regex_extract_operator now accepts an optional \c g specifier to extract all occurrences of the pattern(s) in a string; also @ref Qore::regex_extract "regex_extract()" and <string>::regexExtract(string, int) now accept @ref Qore::RE_Global to extract all occurrences of the pattern(s) in a string
    - the @ref splice "splice" and @ref extract "extract" operators were extended to work on @ref binary "binary objects" as well as lists and strings
    - printing out binary values with the \c "%y" @ref string_formatting "format specifier" now produces YAML-like output for the binary value
    - added path name to error messages in @ref Qore::Dir "Dir" class exception strings

    @subsection qore_088_bug_fixes Bug Fixes in Qore
    - fixed a bug where the ?: operator could thrown spurious exceptions when parsing because it would return the type of the initial boolean expression as the return type of the operator
    - fixed a bug where classes with unimplemented inherited abstract variants would sometimes cause runtime exceptions to be thrown when instantiated but should have instead been caught at parse time
    - fixed a parser bug where out-of-line class method definitions could not be defined in a namespace block
    - fixed a bug parsing arguments in parse_uri_query() in the <a href="../../modules/HttpServer/html/index.html">HttpServer</a> module
    - fixed several bugs where parse exceptions could show the wrong source location:
      - with type errors in function calls
      - when resolving global variables
      - in base class constructor arguments
      - for empty blocks with a missing return statement
      - when validating types used with the return statement (also associated warnings)
      - in methods calls
      - in hash value expressions
      - with redeclaring local variable return types
      - in local variable object instantiations
    - really fixed the bug thought to be fixed in 0.8.7 "where SSL errors would cause the affected thread to go into a infinite loop using 100% CPU" - this turned out to be easily reproducible on all platforms; when the SSL connection was shut down cleanly by the remote end before a response message was returned, an infinite loop would result
    - fixed a bug where it was impossible to output a single '\' character in regex substitution expressions; '\' was taken as an escape character, and '\\\' was output literally, now '\\\' is output as '\'
    - fixed a bug where a parse-time crash would occur when calling the copy() method for a class that does not implement an explicit copy() method
    - fixed a bug where arguments passed to a copy method were ignored; now an exception is thrown
    - fixed a bug where public members and static variables of privately-inherited classes were incorrectly treated as public attributes of the child class
    - fixed a bug where slices could be made of objects from outside the class including private members
    - fixed a bug where @ref Qore::SQL::SQLStatement::memberGate() "memberGate() methods" were not being respected when taking a slice of an object
    - fixed bugs in the integer Socket::recv*() methods where a \c SOCKET-CLOSED exception was not thrown when the remote end closed the connection
    - fixed a bug related to out-of-order parse initialization for functions and methods which resulted in the wrong return type being returned for a method with more than 1 variant where the variant could not be matched at parse time
    - fixed a bug where a non-variable-reference member of an "our" variable declaration list would cause a crash due to passing the incorrect argument in sprintf()
    - fixed sandboxing / protection errors with inherited code; subclasses inheriting code from a parent class with different parse options would cause the child parse options to be used when running the parent class code which caused errors; now parse options are enforced properly on the block level
    - fixed the @ref Qore::RangeIterator "RangeIterator" class; it was still abstract due to a missing @ref Qore::RangeIterator::valid() method
    - fixed a bug where the wrong error was being returned after a connection reset (remote connection close) in sockets with integer recv*() methods which could in some cases lead to an infinite loop
    - fixed a bug where private members of a common base class were not accessible by objects of subclasses sharing the common base class
    - fixed many bugs in <a href="../../modules/CsvUtil/html/index.html">CsvUtil</a> and updated the module version to 1.1
    - initialize static openssl crypto locks for multi-threaded openssl library access; without this crashes can result (for example in error queue management)
    - fixed a bug where Qore::HTTPClient::getURL() returned an invalid URL when no URL was set; now it returns @ref nothing in this case
    - fixed a bug managing feature/module lists in inherited @ref Qore::Program "Program" objects; user modules were listed in the child @ref Qore::Program "Program" object even though user module code is not imported in child @ref Qore::Program "Program" objects
    - fixed a bug where an invalid guard condition in critical lvalue storage code can cause unreferenced data to be returned while in a lock which can cause a crash in a multithreaded program
    - fixed a bug where references were not being written to the output variable if an exception was active when the code block exited
    - fixed a bug setting the precision for arbitrary-precision numbers with large exponents (like "1e100n")
    - implemented more strict adherence to <a href="http://tools.ietf.org/html/rfc2616">RFC 2616</a> (HTTP 1.1) regarding message-body handling in requests and response message generation and parsing
    - fixed a bug with @ref Qore::Thread::Condition::wait() "Condition::wait()" on Darwin with negative timeout values where a short timeout was used instead of an indefinite wait
    - fixed bugs in the <a href="../../modules/SmtpClient/html/index.html">SmtpClient</a> and <a href="../../modules/MailMessage/html/index.html">MailMessage</a> modules where mail messages were being serialized incorrectly if there were no attachments (there was no possibility to set the content transfer encoding) and also where it was not possible to set the content-type for the message body when it was sent as a part of a multipart message
    - fixed bugs handling arguments declared as type @ref reference_or_nothing_type "*reference" (reference or nothing)
    - fixed bugs in executing code accross @ref Qore::Program "Program" object barriers with reference arguments
    - fixed a bug with the switch statement where character encoding differences would cause strings to mismatch even if they were otherwise identical; now hard comparisons with strings allow for implicit automatic temporary character encoding conversions for the comparison
    - fixed a bug where qore failed to set the time zone region correctly when set from /etc/localtime and this file is a relative symlink rather than absolute
    - fixed a bug where substr() and <string>::substr() were returning @ref nothing if the arguments could not be satisifed contrary to the documentation and the declared return type, now an empty string is returned in those cases
    - fixed bugs rounding number values between 10 and -10 (non-inclusive) for display, fixed bugs rounding number value regarding digits after the decimal point for display with @ref Qore::NF_Scientific
    - fixed a bug in the @ref Qore::Dir class where it was not possible to chdir to the root directory \c "/"
    - fixed a bug where recursive references were allowed and memory leaks would occur due to recursive references; these are now caught at runtime and a \c REFERENCE-ERROR exception is thrown
    - fixed a configure bug with bison >= 3
    - fixed a bug in the <a href="../../modules/HttpServer/html/index.html">HttpServer</a> module when automatically uncompressing supported content-encodings to set the resulting string's character encoding correctly
    - fixed a bug in the @ref instanceof "instanceof" operator when working with objects and classes created from different source @ref Qore::Program "Program" objects
    - fixed a bug in *printf() formatting with floating-point and number values where no digits were displayed right of the decimal point unless a specific number of digits was specified in the format string
    - fixed the return type of <bool>::typeCode(); was returning a boolean instead of @ref Qore::NT_BOOLEAN
    - fixed a bug there @ref null was evaluated as @ref Qore::True "True" in a boolean context rather than @ref Qore::False "False"
    - fixed a bug where @ref Qore::Socket::recvBinary() would ignore the first data read
    - fixed starting listeners on UNIX domain sockets on Soalris in the <a href="../../modules/HttpServer/html/index.html">HttpServer</a> module
    - fixed a bug where number("") was being converted to \@NaN\@n
    - fixed return type of @ref Qore::HTTPClient::getConnectionPath() "HTTPClient::getConnectionPath()"
    - fixed several bugs with logical comparison operators and arbitrary-precision numeric values where arbitrary-precision numeric values were not being prioritized as numeric values and also in some cases were being first converted to doubles and then operated on
    - fixed a bug in the socket code where the socket close condition was not flagged with SSL connections when writes failed due to the remote end closing the connection; an error would only be raised on the following socket operation
    - fixed a mismatched delete/malloc error with time zone initialization and the localtime file

    @section qore_087 Qore 0.8.7

    @par Release Summary
    Code embedding improvements

    @subsection qore_087_compatibility Changes That Can Affect Backwards-Compatibility
    @par Fixes for Code Inheritance in Program Objects
    The following changes are meant to sanitize code inheritance in child @ref Qore::Program "Program" objects to fix long-standing design bugs in code encapsulation by addressing the lack of fine-grained control over symbol visibility in inherited code.
    - @ref mod_public "public": The @ref mod_public "public" keyword's usage in modules has now been expanded
      to provide the same functionality generically in @ref Qore::Program "Program" objects; if @ref qore_classes "classes",
      @ref constants "constants", @ref qore_namespaces "namespaces", @ref qore_functions "functions", or
      @ref global_variables "global variables" are defined with the @ref mod_public "public" keyword, then these symbols will
      be inherited into child @ref Qore::Program "Program" objects as long as no @ref parse_options "parse options" prohibit
      it.\n\n
      This change was made to give programmers complete control over which symbols are inherited in child
      @ref Qore::Program "Program" objects, whereas because prior to this change, the control was very course.\n\n
    - the default behavior of %Qore regarding inherting global variables and functions with user variants was changed to be
      consistent with namespaces, classes, and constants; that is; public symbols are inherited by default.\n\n
      The following constants were renamed:
      - <tt>PO_INHERIT_USER_FUNC_VARIANTS</tt> is now: @ref Qore::PO_NO_INHERIT_USER_FUNC_VARIANTS "PO_NO_INHERIT_USER_FUNC_VARIANTS"
      - <tt>PO_INHERIT_GLOBAL_VARS</tt> is now: @ref Qore::PO_NO_INHERIT_GLOBAL_VARS "PO_NO_INHERIT_GLOBAL_VARS"\n\n
      This change was made to fix a long-standing design problem with symbol inheritance and make the implementation consistent.\n\n
    - builtin symbols are no longer inherited from user modules; only independent user symbols; the main change is that if a user
      module adds new user methods to a builtin class or new user variants to a builtin function, these changes are no longer imported
      into target @ref Qore::Program "Program" objects.

    @par File Method Changes
    The following methods were updated to throw exceptions on all errors rather than a return code for I/O errors in order to avoid hard to debug conditions due to ignoring I/O errors by forgetting to check the return value on the following methods:
    - Qore::File::f_printf()
    - Qore::File::f_vprintf()
    - Qore::File::print()
    - Qore::File::printf()
    - Qore::File::vprintf()
    - Qore::File::write()
    - Qore::File::writei1()
    - Qore::File::writei2()
    - Qore::File::writei4()
    - Qore::File::writei8()
    - Qore::File::writei2LSB()
    - Qore::File::writei4LSB()
    - Qore::File::writei8LSB()
    .
    Note that the above changes will hopefully only minimally impact backwards-compatibilty since the change is in error handling, and additionally each of the above methods could also throw an exception if called when the object was not open.

    @subsection qore_087_new_features New Features in Qore
    - new methods offering code encapsulation enhancements
      - @ref Qore::Program::loadModule() "Program::loadModule()": allows modules to be loaded in a @ref Qore::Program "Program" object directly
      - @ref Qore::Program::importClass() "Program::importClass()": allows classes to be individually imported in @ref Qore::Program "Program" objects
    - new pseudo-methods in @ref Qore::zzz8nothingzzz9 to allow for @ref Qore::zzz8hashzzz9 pseudo-methods to be safely used with @ref nothing
      - <nothing>::firstKey()
      - <nothing>::firstValue()
      - <nothing>::hasKey()
      - <nothing>::hasKeyValue()
      - <nothing>::keys()
      - <nothing>::lastKey()
      - <nothing>::lastValue()
      - <nothing>::values()
    - other new pseudo-methods:
     - <date>::durationSeconds()
     - <date>::durationMilliseconds()
     - <date>::durationMicroseconds()
    - removed most restrictions on embedded logic in user modules; user module @ref Qore::Program "Program" objects are subject to the
      same restrictions as the parent @ref Qore::Program "Program" object (if any)
    - added the get_parse_options() function so that parse options in the current @ref Qore::Program "Program" can be determined at
      runtime
    - added the get_ex_pos() function to help with formatting exception locations where the \c source and \c offset information is present
    - new methods and method variants:
      - @ref Qore::HTTPClient::getPeerInfo()
      - @ref Qore::HTTPClient::getSocketInfo()
      - @ref Qore::File::getTerminalAttributes()
      - @ref Qore::SQL::Datasource::transactionTid()
      - @ref Qore::SQL::Datasource::currentThreadInTransaction()
      - @ref Qore::SQL::DatasourcePool::currentThreadInTransaction()
    - new location tags \c "source" and \c "offset" added for parse and runtime exceptions to allow for error-reporting to display information about files where sections of a source file are parsed; this allows both the label and line offset in the label and the file name and absolute file line position to be reported in exception information
      - new parameters added to the following methods and function to accommodate the new location information:
        - @ref Qore::Program::parse() "Program::parse()"
        - @ref Qore::Program::parsePending() "Program::parsePending()"
        - @ref Qore::parse() "parse()"
      - see @ref Qore::ExceptionInfo "Exception Hash" and @ref Qore::CallStackInfo "Call Stacks" for new keys in exception and call stack information hashes
    - <date>::format() now accepts \c "us" for microseconds (see @ref date_formatting)
    - <a href="../../modules/SmtpClient/html/index.html">SmtpClient</a> module improvements:
      - added automatic recognition and support of the \c "STARTTLS" command when connecting to an ESMTP server; this way
        the class will automatically upgrade the connection to a secure TLS/SSL connection if the server supports it
      - added support for SMTP server schemes in the URL in the constructor (ex: \c "esmtptls://user@password:smtp.example.com")
      - added support for the deprecated (but still in use) \c "smtps" scheme with a default port of 465
      - when throwing an exception when a Message cannot be sent because it is incomplete, the reason for the error is also included
        in the exception (previously the exception message was generic making problems with the Message object harder to debug)
    - C++ API Enhancements
      - added C++ APIs to allow for %Qore @ref Qore::File "File" and @ref Qore::Thread::Queue "Queue" object arguments to be used by modules
      - added C++ APIs for controlling openssl initialization and cleanup by the qore library
      - extended qpp to allow for parsing relative dates in qpp code for assignments/default argument values
      - made it possible to call the C++ function QoreFunction::findVariant() from threads where there is no current QoreProgram object
        (such as from a thread created by foreign code)
      - added APIs to allow foreign threads to be registered/deregistered as %Qore threads (for example, to allow %Qore code to be called
        in a callback in a foreign thread created by a library linked with a %Qore binary module)
      - added APIs to allow for TID reservations to allow (for example) for a callback that is executed in the same foreign thread to always have the same TID
      - the old Datasource::execRaw() function with the \a args parameter was deprecated since args was ignored anyway, a new Datasource::execRaw() function was added that has no args parammeter

    @subsection qore_087_bug_fixes Bug Fixes in Qore
    - fixed a runtime class matching bug when identical user classes were created in different @ref Qore::Program "Program" objects,
      the match could fail at runtime because the wrong APIs were being used
    - fixed a crashing bug in the @ref map "map" operator with a select expression when used with an
      @ref Qore::AbstractIterator "AbstractIterator" object for the list operand
    - fixed a bug where the generation of internal strings for abstract method signatures tries to resolve class names that
      are declared out of order, which incorrectly resulted in a parse exception; the fix is to use the class name in the
      signature before class resolution; the class is resolved in the second stage of parsing (symbol resolution) anyway, if it
      can't be resolved then the changes to the @ref Qore::Program "Program" are rolled back anyway
    - a potential deadlock was fixed when calling @ref Qore::exit() "exit()" while background threads were running; it was
      possible for a thread to be canceled while holding a @ref Qore::Thread::Mutex "Mutex" (for example) and then for another
      thread to deadlock trying to acquire the @ref Qore::Thread::Mutex "Mutex" and therefore for the process to deadlock because
      pthread_mutex_lock() is not a cancellation point. The solution was to cancel all threads first, then wait half a second, then call exit()
    - fixed a bug where global variables were being evaluated with strict mathematical boolean evaluation even when @ref perl-bool-eval
      "%perl-bool-eval" was enabled (which is the default)
    - fixed bug in @ref Qore::parseBase64String() and @ref Qore::parseBase64StringToString() when called with an empty string argument; in this case uninitialized memory was returned
    - fixed runtime dynamic memory leaks in the @ref select and @ref map operators when used with iterators
    - do thread-specific cleanup in the main thread when cleaning up/shutting down the qore library
    - added additional openssl cleanup code for thread-local data and when cleaning up the qore library
    - fixed a bug matching function/method variants at runtime
    - fixed a race condition deleting global dynamic handlers in the <a href="../../modules/HttpServer/html/index.html">HttpServer</a> module
    - fixed a bug where declaring an abstract method with parameters and then declaring a concrete reimplementation of the method in a child class with no parameters caused a parse-time crash
    - fixed a bug where trying to dynamically call a function that does not exist results in a deadlock due to an error where a mutex is not unlocked
    - fixed a bug in the @ref Qore::Socket::sendHTTPMessage() and @ref Qore::Socket::sendHTTPResponse() methods regarding the timeout parameter
    - fixed a bug in an socket SSL error message where the method name was printed from non-string memory (used wrong ptr for the <tt>%%s</tt> format argument)
    - fixed some major crashing bugs related to reference handling; a global variable assigned a reference to a reference to a local variable would cause a crash
    - @ref reference_type and @ref reference_or_nothing_type type fixes: an error in @ref reference_type type handling allowed non-reference values to be passed to builtin code expecing references which caused a crash; the @ref reference_type and @ref reference_or_nothing_type types would accept any value type
    - attempted to fix a non-reproducible bug seen on rhel5 in the @ref Qore::Socket "Socket class" where SSL errors would cause the affected thread to go into a infinite loop using 100% CPU

    @section qore_0862 Qore 0.8.6.2

    @par Release Summary
    Iterator improvements and design fixes

    @subsection qore_0862_compatibility Changes That Can Affect Backwards-Compatibility
    @par Fixes for Iterator Class Design Bugs
    Iterators, particular regarding the @ref map "map" and @ref select "select" operators, were implemented in a confusing and inconsistent way; even the %qore documentation was incorrect, and examples were given incorrectly.  The following changes will break functionality using the badly-implemented behavior of iterators before, but since the fix comes fairly soon after the introduction, hopefully this change will not cause too many problems with existing code.   All users polled about the iterator changes in this release saw them as positive and desired changes to the language.
    - the @ref map "map" and @ref select "select" operators' behavior was changed when used with an @ref Qore::AbstractIterator "AbstractIterator" object for the list operand; now the implied argument is the result of @ref Qore::AbstractIterator::getValue() "AbstractIterator::getValue()" instead of the iterator object itself.  This addresses a confusing design choice in the original iterator integration with the @ref map "map" and @ref select "select" operators
    - the second boolean argument was removed from the @ref Qore::HashIterator::constructor(hash) "HashIterator::constructor(hash)" and @ref Qore::HashReverseIterator::constructor(hash) "HashReverseIterator::constructor(hash)" methods; use the new  @ref Qore::HashPairIterator "HashPairIterator" and @ref Qore::ObjectPairIterator "ObjectPairIterator" classes instead (<hash>::pairIterator() and <object>::pairIterator())
    - the single boolean argument was removed from <hash>::iterator() and <object>::iterator(); use <hash>::pairIterator() and <object>::pairIterator() instead to get the old behavior

    @subsection qore_0862_changes Changes in Qore
    - new iterator classes:
      - @ref Qore::HashKeyIterator "HashKeyIterator"
      - @ref Qore::HashKeyReverseIterator "HashKeyReverseIterator"
      - @ref Qore::HashPairIterator "HashPairIterator"
      - @ref Qore::HashPairReverseIterator "HashPairReverseIterator"
      - @ref Qore::ObjectKeyIterator "ObjectKeyIterator"
      - @ref Qore::ObjectKeyReverseIterator "ObjectKeyReverseIterator"
      - @ref Qore::ObjectPairIterator "ObjectPairIterator"
      - @ref Qore::ObjectPairReverseIterator "ObjectPairReverseIterator"
    - new pseudo-methods:
      - <hash>::keyIterator()
      - <hash>::pairIterator()
      - <hash>::contextIterator()
      - <object>::keyIterator()
      - <object>::pairIterator()
      - <nothing>::keyIterator()
      - <nothing>::pairIterator()
      - <nothing>::contextIterator()
    - the internal C++ QoreProgramHelper object has been updated to wait until all background threads in the %Qore library have executed before taking the @ref Qore::Program "Program" object out of scope; this allows for callbacks and other code that might be needed by background threads started in user modules (for example) to stay valid until the threads in the user modules also have terminated.  Note that this does not affect the case when using @ref exec-class "%exec-class" and an application program object goes out of scope with background threads in user modules having non-static method call references as callbacks to the application program; see @ref user_module_program_scope for more information on this topic.

    @section qore_0861 Qore 0.8.6.1

    @par Release Summary
    Major bug fixes and minor new features

    @subsection qore_0861_changes Changes in Qore
    - updated the @ref try-module "%try-module" parse directive to support a variant without an exception variable for usage in @ref Qore::Program "Program" objects where @ref Qore::PO_NO_TOP_LEVEL_STATEMENTS is set
    - added code to raise an @ref invalid-operation warning with the @ref elements "elements operator" when called with a type that can never return a value with this operator
    - updated the @ref Qore::File "File" class's internal buffer size from 4KB to 16KB which greatly improves read performance
    - added new public APIs for the QoreNumberNode class to allow for proper de/serialization in external modules
    - <a href="../../modules/Pop3Client/html/index.html">Pop3Client</a> module:
      - added the Pop3Client::logPassword() methods and masked password by default in the debug log
      - updated module to v1.1
    - <a href="../../modules/Mime/html/index.html">Mime</a> module:
      - declared the MultiPartMessage::getMsgAndHeaders() method abstract as originally intended
      - added MultiPartMessage::parseBody() static method
      - updated module to v1.3

    @subsection qore_0861_bug_fixes Bug Fixes in Qore
    - fixed crashing bugs due to the lack of proper lvalue checks with the expression for the background operator with operators using lvalues with local variables
    - fixed rounding of arbitrary-precision numeric values for display purposes when the last significant digit is just to the right of the decimal point (ex: was displaying 10.2 as "11." for example)
    - fixed a race condition in static destruction of the library when a background thread calls exit() that could cause a segfault on exit
    - fixed a static memory leak in Program objects when constants contain code references to functions or static methods
    - fixed a bug parsing user modules; the Program context was not set properly which could lead to a crash when parsing user modules loaded from the command-line or to incorrect parse options when loaded from user Program code
    - fixed a bug where the @ref invalid-operation warning with the @ref keys "keys operator" was not being triggered in common cases that should have triggered the warning
    - <a href="../../modules/MailMessage/html/index.html">MailMessage</a> module:
      - fixed recognizing mime messages with additional text after the version number (ex: \c "Mime-Version: 1.0 (Mac OS X Mail 6.2 \(1499\))")
      - fixed a bug setting the content-type of message parts (this fix is now in the <a href="../../modules/Mime/html/index.html">Mime</a> in the MultiPartMessage::getMsgAndHeaders() method
      - fixed multipart message parsing by using MultiPartMessage::parseBody() in the <a href="../../modules/Mime/html/index.html">Mime</a> module; now also parts with subparts are parsed correctly as well
      - fixed a bug where the sender and from values were not being set properly when parsing email messages
      - updated module to v1.0.3

    @section qore_086 Qore 0.8.6

    @par Release Summary
    Major new features and a few bug fixes

    @subsection qore_086_compatibility Changes That Can Affect Backwards-Compatibility

    @par Perl-Style Boolean Evaluation
    %Qore's default boolean evaluation mode was changed from strict mathematical to a more intuitive perl- (and Python-) like style.
    This change was implemented to address one of the oldest design bugs in %Qore: strict mathematical boolean evaluation.  See @ref perl-bool-eval "%perl-bool-eval" for a description of the new default boolean evaluation mode.\n\n
    To get the old strict mathematical boolean evaluation, use the @ref strict-bool-eval "%strict-bool-eval" parse option.\n\n
    An example of the change; now the following @ref if "if statement" block will be executed as the <tt><b>if</b></tt> expression is now evaluated as @ref Qore::True "True":
    @code{.py}
    string str = "hello";
    if (str)
        printf("Qore says hello\n");
    @endcode
    Previously (i.e. with @ref strict-bool-eval "%strict-bool-eval") the <tt><b>if</b></tt> expression above would be evaluated as @ref Qore::False "False" because the string value was converted to an integer 0, however as of %Qore 0.8.6 (with the default @ref perl-bool-eval "perl-bool-eval") it is @ref Qore::True "True" since the string is not empty; empty strings and string value \c "0" are evaluated as @ref Qore::False "False".\n\n
    Perhaps counterintuitively (and the reason this was changed to be the default in qore), the chance for regression errors in
    qore code is very small, because for all cases where the old logic could be applied (meaning excluding cases where the result
    was always @ref Qore::False "False" due to the data types or values being evaluated), the results are the same with the new logic,
    except for one case; the case where a string has more than one character and begins with a zero (ex: \c "00").
    In this case, the old logic would always return @ref Qore::False "False", because the value was first converted to an integer \c 0,
    whereas the new logic will return @ref Qore::True "True".  Note that in the case of a string with a single \c "0", both the old and
    new boolean logic returns @ref Qore::False "False".\n\n
    Basically with this option set, qore's boolean evaluation becomes like perl's and Python's, whereas any expression that has the following values is @ref Qore::False "False": @ref nothing, @ref string "string" \c "0" and @ref string "empty strings", @ref integer "integer", @ref float "float", and @ref number "number" \c 0 (zero), @ref absolute_dates "absolute date" \c 1970-01-01Z (ie the start of the epoch with an offset of 0), @ref relative_dates "relative date" \c 0s (or any  @ref relative_dates "relative date" with a 0 duration), @ref null, @ref binary "empty binary objects", @ref hash "empty hashes", and @ref list "empty lists".  All other values are @ref Qore::True "True".
    @note also affects the @ref Qore::boolean(any) "boolean(any)" function

    @par Changes in the Socket Class
    The @ref Qore::Socket "Socket" class was enhanced to support timeouts with non-blocking I/O on all send operations;
    many Socket methods that send data were originally implemented to return an error code on error, however they would
    also throw exceptions if the socket were not open, so the error handling was inconsistent (exceptions versus return codes).\n\n
    Additionally it was not possible to get error information at all for SSL errors if the socket was connected with SSL, which,
    according to %Qore's socket design, should be transparent for the programmer.\n\n
    For these reasons the implementation was deemed inconsistent and unintuitive; the change was to add optional timeout parameters
    to all send methods and to allow the methods to throw exceptions (instead of simply returning -1 and not being able to determine the cause of the error in many cases).\n\n
    The following methods were updated to accept optional timeout parameters and throw exceptions on all errors rather than a return code for I/O errors:
    - Qore::Socket::send()
    - Qore::Socket::sendBinary()
    - Qore::Socket::sendi1()
    - Qore::Socket::sendi2()
    - Qore::Socket::sendi4()
    - Qore::Socket::sendi8()
    - Qore::Socket::sendi2LSB()
    - Qore::Socket::sendi4LSB()
    - Qore::Socket::sendi8LSB()

    @par New Abstract Method in AbstractIterator
    The following abstract method was added:
    - Qore::AbstractIterator::valid() was added (with concrete implementations in all iterator classes derived from this base class delivered with %Qore); this method tells if the object is currently pointing to a valid iterator.\n\n For any user classes inherting @ref Qore::AbstractIterator "AbstractIterator" directly (as opposed to another concrete iterator class in %Qore, where the method has already been added), a concrete implementation of this method will have to be added as well or that class will become @ref abstract with this release of %Qore.

    @subsection qore_086_new_features New Features in Qore
    @par Arbitrary-Precision Numeric Support
    %Qore now uses the <a href="http://www.mpfr.org/">MPFR</a> and <a href="http://gmplib.org">GMP</a> libraries to provide arbitrary-precision numeric support.  This type can be used for high-precision mathematics or for storing \c NUMERIC (ie \c DECIMAL or \c NUMBER) column values when retrieved from databases by %Qore DBI drivers that support the new capability @ref Qore::SQL::DBI_CAP_HAS_NUMBER_SUPPORT "DBI_CAP_HAS_NUMBER_SUPPORT" (previously these values would be retrieved as %Qore strings in order to avoid information loss).\n\n
    For more information, see the new @ref number "number" type, @ref number_type, and @ref Qore::zzz8numberzzz9

    @par New CsvUtil Module
    The <a href="../../modules/CsvUtil/html/index.html">CsvUtil</a> module implements the CsvFileIterator class that allows for easy parsing of csv-like text files

    @par %%try-module Parse Directive to Handle Module Load Errors at Parse Time
    The new @ref try-module "%try-module" parse directive allows for module load errors to be handled at parse time; ex:
    @code{.py}
%try-module($ex) some-module > 1.0
    printf("error loading module %y: %s: %s\n", ex.arg, ex.err, ex.desc);
    exit(1);
%endtry
    @endcode

    @par Abstract Class Hierarchy Improvement
    As of this version of qore, concrete implementations of @ref abstract "abstract methods" no longer have to have exactly the same return type as the abstract method; it is now sufficient that the return type in the concrete method meets a compatibility test with the return type of the abstract method in the parent class.\n\n
    For example the following is now valid (and <tt>MyConcreteClass</tt> is not abstract, whereas previously because the return types in the child class were not exact, <tt>MyConcreteClass</tt> would be considered abstract by qore):
    @code{.py}
class MyAbstractClass {
    abstract any doSomething();
    abstract *string getString();
}

class MyConcreteClass inherits MyAbstractClass {
    int doSomething() {
        return 1;
    }
    string getString() {
        return "hello";
    }
}
    @endcode

    @par DBI Improvements
    Three new DBI capabilities were implemented, including a new option API as follows:
    - @ref Qore::SQL::DBI_CAP_HAS_NUMBER_SUPPORT "DBI_CAP_HAS_NUMBER_SUPPORT": DBI drivers declaring this capability can accept @ref number "number" values and can also return @ref number "number" values, if a DBI driver does not declare this capability, then @ref number "number" values sent for binding by value are automatically converted to @ref float "float" values before being sent to the driver
    - @ref Qore::SQL::DBI_CAP_HAS_OPTION_SUPPORT "DBI_CAP_HAS_OPTION_SUPPORT": this indicates that the driver supports the new option API, allowing options to be set on each connection.  See the following for more information:
      - @ref Qore::SQL::Datasource::constructor() "Datasource::constructor(hash)": now passes options to the DBI driver if the driver supports the option API
      - @ref Qore::SQL::Datasource::constructor() "Datasource::constructor(string)": (new in 0.8.6) passes options to the DBI driver if the driver supports the option API
      - @ref Qore::SQL::Datasource::getOption(string) "Datasource::getOption(string)": (new in 0.8.6) returns the value of the given option if the driver supports the option API
      - @ref Qore::SQL::Datasource::getOptionHash() "Datasource::getOptionHash()": (new in 0.8.6) returns a hash of the current option values for the current connection if the driver supports the option API
      - @ref Qore::SQL::Datasource::setOption() "Datasource::setOption()": (new in 0.8.6) allows options to be changed after the object is created
      - @ref Qore::SQL::DatasourcePool::constructor() "DatasourcePool::constructor(hash)": now passes options to the DBI driver if the driver supports the option API
      - @ref Qore::SQL::DatasourcePool::constructor() "DatasourcePool::constructor(string)": (new in 0.8.6) passes options to the DBI driver if the driver supports the option API
      - @ref Qore::SQL::DatasourcePool::getOption(string) "DatasourcePool::getOption(string)": (new in 0.8.6) returns the value of the given option if the driver supports the option API
      - @ref Qore::SQL::DatasourcePool::getOptionHash() "DatasourcePool::getOptionHash()": (new in 0.8.6) returns a hash of the current option values for the current connection if the driver supports the option API
      - @ref Qore::SQL::dbi_get_driver_options(string) "dbi_get_driver_options(string)": (new in 0.8.6) returns a hash of driver option information without values
    - @ref Qore::SQL::DBI_CAP_SERVER_TIME_ZONE "DBI_CAP_SERVER_TIME_ZONE": indicates that the DBI driver will convert any bound date/time values to the server's time zone before binding and also will tag date/time values retrieved from the server with the server's time zone.  This capability also implies that the driver supports the new \c "timezone" option.

    @par Socket Improvements
    The @ref Qore::Socket "Socket" class was updated to support non-blocking I/O on all send methods; the following methods were updated to accept optional timeout parameters:
    - Qore::Socket::send2()
    - Qore::Socket::sendBinary2()
    - Qore::Socket::sendHTTPMessage()
    - Qore::Socket::sendHTTPResponse()
    .
    The following methods were enhanced to provide better error information when throwing exceptions:
    - Qore::Socket::recvi1()
    - Qore::Socket::recvi2()
    - Qore::Socket::recvi4()
    - Qore::Socket::recvi8()
    - Qore::Socket::recvi2LSB()
    - Qore::Socket::recvi4LSB()
    - Qore::Socket::recvi8LSB()
    - Qore::Socket::recvu1()
    - Qore::Socket::recvu2()
    - Qore::Socket::recvu4()
    - Qore::Socket::recvu2LSB()
    - Qore::Socket::recvu4LSB()

    @par Iterator Improvements
    The following improvements were made in qore to support more flexible and ubiquitous iterators:
    - new iterator classes:
      - @ref Qore::SingleValueIterator "SingleValueIterator": allows single values (or any value without an iterator class) to be iterated; this provides the basis for the return type for the new base <value>::iterator() method for non-container types
      - @ref Qore::FileLineIterator "FileLineIterator": allows files to be iterated line by line
      - @ref Qore::ObjectIterator "ObjectIterator": a generic iterator for objects
      - @ref Qore::ObjectReverseIterator "ObjectReverseIterator": a generic reverse iterator for objects
      - @ref Qore::RangeIterator "RangeIterator": a numerical sequence generator (the basis for the return type for the new @ref Qore::xrange() "xrange()" function
    - new pseudo-methods were added to return iterator objects based on the value type:
      - <value>::iterator()
      - <hash>::iterator()
      - <list>::iterator()
      - <object>::iterator()
      .
      The base pseudo-method (<value>::iterator()) ensures that any value can be iterated, and the type-specific methods ensure that the most suitable iterator for container types is returned for container values; values without an iterator class are iterated with the @ref Qore::SingleValueIterator "SingleValueIterator"
    - the @ref Qore::HashIterator "HashIterator" and @ref Qore::HashReverseIterator "HashReverseIterator" classes had an additional optional boolean argument added to their constructors; if @ref Qore::True "True", then the @ref Qore::HashIterator::getValue() "HashIterator::getValue()" and @ref Qore::HashReverseIterator::getValue() "HashReverseIterator::getValue()" methods return a hash with the following keys: \c "key" and \c "value", allowing for more convenient iteration with constructions that only use \c getValue() methods (such as the @ref foreach "foreach statement"); to accommodate this, two new methods were added to the @ref Qore::HashIterator "HashIterator" base class:
      - @ref Qore::HashIterator::getKeyValue()
      - @ref Qore::HashIterator::getValuePair()
    - all iterator classes had copy methods added to them (ex: @ref Qore::HashIterator::copy())
    - new Python-inspired @ref Qore::range() "range()" and @ref Qore::xrange() "xrange()" functions (the latter returning a @ref Qore::RangeIterator "RangeIterator" object to efficiently iterate large integral sequences or ranges

    @par Text File Parsing Enhancements
    The following improvements were made in qore to support more flexible file parsing:
    - the @ref Qore::ReadOnlyFile class was added as a parent class of @ref Qore::File to allow for a more convenient API for reading files (the @ref Qore::File class's API remains the same as it publically inherits  @ref Qore::ReadOnlyFile)
    - the @ref Qore::ReadOnlyFile::readLine() "ReadOnlyFile::readLine()" method (formerlly a method of the @ref Qore::File class) was enhanced to accept 2 optional arguments, allowing the end of line character(s) to be stripped from the line returned, and also to allow the end of line characters to be specified.  If no end of line characters are specified, then the method automatically determines the end of line characters (can be \c "\n", \c "\r", or \c "\r\n"; the last one only if the underlying file is not a TTY in order to avoid stalling I/O on an interactive TTY)
    - the @ref file_stat_constants were moved from the @ref Qore::File class to the @ref Qore::ReadOnlyFile class
    - added a new @ref Qore::FileLineIterator "FileLineIterator" iterator class
    - added a new optional parameter to <string>::split(string, string, bool) and Qore::split(string, string, string, bool) to allow for automatic stripping unquoted fields of leading and trailing whitespace (the default is the old behavior; i.e. leave the whitespace as it is read)
    - added a new @ref Qore::TimeZone "TimeZone" method for parsing string dates in a specific @ref Qore::TimeZone "TimeZone": @ref Qore::TimeZone::date(string, string)
    - added a new function for parsing text as a boolean value: @ref Qore::parse_boolean() "parse_boolean()"
    - as mentioned above, the new <a href="../../modules/CsvUtil/html/index.html">CsvUtil</a> module was added, implementing the CsvFileIterator class that allows for easy parsing of csv-like text files

    @par Other Improvements and Changes
    - the @ref foreach "foreach statement" now iterates objects derived from @ref Qore::AbstractIterator "AbstractIterator" automatically
    - added a @ref Qore::Option::HAVE_SYMLINK "HAVE_SYMLINK" constant for the symlink() function added in qore 0.8.5
    - added the @ref Qore::SQL::SQLStatement::memberGate() "SQLStatement::memberGate()" method so @ref Qore::SQL::SQLStatement "SQLStatement" objects can be dereferenced directly to a column value when iterated with @ref Qore::SQL::SQLStatement::next() "SQLStatement::next()"; also this method will throw exceptions when an unknown column name is used so that typos in column names can be caught (instead of being silently ignored producing hard to find bugs)
    - implemented @ref Qore::SQL::Datasource::constructor() "Datasource::constructor(string)" and @ref Qore::SQL::DatasourcePool::constructor() "DatasourcePool::constructor(string)" variants to allow for creating datasources from a string that can be parsed by Qore::SQL::parse_datasource(string) "parse_datasource(string)"
    - added the following new DBI-related functions:
      - @ref Qore::SQL::dbi_get_driver_list() "dbi_get_driver_list()"
      - @ref Qore::SQL::dbi_get_driver_capability_list(string) "dbi_get_driver_capability_list(string)"
      - @ref Qore::SQL::dbi_get_driver_capabilities(string) "dbi_get_driver_capabilities(string)"
      - @ref Qore::SQL::dbi_get_driver_options(string) "dbi_get_driver_options(string)"
      - @ref Qore::SQL::parse_datasource(string) "parse_datasource(string)"
    - implemented support for \c "A" and \c "a", (hexadecimal floating-point output) \c "G", \c "g", (compact floating-point output) \c "F", (non-scientific floating-point output) and \c "E" and \c "e" (scientific/exponential floating-point output) format arguments for @ref float "floats" and @ref number "numbers" (new arbitrary-precision @ref number "number type values"); see @ref string_formatting
    - new pseudo-methods:
      - <value>::toString()
      - <value>::toInt()
      - <value>::toFloat()
      - <value>::toBool()
      - <float>::format(string fmt)
      - <int>::format(string fmt)
      - <string>::isDataAscii()
      - <string>::isDataPrintableAscii()
      - <value>::callp()
      - <callref>::callp()
      - <int>::sign()
      - <float>::sign()
    - the value of the @ref Qore::SQL::NUMBER "NUMBER", @ref Qore::SQL::NUMERIC "NUMERIC", and @ref Qore::SQL::DECIMAL "DECIMAL" @ref sql_constants is now \c "number" instead of \c "string" (see also @ref sql_binding)
    - new constants:
      - @ref Qore::M_PIn "M_PIn"
      - @ref Qore::MAXINT "MAXINT"
      - @ref Qore::MININT "MININT"
    - new functions:
      - @ref Qore::range() "range()"
      - @ref Qore::xrange() "xrange()"
    - new methods:
      - @ref Qore::ReadOnlyFile::isTty() and @ref Qore::ReadOnlyFile::getFileName() (the @ref Qore::ReadOnlyFile class was added in qore 0.8.6 otherwise made up of methods formerly belonging to the @ref Qore::File class)
    - added the @ref append-module-path "%append-module-path" parse directive
    - @ref user_modules "user modules" may now use @ref Qore::Program "Program" objects for embedded logic; any @ref Qore::Program "Program" objects created in a @ref user_modules "user module" will have its parse options masked to be not less restrictive than the parse options in the current @ref Qore::Program "Program", and additionally parse options will be locked so that user module are not able to circumvent function restrictions imposed by parse options.
    - updated docs to show functional restrictions tagged at the class level

    @subsection qore_086_bug_fixes Bug Fixes in Qore
    - fixed a bug in the @ref map "map operator" with a select expression when the list operand is @ref nothing; it was returning a list with one @ref nothing element instead of @ref nothing
    - applied a patch by Reini Urban to allow for multi-arch builds on Debian
    - fixed bugs calculating the byte offset for string searches in the c++ %QoreString::index() and %QoreString::rindex() functions when the offset is negative and the strings have a multi-byte character encoding (such as UTF-8)
    - fixed a bug where calling an abstract method from a class where the abstract method is implemented was causing a parse error to be thrown
    - fixed a bug where the wrong source code location was displayed when raising a parse exception in operator expression parse initialization for some operators
    - fixed bugs in regexes in the HttpServer::addListeners() and HttpServer::addListenersWithHandler() methods (<a href="../../modules/HttpServer/html/index.html">HttpServer</a> module version updated to 0.3.5)
    - fixed bugs handling non-blocking reads in the @ref Qore::Socket "Socket" class; the timeout setting was only enforced for the first read; subsequent reads were made as blocking reads
    - fixed a bug in the @ref Qore::Socket "Socket" class when the SSL session requires renegotiation during non-blocking I/O
    - @ref Qore::File::constructor() "File::constructor()" now throws an exception if called with a tty target and @ref no-terminal-io "%no-terminal-io" is set
    - fixed a bug in split with quote (<string>::split(string, string, bool) and Qore::split(string, string, string, bool)) if the separator pattern was not found and the single field was not quoted either
    - fixed a bug handling nested @ref ifdef "%ifdef" and @ref ifndef "%ifndef" blocks with @ref else "%else" in the inside block
    - fixed a crashing due to the failure to clear the "PF_TOP_LEVEL" flag when initializing statements, this could cause temporary variables in a statement to be marked as the start of the global thread-local variable list, and then after such variables are deleted, then a crash happens when trying to access the global thread-local variable list
    - fixed a crashing bug at parse time merging function lists in namespaces declared multiple times
    - fixed a bug in executing user module init() closures
    - fixed a bug where the qore library could crash when destroying a Program object due to a race condition in removing signal handlers managed by the Program object; the Program calls the signal handler manager to remove the signals, but the signals can be removed concurrently to the request while the Program object is iterating the signal set (ie it is modified while being iterated), which causes a crash
    - added code to detect when the same namespace is declared both with and without the @ref mod_public "public keyword" when defining user modules which can result in entire namespaces being silently not exported (and can be difficult to debug); now a parse exception is thrown if this happens while parsing a user module
    - added code tags to @ref Qore::File "File" methods without side effects
    - made many minor documentation fixes

    @section qore_0851 Qore 0.8.5.1

    @par Release Summary
    Bugfix release

    @subsection qore_0851_bug_fixes Bug Fixes in Qore
    - fixed a race condition accessing global and closure-bound thread-local variables in multithreaded contexts
    - fixed a bug in transaction management with the @ref Qore::SQL::DatasourcePool "DatasourcePool" class when used with the @ref Qore::SQL::SQLStatement "SQLStatement" class
    - fixed an error in the <a href="../../modules/MailMessage/html/index.html">MailMessage</a> user module where mail headers requiring encoding were not encoded and those not requiring encoding were encoded with Q encoding
    - fixed an error in the <a href="../../modules/Mime/html/index.html">Mime</a> user module where \c "_" characters in q-encoded headers were not encoded correctly

    <hr>
    @section qore_085 Qore 0.8.5

    @par Release Summary
    Major new features and a few bug fixes

    @subsection qore_085_new_features New Features in Qore
    @par Abstract Methods and Interfaces
    %Qore now supports the <b>abstract</b> keyword when declaring methods; an <b>abstract</b> method has no implementation and must be
    implemented in child classes with the same signature for the child class to be instantiated.\n\n
    Classes with <b>abstract</b> methods define interfaces; a concrete implementation of the interface is a class that inherits the class with <b>abstract</b> methods and implements all the <b>abstract</b> methods.\n\n
    Abstract methods are defined with the following syntax:
    @code{.py}
class MyAbstractInterface {
    abstract string doSomething(int param);
    abstract bool checkSomething(string arg);
}
    @endcode
    The following abstract classes now exist in %Qore:
    - @ref Qore::SQL::AbstractDatasource "AbstractDatasource"
    - @ref Qore::AbstractIterator "AbstractIterator"
      - @ref Qore::AbstractQuantifiedIterator "AbstractQuantifiedIterator"
      - @ref Qore::AbstractBidirectionalIterator "AbstractBidirectionalIterator"
      - @ref Qore::AbstractQuantifiedBidirectionalIterator "AbstractQuantifiedBidirectionalIterator"
    - @ref Qore::Thread::AbstractSmartLock "AbstractSmartLock" (which was already present in %Qore but now implements abstract methods)
    .
    The following new iterator classes have been added to %Qore:
    - @ref Qore::HashIterator "HashIterator"
      - @ref Qore::HashReverseIterator "HashReverseIterator"
    - @ref Qore::HashListIterator "HashListIterator"
      - @ref Qore::HashListReverseIterator "HashListReverseIterator"
    - @ref Qore::ListHashIterator "ListHashIterator"
      - @ref Qore::ListHashReverseIterator "ListHashReverseIterator"
    - @ref Qore::ListIterator "ListIterator"
      - @ref Qore::ListReverseIterator "ListReverseIterator"
    - @ref Qore::SQL::SQLStatement "SQLStatement" (which was already present in %Qore but now implements the @ref Qore::AbstractIterator "AbstractIterator" interface to allow query results to be iterated)
    .
    Classes inheriting @ref Qore::AbstractIterator "AbstractIterator" have special support so that objects can be easily iterated in the following list operators:
    - @ref map
    - @ref foldr and @ref foldl
    - @ref select
    .
    @par Universal References
    All restrictions on references have been removed from %Qore; references to local variables may now be passed to the @ref background "background operator" and passed as arguments to @ref closure "closures".\n\n
    Basically when a reference is taken of a local variable that could result in the local variable being accessed in a multi-threaded context, the variable is treated as a closure-bound local variable in the sense that it's lifetime is reference-counted, and all accesses are wrapped in a dedicated mutual-exclusion lock to ensure thread safety.

    @par Pop3Client Module
    A <a href="../../modules/Pop3Client/html/index.html">Pop3Client</a> module has been added providing an API for communicating with <a href="http://en.wikipedia.org/wiki/Post_Office_Protocol">POP3</a> servers and retrieving email messages.\n\n
    The module uses functionality provided by the new <a href="../../modules/MailMessage/html/index.html">MailMessage</a> module to represent email messages (and attachment data) downloaded from the server.

    @par MailMessage Module
    The <a href="../../modules/MailMessage/html/index.html">MailMessage</a> module provides common functionality to the <a href="../../modules/Pop3Client/html/index.html">Pop3Client</a> and <a href="../../modules/SmtpClient/html/index.html">SmtpClient</a> modules to represent email messages for receiving and sending, respectively.  This module was created mostly from functionality removed from the <a href="../../modules/SmtpClient/html/index.html">SmtpClient</a> and enhanced to provide support for reading email messages in the new <a href="../../modules/Pop3Client/html/index.html">Pop3Client</a> module.

    @par SmtpClient Module Changes
    The Message and Attachment classes were removed from the <a href="../../modules/SmtpClient/html/index.html">SmtpClient</a> module to the <a href="../../modules/MailMessage/html/index.html">MailMessage</a> module.  Backwards-compatible definitions for the Message and Attachment classes are provided in the <a href="../../modules/SmtpClient/html/index.html">SmtpClient</a> module to rexport the removed functionality for backwards compatibility.

    @par Other Minor Improvements and Changes
    - qpp updated to support abstract methods and multiple inheritance (+ other minor qpp enhancements)
    - improved the \c QOREADDRINFO-GETINFO-ERROR exception description by adding information about the arguments passed
    - added a string argument to @ref Qore::chr(softint, __7_ string) "char(softint, *string)" to accept an output encoding
    - added a @ref Qore::int(string, int) "int(string, int)" variant to parse a string as a number and give the base
    - added a new parameter to parse_url() and parseURL() to allow for any [] in the hostname to be included in the \c "host" output key for indicating that the <a href="http://wikipedia.org/wiki/IPv6">ipv6</a> protocol be used
    - added the following pseudo-methods:
      - Qore::zzz8valuezzz9::lsize()
      - Qore::zzz8binaryzzz9::split()
      - Qore::zzz8binaryzzz9::toMD5()
      - Qore::zzz8binaryzzz9::toSHA1()
      - Qore::zzz8binaryzzz9::toSHA224()
      - Qore::zzz8binaryzzz9::toSHA256()
      - Qore::zzz8binaryzzz9::toSHA384()
      - Qore::zzz8binaryzzz9::toSHA512()
      - Qore::zzz8datezzz9::midnight()
      - Qore::zzz8listzzz9::first()
      - Qore::zzz8listzzz9::join()
      - Qore::zzz8listzzz9::last()
      - Qore::zzz8listzzz9::lsize()
      - Qore::zzz8nothingzzz9::lsize()
      - Qore::zzz8stringzzz9::regex()
      - Qore::zzz8stringzzz9::regexExtract()
      - Qore::zzz8stringzzz9::split()
      - Qore::zzz8stringzzz9::substr()
      - Qore::zzz8stringzzz9::toMD5()
      - Qore::zzz8stringzzz9::toSHA1()
      - Qore::zzz8stringzzz9::toSHA224()
      - Qore::zzz8stringzzz9::toSHA256()
      - Qore::zzz8stringzzz9::toSHA384()
      - Qore::zzz8stringzzz9::toSHA512()
    - added the <a href="http://code.google.com/p/xxhash/">xxhash FAST algorithm</a> with unordered_map to %Qore on supported platforms resuling in nearly 2x haster hash lookups
    - added the Qore::File::isOpen() method
    - added the Qore::call_pseudo() function to explicitly call a pseudo method on a value
    - added the Qore::symlink() function to create symbolic links
    - added Qore::TypeCodeMap and Qore::TypeNameMap to lookup type codes from type names and vice versa
    - added the following functions to allow the time zone to be set per thread:
      - Qore::set_thread_tz()
      - Qore::get_thread_tz()

    @subsection qore_085_bug_fixes Bug Fixes in Qore
    - fixed format_date() output for \c "MON" and \c "DAY", etc
    - fixed a memory leak in the parser related to parse exception handling with namespace members
    - fixed an invalid assert() in module handling when an error occurs loading the module (only affected debug builds)
    - tagged digest and crypto functions internally as @ref RET_VALUE_ONLY
    - do not kill TID 1 (the initial / main thread) when calling exit() in background threads as a crash can result with some 3rd party libraries that spawn their own threads on some platforms (observed on Darwin & Solaris 10 at least)
    - fixed a memory bug in the new builtin function API used by modules built with qpp
    - fixed memory bugs in the type system where uninitialized type pointers could be used causing a crash
    - fixed a memory bug in handling "or nothing" types where a non-null pointer would be assumed to be a pointer to the type, however it could actually be a pointer to the NOTHING object, the fix was to ensure that any NOTHING objects in argument lists would be substituted with a null pointer
    - fixed a bug in parse-time variant matching where an argument with parse-time type "object" would be matched as a perfect match to any parameter with any class restriction; this would cause run-time type errors if another valid class was passed that matched another variant of the method or function
    - fixed a build bug that caused qore to be built twice

    <hr>
    @section qore_084 Qore 0.8.4

    @par Release Summary
    Major new features and changes that can affect backwards-compatibility, plus 40 bug fixes

    @subsection qore_084_compatibility Changes That Can Affect Backwards-Compatibility

    @par Namespace Changes
    %Qore's internal namespace handling was nearly completely rewritten for %Qore 0.8.4.  This is because the old code was inefficient and applied namespaces inconsistently to @ref Qore::Program "Program" objects.\n\n
    The main change that can cause backwards-compatibility issues is that now functions are full namespace members.  If no namespace is explicitly given in a function definition, the function is a member of the unnamed root namespace.\n\n
    Also the distinction between builtin and user functions was removed.  Internally, there is only one kind of function object, which can contain both builtin and user function variants (overloaded variants of the same function with the same name but different arguments).\n\n
    All %Qore builtin functions were moved to the Qore namespace.\n\n
    Other namespace changes:
    - loading namespaces provided by builtin modules into a @ref Qore::Program "Program" object is now an atomic operation that may fail, if, for example, objects have already been defined in the target @ref Qore::Program "Program" with the same name as objects provided by the builtin module.  Previously this could cause undefined behavior.
    - namespace lookups are now truly breadth-first as documented; previously the algorithm was depth-first (contrary to the documentation)
    - namespace lookups are now done (both at parse time and runtime) with the help of symbol lookup tables for fast lookups; tables are maintained for both committed and temporary uncomitted parse symbols; this leads to up to 3x faster parsing for %Qore code
    - global variables are also now full namespace members, however this does not cause problems with backwards-compatibility

    @subsection qore_084_new_features New Features in Qore

    @par User Modules
    It is now possible to develop user modules in %Qore; several user modules are now included in the %Qore distribution, forming %Qore-language components of %Qore's runtime library.\n\n
    User modules delivered with %Qore 0.8.4:
    - <a href="../../modules/HttpServer/html/index.html">HttpServer</a>: a multi-threaded HTTP server implementation
    - <a href="../../modules/SmtpClient/html/index.html">SmtpClient</a>: an SMTP client library
    - <a href="../../modules/TelnetClient/html/index.html">TelnetClient</a>: a TELNET client implementation
    - <a href="../../modules/Mime/html/index.html">Mime</a>: a set of MIME definitions and functions for manipulating MIME data
    .
    There are also new example programs for the above modules in the examples/ directory.\n\n
    User modules are subject to %Qore's functional restriction framework.

    @par Namespace Changes
    As listed above:\n
    - global variables and functions are now full namespace members
    - all builtin functions are now in the Qore namespace
    - real depth-first searches are used for namespace symbols
    - symbols are resolved first in the current namespace when parsing declarations/code in a namespace

    @par The <b><tt>final</tt></b> Keyword
    Classes and methods can now be declared "final" to prevent subclassing or overriding in a subclass

    @par Pseudo Methods
    Pseudo-methods are class methods that can be implemented on any value; they are also part of class hierarchy.  The methods that can be executed on the value depend on the value's type, and all "pseudo-classes" inherit methods from a common base class.\n\n
    For example:
    @code{.py}
"string".strlen()
<abf05da3>.size()
500.typeCode()
    @endcode
    Are examples of pseudo-methods on literal values.\n\n
    Some expensive operations such as getting the first or last key (or value) of a hash are now cheap using pseudo-methods, for example:
    @code{.py}
hash.firstKey()
hash.lastValue()
    @endcode

    @par New Doxygen-Based Documentation
    The %Qore reference documentation is now generated by Doxygen, and is generated directly from the %Qore sources.  In fact, a new preprocessor known as "qpp" was developed for %Qore 0.8.4 to facilitate and enforce doxygen documentation on %Qore's runtime library (as well as abstract the relatively complex APIs used to bind C++ code to the %Qore runtime library from the C++ programmer).\n\n
    The documentation is more comprehensive, and corresponds much closer to the actual internal implementation since the documentation is now also contained in and directly generated from the internal C++ implementation of %Qore.\n\n
    For example, there is the <value>::val() method.  This method is implemented in the base pseudo class and is reimplemented in other pseudo-classes for other runtime data types as necessary.  This method returns @ref Qore::True "True" if the value has a value in the same sense as Perl's boolean context evaluation.  For example, if the value is a hash with no keys, it returns @ref Qore::False "False"; if it is a hash with keys, it returns @ref Qore::True "True"; if it is an empty string, it returns @ref Qore::False "False";
if it is a non-empty string, it returns @ref Qore::True "True", etc.

   @par LValue Handling Changes
   lvalue handling was rewritten as the old implementation was ugly and subject to deadlocks (in rare corner cases).\n\n
   Furthermore, medium-term, an architectural goal of %Qore is to store all ints, floats, and bools internally as the basic C++ type instead of using a class wrapper for each value, which needs dynamic allocation and destruction, which takes up more memory and negatively affects execution speed.\n\n
   With %Qore 0.8.4, all local and global variables are stored using optimized C++ types when declared with the appropriate type restrictions; for example:
   @code{.py}
int i0;
our int i1;
   @endcode
   These declares local and global variables that can only be assigned integer values; in %Qore 0.8.4 the value internally will be stored as an "int64" value (and not a dynamically-allocated QoreBigIntNode object).\n\n
   The same holds for:
   - @ref int_type "int"
   - @ref softint_type "softint"
   - @ref float_type "float"
   - @ref softfloat_type "softfloat"
   - @ref bool_type "bool"
   - @ref softbool_type "softbool"
   .
   Note that the optimized lvalue handling has not yet been applied to all lvalues, in particular non-static object members with declared types are not yet implemented with optimized storage; to do this requires a rewrite of %Qore's API and ABI (will happen in the next major release of %Qore).\n\n
   This change leads to improved integer and floating-point performance and a smaller runtime memory footprint.

   @par Runtime Optimizations
   In addition to the up to 3x faster parsing (as decribed in the namespace changes above), %Qore 0.8.4 contains many runtime optimizations designed to reduce the number of dynamic memory allocations performed at runtime.\n\n
   The optimizations included in this version of %Qore are only a half-measure compared to future changes that will necessitate a new binary %Qore API.

   @par Per-Thread Initialization
   the new set_thread_init() function allows a call reference or closure to be set which will be automatically executed when new threads are started (or a new thread accesses a @ref Qore::Program "Program" object) which can be used to transparently initialize thread-local data.

   @par More Control Over Thread Resource Exceptions
   new functions:
   - throw_thread_resource_exceptions_to_mark()
   - mark_thread_resources()
   .
   Allow for only thread resouces created after a certain point to be processed (for example only thread resources left after some embedded code was called)

   @par New Socket Methods
   new methods:
   - Qore::Socket::upgradeClientToSSL()
   - Qore::Socket::upgradeServerToSSL()
   .
   Allow upgrading an already-existing socket connection to SSL

   @par Better Socket Error Messages
   More information has been added to socket exceptions to provide better feedback when errors occur.

   @par New Socket Event Fields
   - added \c "type" and \c "typename" keys to the @ref EVENT_HOSTNAME_RESOLVED event
   - added \c "type", \c "typename", and \c "address" keys to the @ref EVENT_CONNECTING event

   @par Support For Blocking Writes in the Queue Class
   @ref Qore::Thread::Queue "Queue" objects can now be used as a blocking message channel (similar to a Go channel); if a maximum size is given to the @ref Qore::Thread::Queue "Queue" constructor, then trying to write data to the @ref Qore::Thread::Queue "Queue" when it is full will block until the @ref Qore::Thread::Queue "Queue"'s size goes below the maximum size; optional timeout parameters have been added to @ref Qore::Thread::Queue "Queue" methods that write to the @ref Qore::Thread::Queue "Queue".

   @par New Queue::clear() Method
   Does just what you think it does :)

   @par date(string, string) Improvement
   added the possibility to specify microseconds when parsing dates against a mask with the date() function

   @par New Support For ++ And -- Operators With Floating-Point Lvalues
   previously this would either convert the lvalue to an int or throw an exception if the lvalue could not be converted to an int due to type restrictions

   @par Class Recognition/Compatibility Between Program Objects
   The problem is that a user class created from the same source code in two different @ref Qore::Program "Program" objects would be recognized as a different class with parameter and variable type restrictions - ie you could not declare a variable or parameter with a class type restrictions and assign it an object created from the same class source code but created in another @ref Qore::Program "Program" object.\n\n
   This problem is analogous to a similar problem with java in that classes built from the same source but from different classloaders are also recognized as different classes.\n\n
   In %Qore 0.8.4 a class signature is created of all public and private objects, and an SHA1 hash is maintained of the class signature, and if the class names and signatures match, then the classes are assumed to be identical, even if they have different internal class IDs (because they were created in different @ref Qore::Program "Program" objects, for example).

   @par New TimeZone::date(string) Method
   to support creating arbitrary dates in a given @ref Qore::TimeZone "TimeZone"

   @par New GetOpt::parse3() method
   This method will display any errors on @ref Qore::stderr "stderr" and exit the program (which is the most typical way of handling command line errors anyway)

   @par += Operator Optimization For object += hash
   this operation is faster in this release

   @par New Parse Option PO_NO_MODULES
   Using this option disables module loading

   @par New Parse Option PO_NO_EMBEDDED_LOGIC
   Using this option disables all dynamic parsing

   @par New Parse Directives
   - @ref assume-global "%assume-global": the opposite of @ref assume-local "%assume-local"
   - @ref old-style "%old-style": the opposite of @ref new-style "%new-style"
   - @ref require-dollar "%require-dollar": the opposite of @ref allow-bare-refs "%allow-bare-refs"
   - @ref push-parse-options "%push-parse-options": allows parse options to be saved and restored when the current file is done parsing; very useful for %include files

   @par New Context Functions
   - cx_value(): returns the value of the given key
   - cx_first(): returns @ref Qore::True "True" if iterating the first row
   - cx_last(): returns @ref Qore::True "True" if iterating the last row
   - cx_pos(): returns the current row number (starting from 0)
   - cx_total(): returns the total number of rows in the set

   @par SOCKET-HTTP-ERROR Exception Enhancement
   The invalid header info received is reported in the exception's \c "arg" key

   @par Improved Parse Error Messages
   Improved some parse error messages dealing with namespace and class declaration errors

   @par Added NT_CLOSURE Constant
   type code for runtime closure values

    @subsection qore_084_bug_fixes Bug Fixes in Qore
    - fixed a race condition with @ref Qore::Program "Program" objects when a signal handler is left active and the @ref Qore::Program "Program" terminates
    - fixed a bug in the @ref Qore::File "File" class where the encoding given in the constructor was ignored; if no encoding was given in the File::open*() method then the @ref Qore::File "File"'s encoding would always be set to the default encoding, now it's set to the encoding given in the constructor (as documented)
    - runtime checks have been implemented so that references to local variables cannot be passed to a closure; this would cause a runtime crash
    - a fix has been made to the @ref delete "delete" and @ref remove "remove" operators; lists will not be extended when trying to remove/delete list elements that do not exist
    - fixed some bugs showing the error location with bugs in the second stage of parsing (symbol resolution)
    - apply type filters to blocks with a designated return type but no @ref return "return statement"
    - fixed crashing bugs on some 32bit platforms where size_t was assumed to be 64 bits
    - fixed a crashing bug parsing invalid @ref requires "%requires" directives in the scanner
    - fixed a bug in usleep() with relative date/time values (added a new usleep() variant to support this)
    - fixed a typo in the command-line help for the qore binary with unknown parse options
    - fixed @ref Qore::Option::HAVE_SIGNAL_HANDLING "HAVE_SIGNAL_HANDLING" to be @ref Qore::False "False" if signal handling is disabled on platforms where signal handling is otherwise available
    - fixed a scanner bug parsing out of line class definitions with a root-justified namespace path (ex: \c "class ::X::ClassName ...")
    - merging code from binary modules at parse time and at runtime is now transaction-safe (before it would cause memory errors and/or a crash), now if errors are detected then an exception is raised and changes are not applied.
    - fixed a crashing bug in the C++ API function QoreHashNode::setKeyValue() when the value is 0 and an exception occurs or is already active before the call is made
    - fixed a bug in date parsing with a format string - off by one with integer months - added a regression test for this case
    - fixed a memory error with the @ref rethrow "rethrow statement" in enclosing but nested try-catch blocks
    - fixed a crashing bug where qore would try to instantiate a class for a type that did not represent a class (ex: \c "int i();")
    - fixed a memory leak in the @ref softlist_type "softlist" and @ref softlist_or_nothing_type "*softlist" type implementation
    - make sure and raise a \c SOCKET-CLOSED error when reading a HTTP header if no data is received
    - make sure and convert encodings with @ref Qore::index() "index()" and @ref Qore::rindex() "rindex()" functions if the encodings don't match
    - build fix: only use a lib64 directory if the directory exists already
    - raise a parse exception in the scanner if a numeric overflow occurs in literal integer values
    - fixed a bug in @ref Qore::Thread::AbstractSmartLock::lockTID() "AbstractSmartLock::lockTID()"
    - fixed a major crashing error in the C++ API function QoreStringNode::createAndConvertEncoding(); this function is used by the xml module when parsing XML-RPC sent in a non-UTF-8 character encoding
    - fixed Qore::File::getchar() to always retrieve 1 character (even for multi-byte character encodings)
    - fixed string evaluation in a boolean context to return @ref Qore::True "True" with floating-point numbers between -1.0 and 1.0 exclusive
    - printf formatting fix: output YAML-style \c "null" for @ref nothing with %%y
    - scanner fix: accept \c "\r" as whitespace to allow better parsing of sources with Windows EOL markers
    - fixed parse-time type processing/checks for the keys, + and * operators
    - foreach statement fix: unconditionally evaluate the hash when iterating as otherwise it could change during iteration which could cause a crash
    - fixed another parse-time variant matching bug where the variant-matching algorithm was too aggressive and excluded possible matches at parse time which could result in a false parse-time definitive match even though a better match could be available at runtime
    - fixed a static memory leak when signal handlers are left registered when the qore library terminates
    - fixed static memory leaks and 1 dynamic memory leak in strmul()
    - fixed a crashing bug in handling recursive constant references
    - fixed a bug in the C++ API function HashIterator::deleteKey() when the node's value is NULL
    - fixed time zone/DST calculations for time zone regions with DST with dates before the epoch but after the last DST transition before the epoch
    - fixed a memory error where invalid source expressions referenced in a regular expression substitution expression would cause a crash (ex: @verbatim str =~ s/public (name)/$2/g @endverbatim
    - fixed a memory error in regular expression substitution where the unconverted string (if not given in UTF-8 encoding) was used when copying source expressions to the target string
    - fixed a bug where a recursive class inheritance tree would cause a crash
    - fixed a bug where a static class method could not access private members of the class
*/<|MERGE_RESOLUTION|>--- conflicted
+++ resolved
@@ -23,11 +23,8 @@
     - @ref Qore::Program::parseRollback() "Program::parseRollback()" is now deprecated; this action removes all user
       code and most builtin code from the @ref Qore::Program "Program" object; delete the object instead of using
       this method
-<<<<<<< HEAD
     - the @ref transient "transient" keyword has been introduced to support control over
       @ref Qore::Serializable "object serialization"; see also @ref no-transient
-=======
->>>>>>> e73b3804
 
     @subsection qore_09_new_features New Features in Qore
     - extensive memory optimizations have resulted in a much smaller memory footprint for %Qore programs
@@ -36,7 +33,6 @@
     - the default thread stack size was changed from 8MB to 512KB resulting in a large reduction in the total
       memory used in programs with many threads (<a href="https://github.com/qorelanguage/qore/issues/2701">issue 2701</a>)
     - a new reflection API module: <a href="../../modules/reflection/html/index.html">reflection</a>
-<<<<<<< HEAD
     - language runtime support for @ref Qore::Serializable "data and object serialization"
       - all data types except @ref closure "closures", @ref call_reference "call references",
         @ref lvalue_references "references", and non-serializable objects can be serializeed
@@ -50,8 +46,6 @@
         - @ref Qore::SQL::Datasource "Datasource"
         - @ref Qore::SQL::DatasourcePool "DatasourcePool"
         - @ref Qore::TimeZone "TimeZone"
-=======
->>>>>>> e73b3804
     - new classes:
       - @ref Qore::SQL::AbstractSQLStatement "AbstractSQLStatement": has been added as the parent class
         defining an abstract API for @ref Qore::SQL::SQLStatement "SQLStatement"
@@ -89,22 +83,15 @@
       - @ref Qore::Option::HAVE_MANAGE_STACK "HAVE_MANAGE_STACK"
       - @ref Qore::Option::HAVE_THREAD_NAME "HAVE_THREAD_NAME"
       - @ref Qore::PO_NO_REFLECTION "PO_NO_REFLECTION"
-<<<<<<< HEAD
       - @ref Qore::PO_NO_TRANSIENT "PO_NO_TRANSIENT"
-=======
->>>>>>> e73b3804
       - @ref functional_domain_constants
     - new @ref date_formatting "date formatting" codes for <date>::format() and @ref Qore::format_date() "format_date()":
       - \c "Dn" and \c "DN": the ordinal day number in the year
       - \c "I": ISO-8601 week string
       - \c "Id" and \c "ID": <a href="http://en.wikipedia.org/wiki/ISO_week_date">ISO-8601 week</a> day number
-<<<<<<< HEAD
       - \c "IF": the value in <a href="https://en.wikipedia.org/wiki/ISO_8601">ISO-8601</a> format for both
         @ref relative_dates "relative" (ex: \c "P2Y1M3DT5H7M9.002S") and @ref absolute_dates "absolute"
         dates (ex: \c "2018-03-23T10:43:12.067628+01:00")
-=======
-      - \c "IF": the value in <a href="https://en.wikipedia.org/wiki/ISO_8601">ISO-8601</a> format for both @ref relative_dates "relative" (ex: \c "P2Y1M3DT5H7M9.002S") and @ref absolute_dates "absolute" dates (ex: \c "2018-03-23T10:43:12.067628+01:00")
->>>>>>> e73b3804
       - \c "Iw" and \c "IW": <a href="http://en.wikipedia.org/wiki/ISO_week_date">ISO-8601 week</a> number
       - \c "Iy" and \c "IY": <a href="http://en.wikipedia.org/wiki/ISO_week_date">ISO-8601 week</a> year
     - new parse directives:
@@ -164,27 +151,24 @@
     - fixed a bug where class members could be initialized multiple times in a class with multiple
       inheritance where the same class is inherited multiple times in the hierarchy
       (<a href="https://github.com/qorelanguage/qore/issues/2741">issue 2741</a>)
-    - fixed bugs handling @ref abstract "abstract" methods in complex hierarchies with multiple inheritance (<a href="https://github.com/qorelanguage/qore/issues/2741">issue 2741</a>)
+    - fixed bugs handling @ref abstract "abstract" methods in complex hierarchies with multiple inheritance
+      (<a href="https://github.com/qorelanguage/qore/issues/2741">issue 2741</a>)
     - fixed bugs handling object scope in @ref background "background" expressions (<a href="https://github.com/qorelanguage/qore/issues/2653">issue 2653</a>)
-    - fixed bug: @ref Qore::hash(list) "hash(list)" where l has an odd number of elements never returns (<a href="https://github.com/qorelanguage/qore/issues/2860">issue 2860</a>)
-    - fixed bug where no error is issued when an expression does not have meaning as a top-level statement (<a href="https://github.com/qorelanguage/qore/issues/2826">issue 2826</a>),
+    - fixed a bug: @ref Qore::hash(list) "hash(list)" where l has an odd number of elements never returns
+      (<a href="https://github.com/qorelanguage/qore/issues/2860">issue 2860</a>)
+    - fixed a bug where no error is issued when an expression does not have meaning as a top-level statement
+      (<a href="https://github.com/qorelanguage/qore/issues/2826">issue 2826</a>),
       and also where such expression is an argument to the @ref background "background" operator (<a href="https://github.com/qorelanguage/qore/issues/2747">issue 2747</a>)
-<<<<<<< HEAD
-    - fixed bug where the parser does not recognize that a return value of a function call is not ignored if it
+    - fixed a bug where the parser does not recognize that a return value of a function call is not ignored if it
       is an object and its method is immediately called
       (<a href="https://github.com/qorelanguage/qore/issues/2863">issue 2863</a>),
-    - fixed bug where \c public and \c private members of classes inherited with \c private:internal inheritance
+    - fixed a bug where \c public and \c private members of classes inherited with \c private:internal inheritance
       were not initialized when objects were created
       (<a href="https://github.com/qorelanguage/qore/issues/2970">issue 2970</a>),
-
-=======
-    - fixed bug where the parser does not recognize that a return value of a function call is not ignored if it is an object and its method is immediately called
-      (<a href="https://github.com/qorelanguage/qore/issues/2863">issue 2863</a>)
     - module fixes:
       - <a href="../../modules/QUnit/html/index.html">QUnit</a>:
         - fixed error reporting with type errors with number values
           (<a href="https://github.com/qorelanguage/qore/issues/2984">issue 2984</a>)
->>>>>>> e73b3804
 
     @section qore_08137 Qore 0.8.13.7
 
