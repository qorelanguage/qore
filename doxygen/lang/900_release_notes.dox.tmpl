--- conflicted
+++ resolved
@@ -2,18 +2,6 @@
 
     @tableofcontents
 
-<<<<<<< HEAD
-    @section qore_08137 Qore 0.8.13.7
-
-    @par Release Summary
-    Bugfix release; see details below
-
-    @subsection qore_08137_bug_fixes Bug Fixes in Qore
-    - module fixes:
-      - <a href="../../modules/ConnectionProvider/html/index.html">ConnectionProvider</a>:
-        - removed unnecessary serialization from AbstractConnection::get()
-          (<a href="https://github.com/qorelanguage/qore/issues/2880">issue 2880</a>)
-=======
     @section qore_09 Qore 0.9
 
     @par Release Summary
@@ -108,7 +96,17 @@
     - fixed bugs handling @ref abstract "abstract" methods in complex hierarchies with multiple inheritance (<a href="https://github.com/qorelanguage/qore/issues/2741">issue 2741</a>)
     - fixed bugs handling object scope in @ref background "background" expressions (<a href="https://github.com/qorelanguage/qore/issues/2653">issue 2653</a>)
     - fixed bug: @ref Qore::hash(list) "hash(list") where l has an odd number of elements never returns (<a href="https://github.com/qorelanguage/qore/issues/2860">issue 2860</a>)
->>>>>>> 8f029b03
+
+    @section qore_08137 Qore 0.8.13.7
+
+    @par Release Summary
+    Bugfix release; see details below
+
+    @subsection qore_08137_bug_fixes Bug Fixes in Qore
+    - module fixes:
+      - <a href="../../modules/ConnectionProvider/html/index.html">ConnectionProvider</a>:
+        - removed unnecessary serialization from AbstractConnection::get()
+          (<a href="https://github.com/qorelanguage/qore/issues/2880">issue 2880</a>)
 
     @section qore_08136 Qore 0.8.13.6
 
