/** @page release_notes Release Notes

    @tableofcontents

    @section qore_0813 Qore 0.8.13

    @par Release Summary
    Major new features and bug fixes including input and output stream support and sigificant new functionality including several new modules.

    @subsection qore_0813_compatibility Changes That Can Affect Backwards-Compatibility
    - fixed broken @ref continue "continue" and @ref break "break" statements that were accepted anywhere in the source and behaved like a @ref return "return" statement; now such statements outside a loop context will result in a parse exception; to get the old behavior, use @ref broken-loop-statement "%broken-loop-statement" in your source code
    - fixed broken @ref reference_type "reference" and @ref reference_or_nothing_type "*reference" type restrictions which had no effect prior to this release; to get the old behavior, use @ref broken-references "%broken-references" in your source code
    - the random number generator is always seeded with a random number when the Qore library is initialized; to get a predictable sequence from @ref Qore::rand() "rand()", you must explicitly seed the random number generator by calling @ref Qore::srand() "srand()" with a predefined seed number
    - the @ref synchronized "synchronized" keyword now operates differently depending on the context; <tt><b>synchronized</b></tt> functions have a global reentrant lock associated with the function (as in previous versions of %Qore), whereas now <tt><b>synchronized</b></tt> normal class methods share a reentrant lock associated with the object, while <tt><b>synchronized</b></tt> static class methods share a reentrant lock associated with the class itself.  This aligns %Qore's @ref synchronized "synchronized" behavior with that of Java and <tt>[MethodImpl(MethodImplOptions.Synchronized)]</tt> .NET/CLR (<a href="https://github.com/qorelanguage/qore/issues/894">issue 894</a>).
    - classes may not have the name \c "auto" due to the introduction of this identifier as a special type name

    @subsection qore_0813_new_features New Features in Qore
    - complex type support
      - @ref hashdecl "type safe hashes" (@ref hash_hashdecl_type); ex: @code{.py} hash<MyInfo> = get_info(); @endcode
      - new system types:
        - @ref Qore::CallStackInfo "CallStackInfo"
        - @ref Qore::DateTimeInfo "DateTimeInfo"
        - @ref Qore::DirStatInfo "DirStatInfo"
        - @ref Qore::ExceptionInfo "ExceptionInfo"
        - @ref Qore::FilesystemInfo "FilesystemInfo"
        - @ref Qore::IsoWeekInfo "IsoWeekInfo"
        - @ref Qore::StatInfo "StatInfo"
      - @ref hash_complex_type "hash with type-safe values"; ex: @code{.py} hash<string, int> h = ("str": 1); @endcode
      - @ref list_complex_type "list with type-safe values"; ex: @code{.py} list<int> l = (1); @endcode
      - @ref reference_complex_type "reference with type-safe lvalues"; ex: @code{.py} int i = 1; reference<int> r = \i; @endcode
      - @ref auto_type "auto" (allows any value including complex types to be assigned without losing complex type information); ex: @code{.py} auto l = (1, 2); @endcode
      - improved @ref new "new", @ref cast "cast<>", and @ref instanceof "instanceof" operators
      - the @ref instanceof "instanceof" operator now works with any type; ex: @code{.py} bool b = v instanceof hash<string, int>; @endcode
      - note that complex type information is lost when assigning to an lvalue with a compatible but more generic type or by assigning to an untyped lvalue; this was necessary to allow complex types to be introduced in %Qore without breaking backwards compatibility.
    - support for input and output streams for the efficient piecewise processing of small or large amounts of data with a low memory overhead; includes the following classes:
      - @ref Qore::BinaryInputStream "BinaryInputStream"
      - @ref Qore::BinaryOutputStream "BinaryOutputStream"
      - @ref Qore::BufferedStreamReader "BufferedStreamReader"
      - @ref Qore::EncodingConversionInputStream "EncodingConversionInputStream"
      - @ref Qore::EncodingConversionOutputStream "EncodingConversionOutputStream"
      - @ref Qore::FileInputStream "FileInputStream"
      - @ref Qore::FileOutputStream "FileOutputStream"
      - @ref Qore::InputStream "InputStream"
      - @ref Qore::InputStreamLineIterator "InputStreamLineIterator"
      - @ref Qore::OutputStream "OutputStream"
      - @ref Qore::PipeInputStream "PipeInputStream"
      - @ref Qore::PipeOutputStream "PipeOutputStream"
      - @ref Qore::StreamPipe "StreamPipe"
      - @ref Qore::StreamReader "StreamReader"
      - @ref Qore::StreamWriter "StreamWriter"
      - @ref Qore::StringInputStream "StringInputStream"
      - @ref Qore::StringOutputStream "StringOutputStream"
      - @ref Qore::Transform "Transform"
      - @ref Qore::TransformInputStream "TransformInputStream"
      - @ref Qore::TransformOutputStream "TransformOutputStream"
      - @ref Qore::StdoutOutputStream "StdoutOutputStream"
      - @ref Qore::StderrOutputStream "StderrOutputStream"
      .
      Three constants were introduced for accessing standard input/output using streams API:
      - @ref Qore::stdin_stream "stdin_stream"
      - @ref Qore::stdout_stream "stdout_stream"
      - @ref Qore::stderr_stream "stderr_stream"
      .
      Additionally, stream support has been added to the following functions and methods:
      - @ref Qore::FtpClient::put()
      - @ref Qore::FtpClient::get()
      - @ref Qore::HTTPClient::send()
      - @ref Qore::HTTPClient::sendChunked()
      - @ref Qore::Socket::sendHTTPChunkedBodyFromInputStream()
      - @ref Qore::Socket::readHTTPChunkedBodyToOutputStream()
      .
      Stream support was also added to the following user modules:
      - <a href="../../modules/CsvUtil/html/index.html">CsvUtil</a>
      - <a href="../../modules/FixedLengthUtil/html/index.html">FixedLengthUtil</a>
    - support for @ref op_functional "lazy functional evaluation" of functional operators (including nested lazy evaluation) for much more efficient processing of iterated expressions; affects:
      - @ref map "map": supports lazy evaluation of itself and also of the iterator expression
      - @ref select "select": supports lazy evaluation of itself and also of the iterator expression
      - @ref keys "keys": supports lazy evaluation of itself
      - @ref foldl "foldl": supports lazy evaluation of the iterator expression
      - @ref foldr "foldlr": supports lazy evaluation of the iterator expression
      - @ref foreach "foreach": supports lazy evaluation of the iterator expression
    - enhanced cryptographic support including support for <a href="https://en.wikipedia.org/wiki/Advanced_Encryption_Standard">AES</a> with Additional Authenticated Data and <a href="https://en.wikipedia.org/wiki/Message_authentication_code">Message Authentication Code (MAC)</a> support, plus the following new API functions:
      - @ref Qore::decrypt_to_binary()
      - @ref Qore::decrypt_to_string()
      - @ref Qore::encrypt()
      - @ref Qore::get_crypto_info()
      - @ref Qore::get_decryptor()
      - @ref Qore::get_encryptor()
      .
      The following constants were added to support the new generic cryptographic APIs:
      - @ref Qore::CRYPTO_ALG_AES_128
      - @ref Qore::CRYPTO_ALG_AES_192
      - @ref Qore::CRYPTO_ALG_AES_256
      - @ref Qore::CRYPTO_ALG_BLOWFISH
      - @ref Qore::CRYPTO_ALG_BLOWFISH_CFB
      - @ref Qore::CRYPTO_ALG_BLOWFISH_OFB
      - @ref Qore::CRYPTO_ALG_CAST5
      - @ref Qore::CRYPTO_ALG_CAST5_CFB
      - @ref Qore::CRYPTO_ALG_CAST5_OFB
      - @ref Qore::CRYPTO_ALG_DES
      - @ref Qore::CRYPTO_ALG_DES_CFB
      - @ref Qore::CRYPTO_ALG_DES_OFB
      - @ref Qore::CRYPTO_ALG_DES_EDE
      - @ref Qore::CRYPTO_ALG_DES_EDE_CFB
      - @ref Qore::CRYPTO_ALG_DES_EDE_OFB
      - @ref Qore::CRYPTO_ALG_DES_EDE3
      - @ref Qore::CRYPTO_ALG_DES_EDE3_CFB
      - @ref Qore::CRYPTO_ALG_DES_EDE3_OFB
      - @ref Qore::CRYPTO_ALG_DESX
      - @ref Qore::CRYPTO_ALG_RC2
      - @ref Qore::CRYPTO_ALG_RC2_CFB
      - @ref Qore::CRYPTO_ALG_RC2_OFB
      - @ref Qore::CRYPTO_ALG_RC4
      - @ref Qore::CRYPTO_ALG_RC5
      - @ref Qore::CRYPTO_ALG_RC5_CFB
      - @ref Qore::CRYPTO_ALG_RC5_OFB
    - support for binding output placeholder buffers for @ref resultset_output_binding "result sets" that return an @ref Qore::SQL::SQLStatement "SQLStatement" object:
      - new DBI capability constant @ref Qore::SQL::DBI_CAP_HAS_RESULTSET_OUTPUT "DBI_CAP_HAS_RESULTSET_OUTPUT"
      - new placeholder buffer specification constant @ref Qore::SQL::RESULTSET "RESULTSET"
    - new user modules:
      - <a href="../../modules/ConnectionProvider/html/index.html">ConnectionProvider</a>
      - <a href="../../modules/DatasourceProvider/html/index.html">DatasourceProvider</a>
      - <a href="../../modules/Qdx/html/index.html">Qdx</a>
      - <a href="../../modules/SewioRestClient/html/index.html">SewioRestClient</a>
      - <a href="../../modules/SewioWebSocketClient/html/index.html">SewioWebSocketClient</a>
      - <a href="../../modules/Swagger/html/index.html">Swagger</a>
    - new access modifiers: <tt><b>private:internal</b></tt> (providing strong encapsulation of the following declaration(s)) and <tt><b>private:hierarchy</b></tt> (which is equivalent to <tt><b>private</b></tt>; <a href="https://github.com/qorelanguage/qore/issues/1197">issue 1197</a>)
    - new parse options and directives:
      - @ref allow-debugging "%allow-debugging": allows debugging actions that could be insecure such as reading the thread local variable stack
      - @ref allow-weak-references "%allow-weak-references": allows the use of the @ref weak_assignment_operator "weak assignment operator (:=)"
      - @ref broken-loop-statement "%broken-loop-statement": allows @ref continue "continue" and @ref break "break" statements to be accepted anywhere in the source and behave like a @ref return "return" statement
      - @ref broken-references "%broken-references": allows @ref reference_type "reference" and @ref reference_or_nothing_type "*reference" type restrictions to accept any type contrary to the documented design and intention of these type restrictions
      - @ref correct-loop-statement "%correct-loop-statement": to revert the effect of @ref broken-loop-statement "%broken-loop-statement"
      - @ref correct-references "%correct-references": to revert the effect of @ref broken-references "%broken-references"
      - @ref no-uncontrolled-apis "%no-uncontrolled-apis": disallow access to uncontrolled APIs such as external language bindings or direct generic system call APIs that could bypass %Qore's sandboxing controls
      - @ref strong-encapsulation "%strong-encapsulation": disallows out of line class and namespace declarations
      - @ref try-reexport-module "%try-reexport-module": conditionally loads a module in a @ref user_modules "user module" and allows for that module to be reexported as well
    - new constants:
      - @ref Qore::SQL::DBI_CAP_HAS_RESULTSET_OUTPUT "DBI_CAP_HAS_RESULTSET_OUTPUT": DBI capability for drivers that support returning an @ref Qore::SQL::SQLStatement "SQLStatement" object for a @ref resultset_output_binding "result set" when bound with the @ref Qore::SQL::RESULTSET "RESULTSET" placeholder specification
      - @ref Qore::PathSep "PathSep": defines the platform-specific path separator character
      - @ref Qore::PO_ALLOW_DEBUGGING "PO_ALLOW_DEBUGGING": allows debugging actions that could be insecure such as reading the thread local variable stack
      - @ref Qore::PO_ALLOW_WEAK_REFERENCES "PO_ALLOW_WEAK_REFERENCES": allows the use of the @ref weak_assignment_operator "weak assignment operator (:=)"
      - @ref Qore::PO_BROKEN_LOOP_STATEMENT "PO_BROKEN_LOOP_STATEMENT": allows @ref continue "continue" and @ref break "break" statements to be accepted anywhere in the source and behave like a @ref return "return" statement
      - @ref Qore::PO_BROKEN_REFERENCES "PO_BROKEN_REFERENCES": reverts @ref reference_type "reference" and @ref reference_or_nothing_type "*reference" type restrictions to pre-%Qore-0.8.13 behavior where they would have no effect
      - @ref Qore::PO_NO_UNCONTROLLED_APIS "PO_NO_UNCONTROLLED_APIS": disallow access to uncontrolled APIs such as external language bindings or direct generic system call APIs that could bypass %Qore's sandboxing controls; note that this parse option was also added to @ref Qore::PO_NO_IO "PO_NO_IO" and @ref Qore::PO_NO_EXTERNAL_ACCESS "PO_NO_EXTERNAL_ACCESS"
      - @ref Qore::PO_STRONG_ENCAPSULATION "PO_STRONG_ENCAPSULATION": disallows out of line class and namespace declarations
      - @ref Qore::SQL::RESULTSET "RESULTSET": specifies that an @ref Qore::SQL::SQLStatement "SQLStatement" object should be returned from a @ref resultset_output_binding "result set" output variable in an SQL query
      - @ref Qore::SSL_VERIFY_NONE "SSL_VERIFY_NONE": @ref Qore::Socket::setSslVerifyMode() "Socket::setSslVerifyMode()" option: do not verify peer certificates
      - @ref Qore::SSL_VERIFY_PEER "SSL_VERIFY_PEER": @ref Qore::Socket::setSslVerifyMode() "Socket::setSslVerifyMode()" option: verify peer certificates
      - @ref Qore::SSL_VERIFY_FAIL_IF_NO_PEER_CERT "SSL_VERIFY_FAIL_IF_NO_PEER_CERT": @ref Qore::Socket::setSslVerifyMode() "Socket::setSslVerifyMode()" option: fail if the client does not provide a certificate (server mode only)
      - @ref Qore::SSL_VERIFY_CLIENT_ONCE "SSL_VERIFY_CLIENT_ONCE": @ref Qore::Socket::setSslVerifyMode() "Socket::setSslVerifyMode()" option: only require the client to send a certificate once (server mode only)
      - @ref Qore::ParseOptionCmdCodeMap
      - @ref Qore::ParseOptionCmdStringMap
      - see new cryptographic constants listed above
    - implemented additional parse-time checks for many @ref operators "operators" to provide feedback for invalid operations detected at parse time
    - implemented the @ref weak_assignment_operator "weak assignment operator (:=)" (only available with @ref allow-weak-references "%allow-weak-references")
    - new methods:
      - @ref Qore::Program::getAllDefines()
      - @ref Qore::Program::getGlobalVars()
      - @ref Qore::Program::importSystemHashDecls()
      - @ref Qore::Program::setGlobalVarValue()
      - @ref Qore::Program::setThreadInit()
      - @ref Qore::Program::setThreadList()
      - @ref Qore::Socket::acceptAllCertificates()
      - @ref Qore::Socket::getAcceptAllCertificates()
      - @ref Qore::Socket::getSslVerifyMode()
      - @ref Qore::Socket::setSslVerifyMode()
    - updated methods:
      - @ref Qore::Thread::Counter::dec() "Counter::dec()": now returns the current value of the counter
      - @ref Qore::HTTPClient::constructor() added support for the following options:
        - \c ssl_cert_path: allows an X.509 client certificate to be set in the constructor
        - \c ssl_key_path: allows a private key for an X.509 client certificate to be set in the constructor
        - \c ssl_key_password: allows a password-protected private key to be used wih an X.509 client certificate
        - \c ssl_verify_cert: enforces server certificate validation with HTTPS connections
      - @ref Qore::RangeIterator::constructor(int) was updated; the second argument was removed to avoid ambiguity with the other overloaded constructor
      - @ref Qore::TreeMap::get() "TreeMap::get()": added a new optional argument to return the unmatched part of the search string
      - the following read-only static methods were moved from the @ref Qore::File "File" class to the @ref Qore::ReadOnlyFile "ReadOnlyFile" class:
        - @ref Qore::ReadOnlyFile::hstat() "ReadOnlyFile::hstat()"
        - @ref Qore::ReadOnlyFile::hlstat() "ReadOnlyFile::hlstat()"
        - @ref Qore::ReadOnlyFile::lstat() "ReadOnlyFile::lstat()"
        - @ref Qore::ReadOnlyFile::stat() "ReadOnlyFile::stat()"
        - @ref Qore::ReadOnlyFile::statvfs() "ReadOnlyFile::statvfs()"
    - new pseudo-methods:
      - <int>::format(int, string, string)
      - <float>::format(int, string, string)
      - <number>::format(int, string, string)
      - <string>::toInt(int)
      - <int>::toBase(int)
      - <number>::toBase(int)
      - <float>::toBase(int)
      - <value>::complexType()
      - <value>::fullType()
    - new functions:
      - @ref Qore::decrypt_to_binary()
      - @ref Qore::decrypt_to_string()
      - @ref Qore::encrypt()
      - @ref Qore::get_compressor()
      - @ref Qore::get_crypto_info()
      - @ref Qore::get_decompressor()
      - @ref Qore::get_decryptor()
      - @ref Qore::get_encryptor()
      - @ref Qore::get_global_vars()
      - @ref Qore::get_local_vars()
      - @ref Qore::get_random_bytes()
      - @ref Qore::get_thread_call_stack()
      - @ref Qore::parse_int()
      - @ref Qore::set_global_var_value()
      - @ref Qore::set_local_var_value()
<<<<<<< HEAD
    - updated functions/methods:
      - @ref Qore::Thread::Counter::dec() "Counter::dec()": now returns the current value of the counter
=======
>>>>>>> 84a48d5a
      - @ref Qore::Thread::thread_yield()
    - updated functions:
      - @ref Qore::ceil() "ceil()": now allows the precision to be specified
      - @ref Qore::floor() "floor()": now allows the precision to be specified
      - @ref Qore::hash() "hash()": now returns an untyped hash stripped of any key type information
      - @ref Qore::mkdir() "mkdir()": now allows parent directories to be created in the same call
      - @ref Qore::round() "round()": now allows the precision to be specified
      - @ref Qore::set_thread_init() "set_thread_init()": now allows for thread init code to be removed
      - @ref Qore::xrange(int) was updated; the second argument was removed to avoid ambiguity with the other overloaded variant
    - module updates:
      - <a href="../../modules/CsvUtil/html/index.html">CsvUtil</a> module updates:
        - added support for streams
      - <a href="../../modules/FixedLengthUtil/html/index.html">FixedLengthUtil</a> module updates:
        - added support for streams
        - added \c FixedLengthFileIterator::getFileName() (<a href="https://github.com/qorelanguage/qore/issues/1164">issue 1164</a>)
        - added field as well as global option "truncate" (<a href="https://github.com/qorelanguage/qore/issues/1841">issue 1841</a>)
        - added field as well as global option "tab2space" (<a href="https://github.com/qorelanguage/qore/issues/1866">issue 1866</a>)
      - <a href="../../modules/HttpServer/html/index.html">HttpServer</a> module updates:
        - added a minimal substring of string bodies received to the log message when logging HTTP requests
      - <a href="../../modules/HttpServerUtil/html/index.html">HttpServerUtil</a> module updates:
        - the \c parse_uri_query() function was moved to the <a href="../../modules/Util/html/index.html">Util</a> module
      - <a href="../../modules/Mime/html/index.html">Mime</a> module updates:
        - added complex type support
        - added the following constants:
          - \c MimeTypeMultipartFormData
          - \c MimeTypeMultipartRelated
          - \c MimeTypeMultipartMixed
        - added the following methods:
          - \c MultipartMessage::getBoundary()
          - \c MultipartMessage::serializeBody()
          - \c MultipartMessage::size()
        - fixed a bug parsing multipart messages where unnecessary characters were searched (<a href="https://github.com/qorelanguage/qore/issues/2099">issue 2099</a>)
      - <a href="../../modules/Pop3Client/html/index.html">Pop3Client</a> module updates:
        - added the \c Pop3Connection class to support the <a href="../../ConnectionProvider/html/index.html">ConnectionProvider</a> module
      - <a href="../../modules/Qorize/html/index.html">Qorize</a> module updates:
        - \c qorize_named() added support for objects
      - <a href="../../modules/RestClient/html/index.html">RestClient</a> module updates:
        - added the \c RestConnection class to support the <a href="../../ConnectionProvider/html/index.html">ConnectionProvider</a> module
        - support for the \c text/plain \c Content-Type
      - <a href="../../modules/RestClient/html/index.html">RestClient</a> module updates:
        - added support for runtime REST API validation against a REST schema using the <a href="../../modules/RestSchemaValidator/html/index.html">RestSchemaValidator</a> module
        - added support for Swagger 2.0 REST API validation and \c "swagger" options using the <a href="../../modules/Swagger/html/index.html">Swagger</a> module in the \c RestClient and \c RestConnection classes
      - <a href="../../modules/RestHandler/html/index.html">RestHandler</a> module updates:
        - added an API to allow REST calls to be made internally (<a href="https://github.com/qorelanguage/qore/issues/1899">issue 1899</a>)
        - added support for runtime REST API validation against a REST schema using the <a href="../../modules/RestSchemaValidator/html/index.html">RestSchemaValidator</a> module
      - <a href="../../modules/RestSchemaValidator/html/index.html">RestSchemaValidator</a> module:
        - added this new module providing a <a href="https://en.wikipedia.org/wiki/Representational_state_transfer">REST</a> schema validation API
      - <a href="../../modules/SalesforceRestClient/html/index.html">SalesforceRestClient</a> module updates:
        - added the \c SalesforcRestConnection class to support the <a href="../../ConnectionProvider/html/index.html">ConnectionProvider</a> module
      - <a href="../../modules/Schema/html/index.html">Schema</a> module updates:
        - added the \c c_blob() and \c c_clob() functions (<a href="https://github.com/qorelanguage/qore/issues/1851">issue 1851</a>)
      - <a href="../../modules/SewioRestClient/html/index.html">SewioRestClient</a> module:
        - added this new module providing APIs for communicating with <a href="http://www.sewio.net">Sewio.net</a>'s RTLS Studio REST API
      - <a href="../../modules/SewioWebSocketClient/html/index.html">SewioWebSocketClient</a> module:
        - added this new module providing APIs for communicating with <a href="http://www.sewio.net">Sewio.net</a>'s RTLS Studio WebSocket API
      - <a href="../../modules/SmtpClient/html/index.html">SmtpClient</a> module updates:
        - added the \c SmtpConnection class to support the <a href="../../ConnectionProvider/html/index.html">ConnectionProvider</a> module
      - <a href="../../modules/SqlUtil/html/index.html">SqlUtil</a> module updates:
        - implemented the \c cop_trunc_date() function (<a href="https://github.com/qorelanguage/qore/issues/2032">issue 2032</a>)
      - <a href="../../modules/Swagger/html/index.html">Swagger</a> module added:
        - added this new module providing a <a href="https://swagger.io/">Swagger 2.0 REST API validation API</a> to %Qore
      - <a href="../../modules/TableMapper/html/index.html">TableMapper</a> module updates:
        - added support for upserts in \c InboundTableMapper (<a href="https://github.com/qorelanguage/qore/issues/1067">issue 1067</a>)
        - added \c InboundTableMapper::queueData(list)
      - <a href="../../modules/TelnetClient/html/index.html">TelnetClient</a> module updates:
        - added the \c TelnetConnection class to support the <a href="../../ConnectionProvider/html/index.html">ConnectionProvider</a> module
        - added support for URLs in the constructor()
        - added the \c TelnetClient::getTarget() method
      - <a href="../../modules/Util/html/index.html">Util</a> module updates:
        - the \c parse_uri_query() function was moved here from the <a href="../../modules/HttpServerUtil/html/index.html">HttpServerUtil</a> module
        - \c parse_uri_query() now handles repeated query arguments as a list
      - <a href="../../modules/WebSocketClient/html/index.html">WebSocketClient</a> module updates:
        - added the \c WebSocketConnectionObject class to support the <a href="../../ConnectionProvider/html/index.html">ConnectionProvider</a> module
        - updated for complex types
        - fixed a bug where the event loop thread would immediately terminate after a reconnection (<a href="https://github.com/qorelanguage/qore/issues/2061">issue 2061</a>)
        - improved client logging
        - fixed a bug where the \c WebSocketClient class did not validate the \c Sec-WebSocket-Accept response header according to RFC6455 (<a href="https://github.com/qorelanguage/qore/issues/2062">issue 2062</a>)
      - <a href="../../modules/WebSocketUtil/html/index.html">WebSocketUtil</a> module updates:
        - added the \c ws_get_response_key() function
    - the following classes can be used from binary modules:
      - @ref Qore::File "File"
      - @ref Qore::ReadOnlyFile "ReadOnlyFile"
    - updated the build to require a <a href="https://en.wikipedia.org/wiki/C%2B%2B11">C++11</a> compiler or better to build %Qore (<a href="https://github.com/qorelanguage/qore/issues/994">issue 994</a>)
    - a relative time stamp is now logged in trace and debug output

    @subsection qore_0813_bug_fixes Bug Fixes in Qore
    - fixed a bug causing @ref Qore::AbstractQuantifiedBidirectionalIterator "AbstractQuantifiedBidirectionalIterator" not being available (<a href="https://github.com/qorelanguage/qore/issues/968">issue 968</a>)
    - <a href="../../modules/CsvUtil/html/index.html">CsvUtil</a> module fixes:
      - fixed a bug in an error message validating input data (<a href="https://github.com/qorelanguage/qore/issues/1062">issue 1062</a>)
    - <a href="../../modules/HttpServer/html/index.html">HttpServer</a> module fixes:
      - added logic to attempt to mask passwords in log messages (<a href="https://github.com/qorelanguage/qore/issues/1086">issue 1086</a>)
    - <a href="../../modules/HttpServerUtil/html/index.html">HttpServerUtil</a> module fixes:
      - fixed a bug where the \a msg arg to \c AbstractAuthenticator::do401() was ignored (<a href="https://github.com/qorelanguage/qore/issues/1047">issue 1047</a>)
    - <a href="../../modules/RestHandler/html/index.html">RestHandler</a> module fixes:
      - added logic to allow sensitive data to be masked in log messages (<a href="https://github.com/qorelanguage/qore/issues/1086">issue 1086</a>)
    - <a href="../../modules/SqlUtil/html/index.html">SqlUtil</a> module fixes:
      - fixed a bug in update and upsert statement generation when the given data does not have enough columns to use the unique index found, an error message is generated that contains all the columns names instead of just the column names required by the index (<a href="https://github.com/qorelanguage/qore/issues/1013">issue 1013</a>)
    - <a href="../../modules/WebSocketClient/html/index.html">WebSocketClient</a> module fixes:
      - fixed a thread lock starvation race condition (<a href="https://github.com/qorelanguage/qore/issues/2130">issue 2130</a>)
    - \c UTF-16 fixes:
      - fixed a bug comparing strings in \c UTF-16 encodings (<a href="https://github.com/qorelanguage/qore/issues/1579">issue 1579</a>)
      - fixed @ref Qore::substr() and <string>::substr() with strings in \c UTF-16 encodings (<a href="https://github.com/qorelanguage/qore/issues/1586">issue 1586</a>)
      - fixed @ref Qore::trim(), @ref Qore::ltrim(), @ref Qore::rtrim() and the @ref trim "trim" operator with strings with \c UTF-16 encodings (<a href="https://github.com/qorelanguage/qore/issues/1775">issue 1775</a>)
    - fixed a bug where @ref break "break" and @ref continue "continue" statements were accepted outside of loops (<a href="https://github.com/qorelanguage/qore/issues/976">issue 976</a>)
    - fixed a bug compiling on Solaris SPARC with g++ where \c MPFR_DECL_INIT() is compiled incorrectly with -O1 or greater (<a href="https://github.com/qorelanguage/qore/issues/958">issue 958</a>)
    - fixed a bug causing an infinite loop in decompression functions (<a href="https://github.com/qorelanguage/qore/issues/966">issue 966</a>)
    - fixed an issue where an internal C++ API (QoreProgram::parseCmdLineDefines()) performed a needless copy of a data structure (<a href="https://github.com/qorelanguage/qore/issues/1099">issue 1099</a>)
    - fixed a stack corruption bug with asynchronous I/O on UNIX systems with @ref Qore::ReadOnlyFile "ReadOnlyFile" methods (<a href="https://github.com/qorelanguage/qore/issues/1106">issue 1106</a>)
    - fixed <a href="../../modules/BulkSqlUtil/html/index.html">BulkSqlUtil</a> module to work properly even with DB drivers that do not support parameter array binding (<a href="https://github.com/qorelanguage/qore/issues/1154">issue 1154</a>)
    - fixed bugs with inconsistent conversions of @ref int_type "int", @ref float_type "float", and @ref bool_type "boolean" values to date/time values, now they are all converted uniformly to @ref relative_dates "relative date/time values" (<a href="https://github.com/qorelanguage/qore/issues/1156">issue 1156</a>)
    - fixed a bug where Qore allowed code to be declared both public and private without a warning (<a href="https://github.com/qorelanguage/qore/issues/1187">issue 1187</a>)
    - fixed a bug where the @ref instanceof "instanceof" operator would return @ref Qore::True "True" with objects that did not publically inherit the given class or where the given class is not accessible (<a href="https://github.com/qorelanguage/qore/issues/1191">issue 1191</a>)
    - fixed a bug in qpp support of the 'final' class flag (<a href="https://github.com/qorelanguage/qore/issues/1222">issue 1222</a>)
    - fixed a bug where the @ref plus_operator "+ operator" provided access to private members from outside the class (<a href="https://github.com/qorelanguage/qore/issues/1209">issue 1209</a>)
    - fixed a bug where different @ref overloading "overloaded" method variant resolution rules were used at parse time (best match in hierarchy) and runtime (best match in first matching class) in a class hierarchy (<a href="https://github.com/qorelanguage/qore/issues/1229">issue 1229</a>)
    - fixed a bug where exceptions in base class constructor calls did not reflect the actual source location (<a href="https://github.com/qorelanguage/qore/issues/1230">issue 1230</a>)
    - fixed a bug where runtime function/method variant matching was incorrectly biased towards default matches for missing arguments (<a href="https://github.com/qorelanguage/qore/issues/1231">issue 1231</a>)
    - fixed bugs where calls to @ref Qore::Socket::upgradeClientToSSL() "Socket::upgradeClientToSSL()" and @ref Qore::Socket::upgradeServerToSSL() "Socket::upgradeServerToSSL()" were ignored with no exception thrown if the socket was not connected (<a href="https://github.com/qorelanguage/qore/issues/1258">issue 1258</a>)
    - fixed a bug where a closure created in an object scope could not be called if the object had been deleted, even if the closure did not refer to the object (<a href="https://github.com/qorelanguage/qore/issues/1303">issue 1303</a>)
    - fixed a bug where @ref Qore::ord() "ord()" would return negative numbers for bytes with the high bit set with compilers where <tt>char</tt> is the same as <tt>signed char</tt> (<a href="https://github.com/qorelanguage/qore/issues/1385">issue 1385</a>)
    - fixed a bug where @ref Qore::int(softint) "int(number)" returned rounded value instead of the integer part (while @ref Qore::int(softint) "int(float)" behaved correctly; also cf. initializing a softint value from a number vs. from a float) (<a href="https://github.com/qorelanguage/qore/issues/1463">issue 1463</a>)
    - @ref Qore::File::read() "File::read()" now uses character semantics for the length argument (<a href="https://github.com/qorelanguage/qore/issues/1548">issue 1548</a>)
    - fixed a bug with strongly-typed lvalue assignments with classes created in different @ref Qore::Program "Program" objects (<a href="https://github.com/qorelanguage/qore/issues/1551">issue 1551</a>)
    - fixed a bug where an ASCII string and the same string in a different encoding and with diacritics could incorrectly be marked as equal (<a href="https://github.com/qorelanguage/qore/issues/1579">issue 1579</a>)
    - fixed bugs in @ref Qore::HTTPClient "HTTPClient" methods where string message bodies were not converted to the object's @ref character_encoding "character encoding" before transmission (<a href="https://github.com/qorelanguage/qore/issues/1813">issue 1813</a>)
    - fixed a bug in the @ref reference_type "reference" and @ref reference_or_nothing_type "*reference" assignment restrictions; previously any value was accepted, now only references are accepted as the initial assignment values (<a href="https://github.com/qorelanguage/qore/issues/1819">issue 1819</a>)
    - fixed a bug in handling the \c SqlUtil::BLOB type in the <a href="../../modules/FreetdsSqlUtil/html/index.html">FreetdsSqlUtil</a> module (<a href="https://github.com/qorelanguage/qore/issues/1852">issue 1852</a>)
    - fixed a bug in overloaded call variant matching where missing arguments were counted towards the match (<a href="https://github.com/qorelanguage/qore/issues/1897">issue 1897</a>)
    - fixed many bugs where parse-time errors could be reported at an incorrect source location; parse-time error location reporting has been completely overhauled and reimplemented for correctness (<a href="https://github.com/qorelanguage/qore/issues/1930">issue 1930</a>)
    - fixed a bug where code signatures would accept parameter variables without \c "$" signs even when @ref allow-bare-refs "%allow-bare-refs" was not in effect (<a href="https://github.com/qorelanguage/qore/issues/1941">issue 1941</a>)
    - fixed memory leaks in the scanner related to EOF conditions (<a href="https://github.com/qorelanguage/qore/issues/1976">issue 1976</a>)
    - rewrote %Qore functions @ref gethostbyname(), @ref gethostbyname_long() and @ref gethostbyaddr() to use standard C functions \c getaddrinfo(3) and \c getnameinfo(3) internally instead of the deprecated \c gethostbyname(3) and \c gethostbyaddr(3) (<a href="https://github.com/qorelanguage/qore/issues/1952">issue 1952</a>)
    - fixed cmake builds on Darwin (<a href="https://github.com/qorelanguage/qore/issues/1980">issue 1980</a>)
    - fixed a bug where immediate date-time values were not marked with their type at parse time (<a href="https://github.com/qorelanguage/qore/issues/2001">issue 2001</a>)
    - fixed a bug where the @ref data_or_nothing_type "*data" type restriction would allow all types to be assigned at runtime (<a href="https://github.com/qorelanguage/qore/issues/2002">issue 2002</a>)
    - @ref Qore::RangeIterator::constructor(int) and @ref Qore::xrange(int) were updated; the second arguments were removed to avoid ambiguity with the other overloaded variants (<a href="https://github.com/qorelanguage/qore/issues/2016">issue 2016</a>)
    - fixed a bug where @ref Qore::replace() could get in an infinite loop with arguments with embededed nulls (<a href="https://github.com/qorelanguage/qore/issues/2098">issue 2098</a>)
    - fixed a bug in regular expression extraction where an infinite loop could occur (<a href="https://github.com/qorelanguage/qore/issues/2083">issue 2083</a>)

    @section qore_081212 Qore 0.8.12.12

    @par Release Summary
    Bugfix release; see details below

    @subsection qore_081212_new_features New Features in Qore

    - aded the @ref Qore::HAVE_DSS "HAVE_DSS" constant to indicate if the outdated DSS(), DSS1(), DSS_bin(), DSS1_bin(), DSS_HMAC(), and DSS1_HMAC() functions are available in the opnessl library used to compile %Qore

    @subsection qore_081212_bug_fixes Bug Fixes in Qore

    - fixed a bug handling \c argv in base class constructor execution (<a href="https://github.com/qorelanguage/qore/issues/2030">issue 2030</a>)
    - fixed a bug handling the connection status in the @ref Qore::HTTPClient "HTTPClient" class (<a href="https://github.com/qorelanguage/qore/issues/2058">issue 2058</a>)
    - fixed building with openssl 1.1+ (<a href="https://github.com/qorelanguage/qore/issues/2135">issue 2135</a>)

    @section qore_081211 Qore 0.8.12.11

    @par Release Summary
    Bugfix release; see details below

    @subsection qore_081211_new_features New Features in Qore
    - <a href="https://github.com/qorelanguage/qore/issues/1947">issue 1947</a> added @ref warning-broken-logic-precedence "broken-logic-precedence" warning.

    @subsection qore_081211_bug_fixes Bug Fixes in Qore
    - fixed documentation regarding escaping of characters in strings and added a parse exception in case of trying to escape octal values in range 400-777 (<a href="https://github.com/qorelanguage/qore/issues/50">issue 50</a>)
    - fixed a crashing bug where @ref Qore::SQL::Datasource::getConfigString() "Datasource::getConfigString()" was called without a connection, also could crash in an implicit internal call to this method with the @ref Qore::SQL::DatasourcePool "DatasourcePool" class when connections were lost and the warning callback should be called (<a href="https://github.com/qorelanguage/qore/issues/1992">issue 1992</a>)
    - fixed a bug where @ref Qore::SQL::Datasource::getConfigHash() "Datasource::getConfigHash()" returned different values depending on if the object was connected or not (<a href="https://github.com/qorelanguage/qore/issues/1994">issue 1994</a>)

    @section qore_081210 Qore 0.8.12.10

    @par Release Summary
    Bugfix release; see details below

    @subsection qore_081210_bug_fixes Bug Fixes in Qore

    - module fixes:
      - <a href="../../modules/FixedLengthUtil/html/index.html">FixedLengthUtil</a>:
        - fixes and improvements to errors and exceptions (<a href="https://github.com/qorelanguage/qore/issues/1828">issue 1828</a>)
      - <a href="../../modules/HttpServerUtil/html/index.html">HttpServerUtil</a>:
        - eliminated excess logging of all HTTP chunks sent and received (<a href="https://github.com/qorelanguage/qore/issues/1832">issue 1832</a>)
      - <a href="../../modules/PgsqlSqlUtil/html/index.html">PgsqlSqlUtil</a>:
        - fixed a bug in setting a \c comment for a table column (<a href="https://github.com/qorelanguage/qore/issues/1886">issue 1886</a>)
      - <a href="../../modules/SqlUtil/html/index.html">SqlUtil</a>:
        - fixed a bug in the \c offset query hash argument in SQL operation methods (<a href="https://github.com/qorelanguage/qore/issues/1880">issue 1880</a>)
        - fixed a bug that prohibited only columns from the main query to be selected when joins are used (<a href="https://github.com/qorelanguage/qore/issues/1909">issue 1909</a>)
      - <a href="../../modules/TableMapper/html/index.html">TableMapper</a>:
        - fixed a bug in flush messages in the \c InboundTableMapper class (<a href="https://github.com/qorelanguage/qore/issues/1849">issue 1849</a>)
    - fixed a bug that could cause spurious parse-time exceptions to be thrown when matching call variants with multiple return types for the same callable object (<a href="https://github.com/qorelanguage/qore/issues/1928">issue 1928</a>)
    - fixed the process return code in the output reference in @ref Qore::backquote() "backquote()" on Unix/Linux platforms (<a href="https://github.com/qorelanguage/qore/issues/1884">issue 1884</a>)
    - fixed a bug where connections were not immediately released back to the @ref Qore::SQL::DatasourcePool "DatasourcePool" in case of an \c SQLSTATEMENT-ERROR exception (<a href="https://github.com/qorelanguage/qore/issues/1836">issue 1836</a>)
    - eliminated a spurious exception in the @ref Qore::SQL::SQLStatement "SQLStatement" class in case of a @ref Qore::SQL::DatasourcePool "DatasourcePool" timeout (<a href="https://github.com/qorelanguage/qore/issues/1832">issue 1832</a>)
    - fixed a crash when the incorrect type was passed to a parameter declared @ref reference_or_nothing_type "*reference" (<a href="https://github.com/qorelanguage/qore/issues/1815">issue 1815</a>)
    - fixed a crash when the %Qore library exits caused by an error in handling module dependencies with injected modules (<a href="https://github.com/qorelanguage/qore/issues/1805">issue 1805</a>)
    - fixed segfault crashes caused by calling object methods with null pointers (<a href="https://github.com/qorelanguage/qore/issues/1791">issue 1791</a>)
    - added internal API support to make it easier for DBI drivers to handle lost connections and to allow DBI drivers that must close all open handles before a connection is closed (such as the oracle driver); due to this change, @ref Qore::SQL::SQLStatement "SQLStatement" objects based on a @ref Qore::SQL::DatasourcePool "DatasourcePool" are closed automatically whenever the datasource is returned to the pool (<a href="https://github.com/qorelanguage/qore/issues/1250">issue 1250</a>)
    - implemented new parse options to revert the effect of parse options that affect code safety (<a href="https://github.com/qorelanguage/qore/issues/1895">issue 1895</a>):
      - @ref correct-list-parsing "%correct-list-parsing"
      - @ref correct-logic-precedence "%correct-logic-precedence"
      - @ref correct-int-assignments "%correct-int-assignments"
      - @ref correct-operators "%correct-operators"
      - @ref loose-args "%loose-args"
    - fixed parse locations of strings and regexes (<a href="https://github.com/qorelanguage/qore/issues/1905">issue 1905</a>)

    @section qore_08129 Qore 0.8.12.9

    @par Release Summary
    Bugfix release; see details below

    @subsection qore_08129_bug_fixes Bug Fixes in Qore

    - fixed a memory leak where references participate in recursive references (<a href="https://github.com/qorelanguage/qore/issues/1774">issue 1774</a>)
    - fixed a build issue with clang++ (<a href="https://github.com/qorelanguage/qore/issues/1768">issue 1768</a>)
    - fixed a memory leak in the @ref Qore::Thread::Queue "Queue" copy constructor when the @ref Qore::Thread::Queue "Queue" was used in other objects (such as an event queue, etc; <a href="https://github.com/qorelanguage/qore/issues/1749">issue 1749</a>)
    - <a href="../../modules/Mapper/html/index.html">Mapper</a> module fixes:
      - fixed bugs handling the \c allow_dot and \c allow_output_dot options (<a href="https://github.com/qorelanguage/qore/issues/1690">issue 1690</a>)
      - fixed \c TableMapper bugs introduced in Qore 0.8.12.7 (<a href="https://github.com/qorelanguage/qore/issues/1754">issue 1754</a>)

    @section qore_08128 Qore 0.8.12.8

    @par Release Summary
    Bugfix release; see details below

    @subsection qore_08128_bug_fixes Bug Fixes in Qore

    - fixed a memory leak in @ref try-module "%try-module" error handling (<a href="https://github.com/qorelanguage/qore/issues/1690">issue 1690</a>)
    - fixed a bug in @ref Qore::trunc_str() "trunc_str()" when the string has an invalid multi-byte character at the end of the string and the string is exactly the byte width requested (<a href="https://github.com/qorelanguage/qore/issues/1693">issue 1693</a>)
    - fixed a bug where @ref Qore::ReadOnlyFile::getchar() "ReadOnlyFile::getchar()" did not respect character semantics as documented (<a href="https://github.com/qorelanguage/qore/issues/1547">issue 1547</a>)
    - <a href="../../modules/OracleSqlUtil/html/index.html">OracleSqlUtil</a> module fixes:
      - fixed a bug in \c character_semantics for standalone column (<a href="https://github.com/qorelanguage/qore/issues/1688">issue 1688</a>)
    - <a href="../../modules/Mapper/html/index.html">Mapper</a> module fixes:
      - fixed a bug in handling "list mode" data such as submitted by \c InboundTableMapper::queueData() (<a href="https://github.com/qorelanguage/qore/issues/1736">issue 1736</a>, bug introduced in Qore 0.8.12.7 with the fix for <a href="https://github.com/qorelanguage/qore/issues/1626">issue 1626</a>)
    - <a href="../../modules/SqlUtil/html/index.html">SqlUtil</a> module fixes:
      - fixed schema alignment skipping column with name "driver" (<a href="https://github.com/qorelanguage/qore/issues/1684">issue 1684</a>)
      - fixed sqlutil schema management: functional indexes are rejected without () in name (<a href="https://github.com/qorelanguage/qore/issues/1610">issue 1610</a>)
    - <a href="../../modules/TableMapper/html/index.html">TableMapper</a> module fixes:
      - fixed a bug in handling "list mode" data with optimized inserts (<a href="https://github.com/qorelanguage/qore/issues/1736">issue 1736</a>, bug introduced in Qore 0.8.12.7 with the fix for <a href="https://github.com/qorelanguage/qore/issues/1626">issue 1626</a>)
    - <a href="../../modules/WebSocketClient/html/index.html">WebSocketClient</a> module fixes:
      - added timeout values to @ref Qore::Socket "Socket" and @ref Qore::HTTPClient "HTTPClient" calls (<a href="https://github.com/qorelanguage/qore/issues/1725">issue 1725</a>)
    - <a href="../../modules/WebSocketHandler/html/index.html">WebSocketHandler</a> module fixes:
      - added timeout values to @ref Qore::Socket "Socket" calls (<a href="https://github.com/qorelanguage/qore/issues/1725">issue 1725</a>)
    - <a href="../../modules/WebSocketUtil/html/index.html">WebSocketUtil</a> module fixes:
      - added timeout values to @ref Qore::Socket "Socket" calls (<a href="https://github.com/qorelanguage/qore/issues/1725">issue 1725</a>)
    - fixed a bug where a type conversion error in an lvalue assignment could generate a confusing unrelated runtime exception (<a href="https://github.com/qorelanguage/qore/issues/1697">issue 1697</a>)
    - fixed a bug where invalid characters in the port specification in a URL were ignored (<a href="https://github.com/qorelanguage/qore/issues/1728">issue 1728</a>)
    - fixed a bug with SSL socket communication the remote closing the connection during a send operation could cause the current thread to go into an infinite loop consuming 100% CPU (<a href="https://github.com/qorelanguage/qore/issues/1729">issue 1729</a>)
    - fixed a bug in the @ref Qore::HashListIterator "HashListIterator" class iterating hashes with a mix of lists and single values such as used by bulk DML binds; now the single values will appear as the current value for all list elements as per the original design instead of throwing a runtime exception (<a href="https://github.com/qorelanguage/qore/issues/1738">issue 1738</a>)

    @section qore_08127 Qore 0.8.12.7

    @par Release Summary
    Bugfix release; see details below

    @subsection qore_08127_bug_fixes Bug Fixes in Qore

    - fixed bug in internal string generation with \c size_t arguments that could cause invalid data to be output or crashes on 32-bit platforms (<a href="https://github.com/qorelanguage/qore/issues/1640">issue 1640</a>)
    - fixed a runtime memory leak and invalid runtime behavior with undetected recursive lvalue references (<a href="https://github.com/qorelanguage/qore/issues/1617">issue 1617</a>)
    - improved @ref garbage_collection "prompt collection" performance with large graphs of objects by eliminating additional unnecessary graph scans, resulting in further large performance improvements in the garbage collector (<a href="https://github.com/qorelanguage/qore/issues/1363">issue 1363</a>)
    - improved \c InboundTableMapper::queueData() performance (in the <a href="../../modules/TableMapper/html/index.html">TableMapper</a> module) when used with data in hash of lists format to use bulk DML in input and output without internal data conversions (<a href="https://github.com/qorelanguage/qore/issues/1626">issue 1626</a>)
    - <a href="../../modules/OracleSqlUtil/html/index.html">OracleSqlUtil</a> module fixes:
      - worked around \c ORA-22165 from \c op_in() caused by Oracle's limit on number of collection elements (<a href="https://github.com/qorelanguage/qore/issues/1660">issue 1660</a>)
      - fixed a bug in the \a force option (i.e. cascade) for dropping types (<a href="https://github.com/qorelanguage/qore/issues/1683">issue 1683</a>)
    - improved @ref try-module "%try-module" error reporting and documentation (<a href="https://github.com/qorelanguage/qore/issues/1648">issue 1648</a>)

    @section qore_08126 Qore 0.8.12.6

    @par Release Summary
    Bugfix release; see details below

    @subsection qore_08126_bug_fixes Bug Fixes in Qore

    - fixed a bug in @ref Qore::parse_url() parsing single-character hostnames (<a href="https://github.com/qorelanguage/qore/issues/1524">issue 1524</a>)
    - fixed a bug where @ref Qore::PO_LOCKDOWN "PO_LOCKDOWN" was not set when parsing \c init and \c del attributes in @ref user_modules "user module" headers (<a href="https://github.com/qorelanguage/qore/issues/1535">issue 1535</a>)
    - fixed a bug parsing exception catch block parameter errors (in debug builds only; <a href="https://github.com/qorelanguage/qore/issues/1558">issue 1558</a>)
    - fixed a bug dereferencing @ref binary "binary values" with the @ref list_element_operator "[] operator"; the behavior now corresponds to the documentation (<a href="https://github.com/qorelanguage/qore/issues/1566">issue 1566</a>)
    - fixed a bug that would result in a crash if a method were declared both \c static and \c abstract (<a href="https://github.com/qorelanguage/qore/issues/1590">issue 1590</a>)
    - fixed performance issues with the <a href="../../modules/Mapper/html/index.html">Mapper</a> module (and by extension the <a href="../../modules/TableMapper/html/index.html">TableMapper</a> module) for mappers with many identity (i.e. 1:1) and constant mappings (<a href="https://github.com/qorelanguage/qore/issues/1620">issue 1620</a>)
    - fixed a bug in the \c BulkInsertOperation class in the <a href="../../modules/BulkSqlUtil/html/index.html">BulkSqlUtil</a> module where inserts would fail or silently insert invalid data in the second or later blocks when constant hashes were used (<a href="https://github.com/qorelanguage/qore/issues/1625">issue 1625</a>)

    @section qore_08125 Qore 0.8.12.5

    @par Release Summary
    Bugfix release; see details below

    @subsection qore_08125_new_features New Features in Qore

    - added the <a href="../../modules/SalesforceRestClient/html/index.html">SalesforceRestClient</a> module for communicating with Salesforce.com using the REST APIs
    - module <a href="../../modules/SqlUtil/html/index.html">SqlUtil</a>
      - has support for native default values in tables (<a href="https://github.com/qorelanguage/qore/issues/1428">issue 1428</a>)
      - has support for Oracle named types (eg. spatial types) for Schema.qm and SchemaReverse.qm. (<a href="https://github.com/qorelanguage/qore/issues/1465">issue 1465</a>)

    @subsection qore_08125_bug_fixes Bug Fixes in Qore

    - <a href="../../modules/Mime/html/index.html">Mime</a> module:
      - added support for URL form-encoded messages (<a href="https://github.com/qorelanguage/qore/issues/1436">issue 1436</a>
    - <a href="../../modules/RestClient/html/index.html">RestClient</a> module:
      - added support for URL form-encoded messages (<a href="https://github.com/qorelanguage/qore/issues/1436">issue 1436</a>
      - added support for the \c "rawxml" message body encoding (<a href="https://github.com/qorelanguage/qore/issues/1437">issue 1437</a>
    - fixed handling of invalid compressed data in the following functions (<a href="https://github.com/qorelanguage/qore/issues/1432">issue 1432</a>):
      - @ref Qore::gunzip_to_binary()
      - @ref Qore::gunzip_to_string()
      - @ref Qore::uncompress_to_binary()
      - @ref Qore::uncompress_to_string()
    - fixed \c \@inf\@ on Windows (<a href="https://github.com/qorelanguage/qore/issues/1442">issue 1442</a>)
    - fixed @ref Qore::parse_url() with single-character usernames (<a href="https://github.com/qorelanguage/qore/issues/1455">issue 1455</a>)
    - corrected the error message with SSL reads when the server closes the connection prematurely (<a href="https://github.com/qorelanguage/qore/issues/1488">issue 1488</a>)
    - fixed the \c Host header in HTTP requests to not include the port if the port is the default port for the scheme because it causes some servers to reject the request (<a href="https://github.com/qorelanguage/qore/issues/1489">issue 1489</a>)

    @section qore_08124 Qore 0.8.12.4

    @par Release Summary
    Bugfix release; see details below

    @subsection qore_08124_bug_fixes Bug Fixes in Qore

    - fixed a reference bug in the @ref Qore::Thread::Queue "Queue" class introduced in the last release (<a href="https://github.com/qorelanguage/qore/issues/1309">issue 1309</a>)
    - fixed a bug where database types could not be correctly aligned if they had dependencies (<a href="https://github.com/qorelanguage/qore/issues/1314">issue 1314</a>); entailed updates in the following modules:
      - <a href="../../modules/SqlUtil/html/index.html">SqlUtil</a>
      - <a href="../../modules/FreetdsSqlUtil/html/index.html">FreetdsSqlUtil</a>
      - <a href="../../modules/MysqlSqlUtil/html/index.html">MysqlSqlUtil</a>
      - <a href="../../modules/OracleSqlUtil/html/index.html">OracleSqlUtil</a>
      - <a href="../../modules/PgsqlSqlUtil/html/index.html">PgsqlSqlUtil</a>
      - <a href="../../modules/Schema/html/index.html">Schema</a>
    - fixed a bug in @ref Qore::trunc_str() "trunc_str()" where an infinite loop could be triggered with certain arguments and multi-byte character encodings (<a href="https://github.com/qorelanguage/qore/issues/1327">issue 1327</a>)
    - improved @ref garbage_collection "prompt collection" performance with larger graphs of objects by eliminating unnecessary graph scans made during object method calls (<a href="https://github.com/qorelanguage/qore/issues/1363">issue 1363</a>)
    - fixed bugs in @ref Qore::date(string) "date(string)" and @ref Qore::date(string, string) "date(string, string)" where invalid input data was ignored and invalid dates were returned (<a href="https://github.com/qorelanguage/qore/issues/1369">issue 1369</a>)
    - <a href="../../modules/CsvUtil/html/index.html">CsvUtil</a> module:
      - fixed a bug in \c AbstractCsvIterator::identifyTypeImpl() generating an error message (<a href="https://github.com/qorelanguage/qore/issues/1355">issue 1355</a>)
    - <a href="../../modules/MailMessage/html/index.html">MailMessage</a> module:
      - fixed a bug using the default encoding in \c Message::attach() (issue <a href="https://github.com/qorelanguage/qore/issues/1352">issue 1352</a>)
    - <a href="../../modules/SqlUtil/html/index.html">SqlUtil</a> module:
      - fixed the ignored character_semantics column option in schema alignmed (<a href="https://github.com/qorelanguage/qore/issues/1379">issue 1379</a>)
      - implemented the \c cop_length() column function (<a href="https://github.com/qorelanguage/qore/issues/1395">issue 1395</a>)
    - <a href="../../modules/OracleSqlUtil/html/index.html">OracleSqlUtil</a> module:
      - OraclePackage attribute body_src is now public to access package bodies
    - <a href="../../modules/Qorize/html/index.html">Qorize</a> module:
      -  Qorize module: new qorize_val() set of functions; qorize_named() introduced; qorize tests
    - <a href="../../modules/TableMapper/html/index.html">TableMapper</a> module:
      - fixed runtime option propagation to \c TableMapper::SqlStatementMapperIterator from \c TableMapper::AbstractSqlStatementOutboundMapper::iterator() (<a href="https://github.com/qorelanguage/qore/issues/1418">issue 1418</a>)
      - fixed SqlStatementMapperIterator::getCount() (<a href="https://github.com/qorelanguage/qore/issues/1417">issue 1417</a>)
      - added the following methods:
        - \c TableMapper::AbstractSqlStatementOutboundMapper::getRowIterator()
        - \c TableMapper::InboundTableMapper::iterator()
        - \c TableMapper::InboundTableMapperIterator::getRuntime()
        - \c TableMapper::InboundTableMapperIterator::replaceRuntime()
        - \c TableMapper::InboundTableMapperIterator::setRuntime()
        - \c TableMapper::SqlStatementMapperIterator::getRuntime()
        - \c TableMapper::SqlStatementMapperIterator::replaceRuntime()
        - \c TableMapper::SqlStatementMapperIterator::setRuntime()
    - <a href="../../modules/QUnit/html/index.html">QUnit</a> module:
      - fixed showing the assertion location when there are test modules on top of QUnit (<a href="https://github.com/qorelanguage/qore/issues/1046">issue 1046</a>)
    - fixed inconsistency between list splice operator and splice function (<a href="https://github.com/qorelanguage/qore/issues/1380">issue 1380</a>)

    @section qore_08123 Qore 0.8.12.3

    @par Release Summary
    Bugfix release; see details below

    @subsection qore_08123_bug_fixes Bug Fixes in Qore

    - fixed the documentation (and DB modules) where @ref Qore::SQL::SQLStatement::fetchColumns() "SQLStatement::fetchColumns()" was inconsistent; now it will return a empty hash when no more rows are available to fetch (<a href="https://github.com/qorelanguage/qore/issues/1241">issue 1241</a>)
    - added I/O timeout support to the @ref Qore::FtpClient "FtpClient" class (<a href="https://github.com/qorelanguage/qore/issues/1252">issue 1252</a>)
    - fixed bugs in @ref Qore::Socket::recv() "Socket::recv()" and @ref Qore::Socket::recvBinary() "Socket::recvBinary()" with <tt>size = 0</tt> where @ref nothing could be returned which is invalid according to the methods' declared return types (<a href="https://github.com/qorelanguage/qore/issues/1260">issue 1260</a>)
    - fixed a bug where @ref Qore::FtpClient::get() "FtpClient:get()" would fail with an exception when retrieving an empty file (<a href="https://github.com/qorelanguage/qore/issues/1255">issue 1255</a>)
    - fixed a bug where executing a call reference to a deleted object method would cause a crash (<a href="https://github.com/qorelanguage/qore/issues/1268">issue 1268</a>)
    - fixed a bug where Qore would allow methods to be called on already deleted objects under certain conditions (<a href="https://github.com/qorelanguage/qore/issues/1270">issue 1270</a>)
    - fixed a bug where calling @ref Qore::exit() "exit()" in a multithreaded program could result in a segmentation fault (<a href="https://github.com/qorelanguage/qore/issues/1215">issue 1215</a>)
    - fixed a bug where <a href="../../modules/HttpServer/html/index.html">HttpServer::addListener()</a> could not accept a bind on port 0 to mean any random port (<a href="https://github.com/qorelanguage/qore/issues/1284">issue 1284</a>)
    - fixed a race condition in @ref garbage_collection "prompt collection" that could lead to a crash (<a href="https://github.com/qorelanguage/qore/issues/1084">issue 1084</a>)
    - fixed a bug clearing @ref Qore::Socket "Socket" event queues when the @ref Qore::Socket "Socket" goes out of scope that could lead to a crash (<a href="https://github.com/qorelanguage/qore/issues/1292">issue 1292</a>)
    - fixed a bug with @ref Qore::FtpClient::setWarningQueue() "FtpClient::setWarningQueue()" that could cause a crash (<a href="https://github.com/qorelanguage/qore/issues/1293">issue 1293</a>)
    - fixed a bug where @ref Qore::FtpClient::pwd() returned invalid directory names (<a href="https://github.com/qorelanguage/qore/issues/1295">issue 1295</a>)

    @section qore_08122 Qore 0.8.12.2

    @par Release Summary
    Bugfix release; see details below

    @subsection qore_08122_bug_fixes Bug Fixes in Qore
    - fixed bugs in handling websocket close status codes in the <a href="../../modules/WebSocketUtil/html/index.html">WebSocketUtil</a>, <a href="../../modules/WebSocketClient/html/index.html">WebSocketClient</a>, and <a href="../../modules/WebSocketHandler/html/index.html">WebSocketHandler</a> modules (<a href="https://github.com/qorelanguage/qore/issues/1216">issue 1216</a>)
    - fixed a crashing bug with recursive class initialization (<a href="https://github.com/qorelanguage/qore/issues/2023">issue 2023</a>)

    @section qore_08121 Qore 0.8.12.1

    @par Release Summary
    Bugfix release; see details below

    @subsection qore_08121_bug_fixes Bug Fixes in Qore
    - <a href="../../modules/TableMapper/html/index.html">TableMapper</a> module fixes:
      - fixed a bug with the \c SqlStatementOutboundMapper::iterator() method; corrected the iterator object return value which was causing \c AbstractMapperIterator::mapBulk() to fail (<a href="https://github.com/qorelanguage/qore/issues/979">issue 979</a>)
      - fixed a bug with \c SqlStatementOutboundMapper; it would throw an error if the required \c "table" or \c "sh" options were used and only worked with subclasses that declared these options (<a href="https://github.com/qorelanguage/qore/issues/981">issue 981</a>)
      - fixed a bug where \c AbstractSqlStatementOutboundMapper::iterator() failed to use options when creating the new \c Mapper object (<a href="https://github.com/qorelanguage/qore/issues/1088">issue 1088</a>)
    - fixed a bug where optional arguments were not handled correctly in some rare cases (<a href="https://github.com/qorelanguage/qore/issues/974">issue 974</a>)
    - fixed a bug causing a crash when @ref Qore::parse_base64_string_to_string() "parse_base64_string_to_string()" was called with an empty string (<a href="https://github.com/qorelanguage/qore/issues/996">issue 996</a>)
    - fixed a bug resolving base class method calls during parse initialization (<a href="https://github.com/qorelanguage/qore/issues/1075">issue 1075</a>)
    - fixed thread memory handling bug with some operator expressions and the @ref background "background operator" (<a href="https://github.com/qorelanguage/qore/issues/1096">issue 1096</a>)
    - fixed a race condition in the prompt collection of closure-bound local variables in the @ref garbage_collection "garbage collector" (<a href="https://github.com/qorelanguage/qore/issues/1103">issue 1103</a>)
    - fixed a bug where @ref Qore::HTTPClient "HTTPClient" class method variants such as @ref Qore::HTTPClient::get() "HTTPClient::get()" without a callback would fail to return the message body when the server sent a reply with chunked transfer encoding (<a href="https://github.com/qorelanguage/qore/issues/1117">issue 1117</a>)
    - fixed a bug in CsvUtil where backward compatibility was broken for single-row-type format (<a href="https://github.com/qorelanguage/qore/issues/1124">issue 1124</a>)
    - fixed bugs where declared public functions were missing from the library ABI (<a href="https://github.com/qorelanguage/qore/issues/1126">issue 1126</a>)
    - fixed bugs where @ref Qore::format_number() and <float>::format() gave incorrect results when rounding to the significant decimals given in the format string (<a href="https://github.com/qorelanguage/qore/issues/1149">issue 1149</a>)
    - fixed a bug referencing \c self in base class constructor arguments (<a href="https://github.com/qorelanguage/qore/issues/1169">issue 1169</a>)
    - fixed a bug where the incorrect class destructor was called in the openldap module (<a href="https://github.com/qorelanguage/qore/issues/1174">issue 1174</a>)
    - fixed a bug where declaring a \c copy() method as @ref synchronized would result in a crash when the method was called (<a href="https://github.com/qorelanguage/qore/issues/1188">issue 1188</a>)
    - fixed bugs in <string>::getEncoded() and <string>::getDecoded() regarding @ref Qore::CE_XML "CE_XML" and @ref Qore::CE_NONASCII "CE_NONASCII" (<a href="https://github.com/qorelanguage/qore/issues/1193">issue 1193</a>)
    - fixed bugs where @ref Qore::call_object_method() and @ref Qore::call_object_method_args() allowed private methods to be called from outside the class (<a href="https://github.com/qorelanguage/qore/issues/1194">issue 1194</a>)
    - fixed a bug where @ref deprecated methods were being internally registered as @ref RUNTIME_NOOP (<a href="https://github.com/qorelanguage/qore/issues/1197">issue 1197</a>)
    - fixed bugs where the @ref Qore::SQL::Datasource "Datasource" class would open a connection to the server in the constructor before options were set and where a server connection was required to call @ref Qore::SQL::Datasource::getOption() "Datasource::getOption()" or @ref Qore::SQL::Datasource::setOption() "Datasource::setOption()" (<a href="https://github.com/qorelanguage/qore/issues/1201">issue 1201</a>)
    - fixed memory errors in the @ref Qore::Thread::Queue "Queue" class where spurious exceptions could be raised (<a href="https://github.com/qorelanguage/qore/issues/1202">issue 1202</a>)
    - fixed a memory leak with static class member initializers (<a href="https://github.com/qorelanguage/qore/issues/1206">issue 1206</a>)

    @section qore_0812 Qore 0.8.12

    @par Release Summary
    Major new release with major new features and bug fixes as well as packaging fixes:
    - added support for @ref garbage_collection "deterministic garbage collection"
    - standardized function naming convention
    - new functions, methods, constants, operators, and user modules
    - greatly improved support on Windows

    @subsection qore_0812_compatibility Changes That Can Affect Backwards-Compatibility
    - fixed broken list parsing; in previous releases, %Qore's parser re-wrote lists without parentheses used as top-level statements with certain assignment operators (@ref assignment_operator "=", @ref plus_equals_operator "+=", @ref minus_equals_operator "-=", @ref multiply_equals_operator "*=", and @ref divide_equals_operator "/=", but not with others) so that statements like <tt>list l = 1, 2, 3;</tt> were valid assignments.   Due to operator precedence, such statements should normally be interpreted as <tt>(list l = 1), 2, 3;</tt>, which is not a valid expression.  Not only were the rules applied with only some assignment operators, but such lists were only rewritten if used as top-level statements, therefore the rules were applied inconsistenctly depending on where the expression was located in the parse tree.  As of %Qore 0.8.12, these inconsistencies have been eliminated by default from %Qore; all lists are processed according to the precedence rules defined in @ref operators.  This could break old code that relied on the old, broken behavior.  To get the old behavior, use the @ref broken-list-parsing "%broken-list-parsing" parse directive.
    - fixed broken @ref int_type "int" and @ref softint_type "softint" assignments; previously runtime type errors with these type restrictions were ignored and all values were silently converted to integers for the assignment, now runtime type errors are thrown according to the original design.  Parse errors are detected as before.  This could break old code that relied on the old, broken behavior.  To get the old behavior, use the @ref broken-int-assignments "%broken-int-assignments" parse directive.
    - fixed broken multi-character operator parsing; the %Qore parser has been updated to no longer accept multi-character operators with whitespace between the chacters making up the operator; it is believed that this was never used and simply caused the parser to be needlessly complicated and caused %Qore to be less compatible with other languages.  To get the old behavior, use the @ref broken-operators "%broken-operators" parse directive.
    - the @ref push "push", @ref unshift "unshift", @ref pop "pop" and @ref shift "shift" operators now throw an exception when their first operand is not a list and @ref strict-args "%strict-args" is in effect

    @subsection qore_0812_new_features New Features in Qore
    - Added the @ref value_coalescing_operator which checks first argument if it evaluates to @ref Qore::False "False" with @ref <value>::val() and if so assigns the second argument. The operator can be further chained; for example: @code{.py} expr1 ?* expr2 ?* expr3 @endcode
    - Added the @ref null_coalescing_operator which checks the first operand for @ref nothing or @ref null; if true returns the second argument. The operator can be further chained, in which case the first operand with a value is returned; ex: @code{.py} expr1 ?? expr2 ?? expr3 @endcode
    - %Qore identifiers can now begin with an underscore character \c "_"; the following is now a valid (with @ref new-style "%new-style"): @code{.py}int _var = 1;@endcode
    - hash enhancements:
      - new syntax for an expression giving an empty hash: <tt>{}</tt>; for example: @code{.py} hash h = {};@endcode
      - new literal hash support: hashes can now be given as literal values as follows: @code{.py} (<key_expr>: <val_expr>, [...]) @endcode For example: @code{.py} return (get_key(): get_value()); @endcode in the past the keys in literal hashes had to be either a string or a constant; now any valid %Qore expression can be used to generate the hash keys at runtime
      - new hash syntax; hash elements can now be enclosed by curly brackets as well as regular parentheses; the version with curly brackets when used with the @ref hmap "map" operator results in the hash version of the map operator being used
      - Added new @ref hmap "hash version of the map" operator to build a hash from a list or iterator expression; ex: @code{.py} hash h = map {$1, h2.$1}, i; @endcode
    - implemented support for loading user modules in a pre-defined @ref Qore::Program "Program" object (that can have a custom API) in the following new functions and methods:
      - @ref Qore::load_user_module_with_program() "load_user_module_with_program()"
      - @ref Qore::Program::loadApplyToPrivateUserModule() "Program::loadApplyToPrivateUserModule()"
      - @ref Qore::Program::loadApplyToUserModule() "Program::loadApplyToUserModule()"
      - @ref Qore::Program::loadUserModuleWithProgram() "Program::loadUserModuleWithProgram()"
    - implemented support for code / dependency injections in @ref Qore::Program "Program" containers with the following changes:
      - @ref Qore::Program::importClass() now accepts optional arguments that allow the imported version of the class to live in another namespace and have another name and an argument that allows the imported version of the class to remain even if it overlaps with an imported system or user class from a module
      - @ref Qore::Program::importFunction() now accepts an optional argument that allows the imported version of the function to remain even if it overlaps with an imported system or user function from a module
      - the new parse option @ref Qore::PO_ALLOW_INJECTION must be set on the @ref Qore::Program "Program" object in order to use code / dependency injection parameters in the above methods
      - once a @ref Qore::Program "Program" object has an injected API set up, the system API can be imported (possibly already overridden with injected code) with the following new methods:
        - @ref Qore::Program::importSystemApi()
        - @ref Qore::Program::importSystemClasses()
        - @ref Qore::Program::importSystemConstants()
        - @ref Qore::Program::importSystemFunctions()
        .
        additionally user modules can be loaded with overridden injected code with the following new functions / methods:
        - @ref Qore::load_user_module_with_program() "load_user_module_with_program()"
        - @ref Qore::Program::loadApplyToPrivateUserModule() "Program::loadApplyToPrivateUserModule()"
        - @ref Qore::Program::loadApplyToUserModule() "Program::loadApplyToUserModule()"
        - @ref Qore::Program::loadUserModuleWithProgram() "Program::loadUserModuleWithProgram()"
        .
        furthermore the following function can be used to reload injected modules with the non-injected version:
        - @ref Qore::reload_module() "reload_module()"
    - implemented support for user-defined thread-resource management, allowing %Qore code to safely manage resources associated to a particular thread:
      - @ref Qore::Thread::AbstractThreadResource
      - @ref Qore::Thread::remove_thread_resource()
      - @ref Qore::Thread::set_thread_resource()
    - new constants:
      - @ref Qore::DirSep
      - @ref Qore::Platform
      - @ref Qore::ParseOptionCodeMap
      - @ref Qore::ParseOptionStringMap
      - @ref Qore::PO_BROKEN_LIST_PARSING
      - @ref Qore::PO_BROKEN_LOGIC_PRECEDENCE
      - @ref Qore::PO_BROKEN_OPERATORS
      - @ref Qore::PO_NO_INHERIT_SYSTEM_CONSTANTS
      - @ref Qore::PO_NO_INHERIT_USER_CONSTANTS
      - @ref Qore::PO_NO_API
      - @ref Qore::PO_NO_SYSTEM_API
      - @ref Qore::PO_NO_USER_API
      - @ref Qore::SQL::DBI_CAP_HAS_ARRAY_BIND "Qore::SQL::DBI_CAP_HAS_ARRAY_BIND"
      - @ref StringConcatEncoding
      - @ref StringConcatDecoding
    - new classes:
      - @ref Qore::DataLineIterator
      - @ref Qore::Thread::AbstractThreadResource
    - other new methods:
      - @ref Qore::SQL::DatasourcePool::getCapabilities()
      - @ref Qore::SQL::DatasourcePool::getCapabilityList()
      - @ref Qore::SQL::SQLStatement::currentThreadInTransaction()
      - @ref Qore::Thread::Queue::setError()
      - @ref Qore::Thread::Queue::clearError()
    - updated methods:
      - @ref Qore::TimeZone::constructor() "TimeZone::constructor()": now accepts a path to the zoneinfo file if the @ref Qore::PO_NO_FILESYSTEM sandboxing restrictions is not set
    - the \c SOCKET-THROUGHPUT-WARNING event is no longer raised on the warning queue if the transfer size is less than 1024 bytes; this affects:
      - @ref Qore::FtpClient::setWarningQueue()
      - @ref Qore::HTTPClient::setWarningQueue()
      - @ref Qore::Socket::setWarningQueue()
    - new functions:
      - @ref Qore::create_object()
      - @ref Qore::create_object_args()
      - @ref Qore::decode_uri_request()
      - @ref Qore::encode_uri_request()
      - @ref Qore::get_duration_seconds_f()
      - @ref Qore::getgroups()
      - @ref Qore::getusername()
      - @ref Qore::ltrim()
      - @ref Qore::parse_float()
      - @ref Qore::parse_number()
      - @ref Qore::realpath()
      - @ref Qore::rtrim()
      - @ref Qore::set_return_value()
      - @ref Qore::setgroups()
      - @ref Qore::Thread::remove_thread_resource()
      - @ref Qore::Thread::set_thread_resource()
    - updated functions:
      - @ref Qore::parse_boolean()
      - @ref Qore::string()
      - @ref Qore::strmul()
    - new pseudo-methods:
      - @ref <date>::dayNumber()
      - @ref <date>::dayOfWeek()
      - @ref <date>::durationSecondsFloat()
      - @ref <date>::isoDayOfWeek()
      - @ref <date>::isoWeekHash()
      - @ref <date>::isoWeekString()
      - @ref <object>::uniqueHash()
      - @ref <string>::getDecoded()
      - @ref <string>::getEncoded()
    - the following functions were moved from the <a href="../../modules/Util/html/index.html">Util</a> module to %Qore:
      - @ref Qore::absolute_path()
      - @ref Qore::absolute_path_windows()
      - @ref Qore::absolute_path_unix()
    - camel-case functions were deprecated in this release, covering the following functions:
      - @ref Qore::callObjectMethod(): deprecated for @ref Qore::call_object_method()
      - @ref Qore::callObjectMethodArgs(): deprecated for @ref Qore::call_object_method_args()
      - @ref Qore::existsFunction(): deprecated for @ref Qore::exists_function()
      - @ref Qore::functionType(): deprecated for @ref Qore::function_type()
      - @ref Qore::getAllThreadCallStacks(): deprecated for @ref Qore::get_all_thread_call_stacks()
      - @ref Qore::getClassName(): deprecated for @ref Qore::get_class_name()
      - @ref Qore::getDateFromISOWeek(): deprecated for @ref Qore::get_date_from_iso_week()
      - @ref Qore::getDayNumber(): deprecated for @ref Qore::get_day_number()
      - @ref Qore::getDayOfWeek(): deprecated for @ref Qore::get_day_of_week()
      - @ref Qore::getDBIDriverCapabilities(): deprecated for @ref Qore::dbi_get_driver_capabilities()
      - @ref Qore::getDBIDriverCapabilityList(): deprecated for @ref Qore::dbi_get_driver_capability_list()
      - @ref Qore::getDBIDriverList(): deprecated for @ref Qore::dbi_get_driver_list()
      - @ref Qore::getFeatureList(): deprecated for @ref Qore::get_feature_list()
      - @ref Qore::getISODayOfWeek(): deprecated for @ref Qore::get_iso_day_of_week()
      - @ref Qore::getISOWeekHash(): deprecated for @ref Qore::get_iso_week_hash()
      - @ref Qore::getISOWeekString(): deprecated for @ref Qore::get_iso_week_string()
      - @ref Qore::getMethodList(): deprecated for @ref Qore::get_method_list()
      - @ref Qore::getModuleHash(): deprecated for @ref Qore::get_module_hash()
      - @ref Qore::getModuleList(): deprecated for @ref Qore::get_module_list()
      - @ref Qore::makeBase64String(): deprecated for @ref Qore::make_base64_string()
      - @ref Qore::makeHexString(): deprecated for @ref Qore::make_hex_string()
      - @ref Qore::parseBase64String(): deprecated for @ref Qore::parse_base64_string()
      - @ref Qore::parseBase64StringToString(): deprecated for @ref Qore::parse_base64_string_to_string()
      - @ref Qore::parseDatasource(): deprecated for @ref Qore::parse_datasource()
      - @ref Qore::parseHexString(): deprecated for @ref Qore::parse_hex_string()
      - @ref Qore::sortDescending(): deprecated for @ref Qore::sort_descending()
      - @ref Qore::sortDescendingStable(): deprecated for @ref Qore::sort_descending_stable()
      - @ref Qore::sortStable(): deprecated for @ref Qore::sort_stable()
      - @ref Qore::throwThreadResourceExceptions(): deprecated for @ref Qore::throw_thread_resource_exceptions()
      .
      Functions deprecated in this release will remain for the forseeable future for backwards-compatibility
    - Added support for reexporting imported definitions in user module with the new <tt>%%requires(reexport)</tt> form of the @ref requires "%requires" parse directive.
    - @ref Qore::xrange() and @ref Qore::RangeIterator updates:
      - @ref Qore::xrange() and @ref Qore::RangeIterator::constructor() and <list>::rangeIterator() updated to take an optional value to return in the @ref Qore::RangeIterator::getValue() method
    - @ref Qore::FtpClient updates:
      - added @ref Qore::FtpClient::getMode()
    - Performance improvements:
      - @ref Qore::HashPairIterator and @ref Qore::ObjectPairIterator objects (returned by @ref <hash>::pairIterator() and @ref <object>::pairIterator(), respectively and the associated reverse iterators) have had their performance improved by approximately 70% by reusing the hash iterator object when possible
    - module directory handling changed
      - user modules are now stored in prefix/share/qore-modules/version
      - prefix/share/qore-modules is also added to the module path
      - version-specific module directories are added first, then the "generic" directories
    - <a href="../../modules/CsvUtil/html/index.html">CsvUtil</a> module updates:
      - new \c "tolwr" option in structured text parsing classes
      - \c AbstractCsvWriter will set \c "headers" from the \c "fields" option if \c "headers" are not explicitly set
      - added write() methods returning the generated strings to the \c CsvStringWriter class for API compatibility with the corresponding FixedLengthDataWriter methods
      - implemented support for @ref Qore::SQL::SQLStatement "SQLStatement" as an iterator source for \c AbstractCsvWriter::write()
      - \c quote_escape option implemented in \c AbstractCsvWriter
      - implemented the \c "datamap" and \c "info_log" options for CSV generation
      - implemented alternative options with underscores instead of dashes for all constructors
      - extended multi-type support, record type rules and default value in field specification
      - implemented multi-type record support in \c AbstractCsvWriter and \c AbstractCsvIterator using \c resolve_type and \c headers options
    - <a href="../../modules/Mapper/html/index.html">Mapper</a> module updates:
      - implemented the \c "constant" field tag, allowing a constant value for an output field to be specified directly in the mapper hash
      - implemented the \c "default" field tag, giving a default value if no input value is specified
      - implemented the global \c "date_format" mapper option
      - implemented support for structured output fields with dot notation in the output field name
      - implemented per-field and global \c "number_format" mapper options
      - changed the behavior of the \c "number" field type: now leaves numeric values in their original type, converts all other types to a number
      - removed the deprecated \c "crec" option
      - implemented the \c "input" option with input record validation
      - implemented the \c "output" option with output record validation
      - implemented the \c "info_log" option and removed the \c "trunc" option
      - implemented the \c "runtime" field tag
      - implemented the \c "index" field tag
      - improved the Mapper::mapAll() method by adding support for hashes of lists to better support input from bulk DML (@ref Qore::SQL::SQLStatement::fetchColumns() "SQLStatement::fetchColumns()")
    - <a href="../../modules/TableMapper/html/index.html">TableMapper</a> module updates:
      - added table name and datasource description to error messages
      - implemented more efficient support for inserts from a sequence for databases supporting the \c "returning" clause in insert statements; now such inserts are made in a single round trip instead of n + 1 where n is the number of sequences in the insert
      - implemented an optimized insert approach assuming stable input data
      - implemented the following new options:
        - \c unstable_input: to accommodate unstable input data and disable the insert optimization (default: False)
        - \c insert_block: for DB drivers supporting bulk DML, the number of rows inserted at once (default: 500, only used when \c unstable_input is False) and bulk inserts are supported in the table object
      - added methods for bulk / batch inserts for db drivers supporting bulk DML (ex: Oracle)
      - updated to <a href="../../modules/Mapper/html/index.html">Mapper</a> changes: use table description to define output record for the <a href="../../modules/Mapper/html/index.html">Mapper</a> module
      - added the AbstractSqlStatementOutboundMapper class
      - added the InboundIdentityTableMapper class
      - added the SqlStatementMapperIterator class
      - added the SqlStatementOutboundMapper class
    - <a href="../../modules/RestClient/html/index.html">RestClient</a> module updates:
      - implemented RestClient::addDefaultHeaders()
      - implemented RestClient::getDefaultHeaders()
      - implemented RestClient::getSendEncoding()
      - implemented RestClient::setContentEncoding()
      - when possible, REST bodies are decoded and stored in the \a info output argument when the HTTP server returns a status code < 100 or >= 300 to allow for error-handling in the client
    - <a href="../../modules/RestHandler/html/index.html">RestHandler</a> module updates:
      - implemented support for notifying persistent connections when the connection is terminated while a persistent connection is in place
      - the AbstractRestStreamRequestHandler class is now the base abstract class for REST stream request handlers
    - <a href="../../modules/WebUtil/html/index.html">WebUtil</a> module updates:
      - updated FileHandler::handleRequest() to allow for chunked sends
    - <a href="../../modules/BulkSqlUtil/html/index.html">BulkSqlUtil</a> module:
      - added this new module providing APIs supporting bulk DML with <a href="../../modules/SqlUtil/html/index.html">SqlUtil</a> with supported drivers
    - <a href="../../modules/FilePoller/html/index.html">FilePoller</a> module:
      - added this new module to support polling files in directories on the filesystem
    - <a href="../../modules/FixedLengthUtil/html/index.html">FixedLengthUtil</a> module:
      - added this new module for handling fixed length line data
    - <a href="../../modules/HttpServer/html/index.html">HttpServer</a> module updates:
      - <a href="../../modules/HttpServerUtil/html/index.html">HttpServerUtil</a> module split from the <a href="../../modules/HttpServer/html/index.html">HttpServer</a> module containing supporting definitions for handler classes and other code interfacing with the <a href="../../modules/HttpServer/html/index.html">HttpServer</a> module
      - added the PermissiveAuthenticator class
      - translate \c "+" (plus) to \c " " (space) in the query portion of URIs in parse_uri_query()
      - implemented support for notifying persistent connections when the connection is terminated while a persistent connection is in place
      - new methods implemented in HttpServer:
        - HttpServer::getListenerLogOptions()
        - HttpServer::getListenerLogOptionsID()
        - HttpServer::setListenerLogOptions()
        - HttpServer::setListenerLogOptionsID()
        - HttpServer::addListeners() (new variant taking a hash of SSL info)
        - HttpServer::listenerStarted() (to allow for reporting when listeners are actually running since they are started asynchronously)
      - improved performance matching request URIs to handlers
      - added the \c "ssl" key to the listener socket info hash
      - implemented support for notifying persistent connections when the connection is terminated while a persistent connection is in place
      - removed the unused AbstractStreamRequestHandler class
      - fixed parse_uri_query() to always return \a params as a hash (<a href="https://github.com/qorelanguage/qore/issues/569">issue 569</a>)
      - added \c root_path to the context hash if the path was matched by a URL path prefix (<a href="https://github.com/qorelanguage/qore/issues/570">issue 570</a>)
      - implemented support for configurable stream handler timeout values (<a href="https://github.com/qorelanguage/qore/issues/719">issue 719</a>)
    - <a href="../../modules/Schema/html/index.html">Schema</a> module updates:
      - added the following public functions to make column definitions easier:
        - c_char()
        - c_date()
        - c_int()
        - c_number()
        - c_timestamp()
        - c_varchar()
    - added option @ref Qore::Option::HAVE_DETERMINISTIC_GC "HAVE_DETERMINISTIC_GC" for %Qore builds where deterministic garbage collection is enabled
    - @ref Qore::Program "Program" class enhancements:
      - the @ref Qore::Program "Program" class now creates @ref conditional_parsing "parse defines" for parse options so that conditional code can be implemented depending on the sandboxing configuration of the program container
      - the @ref Qore::Program::importClass() method now accepts an optional \a new_name argument to allow for importing classes with a different name and namespace path
    - added a timeout parameter to the following @ref Qore::Socket "Socket" methods:
      - @ref Qore::Socket::upgradeClientToSSL()
      - @ref Qore::Socket::upgradeServerToSSL()
    - added zoneinfo -> Windows time zone translation code on Windows to support standard UNIX (zoneinfo) time zone names on Windows; time zone information is still taken from the Windows registry but region names are reported using the standard zoneinfo names
    - @ref Qore::FileLineIterator updates:
      - added @ref Qore::FileLineIterator::hstat() and @ref Qore::FileLineIterator::stat()
    - <a href="../../modules/SqlUtil/html/index.html">SqlUtil</a> module updates:
      - implemented insert option support and support for the \c "returning" clause in supported drivers to avoid server round trips
      - implemented the AbstractTable::getDesc() method and improved exception description messages
      - implemented support for late table resoluton in join arguments to enable joins from serialized parameters
      - improved error messages for common errors such as join errors
      - implemented support for DBA management actions
      - implemented support for driver-dependent pseudocolumns
      - implemented per-column support for the \c "desc" keyword in orderby expressions
      - implemented the \c "wop_or()" function to allow complex SQL expressions to be generated with \c "or" as well as \c "and"
      - implemented the \c "cop_cast()" operator for converting [column] value into another datatype
      - implemented the \c "cop_sum()" aggregate operator for returning sum of column values
      - implemented update operators \c "uop_plus()", \c "uop_minus()", \c "uop_multiply()", \c "uop_divide()"
      - implemented AbstractTable::getBulkUpsertClosure() to better support bulk SQL merge operations
      - removed all APIs that handle implicit transactions; APIs must commit transactions explicitly
      - \a orderby and \a groupby select options now take positive integers as column identifiers
      - column aliases (defined with cop_as()) can now be used in the where hash argument and in join criteria
      - column operator functions can be used in the where clause and in join conditions (<a href="https://github.com/qorelanguage/qore/issues/529">issue 529</a>)
      - implemented the \c "cop_coalesce()" column operation function to support the \c "COALESCE" operator in queries (<a href="https://github.com/qorelanguage/qore/issues/671">issue 671</a>)
      - implemented \c cop_substr() and \c uop_substr() operators (<a href="https://github.com/qorelanguage/qore/issues/801">issue 801</a>)
      - implemented \c op_substr() where operator (<a href="https://github.com/qorelanguage/qore/issues/883">issue 883</a>)
      - implemented the \c "omit_update" upsert option for asymmetrical upserts (updates only update a subset of the columns inserted) (<a href="https://github.com/qorelanguage/qore/issues/791">issue 791</a>)
      - implemented the \c "UpsertUpdateOnly" upsert option (<a href="https://github.com/qorelanguage/qore/issues/793">issue 793</a>)
    - <a href="../../modules/OracleSqlUtil/html/index.html">OracleSqlUtil</a> module updates:
      - implemented support for views for DML in the OracleTable class
      - implemented support for Oracle pseudocolumns in queries
      - return lists from Oracle's data dictionary ordered
      - implemented AbstractTable::emptyStringsAsNull()
    - <a href="../../modules/PgsqlSqlUtil/html/index.html">PgsqlSqlUtil</a> module updates:
      - added support for the following datatypes and aliases: \c bool, \c float, \c int, \c timetz, \c timestamptz, \c varbit
      - added support for listing PostgreSQL types and materialized views (<a href="https://github.com/qorelanguage/qore/issues/699">issue 699</a>)
    - <a href="../../modules/MysqlSqlUtil/html/index.html">MysqlSqlUtil</a> module updates:
      - added support for the following datatypes: \c binary, \c varbinary
    - <a href="../../modules/Util/html/index.html">Util</a> module updates:
      - added public function \c glob_to_regex()
      - added public functions \c lpad() and \c rpad()
      - added public function \c ordinal()
      - added public function \c plural()
      - added public function \c regex_escape()
      - added public function \c zip()
      - \c parse_to_qore_value() now respects parentheses when parsing lists and hashes (<a href="https://github.com/qorelanguage/qore/issues/846">issue 846</a>)
    - added initial support for UTF-16 character encoding; note that UTF-16 is not backwards-compatible with ASCII and therefore not supported universally in %Qore; it's recommended to convert these strings to UTF-8 in %Qore; do not use UTF-16 as the default character encoding in %Qore; currently UTF-16 data can be parsed using the following classes that convert the data to UTF-8:
      - @ref Qore::DataLineIterator
      - @ref Qore::FileLineIterator
    - removed support for the C++ \c QDBI_METHOD_ABORT_TRANSACTION_START DBI method; transactions are always assumed to be in progress even if an exec call throws an exception in the first statement in a new transaction; this is necessary to handle bulk DML where a single statement can partially succeed and partially fail; the ABI remains unchanged; drivers that set this DBI method will no longer have it called because it's not necessary; in the upcoming API/ABI change this C++ DBI method will be removed entirely
    - added support for @ref unary_plus_operator "unary plus"
    - added support for empty private blocks in classes
    - added support for @ref Qore::statvfs() on Windows (simulated from \c GetDiskFreeSpaceEx() <a href="https://github.com/qorelanguage/qore/issues/618">issue 618</a>)
    - assignment of a variable to itself is now illegal (<a href="https://github.com/qorelanguage/qore/issues/526">issue 526</a>)
    - extended qpp to support the 'final' class flag (<a href="https://github.com/qorelanguage/qore/issues/876">issue 876</a>)
    - extended qpp to support private members (<a href="https://github.com/qorelanguage/qore/issues/924">issue 924</a>)
    - added @ref <float>::infp() and @ref <float>::nanp() predicates to @ref float_type (<a href="https://github.com/qorelanguage/qore/issues/909">issue 909</a>)

    @subsection qore_0812_bug_fixes Bug Fixes in Qore
    - fixed format of octal constant - there was an error if a string contained octal constant that is shorter than 3 digit
    - <a href="../../modules/HttpServer/html/index.html">HttpServer</a> module fixes:
      - fixed a bug setting the response encoding in HttpServer::setReplyHeaders() where the Socket encoding was not set properly and therefore the encoding in the Content-Type in the response header did not necessarily match the encoding of the response
      - fixed a socket / connection performance problem with HTTPS listeners where the SSL connection was being negotiated inline with the accept instead of in the connection thread, thereby blocking new connections from being accepted
      - fixed bugs where URI strings were improperly encoded and decoded (also fixed in the <a href="../../modules/RestClient/html/index.html">RestClient</a> module)
      - fixed a bug in the <a href="../../modules/HttpServer/html/index.html">HttpServer</a> module where chunked sends were not received and decoded properly in all cases for handlers that did not explicitly handle chunked messages
      - fixed a bug in HttpServer::addListener() with an integer argument; a UNIX socket was opened instead of a wildcard listener on the given port
      - fixed typos causing bugs in HTTP error logging (<a href="https://github.com/qorelanguage/qore/issues/308">issue 308</a>)
      - fixed a bug formatting IPv6 host addresses in the return value to \c HttpServer::http_get_url_from_bind() (<a href="https://github.com/qorelanguage/qore/issues/821">issue 821</a>)
    - <a href="../../modules/RestClient/html/index.html">RestClient</a> module fixes:
      - fixed bugs where URI strings were improperly encoded and decoded (also fixed in the <a href="../../modules/HttpServer/html/index.html">HttpServer</a> module)
      - fixed a bug where URI paths were sent as relative paths instead of absolute paths
      - fixed issues where multiple leading \c "/" chars were sometimes present in the request URI path
      - fixed an issue where a trailing \c "/" char was sometimes added to the request URI path (<a href="https://github.com/qorelanguage/qore/issues/899">issue 899</a>)
    - <a href="../../modules/CsvUtil/html/index.html">CsvUtil</a> module fixes:
      - fixed a bug where the \c "format" field option was not usable with fields assigned type \c "*date"
      - fixed the default field type as "*string" (from "string") to avoid parsing and outputting empty strings for missing input data
    - <a href="../../modules/Schema/html/index.html">Schema</a> module fixes:
      - AbstractSchema::combineOptions() fails when an option variable contains @ref nothing instead of a valid hash
      - fixed a bug with <i>"insert-only reference data"</i> with the verbose option; the upsert strategy was changed to \c UpsertSelectFirst which means that insert-only reference data could also be updated
      - fixed a bug where it was not possible to provide Database options when creating schemas (<a href="https://github.com/qorelanguage/qore/issues/501">issue 501</a>)
    - <a href="../../modules/Mapper/html/index.html">Mapper</a> module fixes:
      - moved field length checks after all transformations have been applied
      - fixed bugs in the \c "timezone" and \c "input_timezone" options, documented those options
      - fixed a bug where \c "constant" field tags assigned to a value that evaluated to boolean @ref Qore::False "False" were not recognized (<a href="https://github.com/qorelanguage/qore/issues/610">issue 610</a>)
    - <a href="../../modules/SqlUtil/html/index.html">SqlUtil</a> module fixes:
      - fixed a bug with queries using a \a desc argument with the \a orderby query option with multiple sort columns; the \c "desc" string was added only to the last column but should have been added to all columns
      - fixed a bug where foreign key constraints with supporting indexes were not tracked and therefore schema alignment on DBs that automatically create indexes for foreign key constraints would fail
      - fixed a bug where driver-specific objects were not included when dropping a schema
      - fixed a bug in subquery handling where bind-by-value arguments from the subquery were lost
      - fixed a bug in the partition by/over operator where column names as given in the query argument hash were not properly recognized
      - fixed a bug in schema alignment; when aligning a schema and an index supporting a PK constraint is introduced in the new schema, the alignment would fail when a constraint is attempted to be disabled that doesn't exist
      - fixed a bug generating select statements for tables accessed through a synonym when used with join clauses; previously inconsistent schema prefixes could be used which could cause errors parsing the SQL statements generated
      - fixed a bug where the AbstractTable lock was held while executing SQL to determine the upsert strategy to use with UpsertAuto
      - fixed a bug where complex bind values as hashes (such as used by the pgsql and oracle drivers) were rejected by SqlUtil (<a href="https://github.com/qorelanguage/qore/issues/494">issue 494</a>) when updating
      - fixed a bug where wildcard columns in join tables were not working (<a href="https://github.com/qorelanguage/qore/issues/499">issue 499</a>)
      - fixed a bug in \c "op_in()" where invalid SQL was generated with an argument of 0 (<a href="https://github.com/qorelanguage/qore/issues/500">issue 500</a>)
      - fixed bugs in \c cop_seq() and \c cop_seq_currval() (<a href="https://github.com/qorelanguage/qore/issues/624">issue 624</a>)
      - fixed a bug in \c join_inner() where the \a cond argument was ignored (<a href="https://github.com/qorelanguage/qore/issues/645">issue 645</a>)
      - fixed \c "uop_lower()" and \c "uop_upper()" operators to allow nesting (<a href="https://github.com/qorelanguage/qore/issues/657">issue 657</a>)
      - fixed a bug where SqlUtil was generating invalid SQL for some DBs where a wilcard was used with explicit column names (<a href="https://github.com/qorelanguage/qore/issues/708">issue 708</a>)
      - fixed a bug where updating an index without any source constraints caused an invalid exception to be raised (<a href="https://github.com/qorelanguage/qore/issues/768">issue 768</a>)
      - fixed a bug in \c AbstractTable::update() with sequence operators (<a href="https://github.com/qorelanguage/qore/issues/942">issue 942</a>)
    - <a href="../../modules/OracleSqlUtil/html/index.html">OracleSqlUtil</a> module fixes:
      - fixed a bug where column names that are reserved words were not quoted in generated SQL
      - fixed bugs in \c cop_seq() and \c cop_seq_currval() (<a href="https://github.com/qorelanguage/qore/issues/624">issue 624</a>)
    - <a href="../../modules/PgsqlSqlUtil/html/index.html">PgsqlSqlUtil</a> module fixes:
      - fixed a bug in PgsqlTable::tryInsertImpl(); added an explicit \c "begin" call to make the savepoint work with PostgreSQL 9.3+ servers
      - fixed a bug retrieving foreign constraints; columns were not guaranteed to be returned in declaration order
      - fixed a bug handling tablespaces in unique constraints
      - fixed a bug handling \c "time" columns; they were being issued as \c "time6" instead of "time(6)" (<a href="https://github.com/qorelanguage/qore/issues/385">issue 385</a>)
      - fixed support for the following datatypes and aliases: \c "bit", \c "bit varying", \c "char", \c "character", \c "character varying", \c "char varying", \c "oid", \c "varchar"
      - fixed bugs in \c cop_seq() and \c cop_seq_currval() (<a href="https://github.com/qorelanguage/qore/issues/624">issue 624</a>)
    - <a href="../../modules/MysqlSqlUtil/html/index.html">MysqlSqlUtil</a> module fixes:
      - corrected support for the \c varbinary type (<a href="https://github.com/qorelanguage/qore/issues/403">issue 403</a>)
      - corrected support for the \c binary type (<a href="https://github.com/qorelanguage/qore/issues/524">issue 524</a>)
      - \c schema member incorrectly set by @ref Qore::SQL::AbstractDatasource::getUserName() "AbstractDatasource::getUserName()" instead of @ref Qore::SQL::AbstractDatasource::getDBName() "AbstractDatasource::getDBName()" (<a href="https://github.com/qorelanguage/qore/pull/519">issue 519</a>)
    -  <a href="../../modules/WebUtil/html/index.html">WebUtil</a> module fixes:
      - fixed a bug where template programs with @ref Qore::PO_ALLOW_BARE_REFS set did not work
      - fixed a bug serviing index files in \c FileHandler::tryServeRequest() where index files could be incorrectly served with a \c "204 No Content" response (<a href="https://github.com/qorelanguage/qore/issues/616">issue 616</a>)
    - <a href="../../modules/WebSocketHandler/html/index.html">WebSocketHandler</a> module fixes:
      - fixed a bug where the connection object was deleted when the connection closes which could cause excess exceptions in multithreaded server code
      - added the WebSocketConnection::connectionClosed() method to be called when the connection is closed
    - <a href="../../modules/WebSocketClient/html/index.html">WebSocketClient</a> module updates:
      - updated module to version 1.3
      - ignore \c SOCKET-NOT-OPEN errors when closing (server already closed the connection)
    - <a href="../../modules/RestHandler/html/index.html">RestHandler</a> module fixes:
      - fold all possible arguments in the REST request body into the argument hash so that complex REST requests can be made with clear URI strings
      - fixed a bug where an error calling an internal nonexistent method would be reported with an incorrect error message
      - send errors are now reported in the \c AbstractRestStreamRequestHandler object so they can be properly logged (<a href="https://github.com/qorelanguage/qore/issues/734">issue 734</a>)
      - unknown REST class errors with the base class are now reported consistently like all other such errors (<a href="https://github.com/qorelanguage/qore/issues/859">issue 859</a>)
      - fixed an issue where request URI paths with multiple consecutive \c "/" chars were handled incorrectly (<a href="https://github.com/qorelanguage/qore/issues/900">issue 900</a>)
    - <a href="../../modules/Util/html/index.html">Util</a> module fixes:
      - fixed \c normalize_dir_windows() handling of UNC paths (<a href="https://github.com/qorelanguage/qore/issues/813">issue 813</a>)
    - fixed a memory error in error-handling with type errors when parsing user module headers that could cause a crash
    - fixed a memory leak in @ref Qore::Socket::setWarningQueue() "Socket::setWarningQueue()": when a callback argument is used, the argument can be leaked when the @ref Qore::Socket "Socket" is destroyed
    - fixed a bug where the @ref Qore::HTTPClient "HTTPClient" class did not send the X.509 certificate and private key when making a client SSL connection
    - fixed a bug in the @ref Qore::Thread::ThreadPool "ThreadPool" class where an error in shutdown handling could cause a crash in rare conditions when @ref Qore::Thread::ThreadPool "ThreadPool" methods are called while the pool is shutting down
    - fixed a crashing bug initializing some lvalues with type restrictions; affected static class variables at least
    - fixed a bug where a class calling an overridden method in a base class constructor that referred to a member that should have been initialized in the subclass would be executed before the subclass's members were initialized causing the method call to fail
    - fixed a memory leak in classes with multiple inheritance and base classes that are inherited multiple times with member initialization
    - fixed a bug in the @ref include "%include" and @ref append-module-path "%append-module-path" parse directives where relative paths were not calculated from the script's directory but instead were calculated from the current working directory, causing such paths to fail
    - fixed a bug in @ref Qore::get_qore_library_info() that could cause a crash due to treating the \a Build attribute as a string when it was an integer
    - fixed a bug in the @ref divide_equals_operator "divide-equals (/=) operator" where an exception was not thrown when an operand of zero with arbitrary-precision numeric arguments is used
    - fixed a bug where the connection mode would be reset for every connection in the @ref Qore::FtpClient class
    - fixed a bug in the @ref Qore::FtpClient class where connection problems in the data channel when executing certain FTP commands could cause a crash due to missing error checking
    - fixed a bug in Qore's internal strcasestr() function on platforms that do not support this function (ex: Solaris) that could result in a crash
    - fixed a bug in Qore where string data formatted with \c %%n, \c %%N, or \c %%y could be added to another string with a different character encoding without any automatic conversions, therefore resulting in an improperly-encoded string
    - fixed a crash when parsing when parsing function, method, or closure arguments when either of the @ref duplicate-local-vars or @ref duplicate-block-vars warnings are set due to an error handling thread-local variable info in parse initialization
    - fixed a bug where code with mixed coding styles (old and new) could result in invalid parse errors when parsing base class constructor calls to a base class defined in another coding style
    - fixed a bug where an HTTP response with an unknown \c Content-Encoding header would cause a crash
    - fixed a memory error with receiving HTTP chunked data with receive callbacks where the buffer object was reset with reference counts > 1
    - fixed a bug in the @ref Qore::FtpClient "FtpClient" class where socket errors would not cause the connection to be closed automatically and therefore further use of the object required a manual disconnect even though the object supports transparent auto-reconnection
    - fixed a bug where conversions from float to number would introduce inaccuracy in the arbitrary-precision number; ex: <code>737.38.toNumber() -> 737.3799999999999954525264911353588104248</code>
    - fixed a bug where @ref requires "%requires" would fail loading a user module inside a @ref try-module "%try-module" block
    - fixed a bug in @ref Qore::Program::importClass() where the import would fail if a namespace-justified class name was given and any element of the namespace path didn't already exist in the target whereas the same import would succeed if the namespace were omitted in the call
    - fixed bugs in @ref Qore::Program::importClass(), @ref Qore::Program::importFunction(), and @ref Qore::Program::importGlobalVariable() when namespace-justified arguments were given, in this case when namespaces were created in the target, the internal root namespace index was not updated so the imported objects could not be found with namespace-justified references until the root indexes were updated
    - fixed a bug in the @ref requires "%requires" directive where relative paths were not calculated from the script's directory but rather from the current working directory
    - fixed various bugs in path handling on Windows in the following areas:
      - @ref Qore::basename()
      - @ref Qore::get_script_dir()
      - @ref Qore::get_script_path()
      - @ref Qore::get_script_name()
      - @ref Qore::Dir
      - module importing and include file handling
    - fixed a bug in parsing constant value assignment expressions where such expressions could use or instantiate classes with uncommitted changes and therefore a crash could result
    - fixed a bug in user module initialization and destruction where call references were not accepted, contrary to the documentation and design goals
    - fixed a bug in @ref Qore::Socket::acceptSSL() and @ref Qore::Socket::connectSSL() where the timeout argument was not respected for SSL protocol negotation by implementing non-blocking I/O support for the internal SSL calls for upgrading the socket connection
    - fixed a memory leak in exception handling in the @ref Qore::FtpClient::put() method (thanks to nros)
    - fixed a memory error in string handling in the @ref Qore::FtpClient class's FTP response handling code
    - fixed a bug in aligning table data in the sqlutil example program
    - fixed a bug when loading modules by a path argument; if the module is already loaded, then do not throw an exception
    - adjusted the stack guard buffer for x86_64 from 20K -> 32K which solved some rare crashes related to stack exhaustion (ex: make check works consistently now on x86_64 Linux)
    - fixed a bug handling HTTP send callbacks that returned zero-length strings and binary objects which would cause invalid chunked data to be sent violating the HTTP protocol
    - fixed a bug in the @ref Qore::SQL::DatasourcePool::getServerVersion() "DatasourcePool::getServerVersion()" method where the connection to the server was not guaranteed to be in place before the call, in case of connection errors in the pool a crash could result
    - fixed a crash in @ref Qore::FileLineIterator::copy() when no \a eol attribute is set
    - fixed a bug importing invalid user modules with no module declaration
    - fixed bugs in @ref Qore::Socket::accept() and @ref Qore::Socket::acceptSSL() where the SSL configuration was not copied to the new @ref Qore::Socket
    - fixed some object encapsulation violation bugs where access to methods of a privately-inherited class was allowed from a subclass in certain situations
    - fixed inconsistent object encapsulation enforcement with method references; if a reference to a method is created inside the class, then when executed the call inherits the access rights at the time of creation
    - fixed inconsistent thread gating for code data structures in @ref Qore::Program "Program" containers that could have theoretically lead to crashes in @ref Qore::Program "Program" containers that parse code while threads are running
    - fixed a bug in @ref Qore::Program::importFunction() with function names with a namespace path
    - fixed a bug in closure calls when a closure is called from within a closure and referes to closure-bound locally variables in the internal closure call which would previously result in a crash
    - fixed a parse-time memory leak in call reference calls when the callable object is resolved from a class constant
    - fixed a bug in maintaining the conditional compilation status when parsing @ref include "%include" directives and @ref requires "%requires" directives with user modules
    - fixed an obscure bug when a thread terminates in a  @ref Qore::Program "Program" object after the Program container itself has already been deleted where the termination would hang while waiting for the Program's thread count to reach zero while the last thread doing the waiting also held the last thread reference
    - fixed a bug where incompatible class definitions were not verified at parse time which could cause a crash in debug builds and unpredictable behavior in non-debug builds
    - fixed a race condition in finalizing thread-local data in  @ref Qore::Program "Program" objects during Program destruction that could lead to a runtime crash
    - fixed a crash when user modules have recursive dependencies
    - fixed a bug with @ref push-parse-options "%push-parse-options" when used multiple times in the same file; now multiple appearances of this parse directive are ignored
    - fixed a bug initializing static class variables in the parse commit phase where a crash could result due to an error in managing parse commit dependencies
    - fixed @ref Qore::is_writable():
      - on Windows when used with a directory
      - on UNIX to return a value for the current permissions the program is running under
    - fixed a bug in @ref Qore::regex_extract() and in the @ref regex_extract_operator where the result buffer was not resized when it was too small, limiting regular expressions to nine subpatterns; the maximum has been raised to between 90 and 100 before an exception is raised (since the subpattern buffer is allocated on the stack, we need to enforce a limit)
    - fixed a bug with the @ref cast "cast<>() operator where compatible classes were not recognized at runtime that would otherwise be recognized correctly without the cast
    - fixed the return type in @ref Qore::getcwd() to @ref string_or_nothing_type "*string"
    - fixed a bug in the @ref return "return statement" where the runtime return type was used at parse time which did not work when parsing embedded code
    - fixed a bug validating return values in method evaluation that could lead to a qore crash
    - fixed a bug in the @ref requires "%requires" directive when applied to builtin features where code to manage user module dependencies was inappropriately applied
    - fixed a bug nesting 3 levels or more of parse conditionals (@ref ifdef "%ifdef" and @ref ifndef "%ifndef") where the conditional parse state could be lost (and an assertion was made in debug mode)
    - fixed a bug where ==, >, and < operators applied type precedence incorrectly when applying optimizations at parse time in relation to arbitrary-precision numeric values
    - fixed a static memory leak in the parser handling out of line method declarations
    - fixed a bug in handling socket disconnection errors in SSL operations where the SSL helper object was deleted and then used causing a crash
    - fixed a bug where @ref deprecated and @ref return-value-ignored warnings were reported at the incorrect source location
    - fixed a bug in @ref Qore::set_thread_init() where thread initialization did not occur when foreign threads attached to a @ref Qore::Program object with thread initialization set
    - fixed a bug in call references and objects by replacing string references to the containing Program object with weak references which solved a recursive reference / memory leak issue
    - fixed a memory leak when a thread init call reference was used with @ref Qore::Program objects
    - fixed bugs in Qore SSL socket handling when the remote connection is disconnected while performing an SSL upgrade (client or server) that could cause a crash
    - fixed a bug where the sending an invalid HTTP header to the @ref Qore::Socket::sendHTTPResponse() method could cause a crash
    - fixed bugs in @ref Qore::system() "system()":
      - the shell was not being used to execute commands with commands where shell meta-characters were not found with a manual search which caused such commands to fail; additionally \c & (ampersand) characters were not recognized as shell meta-characters
      - fixed problems with signal handling in child processes on UNIXes: @ref Qore::system() "system()" now always performs a \c fork(2), enables all signals, and calls <tt>execl("/bin/sh", "sh", "-c", </tt><i>command</i><tt>, 0)</tt> in the child process (on UNIX systems; on Windows, system(3) is used directly as before)
    - fixed a race condition in the @ref Qore::SQL::DatasourcePool "DatasourcePool" class when opening new datasources after a connection error in the first datasource which could cause a crash.  Now the first datasource is no longer a "special" datasource used for configuration information; configuration information is contained in a separate object which serves as an internal Datasource factory
    - fixed a problem where \c SIGCHLD was blocked by default which caused deadlocks when spawning child processes that in turn waited on grandchild processes - now %Qore no longer blocks \c SIGCHLD on UNIX platforms
    - fixed a bug in BinaryNode::clear() where the internal pointer was freed but not set to 0 leading to a subsequent crash when the object is destroyed; affected HTTPClient chunked reads of binary data when used with a callback
    - fixed a bug where the runtime exception location could be reported in the wrong location
    - fixed a bug where the bzip2 library can request a buffer size that could not be handled by the bzip2 library which is not handled by qore and causes a crash while decompressing certain input
    - fixed a bug handling closure-bound local variables when closures are created in the background operator expression that caused a core dump
    - fixed the precedence of the @ref assignment_operator "assignment operator (=)"; now the precedence of this operator is the same as the other assignment operators (@ref plus_equals_operator "+=", @ref minus_equals_operator "-=", @ref multiply_equals_operator "*=", and @ref divide_equals_operator "/=", etc); this does not break any code, but does align %Qore with other programming languages (such as C, among others) and allows for expressions such as @code{.py} a = b += 2@endcode to be correctly parsed
    - fixed a parse-time bug in the @ref trim "trim operator" where the operator's return type was incorrectly returned as @ref int_type "int" instead of the type of the lvalue
    - fixed a bug initializing object members with a closure that refers to \a self
    - fixed bugs in the documentation and return types of:
      - @ref Qore::ReadOnlyFile::readBinaryFile()
      - @ref Qore::ReadOnlyFile::readTextFile()
    - fixed a bug in @ref Qore::GetOpt::parse(softlist), @ref Qore::GetOpt::parse2(softlist), and @ref Qore::GetOpt::parse3(softlist) where call-by-value and copy-on-write semantics were not enforced and a shared list argument could be modified
    - fixed a bug in zoneinfo file parsing where invalid bands with no UTC offset changes against the previous band could cause invalid date/time values to be displayed by Qore for dates on the invalid transition
    - fixed a bug where imported global variables (@ref Qore::Program::importGlobalVariable()) were added to the pending global variable list and therefore were removed if a parse exception occurred, hwoever the namespace indexes remained, which could lead to unexpected problems at runtime including a crash.  Additionally the pending global variable list was not checked which could lead to a memory leak if the a single global variable name is pending, imported, and then committed to the @ref Qore::Program "Program" object.
    - fixed memory errors managing program feature lists in the CharPtrList class by copying string memory instead of using sometimes temporary values in the list
    - fixed minor bugs with directive parsing, mostly related to error reporting
    - fixed bugs in relative date arithmetic where operands were swapped with the @ref minus_operator "- operator" if the first operand was a @ref relative_dates "relative date/time value", additionally an operation with the @ref minus_operator "- operator" where the first operand is a @ref relative_dates "relative date" and the second operand is a @ref absolute_dates "absolute date" is now calculated using the @ref absolute_dates "absolute date"'s epoch offset (offset in seconds and microseconds from \c 1970-01-01Z), and a @ref relative_dates "relative date/time value" is produced
    - fixed a bug normalizing the result of date arithmetic between hour and minute components of @ref relative_dates "relative date/time value"
    - fixed a bug where time components of absolute date/time values before the UNIX epoch were returned with invalid values
    - fixed a bug where the @ref exec-class "%exec-class" directive did not check for classes with unimplemented abstract variants
    - fixed a bug where the @ref push "push" and @ref unshift "unshift" operators applied to a variable declared as softlist did not use the default value
    - fixed a bug where calls to @ref Qore::HTTPClient::setConnectTimeout() had no effect (<a href="https://github.com/qorelanguage/qore/issues/323">issue 323</a>)
    - fixed several bugs with logical comparison operators and arbitrary-precision numeric values (<a href="https://github.com/qorelanguage/qore/issues/330">issue 330</a>)
    - fixed a bug where @ref Qore::HashListIterator (and therefore @ref <hash>::contextIterator()) would not iterate a simple hash with non-list values once but would instead silently ignore the hash (<a href="https://github.com/qorelanguage/qore/issues/336">issue 336</a>)
    - fixed a bug where a warning was not always issued when square brackets were used on unsuitable types (<a href="https://github.com/qorelanguage/qore/issues/184">issue 184</a>), internally ported the square bracket operator to the C++ QoreOperatorNode hierarchy
    - fixed a bug handling return type information for method and pseudo-method calls; uninitialized memory could be used which could cause a runtime crash (<a href="https://github.com/qorelanguage/qore/issues/364">issue 364</a>)
    - corrected the name of the @ref modulo_operator "modulo operator" (was incorrectly referred to as the "modula" operator earlier: <a href="">issue 389</a>)
    - fixed a bug handling identifiers in parentheses used to dereference hashes or objects; the identifer is not resolved properly whereas previoulsy it was incorrectly interpreted as a string literal (<a href="https://github.com/qorelanguage/qore/issues/416">issue 416</a>)
    - fixed a bug with handling local variables in const initializers (<a href="https://github.com/qorelanguage/qore/issues/421">issue 421</a>)
    - fixed a bug where \c select(2) was called after \c EINTR without reinitializing the descriptor array argument (<a href="https://github.com/qorelanguage/qore/issues/435">issue 435</a>)
    - fixed a crashing bug on all platforms where select(2) was being called with socket descriptor values > \c FD_SETSIZE (<a href="https://github.com/qorelanguage/qore/issues/436">issue 436</a>)
    - fixed inconsistencies @ref reldate_comparisons "comparing relative date/time values" (<a href="https://github.com/qorelanguage/qore/issues/437">issue 437</a>)
    - fixed a bug where @ref on_exit and @ref on_error statements were not being executed if an exception was raised in an earlier-executed @ref on_exit, @ref on_error, or @ref on_success statement (<a href="https://github.com/qorelanguage/qore/issues/380">issue 380</a>)
    - fixed a bug where @ref Qore::HTTPClient::get() and @ref Qore::HTTPClient::post() would try to retrieve a message body even if <tt>Content-Length: 0</tt> was returned (or if no \c Content-Length header was returned at all) which would result in a deadlock until the server would close the connection (<a href="https://github.com/qorelanguage/qore/issues/434">issue 434</a>)
    - fixed a bug where regular expression substitution would go into an infinite loop when used with an empty pattern and the global flag (@ref Qore::RE_Global, <a href="https://github.com/qorelanguage/qore/issues/329">issue 329</a>)
    - fixed a bug with connection handling in the @ref Qore::SQL::SQLStatement "SQLStatement" class; an exception is now thrown if a @ref Qore::SQL::SQLStatement "SQLStatement" object tries to execute its prepared SQL on a connection other than the original connection used to prepare the statement (<a href="https://github.com/qorelanguage/qore/issues/465">issue 465</a>)
    - fixed a bug where @ref Qore::is_executable() would return NOTHING instead of False (as per documentation) when called with non-existent path as it's parameter (<a href="https://github.com/qorelanguage/qore/issues/470">issue 470</a>)
    - fixed precedence of logical and bitwise \ref operators (<a href="https://github.com/qorelanguage/qore/issues/481">issue 481</a>)
    - fixed a bug where nested lists were not parsed correctly in some cases (<a href="https://github.com/qorelanguage/qore/issues/320">issue 320</a>)
    - fixed a bug where the type of catch parameter was ignored (<a href="https://github.com/qorelanguage/qore/issues/28">issue 28</a>)
    - fixed a bug where namespace hierarchies were not indexed during parse time when added to already-committed namespaces which lead to symbol resolution errors for valid code (<a href="https://github.com/qorelanguage/qore/issues/538">issue 538</a>)
    - fixed a bug where a @ref Qore::Socket "Socket" operation attempted in another thread while a callback operation on the same socket was in progress would result in a confusing error message (<a href="https://github.com/qorelanguage/qore/issues/530">issue 530</a>)
    - fixed a bug where local variable declarations in class member initialization expressions caused a crash (<a href="https://github.com/qorelanguage/qore/issues/574">issue 574</a>)
    - fixed a bug where HTTP data in HTTP socket events was modified even though it was shared which caused data consistency problems and crashes in the worst case (<a href="https://github.com/qorelanguage/qore/issues/576">issue 576</a>)
    - fixed a bug where the `+=` operator handled NOTHING values incorrectly (<a href="https://github.com/qorelanguage/qore/issues/582">issue 582</a>)
    - fixed a bug where a non-numeric define specified on the command line could cause a crash (<a href="https://github.com/qorelanguage/qore/issues/583">issue 583</a>)
    - fixed a bug where the @ref Qore::SQL::SQLStatement::describe() method would not grab the transation lock even when statements were implicitly executed (<a href="https://github.com/qorelanguage/qore/issues/591">issue 591</a>)
    - fixed the order of initialization of class members (<a href="https://github.com/qorelanguage/qore/issues/42">issue 42</a>)
    - fixed a bug in @ref Qore::TimeZone::date(string) where the date returned was in the current contextual time zone and not that of the object (<a href="https://github.com/qorelanguage/qore/issues/584">issue 584</a>)
    - fixed a bug parsing windows paths in URLs with @ref Qore::parse_url() (<a href="https://github.com/qorelanguage/qore/issues/618">issue 618</a>)
    - fixed a bug in @ref Qore::TimeZone::constructor(string) on Windows when used with an absolute path (<a href="https://github.com/qorelanguage/qore/issues/626">issue 626</a>)
    - fixed an I/O-handling bug in the @ref Qore::ReadOnlyFile and @ref Qore::File classes where I/O errors in read operations were silently ignored (<a href="https://github.com/qorelanguage/qore/issues/627">issue 627</a>)
    - fixed bugs in @ref Qore::ReadOnlyFile::readTextFile() and @ref Qore::ReadOnlyFile::readBinaryFile() would return @ref nothing instead of an empty object when reading empty files; now empty objects are returned in these cases (<a href="https://github.com/qorelanguage/qore/issues/508">issue 508</a>)
    - fixed a bug in *printf() outputs on Windows with scientific notation with floating-point values (<a href="https://github.com/qorelanguage/qore/issues/631">issue 621</a>)
    - fixed a bug where the precision of numbers during arithmetic operations was not adjusted correctly (<a href="https://github.com/qorelanguage/qore/issues/630">issue 630</a>, <a href="https://github.com/qorelanguage/qore/issues/908">issue 908</a>)
    - fixed a bug where the type of subtraction of two numbers was inferred as NOTHING during parsing (<a href="https://github.com/qorelanguage/qore/issues/636">issue 636</a>)
    - fixed a bug on Windows with @ref Qore::Dir::create() (<a href="https://github.com/qorelanguage/qore/issues/643">issue 643</a>)
    - fixed a bug where CRLF line endings were not handled correctly by the %exec-class parse directive (<a href="https://github.com/qorelanguage/qore/issues/653">issue 653</a>)
    - fixed a bug on Windows where @ref Qore::glob() would return paths beginning with \c "." by default (<a href="https://github.com/qorelanguage/qore/issues/660">issue 660</a>)
    - fixed a bug on Windows where @ref Qore::glob() would fail on \c "\*" or \c "/*" (<a href="https://github.com/qorelanguage/qore/issues/664">issue 664</a>)
    - fixed a bug on Windows where @ref Qore::glob() would not return paths in sorted order by default (<a href="https://github.com/qorelanguage/qore/issues/665">issue 665</a>)
    - fixed a bug on Windows where the @ref Qore::Dir class would incorrectly normalize UNC paths by stripping the leading backslash (<a href="https://github.com/qorelanguage/qore/issues/666">issue 666</a>)
    - fixed a bug where the @ref int_type "int" type restriction would accept any data type at runtime instead of throwing a \c RUNTIME-TYPE-ERROR exception (<a href="https://github.com/qorelanguage/qore/issues/683">issue 683</a>)
    - fixed bugs reporting the current method context with certain @ref Qore::HTTPClient "HTTPClient" methods that would report the @ref Qore::Socket "Socket" class instead (<a href="https://github.com/qorelanguage/qore/issues/689">issue 689</a>)
    - fixed a bug handling aborted HTTP chunked transfers; now any data available for reading on a socket when a chunked transfer is aborted is read instead of having a \c SOCKET-SEND-ERROR thrown when the remote end closes the socket during the transfer (<a href="https://github.com/qorelanguage/qore/issues/691">issue 691</a>)
    - fixed a bug with socket handling where SSL send failures did not cause an exception to be thrown in all cases (<a href="https://github.com/qorelanguage/qore/issues/732">issue 732</a>)
    - fixed a bug on Windows where @ref Qore::glob() returned files matched without the leading path component (<a href="https://github.com/qorelanguage/qore/issues/761">issue 761</a>)
    - fixed a bug with socket connection refused handling on Windows where connections were waiting until the timeout instead of returning an error immediately (<a href="https://github.com/qorelanguage/qore/issues/763">issue 763</a>)
    - fixed a bug where it was not possible to escape an escape character before a \c '$' character in a regular expression substitution target string (<a href="https://github.com/qorelanguage/qore/issues/777">issue 777</a>)
    - fixed a bug where object member references were treated as expressions returning a constant value which could cause a crash when used in an expression used to initialize a constant value at parse time (<a href="https://github.com/qorelanguage/qore/issues/817">issue 817</a>)
    - fixed a bug parsing IPv6 localhost (\c "::") with @ref Qore::parse_url() (<a href="https://github.com/qorelanguage/qore/issues/822">issue 822</a>)
    - fixed a bug in Windows timezone handling caused by erroneous region names (<a href="https://github.com/qorelanguage/qore/issues/824">issue 824</a>)
    - fixed an internal memory-handling bug that caused a crash when cleaning up the qore library on FreeBSD with clang++ and possibly other platforms (<a href="https://github.com/qorelanguage/qore/issues/839">issue 839</a>)
    - fixed a bug where \c CALL-WITH-TYPE-ERROR exceptions were thrown based on the parse options in the caller instead of in the target when calling across a @ref Qore::Program "Program" barrier (<a href="https://github.com/qorelanguage/qore/issues/841">issue 841</a>)
    - fixed a bug where @ref Qore::is_writable() and @ref Qore::is_readable() could return an incorrect value in some cases (<a href="https://github.com/qorelanguage/qore/issues/852">issue 852</a>)
    - fixed a bug where @ref Qore::format_number() would return an invalid string when the number of decimals to be returned was 0 (<a href="https://github.com/qorelanguage/qore/issues/851">issue 851</a>)
    - fixed a bug where the @ref delete "delete" and @ref remove "remove" operators would incorrectly create hash keys when attempting to delete inside complex hash structures with non-existent keys (<a href="https://github.com/qorelanguage/qore/issues/855">issue 855</a>)
    - fixed a bug where duplicate global variable declarations caused a crash (<a href="https://github.com/qorelanguage/qore/issues/891">issue 891</a>)
    - fixed a memory leak in @ref Qore::SQL::DatasourcePool "DatasourcePool" initialization when the minimum connections cannot be established (<a href="https://github.com/qorelanguage/qore/issues/994">issue 994</a>)
    - fixed handling of NaN values in logical operators (<a href="https://github.com/qorelanguage/qore/issues/915">issue 915</a>)
    - fixed sort_descending_stable so that it keeps (instead of reversing) the original order of items that compare equal (<a href="https://github.com/qorelanguage/qore/issues/940">issue 940</a>)
    - fixed a bug in \c copy() method argument parsing; compatible type declarations were not accepted (<a href="https://github.com/qorelanguage/qore/issues/946">issue 946</a>)

    @section qore_0811 Qore 0.8.11

    @par Release Summary
    Minor bugfix release for UNIX, major bugfixes for Windows

    @subsection qore_0811_new_features New Features in Qore
    - added the @ref Qore::AFMap and @ref Qore::AFStrMap constants
    - <a href="../../modules/WebUtil/html/index.html">WebUtil</a> updates:
      - added logic to the default file serving code to determine if the file is a binary or text file from the MIME type
    - @ref Qore::HTTPClient::sendWithSendCallback() "HTTPClient::sendWithSendCallback()" and @ref Qore::HTTPClient::sendWithSendCallback() "HTTPClient::sendWithSendCallback()" updated such that if a response is received while the chunked send operation is still in progress, an error is assumed, the send operation is aborted, and the response header is read immediately

    @subsection qore_0811_bug_fixes Bug Fixes in Qore
    - Windows fixes:
      - fixed TimeZone copying to use the standard name instead of the display name so that the info can be found in the registry
      - <a href="../../modules/Util/html/index.html">Util</a> module fixes:
        - fixed get_random_string() on Windows
        - fixed absolute_path_windows()
      - <a href="../../modules/HttpServer/html/index.html">HttpServer</a> module fixes:
        - when binding a wildcard address with @ref Qore::AF_UNSPEC "AF_UNSPEC" on Windows with HttpServer::addListeners()
          and both IPv6 and IPv4 addresses are returned, bind both addresses since Windows doesn't direct the IPv4 requests to the wildcard-bound IPv6 listener
      - fixed file reading by always opening in binary mode
      - added support for the WSAECONNABORTED socket error
      - replaced Mime::MultiPartMessage::getRandomString() with Util::get_random_string() to make it work on Windows
    - fixed a bug in the DBI layer where calling @ref Qore::SQL::SQLStatement::describe() "SQLStatement::describe()" would crash when called with an older module that did not implement this method
    - other fixes in the <a href="../../modules/Util/html/index.html">Util</a> module (in addition to the Windows-specific fixes above):
      - fixed parse_to_qore_value() with hashes with a comma in the first key name
      - read from /dev/urandom instead of /dev/random since reads from the latter can block for long periods to fill the entropy pool
    - do not start signal thread after a fork() if signal handling is enabled, pthread_create() is not async-signal safe (on FreeBSD at least this reliably causes segfaults)

    @section qore_0810 Qore 0.8.10

    @par Release Summary
    Major release with many many bugfixes and new features such as much improved HTTP and REST support (ex: chunked transfer support + new
    client and server classes for REST support for chunked transfers and data streaming), improved DB support
    (ex: new <a href="../../modules/Schema/html/index.html">Schema</a> module, <a href="../../modules/SqlUtil/html/index.html">SqlUtil</a> improvements),
    and much more.

    @subsection qore_0810_new_features New Features in Qore
    - better HTTP support; support for chunked sends and receives for streaming data over HTTP and other improvements:
      - @ref Qore::HTTPClient::sendWithSendCallback() "HTTPClient::sendWithSendCallback()"
      - @ref Qore::HTTPClient::sendWithRecvCallback() "HTTPClient::sendWithRecvCallback()"
      - @ref Qore::HTTPClient::sendWithCallbacks() "HTTPClient::sendWithCallbacks()"
      - @ref Qore::HTTPClient::setPersistent() "HTTPClient::setPersistent()"
      - @ref Qore::Socket::readHTTPChunkedBodyBinaryWithCallback() "Socket::readHTTPChunkedBodyBinaryWithCallback()"
      - @ref Qore::Socket::readHTTPChunkedBodyWithCallback() "Socket::readHTTPChunkedBodyWithCallback()"
      - @ref Qore::Socket::sendHTTPMessageWithCallback() "Socket::sendHTTPMessageWithCallback()"
      - @ref Qore::Socket::sendHTTPResponseWithCallback() "Socket::sendHTTPResponseWithCallback()"
      - @ref Qore::Socket::pendingHttpChunkedBody() "Socket::pendingHttpChunkedBody()"
    - added a minimum body size threshold for compression to <a href="../../modules/HttpServer/html/index.html">HttpServer</a>
    - <a href="../../modules/RestClient/html/index.html">RestClient</a> module updates:
      - configurable content encoding for send request message bodies is now supported (ie optional compression)
    - new user modules:
      - <a href="../../modules/Schema/html/index.html">Schema</a>: for DB-independent schema management
    - new public C++ socket performance instrumentation API
    - new functions:
      - @ref Qore::close_all_fd()
    - new constants:
      - @ref Qore::Err::ESRCH "ESRCH": search error
    - getModuleHash() and getModuleList() no longer return the \c "filename" key when run in a @ref Qore::Program "Program" context with @ref Qore::PO_NO_EXTERNAL_INFO set
    - <a href="../../modules/SqlUtil/html/index.html">SqlUtil</a> updates:
      - added insert operator support; for example, for inserting with values from sequences
      - added new upsert constant maps
      - added static SqlUtil::AbstractSqlUtilBase::getDatasourceDesc() method
      - added new Table::insertFromSelect*() variants taking Table arguments
      - added SqlUtil::Table::checkExistence() method
      - added support for the \c "forupdate" select option
    - <a href="../../modules/OracleSqlUtil/html/index.html">OracleSqlUtil</a> updates:
      - fixed selects with "limit" but no "offset"
      - convert date/time values to timestamps with microseconds resolution instead of dates with second resolution when dynamically inserting values as strings in SQL (binding by value not affected)
    - <a href="../../modules/CsvUtil/html/index.html">CsvUtil</a> module updates:
      - added the \c "write-headers" option to \c AbstractCsvWriter and subclasses to enable headers to be suppressed
      - added the \c "optimal-quotes" option to \c AbstractCsvWriter and subclasses to enable more efficient csv output (now the default)
    - added @ref Qore::SQL::AbstractDatasource::currentThreadInTransaction() "AbstractDatasource::currentThreadInTransaction()" which is reimplemented as @ref Qore::SQL::Datasource::currentThreadInTransaction() "Datasource::currentThreadInTransaction()" and @ref Qore::SQL::DatasourcePool::currentThreadInTransaction() "DatasourcePool::currentThreadInTransaction()"; the base class method throws an exception when called; it was not added as an abstract method in order to not break existing subclasses of AbstractDatasource
    - enhanced module license support
      - module license strings may now be specified in binary and user modules
      - @ref Qore::getModuleHash() and @ref Qore::getModuleList() now report license information for each module

    @subsection qore_0810_bug_fixes Bug Fixes in Qore
    - fixed an issue with class constant parse initialization where invalid recursive class constant definition parse exceptions could be raised and in some cases also crashes could result
    - <a href="../../modules/SmtpClient/html/index.html">SmtpClient</a> module: fixed missing username and missing password errors
    - fixed a bug where a qore switch statement with no case conditions and only a default label would erroneously never have it's default code executed
    - fixed a reference leak related to exception handling with invalid arguments with @ref Qore::Socket::setWarningQueue() and @ref Qore::HTTPClient::setWarningQueue()
    - fixed several bugs where the parse location could be reported incorrectly for type errors regarding in-object variable references
    - fixed a bug where an error could result with @ref Qore::Thread::Condition::wait() "Condition::wait()" with timeouts > 2147483648ms
    - fixed bugs handling "bigint" and "double precision" column types with schema alignments with the <a href="../../modules/PgsqlSqlUtil/html/index.html">PgsqlSqlUtil</a> module
    - fixed a bug handling parse initialization of constant values requiring run-time evaluation after other parse exceptions have been raised that could cause a parse-time crash
    - fixed a bug where qore could crash on exit with certain openssl versions by calling ERR_remove_state(0) in the main thread's cleanup function
    - fixed a bug where qore could crash on exit due to user module destruction not taking into consideration user module dependencies
    - fixed a bug in schema management in <a href="../../modules/SqlUtil/html/index.html">SqlUtil</a> where excessively verbose column aliases were used that caused errors when automatically updating columns with existing rows and new default values and non-null contraints with PostgreSQL databases
    - fixed a bug where a call reference to an abstract object method returned from an abstract class could be executed even though it must have been instantiated by a concrete subclass
    - fixed a bug where a valid call reference to a private object method was created within the class, then in some cases an object protection exception was raised when the call reference was called outside the class
    - fixed a bug in the <a href="../../modules/RestClient/html/index.html">RestClient</a> module when the yaml binary module is not available
    - fixed programmatic select queries with "limit" but no "offset" in <a href="../../modules/OracleSqlUtil/html/index.html">OracleSqlUtil</a>
    - fixed a bug in @ref Qore::Program::importFunction() where only the committed function list was checked when importing functions with a specific target namespace path
    - fixed a bug in @ref Qore::Program::importClass() where only the committed class list was checked when importing functions with a specific target namespace path
    - fixed a bug when parsing subnamespaces into a parent namespace where the subnamespace already exists (either in the committed list or in the pending list)
    - fixed a memory and reference leak caused by recursive references when closures encapsulating an object's scope are assigned to or accessible from members of the object by making references to the object from within a closure encapsulating the object's state weak references instead of strong references
    - fixed schema information classes when the "string-numbers" driver option is enabled
    - fixed crashing bugs in @ref Qore::get_thread_data() in certain use cases
    - fixed a bug in <a href="../../modules/SqlUtil/html/index.html">SqlUtil</a> where select and row iterator operations could fail with certain select hash arguments without a \c "columns" entry but where column names were otherwise required
    - fixed a bug in HTTP response parsing where case-signficant comparisons where being made with certain critical header values
    - fixed a bug handling thread cancellation with the @ref Qore::Thread::ThreadPool "ThreadPool" class
    - fixed several race conditions and potential deadlocks in @ref Qore::Thread::ThreadPool "ThreadPool" destruction with active threads in the pool

    @section qore_089 Qore 0.8.9

    @par Release Summary
    Major release with many new features and also many bugfixes.

    @subsection qore_089_new_features New Features in Qore
    - <a href="../../modules/CsvUtil/html/index.html">CsvUtil</a> module updates:
      - new classes:
        - \c CsvAbstractIterator: base abstract iterator class for iterating line-based CSV data
        - \c CsvDataIterator: iterator class allowing for CSV string data to be processed line by line on a record basis
        - \c AbstractCsvWriter: a base class for new CSV writer implementations
        - \c CsvFileWriter: CSV file writer class
        - \c CsvStringWriter: CSV in memory writer class
      - implemented support for allowing subclasses of CsvFileIterator to implement support for other custom types
      - no need to set \c "headers" in the constructor if \c "fields" are set; headers are assumed to be the field labels in the same order
    - added the @ref Qore::encode_url() function with <a href="http://tools.ietf.org/html/rfc3986#section-2.1">RFC 3986 section 2.1</a> compliance
    - @ref Qore::decode_url() function updated to decode UTF-8 encoded characters according to <a href="http://tools.ietf.org/html/rfc3986#section-2.1">RFC 3986 section 2.1</a>
    - added get_byte_size() and get_marketing_byte_size() to the <a href="../../modules/Util/html/index.html">Util</a> module
    - the error message now includes the module path used for the search when a module cannot be found in the module path
    - @ref Qore::SQL::DatasourcePool "DatasourcePool" enhancements:
      - new method: @ref Qore::SQL::DatasourcePool::clearWarningCallback() "DatasourcePool::clearWarningCallback()"
      - new method: @ref Qore::SQL::DatasourcePool::setWarningCallback() "DatasourcePool::setWarningCallback()"
      - new method: @ref Qore::SQL::DatasourcePool::getUsageInfo() "DatasourcePool::getUsageInfo()"
      - new method: @ref Qore::SQL::DatasourcePool::setErrorTimeout() "DatasourcePool::setErrorTimeout()"
      - new method: @ref Qore::SQL::DatasourcePool::getErrorTimeout() "DatasourcePool::getErrorTimeout()"
      - new method: @ref Qore::SQL::DatasourcePool::setEventQueue() "DatasourcePool::setEventQueue()"
      - new method: @ref Qore::SQL::DatasourcePool::clearEventQueue() "DatasourcePool::clearEventQueue()"
      - the new methods allow for monitoring @ref Qore::SQL::DatasourcePool "DatasourcePool" objects for pool contention issues (in case the pool needs to be resized), for throwing an exception if a connection is not acquired within the error timeout period (new default: 2 minutes), and for DBI drivers to raise warnings on an event queue that can be monitored in a separate thread
      - additionally connection acquisition statistics are tracked and returned in @ref Qore::SQL::DatasourcePool::getUsageInfo() "DatasourcePool::getUsageInfo()" (total requests, hits, maximum wait time)
    - @ref Qore::SQL::Datasource "Datasource" enhancements:
      - new method: @ref Qore::SQL::Datasource::setEventQueue() "Datasource::setEventQueue()"
      - new method: @ref Qore::SQL::Datasource::clearEventQueue() "Datasource::clearEventQueue()"
      - the new methods allow for DBI drivers to raise warnings on an event queue that can be monitored in a separate thread
    - @ref Qore::Socket "Socket" enhancements:
      - new method: @ref Qore::Socket::setWarningQueue() "Socket::setWarningQueue()"
      - new method: @ref Qore::Socket::clearWarningQueue() "Socket::clearWarningQueue()"
      - new method: @ref Qore::Socket::getUsageInfo() "Socket::getUsageInfo()"
      - new method: @ref Qore::Socket::clearStats() "Socket::clearStats()"
    - @ref Qore::FtpClient "FtpClient" enhancements:
      - new method: @ref Qore::FtpClient::setWarningQueue() "FtpClient::setWarningQueue()"
      - new method: @ref Qore::FtpClient::clearWarningQueue() "FtpClient::clearWarningQueue()"
      - new method: @ref Qore::FtpClient::getUsageInfo() "FtpClient::getUsageInfo()"
      - new method: @ref Qore::FtpClient::clearStats() "FtpClient::clearStats()"
    - <a href="../../modules/SmtpClient/html/index.html">SmtpClient</a> module updates:
      - optimized connection and login code; HELO/EHLO and authorization are performed when connecting only, not before each email
      - added support for socket performance instrumentation and warning events
    - <a href="../../modules/Pop3Client/html/index.html">Pop3Client</a> module updates:
      - added support for socket performance instrumentation and warning events
    - <a href="../../modules/TelnetClient/html/index.html">TelnetClient</a> module updates:
      - added support for socket performance instrumentation and warning events
    - <a href="../../modules/WebSocketClient/html/index.html">WebSocketClient</a> module updates:
      - added support for socket performance instrumentation and warning events
    - <a href="../../modules/RestClient/html/index.html">RestClient</a> module updates:
      - use the new @ref Qore::encode_url() function to encode URL paths to ensure that valid requests are sent when spaces, percent characters, and non-ascii characters are used in the URL path
      - set the character encoding in the \c Content-Type request header when sending strings
      - set the \c Accept header correctly in requests (previously only indicated yaml (\c "text/x-yaml") as an acceptible response encoding)
    - <a href="../../modules/RestHandler/html/index.html">RestHandler</a> module updates:
      - added support for the \c OPTIONS method
      - return a 400 \c "Bad Request" error if an unsupported HTTP method is used in a REST Call
    - added new \c UpsertInsertOnly upsert strategy to <a href="../../modules/SqlUtil/html/index.html">SqlUtil</a>
    - new pseudo-methods:
      - @ref <value>::sizep(): returns @ref Qore::True "True" if the type can return a non-zero size (@ref Qore::True "True" for containers including @ref binary "binary objects" and @ref string "strings", @ref Qore::False "False" for everything else)
      - @ref <string>::getLine(): finds lines in a string buffer
    - <a href="../../modules/Mime/html/index.html">Mime</a> module updates:
      - added mime type for WSDL files (\c "application/wsdl+xml")
      - added mappings for \c "xls" and \c "xlst" extensions to MimeTypeXml
    - added new modules:
      - <a href="../../modules/Mapper/html/index.html">Mapper</a>: data mapping module
      - <a href="../../modules/TableMapper/html/index.html">TableMapper</a>: data mapping module using <a href="../../modules/SqlUtil/html/index.html">SqlUtil</a> and <a href="../../modules/Mapper/html/index.html">Mapper</a> to map to an SQL table target
      - <a href="../../modules/FreetdsSqlUtil/html/index.html">FreetdsSqlUtil</a>: provides back-end support for MS SQL Server and Sybase databases with <a href="../../modules/SqlUtil/html/index.html">SqlUtil</a> using the <a href="https://github.com/qorelanguage/module-sybase">freetds module</a>
    - the @ref include "%include" parse directive now supports environment variable substitution at the beginning of the file path

    @subsection qore_089_bug_fixes Bug Fixes in Qore
    - fixed a crashing bug when HTTP messages with duplicate \c Connection, \c Content-Encoding, \c Transfer-Encoding, \c Location, or \c Content-Type headers is received
    - fixed a bug parsing octal character constants in the lexer when octal digits followed the octal constant (ex: \c "\0441" where the \c "1" would cause an error)
    - allow escaping "$" character in regular expression substitution target strings, previously it was impossible to output a literal "$" + a digit, since this would be interpreted as a numbered input pattern expression
    - fixed a bug in the @ref Qore::HTTPClient::getURL() "HTTPClient::getURL()" and @ref Qore::HTTPClient::getProxyURL() "HTTPClient::getProxyURL()" methods where the URL's path was not given with a leading "/" character
    - <a href="../../modules/CsvUtil/html/index.html">CsvUtil</a> module fixes:
      - fixed \c "date" field handling with empty input (now maps to 1970-01-01)
      - fixed CsvDataIterator::next() when header_lines > 0 and working with empty input data
    - added support for compiling on OSX Mavericks
    - fixed an infinitely recursive call in Table::del() in <a href="../../modules/SqlUtil/html/index.html">SqlUtil</a>
    - fixed a bug in v*printf() where \c '%%' was not handled correctly in all cases
    - fixed bugs in @ref Qore::microseconds() "microseconds" and @ref Qore::milliseconds() "milliseconds()" with large arguments
    - fixed a bug where a call to a call reference to a static method across a program boundary with local variables as arguments would cause a crash due to improper setting of the program context before the arguments are evaluated
    - fixed a bug in @ref Qore::SQL::Datasource::copy() "Datasource::copy()" method where implicitly-set options were not carried over into the new object
    - fixed a bug in the @ref Qore::SQL::DatasourcePool "DatasourcePool" class where implicitly-opened connections would not be guaranteed to have the same server time zone setting as the initial connections (for example, could cause problems with server timezone settings if running in a program context with a different local time zone attribute)
    - fixed bugs in <a href="../../modules/SqlUtil/html/index.html">SqlUtil</a> generating "create table" and "align table" SQL with DBs where unique indexes automatically create unique constraints (ex: MySQL)
    - fixed a bug in lchown() where chown() was used interally instead of lchown()
    - fixed a bug in <a href="../../modules/PgsqlSqlUtil/html/index.html">PgsqlSqlUtil</a> retrieving sequence values with Database::getNextSequenceValue()
    - fixed an off-by-one memory bug in @ref Qore::date(string, string) parsing a 4-digit date mask
    - fixed memory leaks in class member and class static variable management
    - fixed memory leaks when an entire class has to be rolled back due to parse errors and the class has pending static variables
    - fixed memory leaks in constant handling with values containing call references
    - fixed a memory leak in constant destruction with parse rollbacks when the constant value was NULL
    - fixed an error in the rounding heuristic for arbitrary-precision numeric values that could produce invalid results (ex: 34.9n * 100 = 34902n)
    - enforce @ref Qore::PO_NO_FILESYSTEM "PO_NO_FILESYSTEM" with the @ref include "%include" directive
    - fixed a bug managing object private data in complex inheritance cases where the same class may be inherited with virtual private data and also real private data
    - fixed a bug in socket timeout handling with select() errors
    - fixed a memory leak in handling abstract methods when multiple abstract methods with the same name but different signatures were declared in a class

    @section qore_088 Qore 0.8.8

    @par Release Summary
    Major new features and bug fixes with a particular focus on enhanced HTTP capabilities and enhanced database processing

    @subsection qore_088_compatibility Changes That Can Affect Backwards-Compatibility
    - Fixed method resolution order; it's now possible to call pseudo-methods directly on classes that implement @ref methodGate_methods "methodGate() methods"
    - Added the following abstract methods to @ref Qore::SQL::AbstractDatasource "AbstractDatasource":
      - @ref Qore::SQL::AbstractDatasource::getConfigHash() "AbstractDatasource::getConfigHash()"
      - @ref Qore::SQL::AbstractDatasource::getConfigString() "AbstractDatasource::getConfigString()"
    - "hard" string comparisons now perform encoding conversions if necessary (however as usual different data types cause the comparison to fail)

    @subsection qore_088_new_features New Features in Qore
    - new @ref user_modules "user modules" delivered with %Qore:
      - <a href="../../modules/RestClient/html/index.html">RestClient</a>: Provides a simple API for communicating with HTTP servers implementing <a href="http://en.wikipedia.org/wiki/Representational_state_transfer">REST</a> services
      - <a href="../../modules/RestHandler/html/index.html">RestHandler</a>: Provides an easy to use interface to the Qore <a href="../../modules/HttpServer/html/index.html">HttpServer</a> module for implementing server-side <a href="http://en.wikipedia.org/wiki/Representational_state_transfer">REST</a> services
      - <a href="../../modules/SqlUtil/html/index.html">SqlUtil</a>: Provides a high-level DB-independent API for working with database objects
        - <a href="../../modules/MysqlSqlUtil/html/index.html">MysqlSqlUtil</a>: Provides a high-level DB-independent API for working with MySQL database objects; loaded automatically by the <a href="../../modules/SqlUtil/html/index.html">SqlUtil</a> module when working with MySQL databases
        - <a href="../../modules/OracleSqlUtil/html/index.html">OracleSqlUtil</a>: Provides a high-level DB-independent API for working with Oracle database objects; loaded automatically by the <a href="../../modules/SqlUtil/html/index.html">SqlUtil</a> module when working with Oracle databases
        - <a href="../../modules/PgsqlSqlUtil/html/index.html">PgsqlSqlUtil</a>: Provides a high-level DB-independent API for working with PostgreSQL database objects; loaded automatically by the <a href="../../modules/SqlUtil/html/index.html">SqlUtil</a> module when working with PostgreSQL databases
      - <a href="../../modules/Util/html/index.html">Util</a>: Provides a some miscellaneous generally useful routines
      - <a href="../../modules/WebSocketClient/html/index.html">WebSocketClient</a>: Provides a client API for connecting to WebSocket servers
      - <a href="../../modules/WebSocketHandler/html/index.html">WebSocketHandler</a>: Provides an interface to the Qore <a href="../../modules/HttpServer/html/index.html">HttpServer</a> module for implementing server-side WebSocket services
      - <a href="../../modules/WebSocketUtil/html/index.html">WebSocketUtil</a>: Provides common client and server code for implementing WebSocket protocol services in %Qore
      - <a href="../../modules/WebUtil/html/index.html">WebUtil</a>: Provides server support for implementing complex web services including serving resources with mixed text and %Qore code that are automatically rendered on demand
    - improvements in existing @ref user_modules "user modules":
      - much improved <a href="../../modules/HttpServer/html/index.html">HttpServer</a> module, better performance, much better RFC compliance, more flexibility
      - new CSV generation class in <a href="../../modules/CsvUtil/html/index.html">CsvUtil</a>
      - much better message serialization and email attachment handling in the <a href="../../modules/SmtpClient/html/index.html">SmtpClient</a> and <a href="../../modules/MailMessage/html/index.html">MailMessage</a> modules
    - there is a new @ref Qore::Thread::ThreadPool "ThreadPool" class for implementing thread pools that automatically upscale and downscale within user-defined limits depending on the load placed on them
    - it's possible to inherit concrete versions of abstract method variants from a parent class that does not define the abstract method, meaning that concrete variants of an abstract method do not have to be implemented in a direct subclass of the class declaring the abstract method\n
      this makes using abstract base classes much easier in complex hierarchies using multiple inheritance; now common code can be separated into a single class and inherited by child classes sharing the common implementation
    - major @ref Qore::Socket "Socket" read performance increase by implementing internal read buffering (up to 10x faster socket read performance for certain operations, particularly with HTTP methods)
    - improved Unicode / UTF-8 support
      - <string>::lwr(), <string>::upr(), @ref Qore::tolower(string), and @ref Qore::toupper(string) now operate on a very wide range of non-ASCII characters, including Latin, Cyrillic, Greek, Armenian, Georgian, etc characters whereas they were previously limited to working on ASCII characters
      - <string>::unaccent() was added which removes accents from strings using a Unicode lookup map from a very wide range of accented Unicode characters to unaccented characters
    - new @ref Qore::SQL::Datasource "Datasource" and @ref Qore::SQL::DatasourcePool "DatasourcePool" methods:
      - Qore::SQL::Datasource::getConfigHash()
      - Qore::SQL::Datasource::getConfigString()
      - Qore::SQL::DatasourcePool::getConfigHash()
      - Qore::SQL::DatasourcePool::getConfigString()
      - Qore::SQL::DatasourcePool::copy()
    - @ref Qore::HTTPClient "HTTPClient" changes:
      - the @ref Qore::HTTPClient "HTTPClient" class is now a subclass of @ref Qore::Socket "Socket", so all @ref Qore::Socket "Socket" methods can be called on  @ref Qore::HTTPClient "HTTPClient" objects, making it easier to implement protocols based on HTTP
      - Qore::HTTPClient::getDefaultPath(): added
      - Qore::HTTPClient::setDefaultPath(): added
      - Qore::HTTPClient::getURL(): changed: now returns @ref nothing if no URL is set instead of an invalid URL
    - new functions:
      - call_pseudo_args()
      - @ref Qore::substr(binary, softint) "substr(binary, softint)"
      - @ref Qore::substr(binary, softint, softint) "substr(binary, softint, softint)"
    - new pseudo methods:
      - <binary>::substr(softint)
      - <binary>::substr(softint, softint)
      - <binary>::toBase64()
      - <binary>::toHex()
      - <binary>::toString()
      - <date>::getEpochSeconds()
      - <date>::getEpochSecondsLocalTime()
      - <date>::info()
      - <float>::abs()
      - <hash>::compareKeys(hash)
      - <int>::abs()
      - <int>::encodeLsb(int)
      - <int>::encodeMsb(int)
      - <int>::toUnicode()
      - <number>::abs()
      - <object>::hasCallableMethod()
      - <object>::hasCallableNormalMethod()
      - <object>::hasCallableStaticMethod()
      - <list>::rangeIterator()
      - <nothing>::rangeIterator()
      - <string>::comparePartial()
      - <string>::getUnicode()
      - <string>::equalPartial()
      - <string>::equalPartialPath()
      - <string>::toBase64()
      - <string>::toHex()
      - <string>::unaccent()
      - <value>::toNumber()
    - other new methods and method changes:
      - added new static methods in the @ref Qore::ReadOnlyFile "ReadOnlyFile" class making it easier to read entire files in one call:
        - @ref Qore::ReadOnlyFile::readTextFile()
        - @ref Qore::ReadOnlyFile::readBinaryFile()
      - changes to catch usage errors with the @ref Qore::Thread::Counter "Counter" class:
        - Qore::Thread::Counter::constructor() will throw an exception if called with an argument < 0
        - Qore::Thread::Counter::dec() will now throw an exception if called when the Counter is already at 0
      - Qore::Thread::Queue::empty(): new method
      - Qore::Socket::listen(): now has a new \a backlog parameter; the default backlog queue size was changed from 5 to 20
      - Qore::Socket::getPeerInfo() and Qore::Socket::getSocketInfo(): now takes an optional argument to avoid name lookups
      - Qore::Socket::readHTTPHeaderString(): new method
      - Qore::Dir: all list*() methods now take an optional parameter to return a list of file status value hashes plus \c "name" and optionally \c "link" keys for symbolic links; additionally symbolic links are now followed and files and directories are differentiated based on their targets when processing symbolic links
    - function changes
      - added optional \a start and \a end parameters to the @ref Qore::replace "replace()" function
    - all @ref data_type_declarations "data type declarations" that optionally accept @ref nothing also now accept @ref null and map @ref null to @ref nothing; this makes direct assignments from values derived from SQL queries much easier
    - added an optional reference to an integer to the @ref Qore::backquote() function to return the return code of the program executed
    - @ref implicit_index "implicit index" references now work in the @ref map "map" and @ref select "select" operators with lists and iterators
    - the @ref regex_extract_operator now accepts an optional \c g specifier to extract all occurrences of the pattern(s) in a string; also @ref Qore::regex_extract "regex_extract()" and <string>::regexExtract(string, int) now accept @ref Qore::RE_Global to extract all occurrences of the pattern(s) in a string
    - the @ref splice "splice" and @ref extract "extract" operators were extended to work on @ref binary "binary objects" as well as lists and strings
    - printing out binary values with the \c "%y" @ref string_formatting "format specifier" now produces YAML-like output for the binary value
    - added path name to error messages in @ref Qore::Dir "Dir" class exception strings

    @subsection qore_088_bug_fixes Bug Fixes in Qore
    - fixed a bug where the ?: operator could thrown spurious exceptions when parsing because it would return the type of the initial boolean expression as the return type of the operator
    - fixed a bug where classes with unimplemented inherited abstract variants would sometimes cause runtime exceptions to be thrown when instantiated but should have instead been caught at parse time
    - fixed a parser bug where out-of-line class method definitions could not be defined in a namespace block
    - fixed a bug parsing arguments in parse_uri_query() in the <a href="../../modules/HttpServer/html/index.html">HttpServer</a> module
    - fixed several bugs where parse exceptions could show the wrong source location:
      - with type errors in function calls
      - when resolving global variables
      - in base class constructor arguments
      - for empty blocks with a missing return statement
      - when validating types used with the return statement (also associated warnings)
      - in methods calls
      - in hash value expressions
      - with redeclaring local variable return types
      - in local variable object instantiations
    - really fixed the bug thought to be fixed in 0.8.7 "where SSL errors would cause the affected thread to go into a infinite loop using 100% CPU" - this turned out to be easily reproducible on all platforms; when the SSL connection was shut down cleanly by the remote end before a response message was returned, an infinite loop would result
    - fixed a bug where it was impossible to output a single '\' character in regex substitution expressions; '\' was taken as an escape character, and '\\\' was output literally, now '\\\' is output as '\'
    - fixed a bug where a parse-time crash would occur when calling the copy() method for a class that does not implement an explicit copy() method
    - fixed a bug where arguments passed to a copy method were ignored; now an exception is thrown
    - fixed a bug where public members and static variables of privately-inherited classes were incorrectly treated as public attributes of the child class
    - fixed a bug where slices could be made of objects from outside the class including private members
    - fixed a bug where @ref Qore::SQL::SQLStatement::memberGate() "memberGate() methods" were not being respected when taking a slice of an object
    - fixed bugs in the integer Socket::recv*() methods where a \c SOCKET-CLOSED exception was not thrown when the remote end closed the connection
    - fixed a bug related to out-of-order parse initialization for functions and methods which resulted in the wrong return type being returned for a method with more than 1 variant where the variant could not be matched at parse time
    - fixed a bug where a non-variable-reference member of an "our" variable declaration list would cause a crash due to passing the incorrect argument in sprintf()
    - fixed sandboxing / protection errors with inherited code; subclasses inheriting code from a parent class with different parse options would cause the child parse options to be used when running the parent class code which caused errors; now parse options are enforced properly on the block level
    - fixed the @ref Qore::RangeIterator "RangeIterator" class; it was still abstract due to a missing @ref Qore::RangeIterator::valid() method
    - fixed a bug where the wrong error was being returned after a connection reset (remote connection close) in sockets with integer recv*() methods which could in some cases lead to an infinite loop
    - fixed a bug where private members of a common base class were not accessible by objects of subclasses sharing the common base class
    - fixed many bugs in <a href="../../modules/CsvUtil/html/index.html">CsvUtil</a> and updated the module version to 1.1
    - initialize static openssl crypto locks for multi-threaded openssl library access; without this crashes can result (for example in error queue management)
    - fixed a bug where Qore::HTTPClient::getURL() returned an invalid URL when no URL was set; now it returns @ref nothing in this case
    - fixed a bug managing feature/module lists in inherited @ref Qore::Program "Program" objects; user modules were listed in the child @ref Qore::Program "Program" object even though user module code is not imported in child @ref Qore::Program "Program" objects
    - fixed a bug where an invalid guard condition in critical lvalue storage code can cause unreferenced data to be returned while in a lock which can cause a crash in a multithreaded program
    - fixed a bug where references were not being written to the output variable if an exception was active when the code block exited
    - fixed a bug setting the precision for arbitrary-precision numbers with large exponents (like "1e100n")
    - implemented more strict adherence to <a href="http://tools.ietf.org/html/rfc2616">RFC 2616</a> (HTTP 1.1) regarding message-body handling in requests and response message generation and parsing
    - fixed a bug with @ref Qore::Thread::Condition::wait() "Condition::wait()" on Darwin with negative timeout values where a short timeout was used instead of an indefinite wait
    - fixed bugs in the <a href="../../modules/SmtpClient/html/index.html">SmtpClient</a> and <a href="../../modules/MailMessage/html/index.html">MailMessage</a> modules where mail messages were being serialized incorrectly if there were no attachments (there was no possibility to set the content transfer encoding) and also where it was not possible to set the content-type for the message body when it was sent as a part of a multipart message
    - fixed bugs handling arguments declared as type @ref reference_or_nothing_type "*reference" (reference or nothing)
    - fixed bugs in executing code accross @ref Qore::Program "Program" object barriers with reference arguments
    - fixed a bug with the switch statement where character encoding differences would cause strings to mismatch even if they were otherwise identical; now hard comparisons with strings allow for implicit automatic temporary character encoding conversions for the comparison
    - fixed a bug where qore failed to set the time zone region correctly when set from /etc/localtime and this file is a relative symlink rather than absolute
    - fixed a bug where substr() and <string>::substr() were returning @ref nothing if the arguments could not be satisifed contrary to the documentation and the declared return type, now an empty string is returned in those cases
    - fixed bugs rounding number values between 10 and -10 (non-inclusive) for display, fixed bugs rounding number value regarding digits after the decimal point for display with @ref Qore::NF_Scientific
    - fixed a bug in the @ref Qore::Dir class where it was not possible to chdir to the root directory \c "/"
    - fixed a bug where recursive references were allowed and memory leaks would occur due to recursive references; these are now caught at runtime and a \c REFERENCE-ERROR exception is thrown
    - fixed a configure bug with bison >= 3
    - fixed a bug in the <a href="../../modules/HttpServer/html/index.html">HttpServer</a> module when automatically uncompressing supported content-encodings to set the resulting string's character encoding correctly
    - fixed a bug in the @ref instanceof "instanceof" operator when working with objects and classes created from different source @ref Qore::Program "Program" objects
    - fixed a bug in *printf() formatting with floating-point and number values where no digits were displayed right of the decimal point unless a specific number of digits was specified in the format string
    - fixed the return type of <bool>::typeCode(); was returning a boolean instead of @ref Qore::NT_BOOLEAN
    - fixed a bug there @ref null was evaluated as @ref Qore::True "True" in a boolean context rather than @ref Qore::False "False"
    - fixed a bug where @ref Qore::Socket::recvBinary() would ignore the first data read
    - fixed starting listeners on UNIX domain sockets on Soalris in the <a href="../../modules/HttpServer/html/index.html">HttpServer</a> module
    - fixed a bug where number("") was being converted to \@NaN\@n
    - fixed return type of @ref Qore::HTTPClient::getConnectionPath() "HTTPClient::getConnectionPath()"
    - fixed several bugs with logical comparison operators and arbitrary-precision numeric values where arbitrary-precision numeric values were not being prioritized as numeric values and also in some cases were being first converted to doubles and then operated on
    - fixed a bug in the socket code where the socket close condition was not flagged with SSL connections when writes failed due to the remote end closing the connection; an error would only be raised on the following socket operation
    - fixed a mismatched delete/malloc error with time zone initialization and the localtime file

    @section qore_087 Qore 0.8.7

    @par Release Summary
    Code embedding improvements

    @subsection qore_087_compatibility Changes That Can Affect Backwards-Compatibility
    @par Fixes for Code Inheritance in Program Objects
    The following changes are meant to sanitize code inheritance in child @ref Qore::Program "Program" objects to fix long-standing design bugs in code encapsulation by addressing the lack of fine-grained control over symbol visibility in inherited code.
    - @ref mod_public "public": The @ref mod_public "public" keyword's usage in modules has now been expanded
      to provide the same functionality generically in @ref Qore::Program "Program" objects; if @ref qore_classes "classes",
      @ref constants "constants", @ref qore_namespaces "namespaces", @ref qore_functions "functions", or
      @ref global_variables "global variables" are defined with the @ref mod_public "public" keyword, then these symbols will
      be inherited into child @ref Qore::Program "Program" objects as long as no @ref parse_options "parse options" prohibit
      it.\n\n
      This change was made to give programmers complete control over which symbols are inherited in child
      @ref Qore::Program "Program" objects, whereas because prior to this change, the control was very course.\n\n
    - the default behavior of %Qore regarding inherting global variables and functions with user variants was changed to be
      consistent with namespaces, classes, and constants; that is; public symbols are inherited by default.\n\n
      The following constants were renamed:
      - <tt>PO_INHERIT_USER_FUNC_VARIANTS</tt> is now: @ref Qore::PO_NO_INHERIT_USER_FUNC_VARIANTS "PO_NO_INHERIT_USER_FUNC_VARIANTS"
      - <tt>PO_INHERIT_GLOBAL_VARS</tt> is now: @ref Qore::PO_NO_INHERIT_GLOBAL_VARS "PO_NO_INHERIT_GLOBAL_VARS"\n\n
      This change was made to fix a long-standing design problem with symbol inheritance and make the implementation consistent.\n\n
    - builtin symbols are no longer inherited from user modules; only independent user symbols; the main change is that if a user
      module adds new user methods to a builtin class or new user variants to a builtin function, these changes are no longer imported
      into target @ref Qore::Program "Program" objects.

    @par File Method Changes
    The following methods were updated to throw exceptions on all errors rather than a return code for I/O errors in order to avoid hard to debug conditions due to ignoring I/O errors by forgetting to check the return value on the following methods:
    - Qore::File::f_printf()
    - Qore::File::f_vprintf()
    - Qore::File::print()
    - Qore::File::printf()
    - Qore::File::vprintf()
    - Qore::File::write()
    - Qore::File::writei1()
    - Qore::File::writei2()
    - Qore::File::writei4()
    - Qore::File::writei8()
    - Qore::File::writei2LSB()
    - Qore::File::writei4LSB()
    - Qore::File::writei8LSB()
    .
    Note that the above changes will hopefully only minimally impact backwards-compatibilty since the change is in error handling, and additionally each of the above methods could also throw an exception if called when the object was not open.

    @subsection qore_087_new_features New Features in Qore
    - new methods offering code encapsulation enhancements
      - @ref Qore::Program::loadModule() "Program::loadModule()": allows modules to be loaded in a @ref Qore::Program "Program" object directly
      - @ref Qore::Program::importClass() "Program::importClass()": allows classes to be individually imported in @ref Qore::Program "Program" objects
    - new pseudo-methods in @ref Qore::zzz8nothingzzz9 to allow for @ref Qore::zzz8hashzzz9 pseudo-methods to be safely used with @ref nothing
      - <nothing>::firstKey()
      - <nothing>::firstValue()
      - <nothing>::hasKey()
      - <nothing>::hasKeyValue()
      - <nothing>::keys()
      - <nothing>::lastKey()
      - <nothing>::lastValue()
      - <nothing>::values()
    - other new pseudo-methods:
     - <date>::durationSeconds()
     - <date>::durationMilliseconds()
     - <date>::durationMicroseconds()
    - removed most restrictions on embedded logic in user modules; user module @ref Qore::Program "Program" objects are subject to the
      same restrictions as the parent @ref Qore::Program "Program" object (if any)
    - added the get_parse_options() function so that parse options in the current @ref Qore::Program "Program" can be determined at
      runtime
    - added the get_ex_pos() function to help with formatting exception locations where the \c source and \c offset information is present
    - new methods and method variants:
      - @ref Qore::HTTPClient::getPeerInfo()
      - @ref Qore::HTTPClient::getSocketInfo()
      - @ref Qore::File::getTerminalAttributes()
      - @ref Qore::SQL::Datasource::transactionTid()
      - @ref Qore::SQL::Datasource::currentThreadInTransaction()
      - @ref Qore::SQL::DatasourcePool::currentThreadInTransaction()
    - new location tags \c "source" and \c "offset" added for parse and runtime exceptions to allow for error-reporting to display information about files where sections of a source file are parsed; this allows both the label and line offset in the label and the file name and absolute file line position to be reported in exception information
      - new parameters added to the following methods and function to accommodate the new location information:
        - @ref Qore::Program::parse() "Program::parse()"
        - @ref Qore::Program::parsePending() "Program::parsePending()"
        - @ref Qore::parse() "parse()"
      - see @ref Qore::ExceptionInfo "Exception Hash" and @ref Qore::CallStackInfo "Call Stacks" for new keys in exception and call stack information hashes
    - <date>::format() now accepts \c "us" for microseconds (see @ref date_formatting)
    - <a href="../../modules/SmtpClient/html/index.html">SmtpClient</a> module improvements:
      - added automatic recognition and support of the \c "STARTTLS" command when connecting to an ESMTP server; this way
        the class will automatically upgrade the connection to a secure TLS/SSL connection if the server supports it
      - added support for SMTP server schemes in the URL in the constructor (ex: \c "esmtptls://user@password:smtp.example.com")
      - added support for the deprecated (but still in use) \c "smtps" scheme with a default port of 465
      - when throwing an exception when a Message cannot be sent because it is incomplete, the reason for the error is also included
        in the exception (previously the exception message was generic making problems with the Message object harder to debug)
    - C++ API Enhancements
      - added C++ APIs to allow for %Qore @ref Qore::File "File" and @ref Qore::Thread::Queue "Queue" object arguments to be used by modules
      - added C++ APIs for controlling openssl initialization and cleanup by the qore library
      - extended qpp to allow for parsing relative dates in qpp code for assignments/default argument values
      - made it possible to call the C++ function QoreFunction::findVariant() from threads where there is no current QoreProgram object
        (such as from a thread created by foreign code)
      - added APIs to allow foreign threads to be registered/deregistered as %Qore threads (for example, to allow %Qore code to be called
        in a callback in a foreign thread created by a library linked with a %Qore binary module)
      - added APIs to allow for TID reservations to allow (for example) for a callback that is executed in the same foreign thread to always have the same TID
      - the old Datasource::execRaw() function with the \a args parameter was deprecated since args was ignored anyway, a new Datasource::execRaw() function was added that has no args parammeter

    @subsection qore_087_bug_fixes Bug Fixes in Qore
    - fixed a runtime class matching bug when identical user classes were created in different @ref Qore::Program "Program" objects,
      the match could fail at runtime because the wrong APIs were being used
    - fixed a crashing bug in the @ref map "map" operator with a select expression when used with an
      @ref Qore::AbstractIterator "AbstractIterator" object for the list operand
    - fixed a bug where the generation of internal strings for abstract method signatures tries to resolve class names that
      are declared out of order, which incorrectly resulted in a parse exception; the fix is to use the class name in the
      signature before class resolution; the class is resolved in the second stage of parsing (symbol resolution) anyway, if it
      can't be resolved then the changes to the @ref Qore::Program "Program" are rolled back anyway
    - a potential deadlock was fixed when calling @ref Qore::exit() "exit()" while background threads were running; it was
      possible for a thread to be canceled while holding a @ref Qore::Thread::Mutex "Mutex" (for example) and then for another
      thread to deadlock trying to acquire the @ref Qore::Thread::Mutex "Mutex" and therefore for the process to deadlock because
      pthread_mutex_lock() is not a cancellation point. The solution was to cancel all threads first, then wait half a second, then call exit()
    - fixed a bug where global variables were being evaluated with strict mathematical boolean evaluation even when @ref perl-bool-eval
      "%perl-bool-eval" was enabled (which is the default)
    - fixed bug in @ref Qore::parseBase64String() and @ref Qore::parseBase64StringToString() when called with an empty string argument; in this case uninitialized memory was returned
    - fixed runtime dynamic memory leaks in the @ref select and @ref map operators when used with iterators
    - do thread-specific cleanup in the main thread when cleaning up/shutting down the qore library
    - added additional openssl cleanup code for thread-local data and when cleaning up the qore library
    - fixed a bug matching function/method variants at runtime
    - fixed a race condition deleting global dynamic handlers in the <a href="../../modules/HttpServer/html/index.html">HttpServer</a> module
    - fixed a bug where declaring an abstract method with parameters and then declaring a concrete reimplementation of the method in a child class with no parameters caused a parse-time crash
    - fixed a bug where trying to dynamically call a function that does not exist results in a deadlock due to an error where a mutex is not unlocked
    - fixed a bug in the @ref Qore::Socket::sendHTTPMessage() and @ref Qore::Socket::sendHTTPResponse() methods regarding the timeout parameter
    - fixed a bug in an socket SSL error message where the method name was printed from non-string memory (used wrong ptr for the <tt>%%s</tt> format argument)
    - fixed some major crashing bugs related to reference handling; a global variable assigned a reference to a reference to a local variable would cause a crash
    - @ref reference_type and @ref reference_or_nothing_type type fixes: an error in @ref reference_type type handling allowed non-reference values to be passed to builtin code expecing references which caused a crash; the @ref reference_type and @ref reference_or_nothing_type types would accept any value type
    - attempted to fix a non-reproducible bug seen on rhel5 in the @ref Qore::Socket "Socket class" where SSL errors would cause the affected thread to go into a infinite loop using 100% CPU

    @section qore_0862 Qore 0.8.6.2

    @par Release Summary
    Iterator improvements and design fixes

    @subsection qore_0862_compatibility Changes That Can Affect Backwards-Compatibility
    @par Fixes for Iterator Class Design Bugs
    Iterators, particular regarding the @ref map "map" and @ref select "select" operators, were implemented in a confusing and inconsistent way; even the %qore documentation was incorrect, and examples were given incorrectly.  The following changes will break functionality using the badly-implemented behavior of iterators before, but since the fix comes fairly soon after the introduction, hopefully this change will not cause too many problems with existing code.   All users polled about the iterator changes in this release saw them as positive and desired changes to the language.
    - the @ref map "map" and @ref select "select" operators' behavior was changed when used with an @ref Qore::AbstractIterator "AbstractIterator" object for the list operand; now the implied argument is the result of @ref Qore::AbstractIterator::getValue() "AbstractIterator::getValue()" instead of the iterator object itself.  This addresses a confusing design choice in the original iterator integration with the @ref map "map" and @ref select "select" operators
    - the second boolean argument was removed from the @ref Qore::HashIterator::constructor(hash) "HashIterator::constructor(hash)" and @ref Qore::HashReverseIterator::constructor(hash) "HashReverseIterator::constructor(hash)" methods; use the new  @ref Qore::HashPairIterator "HashPairIterator" and @ref Qore::ObjectPairIterator "ObjectPairIterator" classes instead (<hash>::pairIterator() and <object>::pairIterator())
    - the single boolean argument was removed from <hash>::iterator() and <object>::iterator(); use <hash>::pairIterator() and <object>::pairIterator() instead to get the old behavior

    @subsection qore_0862_changes Changes in Qore
    - new iterator classes:
      - @ref Qore::HashKeyIterator "HashKeyIterator"
      - @ref Qore::HashKeyReverseIterator "HashKeyReverseIterator"
      - @ref Qore::HashPairIterator "HashPairIterator"
      - @ref Qore::HashPairReverseIterator "HashPairReverseIterator"
      - @ref Qore::ObjectKeyIterator "ObjectKeyIterator"
      - @ref Qore::ObjectKeyReverseIterator "ObjectKeyReverseIterator"
      - @ref Qore::ObjectPairIterator "ObjectPairIterator"
      - @ref Qore::ObjectPairReverseIterator "ObjectPairReverseIterator"
    - new pseudo-methods:
      - <hash>::keyIterator()
      - <hash>::pairIterator()
      - <hash>::contextIterator()
      - <object>::keyIterator()
      - <object>::pairIterator()
      - <nothing>::keyIterator()
      - <nothing>::pairIterator()
      - <nothing>::contextIterator()
    - the internal C++ QoreProgramHelper object has been updated to wait until all background threads in the %Qore library have executed before taking the @ref Qore::Program "Program" object out of scope; this allows for callbacks and other code that might be needed by background threads started in user modules (for example) to stay valid until the threads in the user modules also have terminated.  Note that this does not affect the case when using @ref exec-class "%exec-class" and an application program object goes out of scope with background threads in user modules having non-static method call references as callbacks to the application program; see @ref user_module_program_scope for more information on this topic.

    @section qore_0861 Qore 0.8.6.1

    @par Release Summary
    Major bug fixes and minor new features

    @subsection qore_0861_changes Changes in Qore
    - updated the @ref try-module "%try-module" parse directive to support a variant without an exception variable for usage in @ref Qore::Program "Program" objects where @ref Qore::PO_NO_TOP_LEVEL_STATEMENTS is set
    - added code to raise an @ref invalid-operation warning with the @ref elements "elements operator" when called with a type that can never return a value with this operator
    - updated the @ref Qore::File "File" class's internal buffer size from 4KB to 16KB which greatly improves read performance
    - added new public APIs for the QoreNumberNode class to allow for proper de/serialization in external modules
    - <a href="../../modules/Pop3Client/html/index.html">Pop3Client</a> module:
      - added the Pop3Client::logPassword() methods and masked password by default in the debug log
      - updated module to v1.1
    - <a href="../../modules/Mime/html/index.html">Mime</a> module:
      - declared the MultiPartMessage::getMsgAndHeaders() method abstract as originally intended
      - added MultiPartMessage::parseBody() static method
      - updated module to v1.3

    @subsection qore_0861_bug_fixes Bug Fixes in Qore
    - fixed crashing bugs due to the lack of proper lvalue checks with the expression for the background operator with operators using lvalues with local variables
    - fixed rounding of arbitrary-precision numeric values for display purposes when the last significant digit is just to the right of the decimal point (ex: was displaying 10.2 as "11." for example)
    - fixed a race condition in static destruction of the library when a background thread calls exit() that could cause a segfault on exit
    - fixed a static memory leak in Program objects when constants contain code references to functions or static methods
    - fixed a bug parsing user modules; the Program context was not set properly which could lead to a crash when parsing user modules loaded from the command-line or to incorrect parse options when loaded from user Program code
    - fixed a bug where the @ref invalid-operation warning with the @ref keys "keys operator" was not being triggered in common cases that should have triggered the warning
    - <a href="../../modules/MailMessage/html/index.html">MailMessage</a> module:
      - fixed recognizing mime messages with additional text after the version number (ex: \c "Mime-Version: 1.0 (Mac OS X Mail 6.2 \(1499\))")
      - fixed a bug setting the content-type of message parts (this fix is now in the <a href="../../modules/Mime/html/index.html">Mime</a> in the MultiPartMessage::getMsgAndHeaders() method
      - fixed multipart message parsing by using MultiPartMessage::parseBody() in the <a href="../../modules/Mime/html/index.html">Mime</a> module; now also parts with subparts are parsed correctly as well
      - fixed a bug where the sender and from values were not being set properly when parsing email messages
      - updated module to v1.0.3

    @section qore_086 Qore 0.8.6

    @par Release Summary
    Major new features and a few bug fixes

    @subsection qore_086_compatibility Changes That Can Affect Backwards-Compatibility

    @par Perl-Style Boolean Evaluation
    %Qore's default boolean evaluation mode was changed from strict mathematical to a more intuitive perl- (and Python-) like style.
    This change was implemented to address one of the oldest design bugs in %Qore: strict mathematical boolean evaluation.  See @ref perl-bool-eval "%perl-bool-eval" for a description of the new default boolean evaluation mode.\n\n
    To get the old strict mathematical boolean evaluation, use the @ref strict-bool-eval "%strict-bool-eval" parse option.\n\n
    An example of the change; now the following @ref if "if statement" block will be executed as the <tt><b>if</b></tt> expression is now evaluated as @ref Qore::True "True":
    @code{.py}
    string str = "hello";
    if (str)
        printf("Qore says hello\n");
    @endcode
    Previously (i.e. with @ref strict-bool-eval "%strict-bool-eval") the <tt><b>if</b></tt> expression above would be evaluated as @ref Qore::False "False" because the string value was converted to an integer 0, however as of %Qore 0.8.6 (with the default @ref perl-bool-eval "perl-bool-eval") it is @ref Qore::True "True" since the string is not empty; empty strings and string value \c "0" are evaluated as @ref Qore::False "False".\n\n
    Perhaps counterintuitively (and the reason this was changed to be the default in qore), the chance for regression errors in
    qore code is very small, because for all cases where the old logic could be applied (meaning excluding cases where the result
    was always @ref Qore::False "False" due to the data types or values being evaluated), the results are the same with the new logic,
    except for one case; the case where a string has more than one character and begins with a zero (ex: \c "00").
    In this case, the old logic would always return @ref Qore::False "False", because the value was first converted to an integer \c 0,
    whereas the new logic will return @ref Qore::True "True".  Note that in the case of a string with a single \c "0", both the old and
    new boolean logic returns @ref Qore::False "False".\n\n
    Basically with this option set, qore's boolean evaluation becomes like perl's and Python's, whereas any expression that has the following values is @ref Qore::False "False": @ref nothing, @ref string "string" \c "0" and @ref string "empty strings", @ref integer "integer", @ref float "float", and @ref number "number" \c 0 (zero), @ref absolute_dates "absolute date" \c 1970-01-01Z (ie the start of the epoch with an offset of 0), @ref relative_dates "relative date" \c 0s (or any  @ref relative_dates "relative date" with a 0 duration), @ref null, @ref binary "empty binary objects", @ref hash "empty hashes", and @ref list "empty lists".  All other values are @ref Qore::True "True".
    @note also affects the @ref Qore::boolean(any) "boolean(any)" function

    @par Changes in the Socket Class
    The @ref Qore::Socket "Socket" class was enhanced to support timeouts with non-blocking I/O on all send operations;
    many Socket methods that send data were originally implemented to return an error code on error, however they would
    also throw exceptions if the socket were not open, so the error handling was inconsistent (exceptions versus return codes).\n\n
    Additionally it was not possible to get error information at all for SSL errors if the socket was connected with SSL, which,
    according to %Qore's socket design, should be transparent for the programmer.\n\n
    For these reasons the implementation was deemed inconsistent and unintuitive; the change was to add optional timeout parameters
    to all send methods and to allow the methods to throw exceptions (instead of simply returning -1 and not being able to determine the cause of the error in many cases).\n\n
    The following methods were updated to accept optional timeout parameters and throw exceptions on all errors rather than a return code for I/O errors:
    - Qore::Socket::send()
    - Qore::Socket::sendBinary()
    - Qore::Socket::sendi1()
    - Qore::Socket::sendi2()
    - Qore::Socket::sendi4()
    - Qore::Socket::sendi8()
    - Qore::Socket::sendi2LSB()
    - Qore::Socket::sendi4LSB()
    - Qore::Socket::sendi8LSB()

    @par New Abstract Method in AbstractIterator
    The following abstract method was added:
    - Qore::AbstractIterator::valid() was added (with concrete implementations in all iterator classes derived from this base class delivered with %Qore); this method tells if the object is currently pointing to a valid iterator.\n\n For any user classes inherting @ref Qore::AbstractIterator "AbstractIterator" directly (as opposed to another concrete iterator class in %Qore, where the method has already been added), a concrete implementation of this method will have to be added as well or that class will become @ref abstract with this release of %Qore.

    @subsection qore_086_new_features New Features in Qore
    @par Arbitrary-Precision Numeric Support
    %Qore now uses the <a href="http://www.mpfr.org/">MPFR</a> and <a href="http://gmplib.org">GMP</a> libraries to provide arbitrary-precision numeric support.  This type can be used for high-precision mathematics or for storing \c NUMERIC (ie \c DECIMAL or \c NUMBER) column values when retrieved from databases by %Qore DBI drivers that support the new capability @ref Qore::SQL::DBI_CAP_HAS_NUMBER_SUPPORT "DBI_CAP_HAS_NUMBER_SUPPORT" (previously these values would be retrieved as %Qore strings in order to avoid information loss).\n\n
    For more information, see the new @ref number "number" type, @ref number_type, and @ref Qore::zzz8numberzzz9

    @par New CsvUtil Module
    The <a href="../../modules/CsvUtil/html/index.html">CsvUtil</a> module implements the CsvFileIterator class that allows for easy parsing of csv-like text files

    @par %%try-module Parse Directive to Handle Module Load Errors at Parse Time
    The new @ref try-module "%try-module" parse directive allows for module load errors to be handled at parse time; ex:
    @code{.py}
%try-module($ex) some-module > 1.0
    printf("error loading module %y: %s: %s\n", ex.arg, ex.err, ex.desc);
    exit(1);
%endtry
    @endcode

    @par Abstract Class Hierarchy Improvement
    As of this version of qore, concrete implementations of @ref abstract "abstract methods" no longer have to have exactly the same return type as the abstract method; it is now sufficient that the return type in the concrete method meets a compatibility test with the return type of the abstract method in the parent class.\n\n
    For example the following is now valid (and <tt>MyConcreteClass</tt> is not abstract, whereas previously because the return types in the child class were not exact, <tt>MyConcreteClass</tt> would be considered abstract by qore):
    @code{.py}
class MyAbstractClass {
    abstract any doSomething();
    abstract *string getString();
}

class MyConcreteClass inherits MyAbstractClass {
    int doSomething() {
        return 1;
    }
    string getString() {
        return "hello";
    }
}
    @endcode

    @par DBI Improvements
    Three new DBI capabilities were implemented, including a new option API as follows:
    - @ref Qore::SQL::DBI_CAP_HAS_NUMBER_SUPPORT "DBI_CAP_HAS_NUMBER_SUPPORT": DBI drivers declaring this capability can accept @ref number "number" values and can also return @ref number "number" values, if a DBI driver does not declare this capability, then @ref number "number" values sent for binding by value are automatically converted to @ref float "float" values before being sent to the driver
    - @ref Qore::SQL::DBI_CAP_HAS_OPTION_SUPPORT "DBI_CAP_HAS_OPTION_SUPPORT": this indicates that the driver supports the new option API, allowing options to be set on each connection.  See the following for more information:
      - @ref Qore::SQL::Datasource::constructor() "Datasource::constructor(hash)": now passes options to the DBI driver if the driver supports the option API
      - @ref Qore::SQL::Datasource::constructor() "Datasource::constructor(string)": (new in 0.8.6) passes options to the DBI driver if the driver supports the option API
      - @ref Qore::SQL::Datasource::getOption(string) "Datasource::getOption(string)": (new in 0.8.6) returns the value of the given option if the driver supports the option API
      - @ref Qore::SQL::Datasource::getOptionHash() "Datasource::getOptionHash()": (new in 0.8.6) returns a hash of the current option values for the current connection if the driver supports the option API
      - @ref Qore::SQL::Datasource::setOption() "Datasource::setOption()": (new in 0.8.6) allows options to be changed after the object is created
      - @ref Qore::SQL::DatasourcePool::constructor() "DatasourcePool::constructor(hash)": now passes options to the DBI driver if the driver supports the option API
      - @ref Qore::SQL::DatasourcePool::constructor() "DatasourcePool::constructor(string)": (new in 0.8.6) passes options to the DBI driver if the driver supports the option API
      - @ref Qore::SQL::DatasourcePool::getOption(string) "DatasourcePool::getOption(string)": (new in 0.8.6) returns the value of the given option if the driver supports the option API
      - @ref Qore::SQL::DatasourcePool::getOptionHash() "DatasourcePool::getOptionHash()": (new in 0.8.6) returns a hash of the current option values for the current connection if the driver supports the option API
      - @ref Qore::SQL::dbi_get_driver_options(string) "dbi_get_driver_options(string)": (new in 0.8.6) returns a hash of driver option information without values
    - @ref Qore::SQL::DBI_CAP_SERVER_TIME_ZONE "DBI_CAP_SERVER_TIME_ZONE": indicates that the DBI driver will convert any bound date/time values to the server's time zone before binding and also will tag date/time values retrieved from the server with the server's time zone.  This capability also implies that the driver supports the new \c "timezone" option.

    @par Socket Improvements
    The @ref Qore::Socket "Socket" class was updated to support non-blocking I/O on all send methods; the following methods were updated to accept optional timeout parameters:
    - Qore::Socket::send2()
    - Qore::Socket::sendBinary2()
    - Qore::Socket::sendHTTPMessage()
    - Qore::Socket::sendHTTPResponse()
    .
    The following methods were enhanced to provide better error information when throwing exceptions:
    - Qore::Socket::recvi1()
    - Qore::Socket::recvi2()
    - Qore::Socket::recvi4()
    - Qore::Socket::recvi8()
    - Qore::Socket::recvi2LSB()
    - Qore::Socket::recvi4LSB()
    - Qore::Socket::recvi8LSB()
    - Qore::Socket::recvu1()
    - Qore::Socket::recvu2()
    - Qore::Socket::recvu4()
    - Qore::Socket::recvu2LSB()
    - Qore::Socket::recvu4LSB()

    @par Iterator Improvements
    The following improvements were made in qore to support more flexible and ubiquitous iterators:
    - new iterator classes:
      - @ref Qore::SingleValueIterator "SingleValueIterator": allows single values (or any value without an iterator class) to be iterated; this provides the basis for the return type for the new base <value>::iterator() method for non-container types
      - @ref Qore::FileLineIterator "FileLineIterator": allows files to be iterated line by line
      - @ref Qore::ObjectIterator "ObjectIterator": a generic iterator for objects
      - @ref Qore::ObjectReverseIterator "ObjectReverseIterator": a generic reverse iterator for objects
      - @ref Qore::RangeIterator "RangeIterator": a numerical sequence generator (the basis for the return type for the new @ref Qore::xrange() "xrange()" function
    - new pseudo-methods were added to return iterator objects based on the value type:
      - <value>::iterator()
      - <hash>::iterator()
      - <list>::iterator()
      - <object>::iterator()
      .
      The base pseudo-method (<value>::iterator()) ensures that any value can be iterated, and the type-specific methods ensure that the most suitable iterator for container types is returned for container values; values without an iterator class are iterated with the @ref Qore::SingleValueIterator "SingleValueIterator"
    - the @ref Qore::HashIterator "HashIterator" and @ref Qore::HashReverseIterator "HashReverseIterator" classes had an additional optional boolean argument added to their constructors; if @ref Qore::True "True", then the @ref Qore::HashIterator::getValue() "HashIterator::getValue()" and @ref Qore::HashReverseIterator::getValue() "HashReverseIterator::getValue()" methods return a hash with the following keys: \c "key" and \c "value", allowing for more convenient iteration with constructions that only use \c getValue() methods (such as the @ref foreach "foreach statement"); to accommodate this, two new methods were added to the @ref Qore::HashIterator "HashIterator" base class:
      - @ref Qore::HashIterator::getKeyValue()
      - @ref Qore::HashIterator::getValuePair()
    - all iterator classes had copy methods added to them (ex: @ref Qore::HashIterator::copy())
    - new Python-inspired @ref Qore::range() "range()" and @ref Qore::xrange() "xrange()" functions (the latter returning a @ref Qore::RangeIterator "RangeIterator" object to efficiently iterate large integral sequences or ranges

    @par Text File Parsing Enhancements
    The following improvements were made in qore to support more flexible file parsing:
    - the @ref Qore::ReadOnlyFile class was added as a parent class of @ref Qore::File to allow for a more convenient API for reading files (the @ref Qore::File class's API remains the same as it publically inherits  @ref Qore::ReadOnlyFile)
    - the @ref Qore::ReadOnlyFile::readLine() "ReadOnlyFile::readLine()" method (formerlly a method of the @ref Qore::File class) was enhanced to accept 2 optional arguments, allowing the end of line character(s) to be stripped from the line returned, and also to allow the end of line characters to be specified.  If no end of line characters are specified, then the method automatically determines the end of line characters (can be \c "\n", \c "\r", or \c "\r\n"; the last one only if the underlying file is not a TTY in order to avoid stalling I/O on an interactive TTY)
    - the @ref file_stat_constants were moved from the @ref Qore::File class to the @ref Qore::ReadOnlyFile class
    - added a new @ref Qore::FileLineIterator "FileLineIterator" iterator class
    - added a new optional parameter to <string>::split(string, string, bool) and Qore::split(string, string, string, bool) to allow for automatic stripping unquoted fields of leading and trailing whitespace (the default is the old behavior; i.e. leave the whitespace as it is read)
    - added a new @ref Qore::TimeZone "TimeZone" method for parsing string dates in a specific @ref Qore::TimeZone "TimeZone": @ref Qore::TimeZone::date(string, string)
    - added a new function for parsing text as a boolean value: @ref Qore::parse_boolean() "parse_boolean()"
    - as mentioned above, the new <a href="../../modules/CsvUtil/html/index.html">CsvUtil</a> module was added, implementing the CsvFileIterator class that allows for easy parsing of csv-like text files

    @par Other Improvements and Changes
    - the @ref foreach "foreach statement" now iterates objects derived from @ref Qore::AbstractIterator "AbstractIterator" automatically
    - added a @ref Qore::Option::HAVE_SYMLINK "HAVE_SYMLINK" constant for the symlink() function added in qore 0.8.5
    - added the @ref Qore::SQL::SQLStatement::memberGate() "SQLStatement::memberGate()" method so @ref Qore::SQL::SQLStatement "SQLStatement" objects can be dereferenced directly to a column value when iterated with @ref Qore::SQL::SQLStatement::next() "SQLStatement::next()"; also this method will throw exceptions when an unknown column name is used so that typos in column names can be caught (instead of being silently ignored producing hard to find bugs)
    - implemented @ref Qore::SQL::Datasource::constructor() "Datasource::constructor(string)" and @ref Qore::SQL::DatasourcePool::constructor() "DatasourcePool::constructor(string)" variants to allow for creating datasources from a string that can be parsed by Qore::SQL::parse_datasource(string) "parse_datasource(string)"
    - added the following new DBI-related functions:
      - @ref Qore::SQL::dbi_get_driver_list() "dbi_get_driver_list()"
      - @ref Qore::SQL::dbi_get_driver_capability_list(string) "dbi_get_driver_capability_list(string)"
      - @ref Qore::SQL::dbi_get_driver_capabilities(string) "dbi_get_driver_capabilities(string)"
      - @ref Qore::SQL::dbi_get_driver_options(string) "dbi_get_driver_options(string)"
      - @ref Qore::SQL::parse_datasource(string) "parse_datasource(string)"
    - implemented support for \c "A" and \c "a", (hexadecimal floating-point output) \c "G", \c "g", (compact floating-point output) \c "F", (non-scientific floating-point output) and \c "E" and \c "e" (scientific/exponential floating-point output) format arguments for @ref float "floats" and @ref number "numbers" (new arbitrary-precision @ref number "number type values"); see @ref string_formatting
    - new pseudo-methods:
      - <value>::toString()
      - <value>::toInt()
      - <value>::toFloat()
      - <value>::toBool()
      - <float>::format(string fmt)
      - <int>::format(string fmt)
      - <string>::isDataAscii()
      - <string>::isDataPrintableAscii()
      - <value>::callp()
      - <callref>::callp()
      - <int>::sign()
      - <float>::sign()
    - the value of the @ref Qore::SQL::NUMBER "NUMBER", @ref Qore::SQL::NUMERIC "NUMERIC", and @ref Qore::SQL::DECIMAL "DECIMAL" @ref sql_constants is now \c "number" instead of \c "string" (see also @ref sql_binding)
    - new constants:
      - @ref Qore::M_PIn "M_PIn"
      - @ref Qore::MAXINT "MAXINT"
      - @ref Qore::MININT "MININT"
    - new functions:
      - @ref Qore::range() "range()"
      - @ref Qore::xrange() "xrange()"
    - new methods:
      - @ref Qore::ReadOnlyFile::isTty() and @ref Qore::ReadOnlyFile::getFileName() (the @ref Qore::ReadOnlyFile class was added in qore 0.8.6 otherwise made up of methods formerly belonging to the @ref Qore::File class)
    - added the @ref append-module-path "%append-module-path" parse directive
    - @ref user_modules "user modules" may now use @ref Qore::Program "Program" objects for embedded logic; any @ref Qore::Program "Program" objects created in a @ref user_modules "user module" will have its parse options masked to be not less restrictive than the parse options in the current @ref Qore::Program "Program", and additionally parse options will be locked so that user module are not able to circumvent function restrictions imposed by parse options.
    - updated docs to show functional restrictions tagged at the class level

    @subsection qore_086_bug_fixes Bug Fixes in Qore
    - fixed a bug in the @ref map "map operator" with a select expression when the list operand is @ref nothing; it was returning a list with one @ref nothing element instead of @ref nothing
    - applied a patch by Reini Urban to allow for multi-arch builds on Debian
    - fixed bugs calculating the byte offset for string searches in the c++ %QoreString::index() and %QoreString::rindex() functions when the offset is negative and the strings have a multi-byte character encoding (such as UTF-8)
    - fixed a bug where calling an abstract method from a class where the abstract method is implemented was causing a parse error to be thrown
    - fixed a bug where the wrong source code location was displayed when raising a parse exception in operator expression parse initialization for some operators
    - fixed bugs in regexes in the HttpServer::addListeners() and HttpServer::addListenersWithHandler() methods (<a href="../../modules/HttpServer/html/index.html">HttpServer</a> module version updated to 0.3.5)
    - fixed bugs handling non-blocking reads in the @ref Qore::Socket "Socket" class; the timeout setting was only enforced for the first read; subsequent reads were made as blocking reads
    - fixed a bug in the @ref Qore::Socket "Socket" class when the SSL session requires renegotiation during non-blocking I/O
    - @ref Qore::File::constructor() "File::constructor()" now throws an exception if called with a tty target and @ref no-terminal-io "%no-terminal-io" is set
    - fixed a bug in split with quote (<string>::split(string, string, bool) and Qore::split(string, string, string, bool)) if the separator pattern was not found and the single field was not quoted either
    - fixed a bug handling nested @ref ifdef "%ifdef" and @ref ifndef "%ifndef" blocks with @ref else "%else" in the inside block
    - fixed a crashing due to the failure to clear the "PF_TOP_LEVEL" flag when initializing statements, this could cause temporary variables in a statement to be marked as the start of the global thread-local variable list, and then after such variables are deleted, then a crash happens when trying to access the global thread-local variable list
    - fixed a crashing bug at parse time merging function lists in namespaces declared multiple times
    - fixed a bug in executing user module init() closures
    - fixed a bug where the qore library could crash when destroying a Program object due to a race condition in removing signal handlers managed by the Program object; the Program calls the signal handler manager to remove the signals, but the signals can be removed concurrently to the request while the Program object is iterating the signal set (ie it is modified while being iterated), which causes a crash
    - added code to detect when the same namespace is declared both with and without the @ref mod_public "public keyword" when defining user modules which can result in entire namespaces being silently not exported (and can be difficult to debug); now a parse exception is thrown if this happens while parsing a user module
    - added code tags to @ref Qore::File "File" methods without side effects
    - made many minor documentation fixes

    @section qore_0851 Qore 0.8.5.1

    @par Release Summary
    Bugfix release

    @subsection qore_0851_bug_fixes Bug Fixes in Qore
    - fixed a race condition accessing global and closure-bound thread-local variables in multithreaded contexts
    - fixed a bug in transaction management with the @ref Qore::SQL::DatasourcePool "DatasourcePool" class when used with the @ref Qore::SQL::SQLStatement "SQLStatement" class
    - fixed an error in the <a href="../../modules/MailMessage/html/index.html">MailMessage</a> user module where mail headers requiring encoding were not encoded and those not requiring encoding were encoded with Q encoding
    - fixed an error in the <a href="../../modules/Mime/html/index.html">Mime</a> user module where \c "_" characters in q-encoded headers were not encoded correctly

    <hr>
    @section qore_085 Qore 0.8.5

    @par Release Summary
    Major new features and a few bug fixes

    @subsection qore_085_new_features New Features in Qore
    @par Abstract Methods and Interfaces
    %Qore now supports the <b>abstract</b> keyword when declaring methods; an <b>abstract</b> method has no implementation and must be
    implemented in child classes with the same signature for the child class to be instantiated.\n\n
    Classes with <b>abstract</b> methods define interfaces; a concrete implementation of the interface is a class that inherits the class with <b>abstract</b> methods and implements all the <b>abstract</b> methods.\n\n
    Abstract methods are defined with the following syntax:
    @code{.py}
class MyAbstractInterface {
    abstract string doSomething(int param);
    abstract bool checkSomething(string arg);
}
    @endcode
    The following abstract classes now exist in %Qore:
    - @ref Qore::SQL::AbstractDatasource "AbstractDatasource"
    - @ref Qore::AbstractIterator "AbstractIterator"
      - @ref Qore::AbstractQuantifiedIterator "AbstractQuantifiedIterator"
      - @ref Qore::AbstractBidirectionalIterator "AbstractBidirectionalIterator"
      - @ref Qore::AbstractQuantifiedBidirectionalIterator "AbstractQuantifiedBidirectionalIterator"
    - @ref Qore::Thread::AbstractSmartLock "AbstractSmartLock" (which was already present in %Qore but now implements abstract methods)
    .
    The following new iterator classes have been added to %Qore:
    - @ref Qore::HashIterator "HashIterator"
      - @ref Qore::HashReverseIterator "HashReverseIterator"
    - @ref Qore::HashListIterator "HashListIterator"
      - @ref Qore::HashListReverseIterator "HashListReverseIterator"
    - @ref Qore::ListHashIterator "ListHashIterator"
      - @ref Qore::ListHashReverseIterator "ListHashReverseIterator"
    - @ref Qore::ListIterator "ListIterator"
      - @ref Qore::ListReverseIterator "ListReverseIterator"
    - @ref Qore::SQL::SQLStatement "SQLStatement" (which was already present in %Qore but now implements the @ref Qore::AbstractIterator "AbstractIterator" interface to allow query results to be iterated)
    .
    Classes inheriting @ref Qore::AbstractIterator "AbstractIterator" have special support so that objects can be easily iterated in the following list operators:
    - @ref map
    - @ref foldr and @ref foldl
    - @ref select
    .
    @par Universal References
    All restrictions on references have been removed from %Qore; references to local variables may now be passed to the @ref background "background operator" and passed as arguments to @ref closure "closures".\n\n
    Basically when a reference is taken of a local variable that could result in the local variable being accessed in a multi-threaded context, the variable is treated as a closure-bound local variable in the sense that it's lifetime is reference-counted, and all accesses are wrapped in a dedicated mutual-exclusion lock to ensure thread safety.

    @par Pop3Client Module
    A <a href="../../modules/Pop3Client/html/index.html">Pop3Client</a> module has been added providing an API for communicating with <a href="http://en.wikipedia.org/wiki/Post_Office_Protocol">POP3</a> servers and retrieving email messages.\n\n
    The module uses functionality provided by the new <a href="../../modules/MailMessage/html/index.html">MailMessage</a> module to represent email messages (and attachment data) downloaded from the server.

    @par MailMessage Module
    The <a href="../../modules/MailMessage/html/index.html">MailMessage</a> module provides common functionality to the <a href="../../modules/Pop3Client/html/index.html">Pop3Client</a> and <a href="../../modules/SmtpClient/html/index.html">SmtpClient</a> modules to represent email messages for receiving and sending, respectively.  This module was created mostly from functionality removed from the <a href="../../modules/SmtpClient/html/index.html">SmtpClient</a> and enhanced to provide support for reading email messages in the new <a href="../../modules/Pop3Client/html/index.html">Pop3Client</a> module.

    @par SmtpClient Module Changes
    The Message and Attachment classes were removed from the <a href="../../modules/SmtpClient/html/index.html">SmtpClient</a> module to the <a href="../../modules/MailMessage/html/index.html">MailMessage</a> module.  Backwards-compatible definitions for the Message and Attachment classes are provided in the <a href="../../modules/SmtpClient/html/index.html">SmtpClient</a> module to rexport the removed functionality for backwards compatibility.

    @par Other Minor Improvements and Changes
    - qpp updated to support abstract methods and multiple inheritance (+ other minor qpp enhancements)
    - improved the \c QOREADDRINFO-GETINFO-ERROR exception description by adding information about the arguments passed
    - added a string argument to @ref Qore::chr(softint, __7_ string) "char(softint, *string)" to accept an output encoding
    - added a @ref Qore::int(string, int) "int(string, int)" variant to parse a string as a number and give the base
    - added a new parameter to parse_url() and parseURL() to allow for any [] in the hostname to be included in the \c "host" output key for indicating that the <a href="http://wikipedia.org/wiki/IPv6">ipv6</a> protocol be used
    - added the following pseudo-methods:
      - Qore::zzz8valuezzz9::lsize()
      - Qore::zzz8binaryzzz9::split()
      - Qore::zzz8binaryzzz9::toMD5()
      - Qore::zzz8binaryzzz9::toSHA1()
      - Qore::zzz8binaryzzz9::toSHA224()
      - Qore::zzz8binaryzzz9::toSHA256()
      - Qore::zzz8binaryzzz9::toSHA384()
      - Qore::zzz8binaryzzz9::toSHA512()
      - Qore::zzz8datezzz9::midnight()
      - Qore::zzz8listzzz9::first()
      - Qore::zzz8listzzz9::join()
      - Qore::zzz8listzzz9::last()
      - Qore::zzz8listzzz9::lsize()
      - Qore::zzz8nothingzzz9::lsize()
      - Qore::zzz8stringzzz9::regex()
      - Qore::zzz8stringzzz9::regexExtract()
      - Qore::zzz8stringzzz9::split()
      - Qore::zzz8stringzzz9::substr()
      - Qore::zzz8stringzzz9::toMD5()
      - Qore::zzz8stringzzz9::toSHA1()
      - Qore::zzz8stringzzz9::toSHA224()
      - Qore::zzz8stringzzz9::toSHA256()
      - Qore::zzz8stringzzz9::toSHA384()
      - Qore::zzz8stringzzz9::toSHA512()
    - added the <a href="http://code.google.com/p/xxhash/">xxhash FAST algorithm</a> with unordered_map to %Qore on supported platforms resuling in nearly 2x haster hash lookups
    - added the Qore::File::isOpen() method
    - added the Qore::call_pseudo() function to explicitly call a pseudo method on a value
    - added the Qore::symlink() function to create symbolic links
    - added Qore::TypeCodeMap and Qore::TypeNameMap to lookup type codes from type names and vice versa
    - added the following functions to allow the time zone to be set per thread:
      - Qore::set_thread_tz()
      - Qore::get_thread_tz()

    @subsection qore_085_bug_fixes Bug Fixes in Qore
    - fixed format_date() output for \c "MON" and \c "DAY", etc
    - fixed a memory leak in the parser related to parse exception handling with namespace members
    - fixed an invalid assert() in module handling when an error occurs loading the module (only affected debug builds)
    - tagged digest and crypto functions internally as @ref RET_VALUE_ONLY
    - do not kill TID 1 (the initial / main thread) when calling exit() in background threads as a crash can result with some 3rd party libraries that spawn their own threads on some platforms (observed on Darwin & Solaris 10 at least)
    - fixed a memory bug in the new builtin function API used by modules built with qpp
    - fixed memory bugs in the type system where uninitialized type pointers could be used causing a crash
    - fixed a memory bug in handling "or nothing" types where a non-null pointer would be assumed to be a pointer to the type, however it could actually be a pointer to the NOTHING object, the fix was to ensure that any NOTHING objects in argument lists would be substituted with a null pointer
    - fixed a bug in parse-time variant matching where an argument with parse-time type "object" would be matched as a perfect match to any parameter with any class restriction; this would cause run-time type errors if another valid class was passed that matched another variant of the method or function
    - fixed a build bug that caused qore to be built twice

    <hr>
    @section qore_084 Qore 0.8.4

    @par Release Summary
    Major new features and changes that can affect backwards-compatibility, plus 40 bug fixes

    @subsection qore_084_compatibility Changes That Can Affect Backwards-Compatibility

    @par Namespace Changes
    %Qore's internal namespace handling was nearly completely rewritten for %Qore 0.8.4.  This is because the old code was inefficient and applied namespaces inconsistently to @ref Qore::Program "Program" objects.\n\n
    The main change that can cause backwards-compatibility issues is that now functions are full namespace members.  If no namespace is explicitly given in a function definition, the function is a member of the unnamed root namespace.\n\n
    Also the distinction between builtin and user functions was removed.  Internally, there is only one kind of function object, which can contain both builtin and user function variants (overloaded variants of the same function with the same name but different arguments).\n\n
    All %Qore builtin functions were moved to the Qore namespace.\n\n
    Other namespace changes:
    - loading namespaces provided by builtin modules into a @ref Qore::Program "Program" object is now an atomic operation that may fail, if, for example, objects have already been defined in the target @ref Qore::Program "Program" with the same name as objects provided by the builtin module.  Previously this could cause undefined behavior.
    - namespace lookups are now truly breadth-first as documented; previously the algorithm was depth-first (contrary to the documentation)
    - namespace lookups are now done (both at parse time and runtime) with the help of symbol lookup tables for fast lookups; tables are maintained for both committed and temporary uncomitted parse symbols; this leads to up to 3x faster parsing for %Qore code
    - global variables are also now full namespace members, however this does not cause problems with backwards-compatibility

    @subsection qore_084_new_features New Features in Qore

    @par User Modules
    It is now possible to develop user modules in %Qore; several user modules are now included in the %Qore distribution, forming %Qore-language components of %Qore's runtime library.\n\n
    User modules delivered with %Qore 0.8.4:
    - <a href="../../modules/HttpServer/html/index.html">HttpServer</a>: a multi-threaded HTTP server implementation
    - <a href="../../modules/SmtpClient/html/index.html">SmtpClient</a>: an SMTP client library
    - <a href="../../modules/TelnetClient/html/index.html">TelnetClient</a>: a TELNET client implementation
    - <a href="../../modules/Mime/html/index.html">Mime</a>: a set of MIME definitions and functions for manipulating MIME data
    .
    There are also new example programs for the above modules in the examples/ directory.\n\n
    User modules are subject to %Qore's functional restriction framework.

    @par Namespace Changes
    As listed above:\n
    - global variables and functions are now full namespace members
    - all builtin functions are now in the Qore namespace
    - real depth-first searches are used for namespace symbols
    - symbols are resolved first in the current namespace when parsing declarations/code in a namespace

    @par The <b><tt>final</tt></b> Keyword
    Classes and methods can now be declared "final" to prevent subclassing or overriding in a subclass

    @par Pseudo Methods
    Pseudo-methods are class methods that can be implemented on any value; they are also part of class hierarchy.  The methods that can be executed on the value depend on the value's type, and all "pseudo-classes" inherit methods from a common base class.\n\n
    For example:
    @code{.py}
"string".strlen()
<abf05da3>.size()
500.typeCode()
    @endcode
    Are examples of pseudo-methods on literal values.\n\n
    Some expensive operations such as getting the first or last key (or value) of a hash are now cheap using pseudo-methods, for example:
    @code{.py}
hash.firstKey()
hash.lastValue()
    @endcode

    @par New Doxygen-Based Documentation
    The %Qore reference documentation is now generated by Doxygen, and is generated directly from the %Qore sources.  In fact, a new preprocessor known as "qpp" was developed for %Qore 0.8.4 to facilitate and enforce doxygen documentation on %Qore's runtime library (as well as abstract the relatively complex APIs used to bind C++ code to the %Qore runtime library from the C++ programmer).\n\n
    The documentation is more comprehensive, and corresponds much closer to the actual internal implementation since the documentation is now also contained in and directly generated from the internal C++ implementation of %Qore.\n\n
    For example, there is the <value>::val() method.  This method is implemented in the base pseudo class and is reimplemented in other pseudo-classes for other runtime data types as necessary.  This method returns @ref Qore::True "True" if the value has a value in the same sense as Perl's boolean context evaluation.  For example, if the value is a hash with no keys, it returns @ref Qore::False "False"; if it is a hash with keys, it returns @ref Qore::True "True"; if it is an empty string, it returns @ref Qore::False "False";
if it is a non-empty string, it returns @ref Qore::True "True", etc.

   @par LValue Handling Changes
   lvalue handling was rewritten as the old implementation was ugly and subject to deadlocks (in rare corner cases).\n\n
   Furthermore, medium-term, an architectural goal of %Qore is to store all ints, floats, and bools internally as the basic C++ type instead of using a class wrapper for each value, which needs dynamic allocation and destruction, which takes up more memory and negatively affects execution speed.\n\n
   With %Qore 0.8.4, all local and global variables are stored using optimized C++ types when declared with the appropriate type restrictions; for example:
   @code{.py}
int i0;
our int i1;
   @endcode
   These declares local and global variables that can only be assigned integer values; in %Qore 0.8.4 the value internally will be stored as an "int64" value (and not a dynamically-allocated QoreBigIntNode object).\n\n
   The same holds for:
   - @ref int_type "int"
   - @ref softint_type "softint"
   - @ref float_type "float"
   - @ref softfloat_type "softfloat"
   - @ref bool_type "bool"
   - @ref softbool_type "softbool"
   .
   Note that the optimized lvalue handling has not yet been applied to all lvalues, in particular non-static object members with declared types are not yet implemented with optimized storage; to do this requires a rewrite of %Qore's API and ABI (will happen in the next major release of %Qore).\n\n
   This change leads to improved integer and floating-point performance and a smaller runtime memory footprint.

   @par Runtime Optimizations
   In addition to the up to 3x faster parsing (as decribed in the namespace changes above), %Qore 0.8.4 contains many runtime optimizations designed to reduce the number of dynamic memory allocations performed at runtime.\n\n
   The optimizations included in this version of %Qore are only a half-measure compared to future changes that will necessitate a new binary %Qore API.

   @par Per-Thread Initialization
   the new set_thread_init() function allows a call reference or closure to be set which will be automatically executed when new threads are started (or a new thread accesses a @ref Qore::Program "Program" object) which can be used to transparently initialize thread-local data.

   @par More Control Over Thread Resource Exceptions
   new functions:
   - throw_thread_resource_exceptions_to_mark()
   - mark_thread_resources()
   .
   Allow for only thread resouces created after a certain point to be processed (for example only thread resources left after some embedded code was called)

   @par New Socket Methods
   new methods:
   - Qore::Socket::upgradeClientToSSL()
   - Qore::Socket::upgradeServerToSSL()
   .
   Allow upgrading an already-existing socket connection to SSL

   @par Better Socket Error Messages
   More information has been added to socket exceptions to provide better feedback when errors occur.

   @par New Socket Event Fields
   - added \c "type" and \c "typename" keys to the @ref EVENT_HOSTNAME_RESOLVED event
   - added \c "type", \c "typename", and \c "address" keys to the @ref EVENT_CONNECTING event

   @par Support For Blocking Writes in the Queue Class
   @ref Qore::Thread::Queue "Queue" objects can now be used as a blocking message channel (similar to a Go channel); if a maximum size is given to the @ref Qore::Thread::Queue "Queue" constructor, then trying to write data to the @ref Qore::Thread::Queue "Queue" when it is full will block until the @ref Qore::Thread::Queue "Queue"'s size goes below the maximum size; optional timeout parameters have been added to @ref Qore::Thread::Queue "Queue" methods that write to the @ref Qore::Thread::Queue "Queue".

   @par New Queue::clear() Method
   Does just what you think it does :)

   @par date(string, string) Improvement
   added the possibility to specify microseconds when parsing dates against a mask with the date() function

   @par New Support For ++ And -- Operators With Floating-Point Lvalues
   previously this would either convert the lvalue to an int or throw an exception if the lvalue could not be converted to an int due to type restrictions

   @par Class Recognition/Compatibility Between Program Objects
   The problem is that a user class created from the same source code in two different @ref Qore::Program "Program" objects would be recognized as a different class with parameter and variable type restrictions - ie you could not declare a variable or parameter with a class type restrictions and assign it an object created from the same class source code but created in another @ref Qore::Program "Program" object.\n\n
   This problem is analogous to a similar problem with java in that classes built from the same source but from different classloaders are also recognized as different classes.\n\n
   In %Qore 0.8.4 a class signature is created of all public and private objects, and an SHA1 hash is maintained of the class signature, and if the class names and signatures match, then the classes are assumed to be identical, even if they have different internal class IDs (because they were created in different @ref Qore::Program "Program" objects, for example).

   @par New TimeZone::date(string) Method
   to support creating arbitrary dates in a given @ref Qore::TimeZone "TimeZone"

   @par New GetOpt::parse3() method
   This method will display any errors on @ref Qore::stderr "stderr" and exit the program (which is the most typical way of handling command line errors anyway)

   @par += Operator Optimization For object += hash
   this operation is faster in this release

   @par New Parse Option PO_NO_MODULES
   Using this option disables module loading

   @par New Parse Option PO_NO_EMBEDDED_LOGIC
   Using this option disables all dynamic parsing

   @par New Parse Directives
   - @ref assume-global "%assume-global": the opposite of @ref assume-local "%assume-local"
   - @ref old-style "%old-style": the opposite of @ref new-style "%new-style"
   - @ref require-dollar "%require-dollar": the opposite of @ref allow-bare-refs "%allow-bare-refs"
   - @ref push-parse-options "%push-parse-options": allows parse options to be saved and restored when the current file is done parsing; very useful for %include files

   @par New Context Functions
   - cx_value(): returns the value of the given key
   - cx_first(): returns @ref Qore::True "True" if iterating the first row
   - cx_last(): returns @ref Qore::True "True" if iterating the last row
   - cx_pos(): returns the current row number (starting from 0)
   - cx_total(): returns the total number of rows in the set

   @par SOCKET-HTTP-ERROR Exception Enhancement
   The invalid header info received is reported in the exception's \c "arg" key

   @par Improved Parse Error Messages
   Improved some parse error messages dealing with namespace and class declaration errors

   @par Added NT_CLOSURE Constant
   type code for runtime closure values

    @subsection qore_084_bug_fixes Bug Fixes in Qore
    - fixed a race condition with @ref Qore::Program "Program" objects when a signal handler is left active and the @ref Qore::Program "Program" terminates
    - fixed a bug in the @ref Qore::File "File" class where the encoding given in the constructor was ignored; if no encoding was given in the File::open*() method then the @ref Qore::File "File"'s encoding would always be set to the default encoding, now it's set to the encoding given in the constructor (as documented)
    - runtime checks have been implemented so that references to local variables cannot be passed to a closure; this would cause a runtime crash
    - a fix has been made to the @ref delete "delete" and @ref remove "remove" operators; lists will not be extended when trying to remove/delete list elements that do not exist
    - fixed some bugs showing the error location with bugs in the second stage of parsing (symbol resolution)
    - apply type filters to blocks with a designated return type but no @ref return "return statement"
    - fixed crashing bugs on some 32bit platforms where size_t was assumed to be 64 bits
    - fixed a crashing bug parsing invalid @ref requires "%requires" directives in the scanner
    - fixed a bug in usleep() with relative date/time values (added a new usleep() variant to support this)
    - fixed a typo in the command-line help for the qore binary with unknown parse options
    - fixed @ref Qore::Option::HAVE_SIGNAL_HANDLING "HAVE_SIGNAL_HANDLING" to be @ref Qore::False "False" if signal handling is disabled on platforms where signal handling is otherwise available
    - fixed a scanner bug parsing out of line class definitions with a root-justified namespace path (ex: \c "class ::X::ClassName ...")
    - merging code from binary modules at parse time and at runtime is now transaction-safe (before it would cause memory errors and/or a crash), now if errors are detected then an exception is raised and changes are not applied.
    - fixed a crashing bug in the C++ API function QoreHashNode::setKeyValue() when the value is 0 and an exception occurs or is already active before the call is made
    - fixed a bug in date parsing with a format string - off by one with integer months - added a regression test for this case
    - fixed a memory error with the @ref rethrow "rethrow statement" in enclosing but nested try-catch blocks
    - fixed a crashing bug where qore would try to instantiate a class for a type that did not represent a class (ex: \c "int i();")
    - fixed a memory leak in the @ref softlist_type "softlist" and @ref softlist_or_nothing_type "*softlist" type implementation
    - make sure and raise a \c SOCKET-CLOSED error when reading a HTTP header if no data is received
    - make sure and convert encodings with @ref Qore::index() "index()" and @ref Qore::rindex() "rindex()" functions if the encodings don't match
    - build fix: only use a lib64 directory if the directory exists already
    - raise a parse exception in the scanner if a numeric overflow occurs in literal integer values
    - fixed a bug in @ref Qore::Thread::AbstractSmartLock::lockTID() "AbstractSmartLock::lockTID()"
    - fixed a major crashing error in the C++ API function QoreStringNode::createAndConvertEncoding(); this function is used by the xml module when parsing XML-RPC sent in a non-UTF-8 character encoding
    - fixed Qore::File::getchar() to always retrieve 1 character (even for multi-byte character encodings)
    - fixed string evaluation in a boolean context to return @ref Qore::True "True" with floating-point numbers between -1.0 and 1.0 exclusive
    - printf formatting fix: output YAML-style \c "null" for @ref nothing with %%y
    - scanner fix: accept \c "\r" as whitespace to allow better parsing of sources with Windows EOL markers
    - fixed parse-time type processing/checks for the keys, + and * operators
    - foreach statement fix: unconditionally evaluate the hash when iterating as otherwise it could change during iteration which could cause a crash
    - fixed another parse-time variant matching bug where the variant-matching algorithm was too aggressive and excluded possible matches at parse time which could result in a false parse-time definitive match even though a better match could be available at runtime
    - fixed a static memory leak when signal handlers are left registered when the qore library terminates
    - fixed static memory leaks and 1 dynamic memory leak in strmul()
    - fixed a crashing bug in handling recursive constant references
    - fixed a bug in the C++ API function HashIterator::deleteKey() when the node's value is NULL
    - fixed time zone/DST calculations for time zone regions with DST with dates before the epoch but after the last DST transition before the epoch
    - fixed a memory error where invalid source expressions referenced in a regular expression substitution expression would cause a crash (ex: @verbatim str =~ s/public (name)/$2/g @endverbatim
    - fixed a memory error in regular expression substitution where the unconverted string (if not given in UTF-8 encoding) was used when copying source expressions to the target string
    - fixed a bug where a recursive class inheritance tree would cause a crash
    - fixed a bug where a static class method could not access private members of the class
*/<|MERGE_RESOLUTION|>--- conflicted
+++ resolved
@@ -206,11 +206,8 @@
       - @ref Qore::parse_int()
       - @ref Qore::set_global_var_value()
       - @ref Qore::set_local_var_value()
-<<<<<<< HEAD
     - updated functions/methods:
       - @ref Qore::Thread::Counter::dec() "Counter::dec()": now returns the current value of the counter
-=======
->>>>>>> 84a48d5a
       - @ref Qore::Thread::thread_yield()
     - updated functions:
       - @ref Qore::ceil() "ceil()": now allows the precision to be specified
