/** @page release_notes Release Notes

    @tableofcontents

    @section qore_0813 Qore 0.8.13

    @par Release Summary
    Major new features and bug fixes including input and output stream support and sigificant new functionality including several new modules.

    @subsection qore_0813_compatibility Changes That Can Affect Backwards-Compatibility
    - fixed broken @ref continue "continue" and @ref break "break" statements that were accepted anywhere in the source and behaved like a @ref return "return" statement; now such statements outside a loop context will result in a parse exception; to get the old behavior, use @ref broken-loop-statement "%broken-loop-statement" in your source code
    - fixed broken @ref reference_type "reference" and @ref reference_or_nothing_type "*reference" type restrictions which had no effect prior to this release; to get the old behavior, use @ref broken-references "%broken-references" in your source code
    - the random number generator is always seeded with a random number when the Qore library is initialized; to get a predictable sequence from @ref Qore::rand() "rand()", you must explicitly seed the random number generator by calling @ref Qore::srand() "srand()" with a predefined seed number
    - the @ref synchronized "synchronized" keyword now operates differently depending on the context; <tt><b>synchronized</b></tt> functions have a global reentrant lock associated with the function (as in previous versions of %Qore), whereas now <tt><b>synchronized</b></tt> normal class methods share a reentrant lock associated with the object, while <tt><b>synchronized</b></tt> static class methods share a reentrant lock associated with the class itself.  This aligns %Qore's @ref synchronized "synchronized" behavior with that of Java and <tt>[MethodImpl(MethodImplOptions.Synchronized)]</tt> .NET/CLR (<a href="https://github.com/qorelanguage/qore/issues/894">issue 894</a>).
    - classes may not have the name \c "auto" due to the introduction of this identifier as a special type name

    @subsection qore_0813_new_features New Features in Qore
    - complex type support
      - @ref hashdecl "type safe hashes" (@ref hash_hashdecl_type); ex: @code{.py} hash<MyInfo> = get_info(); @endcode
      - new system types:
        - @ref Qore::CallStackInfo "CallStackInfo"
        - @ref Qore::DateTimeInfo "DateTimeInfo"
        - @ref Qore::DirStatInfo "DirStatInfo"
        - @ref Qore::ExceptionInfo "ExceptionInfo"
        - @ref Qore::FilesystemInfo "FilesystemInfo"
        - @ref Qore::IsoWeekInfo "IsoWeekInfo"
        - @ref Qore::StatInfo "StatInfo"
      - @ref hash_complex_type "hash with type-safe values"; ex: @code{.py} hash<string, int> h = ("str": 1); @endcode
      - @ref list_complex_type "list with type-safe values"; ex: @code{.py} list<int> l = (1); @endcode
      - @ref reference_complex_type "reference with type-safe lvalues"; ex: @code{.py} int i = 1; reference<int> r = \i; @endcode
      - @ref auto_type "auto" (allows any value including complex types to be assigned without losing complex type information); ex: @code{.py} auto l = (1, 2); @endcode
      - improved @ref new "new", @ref cast "cast<>", and @ref instanceof "instanceof" operators
      - the @ref instanceof "instanceof" operator now works with any type; ex: @code{.py} bool b = v instanceof hash<string, int>; @endcode
      - note that complex type information is lost when assigning to an lvalue with a compatible but more generic type or by assigning to an untyped lvalue; this was necessary to allow complex types to be introduced in %Qore without breaking backwards compatibility.
    - support for input and output streams for the efficient piecewise processing of small or large amounts of data with a low memory overhead; includes the following classes:
      - @ref Qore::BinaryInputStream "BinaryInputStream"
      - @ref Qore::BinaryOutputStream "BinaryOutputStream"
      - @ref Qore::BufferedStreamReader "BufferedStreamReader"
      - @ref Qore::EncodingConversionInputStream "EncodingConversionInputStream"
      - @ref Qore::EncodingConversionOutputStream "EncodingConversionOutputStream"
      - @ref Qore::FileInputStream "FileInputStream"
      - @ref Qore::FileOutputStream "FileOutputStream"
      - @ref Qore::InputStream "InputStream"
      - @ref Qore::InputStreamLineIterator "InputStreamLineIterator"
      - @ref Qore::OutputStream "OutputStream"
      - @ref Qore::PipeInputStream "PipeInputStream"
      - @ref Qore::PipeOutputStream "PipeOutputStream"
      - @ref Qore::StreamPipe "StreamPipe"
      - @ref Qore::StreamReader "StreamReader"
      - @ref Qore::StreamWriter "StreamWriter"
      - @ref Qore::StringInputStream "StringInputStream"
      - @ref Qore::StringOutputStream "StringOutputStream"
      - @ref Qore::Transform "Transform"
      - @ref Qore::TransformInputStream "TransformInputStream"
      - @ref Qore::TransformOutputStream "TransformOutputStream"
      - @ref Qore::StdoutOutputStream "StdoutOutputStream"
      - @ref Qore::StderrOutputStream "StderrOutputStream"
      .
      Three constants were introduced for accessing standard input/output using streams API:
      - @ref Qore::stdin_stream "stdin_stream"
      - @ref Qore::stdout_stream "stdout_stream"
      - @ref Qore::stderr_stream "stderr_stream"
      .
      Additionally, stream support has been added to the following functions and methods:
      - @ref Qore::FtpClient::put()
      - @ref Qore::FtpClient::get()
      - @ref Qore::HTTPClient::send()
      - @ref Qore::HTTPClient::sendChunked()
      - @ref Qore::Socket::sendHTTPChunkedBodyFromInputStream()
      - @ref Qore::Socket::readHTTPChunkedBodyToOutputStream()
      .
      Stream support was also added to the following user modules:
      - <a href="../../modules/CsvUtil/html/index.html">CsvUtil</a>
      - <a href="../../modules/FixedLengthUtil/html/index.html">FixedLengthUtil</a>
    - support for @ref op_functional "lazy functional evaluation" of functional operators (including nested lazy evaluation) for much more efficient processing of iterated expressions; affects:
      - @ref map "map": supports lazy evaluation of itself and also of the iterator expression
      - @ref select "select": supports lazy evaluation of itself and also of the iterator expression
      - @ref keys "keys": supports lazy evaluation of itself
      - @ref foldl "foldl": supports lazy evaluation of the iterator expression
      - @ref foldr "foldlr": supports lazy evaluation of the iterator expression
      - @ref foreach "foreach": supports lazy evaluation of the iterator expression
    - enhanced cryptographic support including support for <a href="https://en.wikipedia.org/wiki/Advanced_Encryption_Standard">AES</a> with Additional Authenticated Data and <a href="https://en.wikipedia.org/wiki/Message_authentication_code">Message Authentication Code (MAC)</a> support, plus the following new API functions:
      - @ref Qore::decrypt_to_binary()
      - @ref Qore::decrypt_to_string()
      - @ref Qore::encrypt()
      - @ref Qore::get_crypto_info()
      - @ref Qore::get_decryptor()
      - @ref Qore::get_encryptor()
      .
      The following constants were added to support the new generic cryptographic APIs:
      - @ref Qore::CRYPTO_ALG_AES_128
      - @ref Qore::CRYPTO_ALG_AES_192
      - @ref Qore::CRYPTO_ALG_AES_256
      - @ref Qore::CRYPTO_ALG_BLOWFISH
      - @ref Qore::CRYPTO_ALG_BLOWFISH_CFB
      - @ref Qore::CRYPTO_ALG_BLOWFISH_OFB
      - @ref Qore::CRYPTO_ALG_CAST5
      - @ref Qore::CRYPTO_ALG_CAST5_CFB
      - @ref Qore::CRYPTO_ALG_CAST5_OFB
      - @ref Qore::CRYPTO_ALG_DES
      - @ref Qore::CRYPTO_ALG_DES_CFB
      - @ref Qore::CRYPTO_ALG_DES_OFB
      - @ref Qore::CRYPTO_ALG_DES_EDE
      - @ref Qore::CRYPTO_ALG_DES_EDE_CFB
      - @ref Qore::CRYPTO_ALG_DES_EDE_OFB
      - @ref Qore::CRYPTO_ALG_DES_EDE3
      - @ref Qore::CRYPTO_ALG_DES_EDE3_CFB
      - @ref Qore::CRYPTO_ALG_DES_EDE3_OFB
      - @ref Qore::CRYPTO_ALG_DESX
      - @ref Qore::CRYPTO_ALG_RC2
      - @ref Qore::CRYPTO_ALG_RC2_CFB
      - @ref Qore::CRYPTO_ALG_RC2_OFB
      - @ref Qore::CRYPTO_ALG_RC4
      - @ref Qore::CRYPTO_ALG_RC5
      - @ref Qore::CRYPTO_ALG_RC5_CFB
      - @ref Qore::CRYPTO_ALG_RC5_OFB
    - support for binding output placeholder buffers for @ref resultset_output_binding "result sets" that return an @ref Qore::SQL::SQLStatement "SQLStatement" object:
      - new DBI capability constant @ref Qore::SQL::DBI_CAP_HAS_RESULTSET_OUTPUT "DBI_CAP_HAS_RESULTSET_OUTPUT"
      - new placeholder buffer specification constant @ref Qore::SQL::RESULTSET "RESULTSET"
    - new user modules:
      - <a href="../../modules/ConnectionProvider/html/index.html">ConnectionProvider</a>
      - <a href="../../modules/DatasourceProvider/html/index.html">DatasourceProvider</a>
      - <a href="../../modules/Qdx/html/index.html">Qdx</a>
      - <a href="../../modules/SewioRestClient/html/index.html">SewioRestClient</a>
      - <a href="../../modules/SewioWebSocketClient/html/index.html">SewioWebSocketClient</a>
    - new access modifiers: <tt><b>private:internal</b></tt> (providing strong encapsulation of the following declaration(s)) and <tt><b>private:hierarchy</b></tt> (which is equivalent to <tt><b>private</b></tt>; <a href="https://github.com/qorelanguage/qore/issues/1197">issue 1197</a>)
    - new parse options and directives:
      - @ref allow-debugging "%allow-debugging": allows debugging actions that could be insecure such as reading the thread local variable stack
      - @ref allow-weak-references "%allow-weak-references": allows the use of the @ref weak_assignment_operator "weak assignment operator (:=)"
      - @ref broken-loop-statement "%broken-loop-statement": allows @ref continue "continue" and @ref break "break" statements to be accepted anywhere in the source and behave like a @ref return "return" statement
      - @ref broken-references "%broken-references": allows @ref reference_type "reference" and @ref reference_or_nothing_type "*reference" type restrictions to accept any type contrary to the documented design and intention of these type restrictions
      - @ref correct-loop-statement "%correct-loop-statement": to revert the effect of @ref broken-loop-statement "%broken-loop-statement"
      - @ref correct-references "%correct-references": to revert the effect of @ref broken-references "%broken-references"
      - @ref no-uncontrolled-apis "%no-uncontrolled-apis": disallow access to uncontrolled APIs such as external language bindings or direct generic system call APIs that could bypass %Qore's sandboxing controls
      - @ref strong-encapsulation "%strong-encapsulation": disallows out of line class and namespace declarations
      - @ref try-reexport-module "%try-reexport-module": conditionally loads a module in a @ref user_modules "user module" and allows for that module to be reexported as well
    - new constants:
      - @ref Qore::SQL::DBI_CAP_HAS_RESULTSET_OUTPUT "DBI_CAP_HAS_RESULTSET_OUTPUT": DBI capability for drivers that support returning an @ref Qore::SQL::SQLStatement "SQLStatement" object for a @ref resultset_output_binding "result set" when bound with the @ref Qore::SQL::RESULTSET "RESULTSET" placeholder specification
      - @ref Qore::PathSep "PathSep": defines the platform-specific path separator character
      - @ref Qore::PO_ALLOW_DEBUGGING "PO_ALLOW_DEBUGGING": allows debugging actions that could be insecure such as reading the thread local variable stack
      - @ref Qore::PO_ALLOW_WEAK_REFERENCES "PO_ALLOW_WEAK_REFERENCES": allows the use of the @ref weak_assignment_operator "weak assignment operator (:=)"
      - @ref Qore::PO_BROKEN_LOOP_STATEMENT "PO_BROKEN_LOOP_STATEMENT": allows @ref continue "continue" and @ref break "break" statements to be accepted anywhere in the source and behave like a @ref return "return" statement
      - @ref Qore::PO_BROKEN_REFERENCES "PO_BROKEN_REFERENCES": reverts @ref reference_type "reference" and @ref reference_or_nothing_type "*reference" type restrictions to pre-%Qore-0.8.13 behavior where they would have no effect
      - @ref Qore::PO_NO_UNCONTROLLED_APIS "PO_NO_UNCONTROLLED_APIS": disallow access to uncontrolled APIs such as external language bindings or direct generic system call APIs that could bypass %Qore's sandboxing controls; note that this parse option was also added to @ref Qore::PO_NO_IO "PO_NO_IO" and @ref Qore::PO_NO_EXTERNAL_ACCESS "PO_NO_EXTERNAL_ACCESS"
      - @ref Qore::PO_STRONG_ENCAPSULATION "PO_STRONG_ENCAPSULATION": disallows out of line class and namespace declarations
      - @ref Qore::SQL::RESULTSET "RESULTSET": specifies that an @ref Qore::SQL::SQLStatement "SQLStatement" object should be returned from a @ref resultset_output_binding "result set" output variable in an SQL query
      - @ref Qore::SSL_VERIFY_NONE "SSL_VERIFY_NONE": @ref Qore::Socket::setSslVerifyMode() "Socket::setSslVerifyMode()" option: do not verify peer certificates
      - @ref Qore::SSL_VERIFY_PEER "SSL_VERIFY_PEER": @ref Qore::Socket::setSslVerifyMode() "Socket::setSslVerifyMode()" option: verify peer certificates
      - @ref Qore::SSL_VERIFY_FAIL_IF_NO_PEER_CERT "SSL_VERIFY_FAIL_IF_NO_PEER_CERT": @ref Qore::Socket::setSslVerifyMode() "Socket::setSslVerifyMode()" option: fail if the client does not provide a certificate (server mode only)
      - @ref Qore::SSL_VERIFY_CLIENT_ONCE "SSL_VERIFY_CLIENT_ONCE": @ref Qore::Socket::setSslVerifyMode() "Socket::setSslVerifyMode()" option: only require the client to send a certificate once (server mode only)
      - @ref Qore::ParseOptionCmdCodeMap
      - @ref Qore::ParseOptionCmdStringMap
      - see new cryptographic constants listed above
    - implemented additional parse-time checks for many @ref operators "operators" to provide feedback for invalid operations detected at parse time
    - implemented the @ref weak_assignment_operator "weak assignment operator (:=)" (only available with @ref allow-weak-references "%allow-weak-references")
    - new methods:
      - @ref Qore::Program::getAllDefines()
      - @ref Qore::Program::getGlobalVars()
      - @ref Qore::Program::importSystemHashDecls()
      - @ref Qore::Program::setGlobalVarValue()
      - @ref Qore::Program::setThreadInit()
      - @ref Qore::Program::setThreadList()
      - @ref Qore::Socket::acceptAllCertificates()
      - @ref Qore::Socket::getAcceptAllCertificates()
      - @ref Qore::Socket::getSslVerifyMode()
      - @ref Qore::Socket::setSslVerifyMode()
    - updated methods:
      - @ref Qore::Thread::Counter::dec() "Counter::dec()": now returns the current value of the counter
      - @ref Qore::HTTPClient::constructor() added support for the following options:
        - \c ssl_cert_path: allows an X.509 client certificate to be set in the constructor
        - \c ssl_key_path: allows a private key for an X.509 client certificate to be set in the constructor
        - \c ssl_key_password: allows a password-protected private key to be used wih an X.509 client certificate
        - \c ssl_verify_cert: enforces server certificate validation with HTTPS connections
      - @ref Qore::RangeIterator::constructor(int) was updated; the second argument was removed to avoid ambiguity with the other overloaded constructor
      - @ref Qore::TreeMap::get() "TreeMap::get()": added a new optional argument to return the unmatched part of the search string
      - the following read-only static methods were moved from the @ref Qore::File "File" class to the @ref Qore::ReadOnlyFile "ReadOnlyFile" class:
        - @ref Qore::ReadOnlyFile::hstat() "ReadOnlyFile::hstat()"
        - @ref Qore::ReadOnlyFile::hlstat() "ReadOnlyFile::hlstat()"
        - @ref Qore::ReadOnlyFile::lstat() "ReadOnlyFile::lstat()"
        - @ref Qore::ReadOnlyFile::stat() "ReadOnlyFile::stat()"
        - @ref Qore::ReadOnlyFile::statvfs() "ReadOnlyFile::statvfs()"
    - new pseudo-methods:
      - <int>::format(int, string, string)
      - <float>::format(int, string, string)
      - <number>::format(int, string, string)
      - <string>::toInt(int)
      - <int>::toBase(int)
      - <number>::toBase(int)
      - <float>::toBase(int)
      - <value>::complexType()
      - <value>::fullType()
    - new functions:
      - @ref Qore::decrypt_to_binary()
      - @ref Qore::decrypt_to_string()
      - @ref Qore::encrypt()
      - @ref Qore::get_compressor()
      - @ref Qore::get_crypto_info()
      - @ref Qore::get_decompressor()
      - @ref Qore::get_decryptor()
      - @ref Qore::get_encryptor()
      - @ref Qore::get_global_vars()
      - @ref Qore::get_local_vars()
      - @ref Qore::get_random_bytes()
      - @ref Qore::get_thread_call_stack()
      - @ref Qore::parse_int()
      - @ref Qore::set_global_var_value()
      - @ref Qore::set_local_var_value()
    - updated functions:
      - @ref Qore::ceil() "ceil()": now allows the precision to be specified
      - @ref Qore::floor() "floor()": now allows the precision to be specified
      - @ref Qore::hash() "hash()": now returns an untyped hash stripped of any key type information
      - @ref Qore::mkdir() "mkdir()": now allows parent directories to be created in the same call
      - @ref Qore::round() "round()": now allows the precision to be specified
      - @ref Qore::set_thread_init() "set_thread_init()": now allows for thread init code to be removed
      - @ref Qore::xrange(int) was updated; the second argument was removed to avoid ambiguity with the other overloaded variant
    - module updates:
      - <a href="../../modules/HttpServer/html/index.html">HttpServer</a> module updates:
        - added a minimal substring of string bodies received to the log message when logging HTTP requests
      - <a href="../../modules/CsvUtil/html/index.html">CsvUtil</a> module updates:
        - added support for streams
      - <a href="../../modules/FixedLengthUtil/html/index.html">FixedLengthUtil</a> module updates:
        - added support for streams
        - added \c FixedLengthFileIterator::getFileName() (<a href="https://github.com/qorelanguage/qore/issues/1164">issue 1164</a>)
        - added field as well as global option "truncate" (<a href="https://github.com/qorelanguage/qore/issues/1841">issue 1841</a>)
        - added field as well as global option "tab2space" (<a href="https://github.com/qorelanguage/qore/issues/1866">issue 1866</a>)
      - <a href="../../modules/Pop3Client/html/index.html">Pop3Client</a> module updates:
        - added the \c Pop3Connection class to support the <a href="../../ConnectionProvider/html/index.html">ConnectionProvider</a> module
      - <a href="../../modules/Qorize/html/index.html">Qorize</a> module updates:
        - \c qorize_named() added support for objects
      - <a href="../../modules/RestClient/html/index.html">RestClient</a> module updates:
        - added the \c RestConnection class to support the <a href="../../ConnectionProvider/html/index.html">ConnectionProvider</a> module
        - support for the \c text/plain \c Content-Type
      - <a href="../../modules/RestHandler/html/index.html">RestHandler</a> module updates:
        - added an API to allow REST calls to be made internally (<a href="https://github.com/qorelanguage/qore/issues/1899">issue 1899</a>)
      - <a href="../../modules/SalesforceRestClient/html/index.html">SalesforceRestClient</a> module updates:
        - added the \c SalesforcRestConnection class to support the <a href="../../ConnectionProvider/html/index.html">ConnectionProvider</a> module
      - <a href="../../modules/Schema/html/index.html">Schema</a> module updates:
        - added the \c c_blob() and \c c_clob() functions (<a href="https://github.com/qorelanguage/qore/issues/1851">issue 1851</a>)
      - <a href="../../modules/SewioRestClient/html/index.html">SewioRestClient</a> module:
        - added this new module providing APIs for communicating with <a href="http://www.sewio.net">Sewio.net</a>'s RTLS Studio REST API
      - <a href="../../modules/SewioWebSocketClient/html/index.html">SewioWebSocketClient</a> module:
        - added this new module providing APIs for communicating with <a href="http://www.sewio.net">Sewio.net</a>'s RTLS Studio WebSocket API
      - <a href="../../modules/SmtpClient/html/index.html">SmtpClient</a> module updates:
        - added the \c SmtpConnection class to support the <a href="../../ConnectionProvider/html/index.html">ConnectionProvider</a> module
      - <a href="../../modules/SqlUtil/html/index.html">SqlUtil</a> module updates:
        - implemented the \c cop_trunc_date() function (<a href="https://github.com/qorelanguage/qore/issues/2032">issue 2032</a>)
      - <a href="../../modules/TableMapper/html/index.html">TableMapper</a> module updates:
        - added support for upserts in \c InboundTableMapper (<a href="https://github.com/qorelanguage/qore/issues/1067">issue 1067</a>)
        - added \c InboundTableMapper::queueData(list)
      - <a href="../../modules/TelnetClient/html/index.html">TelnetClient</a> module updates:
        - added the \c TelnetConnection class to support the <a href="../../ConnectionProvider/html/index.html">ConnectionProvider</a> module
        - added support for URLs in the constructor()
        - added the \c TelnetClient::getTarget() method
      - <a href="../../modules/WebSocketClient/html/index.html">WebSocketClient</a> module updates:
        - added the \c WebSocketConnectionObject class to support the <a href="../../ConnectionProvider/html/index.html">ConnectionProvider</a> module
        - updated for complex types
        - fixed a bug where the event loop thread would immediately terminate after a reconnection (<a href="https://github.com/qorelanguage/qore/issues/2061">issue 2061</a>)
        - improved client logging
        - fixed a bug where the \c WebSocketClient class did not validate the \c Sec-WebSocket-Accept response header according to RFC6455 (<a href="https://github.com/qorelanguage/qore/issues/2062">issue 2062</a>)
      - <a href="../../modules/WebSocketUtil/html/index.html">WebSocketUtil</a> module updates:
        - added the \c ws_get_response_key() function
    - the following classes can be used from binary modules:
      - @ref Qore::File "File"
      - @ref Qore::ReadOnlyFile "ReadOnlyFile"
    - updated the build to require a <a href="https://en.wikipedia.org/wiki/C%2B%2B11">C++11</a> compiler or better to build %Qore (<a href="https://github.com/qorelanguage/qore/issues/994">issue 994</a>)
    - a relative time stamp is now logged in trace and debug output

    @subsection qore_0813_bug_fixes Bug Fixes in Qore
    - fixed a bug causing @ref Qore::AbstractQuantifiedBidirectionalIterator "AbstractQuantifiedBidirectionalIterator" not being available (<a href="https://github.com/qorelanguage/qore/issues/968">issue 968</a>)
    - <a href="../../modules/CsvUtil/html/index.html">CsvUtil</a> module fixes:
      - fixed a bug in an error message validating input data (<a href="https://github.com/qorelanguage/qore/issues/1062">issue 1062</a>)
    - <a href="../../modules/HttpServer/html/index.html">HttpServer</a> module fixes:
      - added logic to attempt to mask passwords in log messages (<a href="https://github.com/qorelanguage/qore/issues/1086">issue 1086</a>)
    - <a href="../../modules/HttpServerUtil/html/index.html">HttpServerUtil</a> module fixes:
      - fixed a bug where the \a msg arg to \c AbstractAuthenticator::do401() was ignored (<a href="https://github.com/qorelanguage/qore/issues/1047">issue 1047</a>)
    - <a href="../../modules/RestHandler/html/index.html">RestHandler</a> module fixes:
      - added logic to allow sensitive data to be masked in log messages (<a href="https://github.com/qorelanguage/qore/issues/1086">issue 1086</a>)
    - <a href="../../modules/SqlUtil/html/index.html">SqlUtil</a> module fixes:
      - fixed a bug in update and upsert statement generation when the given data does not have enough columns to use the unique index found, an error message is generated that contains all the columns names instead of just the column names required by the index (<a href="https://github.com/qorelanguage/qore/issues/1013">issue 1013</a>)
    - \c UTF-16 fixes:
      - fixed a bug comparing strings in \c UTF-16 encodings (<a href="https://github.com/qorelanguage/qore/issues/1579">issue 1579</a>)
      - fixed @ref Qore::substr() and <string>::substr() with strings in \c UTF-16 encodings (<a href="https://github.com/qorelanguage/qore/issues/1586">issue 1586</a>)
      - fixed @ref Qore::trim(), @ref Qore::ltrim(), @ref Qore::rtrim() and the @ref trim "trim" operator with strings with \c UTF-16 encodings (<a href="https://github.com/qorelanguage/qore/issues/1775">issue 1775</a>)
    - fixed a bug where @ref break "break" and @ref continue "continue" statements were accepted outside of loops (<a href="https://github.com/qorelanguage/qore/issues/976">issue 976</a>)
    - fixed a bug compiling on Solaris SPARC with g++ where \c MPFR_DECL_INIT() is compiled incorrectly with -O1 or greater (<a href="https://github.com/qorelanguage/qore/issues/958">issue 958</a>)
    - fixed a bug causing an infinite loop in decompression functions (<a href="https://github.com/qorelanguage/qore/issues/966">issue 966</a>)
    - fixed an issue where an internal C++ API (QoreProgram::parseCmdLineDefines()) performed a needless copy of a data structure (<a href="https://github.com/qorelanguage/qore/issues/1099">issue 1099</a>)
    - fixed a stack corruption bug with asynchronous I/O on UNIX systems with @ref Qore::ReadOnlyFile "ReadOnlyFile" methods (<a href="https://github.com/qorelanguage/qore/issues/1106">issue 1106</a>)
    - fixed <a href="../../modules/BulkSqlUtil/html/index.html">BulkSqlUtil</a> module to work properly even with DB drivers that do not support parameter array binding (<a href="https://github.com/qorelanguage/qore/issues/1154">issue 1154</a>)
    - fixed bugs with inconsistent conversions of @ref int_type "int", @ref float_type "float", and @ref bool_type "boolean" values to date/time values, now they are all converted uniformly to @ref relative_dates "relative date/time values" (<a href="https://github.com/qorelanguage/qore/issues/1156">issue 1156</a>)
    - fixed a bug where Qore allowed code to be declared both public and private without a warning (<a href="https://github.com/qorelanguage/qore/issues/1187">issue 1187</a>)
    - fixed a bug where the @ref instanceof "instanceof" operator would return @ref Qore::True "True" with objects that did not publically inherit the given class or where the given class is not accessible (<a href="https://github.com/qorelanguage/qore/issues/1191">issue 1191</a>)
    - fixed a bug in qpp support of the 'final' class flag (<a href="https://github.com/qorelanguage/qore/issues/1222">issue 1222</a>)
    - fixed a bug where the @ref plus_operator "+ operator" provided access to private members from outside the class (<a href="https://github.com/qorelanguage/qore/issues/1209">issue 1209</a>)
    - fixed a bug where different @ref overloading "overloaded" method variant resolution rules were used at parse time (best match in hierarchy) and runtime (best match in first matching class) in a class hierarchy (<a href="https://github.com/qorelanguage/qore/issues/1229">issue 1229</a>)
    - fixed a bug where exceptions in base class constructor calls did not reflect the actual source location (<a href="https://github.com/qorelanguage/qore/issues/1230">issue 1230</a>)
    - fixed a bug where runtime function/method variant matching was incorrectly biased towards default matches for missing arguments (<a href="https://github.com/qorelanguage/qore/issues/1231">issue 1231</a>)
    - fixed bugs where calls to @ref Qore::Socket::upgradeClientToSSL() "Socket::upgradeClientToSSL()" and @ref Qore::Socket::upgradeServerToSSL() "Socket::upgradeServerToSSL()" were ignored with no exception thrown if the socket was not connected (<a href="https://github.com/qorelanguage/qore/issues/1258">issue 1258</a>)
    - fixed a bug where a closure created in an object scope could not be called if the object had been deleted, even if the closure did not refer to the object (<a href="https://github.com/qorelanguage/qore/issues/1303">issue 1303</a>)
    - fixed a bug where @ref Qore::ord() "ord()" would return negative numbers for bytes with the high bit set with compilers where <tt>char</tt> is the same as <tt>signed char</tt> (<a href="https://github.com/qorelanguage/qore/issues/1385">issue 1385</a>)
    - fixed a bug where @ref Qore::int(softint) "int(number)" returned rounded value instead of the integer part (while @ref Qore::int(softint) "int(float)" behaved correctly; also cf. initializing a softint value from a number vs. from a float) (<a href="https://github.com/qorelanguage/qore/issues/1463">issue 1463</a>)
    - @ref Qore::File::read() "File::read()" now uses character semantics for the length argument (<a href="https://github.com/qorelanguage/qore/issues/1548">issue 1548</a>)
    - fixed a bug with strongly-typed lvalue assignments with classes created in different @ref Qore::Program "Program" objects (<a href="https://github.com/qorelanguage/qore/issues/1551">issue 1551</a>)
    - fixed a bug where an ASCII string and the same string in a different encoding and with diacritics could incorrectly be marked as equal (<a href="https://github.com/qorelanguage/qore/issues/1579">issue 1579</a>)
    - fixed bugs in @ref Qore::HTTPClient "HTTPClient" methods where string message bodies were not converted to the object's @ref character_encoding "character encoding" before transmission (<a href="https://github.com/qorelanguage/qore/issues/1813">issue 1813</a>)
    - fixed a bug in the @ref reference_type "reference" and @ref reference_or_nothing_type "*reference" assignment restrictions; previously any value was accepted, now only references are accepted as the initial assignment values (<a href="https://github.com/qorelanguage/qore/issues/1819">issue 1819</a>)
    - fixed a bug in handling the \c SqlUtil::BLOB type in the <a href="../../modules/FreetdsSqlUtil/html/index.html">FreetdsSqlUtil</a> module (<a href="https://github.com/qorelanguage/qore/issues/1852">issue 1852</a>)
    - fixed a bug in overloaded call variant matching where missing arguments were counted towards the match (<a href="https://github.com/qorelanguage/qore/issues/1897">issue 1897</a>)
    - fixed many bugs where parse-time errors could be reported at an incorrect source location; parse-time error location reporting has been completely overhauled and reimplemented for correctness (<a href="https://github.com/qorelanguage/qore/issues/1930">issue 1930</a>)
    - fixed a bug where code signatures would accept parameter variables without \c "$" signs even when @ref allow-bare-refs "%allow-bare-refs" was not in effect (<a href="https://github.com/qorelanguage/qore/issues/1941">issue 1941</a>)
    - rewrote %Qore functions @ref gethostbyname(), @ref gethostbyname_long() and @ref gethostbyaddr() to use standard C functions \c getaddrinfo(3) and \c getnameinfo(3) internally instead of the deprecated \c gethostbyname(3) and \c gethostbyaddr(3) (<a href="https://github.com/qorelanguage/qore/issues/1952">issue 1952</a>)
    - fixed cmake builds on Darwin (<a href="https://github.com/qorelanguage/qore/issues/1980">issue 1980</a>)
    - fixed a bug where immediate date-time values were not marked with their type at parse time (<a href="https://github.com/qorelanguage/qore/issues/2001">issue 2001</a>)
    - fixed a bug where the @ref data_or_nothing_type "*data" type restriction would allow all types to be assigned at runtime (<a href="https://github.com/qorelanguage/qore/issues/2002">issue 2002</a>)
<<<<<<< HEAD
    - fixed a bug where @ref Qore::replace() could get in an infinite loop with arguments with embededed nulls (<a href="https://github.com/qorelanguage/qore/issues/2098">issue 2098</a>)
=======
    - @ref Qore::RangeIterator::constructor(int) and @ref Qore::xrange(int) were updated; the second arguments were removed to avoid ambiguity with the other overloaded variants (<a href="https://github.com/qorelanguage/qore/issues/2016">issue 2016</a>)
>>>>>>> 315fc742

    @section qore_081212 Qore 0.8.12.12

    @par Release Summary
    Bugfix release; see details below

    @subsection qore_081212_bug_fixes Bug Fixes in Qore

    - fixed a bug handling \c argv in base class constructor execution (<a href="https://github.com/qorelanguage/qore/issues/2030">issue 2030</a>)
    - fixed a bug handling the connection status in the @ref Qore::HTTPClient "HTTPClient" class (<a href="https://github.com/qorelanguage/qore/issues/2058">issue 2058</a>)

    @section qore_081211 Qore 0.8.12.11

    @par Release Summary
    Bugfix release; see details below

    @subsection qore_081211_new_features New Features in Qore
    - <a href="https://github.com/qorelanguage/qore/issues/1947">issue 1947</a> added @ref warning-broken-logic-precedence "broken-logic-precedence" warning.

    @subsection qore_081211_bug_fixes Bug Fixes in Qore
    - fixed documentation regarding escaping of characters in strings and added a parse exception in case of trying to escape octal values in range 400-777 (<a href="https://github.com/qorelanguage/qore/issues/50">issue 50</a>)
    - fixed a crashing bug where @ref Qore::SQL::Datasource::getConfigString() "Datasource::getConfigString()" was called without a connection, also could crash in an implicit internal call to this method with the @ref Qore::SQL::DatasourcePool "DatasourcePool" class when connections were lost and the warning callback should be called (<a href="https://github.com/qorelanguage/qore/issues/1992">issue 1992</a>)
    - fixed a bug where @ref Qore::SQL::Datasource::getConfigHash() "Datasource::getConfigHash()" returned different values depending on if the object was connected or not (<a href="https://github.com/qorelanguage/qore/issues/1994">issue 1994</a>)

    @section qore_081210 Qore 0.8.12.10

    @par Release Summary
    Bugfix release; see details below

    @subsection qore_081210_bug_fixes Bug Fixes in Qore

    - module fixes:
      - <a href="../../modules/FixedLengthUtil/html/index.html">FixedLengthUtil</a>:
        - fixes and improvements to errors and exceptions (<a href="https://github.com/qorelanguage/qore/issues/1828">issue 1828</a>)
      - <a href="../../modules/HttpServerUtil/html/index.html">HttpServerUtil</a>:
        - eliminated excess logging of all HTTP chunks sent and received (<a href="https://github.com/qorelanguage/qore/issues/1832">issue 1832</a>)
      - <a href="../../modules/PgsqlSqlUtil/html/index.html">PgsqlSqlUtil</a>:
        - fixed a bug in setting a \c comment for a table column (<a href="https://github.com/qorelanguage/qore/issues/1886">issue 1886</a>)
      - <a href="../../modules/SqlUtil/html/index.html">SqlUtil</a>:
        - fixed a bug in the \c offset query hash argument in SQL operation methods (<a href="https://github.com/qorelanguage/qore/issues/1880">issue 1880</a>)
        - fixed a bug that prohibited only columns from the main query to be selected when joins are used (<a href="https://github.com/qorelanguage/qore/issues/1909">issue 1909</a>)
      - <a href="../../modules/TableMapper/html/index.html">TableMapper</a>:
        - fixed a bug in flush messages in the \c InboundTableMapper class (<a href="https://github.com/qorelanguage/qore/issues/1849">issue 1849</a>)
    - fixed a bug that could cause spurious parse-time exceptions to be thrown when matching call variants with multiple return types for the same callable object (<a href="https://github.com/qorelanguage/qore/issues/1928">issue 1928</a>)
    - fixed the process return code in the output reference in @ref Qore::backquote() "backquote()" on Unix/Linux platforms (<a href="https://github.com/qorelanguage/qore/issues/1884">issue 1884</a>)
    - fixed a bug where connections were not immediately released back to the @ref Qore::SQL::DatasourcePool "DatasourcePool" in case of an \c SQLSTATEMENT-ERROR exception (<a href="https://github.com/qorelanguage/qore/issues/1836">issue 1836</a>)
    - eliminated a spurious exception in the @ref Qore::SQL::SQLStatement "SQLStatement" class in case of a @ref Qore::SQL::DatasourcePool "DatasourcePool" timeout (<a href="https://github.com/qorelanguage/qore/issues/1832">issue 1832</a>)
    - fixed a crash when the incorrect type was passed to a parameter declared @ref reference_or_nothing_type "*reference" (<a href="https://github.com/qorelanguage/qore/issues/1815">issue 1815</a>)
    - fixed a crash when the %Qore library exits caused by an error in handling module dependencies with injected modules (<a href="https://github.com/qorelanguage/qore/issues/1805">issue 1805</a>)
    - fixed segfault crashes caused by calling object methods with null pointers (<a href="https://github.com/qorelanguage/qore/issues/1791">issue 1791</a>)
    - added internal API support to make it easier for DBI drivers to handle lost connections and to allow DBI drivers that must close all open handles before a connection is closed (such as the oracle driver); due to this change, @ref Qore::SQL::SQLStatement "SQLStatement" objects based on a @ref Qore::SQL::DatasourcePool "DatasourcePool" are closed automatically whenever the datasource is returned to the pool (<a href="https://github.com/qorelanguage/qore/issues/1250">issue 1250</a>)
    - implemented new parse options to revert the effect of parse options that affect code safety (<a href="https://github.com/qorelanguage/qore/issues/1895">issue 1895</a>):
      - @ref correct-list-parsing "%correct-list-parsing"
      - @ref correct-logic-precedence "%correct-logic-precedence"
      - @ref correct-int-assignments "%correct-int-assignments"
      - @ref correct-operators "%correct-operators"
      - @ref loose-args "%loose-args"
    - fixed parse locations of strings and regexes (<a href="https://github.com/qorelanguage/qore/issues/1905">issue 1905</a>)

    @section qore_08129 Qore 0.8.12.9

    @par Release Summary
    Bugfix release; see details below

    @subsection qore_08129_bug_fixes Bug Fixes in Qore

    - fixed a memory leak where references participate in recursive references (<a href="https://github.com/qorelanguage/qore/issues/1774">issue 1774</a>)
    - fixed a build issue with clang++ (<a href="https://github.com/qorelanguage/qore/issues/1768">issue 1768</a>)
    - fixed a memory leak in the @ref Qore::Thread::Queue "Queue" copy constructor when the @ref Qore::Thread::Queue "Queue" was used in other objects (such as an event queue, etc; <a href="https://github.com/qorelanguage/qore/issues/1749">issue 1749</a>)
    - <a href="../../modules/Mapper/html/index.html">Mapper</a> module fixes:
      - fixed bugs handling the \c allow_dot and \c allow_output_dot options (<a href="https://github.com/qorelanguage/qore/issues/1690">issue 1690</a>)
      - fixed \c TableMapper bugs introduced in Qore 0.8.12.7 (<a href="https://github.com/qorelanguage/qore/issues/1754">issue 1754</a>)

    @section qore_08128 Qore 0.8.12.8

    @par Release Summary
    Bugfix release; see details below

    @subsection qore_08128_bug_fixes Bug Fixes in Qore

    - fixed a memory leak in @ref try-module "%try-module" error handling (<a href="https://github.com/qorelanguage/qore/issues/1690">issue 1690</a>)
    - fixed a bug in @ref Qore::trunc_str() "trunc_str()" when the string has an invalid multi-byte character at the end of the string and the string is exactly the byte width requested (<a href="https://github.com/qorelanguage/qore/issues/1693">issue 1693</a>)
    - fixed a bug where @ref Qore::ReadOnlyFile::getchar() "ReadOnlyFile::getchar()" did not respect character semantics as documented (<a href="https://github.com/qorelanguage/qore/issues/1547">issue 1547</a>)
    - <a href="../../modules/OracleSqlUtil/html/index.html">OracleSqlUtil</a> module fixes:
      - fixed a bug in \c character_semantics for standalone column (<a href="https://github.com/qorelanguage/qore/issues/1688">issue 1688</a>)
    - <a href="../../modules/Mapper/html/index.html">Mapper</a> module fixes:
      - fixed a bug in handling "list mode" data such as submitted by \c InboundTableMapper::queueData() (<a href="https://github.com/qorelanguage/qore/issues/1736">issue 1736</a>, bug introduced in Qore 0.8.12.7 with the fix for <a href="https://github.com/qorelanguage/qore/issues/1626">issue 1626</a>)
    - <a href="../../modules/SqlUtil/html/index.html">SqlUtil</a> module fixes:
      - fixed schema alignment skipping column with name "driver" (<a href="https://github.com/qorelanguage/qore/issues/1684">issue 1684</a>)
      - fixed sqlutil schema management: functional indexes are rejected without () in name (<a href="https://github.com/qorelanguage/qore/issues/1610">issue 1610</a>)
    - <a href="../../modules/TableMapper/html/index.html">TableMapper</a> module fixes:
      - fixed a bug in handling "list mode" data with optimized inserts (<a href="https://github.com/qorelanguage/qore/issues/1736">issue 1736</a>, bug introduced in Qore 0.8.12.7 with the fix for <a href="https://github.com/qorelanguage/qore/issues/1626">issue 1626</a>)
    - <a href="../../modules/WebSocketClient/html/index.html">WebSocketClient</a> module fixes:
      - added timeout values to @ref Qore::Socket "Socket" and @ref Qore::HTTPClient "HTTPClient" calls (<a href="https://github.com/qorelanguage/qore/issues/1725">issue 1725</a>)
    - <a href="../../modules/WebSocketHandler/html/index.html">WebSocketHandler</a> module fixes:
      - added timeout values to @ref Qore::Socket "Socket" calls (<a href="https://github.com/qorelanguage/qore/issues/1725">issue 1725</a>)
    - <a href="../../modules/WebSocketUtil/html/index.html">WebSocketUtil</a> module fixes:
      - added timeout values to @ref Qore::Socket "Socket" calls (<a href="https://github.com/qorelanguage/qore/issues/1725">issue 1725</a>)
    - fixed a bug where a type conversion error in an lvalue assignment could generate a confusing unrelated runtime exception (<a href="https://github.com/qorelanguage/qore/issues/1697">issue 1697</a>)
    - fixed a bug where invalid characters in the port specification in a URL were ignored (<a href="https://github.com/qorelanguage/qore/issues/1728">issue 1728</a>)
    - fixed a bug with SSL socket communication the remote closing the connection during a send operation could cause the current thread to go into an infinite loop consuming 100% CPU (<a href="https://github.com/qorelanguage/qore/issues/1729">issue 1729</a>)
    - fixed a bug in the @ref Qore::HashListIterator "HashListIterator" class iterating hashes with a mix of lists and single values such as used by bulk DML binds; now the single values will appear as the current value for all list elements as per the original design instead of throwing a runtime exception (<a href="https://github.com/qorelanguage/qore/issues/1738">issue 1738</a>)

    @section qore_08127 Qore 0.8.12.7

    @par Release Summary
    Bugfix release; see details below

    @subsection qore_08127_bug_fixes Bug Fixes in Qore

    - fixed bug in internal string generation with \c size_t arguments that could cause invalid data to be output or crashes on 32-bit platforms (<a href="https://github.com/qorelanguage/qore/issues/1640">issue 1640</a>)
    - fixed a runtime memory leak and invalid runtime behavior with undetected recursive lvalue references (<a href="https://github.com/qorelanguage/qore/issues/1617">issue 1617</a>)
    - improved @ref garbage_collection "prompt collection" performance with large graphs of objects by eliminating additional unnecessary graph scans, resulting in further large performance improvements in the garbage collector (<a href="https://github.com/qorelanguage/qore/issues/1363">issue 1363</a>)
    - improved \c InboundTableMapper::queueData() performance (in the <a href="../../modules/TableMapper/html/index.html">TableMapper</a> module) when used with data in hash of lists format to use bulk DML in input and output without internal data conversions (<a href="https://github.com/qorelanguage/qore/issues/1626">issue 1626</a>)
    - <a href="../../modules/OracleSqlUtil/html/index.html">OracleSqlUtil</a> module fixes:
      - worked around \c ORA-22165 from \c op_in() caused by Oracle's limit on number of collection elements (<a href="https://github.com/qorelanguage/qore/issues/1660">issue 1660</a>)
      - fixed a bug in the \a force option (i.e. cascade) for dropping types (<a href="https://github.com/qorelanguage/qore/issues/1683">issue 1683</a>)
    - improved @ref try-module "%try-module" error reporting and documentation (<a href="https://github.com/qorelanguage/qore/issues/1648">issue 1648</a>)

    @section qore_08126 Qore 0.8.12.6

    @par Release Summary
    Bugfix release; see details below

    @subsection qore_08126_bug_fixes Bug Fixes in Qore

    - fixed a bug in @ref Qore::parse_url() parsing single-character hostnames (<a href="https://github.com/qorelanguage/qore/issues/1524">issue 1524</a>)
    - fixed a bug where @ref Qore::PO_LOCKDOWN "PO_LOCKDOWN" was not set when parsing \c init and \c del attributes in @ref user_modules "user module" headers (<a href="https://github.com/qorelanguage/qore/issues/1535">issue 1535</a>)
    - fixed a bug parsing exception catch block parameter errors (in debug builds only; <a href="https://github.com/qorelanguage/qore/issues/1558">issue 1558</a>)
    - fixed a bug dereferencing @ref binary "binary values" with the @ref list_element_operator "[] operator"; the behavior now corresponds to the documentation (<a href="https://github.com/qorelanguage/qore/issues/1566">issue 1566</a>)
    - fixed a bug that would result in a crash if a method were declared both \c static and \c abstract (<a href="https://github.com/qorelanguage/qore/issues/1590">issue 1590</a>)
    - fixed performance issues with the <a href="../../modules/Mapper/html/index.html">Mapper</a> module (and by extension the <a href="../../modules/TableMapper/html/index.html">TableMapper</a> module) for mappers with many identity (i.e. 1:1) and constant mappings (<a href="https://github.com/qorelanguage/qore/issues/1620">issue 1620</a>)
    - fixed a bug in the \c BulkInsertOperation class in the <a href="../../modules/BulkSqlUtil/html/index.html">BulkSqlUtil</a> module where inserts would fail or silently insert invalid data in the second or later blocks when constant hashes were used (<a href="https://github.com/qorelanguage/qore/issues/1625">issue 1625</a>)

    @section qore_08125 Qore 0.8.12.5

    @par Release Summary
    Bugfix release; see details below

    @subsection qore_08125_new_features New Features in Qore

    - added the <a href="../../modules/SalesforceRestClient/html/index.html">SalesforceRestClient</a> module for communicating with Salesforce.com using the REST APIs
    - module <a href="../../modules/SqlUtil/html/index.html">SqlUtil</a>
      - has support for native default values in tables (<a href="https://github.com/qorelanguage/qore/issues/1428">issue 1428</a>)
      - has support for Oracle named types (eg. spatial types) for Schema.qm and SchemaReverse.qm. (<a href="https://github.com/qorelanguage/qore/issues/1465">issue 1465</a>)

    @subsection qore_08125_bug_fixes Bug Fixes in Qore

    - <a href="../../modules/Mime/html/index.html">Mime</a> module:
      - added support for URL form-encoded messages (<a href="https://github.com/qorelanguage/qore/issues/1436">issue 1436</a>
    - <a href="../../modules/RestClient/html/index.html">RestClient</a> module:
      - added support for URL form-encoded messages (<a href="https://github.com/qorelanguage/qore/issues/1436">issue 1436</a>
      - added support for the \c "rawxml" message body encoding (<a href="https://github.com/qorelanguage/qore/issues/1437">issue 1437</a>
    - fixed handling of invalid compressed data in the following functions (<a href="https://github.com/qorelanguage/qore/issues/1432">issue 1432</a>):
      - @ref Qore::gunzip_to_binary()
      - @ref Qore::gunzip_to_string()
      - @ref Qore::uncompress_to_binary()
      - @ref Qore::uncompress_to_string()
    - fixed \c \@inf\@ on Windows (<a href="https://github.com/qorelanguage/qore/issues/1442">issue 1442</a>)
    - fixed @ref Qore::parse_url() with single-character usernames (<a href="https://github.com/qorelanguage/qore/issues/1455">issue 1455</a>)
    - corrected the error message with SSL reads when the server closes the connection prematurely (<a href="https://github.com/qorelanguage/qore/issues/1488">issue 1488</a>)
    - fixed the \c Host header in HTTP requests to not include the port if the port is the default port for the scheme because it causes some servers to reject the request (<a href="https://github.com/qorelanguage/qore/issues/1489">issue 1489</a>)

    @section qore_08124 Qore 0.8.12.4

    @par Release Summary
    Bugfix release; see details below

    @subsection qore_08124_bug_fixes Bug Fixes in Qore

    - fixed a reference bug in the @ref Qore::Thread::Queue "Queue" class introduced in the last release (<a href="https://github.com/qorelanguage/qore/issues/1309">issue 1309</a>)
    - fixed a bug where database types could not be correctly aligned if they had dependencies (<a href="https://github.com/qorelanguage/qore/issues/1314">issue 1314</a>); entailed updates in the following modules:
      - <a href="../../modules/SqlUtil/html/index.html">SqlUtil</a>
      - <a href="../../modules/FreetdsSqlUtil/html/index.html">FreetdsSqlUtil</a>
      - <a href="../../modules/MysqlSqlUtil/html/index.html">MysqlSqlUtil</a>
      - <a href="../../modules/OracleSqlUtil/html/index.html">OracleSqlUtil</a>
      - <a href="../../modules/PgsqlSqlUtil/html/index.html">PgsqlSqlUtil</a>
      - <a href="../../modules/Schema/html/index.html">Schema</a>
    - fixed a bug in @ref Qore::trunc_str() "trunc_str()" where an infinite loop could be triggered with certain arguments and multi-byte character encodings (<a href="https://github.com/qorelanguage/qore/issues/1327">issue 1327</a>)
    - improved @ref garbage_collection "prompt collection" performance with larger graphs of objects by eliminating unnecessary graph scans made during object method calls (<a href="https://github.com/qorelanguage/qore/issues/1363">issue 1363</a>)
    - fixed bugs in @ref Qore::date(string) "date(string)" and @ref Qore::date(string, string) "date(string, string)" where invalid input data was ignored and invalid dates were returned (<a href="https://github.com/qorelanguage/qore/issues/1369">issue 1369</a>)
    - <a href="../../modules/CsvUtil/html/index.html">CsvUtil</a> module:
      - fixed a bug in \c AbstractCsvIterator::identifyTypeImpl() generating an error message (<a href="https://github.com/qorelanguage/qore/issues/1355">issue 1355</a>)
    - <a href="../../modules/MailMessage/html/index.html">MailMessage</a> module:
      - fixed a bug using the default encoding in \c Message::attach() (issue <a href="https://github.com/qorelanguage/qore/issues/1352">issue 1352</a>)
    - <a href="../../modules/SqlUtil/html/index.html">SqlUtil</a> module:
      - fixed the ignored character_semantics column option in schema alignmed (<a href="https://github.com/qorelanguage/qore/issues/1379">issue 1379</a>)
      - implemented the \c cop_length() column function (<a href="https://github.com/qorelanguage/qore/issues/1395">issue 1395</a>)
    - <a href="../../modules/OracleSqlUtil/html/index.html">OracleSqlUtil</a> module:
      - OraclePackage attribute body_src is now public to access package bodies
    - <a href="../../modules/Qorize/html/index.html">Qorize</a> module:
      -  Qorize module: new qorize_val() set of functions; qorize_named() introduced; qorize tests
    - <a href="../../modules/TableMapper/html/index.html">TableMapper</a> module:
      - fixed runtime option propagation to \c TableMapper::SqlStatementMapperIterator from \c TableMapper::AbstractSqlStatementOutboundMapper::iterator() (<a href="https://github.com/qorelanguage/qore/issues/1418">issue 1418</a>)
      - fixed SqlStatementMapperIterator::getCount() (<a href="https://github.com/qorelanguage/qore/issues/1417">issue 1417</a>)
      - added the following methods:
        - \c TableMapper::AbstractSqlStatementOutboundMapper::getRowIterator()
        - \c TableMapper::InboundTableMapper::iterator()
        - \c TableMapper::InboundTableMapperIterator::getRuntime()
        - \c TableMapper::InboundTableMapperIterator::replaceRuntime()
        - \c TableMapper::InboundTableMapperIterator::setRuntime()
        - \c TableMapper::SqlStatementMapperIterator::getRuntime()
        - \c TableMapper::SqlStatementMapperIterator::replaceRuntime()
        - \c TableMapper::SqlStatementMapperIterator::setRuntime()
    - <a href="../../modules/QUnit/html/index.html">QUnit</a> module:
      - fixed showing the assertion location when there are test modules on top of QUnit (<a href="https://github.com/qorelanguage/qore/issues/1046">issue 1046</a>)
    - fixed inconsistency between list splice operator and splice function (<a href="https://github.com/qorelanguage/qore/issues/1380">issue 1380</a>)

    @section qore_08123 Qore 0.8.12.3

    @par Release Summary
    Bugfix release; see details below

    @subsection qore_08123_bug_fixes Bug Fixes in Qore

    - fixed the documentation (and DB modules) where @ref Qore::SQL::SQLStatement::fetchColumns() "SQLStatement::fetchColumns()" was inconsistent; now it will return a empty hash when no more rows are available to fetch (<a href="https://github.com/qorelanguage/qore/issues/1241">issue 1241</a>)
    - added I/O timeout support to the @ref Qore::FtpClient "FtpClient" class (<a href="https://github.com/qorelanguage/qore/issues/1252">issue 1252</a>)
    - fixed bugs in @ref Qore::Socket::recv() "Socket::recv()" and @ref Qore::Socket::recvBinary() "Socket::recvBinary()" with <tt>size = 0</tt> where @ref nothing could be returned which is invalid according to the methods' declared return types (<a href="https://github.com/qorelanguage/qore/issues/1260">issue 1260</a>)
    - fixed a bug where @ref Qore::FtpClient::get() "FtpClient:get()" would fail with an exception when retrieving an empty file (<a href="https://github.com/qorelanguage/qore/issues/1255">issue 1255</a>)
    - fixed a bug where executing a call reference to a deleted object method would cause a crash (<a href="https://github.com/qorelanguage/qore/issues/1268">issue 1268</a>)
    - fixed a bug where Qore would allow methods to be called on already deleted objects under certain conditions (<a href="https://github.com/qorelanguage/qore/issues/1270">issue 1270</a>)
    - fixed a bug where calling @ref Qore::exit() "exit()" in a multithreaded program could result in a segmentation fault (<a href="https://github.com/qorelanguage/qore/issues/1215">issue 1215</a>)
    - fixed a bug where <a href="../../modules/HttpServer/html/index.html">HttpServer::addListener()</a> could not accept a bind on port 0 to mean any random port (<a href="https://github.com/qorelanguage/qore/issues/1284">issue 1284</a>)
    - fixed a race condition in @ref garbage_collection "prompt collection" that could lead to a crash (<a href="https://github.com/qorelanguage/qore/issues/1084">issue 1084</a>)
    - fixed a bug clearing @ref Qore::Socket "Socket" event queues when the @ref Qore::Socket "Socket" goes out of scope that could lead to a crash (<a href="https://github.com/qorelanguage/qore/issues/1292">issue 1292</a>)
    - fixed a bug with @ref Qore::FtpClient::setWarningQueue() "FtpClient::setWarningQueue()" that could cause a crash (<a href="https://github.com/qorelanguage/qore/issues/1293">issue 1293</a>)
    - fixed a bug where @ref Qore::FtpClient::pwd() returned invalid directory names (<a href="https://github.com/qorelanguage/qore/issues/1295">issue 1295</a>)

    @section qore_08122 Qore 0.8.12.2

    @par Release Summary
    Bugfix release; see details below

    @subsection qore_08122_bug_fixes Bug Fixes in Qore
    - fixed bugs in handling websocket close status codes in the <a href="../../modules/WebSocketUtil/html/index.html">WebSocketUtil</a>, <a href="../../modules/WebSocketClient/html/index.html">WebSocketClient</a>, and <a href="../../modules/WebSocketHandler/html/index.html">WebSocketHandler</a> modules (<a href="https://github.com/qorelanguage/qore/issues/1216">issue 1216</a>)
    - fixed a crashing bug with recursive class initialization (<a href="https://github.com/qorelanguage/qore/issues/2023">issue 2023</a>)

    @section qore_08121 Qore 0.8.12.1

    @par Release Summary
    Bugfix release; see details below

    @subsection qore_08121_bug_fixes Bug Fixes in Qore
    - <a href="../../modules/TableMapper/html/index.html">TableMapper</a> module fixes:
      - fixed a bug with the \c SqlStatementOutboundMapper::iterator() method; corrected the iterator object return value which was causing \c AbstractMapperIterator::mapBulk() to fail (<a href="https://github.com/qorelanguage/qore/issues/979">issue 979</a>)
      - fixed a bug with \c SqlStatementOutboundMapper; it would throw an error if the required \c "table" or \c "sh" options were used and only worked with subclasses that declared these options (<a href="https://github.com/qorelanguage/qore/issues/981">issue 981</a>)
      - fixed a bug where \c AbstractSqlStatementOutboundMapper::iterator() failed to use options when creating the new \c Mapper object (<a href="https://github.com/qorelanguage/qore/issues/1088">issue 1088</a>)
    - fixed a bug where optional arguments were not handled correctly in some rare cases (<a href="https://github.com/qorelanguage/qore/issues/974">issue 974</a>)
    - fixed a bug causing a crash when @ref Qore::parse_base64_string_to_string() "parse_base64_string_to_string()" was called with an empty string (<a href="https://github.com/qorelanguage/qore/issues/996">issue 996</a>)
    - fixed a bug resolving base class method calls during parse initialization (<a href="https://github.com/qorelanguage/qore/issues/1075">issue 1075</a>)
    - fixed thread memory handling bug with some operator expressions and the @ref background "background operator" (<a href="https://github.com/qorelanguage/qore/issues/1096">issue 1096</a>)
    - fixed a race condition in the prompt collection of closure-bound local variables in the @ref garbage_collection "garbage collector" (<a href="https://github.com/qorelanguage/qore/issues/1103">issue 1103</a>)
    - fixed a bug where @ref Qore::HTTPClient "HTTPClient" class method variants such as @ref Qore::HTTPClient::get() "HTTPClient::get()" without a callback would fail to return the message body when the server sent a reply with chunked transfer encoding (<a href="https://github.com/qorelanguage/qore/issues/1117">issue 1117</a>)
    - fixed a bug in CsvUtil where backward compatibility was broken for single-row-type format (<a href="https://github.com/qorelanguage/qore/issues/1124">issue 1124</a>)
    - fixed bugs where declared public functions were missing from the library ABI (<a href="https://github.com/qorelanguage/qore/issues/1126">issue 1126</a>)
    - fixed bugs where @ref Qore::format_number() and <float>::format() gave incorrect results when rounding to the significant decimals given in the format string (<a href="https://github.com/qorelanguage/qore/issues/1149">issue 1149</a>)
    - fixed a bug referencing \c self in base class constructor arguments (<a href="https://github.com/qorelanguage/qore/issues/1169">issue 1169</a>)
    - fixed a bug where the incorrect class destructor was called in the openldap module (<a href="https://github.com/qorelanguage/qore/issues/1174">issue 1174</a>)
    - fixed a bug where declaring a \c copy() method as @ref synchronized would result in a crash when the method was called (<a href="https://github.com/qorelanguage/qore/issues/1188">issue 1188</a>)
    - fixed bugs in <string>::getEncoded() and <string>::getDecoded() regarding @ref Qore::CE_XML "CE_XML" and @ref Qore::CE_NONASCII "CE_NONASCII" (<a href="https://github.com/qorelanguage/qore/issues/1193">issue 1193</a>)
    - fixed bugs where @ref Qore::call_object_method() and @ref Qore::call_object_method_args() allowed private methods to be called from outside the class (<a href="https://github.com/qorelanguage/qore/issues/1194">issue 1194</a>)
    - fixed a bug where @ref deprecated methods were being internally registered as @ref RUNTIME_NOOP (<a href="https://github.com/qorelanguage/qore/issues/1197">issue 1197</a>)
    - fixed bugs where the @ref Qore::SQL::Datasource "Datasource" class would open a connection to the server in the constructor before options were set and where a server connection was required to call @ref Qore::SQL::Datasource::getOption() "Datasource::getOption()" or @ref Qore::SQL::Datasource::setOption() "Datasource::setOption()" (<a href="https://github.com/qorelanguage/qore/issues/1201">issue 1201</a>)
    - fixed memory errors in the @ref Qore::Thread::Queue "Queue" class where spurious exceptions could be raised (<a href="https://github.com/qorelanguage/qore/issues/1202">issue 1202</a>)
    - fixed a memory leak with static class member initializers (<a href="https://github.com/qorelanguage/qore/issues/1206">issue 1206</a>)

    @section qore_0812 Qore 0.8.12

    @par Release Summary
    Major new release with major new features and bug fixes as well as packaging fixes:
    - added support for @ref garbage_collection "deterministic garbage collection"
    - standardized function naming convention
    - new functions, methods, constants, operators, and user modules
    - greatly improved support on Windows

    @subsection qore_0812_compatibility Changes That Can Affect Backwards-Compatibility
    - fixed broken list parsing; in previous releases, %Qore's parser re-wrote lists without parentheses used as top-level statements with certain assignment operators (@ref assignment_operator "=", @ref plus_equals_operator "+=", @ref minus_equals_operator "-=", @ref multiply_equals_operator "*=", and @ref divide_equals_operator "/=", but not with others) so that statements like <tt>list l = 1, 2, 3;</tt> were valid assignments.   Due to operator precedence, such statements should normally be interpreted as <tt>(list l = 1), 2, 3;</tt>, which is not a valid expression.  Not only were the rules applied with only some assignment operators, but such lists were only rewritten if used as top-level statements, therefore the rules were applied inconsistenctly depending on where the expression was located in the parse tree.  As of %Qore 0.8.12, these inconsistencies have been eliminated by default from %Qore; all lists are processed according to the precedence rules defined in @ref operators.  This could break old code that relied on the old, broken behavior.  To get the old behavior, use the @ref broken-list-parsing "%broken-list-parsing" parse directive.
    - fixed broken @ref int_type "int" and @ref softint_type "softint" assignments; previously runtime type errors with these type restrictions were ignored and all values were silently converted to integers for the assignment, now runtime type errors are thrown according to the original design.  Parse errors are detected as before.  This could break old code that relied on the old, broken behavior.  To get the old behavior, use the @ref broken-int-assignments "%broken-int-assignments" parse directive.
    - fixed broken multi-character operator parsing; the %Qore parser has been updated to no longer accept multi-character operators with whitespace between the chacters making up the operator; it is believed that this was never used and simply caused the parser to be needlessly complicated and caused %Qore to be less compatible with other languages.  To get the old behavior, use the @ref broken-operators "%broken-operators" parse directive.
    - the @ref push "push", @ref unshift "unshift", @ref pop "pop" and @ref shift "shift" operators now throw an exception when their first operand is not a list and @ref strict-args "%strict-args" is in effect

    @subsection qore_0812_new_features New Features in Qore
    - Added the @ref value_coalescing_operator which checks first argument if it evaluates to @ref Qore::False "False" with @ref <value>::val() and if so assigns the second argument. The operator can be further chained; for example: @code{.py} expr1 ?* expr2 ?* expr3 @endcode
    - Added the @ref null_coalescing_operator which checks the first operand for @ref nothing or @ref null; if true returns the second argument. The operator can be further chained, in which case the first operand with a value is returned; ex: @code{.py} expr1 ?? expr2 ?? expr3 @endcode
    - %Qore identifiers can now begin with an underscore character \c "_"; the following is now a valid (with @ref new-style "%new-style"): @code{.py}int _var = 1;@endcode
    - hash enhancements:
      - new syntax for an expression giving an empty hash: <tt>{}</tt>; for example: @code{.py} hash h = {};@endcode
      - new literal hash support: hashes can now be given as literal values as follows: @code{.py} (<key_expr>: <val_expr>, [...]) @endcode For example: @code{.py} return (get_key(): get_value()); @endcode in the past the keys in literal hashes had to be either a string or a constant; now any valid %Qore expression can be used to generate the hash keys at runtime
      - new hash syntax; hash elements can now be enclosed by curly brackets as well as regular parentheses; the version with curly brackets when used with the @ref hmap "map" operator results in the hash version of the map operator being used
      - Added new @ref hmap "hash version of the map" operator to build a hash from a list or iterator expression; ex: @code{.py} hash h = map {$1, h2.$1}, i; @endcode
    - implemented support for loading user modules in a pre-defined @ref Qore::Program "Program" object (that can have a custom API) in the following new functions and methods:
      - @ref Qore::load_user_module_with_program() "load_user_module_with_program()"
      - @ref Qore::Program::loadApplyToPrivateUserModule() "Program::loadApplyToPrivateUserModule()"
      - @ref Qore::Program::loadApplyToUserModule() "Program::loadApplyToUserModule()"
      - @ref Qore::Program::loadUserModuleWithProgram() "Program::loadUserModuleWithProgram()"
    - implemented support for code / dependency injections in @ref Qore::Program "Program" containers with the following changes:
      - @ref Qore::Program::importClass() now accepts optional arguments that allow the imported version of the class to live in another namespace and have another name and an argument that allows the imported version of the class to remain even if it overlaps with an imported system or user class from a module
      - @ref Qore::Program::importFunction() now accepts an optional argument that allows the imported version of the function to remain even if it overlaps with an imported system or user function from a module
      - the new parse option @ref Qore::PO_ALLOW_INJECTION must be set on the @ref Qore::Program "Program" object in order to use code / dependency injection parameters in the above methods
      - once a @ref Qore::Program "Program" object has an injected API set up, the system API can be imported (possibly already overridden with injected code) with the following new methods:
        - @ref Qore::Program::importSystemApi()
        - @ref Qore::Program::importSystemClasses()
        - @ref Qore::Program::importSystemConstants()
        - @ref Qore::Program::importSystemFunctions()
        .
        additionally user modules can be loaded with overridden injected code with the following new functions / methods:
        - @ref Qore::load_user_module_with_program() "load_user_module_with_program()"
        - @ref Qore::Program::loadApplyToPrivateUserModule() "Program::loadApplyToPrivateUserModule()"
        - @ref Qore::Program::loadApplyToUserModule() "Program::loadApplyToUserModule()"
        - @ref Qore::Program::loadUserModuleWithProgram() "Program::loadUserModuleWithProgram()"
        .
        furthermore the following function can be used to reload injected modules with the non-injected version:
        - @ref Qore::reload_module() "reload_module()"
    - implemented support for user-defined thread-resource management, allowing %Qore code to safely manage resources associated to a particular thread:
      - @ref Qore::Thread::AbstractThreadResource
      - @ref Qore::Thread::remove_thread_resource()
      - @ref Qore::Thread::set_thread_resource()
    - new constants:
      - @ref Qore::DirSep
      - @ref Qore::Platform
      - @ref Qore::ParseOptionCodeMap
      - @ref Qore::ParseOptionStringMap
      - @ref Qore::PO_BROKEN_LIST_PARSING
      - @ref Qore::PO_BROKEN_LOGIC_PRECEDENCE
      - @ref Qore::PO_BROKEN_OPERATORS
      - @ref Qore::PO_NO_INHERIT_SYSTEM_CONSTANTS
      - @ref Qore::PO_NO_INHERIT_USER_CONSTANTS
      - @ref Qore::PO_NO_API
      - @ref Qore::PO_NO_SYSTEM_API
      - @ref Qore::PO_NO_USER_API
      - @ref Qore::SQL::DBI_CAP_HAS_ARRAY_BIND "Qore::SQL::DBI_CAP_HAS_ARRAY_BIND"
      - @ref StringConcatEncoding
      - @ref StringConcatDecoding
    - new classes:
      - @ref Qore::DataLineIterator
      - @ref Qore::Thread::AbstractThreadResource
    - other new methods:
      - @ref Qore::SQL::DatasourcePool::getCapabilities()
      - @ref Qore::SQL::DatasourcePool::getCapabilityList()
      - @ref Qore::SQL::SQLStatement::currentThreadInTransaction()
      - @ref Qore::Thread::Queue::setError()
      - @ref Qore::Thread::Queue::clearError()
    - updated methods:
      - @ref Qore::TimeZone::constructor() "TimeZone::constructor()": now accepts a path to the zoneinfo file if the @ref Qore::PO_NO_FILESYSTEM sandboxing restrictions is not set
    - the \c SOCKET-THROUGHPUT-WARNING event is no longer raised on the warning queue if the transfer size is less than 1024 bytes; this affects:
      - @ref Qore::FtpClient::setWarningQueue()
      - @ref Qore::HTTPClient::setWarningQueue()
      - @ref Qore::Socket::setWarningQueue()
    - new functions:
      - @ref Qore::create_object()
      - @ref Qore::create_object_args()
      - @ref Qore::decode_uri_request()
      - @ref Qore::encode_uri_request()
      - @ref Qore::get_duration_seconds_f()
      - @ref Qore::getgroups()
      - @ref Qore::getusername()
      - @ref Qore::ltrim()
      - @ref Qore::parse_float()
      - @ref Qore::parse_number()
      - @ref Qore::realpath()
      - @ref Qore::rtrim()
      - @ref Qore::set_return_value()
      - @ref Qore::setgroups()
      - @ref Qore::Thread::remove_thread_resource()
      - @ref Qore::Thread::set_thread_resource()
    - updated functions:
      - @ref Qore::parse_boolean()
      - @ref Qore::string()
      - @ref Qore::strmul()
    - new pseudo-methods:
      - @ref <date>::dayNumber()
      - @ref <date>::dayOfWeek()
      - @ref <date>::durationSecondsFloat()
      - @ref <date>::isoDayOfWeek()
      - @ref <date>::isoWeekHash()
      - @ref <date>::isoWeekString()
      - @ref <object>::uniqueHash()
      - @ref <string>::getDecoded()
      - @ref <string>::getEncoded()
    - the following functions were moved from the <a href="../../modules/Util/html/index.html">Util</a> module to %Qore:
      - @ref Qore::absolute_path()
      - @ref Qore::absolute_path_windows()
      - @ref Qore::absolute_path_unix()
    - camel-case functions were deprecated in this release, covering the following functions:
      - @ref Qore::callObjectMethod(): deprecated for @ref Qore::call_object_method()
      - @ref Qore::callObjectMethodArgs(): deprecated for @ref Qore::call_object_method_args()
      - @ref Qore::existsFunction(): deprecated for @ref Qore::exists_function()
      - @ref Qore::functionType(): deprecated for @ref Qore::function_type()
      - @ref Qore::getAllThreadCallStacks(): deprecated for @ref Qore::get_all_thread_call_stacks()
      - @ref Qore::getClassName(): deprecated for @ref Qore::get_class_name()
      - @ref Qore::getDateFromISOWeek(): deprecated for @ref Qore::get_date_from_iso_week()
      - @ref Qore::getDayNumber(): deprecated for @ref Qore::get_day_number()
      - @ref Qore::getDayOfWeek(): deprecated for @ref Qore::get_day_of_week()
      - @ref Qore::getDBIDriverCapabilities(): deprecated for @ref Qore::dbi_get_driver_capabilities()
      - @ref Qore::getDBIDriverCapabilityList(): deprecated for @ref Qore::dbi_get_driver_capability_list()
      - @ref Qore::getDBIDriverList(): deprecated for @ref Qore::dbi_get_driver_list()
      - @ref Qore::getFeatureList(): deprecated for @ref Qore::get_feature_list()
      - @ref Qore::getISODayOfWeek(): deprecated for @ref Qore::get_iso_day_of_week()
      - @ref Qore::getISOWeekHash(): deprecated for @ref Qore::get_iso_week_hash()
      - @ref Qore::getISOWeekString(): deprecated for @ref Qore::get_iso_week_string()
      - @ref Qore::getMethodList(): deprecated for @ref Qore::get_method_list()
      - @ref Qore::getModuleHash(): deprecated for @ref Qore::get_module_hash()
      - @ref Qore::getModuleList(): deprecated for @ref Qore::get_module_list()
      - @ref Qore::makeBase64String(): deprecated for @ref Qore::make_base64_string()
      - @ref Qore::makeHexString(): deprecated for @ref Qore::make_hex_string()
      - @ref Qore::parseBase64String(): deprecated for @ref Qore::parse_base64_string()
      - @ref Qore::parseBase64StringToString(): deprecated for @ref Qore::parse_base64_string_to_string()
      - @ref Qore::parseDatasource(): deprecated for @ref Qore::parse_datasource()
      - @ref Qore::parseHexString(): deprecated for @ref Qore::parse_hex_string()
      - @ref Qore::sortDescending(): deprecated for @ref Qore::sort_descending()
      - @ref Qore::sortDescendingStable(): deprecated for @ref Qore::sort_descending_stable()
      - @ref Qore::sortStable(): deprecated for @ref Qore::sort_stable()
      - @ref Qore::throwThreadResourceExceptions(): deprecated for @ref Qore::throw_thread_resource_exceptions()
      .
      Functions deprecated in this release will remain for the forseeable future for backwards-compatibility
    - Added support for reexporting imported definitions in user module with the new <tt>%%requires(reexport)</tt> form of the @ref requires "%requires" parse directive.
    - @ref Qore::xrange() and @ref Qore::RangeIterator updates:
      - @ref Qore::xrange() and @ref Qore::RangeIterator::constructor() and <list>::rangeIterator() updated to take an optional value to return in the @ref Qore::RangeIterator::getValue() method
    - @ref Qore::FtpClient updates:
      - added @ref Qore::FtpClient::getMode()
    - Performance improvements:
      - @ref Qore::HashPairIterator and @ref Qore::ObjectPairIterator objects (returned by @ref <hash>::pairIterator() and @ref <object>::pairIterator(), respectively and the associated reverse iterators) have had their performance improved by approximately 70% by reusing the hash iterator object when possible
    - module directory handling changed
      - user modules are now stored in prefix/share/qore-modules/version
      - prefix/share/qore-modules is also added to the module path
      - version-specific module directories are added first, then the "generic" directories
    - <a href="../../modules/CsvUtil/html/index.html">CsvUtil</a> module updates:
      - new \c "tolwr" option in structured text parsing classes
      - \c AbstractCsvWriter will set \c "headers" from the \c "fields" option if \c "headers" are not explicitly set
      - added write() methods returning the generated strings to the \c CsvStringWriter class for API compatibility with the corresponding FixedLengthDataWriter methods
      - implemented support for @ref Qore::SQL::SQLStatement "SQLStatement" as an iterator source for \c AbstractCsvWriter::write()
      - \c quote_escape option implemented in \c AbstractCsvWriter
      - implemented the \c "datamap" and \c "info_log" options for CSV generation
      - implemented alternative options with underscores instead of dashes for all constructors
      - extended multi-type support, record type rules and default value in field specification
      - implemented multi-type record support in \c AbstractCsvWriter and \c AbstractCsvIterator using \c resolve_type and \c headers options
    - <a href="../../modules/Mapper/html/index.html">Mapper</a> module updates:
      - implemented the \c "constant" field tag, allowing a contant value for an output field to be specified directly in the mapper hash
      - implemented the \c "default" field tag, giving a default value if no input value is specified
      - implemented the global \c "date_format" mapper option
      - implemented support for structured output fields with dot notation in the output field name
      - implemented per-field and global \c "number_format" mapper options
      - changed the behavior of the \c "number" field type: now leaves numeric values in their original type, converts all other types to a number
      - removed the deprecated \c "crec" option
      - implemented the \c "input" option with input record validation
      - implemented the \c "output" option with output record validation
      - implemented the \c "info_log" option and removed the \c "trunc" option
      - implemented the \c "runtime" field tag
      - implemented the \c "index" field tag
      - improved the Mapper::mapAll() method by adding support for hashes of lists to better support input from bulk DML (@ref Qore::SQL::SQLStatement::fetchColumns() "SQLStatement::fetchColumns()")
    - <a href="../../modules/TableMapper/html/index.html">TableMapper</a> module updates:
      - added table name and datasource description to error messages
      - implemented more efficient support for inserts from a sequence for databases supporting the \c "returning" clause in insert statements; now such inserts are made in a single round trip instead of n + 1 where n is the number of sequences in the insert
      - implemented an optimized insert approach assuming stable input data
      - implemented the following new options:
        - \c unstable_input: to accommodate unstable input data and disable the insert optimization (default: False)
        - \c insert_block: for DB drivers supporting bulk DML, the number of rows inserted at once (default: 500, only used when \c unstable_input is False) and bulk inserts are supported in the table object
      - added methods for bulk / batch inserts for db drivers supporting bulk DML (ex: Oracle)
      - updated to <a href="../../modules/Mapper/html/index.html">Mapper</a> changes: use table description to define output record for the <a href="../../modules/Mapper/html/index.html">Mapper</a> module
      - added the AbstractSqlStatementOutboundMapper class
      - added the InboundIdentityTableMapper class
      - added the SqlStatementMapperIterator class
      - added the SqlStatementOutboundMapper class
    - <a href="../../modules/RestClient/html/index.html">RestClient</a> module updates:
      - implemented RestClient::addDefaultHeaders()
      - implemented RestClient::getDefaultHeaders()
      - implemented RestClient::getSendEncoding()
      - implemented RestClient::setContentEncoding()
      - when possible, REST bodies are decoded and stored in the \a info output argument when the HTTP server returns a status code < 100 or >= 300 to allow for error-handling in the client
    - <a href="../../modules/RestHandler/html/index.html">RestHandler</a> module updates:
      - implemented support for notifying persistent connections when the connection is terminated while a persistent connection is in place
      - the AbstractRestStreamRequestHandler class is now the base abstract class for REST stream request handlers
    - <a href="../../modules/WebUtil/html/index.html">WebUtil</a> module updates:
      - updated FileHandler::handleRequest() to allow for chunked sends
    - <a href="../../modules/BulkSqlUtil/html/index.html">BulkSqlUtil</a> module:
      - added this new module providing APIs supporting bulk DML with <a href="../../modules/SqlUtil/html/index.html">SqlUtil</a> with supported drivers
    - <a href="../../modules/FilePoller/html/index.html">FilePoller</a> module:
      - added this new module to support polling files in directories on the filesystem
    - <a href="../../modules/FixedLengthUtil/html/index.html">FixedLengthUtil</a> module:
      - added this new module for handling fixed length line data
    - <a href="../../modules/HttpServer/html/index.html">HttpServer</a> module updates:
      - <a href="../../modules/HttpServerUtil/html/index.html">HttpServerUtil</a> module split from the <a href="../../modules/HttpServer/html/index.html">HttpServer</a> module containing supporting definitions for handler classes and other code interfacing with the <a href="../../modules/HttpServer/html/index.html">HttpServer</a> module
      - added the PermissiveAuthenticator class
      - translate \c "+" (plus) to \c " " (space) in the query portion of URIs in parse_uri_query()
      - implemented support for notifying persistent connections when the connection is terminated while a persistent connection is in place
      - new methods implemented in HttpServer:
        - HttpServer::getListenerLogOptions()
        - HttpServer::getListenerLogOptionsID()
        - HttpServer::setListenerLogOptions()
        - HttpServer::setListenerLogOptionsID()
        - HttpServer::addListeners() (new variant taking a hash of SSL info)
        - HttpServer::listenerStarted() (to allow for reporting when listeners are actually running since they are started asynchronously)
      - improved performance matching request URIs to handlers
      - added the \c "ssl" key to the listener socket info hash
      - implemented support for notifying persistent connections when the connection is terminated while a persistent connection is in place
      - removed the unused AbstractStreamRequestHandler class
      - fixed parse_uri_query() to always return \a params as a hash (<a href="https://github.com/qorelanguage/qore/issues/569">issue 569</a>)
      - added \c root_path to the context hash if the path was matched by a URL path prefix (<a href="https://github.com/qorelanguage/qore/issues/570">issue 570</a>)
      - implemented support for configurable stream handler timeout values (<a href="https://github.com/qorelanguage/qore/issues/719">issue 719</a>)
    - <a href="../../modules/Schema/html/index.html">Schema</a> module updates:
      - added the following public functions to make column definitions easier:
        - c_char()
        - c_date()
        - c_int()
        - c_number()
        - c_timestamp()
        - c_varchar()
    - added option @ref Qore::Option::HAVE_DETERMINISTIC_GC "HAVE_DETERMINISTIC_GC" for %Qore builds where deterministic garbage collection is enabled
    - @ref Qore::Program "Program" class enhancements:
      - the @ref Qore::Program "Program" class now creates @ref conditional_parsing "parse defines" for parse options so that conditional code can be implemented depending on the sandboxing configuration of the program container
      - the @ref Qore::Program::importClass() method now accepts an optional \a new_name argument to allow for importing classes with a different name and namespace path
    - added a timeout parameter to the following @ref Qore::Socket "Socket" methods:
      - @ref Qore::Socket::upgradeClientToSSL()
      - @ref Qore::Socket::upgradeServerToSSL()
    - added zoneinfo -> Windows time zone translation code on Windows to support standard UNIX (zoneinfo) time zone names on Windows; time zone information is still taken from the Windows registry but region names are reported using the standard zoneinfo names
    - @ref Qore::FileLineIterator updates:
      - added @ref Qore::FileLineIterator::hstat() and @ref Qore::FileLineIterator::stat()
    - <a href="../../modules/SqlUtil/html/index.html">SqlUtil</a> module updates:
      - implemented insert option support and support for the \c "returning" clause in supported drivers to avoid server round trips
      - implemented the AbstractTable::getDesc() method and improved exception description messages
      - implemented support for late table resoluton in join arguments to enable joins from serialized parameters
      - improved error messages for common errors such as join errors
      - implemented support for DBA management actions
      - implemented support for driver-dependent pseudocolumns
      - implemented per-column support for the \c "desc" keyword in orderby expressions
      - implemented the \c "wop_or()" function to allow complex SQL expressions to be generated with \c "or" as well as \c "and"
      - implemented the \c "cop_cast()" operator for converting [column] value into another datatype
      - implemented the \c "cop_sum()" aggregate operator for returning sum of column values
      - implemented update operators \c "uop_plus()", \c "uop_minus()", \c "uop_multiply()", \c "uop_divide()"
      - implemented AbstractTable::getBulkUpsertClosure() to better support bulk SQL merge operations
      - removed all APIs that handle implicit transactions; APIs must commit transactions explicitly
      - \a orderby and \a groupby select options now take positive integers as column identifiers
      - column aliases (defined with cop_as()) can now be used in the where hash argument and in join criteria
      - column operator functions can be used in the where clause and in join conditions (<a href="https://github.com/qorelanguage/qore/issues/529">issue 529</a>)
      - implemented the \c "cop_coalesce()" column operation function to support the \c "COALESCE" operator in queries (<a href="https://github.com/qorelanguage/qore/issues/671">issue 671</a>)
      - implemented \c cop_substr() and \c uop_substr() operators (<a href="https://github.com/qorelanguage/qore/issues/801">issue 801</a>)
      - implemented \c op_substr() where operator (<a href="https://github.com/qorelanguage/qore/issues/883">issue 883</a>)
      - implemented the \c "omit_update" upsert option for asymmetrical upserts (updates only update a subset of the columns inserted) (<a href="https://github.com/qorelanguage/qore/issues/791">issue 791</a>)
      - implemented the \c "UpsertUpdateOnly" upsert option (<a href="https://github.com/qorelanguage/qore/issues/793">issue 793</a>)
    - <a href="../../modules/OracleSqlUtil/html/index.html">OracleSqlUtil</a> module updates:
      - implemented support for views for DML in the OracleTable class
      - implemented support for Oracle pseudocolumns in queries
      - return lists from Oracle's data dictionary ordered
      - implemented AbstractTable::emptyStringsAsNull()
    - <a href="../../modules/PgsqlSqlUtil/html/index.html">PgsqlSqlUtil</a> module updates:
      - added support for the following datatypes and aliases: \c bool, \c float, \c int, \c timetz, \c timestamptz, \c varbit
      - added support for listing PostgreSQL types and materialized views (<a href="https://github.com/qorelanguage/qore/issues/699">issue 699</a>)
    - <a href="../../modules/MysqlSqlUtil/html/index.html">MysqlSqlUtil</a> module updates:
      - added support for the following datatypes: \c binary, \c varbinary
    - <a href="../../modules/Util/html/index.html">Util</a> module updates:
      - added public function \c glob_to_regex()
      - added public functions \c lpad() and \c rpad()
      - added public function \c ordinal()
      - added public function \c plural()
      - added public function \c regex_escape()
      - added public function \c zip()
      - \c parse_to_qore_value() now respects parentheses when parsing lists and hashes (<a href="https://github.com/qorelanguage/qore/issues/846">issue 846</a>)
    - added initial support for UTF-16 character encoding; note that UTF-16 is not backwards-compatible with ASCII and therefore not supported universally in %Qore; it's recommended to convert these strings to UTF-8 in %Qore; do not use UTF-16 as the default character encoding in %Qore; currently UTF-16 data can be parsed using the following classes that convert the data to UTF-8:
      - @ref Qore::DataLineIterator
      - @ref Qore::FileLineIterator
    - removed support for the C++ \c QDBI_METHOD_ABORT_TRANSACTION_START DBI method; transactions are always assumed to be in progress even if an exec call throws an exception in the first statement in a new transaction; this is necessary to handle bulk DML where a single statement can partially succeed and partially fail; the ABI remains unchanged; drivers that set this DBI method will no longer have it called because it's not necessary; in the upcoming API/ABI change this C++ DBI method will be removed entirely
    - added support for @ref unary_plus_operator "unary plus"
    - added support for empty private blocks in classes
    - added support for @ref Qore::statvfs() on Windows (simulated from \c GetDiskFreeSpaceEx() <a href="https://github.com/qorelanguage/qore/issues/618">issue 618</a>)
    - assignment of a variable to itself is now illegal (<a href="https://github.com/qorelanguage/qore/issues/526">issue 526</a>)
    - extended qpp to support the 'final' class flag (<a href="https://github.com/qorelanguage/qore/issues/876">issue 876</a>)
    - extended qpp to support private members (<a href="https://github.com/qorelanguage/qore/issues/924">issue 924</a>)
    - added @ref <float>::infp() and @ref <float>::nanp() predicates to @ref float_type (<a href="https://github.com/qorelanguage/qore/issues/909">issue 909</a>)

    @subsection qore_0812_bug_fixes Bug Fixes in Qore
    - fixed format of octal constant - there was an error if a string contained octal constant that is shorter than 3 digit
    - <a href="../../modules/HttpServer/html/index.html">HttpServer</a> module fixes:
      - fixed a bug setting the response encoding in HttpServer::setReplyHeaders() where the Socket encoding was not set properly and therefore the encoding in the Content-Type in the response header did not necessarily match the encoding of the response
      - fixed a socket / connection performance problem with HTTPS listeners where the SSL connection was being negotiated inline with the accept instead of in the connection thread, thereby blocking new connections from being accepted
      - fixed bugs where URI strings were improperly encoded and decoded (also fixed in the <a href="../../modules/RestClient/html/index.html">RestClient</a> module)
      - fixed a bug in the <a href="../../modules/HttpServer/html/index.html">HttpServer</a> module where chunked sends were not received and decoded properly in all cases for handlers that did not explicitly handle chunked messages
      - fixed a bug in HttpServer::addListener() with an integer argument; a UNIX socket was opened instead of a wildcard listener on the given port
      - fixed typos causing bugs in HTTP error logging (<a href="https://github.com/qorelanguage/qore/issues/308">issue 308</a>)
      - fixed a bug formatting IPv6 host addresses in the return value to \c HttpServer::http_get_url_from_bind() (<a href="https://github.com/qorelanguage/qore/issues/821">issue 821</a>)
    - <a href="../../modules/RestClient/html/index.html">RestClient</a> module fixes:
      - fixed bugs where URI strings were improperly encoded and decoded (also fixed in the <a href="../../modules/HttpServer/html/index.html">HttpServer</a> module)
      - fixed a bug where URI paths were sent as relative paths instead of absolute paths
      - fixed issues where multiple leading \c "/" chars were sometimes present in the request URI path
      - fixed an issue where a trailing \c "/" char was sometimes added to the request URI path (<a href="https://github.com/qorelanguage/qore/issues/899">issue 899</a>)
    - <a href="../../modules/CsvUtil/html/index.html">CsvUtil</a> module fixes:
      - fixed a bug where the \c "format" field option was not usable with fields assigned type \c "*date"
      - fixed the default field type as "*string" (from "string") to avoid parsing and outputting empty strings for missing input data
    - <a href="../../modules/Schema/html/index.html">Schema</a> module fixes:
      - AbstractSchema::combineOptions() fails when an option variable contains @ref nothing instead of a valid hash
      - fixed a bug with <i>"insert-only reference data"</i> with the verbose option; the upsert strategy was changed to \c UpsertSelectFirst which means that insert-only reference data could also be updated
      - fixed a bug where it was not possible to provide Database options when creating schemas (<a href="https://github.com/qorelanguage/qore/issues/501">issue 501</a>)
    - <a href="../../modules/Mapper/html/index.html">Mapper</a> module fixes:
      - moved field length checks after all transformations have been applied
      - fixed bugs in the \c "timezone" and \c "input_timezone" options, documented those options
      - fixed a bug where \c "constant" field tags assigned to a value that evaluated to boolean @ref Qore::False "False" were not recognized (<a href="https://github.com/qorelanguage/qore/issues/610">issue 610</a>)
    - <a href="../../modules/SqlUtil/html/index.html">SqlUtil</a> module fixes:
      - fixed a bug with queries using a \a desc argument with the \a orderby query option with multiple sort columns; the \c "desc" string was added only to the last column but should have been added to all columns
      - fixed a bug where foreign key constraints with supporting indexes were not tracked and therefore schema alignment on DBs that automatically create indexes for foreign key constraints would fail
      - fixed a bug where driver-specific objects were not included when dropping a schema
      - fixed a bug in subquery handling where bind-by-value arguments from the subquery were lost
      - fixed a bug in the partition by/over operator where column names as given in the query argument hash were not properly recognized
      - fixed a bug in schema alignment; when aligning a schema and an index supporting a PK constraint is introduced in the new schema, the alignment would fail when a constraint is attempted to be disabled that doesn't exist
      - fixed a bug generating select statements for tables accessed through a synonym when used with join clauses; previously inconsistent schema prefixes could be used which could cause errors parsing the SQL statements generated
      - fixed a bug where the AbstractTable lock was held while executing SQL to determine the upsert strategy to use with UpsertAuto
      - fixed a bug where complex bind values as hashes (such as used by the pgsql and oracle drivers) were rejected by SqlUtil (<a href="https://github.com/qorelanguage/qore/issues/494">issue 494</a>) when updating
      - fixed a bug where wildcard columns in join tables were not working (<a href="https://github.com/qorelanguage/qore/issues/499">issue 499</a>)
      - fixed a bug in \c "op_in()" where invalid SQL was generated with an argument of 0 (<a href="https://github.com/qorelanguage/qore/issues/500">issue 500</a>)
      - fixed bugs in \c cop_seq() and \c cop_seq_currval() (<a href="https://github.com/qorelanguage/qore/issues/624">issue 624</a>)
      - fixed a bug in \c join_inner() where the \a cond argument was ignored (<a href="https://github.com/qorelanguage/qore/issues/645">issue 645</a>)
      - fixed \c "uop_lower()" and \c "uop_upper()" operators to allow nesting (<a href="https://github.com/qorelanguage/qore/issues/657">issue 657</a>)
      - fixed a bug where SqlUtil was generating invalid SQL for some DBs where a wilcard was used with explicit column names (<a href="https://github.com/qorelanguage/qore/issues/708">issue 708</a>)
      - fixed a bug where updating an index without any source constraints caused an invalid exception to be raised (<a href="https://github.com/qorelanguage/qore/issues/768">issue 768</a>)
      - fixed a bug in \c AbstractTable::update() with sequence operators (<a href="https://github.com/qorelanguage/qore/issues/942">issue 942</a>)
    - <a href="../../modules/OracleSqlUtil/html/index.html">OracleSqlUtil</a> module fixes:
      - fixed a bug where column names that are reserved words were not quoted in generated SQL
      - fixed bugs in \c cop_seq() and \c cop_seq_currval() (<a href="https://github.com/qorelanguage/qore/issues/624">issue 624</a>)
    - <a href="../../modules/PgsqlSqlUtil/html/index.html">PgsqlSqlUtil</a> module fixes:
      - fixed a bug in PgsqlTable::tryInsertImpl(); added an explicit \c "begin" call to make the savepoint work with PostgreSQL 9.3+ servers
      - fixed a bug retrieving foreign constraints; columns were not guaranteed to be returned in declaration order
      - fixed a bug handling tablespaces in unique constraints
      - fixed a bug handling \c "time" columns; they were being issued as \c "time6" instead of "time(6)" (<a href="https://github.com/qorelanguage/qore/issues/385">issue 385</a>)
      - fixed support for the following datatypes and aliases: \c "bit", \c "bit varying", \c "char", \c "character", \c "character varying", \c "char varying", \c "oid", \c "varchar"
      - fixed bugs in \c cop_seq() and \c cop_seq_currval() (<a href="https://github.com/qorelanguage/qore/issues/624">issue 624</a>)
    - <a href="../../modules/MysqlSqlUtil/html/index.html">MysqlSqlUtil</a> module fixes:
      - corrected support for the \c varbinary type (<a href="https://github.com/qorelanguage/qore/issues/403">issue 403</a>)
      - corrected support for the \c binary type (<a href="https://github.com/qorelanguage/qore/issues/524">issue 524</a>)
      - \c schema member incorrectly set by @ref Qore::SQL::AbstractDatasource::getUserName() "AbstractDatasource::getUserName()" instead of @ref Qore::SQL::AbstractDatasource::getDBName() "AbstractDatasource::getDBName()" (<a href="https://github.com/qorelanguage/qore/pull/519">issue 519</a>)
    -  <a href="../../modules/WebUtil/html/index.html">WebUtil</a> module fixes:
      - fixed a bug where template programs with @ref Qore::PO_ALLOW_BARE_REFS set did not work
      - fixed a bug serviing index files in \c FileHandler::tryServeRequest() where index files could be incorrectly served with a \c "204 No Content" response (<a href="https://github.com/qorelanguage/qore/issues/616">issue 616</a>)
    - <a href="../../modules/WebSocketHandler/html/index.html">WebSocketHandler</a> module fixes:
      - fixed a bug where the connection object was deleted when the connection closes which could cause excess exceptions in multithreaded server code
      - added the WebSocketConnection::connectionClosed() method to be called when the connection is closed
    - <a href="../../modules/WebSocketClient/html/index.html">WebSocketClient</a> module updates:
      - updated module to version 1.3
      - ignore \c SOCKET-NOT-OPEN errors when closing (server already closed the connection)
    - <a href="../../modules/RestHandler/html/index.html">RestHandler</a> module fixes:
      - fold all possible arguments in the REST request body into the argument hash so that complex REST requests can be made with clear URI strings
      - fixed a bug where an error calling an internal nonexistent method would be reported with an incorrect error message
      - send errors are now reported in the \c AbstractRestStreamRequestHandler object so they can be properly logged (<a href="https://github.com/qorelanguage/qore/issues/734">issue 734</a>)
      - unknown REST class errors with the base class are now reported consistently like all other such errors (<a href="https://github.com/qorelanguage/qore/issues/859">issue 859</a>)
      - fixed an issue where request URI paths with multiple consecutive \c "/" chars were handled incorrectly (<a href="https://github.com/qorelanguage/qore/issues/900">issue 900</a>)
    - <a href="../../modules/Util/html/index.html">Util</a> module fixes:
      - fixed \c normalize_dir_windows() handling of UNC paths (<a href="https://github.com/qorelanguage/qore/issues/813">issue 813</a>)
    - fixed a memory error in error-handling with type errors when parsing user module headers that could cause a crash
    - fixed a memory leak in @ref Qore::Socket::setWarningQueue() "Socket::setWarningQueue()": when a callback argument is used, the argument can be leaked when the @ref Qore::Socket "Socket" is destroyed
    - fixed a bug where the @ref Qore::HTTPClient "HTTPClient" class did not send the X.509 certificate and private key when making a client SSL connection
    - fixed a bug in the @ref Qore::Thread::ThreadPool "ThreadPool" class where an error in shutdown handling could cause a crash in rare conditions when @ref Qore::Thread::ThreadPool "ThreadPool" methods are called while the pool is shutting down
    - fixed a crashing bug initializing some lvalues with type restrictions; affected static class variables at least
    - fixed a bug where a class calling an overridden method in a base class constructor that referred to a member that should have been initialized in the subclass would be executed before the subclass's members were initialized causing the method call to fail
    - fixed a memory leak in classes with multiple inheritance and base classes that are inherited multiple times with member initialization
    - fixed a bug in the @ref include "%include" and @ref append-module-path "%append-module-path" parse directives where relative paths were not calculated from the script's directory but instead were calculated from the current working directory, causing such paths to fail
    - fixed a bug in @ref Qore::get_qore_library_info() that could cause a crash due to treating the \a Build attribute as a string when it was an integer
    - fixed a bug in the @ref divide_equals_operator "divide-equals (/=) operator" where an exception was not thrown when an operand of zero with arbitrary-precision numeric arguments is used
    - fixed a bug where the connection mode would be reset for every connection in the @ref Qore::FtpClient class
    - fixed a bug in the @ref Qore::FtpClient class where connection problems in the data channel when executing certain FTP commands could cause a crash due to missing error checking
    - fixed a bug in Qore's internal strcasestr() function on platforms that do not support this function (ex: Solaris) that could result in a crash
    - fixed a bug in Qore where string data formatted with \c %%n, \c %%N, or \c %%y could be added to another string with a different character encoding without any automatic conversions, therefore resulting in an improperly-encoded string
    - fixed a crash when parsing when parsing function, method, or closure arguments when either of the @ref duplicate-local-vars or @ref duplicate-block-vars warnings are set due to an error handling thread-local variable info in parse initialization
    - fixed a bug where code with mixed coding styles (old and new) could result in invalid parse errors when parsing base class constructor calls to a base class defined in another coding style
    - fixed a bug where an HTTP response with an unknown \c Content-Encoding header would cause a crash
    - fixed a memory error with receiving HTTP chunked data with receive callbacks where the buffer object was reset with reference counts > 1
    - fixed a bug in the @ref Qore::FtpClient "FtpClient" class where socket errors would not cause the connection to be closed automatically and therefore further use of the object required a manual disconnect even though the object supports transparent auto-reconnection
    - fixed a bug where conversions from float to number would introduce inaccuracy in the arbitrary-precision number; ex: <code>737.38.toNumber() -> 737.3799999999999954525264911353588104248</code>
    - fixed a bug where @ref requires "%requires" would fail loading a user module inside a @ref try-module "%try-module" block
    - fixed a bug in @ref Qore::Program::importClass() where the import would fail if a namespace-justified class name was given and any element of the namespace path didn't already exist in the target whereas the same import would succeed if the namespace were omitted in the call
    - fixed bugs in @ref Qore::Program::importClass(), @ref Qore::Program::importFunction(), and @ref Qore::Program::importGlobalVariable() when namespace-justified arguments were given, in this case when namespaces were created in the target, the internal root namespace index was not updated so the imported objects could not be found with namespace-justified references until the root indexes were updated
    - fixed a bug in the @ref requires "%requires" directive where relative paths were not calculated from the script's directory but rather from the current working directory
    - fixed various bugs in path handling on Windows in the following areas:
      - @ref Qore::basename()
      - @ref Qore::get_script_dir()
      - @ref Qore::get_script_path()
      - @ref Qore::get_script_name()
      - @ref Qore::Dir
      - module importing and include file handling
    - fixed a bug in parsing constant value assignment expressions where such expressions could use or instantiate classes with uncommitted changes and therefore a crash could result
    - fixed a bug in user module initialization and destruction where call references were not accepted, contrary to the documentation and design goals
    - fixed a bug in @ref Qore::Socket::acceptSSL() and @ref Qore::Socket::connectSSL() where the timeout argument was not respected for SSL protocol negotation by implementing non-blocking I/O support for the internal SSL calls for upgrading the socket connection
    - fixed a memory leak in exception handling in the @ref Qore::FtpClient::put() method (thanks to nros)
    - fixed a memory error in string handling in the @ref Qore::FtpClient class's FTP response handling code
    - fixed a bug in aligning table data in the sqlutil example program
    - fixed a bug when loading modules by a path argument; if the module is already loaded, then do not throw an exception
    - adjusted the stack guard buffer for x86_64 from 20K -> 32K which solved some rare crashes related to stack exhaustion (ex: make check works consistently now on x86_64 Linux)
    - fixed a bug handling HTTP send callbacks that returned zero-length strings and binary objects which would cause invalid chunked data to be sent violating the HTTP protocol
    - fixed a bug in the @ref Qore::SQL::DatasourcePool::getServerVersion() "DatasourcePool::getServerVersion()" method where the connection to the server was not guaranteed to be in place before the call, in case of connection errors in the pool a crash could result
    - fixed a crash in @ref Qore::FileLineIterator::copy() when no \a eol attribute is set
    - fixed a bug importing invalid user modules with no module declaration
    - fixed bugs in @ref Qore::Socket::accept() and @ref Qore::Socket::acceptSSL() where the SSL configuration was not copied to the new @ref Qore::Socket
    - fixed some object encapsulation violation bugs where access to methods of a privately-inherited class was allowed from a subclass in certain situations
    - fixed inconsistent object encapsulation enforcement with method references; if a reference to a method is created inside the class, then when executed the call inherits the access rights at the time of creation
    - fixed inconsistent thread gating for code data structures in @ref Qore::Program "Program" containers that could have theoretically lead to crashes in @ref Qore::Program "Program" containers that parse code while threads are running
    - fixed a bug in @ref Qore::Program::importFunction() with function names with a namespace path
    - fixed a bug in closure calls when a closure is called from within a closure and referes to closure-bound locally variables in the internal closure call which would previously result in a crash
    - fixed a parse-time memory leak in call reference calls when the callable object is resolved from a class constant
    - fixed a bug in maintaining the conditional compilation status when parsing @ref include "%include" directives and @ref requires "%requires" directives with user modules
    - fixed an obscure bug when a thread terminates in a  @ref Qore::Program "Program" object after the Program container itself has already been deleted where the termination would hang while waiting for the Program's thread count to reach zero while the last thread doing the waiting also held the last thread reference
    - fixed a bug where incompatible class definitions were not verified at parse time which could cause a crash in debug builds and unpredictable behavior in non-debug builds
    - fixed a race condition in finalizing thread-local data in  @ref Qore::Program "Program" objects during Program destruction that could lead to a runtime crash
    - fixed a crash when user modules have recursive dependencies
    - fixed a bug with @ref push-parse-options "%push-parse-options" when used multiple times in the same file; now multiple appearances of this parse directive are ignored
    - fixed a bug initializing static class variables in the parse commit phase where a crash could result due to an error in managing parse commit dependencies
    - fixed @ref Qore::is_writable():
      - on Windows when used with a directory
      - on UNIX to return a value for the current permissions the program is running under
    - fixed a bug in @ref Qore::regex_extract() and in the @ref regex_extract_operator where the result buffer was not resized when it was too small, limiting regular expressions to nine subpatterns; the maximum has been raised to between 90 and 100 before an exception is raised (since the subpattern buffer is allocated on the stack, we need to enforce a limit)
    - fixed a bug with the @ref cast "cast<>() operator where compatible classes were not recognized at runtime that would otherwise be recognized correctly without the cast
    - fixed the return type in @ref Qore::getcwd() to @ref string_or_nothing_type "*string"
    - fixed a bug in the @ref return "return statement" where the runtime return type was used at parse time which did not work when parsing embedded code
    - fixed a bug validating return values in method evaluation that could lead to a qore crash
    - fixed a bug in the @ref requires "%requires" directive when applied to builtin features where code to manage user module dependencies was inappropriately applied
    - fixed a bug nesting 3 levels or more of parse conditionals (@ref ifdef "%ifdef" and @ref ifndef "%ifndef") where the conditional parse state could be lost (and an assertion was made in debug mode)
    - fixed a bug where ==, >, and < operators applied type precedence incorrectly when applying optimizations at parse time in relation to arbitrary-precision numeric values
    - fixed a static memory leak in the parser handling out of line method declarations
    - fixed a bug in handling socket disconnection errors in SSL operations where the SSL helper object was deleted and then used causing a crash
    - fixed a bug where @ref deprecated and @ref return-value-ignored warnings were reported at the incorrect source location
    - fixed a bug in @ref Qore::set_thread_init() where thread initialization did not occur when foreign threads attached to a @ref Qore::Program object with thread initialization set
    - fixed a bug in call references and objects by replacing string references to the containing Program object with weak references which solved a recursive reference / memory leak issue
    - fixed a memory leak when a thread init call reference was used with @ref Qore::Program objects
    - fixed bugs in Qore SSL socket handling when the remote connection is disconnected while performing an SSL upgrade (client or server) that could cause a crash
    - fixed a bug where the sending an invalid HTTP header to the @ref Qore::Socket::sendHTTPResponse() method could cause a crash
    - fixed bugs in @ref Qore::system() "system()":
      - the shell was not being used to execute commands with commands where shell meta-characters were not found with a manual search which caused such commands to fail; additionally \c & (ampersand) characters were not recognized as shell meta-characters
      - fixed problems with signal handling in child processes on UNIXes: @ref Qore::system() "system()" now always performs a \c fork(2), enables all signals, and calls <tt>execl("/bin/sh", "sh", "-c", </tt><i>command</i><tt>, 0)</tt> in the child process (on UNIX systems; on Windows, system(3) is used directly as before)
    - fixed a race condition in the @ref Qore::SQL::DatasourcePool "DatasourcePool" class when opening new datasources after a connection error in the first datasource which could cause a crash.  Now the first datasource is no longer a "special" datasource used for configuration information; configuration information is contained in a separate object which serves as an internal Datasource factory
    - fixed a problem where \c SIGCHLD was blocked by default which caused deadlocks when spawning child processes that in turn waited on grandchild processes - now %Qore no longer blocks \c SIGCHLD on UNIX platforms
    - fixed a bug in BinaryNode::clear() where the internal pointer was freed but not set to 0 leading to a subsequent crash when the object is destroyed; affected HTTPClient chunked reads of binary data when used with a callback
    - fixed a bug where the runtime exception location could be reported in the wrong location
    - fixed a bug where the bzip2 library can request a buffer size that could not be handled by the bzip2 library which is not handled by qore and causes a crash while decompressing certain input
    - fixed a bug handling closure-bound local variables when closures are created in the background operator expression that caused a core dump
    - fixed the precedence of the @ref assignment_operator "assignment operator (=)"; now the precedence of this operator is the same as the other assignment operators (@ref plus_equals_operator "+=", @ref minus_equals_operator "-=", @ref multiply_equals_operator "*=", and @ref divide_equals_operator "/=", etc); this does not break any code, but does align %Qore with other programming languages (such as C, among others) and allows for expressions such as @code{.py} a = b += 2@endcode to be correctly parsed
    - fixed a parse-time bug in the @ref trim "trim operator" where the operator's return type was incorrectly returned as @ref int_type "int" instead of the type of the lvalue
    - fixed a bug initializing object members with a closure that refers to \a self
    - fixed bugs in the documentation and return types of:
      - @ref Qore::ReadOnlyFile::readBinaryFile()
      - @ref Qore::ReadOnlyFile::readTextFile()
    - fixed a bug in @ref Qore::GetOpt::parse(softlist), @ref Qore::GetOpt::parse2(softlist), and @ref Qore::GetOpt::parse3(softlist) where call-by-value and copy-on-write semantics were not enforced and a shared list argument could be modified
    - fixed a bug in zoneinfo file parsing where invalid bands with no UTC offset changes against the previous band could cause invalid date/time values to be displayed by Qore for dates on the invalid transition
    - fixed a bug where imported global variables (@ref Qore::Program::importGlobalVariable()) were added to the pending global variable list and therefore were removed if a parse exception occurred, hwoever the namespace indexes remained, which could lead to unexpected problems at runtime including a crash.  Additionally the pending global variable list was not checked which could lead to a memory leak if the a single global variable name is pending, imported, and then committed to the @ref Qore::Program "Program" object.
    - fixed memory errors managing program feature lists in the CharPtrList class by copying string memory instead of using sometimes temporary values in the list
    - fixed minor bugs with directive parsing, mostly related to error reporting
    - fixed bugs in relative date arithmetic where operands were swapped with the @ref minus_operator "- operator" if the first operand was a @ref relative_dates "relative date/time value", additionally an operation with the @ref minus_operator "- operator" where the first operand is a @ref relative_dates "relative date" and the second operand is a @ref absolute_dates "absolute date" is now calculated using the @ref absolute_dates "absolute date"'s epoch offset (offset in seconds and microseconds from \c 1970-01-01Z), and a @ref relative_dates "relative date/time value" is produced
    - fixed a bug normalizing the result of date arithmetic between hour and minute components of @ref relative_dates "relative date/time value"
    - fixed a bug where time components of absolute date/time values before the UNIX epoch were returned with invalid values
    - fixed a bug where the @ref exec-class "%exec-class" directive did not check for classes with unimplemented abstract variants
    - fixed a bug where the @ref push "push" and @ref unshift "unshift" operators applied to a variable declared as softlist did not use the default value
    - fixed a bug where calls to @ref Qore::HTTPClient::setConnectTimeout() had no effect (<a href="https://github.com/qorelanguage/qore/issues/323">issue 323</a>)
    - fixed several bugs with logical comparison operators and arbitrary-precision numeric values (<a href="https://github.com/qorelanguage/qore/issues/330">issue 330</a>)
    - fixed a bug where @ref Qore::HashListIterator (and therefore @ref <hash>::contextIterator()) would not iterate a simple hash with non-list values once but would instead silently ignore the hash (<a href="https://github.com/qorelanguage/qore/issues/336">issue 336</a>)
    - fixed a bug where a warning was not always issued when square brackets were used on unsuitable types (<a href="https://github.com/qorelanguage/qore/issues/184">issue 184</a>), internally ported the square bracket operator to the C++ QoreOperatorNode hierarchy
    - fixed a bug handling return type information for method and pseudo-method calls; uninitialized memory could be used which could cause a runtime crash (<a href="https://github.com/qorelanguage/qore/issues/364">issue 364</a>)
    - corrected the name of the @ref modulo_operator "modulo operator" (was incorrectly referred to as the "modula" operator earlier: <a href="">issue 389</a>)
    - fixed a bug handling identifiers in parentheses used to dereference hashes or objects; the identifer is not resolved properly whereas previoulsy it was incorrectly interpreted as a string literal (<a href="https://github.com/qorelanguage/qore/issues/416">issue 416</a>)
    - fixed a bug with handling local variables in const initializers (<a href="https://github.com/qorelanguage/qore/issues/421">issue 421</a>)
    - fixed a bug where \c select(2) was called after \c EINTR without reinitializing the descriptor array argument (<a href="https://github.com/qorelanguage/qore/issues/435">issue 435</a>)
    - fixed a crashing bug on all platforms where select(2) was being called with socket descriptor values > \c FD_SETSIZE (<a href="https://github.com/qorelanguage/qore/issues/436">issue 436</a>)
    - fixed inconsistencies @ref reldate_comparisons "comparing relative date/time values" (<a href="https://github.com/qorelanguage/qore/issues/437">issue 437</a>)
    - fixed a bug where @ref on_exit and @ref on_error statements were not being executed if an exception was raised in an earlier-executed @ref on_exit, @ref on_error, or @ref on_success statement (<a href="https://github.com/qorelanguage/qore/issues/380">issue 380</a>)
    - fixed a bug where @ref Qore::HTTPClient::get() and @ref Qore::HTTPClient::post() would try to retrieve a message body even if <tt>Content-Length: 0</tt> was returned (or if no \c Content-Length header was returned at all) which would result in a deadlock until the server would close the connection (<a href="https://github.com/qorelanguage/qore/issues/434">issue 434</a>)
    - fixed a bug where regular expression substitution would go into an infinite loop when used with an empty pattern and the global flag (@ref Qore::RE_Global, <a href="https://github.com/qorelanguage/qore/issues/329">issue 329</a>)
    - fixed a bug with connection handling in the @ref Qore::SQL::SQLStatement "SQLStatement" class; an exception is now thrown if a @ref Qore::SQL::SQLStatement "SQLStatement" object tries to execute its prepared SQL on a connection other than the original connection used to prepare the statement (<a href="https://github.com/qorelanguage/qore/issues/465">issue 465</a>)
    - fixed a bug where @ref Qore::is_executable() would return NOTHING instead of False (as per documentation) when called with non-existent path as it's parameter (<a href="https://github.com/qorelanguage/qore/issues/470">issue 470</a>)
    - fixed precedence of logical and bitwise \ref operators (<a href="https://github.com/qorelanguage/qore/issues/481">issue 481</a>)
    - fixed a bug where nested lists were not parsed correctly in some cases (<a href="https://github.com/qorelanguage/qore/issues/320">issue 320</a>)
    - fixed a bug where the type of catch parameter was ignored (<a href="https://github.com/qorelanguage/qore/issues/28">issue 28</a>)
    - fixed a bug where namespace hierarchies were not indexed during parse time when added to already-committed namespaces which lead to symbol resolution errors for valid code (<a href="https://github.com/qorelanguage/qore/issues/538">issue 538</a>)
    - fixed a bug where a @ref Qore::Socket "Socket" operation attempted in another thread while a callback operation on the same socket was in progress would result in a confusing error message (<a href="https://github.com/qorelanguage/qore/issues/530">issue 530</a>)
    - fixed a bug where local variable declarations in class member initialization expressions caused a crash (<a href="https://github.com/qorelanguage/qore/issues/574">issue 574</a>)
    - fixed a bug where HTTP data in HTTP socket events was modified even though it was shared which caused data consistency problems and crashes in the worst case (<a href="https://github.com/qorelanguage/qore/issues/576">issue 576</a>)
    - fixed a bug where the `+=` operator handled NOTHING values incorrectly (<a href="https://github.com/qorelanguage/qore/issues/582">issue 582</a>)
    - fixed a bug where a non-numeric define specified on the command line could cause a crash (<a href="https://github.com/qorelanguage/qore/issues/583">issue 583</a>)
    - fixed a bug where the @ref Qore::SQL::SQLStatement::describe() method would not grab the transation lock even when statements were implicitly executed (<a href="https://github.com/qorelanguage/qore/issues/591">issue 591</a>)
    - fixed the order of initialization of class members (<a href="https://github.com/qorelanguage/qore/issues/42">issue 42</a>)
    - fixed a bug in @ref Qore::TimeZone::date(string) where the date returned was in the current contextual time zone and not that of the object (<a href="https://github.com/qorelanguage/qore/issues/584">issue 584</a>)
    - fixed a bug parsing windows paths in URLs with @ref Qore::parse_url() (<a href="https://github.com/qorelanguage/qore/issues/618">issue 618</a>)
    - fixed a bug in @ref Qore::TimeZone::constructor(string) on Windows when used with an absolute path (<a href="https://github.com/qorelanguage/qore/issues/626">issue 626</a>)
    - fixed an I/O-handling bug in the @ref Qore::ReadOnlyFile and @ref Qore::File classes where I/O errors in read operations were silently ignored (<a href="https://github.com/qorelanguage/qore/issues/627">issue 627</a>)
    - fixed bugs in @ref Qore::ReadOnlyFile::readTextFile() and @ref Qore::ReadOnlyFile::readBinaryFile() would return @ref nothing instead of an empty object when reading empty files; now empty objects are returned in these cases (<a href="https://github.com/qorelanguage/qore/issues/508">issue 508</a>)
    - fixed a bug in *printf() outputs on Windows with scientific notation with floating-point values (<a href="https://github.com/qorelanguage/qore/issues/631">issue 621</a>)
    - fixed a bug where the precision of numbers during arithmetic operations was not adjusted correctly (<a href="https://github.com/qorelanguage/qore/issues/630">issue 630</a>, <a href="https://github.com/qorelanguage/qore/issues/908">issue 908</a>)
    - fixed a bug where the type of subtraction of two numbers was inferred as NOTHING during parsing (<a href="https://github.com/qorelanguage/qore/issues/636">issue 636</a>)
    - fixed a bug on Windows with @ref Qore::Dir::create() (<a href="https://github.com/qorelanguage/qore/issues/643">issue 643</a>)
    - fixed a bug where CRLF line endings were not handled correctly by the %exec-class parse directive (<a href="https://github.com/qorelanguage/qore/issues/653">issue 653</a>)
    - fixed a bug on Windows where @ref Qore::glob() would return paths beginning with \c "." by default (<a href="https://github.com/qorelanguage/qore/issues/660">issue 660</a>)
    - fixed a bug on Windows where @ref Qore::glob() would fail on \c "\*" or \c "/*" (<a href="https://github.com/qorelanguage/qore/issues/664">issue 664</a>)
    - fixed a bug on Windows where @ref Qore::glob() would not return paths in sorted order by default (<a href="https://github.com/qorelanguage/qore/issues/665">issue 665</a>)
    - fixed a bug on Windows where the @ref Qore::Dir class would incorrectly normalize UNC paths by stripping the leading backslash (<a href="https://github.com/qorelanguage/qore/issues/666">issue 666</a>)
    - fixed a bug where the @ref int_type "int" type restriction would accept any data type at runtime instead of throwing a \c RUNTIME-TYPE-ERROR exception (<a href="https://github.com/qorelanguage/qore/issues/683">issue 683</a>)
    - fixed bugs reporting the current method context with certain @ref Qore::HTTPClient "HTTPClient" methods that would report the @ref Qore::Socket "Socket" class instead (<a href="https://github.com/qorelanguage/qore/issues/689">issue 689</a>)
    - fixed a bug handling aborted HTTP chunked transfers; now any data available for reading on a socket when a chunked transfer is aborted is read instead of having a \c SOCKET-SEND-ERROR thrown when the remote end closes the socket during the transfer (<a href="https://github.com/qorelanguage/qore/issues/691">issue 691</a>)
    - fixed a bug with socket handling where SSL send failures did not cause an exception to be thrown in all cases (<a href="https://github.com/qorelanguage/qore/issues/732">issue 732</a>)
    - fixed a bug on Windows where @ref Qore::glob() returned files matched without the leading path component (<a href="https://github.com/qorelanguage/qore/issues/761">issue 761</a>)
    - fixed a bug with socket connection refused handling on Windows where connections were waiting until the timeout instead of returning an error immediately (<a href="https://github.com/qorelanguage/qore/issues/763">issue 763</a>)
    - fixed a bug where it was not possible to escape an escape character before a \c '$' character in a regular expression substitution target string (<a href="https://github.com/qorelanguage/qore/issues/777">issue 777</a>)
    - fixed a bug where object member references were treated as expressions returning a constant value which could cause a crash when used in an expression used to initialize a constant value at parse time (<a href="https://github.com/qorelanguage/qore/issues/817">issue 817</a>)
    - fixed a bug parsing IPv6 localhost (\c "::") with @ref Qore::parse_url() (<a href="https://github.com/qorelanguage/qore/issues/822">issue 822</a>)
    - fixed a bug in Windows timezone handling caused by erroneous region names (<a href="https://github.com/qorelanguage/qore/issues/824">issue 824</a>)
    - fixed an internal memory-handling bug that caused a crash when cleaning up the qore library on FreeBSD with clang++ and possibly other platforms (<a href="https://github.com/qorelanguage/qore/issues/839">issue 839</a>)
    - fixed a bug where \c CALL-WITH-TYPE-ERROR exceptions were thrown based on the parse options in the caller instead of in the target when calling across a @ref Qore::Program "Program" barrier (<a href="https://github.com/qorelanguage/qore/issues/841">issue 841</a>)
    - fixed a bug where @ref Qore::is_writable() and @ref Qore::is_readable() could return an incorrect value in some cases (<a href="https://github.com/qorelanguage/qore/issues/852">issue 852</a>)
    - fixed a bug where @ref Qore::format_number() would return an invalid string when the number of decimals to be returned was 0 (<a href="https://github.com/qorelanguage/qore/issues/851">issue 851</a>)
    - fixed a bug where the @ref delete "delete" and @ref remove "remove" operators would incorrectly create hash keys when attempting to delete inside complex hash structures with non-existent keys (<a href="https://github.com/qorelanguage/qore/issues/855">issue 855</a>)
    - fixed a bug where duplicate global variable declarations caused a crash (<a href="https://github.com/qorelanguage/qore/issues/891">issue 891</a>)
    - fixed a memory leak in @ref Qore::SQL::DatasourcePool "DatasourcePool" initialization when the minimum connections cannot be established (<a href="https://github.com/qorelanguage/qore/issues/994">issue 994</a>)
    - fixed handling of NaN values in logical operators (<a href="https://github.com/qorelanguage/qore/issues/915">issue 915</a>)
    - fixed sort_descending_stable so that it keeps (instead of reversing) the original order of items that compare equal (<a href="https://github.com/qorelanguage/qore/issues/940">issue 940</a>)
    - fixed a bug in \c copy() method argument parsing; compatible type declarations were not accepted (<a href="https://github.com/qorelanguage/qore/issues/946">issue 946</a>)

    @section qore_0811 Qore 0.8.11

    @par Release Summary
    Minor bugfix release for UNIX, major bugfixes for Windows

    @subsection qore_0811_new_features New Features in Qore
    - added the @ref Qore::AFMap and @ref Qore::AFStrMap constants
    - <a href="../../modules/WebUtil/html/index.html">WebUtil</a> updates:
      - added logic to the default file serving code to determine if the file is a binary or text file from the MIME type
    - @ref Qore::HTTPClient::sendWithSendCallback() "HTTPClient::sendWithSendCallback()" and @ref Qore::HTTPClient::sendWithSendCallback() "HTTPClient::sendWithSendCallback()" updated such that if a response is received while the chunked send operation is still in progress, an error is assumed, the send operation is aborted, and the response header is read immediately

    @subsection qore_0811_bug_fixes Bug Fixes in Qore
    - Windows fixes:
      - fixed TimeZone copying to use the standard name instead of the display name so that the info can be found in the registry
      - <a href="../../modules/Util/html/index.html">Util</a> module fixes:
        - fixed get_random_string() on Windows
        - fixed absolute_path_windows()
      - <a href="../../modules/HttpServer/html/index.html">HttpServer</a> module fixes:
        - when binding a wildcard address with @ref Qore::AF_UNSPEC "AF_UNSPEC" on Windows with HttpServer::addListeners()
          and both IPv6 and IPv4 addresses are returned, bind both addresses since Windows doesn't direct the IPv4 requests to the wildcard-bound IPv6 listener
      - fixed file reading by always opening in binary mode
      - added support for the WSAECONNABORTED socket error
      - replaced Mime::MultiPartMessage::getRandomString() with Util::get_random_string() to make it work on Windows
    - fixed a bug in the DBI layer where calling @ref Qore::SQL::SQLStatement::describe() "SQLStatement::describe()" would crash when called with an older module that did not implement this method
    - other fixes in the <a href="../../modules/Util/html/index.html">Util</a> module (in addition to the Windows-specific fixes above):
      - fixed parse_to_qore_value() with hashes with a comma in the first key name
      - read from /dev/urandom instead of /dev/random since reads from the latter can block for long periods to fill the entropy pool
    - do not start signal thread after a fork() if signal handling is enabled, pthread_create() is not async-signal safe (on FreeBSD at least this reliably causes segfaults)

    @section qore_0810 Qore 0.8.10

    @par Release Summary
    Major release with many many bugfixes and new features such as much improved HTTP and REST support (ex: chunked transfer support + new
    client and server classes for REST support for chunked transfers and data streaming), improved DB support
    (ex: new <a href="../../modules/Schema/html/index.html">Schema</a> module, <a href="../../modules/SqlUtil/html/index.html">SqlUtil</a> improvements),
    and much more.

    @subsection qore_0810_new_features New Features in Qore
    - better HTTP support; support for chunked sends and receives for streaming data over HTTP and other improvements:
      - @ref Qore::HTTPClient::sendWithSendCallback() "HTTPClient::sendWithSendCallback()"
      - @ref Qore::HTTPClient::sendWithRecvCallback() "HTTPClient::sendWithRecvCallback()"
      - @ref Qore::HTTPClient::sendWithCallbacks() "HTTPClient::sendWithCallbacks()"
      - @ref Qore::HTTPClient::setPersistent() "HTTPClient::setPersistent()"
      - @ref Qore::Socket::readHTTPChunkedBodyBinaryWithCallback() "Socket::readHTTPChunkedBodyBinaryWithCallback()"
      - @ref Qore::Socket::readHTTPChunkedBodyWithCallback() "Socket::readHTTPChunkedBodyWithCallback()"
      - @ref Qore::Socket::sendHTTPMessageWithCallback() "Socket::sendHTTPMessageWithCallback()"
      - @ref Qore::Socket::sendHTTPResponseWithCallback() "Socket::sendHTTPResponseWithCallback()"
      - @ref Qore::Socket::pendingHttpChunkedBody() "Socket::pendingHttpChunkedBody()"
    - added a minimum body size threshold for compression to <a href="../../modules/HttpServer/html/index.html">HttpServer</a>
    - <a href="../../modules/RestClient/html/index.html">RestClient</a> module updates:
      - configurable content encoding for send request message bodies is now supported (ie optional compression)
    - new user modules:
      - <a href="../../modules/Schema/html/index.html">Schema</a>: for DB-independent schema management
    - new public C++ socket performance instrumentation API
    - new functions:
      - @ref Qore::close_all_fd()
    - new constants:
      - @ref Qore::Err::ESRCH "ESRCH": search error
    - getModuleHash() and getModuleList() no longer return the \c "filename" key when run in a @ref Qore::Program "Program" context with @ref Qore::PO_NO_EXTERNAL_INFO set
    - <a href="../../modules/SqlUtil/html/index.html">SqlUtil</a> updates:
      - added insert operator support; for example, for inserting with values from sequences
      - added new upsert constant maps
      - added static SqlUtil::AbstractSqlUtilBase::getDatasourceDesc() method
      - added new Table::insertFromSelect*() variants taking Table arguments
      - added SqlUtil::Table::checkExistence() method
      - added support for the \c "forupdate" select option
    - <a href="../../modules/OracleSqlUtil/html/index.html">OracleSqlUtil</a> updates:
      - fixed selects with "limit" but no "offset"
      - convert date/time values to timestamps with microseconds resolution instead of dates with second resolution when dynamically inserting values as strings in SQL (binding by value not affected)
    - <a href="../../modules/CsvUtil/html/index.html">CsvUtil</a> module updates:
      - added the \c "write-headers" option to \c AbstractCsvWriter and subclasses to enable headers to be suppressed
      - added the \c "optimal-quotes" option to \c AbstractCsvWriter and subclasses to enable more efficient csv output (now the default)
    - added @ref Qore::SQL::AbstractDatasource::currentThreadInTransaction() "AbstractDatasource::currentThreadInTransaction()" which is reimplemented as @ref Qore::SQL::Datasource::currentThreadInTransaction() "Datasource::currentThreadInTransaction()" and @ref Qore::SQL::DatasourcePool::currentThreadInTransaction() "DatasourcePool::currentThreadInTransaction()"; the base class method throws an exception when called; it was not added as an abstract method in order to not break existing subclasses of AbstractDatasource
    - enhanced module license support
      - module license strings may now be specified in binary and user modules
      - @ref Qore::getModuleHash() and @ref Qore::getModuleList() now report license information for each module

    @subsection qore_0810_bug_fixes Bug Fixes in Qore
    - fixed an issue with class constant parse initialization where invalid recursive class constant definition parse exceptions could be raised and in some cases also crashes could result
    - <a href="../../modules/SmtpClient/html/index.html">SmtpClient</a> module: fixed missing username and missing password errors
    - fixed a bug where a qore switch statement with no case conditions and only a default label would erroneously never have it's default code executed
    - fixed a reference leak related to exception handling with invalid arguments with @ref Qore::Socket::setWarningQueue() and @ref Qore::HTTPClient::setWarningQueue()
    - fixed several bugs where the parse location could be reported incorrectly for type errors regarding in-object variable references
    - fixed a bug where an error could result with @ref Qore::Thread::Condition::wait() "Condition::wait()" with timeouts > 2147483648ms
    - fixed bugs handling "bigint" and "double precision" column types with schema alignments with the <a href="../../modules/PgsqlSqlUtil/html/index.html">PgsqlSqlUtil</a> module
    - fixed a bug handling parse initialization of constant values requiring run-time evaluation after other parse exceptions have been raised that could cause a parse-time crash
    - fixed a bug where qore could crash on exit with certain openssl versions by calling ERR_remove_state(0) in the main thread's cleanup function
    - fixed a bug where qore could crash on exit due to user module destruction not taking into consideration user module dependencies
    - fixed a bug in schema management in <a href="../../modules/SqlUtil/html/index.html">SqlUtil</a> where excessively verbose column aliases were used that caused errors when automatically updating columns with existing rows and new default values and non-null contraints with PostgreSQL databases
    - fixed a bug where a call reference to an abstract object method returned from an abstract class could be executed even though it must have been instantiated by a concrete subclass
    - fixed a bug where a valid call reference to a private object method was created within the class, then in some cases an object protection exception was raised when the call reference was called outside the class
    - fixed a bug in the <a href="../../modules/RestClient/html/index.html">RestClient</a> module when the yaml binary module is not available
    - fixed programmatic select queries with "limit" but no "offset" in <a href="../../modules/OracleSqlUtil/html/index.html">OracleSqlUtil</a>
    - fixed a bug in @ref Qore::Program::importFunction() where only the committed function list was checked when importing functions with a specific target namespace path
    - fixed a bug in @ref Qore::Program::importClass() where only the committed class list was checked when importing functions with a specific target namespace path
    - fixed a bug when parsing subnamespaces into a parent namespace where the subnamespace already exists (either in the committed list or in the pending list)
    - fixed a memory and reference leak caused by recursive references when closures encapsulating an object's scope are assigned to or accessible from members of the object by making references to the object from within a closure encapsulating the object's state weak references instead of strong references
    - fixed schema information classes when the "string-numbers" driver option is enabled
    - fixed crashing bugs in @ref Qore::get_thread_data() in certain use cases
    - fixed a bug in <a href="../../modules/SqlUtil/html/index.html">SqlUtil</a> where select and row iterator operations could fail with certain select hash arguments without a \c "columns" entry but where column names were otherwise required
    - fixed a bug in HTTP response parsing where case-signficant comparisons where being made with certain critical header values
    - fixed a bug handling thread cancellation with the @ref Qore::Thread::ThreadPool "ThreadPool" class
    - fixed several race conditions and potential deadlocks in @ref Qore::Thread::ThreadPool "ThreadPool" destruction with active threads in the pool

    @section qore_089 Qore 0.8.9

    @par Release Summary
    Major release with many new features and also many bugfixes.

    @subsection qore_089_new_features New Features in Qore
    - <a href="../../modules/CsvUtil/html/index.html">CsvUtil</a> module updates:
      - new classes:
        - \c CsvAbstractIterator: base abstract iterator class for iterating line-based CSV data
        - \c CsvDataIterator: iterator class allowing for CSV string data to be processed line by line on a record basis
        - \c AbstractCsvWriter: a base class for new CSV writer implementations
        - \c CsvFileWriter: CSV file writer class
        - \c CsvStringWriter: CSV in memory writer class
      - implemented support for allowing subclasses of CsvFileIterator to implement support for other custom types
      - no need to set \c "headers" in the constructor if \c "fields" are set; headers are assumed to be the field labels in the same order
    - added the @ref Qore::encode_url() function with <a href="http://tools.ietf.org/html/rfc3986#section-2.1">RFC 3986 section 2.1</a> compliance
    - @ref Qore::decode_url() function updated to decode UTF-8 encoded characters according to <a href="http://tools.ietf.org/html/rfc3986#section-2.1">RFC 3986 section 2.1</a>
    - added get_byte_size() and get_marketing_byte_size() to the <a href="../../modules/Util/html/index.html">Util</a> module
    - the error message now includes the module path used for the search when a module cannot be found in the module path
    - @ref Qore::SQL::DatasourcePool "DatasourcePool" enhancements:
      - new method: @ref Qore::SQL::DatasourcePool::clearWarningCallback() "DatasourcePool::clearWarningCallback()"
      - new method: @ref Qore::SQL::DatasourcePool::setWarningCallback() "DatasourcePool::setWarningCallback()"
      - new method: @ref Qore::SQL::DatasourcePool::getUsageInfo() "DatasourcePool::getUsageInfo()"
      - new method: @ref Qore::SQL::DatasourcePool::setErrorTimeout() "DatasourcePool::setErrorTimeout()"
      - new method: @ref Qore::SQL::DatasourcePool::getErrorTimeout() "DatasourcePool::getErrorTimeout()"
      - new method: @ref Qore::SQL::DatasourcePool::setEventQueue() "DatasourcePool::setEventQueue()"
      - new method: @ref Qore::SQL::DatasourcePool::clearEventQueue() "DatasourcePool::clearEventQueue()"
      - the new methods allow for monitoring @ref Qore::SQL::DatasourcePool "DatasourcePool" objects for pool contention issues (in case the pool needs to be resized), for throwing an exception if a connection is not acquired within the error timeout period (new default: 2 minutes), and for DBI drivers to raise warnings on an event queue that can be monitored in a separate thread
      - additionally connection acquisition statistics are tracked and returned in @ref Qore::SQL::DatasourcePool::getUsageInfo() "DatasourcePool::getUsageInfo()" (total requests, hits, maximum wait time)
    - @ref Qore::SQL::Datasource "Datasource" enhancements:
      - new method: @ref Qore::SQL::Datasource::setEventQueue() "Datasource::setEventQueue()"
      - new method: @ref Qore::SQL::Datasource::clearEventQueue() "Datasource::clearEventQueue()"
      - the new methods allow for DBI drivers to raise warnings on an event queue that can be monitored in a separate thread
    - @ref Qore::Socket "Socket" enhancements:
      - new method: @ref Qore::Socket::setWarningQueue() "Socket::setWarningQueue()"
      - new method: @ref Qore::Socket::clearWarningQueue() "Socket::clearWarningQueue()"
      - new method: @ref Qore::Socket::getUsageInfo() "Socket::getUsageInfo()"
      - new method: @ref Qore::Socket::clearStats() "Socket::clearStats()"
    - @ref Qore::FtpClient "FtpClient" enhancements:
      - new method: @ref Qore::FtpClient::setWarningQueue() "FtpClient::setWarningQueue()"
      - new method: @ref Qore::FtpClient::clearWarningQueue() "FtpClient::clearWarningQueue()"
      - new method: @ref Qore::FtpClient::getUsageInfo() "FtpClient::getUsageInfo()"
      - new method: @ref Qore::FtpClient::clearStats() "FtpClient::clearStats()"
    - <a href="../../modules/SmtpClient/html/index.html">SmtpClient</a> module updates:
      - optimized connection and login code; HELO/EHLO and authorization are performed when connecting only, not before each email
      - added support for socket performance instrumentation and warning events
    - <a href="../../modules/Pop3Client/html/index.html">Pop3Client</a> module updates:
      - added support for socket performance instrumentation and warning events
    - <a href="../../modules/TelnetClient/html/index.html">TelnetClient</a> module updates:
      - added support for socket performance instrumentation and warning events
    - <a href="../../modules/WebSocketClient/html/index.html">WebSocketClient</a> module updates:
      - added support for socket performance instrumentation and warning events
    - <a href="../../modules/RestClient/html/index.html">RestClient</a> module updates:
      - use the new @ref Qore::encode_url() function to encode URL paths to ensure that valid requests are sent when spaces, percent characters, and non-ascii characters are used in the URL path
      - set the character encoding in the \c Content-Type request header when sending strings
      - set the \c Accept header correctly in requests (previously only indicated yaml (\c "text/x-yaml") as an acceptible response encoding)
    - <a href="../../modules/RestHandler/html/index.html">RestHandler</a> module updates:
      - added support for the \c OPTIONS method
      - return a 400 \c "Bad Request" error if an unsupported HTTP method is used in a REST Call
    - added new \c UpsertInsertOnly upsert strategy to <a href="../../modules/SqlUtil/html/index.html">SqlUtil</a>
    - new pseudo-methods:
      - @ref <value>::sizep(): returns @ref Qore::True "True" if the type can return a non-zero size (@ref Qore::True "True" for containers including @ref binary "binary objects" and @ref string "strings", @ref Qore::False "False" for everything else)
      - @ref <string>::getLine(): finds lines in a string buffer
    - <a href="../../modules/Mime/html/index.html">Mime</a> module updates:
      - added mime type for WSDL files (\c "application/wsdl+xml")
      - added mappings for \c "xls" and \c "xlst" extensions to MimeTypeXml
    - added new modules:
      - <a href="../../modules/Mapper/html/index.html">Mapper</a>: data mapping module
      - <a href="../../modules/TableMapper/html/index.html">TableMapper</a>: data mapping module using <a href="../../modules/SqlUtil/html/index.html">SqlUtil</a> and <a href="../../modules/Mapper/html/index.html">Mapper</a> to map to an SQL table target
      - <a href="../../modules/FreetdsSqlUtil/html/index.html">FreetdsSqlUtil</a>: provides back-end support for MS SQL Server and Sybase databases with <a href="../../modules/SqlUtil/html/index.html">SqlUtil</a> using the <a href="https://github.com/qorelanguage/module-sybase">freetds module</a>
    - the @ref include "%include" parse directive now supports environment variable substitution at the beginning of the file path

    @subsection qore_089_bug_fixes Bug Fixes in Qore
    - fixed a crashing bug when HTTP messages with duplicate \c Connection, \c Content-Encoding, \c Transfer-Encoding, \c Location, or \c Content-Type headers is received
    - fixed a bug parsing octal character constants in the lexer when octal digits followed the octal constant (ex: \c "\0441" where the \c "1" would cause an error)
    - allow escaping "$" character in regular expression substitution target strings, previously it was impossible to output a literal "$" + a digit, since this would be interpreted as a numbered input pattern expression
    - fixed a bug in the @ref Qore::HTTPClient::getURL() "HTTPClient::getURL()" and @ref Qore::HTTPClient::getProxyURL() "HTTPClient::getProxyURL()" methods where the URL's path was not given with a leading "/" character
    - <a href="../../modules/CsvUtil/html/index.html">CsvUtil</a> module fixes:
      - fixed \c "date" field handling with empty input (now maps to 1970-01-01)
      - fixed CsvDataIterator::next() when header_lines > 0 and working with empty input data
    - added support for compiling on OSX Mavericks
    - fixed an infinitely recursive call in Table::del() in <a href="../../modules/SqlUtil/html/index.html">SqlUtil</a>
    - fixed a bug in v*printf() where \c '%%' was not handled correctly in all cases
    - fixed bugs in @ref Qore::microseconds() "microseconds" and @ref Qore::milliseconds() "milliseconds()" with large arguments
    - fixed a bug where a call to a call reference to a static method across a program boundary with local variables as arguments would cause a crash due to improper setting of the program context before the arguments are evaluated
    - fixed a bug in @ref Qore::SQL::Datasource::copy() "Datasource::copy()" method where implicitly-set options were not carried over into the new object
    - fixed a bug in the @ref Qore::SQL::DatasourcePool "DatasourcePool" class where implicitly-opened connections would not be guaranteed to have the same server time zone setting as the initial connections (for example, could cause problems with server timezone settings if running in a program context with a different local time zone attribute)
    - fixed bugs in <a href="../../modules/SqlUtil/html/index.html">SqlUtil</a> generating "create table" and "align table" SQL with DBs where unique indexes automatically create unique constraints (ex: MySQL)
    - fixed a bug in lchown() where chown() was used interally instead of lchown()
    - fixed a bug in <a href="../../modules/PgsqlSqlUtil/html/index.html">PgsqlSqlUtil</a> retrieving sequence values with Database::getNextSequenceValue()
    - fixed an off-by-one memory bug in @ref Qore::date(string, string) parsing a 4-digit date mask
    - fixed memory leaks in class member and class static variable management
    - fixed memory leaks when an entire class has to be rolled back due to parse errors and the class has pending static variables
    - fixed memory leaks in constant handling with values containing call references
    - fixed a memory leak in constant destruction with parse rollbacks when the constant value was NULL
    - fixed an error in the rounding heuristic for arbitrary-precision numeric values that could produce invalid results (ex: 34.9n * 100 = 34902n)
    - enforce @ref Qore::PO_NO_FILESYSTEM "PO_NO_FILESYSTEM" with the @ref include "%include" directive
    - fixed a bug managing object private data in complex inheritance cases where the same class may be inherited with virtual private data and also real private data
    - fixed a bug in socket timeout handling with select() errors
    - fixed a memory leak in handling abstract methods when multiple abstract methods with the same name but different signatures were declared in a class

    @section qore_088 Qore 0.8.8

    @par Release Summary
    Major new features and bug fixes with a particular focus on enhanced HTTP capabilities and enhanced database processing

    @subsection qore_088_compatibility Changes That Can Affect Backwards-Compatibility
    - Fixed method resolution order; it's now possible to call pseudo-methods directly on classes that implement @ref methodGate_methods "methodGate() methods"
    - Added the following abstract methods to @ref Qore::SQL::AbstractDatasource "AbstractDatasource":
      - @ref Qore::SQL::AbstractDatasource::getConfigHash() "AbstractDatasource::getConfigHash()"
      - @ref Qore::SQL::AbstractDatasource::getConfigString() "AbstractDatasource::getConfigString()"
    - "hard" string comparisons now perform encoding conversions if necessary (however as usual different data types cause the comparison to fail)

    @subsection qore_088_new_features New Features in Qore
    - new @ref user_modules "user modules" delivered with %Qore:
      - <a href="../../modules/RestClient/html/index.html">RestClient</a>: Provides a simple API for communicating with HTTP servers implementing <a href="http://en.wikipedia.org/wiki/Representational_state_transfer">REST</a> services
      - <a href="../../modules/RestHandler/html/index.html">RestHandler</a>: Provides an easy to use interface to the Qore <a href="../../modules/HttpServer/html/index.html">HttpServer</a> module for implementing server-side <a href="http://en.wikipedia.org/wiki/Representational_state_transfer">REST</a> services
      - <a href="../../modules/SqlUtil/html/index.html">SqlUtil</a>: Provides a high-level DB-independent API for working with database objects
        - <a href="../../modules/MysqlSqlUtil/html/index.html">MysqlSqlUtil</a>: Provides a high-level DB-independent API for working with MySQL database objects; loaded automatically by the <a href="../../modules/SqlUtil/html/index.html">SqlUtil</a> module when working with MySQL databases
        - <a href="../../modules/OracleSqlUtil/html/index.html">OracleSqlUtil</a>: Provides a high-level DB-independent API for working with Oracle database objects; loaded automatically by the <a href="../../modules/SqlUtil/html/index.html">SqlUtil</a> module when working with Oracle databases
        - <a href="../../modules/PgsqlSqlUtil/html/index.html">PgsqlSqlUtil</a>: Provides a high-level DB-independent API for working with PostgreSQL database objects; loaded automatically by the <a href="../../modules/SqlUtil/html/index.html">SqlUtil</a> module when working with PostgreSQL databases
      - <a href="../../modules/Util/html/index.html">Util</a>: Provides a some miscellaneous generally useful routines
      - <a href="../../modules/WebSocketClient/html/index.html">WebSocketClient</a>: Provides a client API for connecting to WebSocket servers
      - <a href="../../modules/WebSocketHandler/html/index.html">WebSocketHandler</a>: Provides an interface to the Qore <a href="../../modules/HttpServer/html/index.html">HttpServer</a> module for implementing server-side WebSocket services
      - <a href="../../modules/WebSocketUtil/html/index.html">WebSocketUtil</a>: Provides common client and server code for implementing WebSocket protocol services in %Qore
      - <a href="../../modules/WebUtil/html/index.html">WebUtil</a>: Provides server support for implementing complex web services including serving resources with mixed text and %Qore code that are automatically rendered on demand
    - improvements in existing @ref user_modules "user modules":
      - much improved <a href="../../modules/HttpServer/html/index.html">HttpServer</a> module, better performance, much better RFC compliance, more flexibility
      - new CSV generation class in <a href="../../modules/CsvUtil/html/index.html">CsvUtil</a>
      - much better message serialization and email attachment handling in the <a href="../../modules/SmtpClient/html/index.html">SmtpClient</a> and <a href="../../modules/MailMessage/html/index.html">MailMessage</a> modules
    - there is a new @ref Qore::Thread::ThreadPool "ThreadPool" class for implementing thread pools that automatically upscale and downscale within user-defined limits depending on the load placed on them
    - it's possible to inherit concrete versions of abstract method variants from a parent class that does not define the abstract method, meaning that concrete variants of an abstract method do not have to be implemented in a direct subclass of the class declaring the abstract method\n
      this makes using abstract base classes much easier in complex hierarchies using multiple inheritance; now common code can be separated into a single class and inherited by child classes sharing the common implementation
    - major @ref Qore::Socket "Socket" read performance increase by implementing internal read buffering (up to 10x faster socket read performance for certain operations, particularly with HTTP methods)
    - improved Unicode / UTF-8 support
      - <string>::lwr(), <string>::upr(), @ref Qore::tolower(string), and @ref Qore::toupper(string) now operate on a very wide range of non-ASCII characters, including Latin, Cyrillic, Greek, Armenian, Georgian, etc characters whereas they were previously limited to working on ASCII characters
      - <string>::unaccent() was added which removes accents from strings using a Unicode lookup map from a very wide range of accented Unicode characters to unaccented characters
    - new @ref Qore::SQL::Datasource "Datasource" and @ref Qore::SQL::DatasourcePool "DatasourcePool" methods:
      - Qore::SQL::Datasource::getConfigHash()
      - Qore::SQL::Datasource::getConfigString()
      - Qore::SQL::DatasourcePool::getConfigHash()
      - Qore::SQL::DatasourcePool::getConfigString()
      - Qore::SQL::DatasourcePool::copy()
    - @ref Qore::HTTPClient "HTTPClient" changes:
      - the @ref Qore::HTTPClient "HTTPClient" class is now a subclass of @ref Qore::Socket "Socket", so all @ref Qore::Socket "Socket" methods can be called on  @ref Qore::HTTPClient "HTTPClient" objects, making it easier to implement protocols based on HTTP
      - Qore::HTTPClient::getDefaultPath(): added
      - Qore::HTTPClient::setDefaultPath(): added
      - Qore::HTTPClient::getURL(): changed: now returns @ref nothing if no URL is set instead of an invalid URL
    - new functions:
      - call_pseudo_args()
      - @ref Qore::substr(binary, softint) "substr(binary, softint)"
      - @ref Qore::substr(binary, softint, softint) "substr(binary, softint, softint)"
    - new pseudo methods:
      - <binary>::substr(softint)
      - <binary>::substr(softint, softint)
      - <binary>::toBase64()
      - <binary>::toHex()
      - <binary>::toString()
      - <date>::getEpochSeconds()
      - <date>::getEpochSecondsLocalTime()
      - <date>::info()
      - <float>::abs()
      - <hash>::compareKeys(hash)
      - <int>::abs()
      - <int>::encodeLsb(int)
      - <int>::encodeMsb(int)
      - <int>::toUnicode()
      - <number>::abs()
      - <object>::hasCallableMethod()
      - <object>::hasCallableNormalMethod()
      - <object>::hasCallableStaticMethod()
      - <list>::rangeIterator()
      - <nothing>::rangeIterator()
      - <string>::comparePartial()
      - <string>::getUnicode()
      - <string>::equalPartial()
      - <string>::equalPartialPath()
      - <string>::toBase64()
      - <string>::toHex()
      - <string>::unaccent()
      - <value>::toNumber()
    - other new methods and method changes:
      - added new static methods in the @ref Qore::ReadOnlyFile "ReadOnlyFile" class making it easier to read entire files in one call:
        - @ref Qore::ReadOnlyFile::readTextFile()
        - @ref Qore::ReadOnlyFile::readBinaryFile()
      - changes to catch usage errors with the @ref Qore::Thread::Counter "Counter" class:
        - Qore::Thread::Counter::constructor() will throw an exception if called with an argument < 0
        - Qore::Thread::Counter::dec() will now throw an exception if called when the Counter is already at 0
      - Qore::Thread::Queue::empty(): new method
      - Qore::Socket::listen(): now has a new \a backlog parameter; the default backlog queue size was changed from 5 to 20
      - Qore::Socket::getPeerInfo() and Qore::Socket::getSocketInfo(): now takes an optional argument to avoid name lookups
      - Qore::Socket::readHTTPHeaderString(): new method
      - Qore::Dir: all list*() methods now take an optional parameter to return a list of file status value hashes plus \c "name" and optionally \c "link" keys for symbolic links; additionally symbolic links are now followed and files and directories are differentiated based on their targets when processing symbolic links
    - function changes
      - added optional \a start and \a end parameters to the @ref Qore::replace "replace()" function
    - all @ref data_type_declarations "data type declarations" that optionally accept @ref nothing also now accept @ref null and map @ref null to @ref nothing; this makes direct assignments from values derived from SQL queries much easier
    - added an optional reference to an integer to the @ref Qore::backquote() function to return the return code of the program executed
    - @ref implicit_index "implicit index" references now work in the @ref map "map" and @ref select "select" operators with lists and iterators
    - the @ref regex_extract_operator now accepts an optional \c g specifier to extract all occurrences of the pattern(s) in a string; also @ref Qore::regex_extract "regex_extract()" and <string>::regexExtract(string, int) now accept @ref Qore::RE_Global to extract all occurrences of the pattern(s) in a string
    - the @ref splice "splice" and @ref extract "extract" operators were extended to work on @ref binary "binary objects" as well as lists and strings
    - printing out binary values with the \c "%y" @ref string_formatting "format specifier" now produces YAML-like output for the binary value
    - added path name to error messages in @ref Qore::Dir "Dir" class exception strings

    @subsection qore_088_bug_fixes Bug Fixes in Qore
    - fixed a bug where the ?: operator could thrown spurious exceptions when parsing because it would return the type of the initial boolean expression as the return type of the operator
    - fixed a bug where classes with unimplemented inherited abstract variants would sometimes cause runtime exceptions to be thrown when instantiated but should have instead been caught at parse time
    - fixed a parser bug where out-of-line class method definitions could not be defined in a namespace block
    - fixed a bug parsing arguments in parse_uri_query() in the <a href="../../modules/HttpServer/html/index.html">HttpServer</a> module
    - fixed several bugs where parse exceptions could show the wrong source location:
      - with type errors in function calls
      - when resolving global variables
      - in base class constructor arguments
      - for empty blocks with a missing return statement
      - when validating types used with the return statement (also associated warnings)
      - in methods calls
      - in hash value expressions
      - with redeclaring local variable return types
      - in local variable object instantiations
    - really fixed the bug thought to be fixed in 0.8.7 "where SSL errors would cause the affected thread to go into a infinite loop using 100% CPU" - this turned out to be easily reproducible on all platforms; when the SSL connection was shut down cleanly by the remote end before a response message was returned, an infinite loop would result
    - fixed a bug where it was impossible to output a single '\' character in regex substitution expressions; '\' was taken as an escape character, and '\\\' was output literally, now '\\\' is output as '\'
    - fixed a bug where a parse-time crash would occur when calling the copy() method for a class that does not implement an explicit copy() method
    - fixed a bug where arguments passed to a copy method were ignored; now an exception is thrown
    - fixed a bug where public members and static variables of privately-inherited classes were incorrectly treated as public attributes of the child class
    - fixed a bug where slices could be made of objects from outside the class including private members
    - fixed a bug where @ref Qore::SQL::SQLStatement::memberGate() "memberGate() methods" were not being respected when taking a slice of an object
    - fixed bugs in the integer Socket::recv*() methods where a \c SOCKET-CLOSED exception was not thrown when the remote end closed the connection
    - fixed a bug related to out-of-order parse initialization for functions and methods which resulted in the wrong return type being returned for a method with more than 1 variant where the variant could not be matched at parse time
    - fixed a bug where a non-variable-reference member of an "our" variable declaration list would cause a crash due to passing the incorrect argument in sprintf()
    - fixed sandboxing / protection errors with inherited code; subclasses inheriting code from a parent class with different parse options would cause the child parse options to be used when running the parent class code which caused errors; now parse options are enforced properly on the block level
    - fixed the @ref Qore::RangeIterator "RangeIterator" class; it was still abstract due to a missing @ref Qore::RangeIterator::valid() method
    - fixed a bug where the wrong error was being returned after a connection reset (remote connection close) in sockets with integer recv*() methods which could in some cases lead to an infinite loop
    - fixed a bug where private members of a common base class were not accessible by objects of subclasses sharing the common base class
    - fixed many bugs in <a href="../../modules/CsvUtil/html/index.html">CsvUtil</a> and updated the module version to 1.1
    - initialize static openssl crypto locks for multi-threaded openssl library access; without this crashes can result (for example in error queue management)
    - fixed a bug where Qore::HTTPClient::getURL() returned an invalid URL when no URL was set; now it returns @ref nothing in this case
    - fixed a bug managing feature/module lists in inherited @ref Qore::Program "Program" objects; user modules were listed in the child @ref Qore::Program "Program" object even though user module code is not imported in child @ref Qore::Program "Program" objects
    - fixed a bug where an invalid guard condition in critical lvalue storage code can cause unreferenced data to be returned while in a lock which can cause a crash in a multithreaded program
    - fixed a bug where references were not being written to the output variable if an exception was active when the code block exited
    - fixed a bug setting the precision for arbitrary-precision numbers with large exponents (like "1e100n")
    - implemented more strict adherence to <a href="http://tools.ietf.org/html/rfc2616">RFC 2616</a> (HTTP 1.1) regarding message-body handling in requests and response message generation and parsing
    - fixed a bug with @ref Qore::Thread::Condition::wait() "Condition::wait()" on Darwin with negative timeout values where a short timeout was used instead of an indefinite wait
    - fixed bugs in the <a href="../../modules/SmtpClient/html/index.html">SmtpClient</a> and <a href="../../modules/MailMessage/html/index.html">MailMessage</a> modules where mail messages were being serialized incorrectly if there were no attachments (there was no possibility to set the content transfer encoding) and also where it was not possible to set the content-type for the message body when it was sent as a part of a multipart message
    - fixed bugs handling arguments declared as type @ref reference_or_nothing_type "*reference" (reference or nothing)
    - fixed bugs in executing code accross @ref Qore::Program "Program" object barriers with reference arguments
    - fixed a bug with the switch statement where character encoding differences would cause strings to mismatch even if they were otherwise identical; now hard comparisons with strings allow for implicit automatic temporary character encoding conversions for the comparison
    - fixed a bug where qore failed to set the time zone region correctly when set from /etc/localtime and this file is a relative symlink rather than absolute
    - fixed a bug where substr() and <string>::substr() were returning @ref nothing if the arguments could not be satisifed contrary to the documentation and the declared return type, now an empty string is returned in those cases
    - fixed bugs rounding number values between 10 and -10 (non-inclusive) for display, fixed bugs rounding number value regarding digits after the decimal point for display with @ref Qore::NF_Scientific
    - fixed a bug in the @ref Qore::Dir class where it was not possible to chdir to the root directory \c "/"
    - fixed a bug where recursive references were allowed and memory leaks would occur due to recursive references; these are now caught at runtime and a \c REFERENCE-ERROR exception is thrown
    - fixed a configure bug with bison >= 3
    - fixed a bug in the <a href="../../modules/HttpServer/html/index.html">HttpServer</a> module when automatically uncompressing supported content-encodings to set the resulting string's character encoding correctly
    - fixed a bug in the @ref instanceof "instanceof" operator when working with objects and classes created from different source @ref Qore::Program "Program" objects
    - fixed a bug in *printf() formatting with floating-point and number values where no digits were displayed right of the decimal point unless a specific number of digits was specified in the format string
    - fixed the return type of <bool>::typeCode(); was returning a boolean instead of @ref Qore::NT_BOOLEAN
    - fixed a bug there @ref null was evaluated as @ref Qore::True "True" in a boolean context rather than @ref Qore::False "False"
    - fixed a bug where @ref Qore::Socket::recvBinary() would ignore the first data read
    - fixed starting listeners on UNIX domain sockets on Soalris in the <a href="../../modules/HttpServer/html/index.html">HttpServer</a> module
    - fixed a bug where number("") was being converted to \@NaN\@n
    - fixed return type of @ref Qore::HTTPClient::getConnectionPath() "HTTPClient::getConnectionPath()"
    - fixed several bugs with logical comparison operators and arbitrary-precision numeric values where arbitrary-precision numeric values were not being prioritized as numeric values and also in some cases were being first converted to doubles and then operated on
    - fixed a bug in the socket code where the socket close condition was not flagged with SSL connections when writes failed due to the remote end closing the connection; an error would only be raised on the following socket operation
    - fixed a mismatched delete/malloc error with time zone initialization and the localtime file

    @section qore_087 Qore 0.8.7

    @par Release Summary
    Code embedding improvements

    @subsection qore_087_compatibility Changes That Can Affect Backwards-Compatibility
    @par Fixes for Code Inheritance in Program Objects
    The following changes are meant to sanitize code inheritance in child @ref Qore::Program "Program" objects to fix long-standing design bugs in code encapsulation by addressing the lack of fine-grained control over symbol visibility in inherited code.
    - @ref mod_public "public": The @ref mod_public "public" keyword's usage in modules has now been expanded
      to provide the same functionality generically in @ref Qore::Program "Program" objects; if @ref qore_classes "classes",
      @ref constants "constants", @ref qore_namespaces "namespaces", @ref qore_functions "functions", or
      @ref global_variables "global variables" are defined with the @ref mod_public "public" keyword, then these symbols will
      be inherited into child @ref Qore::Program "Program" objects as long as no @ref parse_options "parse options" prohibit
      it.\n\n
      This change was made to give programmers complete control over which symbols are inherited in child
      @ref Qore::Program "Program" objects, whereas because prior to this change, the control was very course.\n\n
    - the default behavior of %Qore regarding inherting global variables and functions with user variants was changed to be
      consistent with namespaces, classes, and constants; that is; public symbols are inherited by default.\n\n
      The following constants were renamed:
      - <tt>PO_INHERIT_USER_FUNC_VARIANTS</tt> is now: @ref Qore::PO_NO_INHERIT_USER_FUNC_VARIANTS "PO_NO_INHERIT_USER_FUNC_VARIANTS"
      - <tt>PO_INHERIT_GLOBAL_VARS</tt> is now: @ref Qore::PO_NO_INHERIT_GLOBAL_VARS "PO_NO_INHERIT_GLOBAL_VARS"\n\n
      This change was made to fix a long-standing design problem with symbol inheritance and make the implementation consistent.\n\n
    - builtin symbols are no longer inherited from user modules; only independent user symbols; the main change is that if a user
      module adds new user methods to a builtin class or new user variants to a builtin function, these changes are no longer imported
      into target @ref Qore::Program "Program" objects.

    @par File Method Changes
    The following methods were updated to throw exceptions on all errors rather than a return code for I/O errors in order to avoid hard to debug conditions due to ignoring I/O errors by forgetting to check the return value on the following methods:
    - Qore::File::f_printf()
    - Qore::File::f_vprintf()
    - Qore::File::print()
    - Qore::File::printf()
    - Qore::File::vprintf()
    - Qore::File::write()
    - Qore::File::writei1()
    - Qore::File::writei2()
    - Qore::File::writei4()
    - Qore::File::writei8()
    - Qore::File::writei2LSB()
    - Qore::File::writei4LSB()
    - Qore::File::writei8LSB()
    .
    Note that the above changes will hopefully only minimally impact backwards-compatibilty since the change is in error handling, and additionally each of the above methods could also throw an exception if called when the object was not open.

    @subsection qore_087_new_features New Features in Qore
    - new methods offering code encapsulation enhancements
      - @ref Qore::Program::loadModule() "Program::loadModule()": allows modules to be loaded in a @ref Qore::Program "Program" object directly
      - @ref Qore::Program::importClass() "Program::importClass()": allows classes to be individually imported in @ref Qore::Program "Program" objects
    - new pseudo-methods in @ref Qore::zzz8nothingzzz9 to allow for @ref Qore::zzz8hashzzz9 pseudo-methods to be safely used with @ref nothing
      - <nothing>::firstKey()
      - <nothing>::firstValue()
      - <nothing>::hasKey()
      - <nothing>::hasKeyValue()
      - <nothing>::keys()
      - <nothing>::lastKey()
      - <nothing>::lastValue()
      - <nothing>::values()
    - other new pseudo-methods:
     - <date>::durationSeconds()
     - <date>::durationMilliseconds()
     - <date>::durationMicroseconds()
    - removed most restrictions on embedded logic in user modules; user module @ref Qore::Program "Program" objects are subject to the
      same restrictions as the parent @ref Qore::Program "Program" object (if any)
    - added the get_parse_options() function so that parse options in the current @ref Qore::Program "Program" can be determined at
      runtime
    - added the get_ex_pos() function to help with formatting exception locations where the \c source and \c offset information is present
    - new methods and method variants:
      - @ref Qore::HTTPClient::getPeerInfo()
      - @ref Qore::HTTPClient::getSocketInfo()
      - @ref Qore::File::getTerminalAttributes()
      - @ref Qore::SQL::Datasource::transactionTid()
      - @ref Qore::SQL::Datasource::currentThreadInTransaction()
      - @ref Qore::SQL::DatasourcePool::currentThreadInTransaction()
    - new location tags \c "source" and \c "offset" added for parse and runtime exceptions to allow for error-reporting to display information about files where sections of a source file are parsed; this allows both the label and line offset in the label and the file name and absolute file line position to be reported in exception information
      - new parameters added to the following methods and function to accommodate the new location information:
        - @ref Qore::Program::parse() "Program::parse()"
        - @ref Qore::Program::parsePending() "Program::parsePending()"
        - @ref Qore::parse() "parse()"
      - see @ref Qore::ExceptionInfo "Exception Hash" and @ref Qore::CallStackInfo "Call Stacks" for new keys in exception and call stack information hashes
    - <date>::format() now accepts \c "us" for microseconds (see @ref date_formatting)
    - <a href="../../modules/SmtpClient/html/index.html">SmtpClient</a> module improvements:
      - added automatic recognition and support of the \c "STARTTLS" command when connecting to an ESMTP server; this way
        the class will automatically upgrade the connection to a secure TLS/SSL connection if the server supports it
      - added support for SMTP server schemes in the URL in the constructor (ex: \c "esmtptls://user@password:smtp.example.com")
      - added support for the deprecated (but still in use) \c "smtps" scheme with a default port of 465
      - when throwing an exception when a Message cannot be sent because it is incomplete, the reason for the error is also included
        in the exception (previously the exception message was generic making problems with the Message object harder to debug)
    - C++ API Enhancements
      - added C++ APIs to allow for %Qore @ref Qore::File "File" and @ref Qore::Thread::Queue "Queue" object arguments to be used by modules
      - added C++ APIs for controlling openssl initialization and cleanup by the qore library
      - extended qpp to allow for parsing relative dates in qpp code for assignments/default argument values
      - made it possible to call the C++ function QoreFunction::findVariant() from threads where there is no current QoreProgram object
        (such as from a thread created by foreign code)
      - added APIs to allow foreign threads to be registered/deregistered as %Qore threads (for example, to allow %Qore code to be called
        in a callback in a foreign thread created by a library linked with a %Qore binary module)
      - added APIs to allow for TID reservations to allow (for example) for a callback that is executed in the same foreign thread to always have the same TID
      - the old Datasource::execRaw() function with the \a args parameter was deprecated since args was ignored anyway, a new Datasource::execRaw() function was added that has no args parammeter

    @subsection qore_087_bug_fixes Bug Fixes in Qore
    - fixed a runtime class matching bug when identical user classes were created in different @ref Qore::Program "Program" objects,
      the match could fail at runtime because the wrong APIs were being used
    - fixed a crashing bug in the @ref map "map" operator with a select expression when used with an
      @ref Qore::AbstractIterator "AbstractIterator" object for the list operand
    - fixed a bug where the generation of internal strings for abstract method signatures tries to resolve class names that
      are declared out of order, which incorrectly resulted in a parse exception; the fix is to use the class name in the
      signature before class resolution; the class is resolved in the second stage of parsing (symbol resolution) anyway, if it
      can't be resolved then the changes to the @ref Qore::Program "Program" are rolled back anyway
    - a potential deadlock was fixed when calling @ref Qore::exit() "exit()" while background threads were running; it was
      possible for a thread to be canceled while holding a @ref Qore::Thread::Mutex "Mutex" (for example) and then for another
      thread to deadlock trying to acquire the @ref Qore::Thread::Mutex "Mutex" and therefore for the process to deadlock because
      pthread_mutex_lock() is not a cancellation point. The solution was to cancel all threads first, then wait half a second, then call exit()
    - fixed a bug where global variables were being evaluated with strict mathematical boolean evaluation even when @ref perl-bool-eval
      "%perl-bool-eval" was enabled (which is the default)
    - fixed bug in @ref Qore::parseBase64String() and @ref Qore::parseBase64StringToString() when called with an empty string argument; in this case uninitialized memory was returned
    - fixed runtime dynamic memory leaks in the @ref select and @ref map operators when used with iterators
    - do thread-specific cleanup in the main thread when cleaning up/shutting down the qore library
    - added additional openssl cleanup code for thread-local data and when cleaning up the qore library
    - fixed a bug matching function/method variants at runtime
    - fixed a race condition deleting global dynamic handlers in the <a href="../../modules/HttpServer/html/index.html">HttpServer</a> module
    - fixed a bug where declaring an abstract method with parameters and then declaring a concrete reimplementation of the method in a child class with no parameters caused a parse-time crash
    - fixed a bug where trying to dynamically call a function that does not exist results in a deadlock due to an error where a mutex is not unlocked
    - fixed a bug in the @ref Qore::Socket::sendHTTPMessage() and @ref Qore::Socket::sendHTTPResponse() methods regarding the timeout parameter
    - fixed a bug in an socket SSL error message where the method name was printed from non-string memory (used wrong ptr for the <tt>%%s</tt> format argument)
    - fixed some major crashing bugs related to reference handling; a global variable assigned a reference to a reference to a local variable would cause a crash
    - @ref reference_type and @ref reference_or_nothing_type type fixes: an error in @ref reference_type type handling allowed non-reference values to be passed to builtin code expecing references which caused a crash; the @ref reference_type and @ref reference_or_nothing_type types would accept any value type
    - attempted to fix a non-reproducible bug seen on rhel5 in the @ref Qore::Socket "Socket class" where SSL errors would cause the affected thread to go into a infinite loop using 100% CPU

    @section qore_0862 Qore 0.8.6.2

    @par Release Summary
    Iterator improvements and design fixes

    @subsection qore_0862_compatibility Changes That Can Affect Backwards-Compatibility
    @par Fixes for Iterator Class Design Bugs
    Iterators, particular regarding the @ref map "map" and @ref select "select" operators, were implemented in a confusing and inconsistent way; even the %qore documentation was incorrect, and examples were given incorrectly.  The following changes will break functionality using the badly-implemented behavior of iterators before, but since the fix comes fairly soon after the introduction, hopefully this change will not cause too many problems with existing code.   All users polled about the iterator changes in this release saw them as positive and desired changes to the language.
    - the @ref map "map" and @ref select "select" operators' behavior was changed when used with an @ref Qore::AbstractIterator "AbstractIterator" object for the list operand; now the implied argument is the result of @ref Qore::AbstractIterator::getValue() "AbstractIterator::getValue()" instead of the iterator object itself.  This addresses a confusing design choice in the original iterator integration with the @ref map "map" and @ref select "select" operators
    - the second boolean argument was removed from the @ref Qore::HashIterator::constructor(hash) "HashIterator::constructor(hash)" and @ref Qore::HashReverseIterator::constructor(hash) "HashReverseIterator::constructor(hash)" methods; use the new  @ref Qore::HashPairIterator "HashPairIterator" and @ref Qore::ObjectPairIterator "ObjectPairIterator" classes instead (<hash>::pairIterator() and <object>::pairIterator())
    - the single boolean argument was removed from <hash>::iterator() and <object>::iterator(); use <hash>::pairIterator() and <object>::pairIterator() instead to get the old behavior

    @subsection qore_0862_changes Changes in Qore
    - new iterator classes:
      - @ref Qore::HashKeyIterator "HashKeyIterator"
      - @ref Qore::HashKeyReverseIterator "HashKeyReverseIterator"
      - @ref Qore::HashPairIterator "HashPairIterator"
      - @ref Qore::HashPairReverseIterator "HashPairReverseIterator"
      - @ref Qore::ObjectKeyIterator "ObjectKeyIterator"
      - @ref Qore::ObjectKeyReverseIterator "ObjectKeyReverseIterator"
      - @ref Qore::ObjectPairIterator "ObjectPairIterator"
      - @ref Qore::ObjectPairReverseIterator "ObjectPairReverseIterator"
    - new pseudo-methods:
      - <hash>::keyIterator()
      - <hash>::pairIterator()
      - <hash>::contextIterator()
      - <object>::keyIterator()
      - <object>::pairIterator()
      - <nothing>::keyIterator()
      - <nothing>::pairIterator()
      - <nothing>::contextIterator()
    - the internal C++ QoreProgramHelper object has been updated to wait until all background threads in the %Qore library have executed before taking the @ref Qore::Program "Program" object out of scope; this allows for callbacks and other code that might be needed by background threads started in user modules (for example) to stay valid until the threads in the user modules also have terminated.  Note that this does not affect the case when using @ref exec-class "%exec-class" and an application program object goes out of scope with background threads in user modules having non-static method call references as callbacks to the application program; see @ref user_module_program_scope for more information on this topic.

    @section qore_0861 Qore 0.8.6.1

    @par Release Summary
    Major bug fixes and minor new features

    @subsection qore_0861_changes Changes in Qore
    - updated the @ref try-module "%try-module" parse directive to support a variant without an exception variable for usage in @ref Qore::Program "Program" objects where @ref Qore::PO_NO_TOP_LEVEL_STATEMENTS is set
    - added code to raise an @ref invalid-operation warning with the @ref elements "elements operator" when called with a type that can never return a value with this operator
    - updated the @ref Qore::File "File" class's internal buffer size from 4KB to 16KB which greatly improves read performance
    - added new public APIs for the QoreNumberNode class to allow for proper de/serialization in external modules
    - <a href="../../modules/Pop3Client/html/index.html">Pop3Client</a> module:
      - added the Pop3Client::logPassword() methods and masked password by default in the debug log
      - updated module to v1.1
    - <a href="../../modules/Mime/html/index.html">Mime</a> module:
      - declared the MultiPartMessage::getMsgAndHeaders() method abstract as originally intended
      - added MultiPartMessage::parseBody() static method
      - updated module to v1.3

    @subsection qore_0861_bug_fixes Bug Fixes in Qore
    - fixed crashing bugs due to the lack of proper lvalue checks with the expression for the background operator with operators using lvalues with local variables
    - fixed rounding of arbitrary-precision numeric values for display purposes when the last significant digit is just to the right of the decimal point (ex: was displaying 10.2 as "11." for example)
    - fixed a race condition in static destruction of the library when a background thread calls exit() that could cause a segfault on exit
    - fixed a static memory leak in Program objects when constants contain code references to functions or static methods
    - fixed a bug parsing user modules; the Program context was not set properly which could lead to a crash when parsing user modules loaded from the command-line or to incorrect parse options when loaded from user Program code
    - fixed a bug where the @ref invalid-operation warning with the @ref keys "keys operator" was not being triggered in common cases that should have triggered the warning
    - <a href="../../modules/MailMessage/html/index.html">MailMessage</a> module:
      - fixed recognizing mime messages with additional text after the version number (ex: \c "Mime-Version: 1.0 (Mac OS X Mail 6.2 \(1499\))")
      - fixed a bug setting the content-type of message parts (this fix is now in the <a href="../../modules/Mime/html/index.html">Mime</a> in the MultiPartMessage::getMsgAndHeaders() method
      - fixed multipart message parsing by using MultiPartMessage::parseBody() in the <a href="../../modules/Mime/html/index.html">Mime</a> module; now also parts with subparts are parsed correctly as well
      - fixed a bug where the sender and from values were not being set properly when parsing email messages
      - updated module to v1.0.3

    @section qore_086 Qore 0.8.6

    @par Release Summary
    Major new features and a few bug fixes

    @subsection qore_086_compatibility Changes That Can Affect Backwards-Compatibility

    @par Perl-Style Boolean Evaluation
    %Qore's default boolean evaluation mode was changed from strict mathematical to a more intuitive perl- (and Python-) like style.
    This change was implemented to address one of the oldest design bugs in %Qore: strict mathematical boolean evaluation.  See @ref perl-bool-eval "%perl-bool-eval" for a description of the new default boolean evaluation mode.\n\n
    To get the old strict mathematical boolean evaluation, use the @ref strict-bool-eval "%strict-bool-eval" parse option.\n\n
    An example of the change; now the following @ref if "if statement" block will be executed as the <tt><b>if</b></tt> expression is now evaluated as @ref Qore::True "True":
    @code{.py}
    string str = "hello";
    if (str)
        printf("Qore says hello\n");
    @endcode
    Previously (i.e. with @ref strict-bool-eval "%strict-bool-eval") the <tt><b>if</b></tt> expression above would be evaluated as @ref Qore::False "False" because the string value was converted to an integer 0, however as of %Qore 0.8.6 (with the default @ref perl-bool-eval "perl-bool-eval") it is @ref Qore::True "True" since the string is not empty; empty strings and string value \c "0" are evaluated as @ref Qore::False "False".\n\n
    Perhaps counterintuitively (and the reason this was changed to be the default in qore), the chance for regression errors in
    qore code is very small, because for all cases where the old logic could be applied (meaning excluding cases where the result
    was always @ref Qore::False "False" due to the data types or values being evaluated), the results are the same with the new logic,
    except for one case; the case where a string has more than one character and begins with a zero (ex: \c "00").
    In this case, the old logic would always return @ref Qore::False "False", because the value was first converted to an integer \c 0,
    whereas the new logic will return @ref Qore::True "True".  Note that in the case of a string with a single \c "0", both the old and
    new boolean logic returns @ref Qore::False "False".\n\n
    Basically with this option set, qore's boolean evaluation becomes like perl's and Python's, whereas any expression that has the following values is @ref Qore::False "False": @ref nothing, @ref string "string" \c "0" and @ref string "empty strings", @ref integer "integer", @ref float "float", and @ref number "number" \c 0 (zero), @ref absolute_dates "absolute date" \c 1970-01-01Z (ie the start of the epoch with an offset of 0), @ref relative_dates "relative date" \c 0s (or any  @ref relative_dates "relative date" with a 0 duration), @ref null, @ref binary "empty binary objects", @ref hash "empty hashes", and @ref list "empty lists".  All other values are @ref Qore::True "True".
    @note also affects the @ref Qore::boolean(any) "boolean(any)" function

    @par Changes in the Socket Class
    The @ref Qore::Socket "Socket" class was enhanced to support timeouts with non-blocking I/O on all send operations;
    many Socket methods that send data were originally implemented to return an error code on error, however they would
    also throw exceptions if the socket were not open, so the error handling was inconsistent (exceptions versus return codes).\n\n
    Additionally it was not possible to get error information at all for SSL errors if the socket was connected with SSL, which,
    according to %Qore's socket design, should be transparent for the programmer.\n\n
    For these reasons the implementation was deemed inconsistent and unintuitive; the change was to add optional timeout parameters
    to all send methods and to allow the methods to throw exceptions (instead of simply returning -1 and not being able to determine the cause of the error in many cases).\n\n
    The following methods were updated to accept optional timeout parameters and throw exceptions on all errors rather than a return code for I/O errors:
    - Qore::Socket::send()
    - Qore::Socket::sendBinary()
    - Qore::Socket::sendi1()
    - Qore::Socket::sendi2()
    - Qore::Socket::sendi4()
    - Qore::Socket::sendi8()
    - Qore::Socket::sendi2LSB()
    - Qore::Socket::sendi4LSB()
    - Qore::Socket::sendi8LSB()

    @par New Abstract Method in AbstractIterator
    The following abstract method was added:
    - Qore::AbstractIterator::valid() was added (with concrete implementations in all iterator classes derived from this base class delivered with %Qore); this method tells if the object is currently pointing to a valid iterator.\n\n For any user classes inherting @ref Qore::AbstractIterator "AbstractIterator" directly (as opposed to another concrete iterator class in %Qore, where the method has already been added), a concrete implementation of this method will have to be added as well or that class will become @ref abstract with this release of %Qore.

    @subsection qore_086_new_features New Features in Qore
    @par Arbitrary-Precision Numeric Support
    %Qore now uses the <a href="http://www.mpfr.org/">MPFR</a> and <a href="http://gmplib.org">GMP</a> libraries to provide arbitrary-precision numeric support.  This type can be used for high-precision mathematics or for storing \c NUMERIC (ie \c DECIMAL or \c NUMBER) column values when retrieved from databases by %Qore DBI drivers that support the new capability @ref Qore::SQL::DBI_CAP_HAS_NUMBER_SUPPORT "DBI_CAP_HAS_NUMBER_SUPPORT" (previously these values would be retrieved as %Qore strings in order to avoid information loss).\n\n
    For more information, see the new @ref number "number" type, @ref number_type, and @ref Qore::zzz8numberzzz9

    @par New CsvUtil Module
    The <a href="../../modules/CsvUtil/html/index.html">CsvUtil</a> module implements the CsvFileIterator class that allows for easy parsing of csv-like text files

    @par %%try-module Parse Directive to Handle Module Load Errors at Parse Time
    The new @ref try-module "%try-module" parse directive allows for module load errors to be handled at parse time; ex:
    @code{.py}
%try-module($ex) some-module > 1.0
    printf("error loading module %y: %s: %s\n", ex.arg, ex.err, ex.desc);
    exit(1);
%endtry
    @endcode

    @par Abstract Class Hierarchy Improvement
    As of this version of qore, concrete implementations of @ref abstract "abstract methods" no longer have to have exactly the same return type as the abstract method; it is now sufficient that the return type in the concrete method meets a compatibility test with the return type of the abstract method in the parent class.\n\n
    For example the following is now valid (and <tt>MyConcreteClass</tt> is not abstract, whereas previously because the return types in the child class were not exact, <tt>MyConcreteClass</tt> would be considered abstract by qore):
    @code{.py}
class MyAbstractClass {
    abstract any doSomething();
    abstract *string getString();
}

class MyConcreteClass inherits MyAbstractClass {
    int doSomething() {
        return 1;
    }
    string getString() {
        return "hello";
    }
}
    @endcode

    @par DBI Improvements
    Three new DBI capabilities were implemented, including a new option API as follows:
    - @ref Qore::SQL::DBI_CAP_HAS_NUMBER_SUPPORT "DBI_CAP_HAS_NUMBER_SUPPORT": DBI drivers declaring this capability can accept @ref number "number" values and can also return @ref number "number" values, if a DBI driver does not declare this capability, then @ref number "number" values sent for binding by value are automatically converted to @ref float "float" values before being sent to the driver
    - @ref Qore::SQL::DBI_CAP_HAS_OPTION_SUPPORT "DBI_CAP_HAS_OPTION_SUPPORT": this indicates that the driver supports the new option API, allowing options to be set on each connection.  See the following for more information:
      - @ref Qore::SQL::Datasource::constructor() "Datasource::constructor(hash)": now passes options to the DBI driver if the driver supports the option API
      - @ref Qore::SQL::Datasource::constructor() "Datasource::constructor(string)": (new in 0.8.6) passes options to the DBI driver if the driver supports the option API
      - @ref Qore::SQL::Datasource::getOption(string) "Datasource::getOption(string)": (new in 0.8.6) returns the value of the given option if the driver supports the option API
      - @ref Qore::SQL::Datasource::getOptionHash() "Datasource::getOptionHash()": (new in 0.8.6) returns a hash of the current option values for the current connection if the driver supports the option API
      - @ref Qore::SQL::Datasource::setOption() "Datasource::setOption()": (new in 0.8.6) allows options to be changed after the object is created
      - @ref Qore::SQL::DatasourcePool::constructor() "DatasourcePool::constructor(hash)": now passes options to the DBI driver if the driver supports the option API
      - @ref Qore::SQL::DatasourcePool::constructor() "DatasourcePool::constructor(string)": (new in 0.8.6) passes options to the DBI driver if the driver supports the option API
      - @ref Qore::SQL::DatasourcePool::getOption(string) "DatasourcePool::getOption(string)": (new in 0.8.6) returns the value of the given option if the driver supports the option API
      - @ref Qore::SQL::DatasourcePool::getOptionHash() "DatasourcePool::getOptionHash()": (new in 0.8.6) returns a hash of the current option values for the current connection if the driver supports the option API
      - @ref Qore::SQL::dbi_get_driver_options(string) "dbi_get_driver_options(string)": (new in 0.8.6) returns a hash of driver option information without values
    - @ref Qore::SQL::DBI_CAP_SERVER_TIME_ZONE "DBI_CAP_SERVER_TIME_ZONE": indicates that the DBI driver will convert any bound date/time values to the server's time zone before binding and also will tag date/time values retrieved from the server with the server's time zone.  This capability also implies that the driver supports the new \c "timezone" option.

    @par Socket Improvements
    The @ref Qore::Socket "Socket" class was updated to support non-blocking I/O on all send methods; the following methods were updated to accept optional timeout parameters:
    - Qore::Socket::send2()
    - Qore::Socket::sendBinary2()
    - Qore::Socket::sendHTTPMessage()
    - Qore::Socket::sendHTTPResponse()
    .
    The following methods were enhanced to provide better error information when throwing exceptions:
    - Qore::Socket::recvi1()
    - Qore::Socket::recvi2()
    - Qore::Socket::recvi4()
    - Qore::Socket::recvi8()
    - Qore::Socket::recvi2LSB()
    - Qore::Socket::recvi4LSB()
    - Qore::Socket::recvi8LSB()
    - Qore::Socket::recvu1()
    - Qore::Socket::recvu2()
    - Qore::Socket::recvu4()
    - Qore::Socket::recvu2LSB()
    - Qore::Socket::recvu4LSB()

    @par Iterator Improvements
    The following improvements were made in qore to support more flexible and ubiquitous iterators:
    - new iterator classes:
      - @ref Qore::SingleValueIterator "SingleValueIterator": allows single values (or any value without an iterator class) to be iterated; this provides the basis for the return type for the new base <value>::iterator() method for non-container types
      - @ref Qore::FileLineIterator "FileLineIterator": allows files to be iterated line by line
      - @ref Qore::ObjectIterator "ObjectIterator": a generic iterator for objects
      - @ref Qore::ObjectReverseIterator "ObjectReverseIterator": a generic reverse iterator for objects
      - @ref Qore::RangeIterator "RangeIterator": a numerical sequence generator (the basis for the return type for the new @ref Qore::xrange() "xrange()" function
    - new pseudo-methods were added to return iterator objects based on the value type:
      - <value>::iterator()
      - <hash>::iterator()
      - <list>::iterator()
      - <object>::iterator()
      .
      The base pseudo-method (<value>::iterator()) ensures that any value can be iterated, and the type-specific methods ensure that the most suitable iterator for container types is returned for container values; values without an iterator class are iterated with the @ref Qore::SingleValueIterator "SingleValueIterator"
    - the @ref Qore::HashIterator "HashIterator" and @ref Qore::HashReverseIterator "HashReverseIterator" classes had an additional optional boolean argument added to their constructors; if @ref Qore::True "True", then the @ref Qore::HashIterator::getValue() "HashIterator::getValue()" and @ref Qore::HashReverseIterator::getValue() "HashReverseIterator::getValue()" methods return a hash with the following keys: \c "key" and \c "value", allowing for more convenient iteration with constructions that only use \c getValue() methods (such as the @ref foreach "foreach statement"); to accommodate this, two new methods were added to the @ref Qore::HashIterator "HashIterator" base class:
      - @ref Qore::HashIterator::getKeyValue()
      - @ref Qore::HashIterator::getValuePair()
    - all iterator classes had copy methods added to them (ex: @ref Qore::HashIterator::copy())
    - new Python-inspired @ref Qore::range() "range()" and @ref Qore::xrange() "xrange()" functions (the latter returning a @ref Qore::RangeIterator "RangeIterator" object to efficiently iterate large integral sequences or ranges

    @par Text File Parsing Enhancements
    The following improvements were made in qore to support more flexible file parsing:
    - the @ref Qore::ReadOnlyFile class was added as a parent class of @ref Qore::File to allow for a more convenient API for reading files (the @ref Qore::File class's API remains the same as it publically inherits  @ref Qore::ReadOnlyFile)
    - the @ref Qore::ReadOnlyFile::readLine() "ReadOnlyFile::readLine()" method (formerlly a method of the @ref Qore::File class) was enhanced to accept 2 optional arguments, allowing the end of line character(s) to be stripped from the line returned, and also to allow the end of line characters to be specified.  If no end of line characters are specified, then the method automatically determines the end of line characters (can be \c "\n", \c "\r", or \c "\r\n"; the last one only if the underlying file is not a TTY in order to avoid stalling I/O on an interactive TTY)
    - the @ref file_stat_constants were moved from the @ref Qore::File class to the @ref Qore::ReadOnlyFile class
    - added a new @ref Qore::FileLineIterator "FileLineIterator" iterator class
    - added a new optional parameter to <string>::split(string, string, bool) and Qore::split(string, string, string, bool) to allow for automatic stripping unquoted fields of leading and trailing whitespace (the default is the old behavior; i.e. leave the whitespace as it is read)
    - added a new @ref Qore::TimeZone "TimeZone" method for parsing string dates in a specific @ref Qore::TimeZone "TimeZone": @ref Qore::TimeZone::date(string, string)
    - added a new function for parsing text as a boolean value: @ref Qore::parse_boolean() "parse_boolean()"
    - as mentioned above, the new <a href="../../modules/CsvUtil/html/index.html">CsvUtil</a> module was added, implementing the CsvFileIterator class that allows for easy parsing of csv-like text files

    @par Other Improvements and Changes
    - the @ref foreach "foreach statement" now iterates objects derived from @ref Qore::AbstractIterator "AbstractIterator" automatically
    - added a @ref Qore::Option::HAVE_SYMLINK "HAVE_SYMLINK" constant for the symlink() function added in qore 0.8.5
    - added the @ref Qore::SQL::SQLStatement::memberGate() "SQLStatement::memberGate()" method so @ref Qore::SQL::SQLStatement "SQLStatement" objects can be dereferenced directly to a column value when iterated with @ref Qore::SQL::SQLStatement::next() "SQLStatement::next()"; also this method will throw exceptions when an unknown column name is used so that typos in column names can be caught (instead of being silently ignored producing hard to find bugs)
    - implemented @ref Qore::SQL::Datasource::constructor() "Datasource::constructor(string)" and @ref Qore::SQL::DatasourcePool::constructor() "DatasourcePool::constructor(string)" variants to allow for creating datasources from a string that can be parsed by Qore::SQL::parse_datasource(string) "parse_datasource(string)"
    - added the following new DBI-related functions:
      - @ref Qore::SQL::dbi_get_driver_list() "dbi_get_driver_list()"
      - @ref Qore::SQL::dbi_get_driver_capability_list(string) "dbi_get_driver_capability_list(string)"
      - @ref Qore::SQL::dbi_get_driver_capabilities(string) "dbi_get_driver_capabilities(string)"
      - @ref Qore::SQL::dbi_get_driver_options(string) "dbi_get_driver_options(string)"
      - @ref Qore::SQL::parse_datasource(string) "parse_datasource(string)"
    - implemented support for \c "A" and \c "a", (hexadecimal floating-point output) \c "G", \c "g", (compact floating-point output) \c "F", (non-scientific floating-point output) and \c "E" and \c "e" (scientific/exponential floating-point output) format arguments for @ref float "floats" and @ref number "numbers" (new arbitrary-precision @ref number "number type values"); see @ref string_formatting
    - new pseudo-methods:
      - <value>::toString()
      - <value>::toInt()
      - <value>::toFloat()
      - <value>::toBool()
      - <float>::format(string fmt)
      - <int>::format(string fmt)
      - <string>::isDataAscii()
      - <string>::isDataPrintableAscii()
      - <value>::callp()
      - <callref>::callp()
      - <int>::sign()
      - <float>::sign()
    - the value of the @ref Qore::SQL::NUMBER "NUMBER", @ref Qore::SQL::NUMERIC "NUMERIC", and @ref Qore::SQL::DECIMAL "DECIMAL" @ref sql_constants is now \c "number" instead of \c "string" (see also @ref sql_binding)
    - new constants:
      - @ref Qore::M_PIn "M_PIn"
      - @ref Qore::MAXINT "MAXINT"
      - @ref Qore::MININT "MININT"
    - new functions:
      - @ref Qore::range() "range()"
      - @ref Qore::xrange() "xrange()"
    - new methods:
      - @ref Qore::ReadOnlyFile::isTty() and @ref Qore::ReadOnlyFile::getFileName() (the @ref Qore::ReadOnlyFile class was added in qore 0.8.6 otherwise made up of methods formerly belonging to the @ref Qore::File class)
    - added the @ref append-module-path "%append-module-path" parse directive
    - @ref user_modules "user modules" may now use @ref Qore::Program "Program" objects for embedded logic; any @ref Qore::Program "Program" objects created in a @ref user_modules "user module" will have its parse options masked to be not less restrictive than the parse options in the current @ref Qore::Program "Program", and additionally parse options will be locked so that user module are not able to circumvent function restrictions imposed by parse options.
    - updated docs to show functional restrictions tagged at the class level

    @subsection qore_086_bug_fixes Bug Fixes in Qore
    - fixed a bug in the @ref map "map operator" with a select expression when the list operand is @ref nothing; it was returning a list with one @ref nothing element instead of @ref nothing
    - applied a patch by Reini Urban to allow for multi-arch builds on Debian
    - fixed bugs calculating the byte offset for string searches in the c++ %QoreString::index() and %QoreString::rindex() functions when the offset is negative and the strings have a multi-byte character encoding (such as UTF-8)
    - fixed a bug where calling an abstract method from a class where the abstract method is implemented was causing a parse error to be thrown
    - fixed a bug where the wrong source code location was displayed when raising a parse exception in operator expression parse initialization for some operators
    - fixed bugs in regexes in the HttpServer::addListeners() and HttpServer::addListenersWithHandler() methods (<a href="../../modules/HttpServer/html/index.html">HttpServer</a> module version updated to 0.3.5)
    - fixed bugs handling non-blocking reads in the @ref Qore::Socket "Socket" class; the timeout setting was only enforced for the first read; subsequent reads were made as blocking reads
    - fixed a bug in the @ref Qore::Socket "Socket" class when the SSL session requires renegotiation during non-blocking I/O
    - @ref Qore::File::constructor() "File::constructor()" now throws an exception if called with a tty target and @ref no-terminal-io "%no-terminal-io" is set
    - fixed a bug in split with quote (<string>::split(string, string, bool) and Qore::split(string, string, string, bool)) if the separator pattern was not found and the single field was not quoted either
    - fixed a bug handling nested @ref ifdef "%ifdef" and @ref ifndef "%ifndef" blocks with @ref else "%else" in the inside block
    - fixed a crashing due to the failure to clear the "PF_TOP_LEVEL" flag when initializing statements, this could cause temporary variables in a statement to be marked as the start of the global thread-local variable list, and then after such variables are deleted, then a crash happens when trying to access the global thread-local variable list
    - fixed a crashing bug at parse time merging function lists in namespaces declared multiple times
    - fixed a bug in executing user module init() closures
    - fixed a bug where the qore library could crash when destroying a Program object due to a race condition in removing signal handlers managed by the Program object; the Program calls the signal handler manager to remove the signals, but the signals can be removed concurrently to the request while the Program object is iterating the signal set (ie it is modified while being iterated), which causes a crash
    - added code to detect when the same namespace is declared both with and without the @ref mod_public "public keyword" when defining user modules which can result in entire namespaces being silently not exported (and can be difficult to debug); now a parse exception is thrown if this happens while parsing a user module
    - added code tags to @ref Qore::File "File" methods without side effects
    - made many minor documentation fixes

    @section qore_0851 Qore 0.8.5.1

    @par Release Summary
    Bugfix release

    @subsection qore_0851_bug_fixes Bug Fixes in Qore
    - fixed a race condition accessing global and closure-bound thread-local variables in multithreaded contexts
    - fixed a bug in transaction management with the @ref Qore::SQL::DatasourcePool "DatasourcePool" class when used with the @ref Qore::SQL::SQLStatement "SQLStatement" class
    - fixed an error in the <a href="../../modules/MailMessage/html/index.html">MailMessage</a> user module where mail headers requiring encoding were not encoded and those not requiring encoding were encoded with Q encoding
    - fixed an error in the <a href="../../modules/Mime/html/index.html">Mime</a> user module where \c "_" characters in q-encoded headers were not encoded correctly

    <hr>
    @section qore_085 Qore 0.8.5

    @par Release Summary
    Major new features and a few bug fixes

    @subsection qore_085_new_features New Features in Qore
    @par Abstract Methods and Interfaces
    %Qore now supports the <b>abstract</b> keyword when declaring methods; an <b>abstract</b> method has no implementation and must be
    implemented in child classes with the same signature for the child class to be instantiated.\n\n
    Classes with <b>abstract</b> methods define interfaces; a concrete implementation of the interface is a class that inherits the class with <b>abstract</b> methods and implements all the <b>abstract</b> methods.\n\n
    Abstract methods are defined with the following syntax:
    @code{.py}
class MyAbstractInterface {
    abstract string doSomething(int param);
    abstract bool checkSomething(string arg);
}
    @endcode
    The following abstract classes now exist in %Qore:
    - @ref Qore::SQL::AbstractDatasource "AbstractDatasource"
    - @ref Qore::AbstractIterator "AbstractIterator"
      - @ref Qore::AbstractQuantifiedIterator "AbstractQuantifiedIterator"
      - @ref Qore::AbstractBidirectionalIterator "AbstractBidirectionalIterator"
      - @ref Qore::AbstractQuantifiedBidirectionalIterator "AbstractQuantifiedBidirectionalIterator"
    - @ref Qore::Thread::AbstractSmartLock "AbstractSmartLock" (which was already present in %Qore but now implements abstract methods)
    .
    The following new iterator classes have been added to %Qore:
    - @ref Qore::HashIterator "HashIterator"
      - @ref Qore::HashReverseIterator "HashReverseIterator"
    - @ref Qore::HashListIterator "HashListIterator"
      - @ref Qore::HashListReverseIterator "HashListReverseIterator"
    - @ref Qore::ListHashIterator "ListHashIterator"
      - @ref Qore::ListHashReverseIterator "ListHashReverseIterator"
    - @ref Qore::ListIterator "ListIterator"
      - @ref Qore::ListReverseIterator "ListReverseIterator"
    - @ref Qore::SQL::SQLStatement "SQLStatement" (which was already present in %Qore but now implements the @ref Qore::AbstractIterator "AbstractIterator" interface to allow query results to be iterated)
    .
    Classes inheriting @ref Qore::AbstractIterator "AbstractIterator" have special support so that objects can be easily iterated in the following list operators:
    - @ref map
    - @ref foldr and @ref foldl
    - @ref select
    .
    @par Universal References
    All restrictions on references have been removed from %Qore; references to local variables may now be passed to the @ref background "background operator" and passed as arguments to @ref closure "closures".\n\n
    Basically when a reference is taken of a local variable that could result in the local variable being accessed in a multi-threaded context, the variable is treated as a closure-bound local variable in the sense that it's lifetime is reference-counted, and all accesses are wrapped in a dedicated mutual-exclusion lock to ensure thread safety.

    @par Pop3Client Module
    A <a href="../../modules/Pop3Client/html/index.html">Pop3Client</a> module has been added providing an API for communicating with <a href="http://en.wikipedia.org/wiki/Post_Office_Protocol">POP3</a> servers and retrieving email messages.\n\n
    The module uses functionality provided by the new <a href="../../modules/MailMessage/html/index.html">MailMessage</a> module to represent email messages (and attachment data) downloaded from the server.

    @par MailMessage Module
    The <a href="../../modules/MailMessage/html/index.html">MailMessage</a> module provides common functionality to the <a href="../../modules/Pop3Client/html/index.html">Pop3Client</a> and <a href="../../modules/SmtpClient/html/index.html">SmtpClient</a> modules to represent email messages for receiving and sending, respectively.  This module was created mostly from functionality removed from the <a href="../../modules/SmtpClient/html/index.html">SmtpClient</a> and enhanced to provide support for reading email messages in the new <a href="../../modules/Pop3Client/html/index.html">Pop3Client</a> module.

    @par SmtpClient Module Changes
    The Message and Attachment classes were removed from the <a href="../../modules/SmtpClient/html/index.html">SmtpClient</a> module to the <a href="../../modules/MailMessage/html/index.html">MailMessage</a> module.  Backwards-compatible definitions for the Message and Attachment classes are provided in the <a href="../../modules/SmtpClient/html/index.html">SmtpClient</a> module to rexport the removed functionality for backwards compatibility.

    @par Other Minor Improvements and Changes
    - qpp updated to support abstract methods and multiple inheritance (+ other minor qpp enhancements)
    - improved the \c QOREADDRINFO-GETINFO-ERROR exception description by adding information about the arguments passed
    - added a string argument to @ref Qore::chr(softint, __7_ string) "char(softint, *string)" to accept an output encoding
    - added a @ref Qore::int(string, int) "int(string, int)" variant to parse a string as a number and give the base
    - added a new parameter to parse_url() and parseURL() to allow for any [] in the hostname to be included in the \c "host" output key for indicating that the <a href="http://wikipedia.org/wiki/IPv6">ipv6</a> protocol be used
    - added the following pseudo-methods:
      - Qore::zzz8valuezzz9::lsize()
      - Qore::zzz8binaryzzz9::split()
      - Qore::zzz8binaryzzz9::toMD5()
      - Qore::zzz8binaryzzz9::toSHA1()
      - Qore::zzz8binaryzzz9::toSHA224()
      - Qore::zzz8binaryzzz9::toSHA256()
      - Qore::zzz8binaryzzz9::toSHA384()
      - Qore::zzz8binaryzzz9::toSHA512()
      - Qore::zzz8datezzz9::midnight()
      - Qore::zzz8listzzz9::first()
      - Qore::zzz8listzzz9::join()
      - Qore::zzz8listzzz9::last()
      - Qore::zzz8listzzz9::lsize()
      - Qore::zzz8nothingzzz9::lsize()
      - Qore::zzz8stringzzz9::regex()
      - Qore::zzz8stringzzz9::regexExtract()
      - Qore::zzz8stringzzz9::split()
      - Qore::zzz8stringzzz9::substr()
      - Qore::zzz8stringzzz9::toMD5()
      - Qore::zzz8stringzzz9::toSHA1()
      - Qore::zzz8stringzzz9::toSHA224()
      - Qore::zzz8stringzzz9::toSHA256()
      - Qore::zzz8stringzzz9::toSHA384()
      - Qore::zzz8stringzzz9::toSHA512()
    - added the <a href="http://code.google.com/p/xxhash/">xxhash FAST algorithm</a> with unordered_map to %Qore on supported platforms resuling in nearly 2x haster hash lookups
    - added the Qore::File::isOpen() method
    - added the Qore::call_pseudo() function to explicitly call a pseudo method on a value
    - added the Qore::symlink() function to create symbolic links
    - added Qore::TypeCodeMap and Qore::TypeNameMap to lookup type codes from type names and vice versa
    - added the following functions to allow the time zone to be set per thread:
      - Qore::set_thread_tz()
      - Qore::get_thread_tz()

    @subsection qore_085_bug_fixes Bug Fixes in Qore
    - fixed format_date() output for \c "MON" and \c "DAY", etc
    - fixed a memory leak in the parser related to parse exception handling with namespace members
    - fixed an invalid assert() in module handling when an error occurs loading the module (only affected debug builds)
    - tagged digest and crypto functions internally as @ref RET_VALUE_ONLY
    - do not kill TID 1 (the initial / main thread) when calling exit() in background threads as a crash can result with some 3rd party libraries that spawn their own threads on some platforms (observed on Darwin & Solaris 10 at least)
    - fixed a memory bug in the new builtin function API used by modules built with qpp
    - fixed memory bugs in the type system where uninitialized type pointers could be used causing a crash
    - fixed a memory bug in handling "or nothing" types where a non-null pointer would be assumed to be a pointer to the type, however it could actually be a pointer to the NOTHING object, the fix was to ensure that any NOTHING objects in argument lists would be substituted with a null pointer
    - fixed a bug in parse-time variant matching where an argument with parse-time type "object" would be matched as a perfect match to any parameter with any class restriction; this would cause run-time type errors if another valid class was passed that matched another variant of the method or function
    - fixed a build bug that caused qore to be built twice

    <hr>
    @section qore_084 Qore 0.8.4

    @par Release Summary
    Major new features and changes that can affect backwards-compatibility, plus 40 bug fixes

    @subsection qore_084_compatibility Changes That Can Affect Backwards-Compatibility

    @par Namespace Changes
    %Qore's internal namespace handling was nearly completely rewritten for %Qore 0.8.4.  This is because the old code was inefficient and applied namespaces inconsistently to @ref Qore::Program "Program" objects.\n\n
    The main change that can cause backwards-compatibility issues is that now functions are full namespace members.  If no namespace is explicitly given in a function definition, the function is a member of the unnamed root namespace.\n\n
    Also the distinction between builtin and user functions was removed.  Internally, there is only one kind of function object, which can contain both builtin and user function variants (overloaded variants of the same function with the same name but different arguments).\n\n
    All %Qore builtin functions were moved to the Qore namespace.\n\n
    Other namespace changes:
    - loading namespaces provided by builtin modules into a @ref Qore::Program "Program" object is now an atomic operation that may fail, if, for example, objects have already been defined in the target @ref Qore::Program "Program" with the same name as objects provided by the builtin module.  Previously this could cause undefined behavior.
    - namespace lookups are now truly breadth-first as documented; previously the algorithm was depth-first (contrary to the documentation)
    - namespace lookups are now done (both at parse time and runtime) with the help of symbol lookup tables for fast lookups; tables are maintained for both committed and temporary uncomitted parse symbols; this leads to up to 3x faster parsing for %Qore code
    - global variables are also now full namespace members, however this does not cause problems with backwards-compatibility

    @subsection qore_084_new_features New Features in Qore

    @par User Modules
    It is now possible to develop user modules in %Qore; several user modules are now included in the %Qore distribution, forming %Qore-language components of %Qore's runtime library.\n\n
    User modules delivered with %Qore 0.8.4:
    - <a href="../../modules/HttpServer/html/index.html">HttpServer</a>: a multi-threaded HTTP server implementation
    - <a href="../../modules/SmtpClient/html/index.html">SmtpClient</a>: an SMTP client library
    - <a href="../../modules/TelnetClient/html/index.html">TelnetClient</a>: a TELNET client implementation
    - <a href="../../modules/Mime/html/index.html">Mime</a>: a set of MIME definitions and functions for manipulating MIME data
    .
    There are also new example programs for the above modules in the examples/ directory.\n\n
    User modules are subject to %Qore's functional restriction framework.

    @par Namespace Changes
    As listed above:\n
    - global variables and functions are now full namespace members
    - all builtin functions are now in the Qore namespace
    - real depth-first searches are used for namespace symbols
    - symbols are resolved first in the current namespace when parsing declarations/code in a namespace

    @par The <b><tt>final</tt></b> Keyword
    Classes and methods can now be declared "final" to prevent subclassing or overriding in a subclass

    @par Pseudo Methods
    Pseudo-methods are class methods that can be implemented on any value; they are also part of class hierarchy.  The methods that can be executed on the value depend on the value's type, and all "pseudo-classes" inherit methods from a common base class.\n\n
    For example:
    @code{.py}
"string".strlen()
<abf05da3>.size()
500.typeCode()
    @endcode
    Are examples of pseudo-methods on literal values.\n\n
    Some expensive operations such as getting the first or last key (or value) of a hash are now cheap using pseudo-methods, for example:
    @code{.py}
hash.firstKey()
hash.lastValue()
    @endcode

    @par New Doxygen-Based Documentation
    The %Qore reference documentation is now generated by Doxygen, and is generated directly from the %Qore sources.  In fact, a new preprocessor known as "qpp" was developed for %Qore 0.8.4 to facilitate and enforce doxygen documentation on %Qore's runtime library (as well as abstract the relatively complex APIs used to bind C++ code to the %Qore runtime library from the C++ programmer).\n\n
    The documentation is more comprehensive, and corresponds much closer to the actual internal implementation since the documentation is now also contained in and directly generated from the internal C++ implementation of %Qore.\n\n
    For example, there is the <value>::val() method.  This method is implemented in the base pseudo class and is reimplemented in other pseudo-classes for other runtime data types as necessary.  This method returns @ref Qore::True "True" if the value has a value in the same sense as Perl's boolean context evaluation.  For example, if the value is a hash with no keys, it returns @ref Qore::False "False"; if it is a hash with keys, it returns @ref Qore::True "True"; if it is an empty string, it returns @ref Qore::False "False";
if it is a non-empty string, it returns @ref Qore::True "True", etc.

   @par LValue Handling Changes
   lvalue handling was rewritten as the old implementation was ugly and subject to deadlocks (in rare corner cases).\n\n
   Furthermore, medium-term, an architectural goal of %Qore is to store all ints, floats, and bools internally as the basic C++ type instead of using a class wrapper for each value, which needs dynamic allocation and destruction, which takes up more memory and negatively affects execution speed.\n\n
   With %Qore 0.8.4, all local and global variables are stored using optimized C++ types when declared with the appropriate type restrictions; for example:
   @code{.py}
int i0;
our int i1;
   @endcode
   These declares local and global variables that can only be assigned integer values; in %Qore 0.8.4 the value internally will be stored as an "int64" value (and not a dynamically-allocated QoreBigIntNode object).\n\n
   The same holds for:
   - @ref int_type "int"
   - @ref softint_type "softint"
   - @ref float_type "float"
   - @ref softfloat_type "softfloat"
   - @ref bool_type "bool"
   - @ref softbool_type "softbool"
   .
   Note that the optimized lvalue handling has not yet been applied to all lvalues, in particular non-static object members with declared types are not yet implemented with optimized storage; to do this requires a rewrite of %Qore's API and ABI (will happen in the next major release of %Qore).\n\n
   This change leads to improved integer and floating-point performance and a smaller runtime memory footprint.

   @par Runtime Optimizations
   In addition to the up to 3x faster parsing (as decribed in the namespace changes above), %Qore 0.8.4 contains many runtime optimizations designed to reduce the number of dynamic memory allocations performed at runtime.\n\n
   The optimizations included in this version of %Qore are only a half-measure compared to future changes that will necessitate a new binary %Qore API.

   @par Per-Thread Initialization
   the new set_thread_init() function allows a call reference or closure to be set which will be automatically executed when new threads are started (or a new thread accesses a @ref Qore::Program "Program" object) which can be used to transparently initialize thread-local data.

   @par More Control Over Thread Resource Exceptions
   new functions:
   - throw_thread_resource_exceptions_to_mark()
   - mark_thread_resources()
   .
   Allow for only thread resouces created after a certain point to be processed (for example only thread resources left after some embedded code was called)

   @par New Socket Methods
   new methods:
   - Qore::Socket::upgradeClientToSSL()
   - Qore::Socket::upgradeServerToSSL()
   .
   Allow upgrading an already-existing socket connection to SSL

   @par Better Socket Error Messages
   More information has been added to socket exceptions to provide better feedback when errors occur.

   @par New Socket Event Fields
   - added \c "type" and \c "typename" keys to the @ref EVENT_HOSTNAME_RESOLVED event
   - added \c "type", \c "typename", and \c "address" keys to the @ref EVENT_CONNECTING event

   @par Support For Blocking Writes in the Queue Class
   @ref Qore::Thread::Queue "Queue" objects can now be used as a blocking message channel (similar to a Go channel); if a maximum size is given to the @ref Qore::Thread::Queue "Queue" constructor, then trying to write data to the @ref Qore::Thread::Queue "Queue" when it is full will block until the @ref Qore::Thread::Queue "Queue"'s size goes below the maximum size; optional timeout parameters have been added to @ref Qore::Thread::Queue "Queue" methods that write to the @ref Qore::Thread::Queue "Queue".

   @par New Queue::clear() Method
   Does just what you think it does :)

   @par date(string, string) Improvement
   added the possibility to specify microseconds when parsing dates against a mask with the date() function

   @par New Support For ++ And -- Operators With Floating-Point Lvalues
   previously this would either convert the lvalue to an int or throw an exception if the lvalue could not be converted to an int due to type restrictions

   @par Class Recognition/Compatibility Between Program Objects
   The problem is that a user class created from the same source code in two different @ref Qore::Program "Program" objects would be recognized as a different class with parameter and variable type restrictions - ie you could not declare a variable or parameter with a class type restrictions and assign it an object created from the same class source code but created in another @ref Qore::Program "Program" object.\n\n
   This problem is analogous to a similar problem with java in that classes built from the same source but from different classloaders are also recognized as different classes.\n\n
   In %Qore 0.8.4 a class signature is created of all public and private objects, and an SHA1 hash is maintained of the class signature, and if the class names and signatures match, then the classes are assumed to be identical, even if they have different internal class IDs (because they were created in different @ref Qore::Program "Program" objects, for example).

   @par New TimeZone::date(string) Method
   to support creating arbitrary dates in a given @ref Qore::TimeZone "TimeZone"

   @par New GetOpt::parse3() method
   This method will display any errors on @ref Qore::stderr "stderr" and exit the program (which is the most typical way of handling command line errors anyway)

   @par += Operator Optimization For object += hash
   this operation is faster in this release

   @par New Parse Option PO_NO_MODULES
   Using this option disables module loading

   @par New Parse Option PO_NO_EMBEDDED_LOGIC
   Using this option disables all dynamic parsing

   @par New Parse Directives
   - @ref assume-global "%assume-global": the opposite of @ref assume-local "%assume-local"
   - @ref old-style "%old-style": the opposite of @ref new-style "%new-style"
   - @ref require-dollar "%require-dollar": the opposite of @ref allow-bare-refs "%allow-bare-refs"
   - @ref push-parse-options "%push-parse-options": allows parse options to be saved and restored when the current file is done parsing; very useful for %include files

   @par New Context Functions
   - cx_value(): returns the value of the given key
   - cx_first(): returns @ref Qore::True "True" if iterating the first row
   - cx_last(): returns @ref Qore::True "True" if iterating the last row
   - cx_pos(): returns the current row number (starting from 0)
   - cx_total(): returns the total number of rows in the set

   @par SOCKET-HTTP-ERROR Exception Enhancement
   The invalid header info received is reported in the exception's \c "arg" key

   @par Improved Parse Error Messages
   Improved some parse error messages dealing with namespace and class declaration errors

   @par Added NT_CLOSURE Constant
   type code for runtime closure values

    @subsection qore_084_bug_fixes Bug Fixes in Qore
    - fixed a race condition with @ref Qore::Program "Program" objects when a signal handler is left active and the @ref Qore::Program "Program" terminates
    - fixed a bug in the @ref Qore::File "File" class where the encoding given in the constructor was ignored; if no encoding was given in the File::open*() method then the @ref Qore::File "File"'s encoding would always be set to the default encoding, now it's set to the encoding given in the constructor (as documented)
    - runtime checks have been implemented so that references to local variables cannot be passed to a closure; this would cause a runtime crash
    - a fix has been made to the @ref delete "delete" and @ref remove "remove" operators; lists will not be extended when trying to remove/delete list elements that do not exist
    - fixed some bugs showing the error location with bugs in the second stage of parsing (symbol resolution)
    - apply type filters to blocks with a designated return type but no @ref return "return statement"
    - fixed crashing bugs on some 32bit platforms where size_t was assumed to be 64 bits
    - fixed a crashing bug parsing invalid @ref requires "%requires" directives in the scanner
    - fixed a bug in usleep() with relative date/time values (added a new usleep() variant to support this)
    - fixed a typo in the command-line help for the qore binary with unknown parse options
    - fixed @ref Qore::Option::HAVE_SIGNAL_HANDLING "HAVE_SIGNAL_HANDLING" to be @ref Qore::False "False" if signal handling is disabled on platforms where signal handling is otherwise available
    - fixed a scanner bug parsing out of line class definitions with a root-justified namespace path (ex: \c "class ::X::ClassName ...")
    - merging code from binary modules at parse time and at runtime is now transaction-safe (before it would cause memory errors and/or a crash), now if errors are detected then an exception is raised and changes are not applied.
    - fixed a crashing bug in the C++ API function QoreHashNode::setKeyValue() when the value is 0 and an exception occurs or is already active before the call is made
    - fixed a bug in date parsing with a format string - off by one with integer months - added a regression test for this case
    - fixed a memory error with the @ref rethrow "rethrow statement" in enclosing but nested try-catch blocks
    - fixed a crashing bug where qore would try to instantiate a class for a type that did not represent a class (ex: \c "int i();")
    - fixed a memory leak in the @ref softlist_type "softlist" and @ref softlist_or_nothing_type "*softlist" type implementation
    - make sure and raise a \c SOCKET-CLOSED error when reading a HTTP header if no data is received
    - make sure and convert encodings with @ref Qore::index() "index()" and @ref Qore::rindex() "rindex()" functions if the encodings don't match
    - build fix: only use a lib64 directory if the directory exists already
    - raise a parse exception in the scanner if a numeric overflow occurs in literal integer values
    - fixed a bug in @ref Qore::Thread::AbstractSmartLock::lockTID() "AbstractSmartLock::lockTID()"
    - fixed a major crashing error in the C++ API function QoreStringNode::createAndConvertEncoding(); this function is used by the xml module when parsing XML-RPC sent in a non-UTF-8 character encoding
    - fixed Qore::File::getchar() to always retrieve 1 character (even for multi-byte character encodings)
    - fixed string evaluation in a boolean context to return @ref Qore::True "True" with floating-point numbers between -1.0 and 1.0 exclusive
    - printf formatting fix: output YAML-style \c "null" for @ref nothing with %%y
    - scanner fix: accept \c "\r" as whitespace to allow better parsing of sources with Windows EOL markers
    - fixed parse-time type processing/checks for the keys, + and * operators
    - foreach statement fix: unconditionally evaluate the hash when iterating as otherwise it could change during iteration which could cause a crash
    - fixed another parse-time variant matching bug where the variant-matching algorithm was too aggressive and excluded possible matches at parse time which could result in a false parse-time definitive match even though a better match could be available at runtime
    - fixed a static memory leak when signal handlers are left registered when the qore library terminates
    - fixed static memory leaks and 1 dynamic memory leak in strmul()
    - fixed a crashing bug in handling recursive constant references
    - fixed a bug in the C++ API function HashIterator::deleteKey() when the node's value is NULL
    - fixed time zone/DST calculations for time zone regions with DST with dates before the epoch but after the last DST transition before the epoch
    - fixed a memory error where invalid source expressions referenced in a regular expression substitution expression would cause a crash (ex: @verbatim str =~ s/public (name)/$2/g @endverbatim
    - fixed a memory error in regular expression substitution where the unconverted string (if not given in UTF-8 encoding) was used when copying source expressions to the target string
    - fixed a bug where a recursive class inheritance tree would cause a crash
    - fixed a bug where a static class method could not access private members of the class
*/<|MERGE_RESOLUTION|>--- conflicted
+++ resolved
@@ -312,11 +312,8 @@
     - fixed cmake builds on Darwin (<a href="https://github.com/qorelanguage/qore/issues/1980">issue 1980</a>)
     - fixed a bug where immediate date-time values were not marked with their type at parse time (<a href="https://github.com/qorelanguage/qore/issues/2001">issue 2001</a>)
     - fixed a bug where the @ref data_or_nothing_type "*data" type restriction would allow all types to be assigned at runtime (<a href="https://github.com/qorelanguage/qore/issues/2002">issue 2002</a>)
-<<<<<<< HEAD
+    - @ref Qore::RangeIterator::constructor(int) and @ref Qore::xrange(int) were updated; the second arguments were removed to avoid ambiguity with the other overloaded variants (<a href="https://github.com/qorelanguage/qore/issues/2016">issue 2016</a>)
     - fixed a bug where @ref Qore::replace() could get in an infinite loop with arguments with embededed nulls (<a href="https://github.com/qorelanguage/qore/issues/2098">issue 2098</a>)
-=======
-    - @ref Qore::RangeIterator::constructor(int) and @ref Qore::xrange(int) were updated; the second arguments were removed to avoid ambiguity with the other overloaded variants (<a href="https://github.com/qorelanguage/qore/issues/2016">issue 2016</a>)
->>>>>>> 315fc742
 
     @section qore_081212 Qore 0.8.12.12
 
