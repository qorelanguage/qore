/** @page release_notes Release Notes

    @tableofcontents

    @section qore_091 Qore 0.9.1

    @par Release Summary

    Bugfix release; see details below

    @subsection qore_091_new_features New Features in Qore
    - the serialization protocol has been updated to version 1.1; it still reads both binary- and data-serialized data
      from v1.0
    - added the @ref Qore::ListSerializationInfo "ListSerializationInfo" hashdecl to support serializing and
      deserializing lists with complex type information

    @subsection qore_091_bug_fixes Bug Fixes in Qore
    - implemented support for serializing and deserializing complex type information in lists and hashes
      (<a href="https://github.com/qorelanguage/qore/issues/3318">issue 3318</a>)
    - fixed a memory leak in copy onstructor execution in complex class hierarchies
      (<a href="https://github.com/qorelanguage/qore/issues/3312">issue 3312</a>)
    - implemented support for automatically initializing the \c %Qore library from Java when dynamically loaded from
      the JVM; additionally in this case the <a href="https://github.com/qorelanguage/module-jni">jni</a> module is
      loaded automatically immediately after the \c %Qore library is initialized
      (<a href="https://github.com/qorelanguage/qore/issues/3310">issue 3310</a>)
    - <a href="../../modules/Util/html/index.html">Util</a> module fixes:
      - fixed a bug in \c get_exception_string() with Java exceptions
        (<a href="https://github.com/qorelanguage/qore/issues/3304">issue 3304</a>)
    - <a href="../../modules/QUnit/html/index.html">QUnit</a> module fixes:
      - fixed a bug where tests could not be nested
        (<a href="https://github.com/qorelanguage/qore/issues/3306">issue 3306</a>)
    - <a href="../../modules/RestClient/html/index.html">RestClient</a>:
      - fixed default option handling in REST connections including timeout handling
        (<a href="https://github.com/qorelanguage/qore/issues/3321">issue 3321</a>)

    @section qore_09 Qore 0.9

    @par Release Summary
    This is a major release of %Qore with large portions of code subject to extensive optimizations leading
    to large memory and performance improvements along with more control of @ref Qore::Program "Program"
    logic containers, multithreading, and a <a href="../../modules/reflection/html/index.html">reflection API</a>.
    This release breaks binary compatibility with older versions of %Qore as well, requiring binary modules
    to support the new API and ABI.

    @subsection qore_09_compatibility Changes That Can Affect Backwards-Compatibility
    - Qore classes and functions are now immutable once created; any attempt to add a new user
      variant to an existing function or method or to add new declarations to an existing class will result in a
      parse error.
    - @ref Qore::Program "Program" objects now only support a single complete parse action
      (@ref Qore::Program::parse() "Program::parse()" or @ref Qore::Program::parseCommit() "Program::parseCommit()");
      subsequent attempts to parse code into the same %Program object will fail with an exception.  If parsing fails
      due to a parse exception, the @ref Qore::Program "Program" object is generally no longer usable and must be
      recreated to be used.
    - @ref Qore::Program::parseRollback() "Program::parseRollback()" is now deprecated; this action removes all user
      code and most builtin code from the @ref Qore::Program "Program" object; delete the object instead of using
      this method
    - the @ref transient "transient" keyword has been introduced to support control over
      @ref Qore::Serializable "object serialization"; see also @ref no-transient "%no-transient"

    @subsection qore_09_new_features New Features in Qore
    - Up to 70% reduced memory usage in %Qore programs through:
      - Extensive memory optimizations
      - Changing the default thread stack size from 8 MB to 512 KB
        (<a href="https://github.com/qorelanguage/qore/issues/2701">issue 2701</a>)
      - Eliminating heap-allocated, atomic-reference-counted integer and floating-point values resulted in
        reduced memory usage as well as faster runtime execution
    - <a href="../../modules/reflection/html/index.html">Reflection API</a>
    - @ref Qore::Serializable "Data and object serialization" support:
      - All data types except @ref closure "closures", @ref call_reference "call references",
        @ref lvalue_references "references", and non-serializable objects can be serializeed
      - All objects from classes inheriting @ref Qore::Serializable "Serializable" can be serialized
      - Class members declared with the @ref transient "transient" keyword (new in this release) will not be serialized
        but instead will get their default values when deserialized
      - Classes can define their own local serialization and deserialization logic by defining the
        @ref Qore::Serializable::serializeMembers() "serializeMembers()" and
        @ref Qore::Serializable::deserializeMembers() "deserializeMembers()" methods, respectively
      - The following builtin classes support serialization:
        - @ref Qore::SQL::Datasource "Datasource"
        - @ref Qore::SQL::DatasourcePool "DatasourcePool"
        - @ref Qore::SSLCertificate "SSLCertificate"
        - @ref Qore::SSLPrivateKey "SSLPrivateKey"
        - @ref Qore::TimeZone "TimeZone"
    - New classes:
      - @ref Qore::SQL::AbstractSQLStatement "AbstractSQLStatement": has been added as the parent class
        defining an abstract API for @ref Qore::SQL::SQLStatement "SQLStatement"
      - @ref Qore::Serializable "Serializable": a new class supporting data and object serialization
      - @ref Qore::StreamBase "StreamBase": a base class for stream classes allowing for a controlled
        handoff of a stream to another thread
    - Added support for importing a split user module represented as directory (<a href="https://github.com/qorelanguage/qore/issues/2562">issue 2562</a>)
    - New and updated methods in existing classes:
      - @ref Qore::SQL::AbstractDatasource::getSQLStatement() "AbstractDatasource::getSQLStatement()"
      - @ref Qore::SQL::Datasource::getSQLStatement() "Datasource::getSQLStatement()"
      - @ref Qore::SQL::DatasourcePool::getSQLStatement() "DatasourcePool::getSQLStatement()"
      - @ref Qore::File::redirect() "File::redirect()"
      - @ref Qore::FtpClient::getNetworkFamily() "FtpClient::getNetworkFamily()"
      - @ref Qore::FtpClient::setNetworkFamily() "FtpClient::setNetworkFamily()"
      - @ref Qore::FtpClient::getControlPeerInfo() "FtpClient::getControlPeerInfo()"
      - @ref Qore::FtpClient::getControlSocketInfo() "FtpClient::getControlSocketInfo()"
      - @ref Qore::FtpClient::getDataPeerInfo() "FtpClient::getDataPeerInfo()"
      - @ref Qore::FtpClient::getDataSocketInfo() "FtpClient::getDataSocketInfo()"
      - @ref Qore::Program::getParseOptionStringList() "Program::getParseOptionStringList()"
      - @ref Qore::Program::issueModuleCmd() "Program::issueModuleCmd()"
      - @ref Qore::Program::loadApplyToPrivateUserModule() "Program::loadApplyToPrivateUserModule()"
      - @ref Qore::Program::loadApplyToPrivateUserModuleWarn() "Program::loadApplyToPrivateUserModuleWarn()"
      - @ref Qore::Program::loadApplyToUserModule() "Program::loadApplyToUserModule()"
      - @ref Qore::Program::loadApplyToUserModuleWarn() "Program::loadApplyToUserModuleWarn()"
      - @ref Qore::Program::loadModule() "Program::loadModule()"
      - @ref Qore::Program::loadModuleWarn() "Program::loadModuleWarn()"
      - @ref Qore::Program::loadUserModuleWithProgram() "Program::loadUserModuleWithProgram()"
      - @ref Qore::Program::loadUserModuleWithProgramWarn() "Program::loadUserModuleWithProgramWarn()"
      - @ref Qore::Program::parse() "Program::parse()"
      - @ref Qore::Program::parsePending() "Program::parsePending()"
      - @ref Qore::SSLCertificate::copy() "SSLCertificate::copy()"
      - @ref Qore::SSLCertificate::getDER() "SSLCertificate::getDER()"
      - @ref Qore::SSLPrivateKey::copy() "SSLPrivateKey::copy()"
      - @ref Qore::SSLPrivateKey::getDER() "SSLPrivateKey::getDER()"
      - @ref Qore::StreamReader::getInputStream() "StreamReader::getInputStream()"
      - @ref Qore::StreamWriter::getOutputStream() "StreamWriter::getOutputStream()"
      - @ref Qore::Thread::Counter::inc() "Counter::inc()"
    - New functions:
      - @ref Qore::call_static_method() "call_static_method()"
      - @ref Qore::call_static_method_args() "call_static_method_args()"
      - @ref Qore::get_default_thread_stack_size() "get_default_thread_stack_size()"
      - @ref Qore::get_module_option() "get_module_option()"
      - @ref Qore::get_netif_list() "get_netif_list()"
      - @ref Qore::get_stack_size() "get_stack_size()"
      - @ref Qore::get_thread_name() "get_thread_name()"
      - @ref Qore::load_module_warn() "load_module_warn()
      - @ref Qore::set_default_thread_stack_size() "set_default_thread_stack_size()"
      - @ref Qore::set_module_option() "set_module_option()"
      - @ref Qore::set_thread_name() "set_thread_name()"
    - Updated functions:
      - @ref Qore::get_ex_pos() "get_ex_pos()": \c lang info was added to the result string if available
      - @ref Qore::load_module() "load_module(): added an optional \c warning_mask parameter
    - New modules:
      - <a href="../../modules/FsUtil/html/index.html">FsUtil</a>
      - <a href="../../modules/Logger/html/index.html">Logger</a>
      - <a href="../../modules/reflection/html/index.html">reflection</a>
    - New and updated hashdecls:
      - @ref Qore::NetIfInfo "NetIfInfo": new @ref hashdecl "hashdecl" for the @ref Qore::get_netif_list() "get_netif_list()" function
      - @ref Qore::CallStackInfo "CallStackInfo": updated with new members:
        - \c lang
        - \c programid
        - \c statementid
      - @ref Qore::ExceptionInfo "ExceptionInfo": updated with a new member:
        - \c lang
    - New constants:
      - @ref Qore::DomainCodeMap "DomainCodeMap"
      - @ref Qore::DomainStringMap "DomainStringMap"
      - @ref Qore::Option::HAVE_GET_NETIF_LIST "HAVE_GET_NETIF_LIST"
      - @ref Qore::Option::HAVE_GET_STACK_SIZE "HAVE_GET_STACK_SIZE"
      - @ref Qore::Option::HAVE_MANAGE_STACK "HAVE_MANAGE_STACK"
      - @ref Qore::Option::HAVE_THREAD_NAME "HAVE_THREAD_NAME"
      - @ref Qore::PO_BROKEN_SPRINTF "PO_BROKEN_SPRINTF"
      - @ref Qore::PO_NO_REFLECTION "PO_NO_REFLECTION"
      - @ref Qore::PO_NO_TRANSIENT "PO_NO_TRANSIENT"
      - @ref functional_domain_constants
    - New @ref date_formatting "date formatting" codes for <date>::format() and @ref Qore::format_date() "format_date()":
      - \c "Dn" and \c "DN": the ordinal day number in the year
      - \c "I": ISO-8601 week string
      - \c "Id" and \c "ID": <a href="http://en.wikipedia.org/wiki/ISO_week_date">ISO-8601 week</a> day number
      - \c "IF": the value in <a href="https://en.wikipedia.org/wiki/ISO_8601">ISO-8601</a> format for both
        @ref relative_dates "relative" (ex: \c "P2Y1M3DT5H7M9.002S") and @ref absolute_dates "absolute"
        dates (ex: \c "2018-03-23T10:43:12.067628+01:00")
      - \c "Iw" and \c "IW": <a href="http://en.wikipedia.org/wiki/ISO_week_date">ISO-8601 week</a> number
      - \c "Iy" and \c "IY": <a href="http://en.wikipedia.org/wiki/ISO_week_date">ISO-8601 week</a> year
    - New parse directives:
      - @ref broken-sprintf "%broken-sprintf"
      - @ref correct-sprintf "%correct-sprintf"
      - @ref no-reflection "%no-reflection"
      - @ref no-transient "%no-transient"
    - @ref Qore::Program::parse() "Program::parse()" and @ref Qore::Program::parsePending() "Program::parsePending()" updates:
      the \a format_label parameter is obsolete/ignored
      (<a href="https://github.com/qorelanguage/qore/issues/2903">issue 2903</a>)
    - Module updates
      - <a href="../../modules/reflection/html/index.html">reflection</a>: a new binary module providing a
        reflection API to %Qore
      - <a href="../../modules/ConnectionProvider/html/index.html">ConnectionProvider</a> module changes:
        - The \c AbstractConnection::getConstructorInfo() method (and supporting declarations) was added to allow
          connections to be created dynamically, potentially in another process from a network call (<a href="https://github.com/qorelanguage/qore/issues/2628">issue 2628</a>)
        - The \c AbstractConnection has new public flag \c enabled. Also constructors are updated. (<a href="https://github.com/qorelanguage/qore/issues/3001">issue 3001</a>)
        - The \c AbstractConnection has new constructors, old ones are obsolete. Custom URL/URI parsing is possible (<a href="https://github.com/qorelanguage/qore/issues/3162">issue 3162</a>)
      - <a href="../../modules/CsvUtil/html/index.html">CsvUtil</a> module updates:
        - Added public methods \c AbstractCsvIterator::getRawLine() and \c AbstractCsvIterator::getRawLineValues() (<a href="https://github.com/qorelanguage/qore/issues/2739">issue 2739</a>)
      - <a href="../../modules/FreetdsSqlUtil/html/index.html">FreetdsSqlUtil</a> module changes:
        - Added support for serializing and deserializing \c AbstractTable objects (<a href="https://github.com/qorelanguage/qore/issues/2663">issue 2663</a>)
      - <a href="../../modules/HttpServer/html/index.html">HttpServer</a> module changes:
        - added the \c "header-info" hash to the context argument when calling handlers
          (<a href="https://github.com/qorelanguage/qore/issues/3260">issue 3260</a>)
        - Added support for adding new HTTP methods to the server with the \c HttpServer::addHttpMethod() method
          (<a href="https://github.com/qorelanguage/qore/issues/2805">issue 2805</a>)
      - <a href="../../modules/Mime/html/index.html">Mime</a> module changes:
        - allow the default type for unknown extensions to be overridden in
          @ref Mime::get_mime_type_from_ext() "get_mime_type_from_ext()"
          (<a href="https://github.com/qorelanguage/qore/issues/3260">issue 3260</a>)
      - <a href="../../modules/MysqlSqlUtil/html/index.html">MysqlSqlUtil</a> module changes:
        - Added support for serializing and deserializing \c AbstractTable objects (<a href="https://github.com/qorelanguage/qore/issues/2663">issue 2663</a>)
      - <a href="../../modules/OracleSqlUtil/html/index.html">OracleSqlUtil</a> module changes:
        - Implemented a check for allowed types when is the AUTO_INCREMENT flag used
          (<a href="https://github.com/qorelanguage/qore/issues/2978">issue 2978</a>)
        - Added support for serializing and deserializing \c AbstractTable objects (<a href="https://github.com/qorelanguage/qore/issues/2663">issue 2663</a>)
      - <a href="../../modules/PgsqlSqlUtil/html/index.html">PgsqlSqlUtil</a> module changes:
        - Added support for serializing and deserializing \c AbstractTable objects
          (<a href="https://github.com/qorelanguage/qore/issues/2663">issue 2663</a>)
      - <a href="../../modules/QUnit/html/index.html">QUnit</a> module changes:
        - updated @ref QUnit::Test::testSkip() "Test::testSkip()" to use the reason argument a format string with
          @ref Qore::vsprintf() "vsprintf()"
          (<a href="https://github.com/qorelanguage/qore/issues/3172">issue 3172</a>)
      - <a href="../../modules/RestHandler/html/index.html">RestHandler</a> module changes:
        - added the \c RestHandler::returnRestException() method that allows subclasses to determine how exceptions
          are handled
          (<a href="https://github.com/qorelanguage/qore/issues/3235">issue 3235</a>)
        - Updated to support alternative URI paths for actions so that an "action=xxx" argument is not needed; instead
          the action can be added to the end of the URI path so that \c "PUT path/xxx" can be used instead of
          \c "PUT path?action=xxx"
          (<a href="https://github.com/qorelanguage/qore/issues/2994">issue 2994</a>)
      - <a href="../../modules/RestSchemaValidator/html/index.html">RestSchemaValidator</a> module changes:
        - Updated the default validator to try all serialization methods if multiple methods are available and one fails
          (<a href="https://github.com/qorelanguage/qore/issues/2831">issue 2831</a>)
      - <a href="../../modules/Schema/html/index.html">Schema</a> module changes:
        - improved logging output when aligning schemas
          (<a href="https://github.com/qorelanguage/qore/issues/3114">issue 3114</a>)
      - <a href="../../modules/SqlUtil/html/index.html">SqlUtil</a> module changes:
        - Deprecated \c AbstractTable::getRowIterator() for \c AbstractTable::getStatement()
          (<a href="https://github.com/qorelanguage/qore/issues/2326">issue 2326</a>)
        - Updated the module to use the @ref Qore::SQL::AbstractSQLStatement "AbstractSQLStatement" class instead of the
          @ref Qore::SQL::SQLStatement "SQLStatement"
          (<a href="https://github.com/qorelanguage/qore/issues/2326">issue 2326</a>)
        - Added support for serializing and deserializing \c AbstractTable objects (<a href="https://github.com/qorelanguage/qore/issues/2663">issue 2663</a>)
      - <a href="../../modules/Swagger/html/index.html">Swagger</a>:
        - Swagger module does not accept multipart/form-data content-type and also does not work with list and hash parameters
          (<a href="https://github.com/qorelanguage/qore/issues/2932">issue 2932</a>)
      - <a href="../../modules/Util/html/index.html">Util</a> module updates:
        - Added public function \c parse_ranges() (<a href="https://github.com/qorelanguage/qore/issues/2438">issue 2438</a>)
        - Added public function \c check_ip_address() (<a href="https://github.com/qorelanguage/qore/issues/2483">issue 2483</a>)
        - Updated \c parse_to_qore_value() to support single-element lists and hashes with curly brackets including
          empty hashes
          (<a href="https://github.com/qorelanguage/qore/issues/3138">issue 3138</a>)
        - updated @ref Util::get_exception_string() "get_exception_string()" to show the \c lang value
          (<a href="https://github.com/qorelanguage/qore/issues/3182">issue 3182</a>)
      - <a href="../../modules/WebSocketHandler/html/index.html">WebSocketHandler</a>:
        - added stopping connection from server side via @ref WebSocketHandler::WebSocketConnection::stop(), @ref WebSocketHandler::WebSocketHandler::stopOne()
          and WebSocketClient handling of WSCC_GoingAway event
      - <a href="../../modules/WebUtil/html/index.html">WebUtil</a> module changes:
        - updated to allow more control over file serving
          (<a href="https://github.com/qorelanguage/qore/issues/3260">issue 3260</a>)
    - @ref relative_dates "Relative date" changes
      - Fractional seconds are accepted in the @ref single_reldates
      - Fractional date components are accepted in the @ref short_reldates based on <a href="https://en.wikipedia.org/wiki/ISO_8601#Durations">ISO-8601 durations</a>
    - Improved debugging support:
      - @ref Qore::ProgramControl::getStatementIdInfo() "ProgramControl::getStatementIdInfo()" provides breakpoint info
      - Command to resolve statement
      - Interrupt notification provides call stack info
      - \c "Run to statement" implementation
      - <a href="../../modules/DebugHandler/html/index.html">DebugHandler</a> reimplemented to support multiple websocket handlers
      - Programs are not interrupted in bootstrap code
      - Command line utils display source line code when interrupted
    - Runtime thread stack traces are available in all builds and the
      @ref Qore::Option::HAVE_RUNTIME_THREAD_STACK_TRACE "HAVE_RUNTIME_THREAD_STACK_TRACE" constant is always
      @ref True "True".  Furthermore, the %Qore library has been extended to support stack tracing when embedding
      or integrating code in other programming languages at runtime

    @subsection qore_09_bug_fixes Bug Fixes in Qore
    - fixed a bug in @ref Qore::parse_url() "parse_url()" with single-character hostnames with a port number
      (<a href="https://github.com/qorelanguage/qore/issues/3287">issue 3287</a>)
    - fixed a minor bug handling error info in exception handling in the
      <a href="../../modules/RestClient/html/index.html">RestClient</a> module
      (<a href="https://github.com/qorelanguage/qore/issues/3280">issue 3280</a>)
    - fixed a crash in acquiring a new connection with datasource options
      (<a href="https://github.com/qorelanguage/qore/issues/3262">issue 3262</a>)
    - fixed a bug reporting the source location for runtime type errors related to missing return statements
      (<a href="https://github.com/qorelanguage/qore/issues/3255">issue 3255</a>)
    - fixed bugs where @ref Qore::SQL::Datasource::getConfigString() "Datasource::getConfigString()" and
      @ref Qore::SQL::Datasource::getConfigHash() "Datasource::getConfigHash()" would require a connection to the
      server, making it impossible to check option before connecting
      (<a href="https://github.com/qorelanguage/qore/issues/3247">issue 3247</a>)
    - fixed a bug with @ref weak_assignment_operator "weak references" in some assignment expressions
      (<a href="https://github.com/qorelanguage/qore/issues/3202">issue 3202</a>)
    - fixed bugs in @ref Qore::sprintf() "sprintf()", @ref Qore::vsprintf() "vsprintf()", and all variants where
      @ref nothing was not treated the same as no value
      (<a href="https://github.com/qorelanguage/qore/issues/3184">issue 3184</a>)
    - worked around a potential COW bug in \c std::string in GNU libdstdc++ 6+
      (<a href="https://github.com/qorelanguage/qore/issues/3179">issue 3179</a>)
    - fixed a bug with simple additional and subtraction with mixed @ref timeout_type "timeout" and
      @ref date_type "date" values; updated docs that arithmetic operations with timeout values are not recommended
      and can return unexpected values in some situations
      (<a href="https://github.com/qorelanguage/qore/issues/3157">issue 3157</a>)
    - fixed a bug in deterministic garbage collection where @ref Qore::Thread::Queue "Queue" objects were not scanned
      and therefore cycles due to @ref Qore::Thread::Queue "Queue" elements would cause a memory and reference leak
      (<a href="https://github.com/qorelanguage/qore/issues/3101">issue 3101</a>)
    - fixed a bug where call references did not set the execution context with builtin functions
      and therefore calls to builtin functions in modules (such as \c jni) with
      per-program private data would fail
      (<a href="https://github.com/qorelanguage/qore/issues/3024">issue 3024</a>)
    - fixed a bug where rvalue references with complex subtypes could get modified during an assignment
      (<a href="https://github.com/qorelanguage/qore/issues/2891">issue 2891</a>)
    - Fixed a bug where class members could be initialized multiple times in a class with multiple
      inheritance where the same class is inherited multiple times in the hierarchy
      (<a href="https://github.com/qorelanguage/qore/issues/2741">issue 2741</a>)
    - Fixed bugs handling @ref abstract "abstract" methods in complex hierarchies with multiple inheritance
      (<a href="https://github.com/qorelanguage/qore/issues/2741">issue 2741</a>)
    - Fixed bugs handling object scope in @ref background "background" expressions
      (<a href="https://github.com/qorelanguage/qore/issues/2653">issue 2653</a>)
    - Fixed a bug: @ref Qore::hash(list) "hash(list)" where l has an odd number of elements never returns
      (<a href="https://github.com/qorelanguage/qore/issues/2860">issue 2860</a>)
    - Fixed a bug where no error is issued when an expression does not have meaning as a top-level statement
      (<a href="https://github.com/qorelanguage/qore/issues/2826">issue 2826</a>),
      and also where such expression is an argument to the @ref background "background" operator (<a href="https://github.com/qorelanguage/qore/issues/2747">issue 2747</a>)
    - Fixed a bug where the parser does not recognize that a return value of a function call is not ignored if it
      is an object and its method is immediately called
      (<a href="https://github.com/qorelanguage/qore/issues/2863">issue 2863</a>),
    - Fixed a bug where \c public and \c private members of classes inherited with \c private:internal inheritance
      were not initialized when objects were created
      (<a href="https://github.com/qorelanguage/qore/issues/2970">issue 2970</a>),
    - Module fixes:
      - <a href="../../modules/QUnit/html/index.html">QUnit</a>:
        - fixed error reporting with type errors with number values
          (<a href="https://github.com/qorelanguage/qore/issues/2984">issue 2984</a>)

    @section qore_08139 Qore 0.8.13.9

    @par Release Summary
    Bugfix release; see details below

    @subsection qore_08139_bug_fixes Bug Fixes in Qore
    - fixed a bug handling invalid DB driver options in datasource creation that could lead to a crash with some
      drivers
      (<a href="https://github.com/qorelanguage/qore/issues/3243">issue 3243</a>)
    - fixed a memory error in internal list handling that could lead to memory corruption and crashes
      (<a href="https://github.com/qorelanguage/qore/issues/3206">issue 3206</a>)
    - fixed calls to Dir::list*() methods which failed whenever there was a symlink with a non-existent target in a directory
      (<a href="https://github.com/qorelanguage/qore/issues/3192">issue 3192</a>)
    - fixed a bug handling illegal abstract method definitions of special class methods
      (<a href="https://github.com/qorelanguage/qore/issues/3126">issue 3126</a>)
    - fixed handling <tt>304 Not Modified</tt> responses in the @ref Qore::HTTPClient "HTTPClient" class
      (<a href="https://github.com/qorelanguage/qore/issues/3116">issue 3116</a>)
    - fixed a crashing bug in the @ref Qore::Transform "Transform" class when used with encryption algorithms
      (<a href="https://github.com/qorelanguage/qore/issues/3111">issue 3111</a>)
    - fixed a crash with multiple hash keys when parsing the @ref hmap "hash map operator"
      (<a href="https://github.com/qorelanguage/qore/issues/3108">issue 3108</a>)
    - module fixes:
      - <a href="../../modules/HttpServer/html/index.html">HttpServer</a>:
        - fixed responses that cannot have a message body (ex: \c HEAD requests and others)
          (<a href="https://github.com/qorelanguage/qore/issues/3116">issue 3116</a>)
      - <a href="../../modules/RestClient/html/index.html">RestClient</a>:
        - fixed default option handling in REST connections including timeout handling
          (<a href="https://github.com/qorelanguage/qore/issues/3321">issue 3321</a>)
<<<<<<< HEAD
      - <a href="../../modules/SalesforceRestClient/html/index.html">SalesforceRestClient</a>:
        - fixed default option handling in REST connections including timeout handling
          (<a href="https://github.com/qorelanguage/qore/issues/3321">issue 3321</a>)
      - <a href="../../modules/SewioRestClient/html/index.html">SewioRestClient</a>:
        - fixed default option handling in REST connections including timeout handling
          (<a href="https://github.com/qorelanguage/qore/issues/3321">issue 3321</a>)
=======
>>>>>>> 08692356
      - <a href="../../modules/WebSocketClient/html/index.html">WebSocketClient</a>:
        - added missing exception handling in the connection close callback
          (<a href="https://github.com/qorelanguage/qore/issues/3225">issue 3225</a>)
      - <a href="../../modules/WebSocketHandler/html/index.html">WebSocketHandler</a>:
        - added missing exception handling to connection registration code
          (<a href="https://github.com/qorelanguage/qore/issues/3215">issue 3215</a>)

    @section qore_08138 Qore 0.8.13.8

    @par Release Summary
    Bugfix release; see details below

    @subsection qore_08138_bug_fixes Bug Fixes in Qore
    - fixed a bug where @ref Qore::stdout, @ref Qore::stdin, @ref Qore::stderr,
      @ref Qore::stdout_stream, @ref Qore::stdin_stream, and @ref Qore::stderr_stream, would
      perform automatic CRLF -> LF translations on Windows
      (<a href="https://github.com/qorelanguage/qore/issues/3061">issue 3061</a>)
    - fixed a bug in secure socket TLS communication making it impossible to talk to servers
      that require <a href="https://en.wikipedia.org/wiki/Server_Name_Indication">SNI</a>
      (<a href="https://github.com/qorelanguage/qore/issues/3053">issue 3053</a>)
    - fixed a deadlock in @ref Qore::FtpClient::put() "FtpClient::put()" with zero-length files
      (<a href="https://github.com/qorelanguage/qore/issues/3038">issue 3038</a>)
    - fixed an error respecting the I/O timeout in @ref Qore::FtpClient::put() "FtpClient::put()"
      with @ref Qore::InputStream "InputStream" argugments
      (<a href="https://github.com/qorelanguage/qore/issues/3032">issue 3032</a>)
    - fixed an error where @ref Qore::FtpClient "FtpClient" \c PORT operations would not time out
      (<a href="https://github.com/qorelanguage/qore/issues/3031">issue 3031</a>)

    @section qore_08137 Qore 0.8.13.7

    @par Release Summary
    Bugfix release; see details below

    @subsection qore_08137_bug_fixes Bug Fixes in Qore
    - module fixes:
      - <a href="../../modules/ConnectionProvider/html/index.html">ConnectionProvider</a>:
        - removed unnecessary serialization from AbstractConnection::get()
          (<a href="https://github.com/qorelanguage/qore/issues/2880">issue 2880</a>)
      - <a href="../../modules/PgsqlSqlUtil/html/index.html">PgsqlSqlUtil</a>
        - fixed schema alignment when there are functions to be dropped
          (<a href="https://github.com/qorelanguage/qore/issues/2963">issue 2963</a>)
    - fixed a race condition in @ref Qore::Thread::ThreadPool "ThreadPool" destruction that could
      cause a crash
      (<a href="https://github.com/qorelanguage/qore/issues/2906">issue 2906</a>)
    - fixed a hard to reproduce bug with internal runtime type matching that sometimes caused
      invalid runtime exceptions to be raised with base class constructors
      (<a href="https://github.com/qorelanguage/qore/issues/2928">issue 2928</a>)
    - fixed an error handling attach errors to @ref Qore::Program "Program" objects from foreign threads
      after the program has been deleted
      (<a href="https://github.com/qorelanguage/qore/issues/2950">issue 2950</a>)
    - fixed a bug that would cause a crash if an unknown \c "Content-Encoding" value were received by the
      @ref Qore::HTTPClient "HTTPClient" class
      (<a href="https://github.com/qorelanguage/qore/issues/2953">issue 2953</a>)
    - fixed a memory leak with binary objects in certain operations such as when reading a file into a
      binary object
      (<a href="https://github.com/qorelanguage/qore/issues/2982">issue 2982</a>)

    @section qore_08136 Qore 0.8.13.6

    @par Release Summary
    Bugfix release; see details below

    @subsection qore_08136_bug_fixes Bug Fixes in Qore
    - fixed a deadlock in lvalue handling with complex object operations in multithreaded contexts
      (<a href="https://github.com/qorelanguage/qore/issues/2889">issue 2889</a>)
    - fixed type errors with complex hashes in <hash>::values() and @ref Qore::hash_values() "hash_values()"
      (<a href="https://github.com/qorelanguage/qore/issues/2877">issue 2877</a>)
    - fixed an error handling complex types with the @ref plus_equals_operator "+=" operator
      (<a href="https://github.com/qorelanguage/qore/issues/2869">issue 2869</a>)
    - fixed a memory leak in @ref Qore::TreeMap::put() "TreeMap::put()"
      (<a href="https://github.com/qorelanguage/qore/issues/2840">issue 2840</a>)
    - fixed a crashing bug in \c qpp (used in building Qore from source)
      (<a href="https://github.com/qorelanguage/qore/issues/2838">issue 2838</a>)
    - fixed a crashing bug in @ref Qore::Socket::accept() "Socket::accept()" handling
      (<a href="https://github.com/qorelanguage/qore/issues/2835">issue 2835</a>)
    - fixed a cosmetic bug in module load error messages to provide the context of the module where the error
      is found in cases where it was missing
      (<a href="https://github.com/qorelanguage/qore/issues/2834">issue 2834</a>)
    - module fixes:
      - <a href="../../modules/SqlUtil/html/index.html">SqlUtil</a>:
        - schema alignment fails when user accidentally creates table
          schema with strings instead of hashes
          (<a href="https://github.com/qorelanguage/qore/issues/2761">issue 2358</a>)
      - <a href="../../modules/Swagger/html/index.html">Swagger</a>:
        - Swagger module does not use text/plain Content-Type for simple string responses
          (<a href="https://github.com/qorelanguage/qore/issues/2893">issue 2893</a>)
        - Swagger module does not check response body if response schema is missing in Swaggerfile
          (<a href="https://github.com/qorelanguage/qore/issues/2894">issue 2894</a>)
      - <a href="../../modules/WebSocketClient/html/index.html">WebSocketClient</a>:
        - allowed the handling of \c PING messages to be customized
          (<a href="https://github.com/qorelanguage/qore/issues/2887">issue 2887</a>)
      - <a href="../../modules/WebSocketHandler/html/index.html">WebSocketHandler</a>:
        - added support for heartbeat messages
          (<a href="https://github.com/qorelanguage/qore/issues/2887">issue 2887</a>)


    @section qore_08135 Qore 0.8.13.5

    @par Release Summary
    Bugfix release; see details below

    @subsection qore_08135_bug_fixes Bug Fixes in Qore
    - fixed a bug where user modules with global variables could not be loaded into @ref Qore::Program "Program"
      containers where @ref Qore::PO_NO_GLOBAL_VARS "PO_NO_GLOBAL_VARS" was set
      (<a href="https://github.com/qorelanguage/qore/issues/2807">issue 2807</a>)
    - fixed a deadlock with @ref Qore::Thread::RWLock "RWLock" and @ref Qore::Thread::Condition "Condition" objects when the
      read lock is held recursively (<a href="https://github.com/qorelanguage/qore/issues/2817">issue 2817</a>)
    - module fixes:
      - <a href="../../modules/CsvUtil/html/index.html">CsvUtil</a>:
        - implemented the \c number_format option to allow numbers with alternative decimal separators
          to be parsed and generated (<a href="https://github.com/qorelanguage/qore/issues/2806">issue 2806</a>)
      - <a href="../../modules/RestClient/html/index.html">RestClient</a>:
        - added support for REST requests with binary message bodies; added the \c "bin" serialization method
        (<a href="https://github.com/qorelanguage/qore/issues/2816">issue 2816</a>)
      - <a href="../../modules/RestSchemaValidator/html/index.html">RestSchemaValidator</a>:
        - fixed the null validator to handle binary message bodies; fixed issues with \c "text"
          serialization with binary message bodies
          (<a href="https://github.com/qorelanguage/qore/issues/2816">issue 2816</a>)

      - <a href="../../modules/Mime/html/index.html">Mime</a>:
        - fixed a bug in \c mime_parse_form_urlencoded_string() where
          repeated elements would be overwriteen by subsequent keys with the same name
          (<a href="https://github.com/qorelanguage/qore/issues/2761">issue 2761</a>)

    @section qore_08134 Qore 0.8.13.4

    @par Release Summary
    Bugfix release; see details below

    @subsection qore_08134_bug_fixes Bug Fixes in Qore
    - fixed a bug where hashes and lists with subtype @ref auto_type "auto" were not created correctly with
      implicit initialization causing excess type stripping which could lead to performance issues with large
      data structures (<a href="https://github.com/qorelanguage/qore/issues/2767">issue 2767</a>)
    - implemented a new optional DBI statement method to allow for statement execution only for describing the
      result set to solve performance issues when describing statements with large data sets
      (<a href="https://github.com/qorelanguage/qore/issues/2773">issue 2773</a>)
    - fixed a performance bug by eliminating overzealous and unnecessary internal type stripping
      (<a href="https://github.com/qorelanguage/qore/issues/2791">issue 2791</a>)
    - module fixes:
      - <a href="../../modules/CsvUtil/html/index.html">CsvUtil</a>:
        - implemented the \c csvutil_set_global_compat_force_empty_string() function and
          the \c compat_force_empty_string CSV parsing option to force \c "*string" fields with no
          value to return an empty string when parsing rather than @ref nothing for backwards compatibility
          with very early versions of CsvUtil
          (<a href="https://github.com/qorelanguage/qore/issues/2476">issue 2476</a>)
      - <a href="../../modules/Mime/html/index.html">Mime</a>:
        - mime_parse_form_urlencoded_string raies a parse exception when there is no value for a key
          (<a href="https://github.com/qorelanguage/qore/issues/2760">issue 2760</a>)
      - <a href="../../modules/OracleSqlUtil/html/index.html">OracleSqlUtil</a> module changes
        - synonym resolving can fail with duplicated object name
          (<a href="https://github.com/qorelanguage/qore/issues/2758">issue 758</a>)
      - <a href="../../modules/SqlUtil/html/index.html">SqlUtil</a>:
        - implemented the \c AbstractTable::getRowIteratorNoExec() method (<a href="https://github.com/qorelanguage/qore/issues/2773">issue 2773</a>)
      - <a href="../../modules/TableMapper/html/index.html">TableMapper</a>:
        - updated to use the new SQL statement DBI method for efficient execution of queries only for describing
          result sets with outbound mappers to solve performance problems related to mappers that
          have statements with large data sets (<a href="https://github.com/qorelanguage/qore/issues/2773">issue 2773</a>)
        - fixed \c RawSqlStatementOutboundMapper to be usable without subclassing
          (<a href="https://github.com/qorelanguage/qore/issues/2775">issue 2775</a>)

    @section qore_08133 Qore 0.8.13.3

    @par Release Summary
    Bugfix release; see details below

    @subsection qore_08133_new_features New Features in Qore
    - improved debugging support:
      - added support for a <a href="https://code.visualstudio.com/">Visual Studio Code</a> debug adapter for %Qore
      - the debugger can now retrieve sources when running from a remote debug server
      - debugger options can now be set from command line (verbosity etc.)
      - the \c onAttach() event is now executed synchronously when the program thread context starts
      - the \c onDetach() event is executed properly when program thread contexts terminate
      - the \c onStep() now provides the \c breakpointId value if available
      - the \c onExit() event was added for greater control over code execution in the debugger
      - the \c onException() event was improved
      - server commands now support \c frameid as a parameter
      - added the following methods to support retrieving source code in the debugger:
        - @ref Qore::ProgramControl::getSourceFileNames() "ProgramControl::getSourceFileNames()"
        - @ref Qore::ProgramControl::getSourceLabels() "ProgramControl::getSourceLabels()"
    - new module:
      - <a href="../../modules/DebugLinenoiseCmdLine/html/index.html">DebuLinenoiseCmdLine</a>

    @subsection qore_08133_bug_fixes Bug Fixes in Qore
    - module fixes:
      - <a href="../../modules/QUnit/html/index.html">QUnit</a>:
        - improved output in assertion failures for strings with special whitespace and for multi-line data structures (<a href="https://github.com/qorelanguage/qore/issues/2680">issue 2680</a>)
      - <a href="../../modules/WebUtil/html/index.html">WebUtil</a>:
        - made it possible for FileHandler subclasses to add headers to response (<a href="https://github.com/qorelanguage/qore/issues/2686">issue 2686</a>)
    - <a href="../../modules/HttpServerUtil/html/index.html">HttpServerUtil</a>:
        - improved HTTP log masking to mask fewer false positives when attempting to mask sensitive data (<a href="https://github.com/qorelanguage/qore/issues/2621">issue 2621</a>)
    - fixed a crashing bug initializing constants with recursive references to code
      (<a href="https://github.com/qorelanguage/qore/issues/3027">issue 3027</a>)
    - fixed a crashing bug in the @ref plus_equals_operator "+= operator" with objects and hashes when @ref require-types "%require-types" is not in force (<a href="https://github.com/qorelanguage/qore/issues/2634">issue 2634</a>)
    - fixed a crashing bug in the @ref background "background operator" with non-constant hash expressions with local variable references (<a href="https://github.com/qorelanguage/qore/issues/2637">issue 2637</a>)
    - worked around an Oracle bug in materialized view creation in the <a href="../../modules/OracleSqlUtil/html/index.html">OracleSqlUtil</a> module where when the schema user is missing the <tt>CREATE MATERIALIZED VIEW</tt> grant the table backing the view is created but the materialized view itself is not created causing future creation actions to fail (<a href="https://github.com/qorelanguage/qore/issues/2643">issue 2643</a>)
    - implemented support for an optional error-handling method in SQL callbacks in the <a href="../../modules/SqlUtil/html/index.html">SqlUtil</a> module to allow SqlUtil to recover from error scenarios in schema creation/alignment (<a href="https://github.com/qorelanguage/qore/issues/2643">issue 2643</a>)
    - fixed a design bug where an empty list <tt>()</tt> and an empty hash <tt>{}</tt> could not be assigned to complex types, leading to excess typing and casting for simple operations (<a href="https://github.com/qorelanguage/qore/issues/2647">issue 2647</a>)
    - fixed a bug in the @ref map "map operator" with complex types and empty list expressions (<a href="https://github.com/qorelanguage/qore/issues/2651">issue 2651</a>)
    - fixed a bug where implicitly-declared values of complex "or nothing" types would not be declared with the correct runtime type information (<a href="https://github.com/qorelanguage/qore/issues/2652">issue 2652</a>)
    - fixed a bug affecting class initialization with out of order initialization (<a href="https://github.com/qorelanguage/qore/issues/2657">issue 2657</a>)
    - implemented support for the more concise declaration of immediate typed hash values (<a href="https://github.com/qorelanguage/qore/issues/2675">issue 2675</a>)
    - fixed a bug where a crash would result when evaluating certain expressions in the @ref background "brackground operator" due to a memory error (<a href="https://github.com/qorelanguage/qore/issues/2679">issue 2679</a>)
    - fixed @ref date_formatting "date formatting" output with the \c Z placeholder to always output the UTC offset as documented (<a href="https://github.com/qorelanguage/qore/issues/2684">issue 2684</a>)
    - fixed program thread context to return frames properly (<a href="https://github.com/qorelanguage/qore/issues/2674">issue 2674</a>)
    - fixed an internal memory bug that could cause unallocated memory to be read when creating objects (<a href="https://github.com/qorelanguage/qore/issues/2712">issue 2712</a>)
    - fixed a memory issue with typed hashes that could lead to a runtime creash (<a href="https://github.com/qorelanguage/qore/issues/2725">issue 2725</a>)

    @section qore_08132 Qore 0.8.13.2

    @par Release Summary
    Bugfix release; see details below

    @subsection qore_08132_new_features New Features in Qore
    - \c "thread list", \c "backtrace all" commands implemented for the debugger (<a href="https://github.com/qorelanguage/qore/issues/2608">issue 2608</a>)
    - <a href="../../modules/QUnit/html/index.html">QUnit</a>: overloaded the \c testAssertionValue() method to support auto/number/float and more verbose output when a difference in number/float values is found (<a href="https://github.com/qorelanguage/qore/issues/2556">issue 2556</a>)
    - qdbg-remote supports ConnectionProvider connections (<a href="https://github.com/qorelanguage/qore/issues/2613">issue 2613</a>)
    - new method: @ref Qore::Breakpoint::getProgram() "Breakpoint::getProgram()"

    @subsection qore_08132_bug_fixes Bug Fixes in Qore
    - module fixes:
      - <a href="../../modules/DebugCmdLine/html/index.html">DebugCmdLine</a>:
        - improved breakpoint usability (<a href="https://github.com/qorelanguage/qore/issues/2604">issue 2604</a>)
        - fixed a bug parsing call signatures when setting breakpoints (<a href="https://github.com/qorelanguage/qore/issues/2601">issue 2601</a>)
      - <a href="../../modules/DebugProgramControl/html/index.html">DebugProgramControl</a>:
        - improved breakpoint usability (<a href="https://github.com/qorelanguage/qore/issues/2604">issue 2604</a>)
        - fixed a bug providing the programId context (<a href="https://github.com/qorelanguage/qore/issues/2603">issue 2603</a>)
      - <a href="../../modules/QUnit/html/index.html">QUnit</a>:
        - improved error location reporting by providing all stack location information up until the QUnit call to cover the case when multiple code layers are used such as one or more test modules (<a href="https://github.com/qorelanguage/qore/issues/1720">issue 1720</a>)
      - <a href="../../modules/SqlUtil/html/index.html">SqlUtil</a>:
        - implemented support for literal values in column operators taking column arguments with \c cop_value() (<a href="https://github.com/qorelanguage/qore/issues/2555">issue 2555</a>)
      - <a href="../../modules/WebSocketClient/html/index.html">WebSocketClient</a>:
        - added \c WebSocketClient::pong() to allow unsolicited \c PONG messages to be sent (<a href="https://github.com/qorelanguage/qore/issues/2566">issue 2566</a>)
      - <a href="../../modules/WebSocketHandler/html/index.html">WebSocketHandler</a>:
        - fixed a bug where unsolicited \c PONG messages caused the connection to be prematurely closed (<a href="https://github.com/qorelanguage/qore/issues/2566">issue 2566</a>)
    - fixed a bug with implicit initialization of typed hashes; this is now illegal and a \c HASHDECL-IMPLICIT-CONSTRUCTION-ERROR exception is raised in such cases (<a href="https://github.com/qorelanguage/qore/issues/2491">issue 2491</a>)
    - fixed a bug with @ref Qore::Thread::Condition "Condition" variable handling on macOS High Sierra due to an internal undocumented API change (<a href="https://github.com/qorelanguage/qore/issues/2576">issue 2576</a>)
    - fixed a memory error with the @ref plus_equals_operator "+= operator" and uninitialized date/time values (<a href="https://github.com/qorelanguage/qore/issues/2591">issue 2591</a>)
    - fixed a bug in the remote debugger \c qdbg-remote where \c wss:// schemes were not accepted (<a href="https://github.com/qorelanguage/qore/issues/2596">issue 2596</a>)
    - fixed a bug in an error message in @ref Qore::ProgramControl::findFunctionStatementId() "ProgramControl::findFunctionStatementId()" (<a href="https://github.com/qorelanguage/qore/issues/2600">issue 2600</a>)
    - fixed a crash when @ref Qore::HTTPClient::setDefaultPath() "HTTPClient::setDefaultPath()" was called with no argument (<a href="https://github.com/qorelanguage/qore/issues/2610">issue 2610</a>)
    - fixed a bug in debugger when program is not set (<a href="https://github.com/qorelanguage/qore/issues/2603">issue 2603</a>)

    @section qore_08131 Qore 0.8.13.1

    @par Release Summary
    Bugfix release; see details below

    @subsection qore_08131_new_features New Features in Qore
    - the \c sqlutil script has been updated with the \c --select option to allow dumped table rows to be filtered (<a href="https://github.com/qorelanguage/qore/issues/2509">issue 2509</a>)

    @subsection qore_08131_bug_fixes Bug Fixes in Qore
    - fixes in modules:
      - \c astparser module fixes:
        - fixed memory leaks in \c AstParser::parseFile() and \c AstParser::parseString() methods (<a href="https://github.com/qorelanguage/qore/issues/2261">issue 2261</a>)
        - fixed incorrect flex code regarding parse options leading to segfaults (<a href="https://github.com/qorelanguage/qore/issues/2262">issue 2262</a>)
      - <a href="../../modules/DebugCmdLine/html/index.html">DebugCmdLine</a> module fixes:
        - fixed value setting to process all remaining arguments on the command line (<a href="https://github.com/qorelanguage/qore/issues/2294">issue 2294</a>)
      - <a href="../../modules/DebugCmdLine/html/index.html">DebugCmdLine</a> module fixes:
        - the debugger should report ambiguous partial matches as an error (<a href="https://github.com/qorelanguage/qore/issues/2292">issue 2292</a>)
      - <a href="../../modules/MailMessage/html/index.html">MailMessage</a> module fixes:
        - fixed \c Message::addBody() with no body present (issue <a href="https://github.com/qorelanguage/qore/issues/2360">issue 2360</a>)
      - <a href="../../modules/Mapper/html/index.html">Mapper</a> module fixes:
        - fixed a bug in the \c STRING-TOO-LONG exception (<a href="https://github.com/qorelanguage/qore/issues/2495">issue 2405</a>)
      - <a href="../../modules/PgsqlSqlUtil/html/index.html">PgsqlSqlUtil</a> module fixes:
        - fixed a bug where default column values were compared incorrectly leading to false positives when comparing and aligning DB schemas (<a href="https://github.com/qorelanguage/qore/issues/2527">issue 2527</a>)
      - <a href="../../modules/Qdx/html/index.html">Qdx</a> module fixes:
        - fixed a bug in documentation post-processing for @ref hashdecl "hashdecl" declarations (<a href="https://github.com/qorelanguage/qore/issues/2298">issue 2298</a>)
      - <a href="../../modules/QUnit/html/index.html">QUnit</a> fixes:
        - added missing comparison methods (<a href="https://github.com/qorelanguage/qore/issues/1588">issue 1588</a>):
          - \c Test::assertRegex()
          - \c Test::assertNRegex()
          - \c Test::assertNeq()
          - \c Test::assertNeqSoft()
          - \c Test::assertGt()
          - \c Test::assertGtSoft()
          - \c Test::assertGe()
          - \c Test::assertGeSoft()
          - \c Test::assertLt()
          - \c Test::assertLtSoft()
          - \c Test::assertLe()
          - \c Test::assertLeSoft()
          - \c Test::assertNothing()
      - <a href="../../modules/RestHandler/html/index.html">RestHandler</a> module fixes:
        - updated to return a 400 Bad Request error when REST schema validation fails on messages received <a href="https://github.com/qorelanguage/qore/issues/2344">issue 2344</a>)
        - updated to return a 400 Bad Request error when there are string encoding errors with messages received (<a href="https://github.com/qorelanguage/qore/issues/2398">issue 2398</a>)
        - updated to return a 404 Not Found error when REST subclass does not exist (<a href="https://github.com/qorelanguage/qore/issues/2405">issue 2405</a>)
        - updated to return a 400 Bad Request error when ENCODING-CONVERSION-ERROR occurs during request parsing (<a href="https://github.com/qorelanguage/qore/issues/2543">issue 2543</a>)
      - <a href="../../modules/RestSchemaValidator/html/index.html">RestSchemaValidator</a> module fixes:
        - updated docs for \c AbstractRestSchemaValidator::parseRequest() to reflect how validation exceptions should be raised for proper error reporting (<a href="https://github.com/qorelanguage/qore/issues/2344">issue 2344</a>)
        - fixed handling of messages with non-object (i.e. non-hash) bodies (<a href="https://github.com/qorelanguage/qore/issues/2366">issue 2366</a>)
      - <a href="../../modules/SqlUtil/html/index.html">SqlUtil</a> module changes
        - implemented support for custom column operators (<a href="https://github.com/qorelanguage/qore/issues/2314">issue 2314</a>)
      - <a href="../../modules/OracleSqlUtil/html/index.html">OracleSqlUtil</a> module changes
        - implemented support for chained synonyms (<a href="https://github.com/qorelanguage/qore/issues/2408">issue 2408</a>)
        - allow to use DBA_* views instead of ALL_* if possible (<a href="https://github.com/qorelanguage/qore/issues/2418">issue 2418</a>)
      - <a href="../../modules/Swagger/html/index.html">Swagger</a> module fixes:
        - fixed handling of string type date and date-time formats (<a href="https://github.com/qorelanguage/qore/issues/2341">issue 2341</a>)
        - fixed example value for binary type (<a href="https://github.com/qorelanguage/qore/issues/2342">issue 2342</a>)
        - fixed serialization of date/time values (<a href="https://github.com/qorelanguage/qore/issues/2349">issue 2349</a>)
        - updated to return a 400 Bad Request error when REST schema validation fails on messages received <a href="https://github.com/qorelanguage/qore/issues/2344">issue 2344</a>)
        - fixed handling of non-string enum types (<a href="https://github.com/qorelanguage/qore/issues/2364">issue 2364</a>)
        - fixed confusing error messages with invalid parameter types (<a href="https://github.com/qorelanguage/qore/issues/2365">issue 2365</a>)
        - fixed handling of messages with non-object (i.e. non-hash) bodies (<a href="https://github.com/qorelanguage/qore/issues/2366">issue 2366</a>)
        - fixed handling of optional parameters (<a href="https://github.com/qorelanguage/qore/issues/2369">issue 2369</a>)
        - fixed handling of non-string query parameters (<a href="https://github.com/qorelanguage/qore/issues/2388">issue 2388</a>)
        - fixed a bug where string value constraints were only enforced in requests but not responses (<a href="https://github.com/qorelanguage/qore/issues/2396">issue 2396</a>)
        - fixed a bug where invalid date, binary, and byte values would cause a <tt>500 Internal Server Error</tt> response to be returned instead of a <tt>400 Bad Request</tt> error (<a href="https://github.com/qorelanguage/qore/issues/2397">issue 2397</a>)
        - fixed a bug where date values were formatted incorrectly in Swagger responses (<a href="https://github.com/qorelanguage/qore/issues/2409">issue 2409</a>)
        - fixed a bug which made it impossible to send data with other content/mime types than json, yamlrpc, FormUrlEncoded or MultipartFormData (<a href="https://github.com/qorelanguage/qore/issues/2497">issue 2497</a>)
        - fixed handling of string/binary values (<a href="https://github.com/qorelanguage/qore/issues/2505">issue 2505</a>)
        - fixed a bug where consumes property of operations was sometimes ignored (<a href="https://github.com/qorelanguage/qore/issues/2507">issue 2507</a>)
        - fixed parsing of responses without Content-Type header (<a href="https://github.com/qorelanguage/qore/issues/2517">issue 2517</a>)
        - fixed path matching for paths not beginning with a slash (<a href="https://github.com/qorelanguage/qore/issues/2516">issue 2516</a>)
      - <a href="../../modules/TableMapper/html/index.html">TableMapper</a> module fixes:
        - fixed issues where where description fields of input and output records for automatically-generated options did not reflect column comments and could not be overridden with user input (<a href="https://github.com/qorelanguage/qore/issues/2520">issue 2520</a>)
    - fixed bugs affecting debugging matching function/method variants and finding statements with special methods and with complex types (<a href="https://github.com/qorelanguage/qore/issues/1865">issue 1865</a>)
    - fixed a bug in \c qpp generating hashdecl code in a specific namespace (<a href="https://github.com/qorelanguage/qore/issues/2255">issue 2255</a>)
    - fixed an error in a @ref hashdecl "hashdecl" documentation example (<a href="https://github.com/qorelanguage/qore/issues/2299">issue 2299</a>)
    - made C++ APIs for complex types for modules public (<a href="https://github.com/qorelanguage/qore/issues/2271">issue 2271</a>)
    - fixed inconsistencies in the behavior of the @ref range_operator "range operator (..)" and the @ref list_element_operator "square brackets operator []" with lists and ranges between immediate evaluation and lazy functional evaluation and aligned the behavior of the operators among supported data types with the @ref remove "remove" and @ref delete "delete" operators (<a href="https://github.com/qorelanguage/qore/issues/2260">issue 2260</a>)
    - fixed a bug handling statement indices with parse errors (<a href="https://github.com/qorelanguage/qore/issues/2312">issue 2312</a>)
    - fixed too-agressive class hierachy checks that disallowed legal hierarchies where the same base class appears more than once in the hierarchy (<a href="https://github.com/qorelanguage/qore/issues/2317">issue 2317</a>)
    - fixed a crashing bug in the background operator when the object in context goes out of scope with the thread and an exception is thrown (<a href="https://github.com/qorelanguage/qore/issues/2319">issue 2319</a>)
    - fixed sending duplicate headers when header hash keys differ only in case; headers that differ only in case will be overwritten by the last header in the hash with a matching name with a case-insensitive search (<a href="https://github.com/qorelanguage/qore/issues/2340">issue 2340</a>)
    - fixed \c q_absolute_path_windows to correctly recognize relative Windows paths beginning with a drive letter (<a href="https://github.com/qorelanguage/qore/issues/2377">issue 2377</a>)
    - fixed a bug in <tt><b>private:internal</b></tt> in method execution within a class hierarchy in some cases (<a href="https://github.com/qorelanguage/qore/issues/2380">issue 2380</a>)
    - fixed an obscure bug handling runtime errors in code calls with a variant matched at parse time where a runtime exception could occur (<a href="https://github.com/qorelanguage/qore/issues/2392">issue 2392</a>)
    - improved breakpoints (enabled by default), extended help texts, load/save debug history and session (<a href="https://github.com/qorelanguage/qore/issues/2401">issue 2401</a>)
    - fixed a bug in an error message regarding binary module signal assignments (<a href="https://github.com/qorelanguage/qore/issues/2439">issue 2439</a>)
    - added C++ functions to allow binary modules to allocate and deallocate multiple signals atomically (<a href="https://github.com/qorelanguage/qore/issues/2440">issue 2440</a>)
    - eliminated a warning in a header file when building with g++ 7+ (<a href="https://github.com/qorelanguage/qore/issues/2449">issue 2449</a>)
    - implemented a fix in \c qdbg to resume any blocked threads before exiting to ensure a clean and correct shutdown of the debugger; fixes a problem when the process ould freeze on \c quit (<a href="https://github.com/qorelanguage/qore/issues/2472">issue 2472</a>)
    - fixed bugs in Windows builds (<a href="https://github.com/qorelanguage/qore/issues/2529">issue 2529</a>)

    @section qore_0813 Qore 0.8.13

    @par Release Summary
    Major new features and bug fixes including input and output stream support and sigificant new functionality including several new modules.

    @subsection qore_0813_compatibility Changes That Can Affect Backwards-Compatibility
    - fixed broken @ref continue "continue" and @ref break "break" statements that were accepted anywhere in the source and behaved like a @ref return "return" statement; now such statements outside a loop context will result in a parse exception; to get the old behavior, use @ref broken-loop-statement "%broken-loop-statement" in your source code
    - fixed broken @ref reference_type "reference" and @ref reference_or_nothing_type "*reference" type restrictions which had no effect prior to this release; to get the old behavior, use @ref broken-references "%broken-references" in your source code
    - the random number generator is always seeded with a random number when the Qore library is initialized; to get a predictable sequence from @ref Qore::rand() "rand()", you must explicitly seed the random number generator by calling @ref Qore::srand() "srand()" with a predefined seed number
    - the @ref synchronized "synchronized" keyword now operates differently depending on the context; <tt><b>synchronized</b></tt> functions have a global reentrant lock associated with the function (as in previous versions of %Qore), whereas now <tt><b>synchronized</b></tt> normal class methods share a reentrant lock associated with the object, while <tt><b>synchronized</b></tt> static class methods share a reentrant lock associated with the class itself.  This aligns %Qore's @ref synchronized "synchronized" behavior with that of Java and <tt>[MethodImpl(MethodImplOptions.Synchronized)]</tt> .NET/CLR (<a href="https://github.com/qorelanguage/qore/issues/894">issue 894</a>).
    - classes may not have the name \c "auto" due to the introduction of this identifier as a special type name
    - a new keyword @ref hashdecl "hashdecl" has been introduced to support type-safe hash declarations

    @subsection qore_0813_new_features New Features in Qore
    - complex type support
      - @ref hashdecl "type safe hashes" (@ref hash_hashdecl_type); ex: @code{.py} hash<MyInfo> = get_info(); @endcode
      - new system types:
        - @ref Qore::CallStackInfo "CallStackInfo"
        - @ref Qore::DateTimeInfo "DateTimeInfo"
        - @ref Qore::DirStatInfo "DirStatInfo"
        - @ref Qore::ExceptionInfo "ExceptionInfo"
        - @ref Qore::FilesystemInfo "FilesystemInfo"
        - @ref Qore::IsoWeekInfo "IsoWeekInfo"
        - @ref Qore::StatInfo "StatInfo"
      - @ref hash_complex_type "hash with type-safe values"; ex: @code{.py} hash<string, int> h = ("str": 1); @endcode
      - @ref list_complex_type "list with type-safe values"; ex: @code{.py} list<int> l = (1); @endcode
      - @ref reference_complex_type "reference with type-safe lvalues"; ex: @code{.py} int i = 1; reference<int> r = \i; @endcode
      - @ref auto_type "auto" (allows any value including complex types to be assigned without losing complex type information); ex: @code{.py} auto l = (1, 2); @endcode
      - improved @ref new "new", @ref cast "cast<>", and @ref instanceof "instanceof" operators
      - the @ref instanceof "instanceof" operator now works with any type; ex: @code{.py} bool b = v instanceof hash<string, int>; @endcode
      - note that complex type information is lost when assigning to an lvalue with a compatible but more generic type or by assigning to an untyped lvalue; this was necessary to allow complex types to be introduced in %Qore without breaking backwards compatibility.
    - support for input and output streams for the efficient piecewise processing of small or large amounts of data with a low memory overhead; includes the following classes:
      - @ref Qore::BinaryInputStream "BinaryInputStream"
      - @ref Qore::BinaryOutputStream "BinaryOutputStream"
      - @ref Qore::BufferedStreamReader "BufferedStreamReader"
      - @ref Qore::EncodingConversionInputStream "EncodingConversionInputStream"
      - @ref Qore::EncodingConversionOutputStream "EncodingConversionOutputStream"
      - @ref Qore::FileInputStream "FileInputStream"
      - @ref Qore::FileOutputStream "FileOutputStream"
      - @ref Qore::InputStream "InputStream"
      - @ref Qore::InputStreamLineIterator "InputStreamLineIterator"
      - @ref Qore::OutputStream "OutputStream"
      - @ref Qore::PipeInputStream "PipeInputStream"
      - @ref Qore::PipeOutputStream "PipeOutputStream"
      - @ref Qore::StreamPipe "StreamPipe"
      - @ref Qore::StreamReader "StreamReader"
      - @ref Qore::StreamWriter "StreamWriter"
      - @ref Qore::StringInputStream "StringInputStream"
      - @ref Qore::StringOutputStream "StringOutputStream"
      - @ref Qore::Transform "Transform"
      - @ref Qore::TransformInputStream "TransformInputStream"
      - @ref Qore::TransformOutputStream "TransformOutputStream"
      - @ref Qore::StdoutOutputStream "StdoutOutputStream"
      - @ref Qore::StderrOutputStream "StderrOutputStream"
      .
      Three constants were introduced for accessing standard input/output using streams API:
      - @ref Qore::stdin_stream "stdin_stream"
      - @ref Qore::stdout_stream "stdout_stream"
      - @ref Qore::stderr_stream "stderr_stream"
      .
      Additionally, stream support has been added to the following functions and methods:
      - @ref Qore::FtpClient::put()
      - @ref Qore::FtpClient::get()
      - @ref Qore::HTTPClient::send()
      - @ref Qore::HTTPClient::sendChunked()
      - @ref Qore::Socket::sendHTTPChunkedBodyFromInputStream()
      - @ref Qore::Socket::readHTTPChunkedBodyToOutputStream()
      .
      Stream support was also added to the following user modules:
      - <a href="../../modules/CsvUtil/html/index.html">CsvUtil</a>
      - <a href="../../modules/FixedLengthUtil/html/index.html">FixedLengthUtil</a>
    - support for @ref op_functional "lazy functional evaluation" of functional operators (including nested lazy evaluation) for much more efficient processing of iterated expressions; affects:
      - @ref map "map": supports lazy evaluation of itself and also of the iterator expression
      - @ref select "select": supports lazy evaluation of itself and also of the iterator expression
      - @ref keys "keys": supports lazy evaluation of itself
      - @ref foldl "foldl": supports lazy evaluation of the iterator expression
      - @ref foldr "foldlr": supports lazy evaluation of the iterator expression
      - @ref foreach "foreach": supports lazy evaluation of the iterator expression
      - @ref range_operator ".. (range operator)": supports lazy evaluation of itself
      - @ref list_element_operator "[n,m,...] (list, string, or binary dereference with multiple indices))": supports lazy evaluation of itself
    - support for list, string, and binary slices with offsets and ranges:
      - @ref list_slicing "list slices"
      - @ref string_slicing "string slices"
      - @ref binary_slicing "binary slices"
      - new @ref range_operator ".. range operator"
      - updated @ref list_element_operator "[] operator"
    - enhanced cryptographic support including support for <a href="https://en.wikipedia.org/wiki/Advanced_Encryption_Standard">AES</a> with Additional Authenticated Data and <a href="https://en.wikipedia.org/wiki/Message_authentication_code">Message Authentication Code (MAC)</a> support, plus the following new API functions:
      - @ref Qore::decrypt_to_binary()
      - @ref Qore::decrypt_to_string()
      - @ref Qore::encrypt()
      - @ref Qore::get_crypto_info()
      - @ref Qore::get_decryptor()
      - @ref Qore::get_encryptor()
      .
      The following constants were added to support the new generic cryptographic APIs:
      - @ref Qore::CRYPTO_ALG_AES_128
      - @ref Qore::CRYPTO_ALG_AES_192
      - @ref Qore::CRYPTO_ALG_AES_256
      - @ref Qore::CRYPTO_ALG_BLOWFISH
      - @ref Qore::CRYPTO_ALG_BLOWFISH_CFB
      - @ref Qore::CRYPTO_ALG_BLOWFISH_OFB
      - @ref Qore::CRYPTO_ALG_CAST5
      - @ref Qore::CRYPTO_ALG_CAST5_CFB
      - @ref Qore::CRYPTO_ALG_CAST5_OFB
      - @ref Qore::CRYPTO_ALG_DES
      - @ref Qore::CRYPTO_ALG_DES_CFB
      - @ref Qore::CRYPTO_ALG_DES_OFB
      - @ref Qore::CRYPTO_ALG_DES_EDE
      - @ref Qore::CRYPTO_ALG_DES_EDE_CFB
      - @ref Qore::CRYPTO_ALG_DES_EDE_OFB
      - @ref Qore::CRYPTO_ALG_DES_EDE3
      - @ref Qore::CRYPTO_ALG_DES_EDE3_CFB
      - @ref Qore::CRYPTO_ALG_DES_EDE3_OFB
      - @ref Qore::CRYPTO_ALG_DESX
      - @ref Qore::CRYPTO_ALG_RC2
      - @ref Qore::CRYPTO_ALG_RC2_CFB
      - @ref Qore::CRYPTO_ALG_RC2_OFB
      - @ref Qore::CRYPTO_ALG_RC4
      - @ref Qore::CRYPTO_ALG_RC5
      - @ref Qore::CRYPTO_ALG_RC5_CFB
      - @ref Qore::CRYPTO_ALG_RC5_OFB
    - support for binding output placeholder buffers for @ref resultset_output_binding "result sets" that return an @ref Qore::SQL::SQLStatement "SQLStatement" object:
      - new DBI capability constant @ref Qore::SQL::DBI_CAP_HAS_RESULTSET_OUTPUT "DBI_CAP_HAS_RESULTSET_OUTPUT"
      - new placeholder buffer specification constant @ref Qore::SQL::RESULTSET "RESULTSET"
    - new debugging support (note that APIs are subject to change until the next major release):
      - new classes:
        - @ref Qore::Breakpoint "Breakpoint"
        - @ref Qore::DebugProgram "DebugProgram"
        - @ref Qore::ProgramControl "ProgramControl"
      - new modules:
        - <a href="../../modules/DebugCmdLine/html/index.html">DebugCmdLine</a>
        - <a href="../../modules/DebugHandler/html/index.html">DebugHandler</a>
        - <a href="../../modules/DebugProgramControl/html/index.html">DebugProgramControl</a>
        - <a href="../../modules/DebugUtil/html/index.html">DebugUtil</a>
      - new parse directives:
        - @ref allow-debugger "%allow-debugger": allows running debug commands
        - @ref no-debugging "%no-debugging": forbids debugging of the current @ref Qore::Program "Program" object
    - new user modules:
      - <a href="../../modules/DebugCmdLine/html/index.html">DebugCmdLine</a>
      - <a href="../../modules/DebugHandler/html/index.html">DebugHandler</a>
      - <a href="../../modules/DebugProgramControl/html/index.html">DebugProgramControl</a>
      - <a href="../../modules/DebugUtil/html/index.html">DebugUtil</a>
      - <a href="../../modules/ConnectionProvider/html/index.html">ConnectionProvider</a>
      - <a href="../../modules/DatasourceProvider/html/index.html">DatasourceProvider</a>
      - <a href="../../modules/Qdx/html/index.html">Qdx</a>
      - <a href="../../modules/SewioRestClient/html/index.html">SewioRestClient</a>
      - <a href="../../modules/SewioWebSocketClient/html/index.html">SewioWebSocketClient</a>
      - <a href="../../modules/Swagger/html/index.html">Swagger</a>
      - <a href="../../modules/TextWrap/html/index.html">TextWrap</a>
    - new access modifiers: <tt><b>private:internal</b></tt> (providing strong encapsulation of the following declaration(s)) and <tt><b>private:hierarchy</b></tt> (which is equivalent to <tt><b>private</b></tt>; <a href="https://github.com/qorelanguage/qore/issues/1197">issue 1197</a>)
    - new parse options and directives:
      - @ref allow-debugger "%allow-debugger": allows running debug commands
      - @ref no-debugging "%no-debugging": forbids debugging of the current @ref Qore::Program "Program" object
      - @ref allow-weak-references "%allow-weak-references": allows the use of the @ref weak_assignment_operator "weak assignment operator (:=)"
      - @ref broken-loop-statement "%broken-loop-statement": allows @ref continue "continue" and @ref break "break" statements to be accepted anywhere in the source and behave like a @ref return "return" statement
      - @ref broken-references "%broken-references": allows @ref reference_type "reference" and @ref reference_or_nothing_type "*reference" type restrictions to accept any type contrary to the documented design and intention of these type restrictions
      - @ref correct-loop-statement "%correct-loop-statement": to revert the effect of @ref broken-loop-statement "%broken-loop-statement"
      - @ref correct-references "%correct-references": to revert the effect of @ref broken-references "%broken-references"
      - @ref no-uncontrolled-apis "%no-uncontrolled-apis": disallow access to uncontrolled APIs such as external language bindings or direct generic system call APIs that could bypass %Qore's sandboxing controls
      - @ref strong-encapsulation "%strong-encapsulation": disallows out of line class and namespace declarations
      - @ref try-reexport-module "%try-reexport-module": conditionally loads a module in a @ref user_modules "user module" and allows for that module to be reexported as well
    - new constants:
      - @ref Qore::SQL::DBI_CAP_HAS_RESULTSET_OUTPUT "DBI_CAP_HAS_RESULTSET_OUTPUT": DBI capability for drivers that support returning an @ref Qore::SQL::SQLStatement "SQLStatement" object for a @ref resultset_output_binding "result set" when bound with the @ref Qore::SQL::RESULTSET "RESULTSET" placeholder specification
      - @ref Qore::PathSep "PathSep": defines the platform-specific path separator character
      - @ref Qore::PO_ALLOW_DEBUGGER "PO_ALLOW_DEBUGGER": allows running debugger commands
      - @ref Qore::PO_NO_DEBUGGING "PO_NO_DEBUGGING": disallows debugging of the @ref Qore::Program "Program"
      - @ref Qore::PO_ALLOW_WEAK_REFERENCES "PO_ALLOW_WEAK_REFERENCES": allows the use of the @ref weak_assignment_operator "weak assignment operator (:=)"
      - @ref Qore::PO_BROKEN_LOOP_STATEMENT "PO_BROKEN_LOOP_STATEMENT": allows @ref continue "continue" and @ref break "break" statements to be accepted anywhere in the source and behave like a @ref return "return" statement
      - @ref Qore::PO_BROKEN_REFERENCES "PO_BROKEN_REFERENCES": reverts @ref reference_type "reference" and @ref reference_or_nothing_type "*reference" type restrictions to pre-%Qore-0.8.13 behavior where they would have no effect
      - @ref Qore::PO_NO_UNCONTROLLED_APIS "PO_NO_UNCONTROLLED_APIS": disallow access to uncontrolled APIs such as external language bindings or direct generic system call APIs that could bypass %Qore's sandboxing controls; note that this parse option was also added to @ref Qore::PO_NO_IO "PO_NO_IO" and @ref Qore::PO_NO_EXTERNAL_ACCESS "PO_NO_EXTERNAL_ACCESS"
      - @ref Qore::PO_STRONG_ENCAPSULATION "PO_STRONG_ENCAPSULATION": disallows out of line class and namespace declarations
      - @ref Qore::SQL::RESULTSET "RESULTSET": specifies that an @ref Qore::SQL::SQLStatement "SQLStatement" object should be returned from a @ref resultset_output_binding "result set" output variable in an SQL query
      - @ref Qore::SSL_VERIFY_NONE "SSL_VERIFY_NONE": @ref Qore::Socket::setSslVerifyMode() "Socket::setSslVerifyMode()" option: do not verify peer certificates
      - @ref Qore::SSL_VERIFY_PEER "SSL_VERIFY_PEER": @ref Qore::Socket::setSslVerifyMode() "Socket::setSslVerifyMode()" option: verify peer certificates
      - @ref Qore::SSL_VERIFY_FAIL_IF_NO_PEER_CERT "SSL_VERIFY_FAIL_IF_NO_PEER_CERT": @ref Qore::Socket::setSslVerifyMode() "Socket::setSslVerifyMode()" option: fail if the client does not provide a certificate (server mode only)
      - @ref Qore::SSL_VERIFY_CLIENT_ONCE "SSL_VERIFY_CLIENT_ONCE": @ref Qore::Socket::setSslVerifyMode() "Socket::setSslVerifyMode()" option: only require the client to send a certificate once (server mode only)
      - @ref Qore::ParseOptionCmdCodeMap
      - @ref Qore::ParseOptionCmdStringMap
      - see new cryptographic constants listed above
    - implemented additional parse-time checks for many @ref operators "operators" to provide feedback for invalid operations detected at parse time
    - implemented the @ref weak_assignment_operator "weak assignment operator (:=)" (only available with @ref allow-weak-references "%allow-weak-references")
    - implemented the @ref range_operator "range operator (..)"
    - implemented support for list expressions inside the @ref list_element_operator "dereference operator ([])"
    - new methods:
      - @ref Qore::Program::getAllDefines()
      - @ref Qore::Program::getGlobalVars()
      - @ref Qore::Program::importHashDecl()
      - @ref Qore::Program::importSystemHashDecls()
      - @ref Qore::Program::setGlobalVarValue()
      - @ref Qore::Program::setThreadInit()
      - @ref Qore::Program::getThreadList()
      - @ref Qore::Socket::acceptAllCertificates()
      - @ref Qore::Socket::getAcceptAllCertificates()
      - @ref Qore::Socket::getSslVerifyMode()
      - @ref Qore::Socket::setSslVerifyMode()
    - updated methods:
      - @ref Qore::Thread::Counter::dec() "Counter::dec()": now returns the current value of the counter
      - @ref Qore::HTTPClient::constructor() added support for the following options:
        - \c ssl_cert_path: allows an X.509 client certificate to be set in the constructor
        - \c ssl_key_path: allows a private key for an X.509 client certificate to be set in the constructor
        - \c ssl_key_password: allows a password-protected private key to be used wih an X.509 client certificate
        - \c ssl_verify_cert: enforces server certificate validation with HTTPS connections
        .
        Additionally, the HTTPClient class now understands the \c PATCH method (<a href="https://tools.ietf.org/html/rfc5789">RFC 5789</a>)
      - @ref Qore::RangeIterator::constructor(int) was updated; the second argument was removed to avoid ambiguity with the other overloaded constructor
      - @ref Qore::TreeMap::get() "TreeMap::get()": added a new optional argument to return the unmatched part of the search string
      - the following read-only static methods were moved from the @ref Qore::File "File" class to the @ref Qore::ReadOnlyFile "ReadOnlyFile" class:
        - @ref Qore::ReadOnlyFile::hstat() "ReadOnlyFile::hstat()"
        - @ref Qore::ReadOnlyFile::hlstat() "ReadOnlyFile::hlstat()"
        - @ref Qore::ReadOnlyFile::lstat() "ReadOnlyFile::lstat()"
        - @ref Qore::ReadOnlyFile::stat() "ReadOnlyFile::stat()"
        - @ref Qore::ReadOnlyFile::statvfs() "ReadOnlyFile::statvfs()"
    - new pseudo-methods:
      - <int>::format(int, string, string)
      - <float>::format(int, string, string)
      - <number>::format(int, string, string)
      - <string>::toInt(int)
      - <int>::toBase(int)
      - <number>::toBase(int)
      - <float>::toBase(int)
      - <value>::complexType()
      - <value>::fullType()
    - new functions:
      - @ref Qore::decrypt_to_binary()
      - @ref Qore::decrypt_to_string()
      - @ref Qore::encrypt()
      - @ref Qore::get_compressor()
      - @ref Qore::get_crypto_info()
      - @ref Qore::get_decompressor()
      - @ref Qore::get_decryptor()
      - @ref Qore::get_encryptor()
      - @ref Qore::get_global_vars()
      - @ref Qore::get_local_vars()
      - @ref Qore::get_random_bytes()
      - @ref Qore::get_thread_call_stack()
      - @ref Qore::parse_int()
      - @ref Qore::set_global_var_value()
      - @ref Qore::set_local_var_value()
    - updated functions/methods:
      - @ref Qore::Thread::Counter::dec() "Counter::dec()": now returns the current value of the counter
      - @ref Qore::Thread::thread_yield()
    - updated functions:
      - @ref Qore::ceil() "ceil()": now allows the precision to be specified
      - @ref Qore::floor() "floor()": now allows the precision to be specified
      - @ref Qore::hash() "hash()": now returns an untyped hash stripped of any key type information
      - @ref Qore::mkdir() "mkdir()": now allows parent directories to be created in the same call
      - @ref Qore::round() "round()": now allows the precision to be specified
      - @ref Qore::set_thread_init() "set_thread_init()": now allows for thread init code to be removed
      - @ref Qore::xrange(int) was updated; the second argument was removed to avoid ambiguity with the other overloaded variant
    - module updates:
      - <a href="../../modules/BulkSqlUtil/html/index.html">BulkSqlUtil</a> module updates:
        - added complex type support
        - added the \c AbstractBulkOperation::size() method
        - implemented analytic/window functions: new functions [<a href="https://github.com/qorelanguage/qore/issues/2203">issue 2202</a>]
        - implemented analytic/window functions: cop_over full support including ORDER BY [<a href="https://github.com/qorelanguage/qore/issues/2203">issue 2203</a>]
      - <a href="../../modules/CsvUtil/html/index.html">CsvUtil</a> module updates:
        - added support for streams
      - <a href="../../modules/FixedLengthUtil/html/index.html">FixedLengthUtil</a> module updates:
        - added support for streams
        - added \c FixedLengthFileIterator::getFileName() (<a href="https://github.com/qorelanguage/qore/issues/1164">issue 1164</a>)
        - added field as well as global option "truncate" (<a href="https://github.com/qorelanguage/qore/issues/1841">issue 1841</a>)
        - added field as well as global option "tab2space" (<a href="https://github.com/qorelanguage/qore/issues/1866">issue 1866</a>)
      - <a href="../../modules/HttpServer/html/index.html">HttpServer</a> module updates:
        - added a minimal substring of string bodies received to the log message when logging HTTP requests
      - <a href="../../modules/HttpServerUtil/html/index.html">HttpServerUtil</a> module updates:
        - the \c parse_uri_query() function was moved to the <a href="../../modules/Util/html/index.html">Util</a> module
      - <a href="../../modules/Mime/html/index.html">Mime</a> module updates:
        - added complex type support
        - added the following constants:
          - \c MimeTypeMultipartFormData
          - \c MimeTypeMultipartRelated
          - \c MimeTypeMultipartMixed
        - added the following methods:
          - \c MultipartMessage::getBoundary()
          - \c MultipartMessage::serializeBody()
          - \c MultipartMessage::size()
        - fixed a bug parsing multipart messages where unnecessary characters were searched (<a href="https://github.com/qorelanguage/qore/issues/2099">issue 2099</a>)
      - <a href="../../modules/Pop3Client/html/index.html">Pop3Client</a> module updates:
        - added the \c Pop3Connection class to support the <a href="../../ConnectionProvider/html/index.html">ConnectionProvider</a> module
      - <a href="../../modules/Qorize/html/index.html">Qorize</a> module updates:
        - \c qorize_named() added support for objects
      - <a href="../../modules/RestClient/html/index.html">RestClient</a> module updates:
        - added the \c RestConnection class to support the <a href="../../ConnectionProvider/html/index.html">ConnectionProvider</a> module
        - support for the \c text/plain \c Content-Type
      - <a href="../../modules/RestClient/html/index.html">RestClient</a> module updates:
        - added support for runtime REST API validation against a REST schema using the <a href="../../modules/RestSchemaValidator/html/index.html">RestSchemaValidator</a> module
        - added support for Swagger 2.0 REST API validation and \c "swagger" options using the <a href="../../modules/Swagger/html/index.html">Swagger</a> module in the \c RestClient and \c RestConnection classes
      - <a href="../../modules/RestHandler/html/index.html">RestHandler</a> module updates:
        - added an API to allow REST calls to be made internally (<a href="https://github.com/qorelanguage/qore/issues/1899">issue 1899</a>)
        - added support for runtime REST API validation against a REST schema using the <a href="../../modules/RestSchemaValidator/html/index.html">RestSchemaValidator</a> module
      - <a href="../../modules/RestSchemaValidator/html/index.html">RestSchemaValidator</a> module:
        - added this new module providing a <a href="https://en.wikipedia.org/wiki/Representational_state_transfer">REST</a> schema validation API
      - <a href="../../modules/SalesforceRestClient/html/index.html">SalesforceRestClient</a> module updates:
        - added the \c SalesforcRestConnection class to support the <a href="../../ConnectionProvider/html/index.html">ConnectionProvider</a> module
      - <a href="../../modules/Schema/html/index.html">Schema</a> module updates:
        - added the \c c_blob() and \c c_clob() functions (<a href="https://github.com/qorelanguage/qore/issues/1851">issue 1851</a>)
      - <a href="../../modules/SewioRestClient/html/index.html">SewioRestClient</a> module:
        - added this new module providing APIs for communicating with <a href="http://www.sewio.net">Sewio.net</a>'s RTLS Studio REST API
      - <a href="../../modules/SewioWebSocketClient/html/index.html">SewioWebSocketClient</a> module:
        - added this new module providing APIs for communicating with <a href="http://www.sewio.net">Sewio.net</a>'s RTLS Studio WebSocket API
      - <a href="../../modules/SmtpClient/html/index.html">SmtpClient</a> module updates:
        - added the \c SmtpConnection class to support the <a href="../../ConnectionProvider/html/index.html">ConnectionProvider</a> module
      - <a href="../../modules/SqlUtil/html/index.html">SqlUtil</a> module updates:
        - implemented the \c cop_trunc_date() function (<a href="https://github.com/qorelanguage/qore/issues/2032">issue 2032</a>)
      - <a href="../../modules/Swagger/html/index.html">Swagger</a> module added:
        - added this new module providing a <a href="https://swagger.io/">Swagger 2.0 REST API validation API</a> to %Qore
      - <a href="../../modules/TableMapper/html/index.html">TableMapper</a> module updates:
        - added support for upserts in \c InboundTableMapper (<a href="https://github.com/qorelanguage/qore/issues/1067">issue 1067</a>)
        - added \c InboundTableMapper::queueData(list)
      - <a href="../../modules/TelnetClient/html/index.html">TelnetClient</a> module updates:
        - added the \c TelnetConnection class to support the <a href="../../ConnectionProvider/html/index.html">ConnectionProvider</a> module
        - added support for URLs in the constructor()
        - added the \c TelnetClient::getTarget() method
      - <a href="../../modules/Util/html/index.html">Util</a> module updates:
        - the \c parse_uri_query() function was moved here from the <a href="../../modules/HttpServerUtil/html/index.html">HttpServerUtil</a> module
        - \c parse_uri_query() now handles repeated query arguments as a list
        - added public function \c flatten()
        - added public function \c uniq()
      - <a href="../../modules/WebSocketClient/html/index.html">WebSocketClient</a> module updates:
        - added the \c WebSocketConnectionObject class to support the <a href="../../ConnectionProvider/html/index.html">ConnectionProvider</a> module
        - updated for complex types
        - fixed a bug where the event loop thread would immediately terminate after a reconnection (<a href="https://github.com/qorelanguage/qore/issues/2061">issue 2061</a>)
        - improved client logging
        - fixed a bug where the \c WebSocketClient class did not validate the \c Sec-WebSocket-Accept response header according to RFC6455 (<a href="https://github.com/qorelanguage/qore/issues/2062">issue 2062</a>)
      - <a href="../../modules/WebSocketUtil/html/index.html">WebSocketUtil</a> module updates:
        - added the \c ws_get_response_key() function
    - the following classes can be used from binary modules:
      - @ref Qore::File "File"
      - @ref Qore::ReadOnlyFile "ReadOnlyFile"
    - updated the build to require a <a href="https://en.wikipedia.org/wiki/C%2B%2B11">C++11</a> compiler or better to build %Qore (<a href="https://github.com/qorelanguage/qore/issues/994">issue 994</a>)
    - a relative time stamp is now logged in trace and debug output

    @subsection qore_0813_bug_fixes Bug Fixes in Qore
    - fixed a bug causing @ref Qore::AbstractQuantifiedBidirectionalIterator "AbstractQuantifiedBidirectionalIterator" not being available (<a href="https://github.com/qorelanguage/qore/issues/968">issue 968</a>)
    - <a href="../../modules/BulkSqlUtil/html/index.html">BulkSqlUtil</a> module fixes:
      - fixed the module to work properly even with DB drivers that do not support parameter array binding (<a href="https://github.com/qorelanguage/qore/issues/1154">issue 1154</a>)
    - <a href="../../modules/CsvUtil/html/index.html">CsvUtil</a> module fixes:
      - fixed a bug in an error message validating input data (<a href="https://github.com/qorelanguage/qore/issues/1062">issue 1062</a>)
      - added an exception when detected headers do not match the \a fields option (<a href="https://github.com/qorelanguage/qore/issues/2179">issue 2179</a>)
    - <a href="../../modules/HttpServer/html/index.html">HttpServer</a> module fixes:
      - added logic to attempt to mask passwords in log messages (<a href="https://github.com/qorelanguage/qore/issues/1086">issue 1086</a>)
    - <a href="../../modules/HttpServerUtil/html/index.html">HttpServerUtil</a> module fixes:
      - fixed a bug where the \a msg arg to \c AbstractAuthenticator::do401() was ignored (<a href="https://github.com/qorelanguage/qore/issues/1047">issue 1047</a>)
    - <a href="../../modules/RestHandler/html/index.html">RestHandler</a> module fixes:
      - added logic to allow sensitive data to be masked in log messages (<a href="https://github.com/qorelanguage/qore/issues/1086">issue 1086</a>)
    - <a href="../../modules/SqlUtil/html/index.html">SqlUtil</a> module fixes:
      - fixed a bug in update and upsert statement generation when the given data does not have enough columns to use the unique index found, an error message is generated that contains all the columns names instead of just the column names required by the index (<a href="https://github.com/qorelanguage/qore/issues/1013">issue 1013</a>)
    - <a href="../../modules/WebSocketClient/html/index.html">WebSocketClient</a> module fixes:
      - fixed a thread lock starvation race condition (<a href="https://github.com/qorelanguage/qore/issues/2130">issue 2130</a>)
    - \c UTF-16 fixes:
      - fixed a bug comparing strings in \c UTF-16 encodings (<a href="https://github.com/qorelanguage/qore/issues/1579">issue 1579</a>)
      - fixed @ref Qore::substr() and <string>::substr() with strings in \c UTF-16 encodings (<a href="https://github.com/qorelanguage/qore/issues/1586">issue 1586</a>)
      - fixed @ref Qore::trim(), @ref Qore::ltrim(), @ref Qore::rtrim() and the @ref trim "trim" operator with strings with \c UTF-16 encodings (<a href="https://github.com/qorelanguage/qore/issues/1775">issue 1775</a>)
    - fixed a bug where @ref break "break" and @ref continue "continue" statements were accepted outside of loops (<a href="https://github.com/qorelanguage/qore/issues/976">issue 976</a>)
    - fixed a bug compiling on Solaris SPARC with g++ where \c MPFR_DECL_INIT() is compiled incorrectly with -O1 or greater (<a href="https://github.com/qorelanguage/qore/issues/958">issue 958</a>)
    - fixed a bug causing an infinite loop in decompression functions (<a href="https://github.com/qorelanguage/qore/issues/966">issue 966</a>)
    - fixed an issue where an internal C++ API (QoreProgram::parseCmdLineDefines()) performed a needless copy of a data structure (<a href="https://github.com/qorelanguage/qore/issues/1099">issue 1099</a>)
    - fixed a stack corruption bug with asynchronous I/O on UNIX systems with @ref Qore::ReadOnlyFile "ReadOnlyFile" methods (<a href="https://github.com/qorelanguage/qore/issues/1106">issue 1106</a>)
    - fixed bugs with inconsistent conversions of @ref int_type "int", @ref float_type "float", and @ref bool_type "boolean" values to date/time values, now they are all converted uniformly to @ref relative_dates "relative date/time values" (<a href="https://github.com/qorelanguage/qore/issues/1156">issue 1156</a>)
    - fixed a bug where Qore allowed code to be declared both public and private without a warning (<a href="https://github.com/qorelanguage/qore/issues/1187">issue 1187</a>)
    - fixed a bug where the @ref instanceof "instanceof" operator would return @ref Qore::True "True" with objects that did not publically inherit the given class or where the given class is not accessible (<a href="https://github.com/qorelanguage/qore/issues/1191">issue 1191</a>)
    - fixed a bug in qpp support of the 'final' class flag (<a href="https://github.com/qorelanguage/qore/issues/1222">issue 1222</a>)
    - fixed a bug where the @ref plus_operator "+ operator" provided access to private members from outside the class (<a href="https://github.com/qorelanguage/qore/issues/1209">issue 1209</a>)
    - fixed a bug where different @ref overloading "overloaded" method variant resolution rules were used at parse time (best match in hierarchy) and runtime (best match in first matching class) in a class hierarchy (<a href="https://github.com/qorelanguage/qore/issues/1229">issue 1229</a>)
    - fixed a bug where exceptions in base class constructor calls did not reflect the actual source location (<a href="https://github.com/qorelanguage/qore/issues/1230">issue 1230</a>)
    - fixed a bug where runtime function/method variant matching was incorrectly biased towards default matches for missing arguments (<a href="https://github.com/qorelanguage/qore/issues/1231">issue 1231</a>)
    - fixed bugs where calls to @ref Qore::Socket::upgradeClientToSSL() "Socket::upgradeClientToSSL()" and @ref Qore::Socket::upgradeServerToSSL() "Socket::upgradeServerToSSL()" were ignored with no exception thrown if the socket was not connected (<a href="https://github.com/qorelanguage/qore/issues/1258">issue 1258</a>)
    - fixed a bug where a closure created in an object scope could not be called if the object had been deleted, even if the closure did not refer to the object (<a href="https://github.com/qorelanguage/qore/issues/1303">issue 1303</a>)
    - fixed a bug where @ref Qore::ord() "ord()" would return negative numbers for bytes with the high bit set with compilers where <tt>char</tt> is the same as <tt>signed char</tt> (<a href="https://github.com/qorelanguage/qore/issues/1385">issue 1385</a>)
    - fixed a bug where @ref Qore::int(softint) "int(number)" returned rounded value instead of the integer part (while @ref Qore::int(softint) "int(float)" behaved correctly; also cf. initializing a softint value from a number vs. from a float) (<a href="https://github.com/qorelanguage/qore/issues/1463">issue 1463</a>)
    - @ref Qore::File::read() "File::read()" now uses character semantics for the length argument (<a href="https://github.com/qorelanguage/qore/issues/1548">issue 1548</a>)
    - fixed a bug with strongly-typed lvalue assignments with classes created in different @ref Qore::Program "Program" objects (<a href="https://github.com/qorelanguage/qore/issues/1551">issue 1551</a>)
    - fixed a bug where an ASCII string and the same string in a different encoding and with diacritics could incorrectly be marked as equal (<a href="https://github.com/qorelanguage/qore/issues/1579">issue 1579</a>)
    - fixed bugs in @ref Qore::HTTPClient "HTTPClient" methods where string message bodies were not converted to the object's @ref character_encoding "character encoding" before transmission (<a href="https://github.com/qorelanguage/qore/issues/1813">issue 1813</a>)
    - fixed a bug in the @ref reference_type "reference" and @ref reference_or_nothing_type "*reference" assignment restrictions; previously any value was accepted, now only references are accepted as the initial assignment values (<a href="https://github.com/qorelanguage/qore/issues/1819">issue 1819</a>)
    - fixed a bug in handling the \c SqlUtil::BLOB type in the <a href="../../modules/FreetdsSqlUtil/html/index.html">FreetdsSqlUtil</a> module (<a href="https://github.com/qorelanguage/qore/issues/1852">issue 1852</a>)
    - fixed a bug in overloaded call variant matching where missing arguments were counted towards the match (<a href="https://github.com/qorelanguage/qore/issues/1897">issue 1897</a>)
    - fixed many bugs where parse-time errors could be reported at an incorrect source location; parse-time error location reporting has been completely overhauled and reimplemented for correctness (<a href="https://github.com/qorelanguage/qore/issues/1930">issue 1930</a>)
    - fixed a bug where code signatures would accept parameter variables without \c "$" signs even when @ref allow-bare-refs "%allow-bare-refs" was not in effect (<a href="https://github.com/qorelanguage/qore/issues/1941">issue 1941</a>)
    - fixed memory leaks in the scanner related to EOF conditions (<a href="https://github.com/qorelanguage/qore/issues/1976">issue 1976</a>)
    - rewrote %Qore functions @ref gethostbyname(), @ref gethostbyname_long() and @ref gethostbyaddr() to use standard C functions \c getaddrinfo(3) and \c getnameinfo(3) internally instead of the deprecated \c gethostbyname(3) and \c gethostbyaddr(3) (<a href="https://github.com/qorelanguage/qore/issues/1952">issue 1952</a>)
    - fixed cmake builds on Darwin (<a href="https://github.com/qorelanguage/qore/issues/1980">issue 1980</a>)
    - fixed a bug where immediate date-time values were not marked with their type at parse time (<a href="https://github.com/qorelanguage/qore/issues/2001">issue 2001</a>)
    - fixed a bug where the @ref data_or_nothing_type "*data" type restriction would allow all types to be assigned at runtime (<a href="https://github.com/qorelanguage/qore/issues/2002">issue 2002</a>)
    - @ref Qore::RangeIterator::constructor(int) and @ref Qore::xrange(int) were updated; the second arguments were removed to avoid ambiguity with the other overloaded variants (<a href="https://github.com/qorelanguage/qore/issues/2016">issue 2016</a>)
    - fixed a bug where @ref Qore::replace() could get in an infinite loop with arguments with embededed nulls (<a href="https://github.com/qorelanguage/qore/issues/2098">issue 2098</a>)
    - fixed a bug in regular expression extraction where an infinite loop could occur (<a href="https://github.com/qorelanguage/qore/issues/2083">issue 2083</a>)
    - fixed a bug where a call reference to an object method that crosses @ref Qore::Program "Program" boundaries could result in a core dump when called due to an error managing thread-local data (<a href="https://github.com/qorelanguage/qore/issues/2145">issue 2145</a>)
    - fixed crashes in scanner due to EOF in comments (<a href="https://github.com/qorelanguage/qore/issues/2175">issue 2175</a>)

    @section qore_081212 Qore 0.8.12.12

    @par Release Summary
    Bugfix release; see details below

    @subsection qore_081212_new_features New Features in Qore

    - added the @ref Qore::Option::HAVE_DSS "HAVE_DSS" constant to indicate if the outdated DSS(), DSS1(), DSS_bin(), DSS1_bin(), DSS_HMAC(), and DSS1_HMAC() functions are available in the opnessl library used to compile %Qore

    @subsection qore_081212_bug_fixes Bug Fixes in Qore

    - fixed a bug handling \c argv in base class constructor execution (<a href="https://github.com/qorelanguage/qore/issues/2030">issue 2030</a>)
    - fixed a bug handling the connection status in the @ref Qore::HTTPClient "HTTPClient" class (<a href="https://github.com/qorelanguage/qore/issues/2058">issue 2058</a>)
    - fixed building with openssl 1.1+ (<a href="https://github.com/qorelanguage/qore/issues/2135">issue 2135</a>)
    - fixed binding more than one wilcard port on a specific address in the <a href="../../modules/HttpServer/html/index.html">HttpServer</a> module (<a href="https://github.com/qorelanguage/qore/issues/2155">issue 2155</a>)
    - fixed a bug in <a href="../../modules/SqlUtil/html/index.html">SqlUtil</a> with column aliases that are reserved words (<a href="https://github.com/qorelanguage/qore/issues/2163">issue 2163</a>)
    - fixed a memory bug in the @ref splice "splice" operator with a binary operand (<a href="https://github.com/qorelanguage/qore/issues/2303">issue 2303</a>)
    - fixed a bug where calling any @ref Qore::SQL::SQLStatement "SQLStatement" method in another thread with an active connection from a @ref Qore::SQL::DatasourcePool "DatasourcePool" causes a crash (<a href="https://github.com/qorelanguage/qore/issues/2334">issue 2334</a>)
    - fixed a bug in <a href="../../modules/RestHandler/html/index.html">RestHandler</a> regarding inconsistent handling of URI parameter arguments; the \c "action" key was only removed from the \c ah hash when there were no other arguments, introducing an inconsistency in argument handling in REST services (<a href="https://github.com/qorelanguage/qore/issues/2479">issue 2479</a>)
    - fixed a bug where \c ENCODING-CONVERSION-ERROR exceptions were not thrown with newer GNU iconv libraries with an API change (<a href="https://github.com/qorelanguage/qore/issues/2500">issue 2500</a>)

    @section qore_081211 Qore 0.8.12.11

    @par Release Summary
    Bugfix release; see details below

    @subsection qore_081211_new_features New Features in Qore
    - <a href="https://github.com/qorelanguage/qore/issues/1947">issue 1947</a> added @ref warning-broken-logic-precedence "broken-logic-precedence" warning.

    @subsection qore_081211_bug_fixes Bug Fixes in Qore
    - fixed documentation regarding escaping of characters in strings and added a parse exception in case of trying to escape octal values in range 400-777 (<a href="https://github.com/qorelanguage/qore/issues/50">issue 50</a>)
    - fixed a crashing bug where @ref Qore::SQL::Datasource::getConfigString() "Datasource::getConfigString()" was called without a connection, also could crash in an implicit internal call to this method with the @ref Qore::SQL::DatasourcePool "DatasourcePool" class when connections were lost and the warning callback should be called (<a href="https://github.com/qorelanguage/qore/issues/1992">issue 1992</a>)
    - fixed a bug where @ref Qore::SQL::Datasource::getConfigHash() "Datasource::getConfigHash()" returned different values depending on if the object was connected or not (<a href="https://github.com/qorelanguage/qore/issues/1994">issue 1994</a>)

    @section qore_081210 Qore 0.8.12.10

    @par Release Summary
    Bugfix release; see details below

    @subsection qore_081210_bug_fixes Bug Fixes in Qore

    - module fixes:
      - <a href="../../modules/FixedLengthUtil/html/index.html">FixedLengthUtil</a>:
        - fixes and improvements to errors and exceptions (<a href="https://github.com/qorelanguage/qore/issues/1828">issue 1828</a>)
      - <a href="../../modules/HttpServerUtil/html/index.html">HttpServerUtil</a>:
        - eliminated excess logging of all HTTP chunks sent and received (<a href="https://github.com/qorelanguage/qore/issues/1832">issue 1832</a>)
      - <a href="../../modules/PgsqlSqlUtil/html/index.html">PgsqlSqlUtil</a>:
        - fixed a bug in setting a \c comment for a table column (<a href="https://github.com/qorelanguage/qore/issues/1886">issue 1886</a>)
      - <a href="../../modules/SqlUtil/html/index.html">SqlUtil</a>:
        - fixed a bug in the \c offset query hash argument in SQL operation methods (<a href="https://github.com/qorelanguage/qore/issues/1880">issue 1880</a>)
        - fixed a bug that prohibited only columns from the main query to be selected when joins are used (<a href="https://github.com/qorelanguage/qore/issues/1909">issue 1909</a>)
      - <a href="../../modules/TableMapper/html/index.html">TableMapper</a>:
        - fixed a bug in flush messages in the \c InboundTableMapper class (<a href="https://github.com/qorelanguage/qore/issues/1849">issue 1849</a>)
    - fixed a bug that could cause spurious parse-time exceptions to be thrown when matching call variants with multiple return types for the same callable object (<a href="https://github.com/qorelanguage/qore/issues/1928">issue 1928</a>)
    - fixed the process return code in the output reference in @ref Qore::backquote() "backquote()" on Unix/Linux platforms (<a href="https://github.com/qorelanguage/qore/issues/1884">issue 1884</a>)
    - fixed a bug where connections were not immediately released back to the @ref Qore::SQL::DatasourcePool "DatasourcePool" in case of an \c SQLSTATEMENT-ERROR exception (<a href="https://github.com/qorelanguage/qore/issues/1836">issue 1836</a>)
    - eliminated a spurious exception in the @ref Qore::SQL::SQLStatement "SQLStatement" class in case of a @ref Qore::SQL::DatasourcePool "DatasourcePool" timeout (<a href="https://github.com/qorelanguage/qore/issues/1832">issue 1832</a>)
    - fixed a crash when the incorrect type was passed to a parameter declared @ref reference_or_nothing_type "*reference" (<a href="https://github.com/qorelanguage/qore/issues/1815">issue 1815</a>)
    - fixed a crash when the %Qore library exits caused by an error in handling module dependencies with injected modules (<a href="https://github.com/qorelanguage/qore/issues/1805">issue 1805</a>)
    - fixed segfault crashes caused by calling object methods with null pointers (<a href="https://github.com/qorelanguage/qore/issues/1791">issue 1791</a>)
    - added internal API support to make it easier for DBI drivers to handle lost connections and to allow DBI drivers that must close all open handles before a connection is closed (such as the oracle driver); due to this change, @ref Qore::SQL::SQLStatement "SQLStatement" objects based on a @ref Qore::SQL::DatasourcePool "DatasourcePool" are closed automatically whenever the datasource is returned to the pool (<a href="https://github.com/qorelanguage/qore/issues/1250">issue 1250</a>)
    - implemented new parse options to revert the effect of parse options that affect code safety (<a href="https://github.com/qorelanguage/qore/issues/1895">issue 1895</a>):
      - @ref correct-list-parsing "%correct-list-parsing"
      - @ref correct-logic-precedence "%correct-logic-precedence"
      - @ref correct-int-assignments "%correct-int-assignments"
      - @ref correct-operators "%correct-operators"
      - @ref loose-args "%loose-args"
    - fixed parse locations of strings and regexes (<a href="https://github.com/qorelanguage/qore/issues/1905">issue 1905</a>)

    @section qore_08129 Qore 0.8.12.9

    @par Release Summary
    Bugfix release; see details below

    @subsection qore_08129_bug_fixes Bug Fixes in Qore

    - fixed a memory leak where references participate in recursive references (<a href="https://github.com/qorelanguage/qore/issues/1774">issue 1774</a>)
    - fixed a build issue with clang++ (<a href="https://github.com/qorelanguage/qore/issues/1768">issue 1768</a>)
    - fixed a memory leak in the @ref Qore::Thread::Queue "Queue" copy constructor when the @ref Qore::Thread::Queue "Queue" was used in other objects (such as an event queue, etc; <a href="https://github.com/qorelanguage/qore/issues/1749">issue 1749</a>)
    - <a href="../../modules/Mapper/html/index.html">Mapper</a> module fixes:
      - fixed bugs handling the \c allow_dot and \c allow_output_dot options (<a href="https://github.com/qorelanguage/qore/issues/1690">issue 1690</a>)
      - fixed \c TableMapper bugs introduced in Qore 0.8.12.7 (<a href="https://github.com/qorelanguage/qore/issues/1754">issue 1754</a>)

    @section qore_08128 Qore 0.8.12.8

    @par Release Summary
    Bugfix release; see details below

    @subsection qore_08128_bug_fixes Bug Fixes in Qore

    - fixed a memory leak in @ref try-module "%try-module" error handling (<a href="https://github.com/qorelanguage/qore/issues/1690">issue 1690</a>)
    - fixed a bug in @ref Qore::trunc_str() "trunc_str()" when the string has an invalid multi-byte character at the end of the string and the string is exactly the byte width requested (<a href="https://github.com/qorelanguage/qore/issues/1693">issue 1693</a>)
    - fixed a bug where @ref Qore::ReadOnlyFile::getchar() "ReadOnlyFile::getchar()" did not respect character semantics as documented (<a href="https://github.com/qorelanguage/qore/issues/1547">issue 1547</a>)
    - <a href="../../modules/OracleSqlUtil/html/index.html">OracleSqlUtil</a> module fixes:
      - fixed a bug in \c character_semantics for standalone column (<a href="https://github.com/qorelanguage/qore/issues/1688">issue 1688</a>)
    - <a href="../../modules/Mapper/html/index.html">Mapper</a> module fixes:
      - fixed a bug in handling "list mode" data such as submitted by \c InboundTableMapper::queueData() (<a href="https://github.com/qorelanguage/qore/issues/1736">issue 1736</a>, bug introduced in Qore 0.8.12.7 with the fix for <a href="https://github.com/qorelanguage/qore/issues/1626">issue 1626</a>)
    - <a href="../../modules/SqlUtil/html/index.html">SqlUtil</a> module fixes:
      - fixed schema alignment skipping column with name "driver" (<a href="https://github.com/qorelanguage/qore/issues/1684">issue 1684</a>)
      - fixed sqlutil schema management: functional indexes are rejected without () in name (<a href="https://github.com/qorelanguage/qore/issues/1610">issue 1610</a>)
    - <a href="../../modules/TableMapper/html/index.html">TableMapper</a> module fixes:
      - fixed a bug in handling "list mode" data with optimized inserts (<a href="https://github.com/qorelanguage/qore/issues/1736">issue 1736</a>, bug introduced in Qore 0.8.12.7 with the fix for <a href="https://github.com/qorelanguage/qore/issues/1626">issue 1626</a>)
    - <a href="../../modules/WebSocketClient/html/index.html">WebSocketClient</a> module fixes:
      - added timeout values to @ref Qore::Socket "Socket" and @ref Qore::HTTPClient "HTTPClient" calls (<a href="https://github.com/qorelanguage/qore/issues/1725">issue 1725</a>)
    - <a href="../../modules/WebSocketHandler/html/index.html">WebSocketHandler</a> module fixes:
      - added timeout values to @ref Qore::Socket "Socket" calls (<a href="https://github.com/qorelanguage/qore/issues/1725">issue 1725</a>)
    - <a href="../../modules/WebSocketUtil/html/index.html">WebSocketUtil</a> module fixes:
      - added timeout values to @ref Qore::Socket "Socket" calls (<a href="https://github.com/qorelanguage/qore/issues/1725">issue 1725</a>)
    - fixed a bug where a type conversion error in an lvalue assignment could generate a confusing unrelated runtime exception (<a href="https://github.com/qorelanguage/qore/issues/1697">issue 1697</a>)
    - fixed a bug where invalid characters in the port specification in a URL were ignored (<a href="https://github.com/qorelanguage/qore/issues/1728">issue 1728</a>)
    - fixed a bug with SSL socket communication the remote closing the connection during a send operation could cause the current thread to go into an infinite loop consuming 100% CPU (<a href="https://github.com/qorelanguage/qore/issues/1729">issue 1729</a>)
    - fixed a bug in the @ref Qore::HashListIterator "HashListIterator" class iterating hashes with a mix of lists and single values such as used by bulk DML binds; now the single values will appear as the current value for all list elements as per the original design instead of throwing a runtime exception (<a href="https://github.com/qorelanguage/qore/issues/1738">issue 1738</a>)

    @section qore_08127 Qore 0.8.12.7

    @par Release Summary
    Bugfix release; see details below

    @subsection qore_08127_bug_fixes Bug Fixes in Qore

    - fixed bug in internal string generation with \c size_t arguments that could cause invalid data to be output or crashes on 32-bit platforms (<a href="https://github.com/qorelanguage/qore/issues/1640">issue 1640</a>)
    - fixed a runtime memory leak and invalid runtime behavior with undetected recursive lvalue references (<a href="https://github.com/qorelanguage/qore/issues/1617">issue 1617</a>)
    - improved @ref garbage_collection "prompt collection" performance with large graphs of objects by eliminating additional unnecessary graph scans, resulting in further large performance improvements in the garbage collector (<a href="https://github.com/qorelanguage/qore/issues/1363">issue 1363</a>)
    - improved \c InboundTableMapper::queueData() performance (in the <a href="../../modules/TableMapper/html/index.html">TableMapper</a> module) when used with data in hash of lists format to use bulk DML in input and output without internal data conversions (<a href="https://github.com/qorelanguage/qore/issues/1626">issue 1626</a>)
    - <a href="../../modules/OracleSqlUtil/html/index.html">OracleSqlUtil</a> module fixes:
      - worked around \c ORA-22165 from \c op_in() caused by Oracle's limit on number of collection elements (<a href="https://github.com/qorelanguage/qore/issues/1660">issue 1660</a>)
      - fixed a bug in the \a force option (i.e. cascade) for dropping types (<a href="https://github.com/qorelanguage/qore/issues/1683">issue 1683</a>)
    - improved @ref try-module "%try-module" error reporting and documentation (<a href="https://github.com/qorelanguage/qore/issues/1648">issue 1648</a>)

    @section qore_08126 Qore 0.8.12.6

    @par Release Summary
    Bugfix release; see details below

    @subsection qore_08126_bug_fixes Bug Fixes in Qore

    - fixed a bug in @ref Qore::parse_url() parsing single-character hostnames (<a href="https://github.com/qorelanguage/qore/issues/1524">issue 1524</a>)
    - fixed a bug where @ref Qore::PO_LOCKDOWN "PO_LOCKDOWN" was not set when parsing \c init and \c del attributes in @ref user_modules "user module" headers (<a href="https://github.com/qorelanguage/qore/issues/1535">issue 1535</a>)
    - fixed a bug parsing exception catch block parameter errors (in debug builds only; <a href="https://github.com/qorelanguage/qore/issues/1558">issue 1558</a>)
    - fixed a bug dereferencing @ref binary "binary values" with the @ref list_element_operator "[] operator"; the behavior now corresponds to the documentation (<a href="https://github.com/qorelanguage/qore/issues/1566">issue 1566</a>)
    - fixed a bug that would result in a crash if a method were declared both \c static and \c abstract (<a href="https://github.com/qorelanguage/qore/issues/1590">issue 1590</a>)
    - fixed performance issues with the <a href="../../modules/Mapper/html/index.html">Mapper</a> module (and by extension the <a href="../../modules/TableMapper/html/index.html">TableMapper</a> module) for mappers with many identity (i.e. 1:1) and constant mappings (<a href="https://github.com/qorelanguage/qore/issues/1620">issue 1620</a>)
    - fixed a bug in the \c BulkInsertOperation class in the <a href="../../modules/BulkSqlUtil/html/index.html">BulkSqlUtil</a> module where inserts would fail or silently insert invalid data in the second or later blocks when constant hashes were used (<a href="https://github.com/qorelanguage/qore/issues/1625">issue 1625</a>)

    @section qore_08125 Qore 0.8.12.5

    @par Release Summary
    Bugfix release; see details below

    @subsection qore_08125_new_features New Features in Qore

    - added the <a href="../../modules/SalesforceRestClient/html/index.html">SalesforceRestClient</a> module for communicating with Salesforce.com using the REST APIs
    - module <a href="../../modules/SqlUtil/html/index.html">SqlUtil</a>
      - has support for native default values in tables (<a href="https://github.com/qorelanguage/qore/issues/1428">issue 1428</a>)
      - has support for Oracle named types (eg. spatial types) for Schema.qm and SchemaReverse.qm. (<a href="https://github.com/qorelanguage/qore/issues/1465">issue 1465</a>)

    @subsection qore_08125_bug_fixes Bug Fixes in Qore

    - <a href="../../modules/Mime/html/index.html">Mime</a> module:
      - added support for URL form-encoded messages (<a href="https://github.com/qorelanguage/qore/issues/1436">issue 1436</a>
    - <a href="../../modules/RestClient/html/index.html">RestClient</a> module:
      - added support for URL form-encoded messages (<a href="https://github.com/qorelanguage/qore/issues/1436">issue 1436</a>
      - added support for the \c "rawxml" message body encoding (<a href="https://github.com/qorelanguage/qore/issues/1437">issue 1437</a>
    - fixed handling of invalid compressed data in the following functions (<a href="https://github.com/qorelanguage/qore/issues/1432">issue 1432</a>):
      - @ref Qore::gunzip_to_binary()
      - @ref Qore::gunzip_to_string()
      - @ref Qore::uncompress_to_binary()
      - @ref Qore::uncompress_to_string()
    - fixed \c \@inf\@ on Windows (<a href="https://github.com/qorelanguage/qore/issues/1442">issue 1442</a>)
    - fixed @ref Qore::parse_url() with single-character usernames (<a href="https://github.com/qorelanguage/qore/issues/1455">issue 1455</a>)
    - corrected the error message with SSL reads when the server closes the connection prematurely (<a href="https://github.com/qorelanguage/qore/issues/1488">issue 1488</a>)
    - fixed the \c Host header in HTTP requests to not include the port if the port is the default port for the scheme because it causes some servers to reject the request (<a href="https://github.com/qorelanguage/qore/issues/1489">issue 1489</a>)

    @section qore_08124 Qore 0.8.12.4

    @par Release Summary
    Bugfix release; see details below

    @subsection qore_08124_bug_fixes Bug Fixes in Qore

    - fixed a reference bug in the @ref Qore::Thread::Queue "Queue" class introduced in the last release (<a href="https://github.com/qorelanguage/qore/issues/1309">issue 1309</a>)
    - fixed a bug where database types could not be correctly aligned if they had dependencies (<a href="https://github.com/qorelanguage/qore/issues/1314">issue 1314</a>); entailed updates in the following modules:
      - <a href="../../modules/SqlUtil/html/index.html">SqlUtil</a>
      - <a href="../../modules/FreetdsSqlUtil/html/index.html">FreetdsSqlUtil</a>
      - <a href="../../modules/MysqlSqlUtil/html/index.html">MysqlSqlUtil</a>
      - <a href="../../modules/OracleSqlUtil/html/index.html">OracleSqlUtil</a>
      - <a href="../../modules/PgsqlSqlUtil/html/index.html">PgsqlSqlUtil</a>
      - <a href="../../modules/Schema/html/index.html">Schema</a>
    - fixed a bug in @ref Qore::trunc_str() "trunc_str()" where an infinite loop could be triggered with certain arguments and multi-byte character encodings (<a href="https://github.com/qorelanguage/qore/issues/1327">issue 1327</a>)
    - improved @ref garbage_collection "prompt collection" performance with larger graphs of objects by eliminating unnecessary graph scans made during object method calls (<a href="https://github.com/qorelanguage/qore/issues/1363">issue 1363</a>)
    - fixed bugs in @ref Qore::date(string) "date(string)" and @ref Qore::date(string, string) "date(string, string)" where invalid input data was ignored and invalid dates were returned (<a href="https://github.com/qorelanguage/qore/issues/1369">issue 1369</a>)
    - <a href="../../modules/CsvUtil/html/index.html">CsvUtil</a> module:
      - fixed a bug in \c AbstractCsvIterator::identifyTypeImpl() generating an error message (<a href="https://github.com/qorelanguage/qore/issues/1355">issue 1355</a>)
    - <a href="../../modules/MailMessage/html/index.html">MailMessage</a> module:
      - fixed a bug using the default encoding in \c Message::attach() (issue <a href="https://github.com/qorelanguage/qore/issues/1352">issue 1352</a>)
    - <a href="../../modules/SqlUtil/html/index.html">SqlUtil</a> module:
      - fixed the ignored character_semantics column option in schema alignmed (<a href="https://github.com/qorelanguage/qore/issues/1379">issue 1379</a>)
      - implemented the \c cop_length() column function (<a href="https://github.com/qorelanguage/qore/issues/1395">issue 1395</a>)
    - <a href="../../modules/OracleSqlUtil/html/index.html">OracleSqlUtil</a> module:
      - OraclePackage attribute body_src is now public to access package bodies
    - <a href="../../modules/Qorize/html/index.html">Qorize</a> module:
      -  Qorize module: new qorize_val() set of functions; qorize_named() introduced; qorize tests
    - <a href="../../modules/TableMapper/html/index.html">TableMapper</a> module:
      - fixed runtime option propagation to \c TableMapper::SqlStatementMapperIterator from \c TableMapper::AbstractSqlStatementOutboundMapper::iterator() (<a href="https://github.com/qorelanguage/qore/issues/1418">issue 1418</a>)
      - fixed SqlStatementMapperIterator::getCount() (<a href="https://github.com/qorelanguage/qore/issues/1417">issue 1417</a>)
      - added the following methods:
        - \c TableMapper::AbstractSqlStatementOutboundMapper::getRowIterator()
        - \c TableMapper::InboundTableMapper::iterator()
        - \c TableMapper::InboundTableMapperIterator::getRuntime()
        - \c TableMapper::InboundTableMapperIterator::replaceRuntime()
        - \c TableMapper::InboundTableMapperIterator::setRuntime()
        - \c TableMapper::SqlStatementMapperIterator::getRuntime()
        - \c TableMapper::SqlStatementMapperIterator::replaceRuntime()
        - \c TableMapper::SqlStatementMapperIterator::setRuntime()
    - <a href="../../modules/QUnit/html/index.html">QUnit</a> module:
      - fixed showing the assertion location when there are test modules on top of QUnit (<a href="https://github.com/qorelanguage/qore/issues/1046">issue 1046</a>)
    - fixed inconsistency between list splice operator and splice function (<a href="https://github.com/qorelanguage/qore/issues/1380">issue 1380</a>)

    @section qore_08123 Qore 0.8.12.3

    @par Release Summary
    Bugfix release; see details below

    @subsection qore_08123_bug_fixes Bug Fixes in Qore

    - fixed the documentation (and DB modules) where @ref Qore::SQL::SQLStatement::fetchColumns() "SQLStatement::fetchColumns()" was inconsistent; now it will return a empty hash when no more rows are available to fetch (<a href="https://github.com/qorelanguage/qore/issues/1241">issue 1241</a>)
    - added I/O timeout support to the @ref Qore::FtpClient "FtpClient" class (<a href="https://github.com/qorelanguage/qore/issues/1252">issue 1252</a>)
    - fixed bugs in @ref Qore::Socket::recv() "Socket::recv()" and @ref Qore::Socket::recvBinary() "Socket::recvBinary()" with <tt>size = 0</tt> where @ref nothing could be returned which is invalid according to the methods' declared return types (<a href="https://github.com/qorelanguage/qore/issues/1260">issue 1260</a>)
    - fixed a bug where @ref Qore::FtpClient::get() "FtpClient:get()" would fail with an exception when retrieving an empty file (<a href="https://github.com/qorelanguage/qore/issues/1255">issue 1255</a>)
    - fixed a bug where executing a call reference to a deleted object method would cause a crash (<a href="https://github.com/qorelanguage/qore/issues/1268">issue 1268</a>)
    - fixed a bug where Qore would allow methods to be called on already deleted objects under certain conditions (<a href="https://github.com/qorelanguage/qore/issues/1270">issue 1270</a>)
    - fixed a bug where calling @ref Qore::exit() "exit()" in a multithreaded program could result in a segmentation fault (<a href="https://github.com/qorelanguage/qore/issues/1215">issue 1215</a>)
    - fixed a bug where <a href="../../modules/HttpServer/html/index.html">HttpServer::addListener()</a> could not accept a bind on port 0 to mean any random port (<a href="https://github.com/qorelanguage/qore/issues/1284">issue 1284</a>)
    - fixed a race condition in @ref garbage_collection "prompt collection" that could lead to a crash (<a href="https://github.com/qorelanguage/qore/issues/1084">issue 1084</a>)
    - fixed a bug clearing @ref Qore::Socket "Socket" event queues when the @ref Qore::Socket "Socket" goes out of scope that could lead to a crash (<a href="https://github.com/qorelanguage/qore/issues/1292">issue 1292</a>)
    - fixed a bug with @ref Qore::FtpClient::setWarningQueue() "FtpClient::setWarningQueue()" that could cause a crash (<a href="https://github.com/qorelanguage/qore/issues/1293">issue 1293</a>)
    - fixed a bug where @ref Qore::FtpClient::pwd() returned invalid directory names (<a href="https://github.com/qorelanguage/qore/issues/1295">issue 1295</a>)

    @section qore_08122 Qore 0.8.12.2

    @par Release Summary
    Bugfix release; see details below

    @subsection qore_08122_bug_fixes Bug Fixes in Qore
    - fixed bugs in handling websocket close status codes in the <a href="../../modules/WebSocketUtil/html/index.html">WebSocketUtil</a>, <a href="../../modules/WebSocketClient/html/index.html">WebSocketClient</a>, and <a href="../../modules/WebSocketHandler/html/index.html">WebSocketHandler</a> modules (<a href="https://github.com/qorelanguage/qore/issues/1216">issue 1216</a>)
    - fixed a crashing bug with recursive class initialization (<a href="https://github.com/qorelanguage/qore/issues/2023">issue 2023</a>)

    @section qore_08121 Qore 0.8.12.1

    @par Release Summary
    Bugfix release; see details below

    @subsection qore_08121_bug_fixes Bug Fixes in Qore
    - <a href="../../modules/TableMapper/html/index.html">TableMapper</a> module fixes:
      - fixed a bug with the \c SqlStatementOutboundMapper::iterator() method; corrected the iterator object return value which was causing \c AbstractMapperIterator::mapBulk() to fail (<a href="https://github.com/qorelanguage/qore/issues/979">issue 979</a>)
      - fixed a bug with \c SqlStatementOutboundMapper; it would throw an error if the required \c "table" or \c "sh" options were used and only worked with subclasses that declared these options (<a href="https://github.com/qorelanguage/qore/issues/981">issue 981</a>)
      - fixed a bug where \c AbstractSqlStatementOutboundMapper::iterator() failed to use options when creating the new \c Mapper object (<a href="https://github.com/qorelanguage/qore/issues/1088">issue 1088</a>)
    - fixed a bug where optional arguments were not handled correctly in some rare cases (<a href="https://github.com/qorelanguage/qore/issues/974">issue 974</a>)
    - fixed a bug causing a crash when @ref Qore::parse_base64_string_to_string() "parse_base64_string_to_string()" was called with an empty string (<a href="https://github.com/qorelanguage/qore/issues/996">issue 996</a>)
    - fixed a bug resolving base class method calls during parse initialization (<a href="https://github.com/qorelanguage/qore/issues/1075">issue 1075</a>)
    - fixed thread memory handling bug with some operator expressions and the @ref background "background operator" (<a href="https://github.com/qorelanguage/qore/issues/1096">issue 1096</a>)
    - fixed a race condition in the prompt collection of closure-bound local variables in the @ref garbage_collection "garbage collector" (<a href="https://github.com/qorelanguage/qore/issues/1103">issue 1103</a>)
    - fixed a bug where @ref Qore::HTTPClient "HTTPClient" class method variants such as @ref Qore::HTTPClient::get() "HTTPClient::get()" without a callback would fail to return the message body when the server sent a reply with chunked transfer encoding (<a href="https://github.com/qorelanguage/qore/issues/1117">issue 1117</a>)
    - fixed a bug in CsvUtil where backward compatibility was broken for single-row-type format (<a href="https://github.com/qorelanguage/qore/issues/1124">issue 1124</a>)
    - fixed bugs where declared public functions were missing from the library ABI (<a href="https://github.com/qorelanguage/qore/issues/1126">issue 1126</a>)
    - fixed bugs where @ref Qore::format_number() and <float>::format() gave incorrect results when rounding to the significant decimals given in the format string (<a href="https://github.com/qorelanguage/qore/issues/1149">issue 1149</a>)
    - fixed a bug referencing \c self in base class constructor arguments (<a href="https://github.com/qorelanguage/qore/issues/1169">issue 1169</a>)
    - fixed a bug where the incorrect class destructor was called in the openldap module (<a href="https://github.com/qorelanguage/qore/issues/1174">issue 1174</a>)
    - fixed a bug where declaring a \c copy() method as @ref synchronized would result in a crash when the method was called (<a href="https://github.com/qorelanguage/qore/issues/1188">issue 1188</a>)
    - fixed bugs in <string>::getEncoded() and <string>::getDecoded() regarding @ref Qore::CE_XML "CE_XML" and @ref Qore::CE_NONASCII "CE_NONASCII" (<a href="https://github.com/qorelanguage/qore/issues/1193">issue 1193</a>)
    - fixed bugs where @ref Qore::call_object_method() and @ref Qore::call_object_method_args() allowed private methods to be called from outside the class (<a href="https://github.com/qorelanguage/qore/issues/1194">issue 1194</a>)
    - fixed a bug where @ref deprecated methods were being internally registered as @ref RUNTIME_NOOP (<a href="https://github.com/qorelanguage/qore/issues/1197">issue 1197</a>)
    - fixed bugs where the @ref Qore::SQL::Datasource "Datasource" class would open a connection to the server in the constructor before options were set and where a server connection was required to call @ref Qore::SQL::Datasource::getOption() "Datasource::getOption()" or @ref Qore::SQL::Datasource::setOption() "Datasource::setOption()" (<a href="https://github.com/qorelanguage/qore/issues/1201">issue 1201</a>)
    - fixed memory errors in the @ref Qore::Thread::Queue "Queue" class where spurious exceptions could be raised (<a href="https://github.com/qorelanguage/qore/issues/1202">issue 1202</a>)
    - fixed a memory leak with static class member initializers (<a href="https://github.com/qorelanguage/qore/issues/1206">issue 1206</a>)

    @section qore_0812 Qore 0.8.12

    @par Release Summary
    Major new release with major new features and bug fixes as well as packaging fixes:
    - added support for @ref garbage_collection "deterministic garbage collection"
    - standardized function naming convention
    - new functions, methods, constants, operators, and user modules
    - greatly improved support on Windows

    @subsection qore_0812_compatibility Changes That Can Affect Backwards-Compatibility
    - fixed broken list parsing; in previous releases, %Qore's parser re-wrote lists without parentheses used as top-level statements with certain assignment operators (@ref assignment_operator "=", @ref plus_equals_operator "+=", @ref minus_equals_operator "-=", @ref multiply_equals_operator "*=", and @ref divide_equals_operator "/=", but not with others) so that statements like <tt>list l = 1, 2, 3;</tt> were valid assignments.   Due to operator precedence, such statements should normally be interpreted as <tt>(list l = 1), 2, 3;</tt>, which is not a valid expression.  Not only were the rules applied with only some assignment operators, but such lists were only rewritten if used as top-level statements, therefore the rules were applied inconsistenctly depending on where the expression was located in the parse tree.  As of %Qore 0.8.12, these inconsistencies have been eliminated by default from %Qore; all lists are processed according to the precedence rules defined in @ref operators.  This could break old code that relied on the old, broken behavior.  To get the old behavior, use the @ref broken-list-parsing "%broken-list-parsing" parse directive.
    - fixed broken @ref int_type "int" and @ref softint_type "softint" assignments; previously runtime type errors with these type restrictions were ignored and all values were silently converted to integers for the assignment, now runtime type errors are thrown according to the original design.  Parse errors are detected as before.  This could break old code that relied on the old, broken behavior.  To get the old behavior, use the @ref broken-int-assignments "%broken-int-assignments" parse directive.
    - fixed broken multi-character operator parsing; the %Qore parser has been updated to no longer accept multi-character operators with whitespace between the chacters making up the operator; it is believed that this was never used and simply caused the parser to be needlessly complicated and caused %Qore to be less compatible with other languages.  To get the old behavior, use the @ref broken-operators "%broken-operators" parse directive.
    - the @ref push "push", @ref unshift "unshift", @ref pop "pop" and @ref shift "shift" operators now throw an exception when their first operand is not a list and @ref strict-args "%strict-args" is in effect

    @subsection qore_0812_new_features New Features in Qore
    - Added the @ref value_coalescing_operator which checks first argument if it evaluates to @ref Qore::False "False" with @ref <value>::val() and if so assigns the second argument. The operator can be further chained; for example: @code{.py} expr1 ?* expr2 ?* expr3 @endcode
    - Added the @ref null_coalescing_operator which checks the first operand for @ref nothing or @ref null; if true returns the second argument. The operator can be further chained, in which case the first operand with a value is returned; ex: @code{.py} expr1 ?? expr2 ?? expr3 @endcode
    - %Qore identifiers can now begin with an underscore character \c "_"; the following is now a valid (with @ref new-style "%new-style"): @code{.py}int _var = 1;@endcode
    - hash enhancements:
      - new syntax for an expression giving an empty hash: <tt>{}</tt>; for example: @code{.py} hash h = {};@endcode
      - new literal hash support: hashes can now be given as literal values as follows: @code{.py} (<key_expr>: <val_expr>, [...]) @endcode For example: @code{.py} return (get_key(): get_value()); @endcode in the past the keys in literal hashes had to be either a string or a constant; now any valid %Qore expression can be used to generate the hash keys at runtime
      - new hash syntax; hash elements can now be enclosed by curly brackets as well as regular parentheses; the version with curly brackets when used with the @ref hmap "map" operator results in the hash version of the map operator being used
      - Added new @ref hmap "hash version of the map" operator to build a hash from a list or iterator expression; ex: @code{.py} hash h = map {$1, h2.$1}, i; @endcode
    - implemented support for loading user modules in a pre-defined @ref Qore::Program "Program" object (that can have a custom API) in the following new functions and methods:
      - @ref Qore::load_user_module_with_program() "load_user_module_with_program()"
      - @ref Qore::Program::loadApplyToPrivateUserModule() "Program::loadApplyToPrivateUserModule()"
      - @ref Qore::Program::loadApplyToUserModule() "Program::loadApplyToUserModule()"
      - @ref Qore::Program::loadUserModuleWithProgram() "Program::loadUserModuleWithProgram()"
    - implemented support for code / dependency injections in @ref Qore::Program "Program" containers with the following changes:
      - @ref Qore::Program::importClass() now accepts optional arguments that allow the imported version of the class to live in another namespace and have another name and an argument that allows the imported version of the class to remain even if it overlaps with an imported system or user class from a module
      - @ref Qore::Program::importFunction() now accepts an optional argument that allows the imported version of the function to remain even if it overlaps with an imported system or user function from a module
      - the new parse option @ref Qore::PO_ALLOW_INJECTION must be set on the @ref Qore::Program "Program" object in order to use code / dependency injection parameters in the above methods
      - once a @ref Qore::Program "Program" object has an injected API set up, the system API can be imported (possibly already overridden with injected code) with the following new methods:
        - @ref Qore::Program::importSystemApi()
        - @ref Qore::Program::importSystemClasses()
        - @ref Qore::Program::importSystemConstants()
        - @ref Qore::Program::importSystemFunctions()
        .
        additionally user modules can be loaded with overridden injected code with the following new functions / methods:
        - @ref Qore::load_user_module_with_program() "load_user_module_with_program()"
        - @ref Qore::Program::loadApplyToPrivateUserModule() "Program::loadApplyToPrivateUserModule()"
        - @ref Qore::Program::loadApplyToUserModule() "Program::loadApplyToUserModule()"
        - @ref Qore::Program::loadUserModuleWithProgram() "Program::loadUserModuleWithProgram()"
        .
        furthermore the following function can be used to reload injected modules with the non-injected version:
        - @ref Qore::reload_module() "reload_module()"
    - implemented support for user-defined thread-resource management, allowing %Qore code to safely manage resources associated to a particular thread:
      - @ref Qore::Thread::AbstractThreadResource
      - @ref Qore::Thread::remove_thread_resource()
      - @ref Qore::Thread::set_thread_resource()
    - new constants:
      - @ref Qore::DirSep
      - @ref Qore::Platform
      - @ref Qore::ParseOptionCodeMap
      - @ref Qore::ParseOptionStringMap
      - @ref Qore::PO_BROKEN_LIST_PARSING
      - @ref Qore::PO_BROKEN_LOGIC_PRECEDENCE
      - @ref Qore::PO_BROKEN_OPERATORS
      - @ref Qore::PO_NO_INHERIT_SYSTEM_CONSTANTS
      - @ref Qore::PO_NO_INHERIT_USER_CONSTANTS
      - @ref Qore::PO_NO_API
      - @ref Qore::PO_NO_SYSTEM_API
      - @ref Qore::PO_NO_USER_API
      - @ref Qore::SQL::DBI_CAP_HAS_ARRAY_BIND "Qore::SQL::DBI_CAP_HAS_ARRAY_BIND"
      - @ref StringConcatEncoding
      - @ref StringConcatDecoding
    - new classes:
      - @ref Qore::DataLineIterator
      - @ref Qore::Thread::AbstractThreadResource
    - other new methods:
      - @ref Qore::SQL::DatasourcePool::getCapabilities()
      - @ref Qore::SQL::DatasourcePool::getCapabilityList()
      - @ref Qore::SQL::SQLStatement::currentThreadInTransaction()
      - @ref Qore::Thread::Queue::setError()
      - @ref Qore::Thread::Queue::clearError()
    - updated methods:
      - @ref Qore::TimeZone::constructor() "TimeZone::constructor()": now accepts a path to the zoneinfo file if the @ref Qore::PO_NO_FILESYSTEM sandboxing restrictions is not set
    - the \c SOCKET-THROUGHPUT-WARNING event is no longer raised on the warning queue if the transfer size is less than 1024 bytes; this affects:
      - @ref Qore::FtpClient::setWarningQueue()
      - @ref Qore::HTTPClient::setWarningQueue()
      - @ref Qore::Socket::setWarningQueue()
    - new functions:
      - @ref Qore::create_object()
      - @ref Qore::create_object_args()
      - @ref Qore::decode_uri_request()
      - @ref Qore::encode_uri_request()
      - @ref Qore::get_duration_seconds_f()
      - @ref Qore::getgroups()
      - @ref Qore::getusername()
      - @ref Qore::ltrim()
      - @ref Qore::parse_float()
      - @ref Qore::parse_number()
      - @ref Qore::realpath()
      - @ref Qore::rtrim()
      - @ref Qore::set_return_value()
      - @ref Qore::setgroups()
      - @ref Qore::Thread::remove_thread_resource()
      - @ref Qore::Thread::set_thread_resource()
    - updated functions:
      - @ref Qore::parse_boolean()
      - @ref Qore::string()
      - @ref Qore::strmul()
    - new pseudo-methods:
      - @ref <date>::dayNumber()
      - @ref <date>::dayOfWeek()
      - @ref <date>::durationSecondsFloat()
      - @ref <date>::isoDayOfWeek()
      - @ref <date>::isoWeekHash()
      - @ref <date>::isoWeekString()
      - @ref <object>::uniqueHash()
      - @ref <string>::getDecoded()
      - @ref <string>::getEncoded()
    - the following functions were moved from the <a href="../../modules/Util/html/index.html">Util</a> module to %Qore:
      - @ref Qore::absolute_path()
      - @ref Qore::absolute_path_windows()
      - @ref Qore::absolute_path_unix()
    - camel-case functions were deprecated in this release, covering the following functions:
      - @ref Qore::callObjectMethod(): deprecated for @ref Qore::call_object_method()
      - @ref Qore::callObjectMethodArgs(): deprecated for @ref Qore::call_object_method_args()
      - @ref Qore::existsFunction(): deprecated for @ref Qore::exists_function()
      - @ref Qore::functionType(): deprecated for @ref Qore::function_type()
      - @ref Qore::getAllThreadCallStacks(): deprecated for @ref Qore::get_all_thread_call_stacks()
      - @ref Qore::getClassName(): deprecated for @ref Qore::get_class_name()
      - @ref Qore::getDateFromISOWeek(): deprecated for @ref Qore::get_date_from_iso_week()
      - @ref Qore::getDayNumber(): deprecated for @ref Qore::get_day_number()
      - @ref Qore::getDayOfWeek(): deprecated for @ref Qore::get_day_of_week()
      - @ref Qore::getDBIDriverCapabilities(): deprecated for @ref Qore::dbi_get_driver_capabilities()
      - @ref Qore::getDBIDriverCapabilityList(): deprecated for @ref Qore::dbi_get_driver_capability_list()
      - @ref Qore::getDBIDriverList(): deprecated for @ref Qore::dbi_get_driver_list()
      - @ref Qore::getFeatureList(): deprecated for @ref Qore::get_feature_list()
      - @ref Qore::getISODayOfWeek(): deprecated for @ref Qore::get_iso_day_of_week()
      - @ref Qore::getISOWeekHash(): deprecated for @ref Qore::get_iso_week_hash()
      - @ref Qore::getISOWeekString(): deprecated for @ref Qore::get_iso_week_string()
      - @ref Qore::getMethodList(): deprecated for @ref Qore::get_method_list()
      - @ref Qore::getModuleHash(): deprecated for @ref Qore::get_module_hash()
      - @ref Qore::getModuleList(): deprecated for @ref Qore::get_module_list()
      - @ref Qore::makeBase64String(): deprecated for @ref Qore::make_base64_string()
      - @ref Qore::makeHexString(): deprecated for @ref Qore::make_hex_string()
      - @ref Qore::parseBase64String(): deprecated for @ref Qore::parse_base64_string()
      - @ref Qore::parseBase64StringToString(): deprecated for @ref Qore::parse_base64_string_to_string()
      - @ref Qore::parseDatasource(): deprecated for @ref Qore::parse_datasource()
      - @ref Qore::parseHexString(): deprecated for @ref Qore::parse_hex_string()
      - @ref Qore::sortDescending(): deprecated for @ref Qore::sort_descending()
      - @ref Qore::sortDescendingStable(): deprecated for @ref Qore::sort_descending_stable()
      - @ref Qore::sortStable(): deprecated for @ref Qore::sort_stable()
      - @ref Qore::throwThreadResourceExceptions(): deprecated for @ref Qore::throw_thread_resource_exceptions()
      .
      Functions deprecated in this release will remain for the forseeable future for backwards-compatibility
    - Added support for reexporting imported definitions in user module with the new <tt>%%requires(reexport)</tt> form of the @ref requires "%requires" parse directive.
    - @ref Qore::xrange() and @ref Qore::RangeIterator updates:
      - @ref Qore::xrange() and @ref Qore::RangeIterator::constructor() and <list>::rangeIterator() updated to take an optional value to return in the @ref Qore::RangeIterator::getValue() method
    - @ref Qore::FtpClient updates:
      - added @ref Qore::FtpClient::getMode()
    - Performance improvements:
      - @ref Qore::HashPairIterator and @ref Qore::ObjectPairIterator objects (returned by @ref <hash>::pairIterator() and @ref <object>::pairIterator(), respectively and the associated reverse iterators) have had their performance improved by approximately 70% by reusing the hash iterator object when possible
    - module directory handling changed
      - user modules are now stored in prefix/share/qore-modules/version
      - prefix/share/qore-modules is also added to the module path
      - version-specific module directories are added first, then the "generic" directories
    - <a href="../../modules/CsvUtil/html/index.html">CsvUtil</a> module updates:
      - new \c "tolwr" option in structured text parsing classes
      - \c AbstractCsvWriter will set \c "headers" from the \c "fields" option if \c "headers" are not explicitly set
      - added write() methods returning the generated strings to the \c CsvStringWriter class for API compatibility with the corresponding FixedLengthDataWriter methods
      - implemented support for @ref Qore::SQL::SQLStatement "SQLStatement" as an iterator source for \c AbstractCsvWriter::write()
      - \c quote_escape option implemented in \c AbstractCsvWriter
      - implemented the \c "datamap" and \c "info_log" options for CSV generation
      - implemented alternative options with underscores instead of dashes for all constructors
      - extended multi-type support, record type rules and default value in field specification
      - implemented multi-type record support in \c AbstractCsvWriter and \c AbstractCsvIterator using \c resolve_type and \c headers options
    - <a href="../../modules/Mapper/html/index.html">Mapper</a> module updates:
      - implemented the \c "constant" field tag, allowing a constant value for an output field to be specified directly in the mapper hash
      - implemented the \c "default" field tag, giving a default value if no input value is specified
      - implemented the global \c "date_format" mapper option
      - implemented support for structured output fields with dot notation in the output field name
      - implemented per-field and global \c "number_format" mapper options
      - changed the behavior of the \c "number" field type: now leaves numeric values in their original type, converts all other types to a number
      - removed the deprecated \c "crec" option
      - implemented the \c "input" option with input record validation
      - implemented the \c "output" option with output record validation
      - implemented the \c "info_log" option and removed the \c "trunc" option
      - implemented the \c "runtime" field tag
      - implemented the \c "index" field tag
      - improved the Mapper::mapAll() method by adding support for hashes of lists to better support input from bulk DML (@ref Qore::SQL::SQLStatement::fetchColumns() "SQLStatement::fetchColumns()")
    - <a href="../../modules/TableMapper/html/index.html">TableMapper</a> module updates:
      - added table name and datasource description to error messages
      - implemented more efficient support for inserts from a sequence for databases supporting the \c "returning" clause in insert statements; now such inserts are made in a single round trip instead of n + 1 where n is the number of sequences in the insert
      - implemented an optimized insert approach assuming stable input data
      - implemented the following new options:
        - \c unstable_input: to accommodate unstable input data and disable the insert optimization (default: False)
        - \c insert_block: for DB drivers supporting bulk DML, the number of rows inserted at once (default: 500, only used when \c unstable_input is False) and bulk inserts are supported in the table object
      - added methods for bulk / batch inserts for db drivers supporting bulk DML (ex: Oracle)
      - updated to <a href="../../modules/Mapper/html/index.html">Mapper</a> changes: use table description to define output record for the <a href="../../modules/Mapper/html/index.html">Mapper</a> module
      - added the AbstractSqlStatementOutboundMapper class
      - added the InboundIdentityTableMapper class
      - added the SqlStatementMapperIterator class
      - added the SqlStatementOutboundMapper class
    - <a href="../../modules/RestClient/html/index.html">RestClient</a> module updates:
      - implemented RestClient::addDefaultHeaders()
      - implemented RestClient::getDefaultHeaders()
      - implemented RestClient::getSendEncoding()
      - implemented RestClient::setContentEncoding()
      - when possible, REST bodies are decoded and stored in the \a info output argument when the HTTP server returns a status code < 100 or >= 300 to allow for error-handling in the client
    - <a href="../../modules/RestHandler/html/index.html">RestHandler</a> module updates:
      - implemented support for notifying persistent connections when the connection is terminated while a persistent connection is in place
      - the AbstractRestStreamRequestHandler class is now the base abstract class for REST stream request handlers
    - <a href="../../modules/WebUtil/html/index.html">WebUtil</a> module updates:
      - updated FileHandler::handleRequest() to allow for chunked sends
    - <a href="../../modules/BulkSqlUtil/html/index.html">BulkSqlUtil</a> module:
      - added this new module providing APIs supporting bulk DML with <a href="../../modules/SqlUtil/html/index.html">SqlUtil</a> with supported drivers
    - <a href="../../modules/FilePoller/html/index.html">FilePoller</a> module:
      - added this new module to support polling files in directories on the filesystem
    - <a href="../../modules/FixedLengthUtil/html/index.html">FixedLengthUtil</a> module:
      - added this new module for handling fixed length line data
    - <a href="../../modules/HttpServer/html/index.html">HttpServer</a> module updates:
      - <a href="../../modules/HttpServerUtil/html/index.html">HttpServerUtil</a> module split from the <a href="../../modules/HttpServer/html/index.html">HttpServer</a> module containing supporting definitions for handler classes and other code interfacing with the <a href="../../modules/HttpServer/html/index.html">HttpServer</a> module
      - added the PermissiveAuthenticator class
      - translate \c "+" (plus) to \c " " (space) in the query portion of URIs in parse_uri_query()
      - implemented support for notifying persistent connections when the connection is terminated while a persistent connection is in place
      - new methods implemented in HttpServer:
        - HttpServer::getListenerLogOptions()
        - HttpServer::getListenerLogOptionsID()
        - HttpServer::setListenerLogOptions()
        - HttpServer::setListenerLogOptionsID()
        - HttpServer::addListeners() (new variant taking a hash of SSL info)
        - HttpServer::listenerStarted() (to allow for reporting when listeners are actually running since they are started asynchronously)
      - improved performance matching request URIs to handlers
      - added the \c "ssl" key to the listener socket info hash
      - implemented support for notifying persistent connections when the connection is terminated while a persistent connection is in place
      - removed the unused AbstractStreamRequestHandler class
      - fixed parse_uri_query() to always return \a params as a hash (<a href="https://github.com/qorelanguage/qore/issues/569">issue 569</a>)
      - added \c root_path to the context hash if the path was matched by a URL path prefix (<a href="https://github.com/qorelanguage/qore/issues/570">issue 570</a>)
      - implemented support for configurable stream handler timeout values (<a href="https://github.com/qorelanguage/qore/issues/719">issue 719</a>)
    - <a href="../../modules/Schema/html/index.html">Schema</a> module updates:
      - added the following public functions to make column definitions easier:
        - c_char()
        - c_date()
        - c_int()
        - c_number()
        - c_timestamp()
        - c_varchar()
    - added option @ref Qore::Option::HAVE_DETERMINISTIC_GC "HAVE_DETERMINISTIC_GC" for %Qore builds where deterministic garbage collection is enabled
    - @ref Qore::Program "Program" class enhancements:
      - the @ref Qore::Program "Program" class now creates @ref conditional_parsing "parse defines" for parse options so that conditional code can be implemented depending on the sandboxing configuration of the program container
      - the @ref Qore::Program::importClass() method now accepts an optional \a new_name argument to allow for importing classes with a different name and namespace path
    - added a timeout parameter to the following @ref Qore::Socket "Socket" methods:
      - @ref Qore::Socket::upgradeClientToSSL()
      - @ref Qore::Socket::upgradeServerToSSL()
    - added zoneinfo -> Windows time zone translation code on Windows to support standard UNIX (zoneinfo) time zone names on Windows; time zone information is still taken from the Windows registry but region names are reported using the standard zoneinfo names
    - @ref Qore::FileLineIterator updates:
      - added @ref Qore::FileLineIterator::hstat() and @ref Qore::FileLineIterator::stat()
    - <a href="../../modules/SqlUtil/html/index.html">SqlUtil</a> module updates:
      - implemented insert option support and support for the \c "returning" clause in supported drivers to avoid server round trips
      - implemented the AbstractTable::getDesc() method and improved exception description messages
      - implemented support for late table resoluton in join arguments to enable joins from serialized parameters
      - improved error messages for common errors such as join errors
      - implemented support for DBA management actions
      - implemented support for driver-dependent pseudocolumns
      - implemented per-column support for the \c "desc" keyword in orderby expressions
      - implemented the \c "wop_or()" function to allow complex SQL expressions to be generated with \c "or" as well as \c "and"
      - implemented the \c "cop_cast()" operator for converting [column] value into another datatype
      - implemented the \c "cop_sum()" aggregate operator for returning sum of column values
      - implemented update operators \c "uop_plus()", \c "uop_minus()", \c "uop_multiply()", \c "uop_divide()"
      - implemented AbstractTable::getBulkUpsertClosure() to better support bulk SQL merge operations
      - removed all APIs that handle implicit transactions; APIs must commit transactions explicitly
      - \a orderby and \a groupby select options now take positive integers as column identifiers
      - column aliases (defined with cop_as()) can now be used in the where hash argument and in join criteria
      - column operator functions can be used in the where clause and in join conditions (<a href="https://github.com/qorelanguage/qore/issues/529">issue 529</a>)
      - implemented the \c "cop_coalesce()" column operation function to support the \c "COALESCE" operator in queries (<a href="https://github.com/qorelanguage/qore/issues/671">issue 671</a>)
      - implemented \c cop_substr() and \c uop_substr() operators (<a href="https://github.com/qorelanguage/qore/issues/801">issue 801</a>)
      - implemented \c op_substr() where operator (<a href="https://github.com/qorelanguage/qore/issues/883">issue 883</a>)
      - implemented the \c "omit_update" upsert option for asymmetrical upserts (updates only update a subset of the columns inserted) (<a href="https://github.com/qorelanguage/qore/issues/791">issue 791</a>)
      - implemented the \c "UpsertUpdateOnly" upsert option (<a href="https://github.com/qorelanguage/qore/issues/793">issue 793</a>)
    - <a href="../../modules/OracleSqlUtil/html/index.html">OracleSqlUtil</a> module updates:
      - implemented support for views for DML in the OracleTable class
      - implemented support for Oracle pseudocolumns in queries
      - return lists from Oracle's data dictionary ordered
      - implemented AbstractTable::emptyStringsAsNull()
    - <a href="../../modules/PgsqlSqlUtil/html/index.html">PgsqlSqlUtil</a> module updates:
      - added support for the following datatypes and aliases: \c bool, \c float, \c int, \c timetz, \c timestamptz, \c varbit
      - added support for listing PostgreSQL types and materialized views (<a href="https://github.com/qorelanguage/qore/issues/699">issue 699</a>)
    - <a href="../../modules/MysqlSqlUtil/html/index.html">MysqlSqlUtil</a> module updates:
      - added support for the following datatypes: \c binary, \c varbinary
    - <a href="../../modules/Util/html/index.html">Util</a> module updates:
      - added public function \c glob_to_regex()
      - added public functions \c lpad() and \c rpad()
      - added public function \c ordinal()
      - added public function \c plural()
      - added public function \c regex_escape()
      - added public function \c zip()
      - \c parse_to_qore_value() now respects parentheses when parsing lists and hashes (<a href="https://github.com/qorelanguage/qore/issues/846">issue 846</a>)
    - added initial support for UTF-16 character encoding; note that UTF-16 is not backwards-compatible with ASCII and therefore not supported universally in %Qore; it's recommended to convert these strings to UTF-8 in %Qore; do not use UTF-16 as the default character encoding in %Qore; currently UTF-16 data can be parsed using the following classes that convert the data to UTF-8:
      - @ref Qore::DataLineIterator
      - @ref Qore::FileLineIterator
    - removed support for the C++ \c QDBI_METHOD_ABORT_TRANSACTION_START DBI method; transactions are always assumed to be in progress even if an exec call throws an exception in the first statement in a new transaction; this is necessary to handle bulk DML where a single statement can partially succeed and partially fail; the ABI remains unchanged; drivers that set this DBI method will no longer have it called because it's not necessary; in the upcoming API/ABI change this C++ DBI method will be removed entirely
    - added support for @ref unary_plus_operator "unary plus"
    - added support for empty private blocks in classes
    - added support for @ref Qore::statvfs() on Windows (simulated from \c GetDiskFreeSpaceEx() <a href="https://github.com/qorelanguage/qore/issues/618">issue 618</a>)
    - assignment of a variable to itself is now illegal (<a href="https://github.com/qorelanguage/qore/issues/526">issue 526</a>)
    - extended qpp to support the 'final' class flag (<a href="https://github.com/qorelanguage/qore/issues/876">issue 876</a>)
    - extended qpp to support private members (<a href="https://github.com/qorelanguage/qore/issues/924">issue 924</a>)
    - added @ref <float>::infp() and @ref <float>::nanp() predicates to @ref float_type (<a href="https://github.com/qorelanguage/qore/issues/909">issue 909</a>)

    @subsection qore_0812_bug_fixes Bug Fixes in Qore
    - fixed format of octal constant - there was an error if a string contained octal constant that is shorter than 3 digit
    - <a href="../../modules/HttpServer/html/index.html">HttpServer</a> module fixes:
      - fixed a bug setting the response encoding in HttpServer::setReplyHeaders() where the Socket encoding was not set properly and therefore the encoding in the Content-Type in the response header did not necessarily match the encoding of the response
      - fixed a socket / connection performance problem with HTTPS listeners where the SSL connection was being negotiated inline with the accept instead of in the connection thread, thereby blocking new connections from being accepted
      - fixed bugs where URI strings were improperly encoded and decoded (also fixed in the <a href="../../modules/RestClient/html/index.html">RestClient</a> module)
      - fixed a bug in the <a href="../../modules/HttpServer/html/index.html">HttpServer</a> module where chunked sends were not received and decoded properly in all cases for handlers that did not explicitly handle chunked messages
      - fixed a bug in HttpServer::addListener() with an integer argument; a UNIX socket was opened instead of a wildcard listener on the given port
      - fixed typos causing bugs in HTTP error logging (<a href="https://github.com/qorelanguage/qore/issues/308">issue 308</a>)
      - fixed a bug formatting IPv6 host addresses in the return value to \c HttpServer::http_get_url_from_bind() (<a href="https://github.com/qorelanguage/qore/issues/821">issue 821</a>)
    - <a href="../../modules/RestClient/html/index.html">RestClient</a> module fixes:
      - fixed bugs where URI strings were improperly encoded and decoded (also fixed in the <a href="../../modules/HttpServer/html/index.html">HttpServer</a> module)
      - fixed a bug where URI paths were sent as relative paths instead of absolute paths
      - fixed issues where multiple leading \c "/" chars were sometimes present in the request URI path
      - fixed an issue where a trailing \c "/" char was sometimes added to the request URI path (<a href="https://github.com/qorelanguage/qore/issues/899">issue 899</a>)
    - <a href="../../modules/CsvUtil/html/index.html">CsvUtil</a> module fixes:
      - fixed a bug where the \c "format" field option was not usable with fields assigned type \c "*date"
      - fixed the default field type as "*string" (from "string") to avoid parsing and outputting empty strings for missing input data
    - <a href="../../modules/Schema/html/index.html">Schema</a> module fixes:
      - AbstractSchema::combineOptions() fails when an option variable contains @ref nothing instead of a valid hash
      - fixed a bug with <i>"insert-only reference data"</i> with the verbose option; the upsert strategy was changed to \c UpsertSelectFirst which means that insert-only reference data could also be updated
      - fixed a bug where it was not possible to provide Database options when creating schemas (<a href="https://github.com/qorelanguage/qore/issues/501">issue 501</a>)
    - <a href="../../modules/Mapper/html/index.html">Mapper</a> module fixes:
      - moved field length checks after all transformations have been applied
      - fixed bugs in the \c "timezone" and \c "input_timezone" options, documented those options
      - fixed a bug where \c "constant" field tags assigned to a value that evaluated to boolean @ref Qore::False "False" were not recognized (<a href="https://github.com/qorelanguage/qore/issues/610">issue 610</a>)
    - <a href="../../modules/SqlUtil/html/index.html">SqlUtil</a> module fixes:
      - fixed a bug with queries using a \a desc argument with the \a orderby query option with multiple sort columns; the \c "desc" string was added only to the last column but should have been added to all columns
      - fixed a bug where foreign key constraints with supporting indexes were not tracked and therefore schema alignment on DBs that automatically create indexes for foreign key constraints would fail
      - fixed a bug where driver-specific objects were not included when dropping a schema
      - fixed a bug in subquery handling where bind-by-value arguments from the subquery were lost
      - fixed a bug in the partition by/over operator where column names as given in the query argument hash were not properly recognized
      - fixed a bug in schema alignment; when aligning a schema and an index supporting a PK constraint is introduced in the new schema, the alignment would fail when a constraint is attempted to be disabled that doesn't exist
      - fixed a bug generating select statements for tables accessed through a synonym when used with join clauses; previously inconsistent schema prefixes could be used which could cause errors parsing the SQL statements generated
      - fixed a bug where the AbstractTable lock was held while executing SQL to determine the upsert strategy to use with UpsertAuto
      - fixed a bug where complex bind values as hashes (such as used by the pgsql and oracle drivers) were rejected by SqlUtil (<a href="https://github.com/qorelanguage/qore/issues/494">issue 494</a>) when updating
      - fixed a bug where wildcard columns in join tables were not working (<a href="https://github.com/qorelanguage/qore/issues/499">issue 499</a>)
      - fixed a bug in \c "op_in()" where invalid SQL was generated with an argument of 0 (<a href="https://github.com/qorelanguage/qore/issues/500">issue 500</a>)
      - fixed bugs in \c cop_seq() and \c cop_seq_currval() (<a href="https://github.com/qorelanguage/qore/issues/624">issue 624</a>)
      - fixed a bug in \c join_inner() where the \a cond argument was ignored (<a href="https://github.com/qorelanguage/qore/issues/645">issue 645</a>)
      - fixed \c "uop_lower()" and \c "uop_upper()" operators to allow nesting (<a href="https://github.com/qorelanguage/qore/issues/657">issue 657</a>)
      - fixed a bug where SqlUtil was generating invalid SQL for some DBs where a wilcard was used with explicit column names (<a href="https://github.com/qorelanguage/qore/issues/708">issue 708</a>)
      - fixed a bug where updating an index without any source constraints caused an invalid exception to be raised (<a href="https://github.com/qorelanguage/qore/issues/768">issue 768</a>)
      - fixed a bug in \c AbstractTable::update() with sequence operators (<a href="https://github.com/qorelanguage/qore/issues/942">issue 942</a>)
    - <a href="../../modules/OracleSqlUtil/html/index.html">OracleSqlUtil</a> module fixes:
      - fixed a bug where column names that are reserved words were not quoted in generated SQL
      - fixed bugs in \c cop_seq() and \c cop_seq_currval() (<a href="https://github.com/qorelanguage/qore/issues/624">issue 624</a>)
    - <a href="../../modules/PgsqlSqlUtil/html/index.html">PgsqlSqlUtil</a> module fixes:
      - fixed a bug in PgsqlTable::tryInsertImpl(); added an explicit \c "begin" call to make the savepoint work with PostgreSQL 9.3+ servers
      - fixed a bug retrieving foreign constraints; columns were not guaranteed to be returned in declaration order
      - fixed a bug handling tablespaces in unique constraints
      - fixed a bug handling \c "time" columns; they were being issued as \c "time6" instead of "time(6)" (<a href="https://github.com/qorelanguage/qore/issues/385">issue 385</a>)
      - fixed support for the following datatypes and aliases: \c "bit", \c "bit varying", \c "char", \c "character", \c "character varying", \c "char varying", \c "oid", \c "varchar"
      - fixed bugs in \c cop_seq() and \c cop_seq_currval() (<a href="https://github.com/qorelanguage/qore/issues/624">issue 624</a>)
    - <a href="../../modules/MysqlSqlUtil/html/index.html">MysqlSqlUtil</a> module fixes:
      - corrected support for the \c varbinary type (<a href="https://github.com/qorelanguage/qore/issues/403">issue 403</a>)
      - corrected support for the \c binary type (<a href="https://github.com/qorelanguage/qore/issues/524">issue 524</a>)
      - \c schema member incorrectly set by @ref Qore::SQL::AbstractDatasource::getUserName() "AbstractDatasource::getUserName()" instead of @ref Qore::SQL::AbstractDatasource::getDBName() "AbstractDatasource::getDBName()" (<a href="https://github.com/qorelanguage/qore/pull/519">issue 519</a>)
    -  <a href="../../modules/WebUtil/html/index.html">WebUtil</a> module fixes:
      - fixed a bug where template programs with @ref Qore::PO_ALLOW_BARE_REFS set did not work
      - fixed a bug serving index files in \c FileHandler::tryServeRequest() where index files could be incorrectly served with a \c "204 No Content" response (<a href="https://github.com/qorelanguage/qore/issues/616">issue 616</a>)
    - <a href="../../modules/WebSocketHandler/html/index.html">WebSocketHandler</a> module fixes:
      - fixed a bug where the connection object was deleted when the connection closes which could cause excess exceptions in multithreaded server code
      - added the WebSocketConnection::connectionClosed() method to be called when the connection is closed
    - <a href="../../modules/WebSocketClient/html/index.html">WebSocketClient</a> module updates:
      - updated module to version 1.3
      - ignore \c SOCKET-NOT-OPEN errors when closing (server already closed the connection)
    - <a href="../../modules/RestHandler/html/index.html">RestHandler</a> module fixes:
      - fold all possible arguments in the REST request body into the argument hash so that complex REST requests can be made with clear URI strings
      - fixed a bug where an error calling an internal nonexistent method would be reported with an incorrect error message
      - send errors are now reported in the \c AbstractRestStreamRequestHandler object so they can be properly logged (<a href="https://github.com/qorelanguage/qore/issues/734">issue 734</a>)
      - unknown REST class errors with the base class are now reported consistently like all other such errors (<a href="https://github.com/qorelanguage/qore/issues/859">issue 859</a>)
      - fixed an issue where request URI paths with multiple consecutive \c "/" chars were handled incorrectly (<a href="https://github.com/qorelanguage/qore/issues/900">issue 900</a>)
    - <a href="../../modules/Util/html/index.html">Util</a> module fixes:
      - fixed \c normalize_dir_windows() handling of UNC paths (<a href="https://github.com/qorelanguage/qore/issues/813">issue 813</a>)
    - fixed a memory error in error-handling with type errors when parsing user module headers that could cause a crash
    - fixed a memory leak in @ref Qore::Socket::setWarningQueue() "Socket::setWarningQueue()": when a callback argument is used, the argument can be leaked when the @ref Qore::Socket "Socket" is destroyed
    - fixed a bug where the @ref Qore::HTTPClient "HTTPClient" class did not send the X.509 certificate and private key when making a client SSL connection
    - fixed a bug in the @ref Qore::Thread::ThreadPool "ThreadPool" class where an error in shutdown handling could cause a crash in rare conditions when @ref Qore::Thread::ThreadPool "ThreadPool" methods are called while the pool is shutting down
    - fixed a crashing bug initializing some lvalues with type restrictions; affected static class variables at least
    - fixed a bug where a class calling an overridden method in a base class constructor that referred to a member that should have been initialized in the subclass would be executed before the subclass's members were initialized causing the method call to fail
    - fixed a memory leak in classes with multiple inheritance and base classes that are inherited multiple times with member initialization
    - fixed a bug in the @ref include "%include" and @ref append-module-path "%append-module-path" parse directives where relative paths were not calculated from the script's directory but instead were calculated from the current working directory, causing such paths to fail
    - fixed a bug in @ref Qore::get_qore_library_info() that could cause a crash due to treating the \a Build attribute as a string when it was an integer
    - fixed a bug in the @ref divide_equals_operator "divide-equals (/=) operator" where an exception was not thrown when an operand of zero with arbitrary-precision numeric arguments is used
    - fixed a bug where the connection mode would be reset for every connection in the @ref Qore::FtpClient class
    - fixed a bug in the @ref Qore::FtpClient class where connection problems in the data channel when executing certain FTP commands could cause a crash due to missing error checking
    - fixed a bug in Qore's internal strcasestr() function on platforms that do not support this function (ex: Solaris) that could result in a crash
    - fixed a bug in Qore where string data formatted with \c %%n, \c %%N, or \c %%y could be added to another string with a different character encoding without any automatic conversions, therefore resulting in an improperly-encoded string
    - fixed a crash when parsing when parsing function, method, or closure arguments when either of the @ref duplicate-local-vars or @ref duplicate-block-vars warnings are set due to an error handling thread-local variable info in parse initialization
    - fixed a bug where code with mixed coding styles (old and new) could result in invalid parse errors when parsing base class constructor calls to a base class defined in another coding style
    - fixed a bug where an HTTP response with an unknown \c Content-Encoding header would cause a crash
    - fixed a memory error with receiving HTTP chunked data with receive callbacks where the buffer object was reset with reference counts > 1
    - fixed a bug in the @ref Qore::FtpClient "FtpClient" class where socket errors would not cause the connection to be closed automatically and therefore further use of the object required a manual disconnect even though the object supports transparent auto-reconnection
    - fixed a bug where conversions from float to number would introduce inaccuracy in the arbitrary-precision number; ex: <code>737.38.toNumber() -> 737.3799999999999954525264911353588104248</code>
    - fixed a bug where @ref requires "%requires" would fail loading a user module inside a @ref try-module "%try-module" block
    - fixed a bug in @ref Qore::Program::importClass() where the import would fail if a namespace-justified class name was given and any element of the namespace path didn't already exist in the target whereas the same import would succeed if the namespace were omitted in the call
    - fixed bugs in @ref Qore::Program::importClass(), @ref Qore::Program::importFunction(), and @ref Qore::Program::importGlobalVariable() when namespace-justified arguments were given, in this case when namespaces were created in the target, the internal root namespace index was not updated so the imported objects could not be found with namespace-justified references until the root indexes were updated
    - fixed a bug in the @ref requires "%requires" directive where relative paths were not calculated from the script's directory but rather from the current working directory
    - fixed various bugs in path handling on Windows in the following areas:
      - @ref Qore::basename()
      - @ref Qore::get_script_dir()
      - @ref Qore::get_script_path()
      - @ref Qore::get_script_name()
      - @ref Qore::Dir
      - module importing and include file handling
    - fixed a bug in parsing constant value assignment expressions where such expressions could use or instantiate classes with uncommitted changes and therefore a crash could result
    - fixed a bug in user module initialization and destruction where call references were not accepted, contrary to the documentation and design goals
    - fixed a bug in @ref Qore::Socket::acceptSSL() and @ref Qore::Socket::connectSSL() where the timeout argument was not respected for SSL protocol negotation by implementing non-blocking I/O support for the internal SSL calls for upgrading the socket connection
    - fixed a memory leak in exception handling in the @ref Qore::FtpClient::put() method (thanks to nros)
    - fixed a memory error in string handling in the @ref Qore::FtpClient class's FTP response handling code
    - fixed a bug in aligning table data in the sqlutil example program
    - fixed a bug when loading modules by a path argument; if the module is already loaded, then do not throw an exception
    - adjusted the stack guard buffer for x86_64 from 20K -> 32K which solved some rare crashes related to stack exhaustion (ex: make check works consistently now on x86_64 Linux)
    - fixed a bug handling HTTP send callbacks that returned zero-length strings and binary objects which would cause invalid chunked data to be sent violating the HTTP protocol
    - fixed a bug in the @ref Qore::SQL::DatasourcePool::getServerVersion() "DatasourcePool::getServerVersion()" method where the connection to the server was not guaranteed to be in place before the call, in case of connection errors in the pool a crash could result
    - fixed a crash in @ref Qore::FileLineIterator::copy() when no \a eol attribute is set
    - fixed a bug importing invalid user modules with no module declaration
    - fixed bugs in @ref Qore::Socket::accept() and @ref Qore::Socket::acceptSSL() where the SSL configuration was not copied to the new @ref Qore::Socket
    - fixed some object encapsulation violation bugs where access to methods of a privately-inherited class was allowed from a subclass in certain situations
    - fixed inconsistent object encapsulation enforcement with method references; if a reference to a method is created inside the class, then when executed the call inherits the access rights at the time of creation
    - fixed inconsistent thread gating for code data structures in @ref Qore::Program "Program" containers that could have theoretically lead to crashes in @ref Qore::Program "Program" containers that parse code while threads are running
    - fixed a bug in @ref Qore::Program::importFunction() with function names with a namespace path
    - fixed a bug in closure calls when a closure is called from within a closure and referes to closure-bound locally variables in the internal closure call which would previously result in a crash
    - fixed a parse-time memory leak in call reference calls when the callable object is resolved from a class constant
    - fixed a bug in maintaining the conditional compilation status when parsing @ref include "%include" directives and @ref requires "%requires" directives with user modules
    - fixed an obscure bug when a thread terminates in a  @ref Qore::Program "Program" object after the Program container itself has already been deleted where the termination would hang while waiting for the Program's thread count to reach zero while the last thread doing the waiting also held the last thread reference
    - fixed a bug where incompatible class definitions were not verified at parse time which could cause a crash in debug builds and unpredictable behavior in non-debug builds
    - fixed a race condition in finalizing thread-local data in  @ref Qore::Program "Program" objects during Program destruction that could lead to a runtime crash
    - fixed a crash when user modules have recursive dependencies
    - fixed a bug with @ref push-parse-options "%push-parse-options" when used multiple times in the same file; now multiple appearances of this parse directive are ignored
    - fixed a bug initializing static class variables in the parse commit phase where a crash could result due to an error in managing parse commit dependencies
    - fixed @ref Qore::is_writable():
      - on Windows when used with a directory
      - on UNIX to return a value for the current permissions the program is running under
    - fixed a bug in @ref Qore::regex_extract() and in the @ref regex_extract_operator where the result buffer was not resized when it was too small, limiting regular expressions to nine subpatterns; the maximum has been raised to between 90 and 100 before an exception is raised (since the subpattern buffer is allocated on the stack, we need to enforce a limit)
    - fixed a bug with the @ref cast "cast<>() operator where compatible classes were not recognized at runtime that would otherwise be recognized correctly without the cast
    - fixed the return type in @ref Qore::getcwd() to @ref string_or_nothing_type "*string"
    - fixed a bug in the @ref return "return statement" where the runtime return type was used at parse time which did not work when parsing embedded code
    - fixed a bug validating return values in method evaluation that could lead to a qore crash
    - fixed a bug in the @ref requires "%requires" directive when applied to builtin features where code to manage user module dependencies was inappropriately applied
    - fixed a bug nesting 3 levels or more of parse conditionals (@ref ifdef "%ifdef" and @ref ifndef "%ifndef") where the conditional parse state could be lost (and an assertion was made in debug mode)
    - fixed a bug where ==, >, and < operators applied type precedence incorrectly when applying optimizations at parse time in relation to arbitrary-precision numeric values
    - fixed a static memory leak in the parser handling out of line method declarations
    - fixed a bug in handling socket disconnection errors in SSL operations where the SSL helper object was deleted and then used causing a crash
    - fixed a bug where @ref deprecated and @ref return-value-ignored warnings were reported at the incorrect source location
    - fixed a bug in @ref Qore::set_thread_init() where thread initialization did not occur when foreign threads attached to a @ref Qore::Program object with thread initialization set
    - fixed a bug in call references and objects by replacing string references to the containing Program object with weak references which solved a recursive reference / memory leak issue
    - fixed a memory leak when a thread init call reference was used with @ref Qore::Program objects
    - fixed bugs in Qore SSL socket handling when the remote connection is disconnected while performing an SSL upgrade (client or server) that could cause a crash
    - fixed a bug where the sending an invalid HTTP header to the @ref Qore::Socket::sendHTTPResponse() method could cause a crash
    - fixed bugs in @ref Qore::system() "system()":
      - the shell was not being used to execute commands with commands where shell meta-characters were not found with a manual search which caused such commands to fail; additionally \c & (ampersand) characters were not recognized as shell meta-characters
      - fixed problems with signal handling in child processes on UNIXes: @ref Qore::system() "system()" now always performs a \c fork(2), enables all signals, and calls <tt>execl("/bin/sh", "sh", "-c", </tt><i>command</i><tt>, 0)</tt> in the child process (on UNIX systems; on Windows, system(3) is used directly as before)
    - fixed a race condition in the @ref Qore::SQL::DatasourcePool "DatasourcePool" class when opening new datasources after a connection error in the first datasource which could cause a crash.  Now the first datasource is no longer a "special" datasource used for configuration information; configuration information is contained in a separate object which serves as an internal Datasource factory
    - fixed a problem where \c SIGCHLD was blocked by default which caused deadlocks when spawning child processes that in turn waited on grandchild processes - now %Qore no longer blocks \c SIGCHLD on UNIX platforms
    - fixed a bug in BinaryNode::clear() where the internal pointer was freed but not set to 0 leading to a subsequent crash when the object is destroyed; affected HTTPClient chunked reads of binary data when used with a callback
    - fixed a bug where the runtime exception location could be reported in the wrong location
    - fixed a bug where the bzip2 library can request a buffer size that could not be handled by the bzip2 library which is not handled by qore and causes a crash while decompressing certain input
    - fixed a bug handling closure-bound local variables when closures are created in the background operator expression that caused a core dump
    - fixed the precedence of the @ref assignment_operator "assignment operator (=)"; now the precedence of this operator is the same as the other assignment operators (@ref plus_equals_operator "+=", @ref minus_equals_operator "-=", @ref multiply_equals_operator "*=", and @ref divide_equals_operator "/=", etc); this does not break any code, but does align %Qore with other programming languages (such as C, among others) and allows for expressions such as @code{.py} a = b += 2@endcode to be correctly parsed
    - fixed a parse-time bug in the @ref trim "trim operator" where the operator's return type was incorrectly returned as @ref int_type "int" instead of the type of the lvalue
    - fixed a bug initializing object members with a closure that refers to \a self
    - fixed bugs in the documentation and return types of:
      - @ref Qore::ReadOnlyFile::readBinaryFile()
      - @ref Qore::ReadOnlyFile::readTextFile()
    - fixed a bug in @ref Qore::GetOpt::parse(softlist), @ref Qore::GetOpt::parse2(softlist), and @ref Qore::GetOpt::parse3(softlist) where call-by-value and copy-on-write semantics were not enforced and a shared list argument could be modified
    - fixed a bug in zoneinfo file parsing where invalid bands with no UTC offset changes against the previous band could cause invalid date/time values to be displayed by Qore for dates on the invalid transition
    - fixed a bug where imported global variables (@ref Qore::Program::importGlobalVariable()) were added to the pending global variable list and therefore were removed if a parse exception occurred, hwoever the namespace indexes remained, which could lead to unexpected problems at runtime including a crash.  Additionally the pending global variable list was not checked which could lead to a memory leak if the a single global variable name is pending, imported, and then committed to the @ref Qore::Program "Program" object.
    - fixed memory errors managing program feature lists in the CharPtrList class by copying string memory instead of using sometimes temporary values in the list
    - fixed minor bugs with directive parsing, mostly related to error reporting
    - fixed bugs in relative date arithmetic where operands were swapped with the @ref minus_operator "- operator" if the first operand was a @ref relative_dates "relative date/time value", additionally an operation with the @ref minus_operator "- operator" where the first operand is a @ref relative_dates "relative date" and the second operand is a @ref absolute_dates "absolute date" is now calculated using the @ref absolute_dates "absolute date"'s epoch offset (offset in seconds and microseconds from \c 1970-01-01Z), and a @ref relative_dates "relative date/time value" is produced
    - fixed a bug normalizing the result of date arithmetic between hour and minute components of @ref relative_dates "relative date/time value"
    - fixed a bug where time components of absolute date/time values before the UNIX epoch were returned with invalid values
    - fixed a bug where the @ref exec-class "%exec-class" directive did not check for classes with unimplemented abstract variants
    - fixed a bug where the @ref push "push" and @ref unshift "unshift" operators applied to a variable declared as softlist did not use the default value
    - fixed a bug where calls to @ref Qore::HTTPClient::setConnectTimeout() had no effect (<a href="https://github.com/qorelanguage/qore/issues/323">issue 323</a>)
    - fixed several bugs with logical comparison operators and arbitrary-precision numeric values (<a href="https://github.com/qorelanguage/qore/issues/330">issue 330</a>)
    - fixed a bug where @ref Qore::HashListIterator (and therefore @ref <hash>::contextIterator()) would not iterate a simple hash with non-list values once but would instead silently ignore the hash (<a href="https://github.com/qorelanguage/qore/issues/336">issue 336</a>)
    - fixed a bug where a warning was not always issued when square brackets were used on unsuitable types (<a href="https://github.com/qorelanguage/qore/issues/184">issue 184</a>), internally ported the square bracket operator to the C++ QoreOperatorNode hierarchy
    - fixed a bug handling return type information for method and pseudo-method calls; uninitialized memory could be used which could cause a runtime crash (<a href="https://github.com/qorelanguage/qore/issues/364">issue 364</a>)
    - corrected the name of the @ref modulo_operator "modulo operator" (was incorrectly referred to as the "modula" operator earlier: <a href="">issue 389</a>)
    - fixed a bug handling identifiers in parentheses used to dereference hashes or objects; the identifer is not resolved properly whereas previoulsy it was incorrectly interpreted as a string literal (<a href="https://github.com/qorelanguage/qore/issues/416">issue 416</a>)
    - fixed a bug with handling local variables in const initializers (<a href="https://github.com/qorelanguage/qore/issues/421">issue 421</a>)
    - fixed a bug where \c select(2) was called after \c EINTR without reinitializing the descriptor array argument (<a href="https://github.com/qorelanguage/qore/issues/435">issue 435</a>)
    - fixed a crashing bug on all platforms where select(2) was being called with socket descriptor values > \c FD_SETSIZE (<a href="https://github.com/qorelanguage/qore/issues/436">issue 436</a>)
    - fixed inconsistencies @ref reldate_comparisons "comparing relative date/time values" (<a href="https://github.com/qorelanguage/qore/issues/437">issue 437</a>)
    - fixed a bug where @ref on_exit and @ref on_error statements were not being executed if an exception was raised in an earlier-executed @ref on_exit, @ref on_error, or @ref on_success statement (<a href="https://github.com/qorelanguage/qore/issues/380">issue 380</a>)
    - fixed a bug where @ref Qore::HTTPClient::get() and @ref Qore::HTTPClient::post() would try to retrieve a message body even if <tt>Content-Length: 0</tt> was returned (or if no \c Content-Length header was returned at all) which would result in a deadlock until the server would close the connection (<a href="https://github.com/qorelanguage/qore/issues/434">issue 434</a>)
    - fixed a bug where regular expression substitution would go into an infinite loop when used with an empty pattern and the global flag (@ref Qore::RE_Global, <a href="https://github.com/qorelanguage/qore/issues/329">issue 329</a>)
    - fixed a bug with connection handling in the @ref Qore::SQL::SQLStatement "SQLStatement" class; an exception is now thrown if a @ref Qore::SQL::SQLStatement "SQLStatement" object tries to execute its prepared SQL on a connection other than the original connection used to prepare the statement (<a href="https://github.com/qorelanguage/qore/issues/465">issue 465</a>)
    - fixed a bug where @ref Qore::is_executable() would return NOTHING instead of False (as per documentation) when called with non-existent path as it's parameter (<a href="https://github.com/qorelanguage/qore/issues/470">issue 470</a>)
    - fixed precedence of logical and bitwise \ref operators (<a href="https://github.com/qorelanguage/qore/issues/481">issue 481</a>)
    - fixed a bug where nested lists were not parsed correctly in some cases (<a href="https://github.com/qorelanguage/qore/issues/320">issue 320</a>)
    - fixed a bug where the type of catch parameter was ignored (<a href="https://github.com/qorelanguage/qore/issues/28">issue 28</a>)
    - fixed a bug where namespace hierarchies were not indexed during parse time when added to already-committed namespaces which lead to symbol resolution errors for valid code (<a href="https://github.com/qorelanguage/qore/issues/538">issue 538</a>)
    - fixed a bug where a @ref Qore::Socket "Socket" operation attempted in another thread while a callback operation on the same socket was in progress would result in a confusing error message (<a href="https://github.com/qorelanguage/qore/issues/530">issue 530</a>)
    - fixed a bug where local variable declarations in class member initialization expressions caused a crash (<a href="https://github.com/qorelanguage/qore/issues/574">issue 574</a>)
    - fixed a bug where HTTP data in HTTP socket events was modified even though it was shared which caused data consistency problems and crashes in the worst case (<a href="https://github.com/qorelanguage/qore/issues/576">issue 576</a>)
    - fixed a bug where the `+=` operator handled NOTHING values incorrectly (<a href="https://github.com/qorelanguage/qore/issues/582">issue 582</a>)
    - fixed a bug where a non-numeric define specified on the command line could cause a crash (<a href="https://github.com/qorelanguage/qore/issues/583">issue 583</a>)
    - fixed a bug where the @ref Qore::SQL::SQLStatement::describe() method would not grab the transation lock even when statements were implicitly executed (<a href="https://github.com/qorelanguage/qore/issues/591">issue 591</a>)
    - fixed the order of initialization of class members (<a href="https://github.com/qorelanguage/qore/issues/42">issue 42</a>)
    - fixed a bug in @ref Qore::TimeZone::date(string) where the date returned was in the current contextual time zone and not that of the object (<a href="https://github.com/qorelanguage/qore/issues/584">issue 584</a>)
    - fixed a bug parsing windows paths in URLs with @ref Qore::parse_url() (<a href="https://github.com/qorelanguage/qore/issues/618">issue 618</a>)
    - fixed a bug in @ref Qore::TimeZone::constructor(string) on Windows when used with an absolute path (<a href="https://github.com/qorelanguage/qore/issues/626">issue 626</a>)
    - fixed an I/O-handling bug in the @ref Qore::ReadOnlyFile and @ref Qore::File classes where I/O errors in read operations were silently ignored (<a href="https://github.com/qorelanguage/qore/issues/627">issue 627</a>)
    - fixed bugs in @ref Qore::ReadOnlyFile::readTextFile() and @ref Qore::ReadOnlyFile::readBinaryFile() would return @ref nothing instead of an empty object when reading empty files; now empty objects are returned in these cases (<a href="https://github.com/qorelanguage/qore/issues/508">issue 508</a>)
    - fixed a bug in *printf() outputs on Windows with scientific notation with floating-point values (<a href="https://github.com/qorelanguage/qore/issues/631">issue 621</a>)
    - fixed a bug where the precision of numbers during arithmetic operations was not adjusted correctly (<a href="https://github.com/qorelanguage/qore/issues/630">issue 630</a>, <a href="https://github.com/qorelanguage/qore/issues/908">issue 908</a>)
    - fixed a bug where the type of subtraction of two numbers was inferred as NOTHING during parsing (<a href="https://github.com/qorelanguage/qore/issues/636">issue 636</a>)
    - fixed a bug on Windows with @ref Qore::Dir::create() (<a href="https://github.com/qorelanguage/qore/issues/643">issue 643</a>)
    - fixed a bug where CRLF line endings were not handled correctly by the %exec-class parse directive (<a href="https://github.com/qorelanguage/qore/issues/653">issue 653</a>)
    - fixed a bug on Windows where @ref Qore::glob() would return paths beginning with \c "." by default (<a href="https://github.com/qorelanguage/qore/issues/660">issue 660</a>)
    - fixed a bug on Windows where @ref Qore::glob() would fail on \c "\*" or \c "/*" (<a href="https://github.com/qorelanguage/qore/issues/664">issue 664</a>)
    - fixed a bug on Windows where @ref Qore::glob() would not return paths in sorted order by default (<a href="https://github.com/qorelanguage/qore/issues/665">issue 665</a>)
    - fixed a bug on Windows where the @ref Qore::Dir class would incorrectly normalize UNC paths by stripping the leading backslash (<a href="https://github.com/qorelanguage/qore/issues/666">issue 666</a>)
    - fixed a bug where the @ref int_type "int" type restriction would accept any data type at runtime instead of throwing a \c RUNTIME-TYPE-ERROR exception (<a href="https://github.com/qorelanguage/qore/issues/683">issue 683</a>)
    - fixed bugs reporting the current method context with certain @ref Qore::HTTPClient "HTTPClient" methods that would report the @ref Qore::Socket "Socket" class instead (<a href="https://github.com/qorelanguage/qore/issues/689">issue 689</a>)
    - fixed a bug handling aborted HTTP chunked transfers; now any data available for reading on a socket when a chunked transfer is aborted is read instead of having a \c SOCKET-SEND-ERROR thrown when the remote end closes the socket during the transfer (<a href="https://github.com/qorelanguage/qore/issues/691">issue 691</a>)
    - fixed a bug with socket handling where SSL send failures did not cause an exception to be thrown in all cases (<a href="https://github.com/qorelanguage/qore/issues/732">issue 732</a>)
    - fixed a bug on Windows where @ref Qore::glob() returned files matched without the leading path component (<a href="https://github.com/qorelanguage/qore/issues/761">issue 761</a>)
    - fixed a bug with socket connection refused handling on Windows where connections were waiting until the timeout instead of returning an error immediately (<a href="https://github.com/qorelanguage/qore/issues/763">issue 763</a>)
    - fixed a bug where it was not possible to escape an escape character before a \c '$' character in a regular expression substitution target string (<a href="https://github.com/qorelanguage/qore/issues/777">issue 777</a>)
    - fixed a bug where object member references were treated as expressions returning a constant value which could cause a crash when used in an expression used to initialize a constant value at parse time (<a href="https://github.com/qorelanguage/qore/issues/817">issue 817</a>)
    - fixed a bug parsing IPv6 localhost (\c "::") with @ref Qore::parse_url() (<a href="https://github.com/qorelanguage/qore/issues/822">issue 822</a>)
    - fixed a bug in Windows timezone handling caused by erroneous region names (<a href="https://github.com/qorelanguage/qore/issues/824">issue 824</a>)
    - fixed an internal memory-handling bug that caused a crash when cleaning up the qore library on FreeBSD with clang++ and possibly other platforms (<a href="https://github.com/qorelanguage/qore/issues/839">issue 839</a>)
    - fixed a bug where \c CALL-WITH-TYPE-ERROR exceptions were thrown based on the parse options in the caller instead of in the target when calling across a @ref Qore::Program "Program" barrier (<a href="https://github.com/qorelanguage/qore/issues/841">issue 841</a>)
    - fixed a bug where @ref Qore::is_writable() and @ref Qore::is_readable() could return an incorrect value in some cases (<a href="https://github.com/qorelanguage/qore/issues/852">issue 852</a>)
    - fixed a bug where @ref Qore::format_number() would return an invalid string when the number of decimals to be returned was 0 (<a href="https://github.com/qorelanguage/qore/issues/851">issue 851</a>)
    - fixed a bug where the @ref delete "delete" and @ref remove "remove" operators would incorrectly create hash keys when attempting to delete inside complex hash structures with non-existent keys (<a href="https://github.com/qorelanguage/qore/issues/855">issue 855</a>)
    - fixed a bug where duplicate global variable declarations caused a crash (<a href="https://github.com/qorelanguage/qore/issues/891">issue 891</a>)
    - fixed a memory leak in @ref Qore::SQL::DatasourcePool "DatasourcePool" initialization when the minimum connections cannot be established (<a href="https://github.com/qorelanguage/qore/issues/994">issue 994</a>)
    - fixed handling of NaN values in logical operators (<a href="https://github.com/qorelanguage/qore/issues/915">issue 915</a>)
    - fixed sort_descending_stable so that it keeps (instead of reversing) the original order of items that compare equal (<a href="https://github.com/qorelanguage/qore/issues/940">issue 940</a>)
    - fixed a bug in \c copy() method argument parsing; compatible type declarations were not accepted (<a href="https://github.com/qorelanguage/qore/issues/946">issue 946</a>)

    @section qore_0811 Qore 0.8.11

    @par Release Summary
    Minor bugfix release for UNIX, major bugfixes for Windows

    @subsection qore_0811_new_features New Features in Qore
    - added the @ref Qore::AFMap and @ref Qore::AFStrMap constants
    - <a href="../../modules/WebUtil/html/index.html">WebUtil</a> updates:
      - added logic to the default file serving code to determine if the file is a binary or text file from the MIME type
    - @ref Qore::HTTPClient::sendWithSendCallback() "HTTPClient::sendWithSendCallback()" and @ref Qore::HTTPClient::sendWithSendCallback() "HTTPClient::sendWithSendCallback()" updated such that if a response is received while the chunked send operation is still in progress, an error is assumed, the send operation is aborted, and the response header is read immediately

    @subsection qore_0811_bug_fixes Bug Fixes in Qore
    - Windows fixes:
      - fixed TimeZone copying to use the standard name instead of the display name so that the info can be found in the registry
      - <a href="../../modules/Util/html/index.html">Util</a> module fixes:
        - fixed get_random_string() on Windows
        - fixed absolute_path_windows()
      - <a href="../../modules/HttpServer/html/index.html">HttpServer</a> module fixes:
        - when binding a wildcard address with @ref Qore::AF_UNSPEC "AF_UNSPEC" on Windows with HttpServer::addListeners()
          and both IPv6 and IPv4 addresses are returned, bind both addresses since Windows doesn't direct the IPv4 requests to the wildcard-bound IPv6 listener
      - fixed file reading by always opening in binary mode
      - added support for the WSAECONNABORTED socket error
      - replaced Mime::MultiPartMessage::getRandomString() with Util::get_random_string() to make it work on Windows
    - fixed a bug in the DBI layer where calling @ref Qore::SQL::SQLStatement::describe() "SQLStatement::describe()" would crash when called with an older module that did not implement this method
    - other fixes in the <a href="../../modules/Util/html/index.html">Util</a> module (in addition to the Windows-specific fixes above):
      - fixed parse_to_qore_value() with hashes with a comma in the first key name
      - read from /dev/urandom instead of /dev/random since reads from the latter can block for long periods to fill the entropy pool
    - do not start signal thread after a fork() if signal handling is enabled, pthread_create() is not async-signal safe (on FreeBSD at least this reliably causes segfaults)

    @section qore_0810 Qore 0.8.10

    @par Release Summary
    Major release with many many bugfixes and new features such as much improved HTTP and REST support (ex: chunked transfer support + new
    client and server classes for REST support for chunked transfers and data streaming), improved DB support
    (ex: new <a href="../../modules/Schema/html/index.html">Schema</a> module, <a href="../../modules/SqlUtil/html/index.html">SqlUtil</a> improvements),
    and much more.

    @subsection qore_0810_new_features New Features in Qore
    - better HTTP support; support for chunked sends and receives for streaming data over HTTP and other improvements:
      - @ref Qore::HTTPClient::sendWithSendCallback() "HTTPClient::sendWithSendCallback()"
      - @ref Qore::HTTPClient::sendWithRecvCallback() "HTTPClient::sendWithRecvCallback()"
      - @ref Qore::HTTPClient::sendWithCallbacks() "HTTPClient::sendWithCallbacks()"
      - @ref Qore::HTTPClient::setPersistent() "HTTPClient::setPersistent()"
      - @ref Qore::Socket::readHTTPChunkedBodyBinaryWithCallback() "Socket::readHTTPChunkedBodyBinaryWithCallback()"
      - @ref Qore::Socket::readHTTPChunkedBodyWithCallback() "Socket::readHTTPChunkedBodyWithCallback()"
      - @ref Qore::Socket::sendHTTPMessageWithCallback() "Socket::sendHTTPMessageWithCallback()"
      - @ref Qore::Socket::sendHTTPResponseWithCallback() "Socket::sendHTTPResponseWithCallback()"
      - @ref Qore::Socket::pendingHttpChunkedBody() "Socket::pendingHttpChunkedBody()"
    - added a minimum body size threshold for compression to <a href="../../modules/HttpServer/html/index.html">HttpServer</a>
    - <a href="../../modules/RestClient/html/index.html">RestClient</a> module updates:
      - configurable content encoding for send request message bodies is now supported (ie optional compression)
    - new user modules:
      - <a href="../../modules/Schema/html/index.html">Schema</a>: for DB-independent schema management
    - new public C++ socket performance instrumentation API
    - new functions:
      - @ref Qore::close_all_fd()
    - new constants:
      - @ref Qore::Err::ESRCH "ESRCH": search error
    - getModuleHash() and getModuleList() no longer return the \c "filename" key when run in a @ref Qore::Program "Program" context with @ref Qore::PO_NO_EXTERNAL_INFO set
    - <a href="../../modules/SqlUtil/html/index.html">SqlUtil</a> updates:
      - added insert operator support; for example, for inserting with values from sequences
      - added new upsert constant maps
      - added static SqlUtil::AbstractSqlUtilBase::getDatasourceDesc() method
      - added new Table::insertFromSelect*() variants taking Table arguments
      - added SqlUtil::Table::checkExistence() method
      - added support for the \c "forupdate" select option
    - <a href="../../modules/OracleSqlUtil/html/index.html">OracleSqlUtil</a> updates:
      - fixed selects with "limit" but no "offset"
      - convert date/time values to timestamps with microseconds resolution instead of dates with second resolution when dynamically inserting values as strings in SQL (binding by value not affected)
    - <a href="../../modules/CsvUtil/html/index.html">CsvUtil</a> module updates:
      - added the \c "write-headers" option to \c AbstractCsvWriter and subclasses to enable headers to be suppressed
      - added the \c "optimal-quotes" option to \c AbstractCsvWriter and subclasses to enable more efficient csv output (now the default)
    - added @ref Qore::SQL::AbstractDatasource::currentThreadInTransaction() "AbstractDatasource::currentThreadInTransaction()" which is reimplemented as @ref Qore::SQL::Datasource::currentThreadInTransaction() "Datasource::currentThreadInTransaction()" and @ref Qore::SQL::DatasourcePool::currentThreadInTransaction() "DatasourcePool::currentThreadInTransaction()"; the base class method throws an exception when called; it was not added as an abstract method in order to not break existing subclasses of AbstractDatasource
    - enhanced module license support
      - module license strings may now be specified in binary and user modules
      - @ref Qore::getModuleHash() and @ref Qore::getModuleList() now report license information for each module

    @subsection qore_0810_bug_fixes Bug Fixes in Qore
    - fixed an issue with class constant parse initialization where invalid recursive class constant definition parse exceptions could be raised and in some cases also crashes could result
    - <a href="../../modules/SmtpClient/html/index.html">SmtpClient</a> module: fixed missing username and missing password errors
    - fixed a bug where a qore switch statement with no case conditions and only a default label would erroneously never have it's default code executed
    - fixed a reference leak related to exception handling with invalid arguments with @ref Qore::Socket::setWarningQueue() and @ref Qore::HTTPClient::setWarningQueue()
    - fixed several bugs where the parse location could be reported incorrectly for type errors regarding in-object variable references
    - fixed a bug where an error could result with @ref Qore::Thread::Condition::wait() "Condition::wait()" with timeouts > 2147483648ms
    - fixed bugs handling "bigint" and "double precision" column types with schema alignments with the <a href="../../modules/PgsqlSqlUtil/html/index.html">PgsqlSqlUtil</a> module
    - fixed a bug handling parse initialization of constant values requiring run-time evaluation after other parse exceptions have been raised that could cause a parse-time crash
    - fixed a bug where qore could crash on exit with certain openssl versions by calling ERR_remove_state(0) in the main thread's cleanup function
    - fixed a bug where qore could crash on exit due to user module destruction not taking into consideration user module dependencies
    - fixed a bug in schema management in <a href="../../modules/SqlUtil/html/index.html">SqlUtil</a> where excessively verbose column aliases were used that caused errors when automatically updating columns with existing rows and new default values and non-null contraints with PostgreSQL databases
    - fixed a bug where a call reference to an abstract object method returned from an abstract class could be executed even though it must have been instantiated by a concrete subclass
    - fixed a bug where a valid call reference to a private object method was created within the class, then in some cases an object protection exception was raised when the call reference was called outside the class
    - fixed a bug in the <a href="../../modules/RestClient/html/index.html">RestClient</a> module when the yaml binary module is not available
    - fixed programmatic select queries with "limit" but no "offset" in <a href="../../modules/OracleSqlUtil/html/index.html">OracleSqlUtil</a>
    - fixed a bug in @ref Qore::Program::importFunction() where only the committed function list was checked when importing functions with a specific target namespace path
    - fixed a bug in @ref Qore::Program::importClass() where only the committed class list was checked when importing functions with a specific target namespace path
    - fixed a bug when parsing subnamespaces into a parent namespace where the subnamespace already exists (either in the committed list or in the pending list)
    - fixed a memory and reference leak caused by recursive references when closures encapsulating an object's scope are assigned to or accessible from members of the object by making references to the object from within a closure encapsulating the object's state weak references instead of strong references
    - fixed schema information classes when the "string-numbers" driver option is enabled
    - fixed crashing bugs in @ref Qore::get_thread_data() in certain use cases
    - fixed a bug in <a href="../../modules/SqlUtil/html/index.html">SqlUtil</a> where select and row iterator operations could fail with certain select hash arguments without a \c "columns" entry but where column names were otherwise required
    - fixed a bug in HTTP response parsing where case-signficant comparisons where being made with certain critical header values
    - fixed a bug handling thread cancellation with the @ref Qore::Thread::ThreadPool "ThreadPool" class
    - fixed several race conditions and potential deadlocks in @ref Qore::Thread::ThreadPool "ThreadPool" destruction with active threads in the pool

    @section qore_089 Qore 0.8.9

    @par Release Summary
    Major release with many new features and also many bugfixes.

    @subsection qore_089_new_features New Features in Qore
    - <a href="../../modules/CsvUtil/html/index.html">CsvUtil</a> module updates:
      - new classes:
        - \c CsvAbstractIterator: base abstract iterator class for iterating line-based CSV data
        - \c CsvDataIterator: iterator class allowing for CSV string data to be processed line by line on a record basis
        - \c AbstractCsvWriter: a base class for new CSV writer implementations
        - \c CsvFileWriter: CSV file writer class
        - \c CsvStringWriter: CSV in memory writer class
      - implemented support for allowing subclasses of CsvFileIterator to implement support for other custom types
      - no need to set \c "headers" in the constructor if \c "fields" are set; headers are assumed to be the field labels in the same order
    - added the @ref Qore::encode_url() function with <a href="http://tools.ietf.org/html/rfc3986#section-2.1">RFC 3986 section 2.1</a> compliance
    - @ref Qore::decode_url() function updated to decode UTF-8 encoded characters according to <a href="http://tools.ietf.org/html/rfc3986#section-2.1">RFC 3986 section 2.1</a>
    - added get_byte_size() and get_marketing_byte_size() to the <a href="../../modules/Util/html/index.html">Util</a> module
    - the error message now includes the module path used for the search when a module cannot be found in the module path
    - @ref Qore::SQL::DatasourcePool "DatasourcePool" enhancements:
      - new method: @ref Qore::SQL::DatasourcePool::clearWarningCallback() "DatasourcePool::clearWarningCallback()"
      - new method: @ref Qore::SQL::DatasourcePool::setWarningCallback() "DatasourcePool::setWarningCallback()"
      - new method: @ref Qore::SQL::DatasourcePool::getUsageInfo() "DatasourcePool::getUsageInfo()"
      - new method: @ref Qore::SQL::DatasourcePool::setErrorTimeout() "DatasourcePool::setErrorTimeout()"
      - new method: @ref Qore::SQL::DatasourcePool::getErrorTimeout() "DatasourcePool::getErrorTimeout()"
      - new method: @ref Qore::SQL::DatasourcePool::setEventQueue() "DatasourcePool::setEventQueue()"
      - new method: @ref Qore::SQL::DatasourcePool::clearEventQueue() "DatasourcePool::clearEventQueue()"
      - the new methods allow for monitoring @ref Qore::SQL::DatasourcePool "DatasourcePool" objects for pool contention issues (in case the pool needs to be resized), for throwing an exception if a connection is not acquired within the error timeout period (new default: 2 minutes), and for DBI drivers to raise warnings on an event queue that can be monitored in a separate thread
      - additionally connection acquisition statistics are tracked and returned in @ref Qore::SQL::DatasourcePool::getUsageInfo() "DatasourcePool::getUsageInfo()" (total requests, hits, maximum wait time)
    - @ref Qore::SQL::Datasource "Datasource" enhancements:
      - new method: @ref Qore::SQL::Datasource::setEventQueue() "Datasource::setEventQueue()"
      - new method: @ref Qore::SQL::Datasource::clearEventQueue() "Datasource::clearEventQueue()"
      - the new methods allow for DBI drivers to raise warnings on an event queue that can be monitored in a separate thread
    - @ref Qore::Socket "Socket" enhancements:
      - new method: @ref Qore::Socket::setWarningQueue() "Socket::setWarningQueue()"
      - new method: @ref Qore::Socket::clearWarningQueue() "Socket::clearWarningQueue()"
      - new method: @ref Qore::Socket::getUsageInfo() "Socket::getUsageInfo()"
      - new method: @ref Qore::Socket::clearStats() "Socket::clearStats()"
    - @ref Qore::FtpClient "FtpClient" enhancements:
      - new method: @ref Qore::FtpClient::setWarningQueue() "FtpClient::setWarningQueue()"
      - new method: @ref Qore::FtpClient::clearWarningQueue() "FtpClient::clearWarningQueue()"
      - new method: @ref Qore::FtpClient::getUsageInfo() "FtpClient::getUsageInfo()"
      - new method: @ref Qore::FtpClient::clearStats() "FtpClient::clearStats()"
    - <a href="../../modules/SmtpClient/html/index.html">SmtpClient</a> module updates:
      - optimized connection and login code; HELO/EHLO and authorization are performed when connecting only, not before each email
      - added support for socket performance instrumentation and warning events
    - <a href="../../modules/Pop3Client/html/index.html">Pop3Client</a> module updates:
      - added support for socket performance instrumentation and warning events
    - <a href="../../modules/TelnetClient/html/index.html">TelnetClient</a> module updates:
      - added support for socket performance instrumentation and warning events
    - <a href="../../modules/WebSocketClient/html/index.html">WebSocketClient</a> module updates:
      - added support for socket performance instrumentation and warning events
    - <a href="../../modules/RestClient/html/index.html">RestClient</a> module updates:
      - use the new @ref Qore::encode_url() function to encode URL paths to ensure that valid requests are sent when spaces, percent characters, and non-ascii characters are used in the URL path
      - set the character encoding in the \c Content-Type request header when sending strings
      - set the \c Accept header correctly in requests (previously only indicated yaml (\c "text/x-yaml") as an acceptible response encoding)
    - <a href="../../modules/RestHandler/html/index.html">RestHandler</a> module updates:
      - added support for the \c OPTIONS method
      - return a 400 \c "Bad Request" error if an unsupported HTTP method is used in a REST Call
    - added new \c UpsertInsertOnly upsert strategy to <a href="../../modules/SqlUtil/html/index.html">SqlUtil</a>
    - new pseudo-methods:
      - @ref <value>::sizep(): returns @ref Qore::True "True" if the type can return a non-zero size (@ref Qore::True "True" for containers including @ref binary "binary objects" and @ref string "strings", @ref Qore::False "False" for everything else)
      - @ref <string>::getLine(): finds lines in a string buffer
    - <a href="../../modules/Mime/html/index.html">Mime</a> module updates:
      - added mime type for WSDL files (\c "application/wsdl+xml")
      - added mappings for \c "xls" and \c "xlst" extensions to MimeTypeXml
    - added new modules:
      - <a href="../../modules/Mapper/html/index.html">Mapper</a>: data mapping module
      - <a href="../../modules/TableMapper/html/index.html">TableMapper</a>: data mapping module using <a href="../../modules/SqlUtil/html/index.html">SqlUtil</a> and <a href="../../modules/Mapper/html/index.html">Mapper</a> to map to an SQL table target
      - <a href="../../modules/FreetdsSqlUtil/html/index.html">FreetdsSqlUtil</a>: provides back-end support for MS SQL Server and Sybase databases with <a href="../../modules/SqlUtil/html/index.html">SqlUtil</a> using the <a href="https://github.com/qorelanguage/module-sybase">freetds module</a>
    - the @ref include "%include" parse directive now supports environment variable substitution at the beginning of the file path

    @subsection qore_089_bug_fixes Bug Fixes in Qore
    - fixed a crashing bug handling access to members as default values of normal method arguments
      (<a href="https://github.com/qorelanguage/qore/issues/3240">issue 3240</a>)
    - fixed a bug in the <a href="../../modules/RestClient/html/index.html">RestClient</a> module where the
      \c "response-code" key of the info output hash could be missing in some cases
      (<a href="https://github.com/qorelanguage/qore/issues/3237">issue 3237</a>)
    - fixed bugs handling object-local access in member initialization
      (<a href="https://github.com/qorelanguage/qore/issues/3193">issue 3193</a>)
    - fixed a crashing bug when HTTP messages with duplicate \c Connection, \c Content-Encoding, \c Transfer-Encoding,
      \c Location, or \c Content-Type headers are received
    - fixed a bug parsing octal character constants in the lexer when octal digits followed the octal constant (ex:
      \c "\0441" where the \c "1" would cause an error)
    - allow escaping "$" character in regular expression substitution target strings, previously it was impossible to
      output a literal "$" + a digit, since this would be interpreted as a numbered input pattern expression
    - fixed a bug in the @ref Qore::HTTPClient::getURL() "HTTPClient::getURL()" and
      @ref Qore::HTTPClient::getProxyURL() "HTTPClient::getProxyURL()" methods where the URL's path was not given with
      a leading "/" character
    - <a href="../../modules/CsvUtil/html/index.html">CsvUtil</a> module fixes:
      - fixed \c "date" field handling with empty input (now maps to 1970-01-01)
      - fixed CsvDataIterator::next() when header_lines > 0 and working with empty input data
    - added support for compiling on OSX Mavericks
    - fixed an infinitely recursive call in Table::del() in <a href="../../modules/SqlUtil/html/index.html">SqlUtil</a>
    - fixed a bug in v*printf() where \c '%%' was not handled correctly in all cases
    - fixed bugs in @ref Qore::microseconds() "microseconds" and @ref Qore::milliseconds() "milliseconds()" with large
      arguments
    - fixed a bug where a call to a call reference to a static method across a program boundary with local variables
      as arguments would cause a crash due to improper setting of the program context before the arguments are
      evaluated
    - fixed a bug in @ref Qore::SQL::Datasource::copy() "Datasource::copy()" method where implicitly-set options were
      not carried over into the new object
    - fixed a bug in the @ref Qore::SQL::DatasourcePool "DatasourcePool" class where implicitly-opened connections
      would not be guaranteed to have the same server time zone setting as the initial connections (for example, could
      cause problems with server timezone settings if running in a program context with a different local time zone
      attribute)
    - fixed bugs in <a href="../../modules/SqlUtil/html/index.html">SqlUtil</a> generating "create table" and
      "align table" SQL with DBs where unique indexes automatically create unique constraints (ex: MySQL)
    - fixed a bug in lchown() where chown() was used interally instead of lchown()
    - fixed a bug in <a href="../../modules/PgsqlSqlUtil/html/index.html">PgsqlSqlUtil</a> retrieving sequence values
      with Database::getNextSequenceValue()
    - fixed an off-by-one memory bug in @ref Qore::date(string, string) parsing a 4-digit date mask
    - fixed memory leaks in class member and class static variable management
    - fixed memory leaks when an entire class has to be rolled back due to parse errors and the class has pending
      static variables
    - fixed memory leaks in constant handling with values containing call references
    - fixed a memory leak in constant destruction with parse rollbacks when the constant value was NULL
    - fixed an error in the rounding heuristic for arbitrary-precision numeric values that could produce invalid
      results (ex: 34.9n * 100 = 34902n)
    - enforce @ref Qore::PO_NO_FILESYSTEM "PO_NO_FILESYSTEM" with the @ref include "%include" directive
    - fixed a bug managing object private data in complex inheritance cases where the same class may be inherited with
      virtual private data and also real private data
    - fixed a bug in socket timeout handling with select() errors
    - fixed a memory leak in handling abstract methods when multiple abstract methods with the same name but different
      signatures were declared in a class

    @section qore_088 Qore 0.8.8

    @par Release Summary
    Major new features and bug fixes with a particular focus on enhanced HTTP capabilities and enhanced database processing

    @subsection qore_088_compatibility Changes That Can Affect Backwards-Compatibility
    - Fixed method resolution order; it's now possible to call pseudo-methods directly on classes that implement @ref methodGate_methods "methodGate() methods"
    - Added the following abstract methods to @ref Qore::SQL::AbstractDatasource "AbstractDatasource":
      - @ref Qore::SQL::AbstractDatasource::getConfigHash() "AbstractDatasource::getConfigHash()"
      - @ref Qore::SQL::AbstractDatasource::getConfigString() "AbstractDatasource::getConfigString()"
    - "hard" string comparisons now perform encoding conversions if necessary (however as usual different data types cause the comparison to fail)

    @subsection qore_088_new_features New Features in Qore
    - new @ref user_modules "user modules" delivered with %Qore:
      - <a href="../../modules/RestClient/html/index.html">RestClient</a>: Provides a simple API for communicating with HTTP servers implementing <a href="http://en.wikipedia.org/wiki/Representational_state_transfer">REST</a> services
      - <a href="../../modules/RestHandler/html/index.html">RestHandler</a>: Provides an easy to use interface to the Qore <a href="../../modules/HttpServer/html/index.html">HttpServer</a> module for implementing server-side <a href="http://en.wikipedia.org/wiki/Representational_state_transfer">REST</a> services
      - <a href="../../modules/SqlUtil/html/index.html">SqlUtil</a>: Provides a high-level DB-independent API for working with database objects
        - <a href="../../modules/MysqlSqlUtil/html/index.html">MysqlSqlUtil</a>: Provides a high-level DB-independent API for working with MySQL database objects; loaded automatically by the <a href="../../modules/SqlUtil/html/index.html">SqlUtil</a> module when working with MySQL databases
        - <a href="../../modules/OracleSqlUtil/html/index.html">OracleSqlUtil</a>: Provides a high-level DB-independent API for working with Oracle database objects; loaded automatically by the <a href="../../modules/SqlUtil/html/index.html">SqlUtil</a> module when working with Oracle databases
        - <a href="../../modules/PgsqlSqlUtil/html/index.html">PgsqlSqlUtil</a>: Provides a high-level DB-independent API for working with PostgreSQL database objects; loaded automatically by the <a href="../../modules/SqlUtil/html/index.html">SqlUtil</a> module when working with PostgreSQL databases
      - <a href="../../modules/Util/html/index.html">Util</a>: Provides a some miscellaneous generally useful routines
      - <a href="../../modules/WebSocketClient/html/index.html">WebSocketClient</a>: Provides a client API for connecting to WebSocket servers
      - <a href="../../modules/WebSocketHandler/html/index.html">WebSocketHandler</a>: Provides an interface to the Qore <a href="../../modules/HttpServer/html/index.html">HttpServer</a> module for implementing server-side WebSocket services
      - <a href="../../modules/WebSocketUtil/html/index.html">WebSocketUtil</a>: Provides common client and server code for implementing WebSocket protocol services in %Qore
      - <a href="../../modules/WebUtil/html/index.html">WebUtil</a>: Provides server support for implementing complex web services including serving resources with mixed text and %Qore code that are automatically rendered on demand
    - improvements in existing @ref user_modules "user modules":
      - much improved <a href="../../modules/HttpServer/html/index.html">HttpServer</a> module, better performance, much better RFC compliance, more flexibility
      - new CSV generation class in <a href="../../modules/CsvUtil/html/index.html">CsvUtil</a>
      - much better message serialization and email attachment handling in the <a href="../../modules/SmtpClient/html/index.html">SmtpClient</a> and <a href="../../modules/MailMessage/html/index.html">MailMessage</a> modules
    - there is a new @ref Qore::Thread::ThreadPool "ThreadPool" class for implementing thread pools that automatically upscale and downscale within user-defined limits depending on the load placed on them
    - it's possible to inherit concrete versions of abstract method variants from a parent class that does not define the abstract method, meaning that concrete variants of an abstract method do not have to be implemented in a direct subclass of the class declaring the abstract method\n
      this makes using abstract base classes much easier in complex hierarchies using multiple inheritance; now common code can be separated into a single class and inherited by child classes sharing the common implementation
    - major @ref Qore::Socket "Socket" read performance increase by implementing internal read buffering (up to 10x faster socket read performance for certain operations, particularly with HTTP methods)
    - improved Unicode / UTF-8 support
      - <string>::lwr(), <string>::upr(), @ref Qore::tolower(string), and @ref Qore::toupper(string) now operate on a very wide range of non-ASCII characters, including Latin, Cyrillic, Greek, Armenian, Georgian, etc characters whereas they were previously limited to working on ASCII characters
      - <string>::unaccent() was added which removes accents from strings using a Unicode lookup map from a very wide range of accented Unicode characters to unaccented characters
    - new @ref Qore::SQL::Datasource "Datasource" and @ref Qore::SQL::DatasourcePool "DatasourcePool" methods:
      - Qore::SQL::Datasource::getConfigHash()
      - Qore::SQL::Datasource::getConfigString()
      - Qore::SQL::DatasourcePool::getConfigHash()
      - Qore::SQL::DatasourcePool::getConfigString()
      - Qore::SQL::DatasourcePool::copy()
    - @ref Qore::HTTPClient "HTTPClient" changes:
      - the @ref Qore::HTTPClient "HTTPClient" class is now a subclass of @ref Qore::Socket "Socket", so all @ref Qore::Socket "Socket" methods can be called on  @ref Qore::HTTPClient "HTTPClient" objects, making it easier to implement protocols based on HTTP
      - Qore::HTTPClient::getDefaultPath(): added
      - Qore::HTTPClient::setDefaultPath(): added
      - Qore::HTTPClient::getURL(): changed: now returns @ref nothing if no URL is set instead of an invalid URL
    - new functions:
      - call_pseudo_args()
      - @ref Qore::substr(binary, softint) "substr(binary, softint)"
      - @ref Qore::substr(binary, softint, softint) "substr(binary, softint, softint)"
    - new pseudo methods:
      - <binary>::substr(softint)
      - <binary>::substr(softint, softint)
      - <binary>::toBase64()
      - <binary>::toHex()
      - <binary>::toString()
      - <date>::getEpochSeconds()
      - <date>::getEpochSecondsLocalTime()
      - <date>::info()
      - <float>::abs()
      - <hash>::compareKeys(hash)
      - <int>::abs()
      - <int>::encodeLsb(int)
      - <int>::encodeMsb(int)
      - <int>::toUnicode()
      - <number>::abs()
      - <object>::hasCallableMethod()
      - <object>::hasCallableNormalMethod()
      - <object>::hasCallableStaticMethod()
      - <list>::rangeIterator()
      - <nothing>::rangeIterator()
      - <string>::comparePartial()
      - <string>::getUnicode()
      - <string>::equalPartial()
      - <string>::equalPartialPath()
      - <string>::toBase64()
      - <string>::toHex()
      - <string>::unaccent()
      - <value>::toNumber()
    - other new methods and method changes:
      - added new static methods in the @ref Qore::ReadOnlyFile "ReadOnlyFile" class making it easier to read entire files in one call:
        - @ref Qore::ReadOnlyFile::readTextFile()
        - @ref Qore::ReadOnlyFile::readBinaryFile()
      - changes to catch usage errors with the @ref Qore::Thread::Counter "Counter" class:
        - Qore::Thread::Counter::constructor() will throw an exception if called with an argument < 0
        - Qore::Thread::Counter::dec() will now throw an exception if called when the Counter is already at 0
      - Qore::Thread::Queue::empty(): new method
      - Qore::Socket::listen(): now has a new \a backlog parameter; the default backlog queue size was changed from 5 to 20
      - Qore::Socket::getPeerInfo() and Qore::Socket::getSocketInfo(): now takes an optional argument to avoid name lookups
      - Qore::Socket::readHTTPHeaderString(): new method
      - Qore::Dir: all list*() methods now take an optional parameter to return a list of file status value hashes plus \c "name" and optionally \c "link" keys for symbolic links; additionally symbolic links are now followed and files and directories are differentiated based on their targets when processing symbolic links
    - function changes
      - added optional \a start and \a end parameters to the @ref Qore::replace "replace()" function
    - all @ref data_type_declarations "data type declarations" that optionally accept @ref nothing also now accept @ref null and map @ref null to @ref nothing; this makes direct assignments from values derived from SQL queries much easier
    - added an optional reference to an integer to the @ref Qore::backquote() function to return the return code of the program executed
    - @ref implicit_index "implicit index" references now work in the @ref map "map" and @ref select "select" operators with lists and iterators
    - the @ref regex_extract_operator now accepts an optional \c g specifier to extract all occurrences of the pattern(s) in a string; also @ref Qore::regex_extract "regex_extract()" and <string>::regexExtract(string, int) now accept @ref Qore::RE_Global to extract all occurrences of the pattern(s) in a string
    - the @ref splice "splice" and @ref extract "extract" operators were extended to work on @ref binary "binary objects" as well as lists and strings
    - printing out binary values with the \c "%y" @ref string_formatting "format specifier" now produces YAML-like output for the binary value
    - added path name to error messages in @ref Qore::Dir "Dir" class exception strings

    @subsection qore_088_bug_fixes Bug Fixes in Qore
    - fixed a bug where the ?: operator could thrown spurious exceptions when parsing because it would return the type of the initial boolean expression as the return type of the operator
    - fixed a bug where classes with unimplemented inherited abstract variants would sometimes cause runtime exceptions to be thrown when instantiated but should have instead been caught at parse time
    - fixed a parser bug where out-of-line class method definitions could not be defined in a namespace block
    - fixed a bug parsing arguments in parse_uri_query() in the <a href="../../modules/HttpServer/html/index.html">HttpServer</a> module
    - fixed several bugs where parse exceptions could show the wrong source location:
      - with type errors in function calls
      - when resolving global variables
      - in base class constructor arguments
      - for empty blocks with a missing return statement
      - when validating types used with the return statement (also associated warnings)
      - in methods calls
      - in hash value expressions
      - with redeclaring local variable return types
      - in local variable object instantiations
    - really fixed the bug thought to be fixed in 0.8.7 "where SSL errors would cause the affected thread to go into a infinite loop using 100% CPU" - this turned out to be easily reproducible on all platforms; when the SSL connection was shut down cleanly by the remote end before a response message was returned, an infinite loop would result
    - fixed a bug where it was impossible to output a single '\' character in regex substitution expressions; '\' was taken as an escape character, and '\\\' was output literally, now '\\\' is output as '\'
    - fixed a bug where a parse-time crash would occur when calling the copy() method for a class that does not implement an explicit copy() method
    - fixed a bug where arguments passed to a copy method were ignored; now an exception is thrown
    - fixed a bug where public members and static variables of privately-inherited classes were incorrectly treated as public attributes of the child class
    - fixed a bug where slices could be made of objects from outside the class including private members
    - fixed a bug where @ref Qore::SQL::SQLStatement::memberGate() "memberGate() methods" were not being respected when taking a slice of an object
    - fixed bugs in the integer Socket::recv*() methods where a \c SOCKET-CLOSED exception was not thrown when the remote end closed the connection
    - fixed a bug related to out-of-order parse initialization for functions and methods which resulted in the wrong return type being returned for a method with more than 1 variant where the variant could not be matched at parse time
    - fixed a bug where a non-variable-reference member of an "our" variable declaration list would cause a crash due to passing the incorrect argument in sprintf()
    - fixed sandboxing / protection errors with inherited code; subclasses inheriting code from a parent class with different parse options would cause the child parse options to be used when running the parent class code which caused errors; now parse options are enforced properly on the block level
    - fixed the @ref Qore::RangeIterator "RangeIterator" class; it was still abstract due to a missing @ref Qore::RangeIterator::valid() method
    - fixed a bug where the wrong error was being returned after a connection reset (remote connection close) in sockets with integer recv*() methods which could in some cases lead to an infinite loop
    - fixed a bug where private members of a common base class were not accessible by objects of subclasses sharing the common base class
    - fixed many bugs in <a href="../../modules/CsvUtil/html/index.html">CsvUtil</a> and updated the module version to 1.1
    - initialize static openssl crypto locks for multi-threaded openssl library access; without this crashes can result (for example in error queue management)
    - fixed a bug where Qore::HTTPClient::getURL() returned an invalid URL when no URL was set; now it returns @ref nothing in this case
    - fixed a bug managing feature/module lists in inherited @ref Qore::Program "Program" objects; user modules were listed in the child @ref Qore::Program "Program" object even though user module code is not imported in child @ref Qore::Program "Program" objects
    - fixed a bug where an invalid guard condition in critical lvalue storage code can cause unreferenced data to be returned while in a lock which can cause a crash in a multithreaded program
    - fixed a bug where references were not being written to the output variable if an exception was active when the code block exited
    - fixed a bug setting the precision for arbitrary-precision numbers with large exponents (like "1e100n")
    - implemented more strict adherence to <a href="http://tools.ietf.org/html/rfc2616">RFC 2616</a> (HTTP 1.1) regarding message-body handling in requests and response message generation and parsing
    - fixed a bug with @ref Qore::Thread::Condition::wait() "Condition::wait()" on Darwin with negative timeout values where a short timeout was used instead of an indefinite wait
    - fixed bugs in the <a href="../../modules/SmtpClient/html/index.html">SmtpClient</a> and <a href="../../modules/MailMessage/html/index.html">MailMessage</a> modules where mail messages were being serialized incorrectly if there were no attachments (there was no possibility to set the content transfer encoding) and also where it was not possible to set the content-type for the message body when it was sent as a part of a multipart message
    - fixed bugs handling arguments declared as type @ref reference_or_nothing_type "*reference" (reference or nothing)
    - fixed bugs in executing code accross @ref Qore::Program "Program" object barriers with reference arguments
    - fixed a bug with the switch statement where character encoding differences would cause strings to mismatch even if they were otherwise identical; now hard comparisons with strings allow for implicit automatic temporary character encoding conversions for the comparison
    - fixed a bug where qore failed to set the time zone region correctly when set from /etc/localtime and this file is a relative symlink rather than absolute
    - fixed a bug where substr() and <string>::substr() were returning @ref nothing if the arguments could not be satisifed contrary to the documentation and the declared return type, now an empty string is returned in those cases
    - fixed bugs rounding number values between 10 and -10 (non-inclusive) for display, fixed bugs rounding number value regarding digits after the decimal point for display with @ref Qore::NF_Scientific
    - fixed a bug in the @ref Qore::Dir class where it was not possible to chdir to the root directory \c "/"
    - fixed a bug where recursive references were allowed and memory leaks would occur due to recursive references; these are now caught at runtime and a \c REFERENCE-ERROR exception is thrown
    - fixed a configure bug with bison >= 3
    - fixed a bug in the <a href="../../modules/HttpServer/html/index.html">HttpServer</a> module when automatically uncompressing supported content-encodings to set the resulting string's character encoding correctly
    - fixed a bug in the @ref instanceof "instanceof" operator when working with objects and classes created from different source @ref Qore::Program "Program" objects
    - fixed a bug in *printf() formatting with floating-point and number values where no digits were displayed right of the decimal point unless a specific number of digits was specified in the format string
    - fixed the return type of <bool>::typeCode(); was returning a boolean instead of @ref Qore::NT_BOOLEAN
    - fixed a bug there @ref null was evaluated as @ref Qore::True "True" in a boolean context rather than @ref Qore::False "False"
    - fixed a bug where @ref Qore::Socket::recvBinary() would ignore the first data read
    - fixed starting listeners on UNIX domain sockets on Soalris in the <a href="../../modules/HttpServer/html/index.html">HttpServer</a> module
    - fixed a bug where number("") was being converted to \@NaN\@n
    - fixed return type of @ref Qore::HTTPClient::getConnectionPath() "HTTPClient::getConnectionPath()"
    - fixed several bugs with logical comparison operators and arbitrary-precision numeric values where arbitrary-precision numeric values were not being prioritized as numeric values and also in some cases were being first converted to doubles and then operated on
    - fixed a bug in the socket code where the socket close condition was not flagged with SSL connections when writes failed due to the remote end closing the connection; an error would only be raised on the following socket operation
    - fixed a mismatched delete/malloc error with time zone initialization and the localtime file

    @section qore_087 Qore 0.8.7

    @par Release Summary
    Code embedding improvements

    @subsection qore_087_compatibility Changes That Can Affect Backwards-Compatibility
    @par Fixes for Code Inheritance in Program Objects
    The following changes are meant to sanitize code inheritance in child @ref Qore::Program "Program" objects to fix long-standing design bugs in code encapsulation by addressing the lack of fine-grained control over symbol visibility in inherited code.
    - @ref mod_public "public": The @ref mod_public "public" keyword's usage in modules has now been expanded
      to provide the same functionality generically in @ref Qore::Program "Program" objects; if @ref qore_classes "classes",
      @ref constants "constants", @ref qore_namespaces "namespaces", @ref qore_functions "functions", or
      @ref global_variables "global variables" are defined with the @ref mod_public "public" keyword, then these symbols will
      be inherited into child @ref Qore::Program "Program" objects as long as no @ref parse_options "parse options" prohibit
      it.\n\n
      This change was made to give programmers complete control over which symbols are inherited in child
      @ref Qore::Program "Program" objects, whereas because prior to this change, the control was very course.\n\n
    - the default behavior of %Qore regarding inherting global variables and functions with user variants was changed to be
      consistent with namespaces, classes, and constants; that is; public symbols are inherited by default.\n\n
      The following constants were renamed:
      - <tt>PO_INHERIT_USER_FUNC_VARIANTS</tt> is now: @ref Qore::PO_NO_INHERIT_USER_FUNC_VARIANTS "PO_NO_INHERIT_USER_FUNC_VARIANTS"
      - <tt>PO_INHERIT_GLOBAL_VARS</tt> is now: @ref Qore::PO_NO_INHERIT_GLOBAL_VARS "PO_NO_INHERIT_GLOBAL_VARS"\n\n
      This change was made to fix a long-standing design problem with symbol inheritance and make the implementation consistent.\n\n
    - builtin symbols are no longer inherited from user modules; only independent user symbols; the main change is that if a user
      module adds new user methods to a builtin class or new user variants to a builtin function, these changes are no longer imported
      into target @ref Qore::Program "Program" objects.

    @par File Method Changes
    The following methods were updated to throw exceptions on all errors rather than a return code for I/O errors in order to avoid hard to debug conditions due to ignoring I/O errors by forgetting to check the return value on the following methods:
    - Qore::File::f_printf()
    - Qore::File::f_vprintf()
    - Qore::File::print()
    - Qore::File::printf()
    - Qore::File::vprintf()
    - Qore::File::write()
    - Qore::File::writei1()
    - Qore::File::writei2()
    - Qore::File::writei4()
    - Qore::File::writei8()
    - Qore::File::writei2LSB()
    - Qore::File::writei4LSB()
    - Qore::File::writei8LSB()
    .
    Note that the above changes will hopefully only minimally impact backwards-compatibilty since the change is in error handling, and additionally each of the above methods could also throw an exception if called when the object was not open.

    @subsection qore_087_new_features New Features in Qore
    - new methods offering code encapsulation enhancements
      - @ref Qore::Program::loadModule() "Program::loadModule()": allows modules to be loaded in a @ref Qore::Program "Program" object directly
      - @ref Qore::Program::importClass() "Program::importClass()": allows classes to be individually imported in @ref Qore::Program "Program" objects
    - new pseudo-methods in @ref Qore::zzz8nothingzzz9 to allow for @ref Qore::zzz8hashzzz9 pseudo-methods to be safely used with @ref nothing
      - <nothing>::firstKey()
      - <nothing>::firstValue()
      - <nothing>::hasKey()
      - <nothing>::hasKeyValue()
      - <nothing>::keys()
      - <nothing>::lastKey()
      - <nothing>::lastValue()
      - <nothing>::values()
    - other new pseudo-methods:
     - <date>::durationSeconds()
     - <date>::durationMilliseconds()
     - <date>::durationMicroseconds()
    - removed most restrictions on embedded logic in user modules; user module @ref Qore::Program "Program" objects are subject to the
      same restrictions as the parent @ref Qore::Program "Program" object (if any)
    - added the get_parse_options() function so that parse options in the current @ref Qore::Program "Program" can be determined at
      runtime
    - added the get_ex_pos() function to help with formatting exception locations where the \c source and \c offset information is present
    - new methods and method variants:
      - @ref Qore::HTTPClient::getPeerInfo()
      - @ref Qore::HTTPClient::getSocketInfo()
      - @ref Qore::File::getTerminalAttributes()
      - @ref Qore::SQL::Datasource::transactionTid()
      - @ref Qore::SQL::Datasource::currentThreadInTransaction()
      - @ref Qore::SQL::DatasourcePool::currentThreadInTransaction()
    - new location tags \c "source" and \c "offset" added for parse and runtime exceptions to allow for error-reporting to display information about files where sections of a source file are parsed; this allows both the label and line offset in the label and the file name and absolute file line position to be reported in exception information
      - new parameters added to the following methods and function to accommodate the new location information:
        - @ref Qore::Program::parse() "Program::parse()"
        - @ref Qore::Program::parsePending() "Program::parsePending()"
        - @ref Qore::parse() "parse()"
      - see @ref Qore::ExceptionInfo "Exception Hash" and @ref Qore::CallStackInfo "Call Stacks" for new keys in exception and call stack information hashes
    - <date>::format() now accepts \c "us" for microseconds (see @ref date_formatting)
    - <a href="../../modules/SmtpClient/html/index.html">SmtpClient</a> module improvements:
      - added automatic recognition and support of the \c "STARTTLS" command when connecting to an ESMTP server; this way
        the class will automatically upgrade the connection to a secure TLS/SSL connection if the server supports it
      - added support for SMTP server schemes in the URL in the constructor (ex: \c "esmtptls://user@password:smtp.example.com")
      - added support for the deprecated (but still in use) \c "smtps" scheme with a default port of 465
      - when throwing an exception when a Message cannot be sent because it is incomplete, the reason for the error is also included
        in the exception (previously the exception message was generic making problems with the Message object harder to debug)
    - C++ API Enhancements
      - added C++ APIs to allow for %Qore @ref Qore::File "File" and @ref Qore::Thread::Queue "Queue" object arguments to be used by modules
      - added C++ APIs for controlling openssl initialization and cleanup by the qore library
      - extended qpp to allow for parsing relative dates in qpp code for assignments/default argument values
      - made it possible to call the C++ function QoreFunction::findVariant() from threads where there is no current QoreProgram object
        (such as from a thread created by foreign code)
      - added APIs to allow foreign threads to be registered/deregistered as %Qore threads (for example, to allow %Qore code to be called
        in a callback in a foreign thread created by a library linked with a %Qore binary module)
      - added APIs to allow for TID reservations to allow (for example) for a callback that is executed in the same foreign thread to always have the same TID
      - the old Datasource::execRaw() function with the \a args parameter was deprecated since args was ignored anyway, a new Datasource::execRaw() function was added that has no args parammeter

    @subsection qore_087_bug_fixes Bug Fixes in Qore
    - fixed a runtime class matching bug when identical user classes were created in different @ref Qore::Program "Program" objects,
      the match could fail at runtime because the wrong APIs were being used
    - fixed a crashing bug in the @ref map "map" operator with a select expression when used with an
      @ref Qore::AbstractIterator "AbstractIterator" object for the list operand
    - fixed a bug where the generation of internal strings for abstract method signatures tries to resolve class names that
      are declared out of order, which incorrectly resulted in a parse exception; the fix is to use the class name in the
      signature before class resolution; the class is resolved in the second stage of parsing (symbol resolution) anyway, if it
      can't be resolved then the changes to the @ref Qore::Program "Program" are rolled back anyway
    - a potential deadlock was fixed when calling @ref Qore::exit() "exit()" while background threads were running; it was
      possible for a thread to be canceled while holding a @ref Qore::Thread::Mutex "Mutex" (for example) and then for another
      thread to deadlock trying to acquire the @ref Qore::Thread::Mutex "Mutex" and therefore for the process to deadlock because
      pthread_mutex_lock() is not a cancellation point. The solution was to cancel all threads first, then wait half a second, then call exit()
    - fixed a bug where global variables were being evaluated with strict mathematical boolean evaluation even when @ref perl-bool-eval
      "%perl-bool-eval" was enabled (which is the default)
    - fixed bug in @ref Qore::parseBase64String() and @ref Qore::parseBase64StringToString() when called with an empty string argument; in this case uninitialized memory was returned
    - fixed runtime dynamic memory leaks in the @ref select and @ref map operators when used with iterators
    - do thread-specific cleanup in the main thread when cleaning up/shutting down the qore library
    - added additional openssl cleanup code for thread-local data and when cleaning up the qore library
    - fixed a bug matching function/method variants at runtime
    - fixed a race condition deleting global dynamic handlers in the <a href="../../modules/HttpServer/html/index.html">HttpServer</a> module
    - fixed a bug where declaring an abstract method with parameters and then declaring a concrete reimplementation of the method in a child class with no parameters caused a parse-time crash
    - fixed a bug where trying to dynamically call a function that does not exist results in a deadlock due to an error where a mutex is not unlocked
    - fixed a bug in the @ref Qore::Socket::sendHTTPMessage() and @ref Qore::Socket::sendHTTPResponse() methods regarding the timeout parameter
    - fixed a bug in an socket SSL error message where the method name was printed from non-string memory (used wrong ptr for the <tt>%%s</tt> format argument)
    - fixed some major crashing bugs related to reference handling; a global variable assigned a reference to a reference to a local variable would cause a crash
    - @ref reference_type and @ref reference_or_nothing_type type fixes: an error in @ref reference_type type handling allowed non-reference values to be passed to builtin code expecing references which caused a crash; the @ref reference_type and @ref reference_or_nothing_type types would accept any value type
    - attempted to fix a non-reproducible bug seen on rhel5 in the @ref Qore::Socket "Socket class" where SSL errors would cause the affected thread to go into a infinite loop using 100% CPU

    @section qore_0862 Qore 0.8.6.2

    @par Release Summary
    Iterator improvements and design fixes

    @subsection qore_0862_compatibility Changes That Can Affect Backwards-Compatibility
    @par Fixes for Iterator Class Design Bugs
    Iterators, particular regarding the @ref map "map" and @ref select "select" operators, were implemented in a confusing and inconsistent way; even the %qore documentation was incorrect, and examples were given incorrectly.  The following changes will break functionality using the badly-implemented behavior of iterators before, but since the fix comes fairly soon after the introduction, hopefully this change will not cause too many problems with existing code.   All users polled about the iterator changes in this release saw them as positive and desired changes to the language.
    - the @ref map "map" and @ref select "select" operators' behavior was changed when used with an @ref Qore::AbstractIterator "AbstractIterator" object for the list operand; now the implied argument is the result of @ref Qore::AbstractIterator::getValue() "AbstractIterator::getValue()" instead of the iterator object itself.  This addresses a confusing design choice in the original iterator integration with the @ref map "map" and @ref select "select" operators
    - the second boolean argument was removed from the @ref Qore::HashIterator::constructor(hash&lt;auto&gt;) "HashIterator::constructor(hash&lt;auto&gt;)" and @ref Qore::HashReverseIterator::constructor(hash) "HashReverseIterator::constructor(hash)" methods; use the new  @ref Qore::HashPairIterator "HashPairIterator" and @ref Qore::ObjectPairIterator "ObjectPairIterator" classes instead (<hash>::pairIterator() and <object>::pairIterator())
    - the single boolean argument was removed from <hash>::iterator() and <object>::iterator(); use <hash>::pairIterator() and <object>::pairIterator() instead to get the old behavior

    @subsection qore_0862_changes Changes in Qore
    - new iterator classes:
      - @ref Qore::HashKeyIterator "HashKeyIterator"
      - @ref Qore::HashKeyReverseIterator "HashKeyReverseIterator"
      - @ref Qore::HashPairIterator "HashPairIterator"
      - @ref Qore::HashPairReverseIterator "HashPairReverseIterator"
      - @ref Qore::ObjectKeyIterator "ObjectKeyIterator"
      - @ref Qore::ObjectKeyReverseIterator "ObjectKeyReverseIterator"
      - @ref Qore::ObjectPairIterator "ObjectPairIterator"
      - @ref Qore::ObjectPairReverseIterator "ObjectPairReverseIterator"
    - new pseudo-methods:
      - <hash>::keyIterator()
      - <hash>::pairIterator()
      - <hash>::contextIterator()
      - <object>::keyIterator()
      - <object>::pairIterator()
      - <nothing>::keyIterator()
      - <nothing>::pairIterator()
      - <nothing>::contextIterator()
    - the internal C++ QoreProgramHelper object has been updated to wait until all background threads in the %Qore library have executed before taking the @ref Qore::Program "Program" object out of scope; this allows for callbacks and other code that might be needed by background threads started in user modules (for example) to stay valid until the threads in the user modules also have terminated.  Note that this does not affect the case when using @ref exec-class "%exec-class" and an application program object goes out of scope with background threads in user modules having non-static method call references as callbacks to the application program; see @ref user_module_program_scope for more information on this topic.

    @section qore_0861 Qore 0.8.6.1

    @par Release Summary
    Major bug fixes and minor new features

    @subsection qore_0861_changes Changes in Qore
    - updated the @ref try-module "%try-module" parse directive to support a variant without an exception variable for usage in @ref Qore::Program "Program" objects where @ref Qore::PO_NO_TOP_LEVEL_STATEMENTS is set
    - added code to raise an @ref invalid-operation warning with the @ref elements "elements operator" when called with a type that can never return a value with this operator
    - updated the @ref Qore::File "File" class's internal buffer size from 4KB to 16KB which greatly improves read performance
    - added new public APIs for the QoreNumberNode class to allow for proper de/serialization in external modules
    - <a href="../../modules/Pop3Client/html/index.html">Pop3Client</a> module:
      - added the Pop3Client::logPassword() methods and masked password by default in the debug log
      - updated module to v1.1
    - <a href="../../modules/Mime/html/index.html">Mime</a> module:
      - declared the MultiPartMessage::getMsgAndHeaders() method abstract as originally intended
      - added MultiPartMessage::parseBody() static method
      - updated module to v1.3

    @subsection qore_0861_bug_fixes Bug Fixes in Qore
    - fixed crashing bugs due to the lack of proper lvalue checks with the expression for the background operator with operators using lvalues with local variables
    - fixed rounding of arbitrary-precision numeric values for display purposes when the last significant digit is just to the right of the decimal point (ex: was displaying 10.2 as "11." for example)
    - fixed a race condition in static destruction of the library when a background thread calls exit() that could cause a segfault on exit
    - fixed a static memory leak in Program objects when constants contain code references to functions or static methods
    - fixed a bug parsing user modules; the Program context was not set properly which could lead to a crash when parsing user modules loaded from the command-line or to incorrect parse options when loaded from user Program code
    - fixed a bug where the @ref invalid-operation warning with the @ref keys "keys operator" was not being triggered in common cases that should have triggered the warning
    - <a href="../../modules/MailMessage/html/index.html">MailMessage</a> module:
      - fixed recognizing mime messages with additional text after the version number (ex: \c "Mime-Version: 1.0 (Mac OS X Mail 6.2 \(1499\))")
      - fixed a bug setting the content-type of message parts (this fix is now in the <a href="../../modules/Mime/html/index.html">Mime</a> in the MultiPartMessage::getMsgAndHeaders() method
      - fixed multipart message parsing by using MultiPartMessage::parseBody() in the <a href="../../modules/Mime/html/index.html">Mime</a> module; now also parts with subparts are parsed correctly as well
      - fixed a bug where the sender and from values were not being set properly when parsing email messages
      - updated module to v1.0.3

    @section qore_086 Qore 0.8.6

    @par Release Summary
    Major new features and a few bug fixes

    @subsection qore_086_compatibility Changes That Can Affect Backwards-Compatibility

    @par Perl-Style Boolean Evaluation
    %Qore's default boolean evaluation mode was changed from strict mathematical to a more intuitive perl- (and Python-) like style.
    This change was implemented to address one of the oldest design bugs in %Qore: strict mathematical boolean evaluation.  See @ref perl-bool-eval "%perl-bool-eval" for a description of the new default boolean evaluation mode.\n\n
    To get the old strict mathematical boolean evaluation, use the @ref strict-bool-eval "%strict-bool-eval" parse option.\n\n
    An example of the change; now the following @ref if "if statement" block will be executed as the <tt><b>if</b></tt> expression is now evaluated as @ref Qore::True "True":
    @code{.py}
    string str = "hello";
    if (str)
        printf("Qore says hello\n");
    @endcode
    Previously (i.e. with @ref strict-bool-eval "%strict-bool-eval") the <tt><b>if</b></tt> expression above would be evaluated as @ref Qore::False "False" because the string value was converted to an integer 0, however as of %Qore 0.8.6 (with the default @ref perl-bool-eval "perl-bool-eval") it is @ref Qore::True "True" since the string is not empty; empty strings and string value \c "0" are evaluated as @ref Qore::False "False".\n\n
    Perhaps counterintuitively (and the reason this was changed to be the default in qore), the chance for regression errors in
    qore code is very small, because for all cases where the old logic could be applied (meaning excluding cases where the result
    was always @ref Qore::False "False" due to the data types or values being evaluated), the results are the same with the new logic,
    except for one case; the case where a string has more than one character and begins with a zero (ex: \c "00").
    In this case, the old logic would always return @ref Qore::False "False", because the value was first converted to an integer \c 0,
    whereas the new logic will return @ref Qore::True "True".  Note that in the case of a string with a single \c "0", both the old and
    new boolean logic returns @ref Qore::False "False".\n\n
    Basically with this option set, qore's boolean evaluation becomes like perl's and Python's, whereas any expression that has the following values is @ref Qore::False "False": @ref nothing, @ref string "string" \c "0" and @ref string "empty strings", @ref integer "integer", @ref float "float", and @ref number "number" \c 0 (zero), @ref absolute_dates "absolute date" \c 1970-01-01Z (ie the start of the epoch with an offset of 0), @ref relative_dates "relative date" \c 0s (or any  @ref relative_dates "relative date" with a 0 duration), @ref null, @ref binary "empty binary objects", @ref hash "empty hashes", and @ref list "empty lists".  All other values are @ref Qore::True "True".
    @note also affects the @ref Qore::boolean(any) "boolean(any)" function

    @par Changes in the Socket Class
    The @ref Qore::Socket "Socket" class was enhanced to support timeouts with non-blocking I/O on all send operations;
    many Socket methods that send data were originally implemented to return an error code on error, however they would
    also throw exceptions if the socket were not open, so the error handling was inconsistent (exceptions versus return codes).\n\n
    Additionally it was not possible to get error information at all for SSL errors if the socket was connected with SSL, which,
    according to %Qore's socket design, should be transparent for the programmer.\n\n
    For these reasons the implementation was deemed inconsistent and unintuitive; the change was to add optional timeout parameters
    to all send methods and to allow the methods to throw exceptions (instead of simply returning -1 and not being able to determine the cause of the error in many cases).\n\n
    The following methods were updated to accept optional timeout parameters and throw exceptions on all errors rather than a return code for I/O errors:
    - Qore::Socket::send()
    - Qore::Socket::sendBinary()
    - Qore::Socket::sendi1()
    - Qore::Socket::sendi2()
    - Qore::Socket::sendi4()
    - Qore::Socket::sendi8()
    - Qore::Socket::sendi2LSB()
    - Qore::Socket::sendi4LSB()
    - Qore::Socket::sendi8LSB()

    @par New Abstract Method in AbstractIterator
    The following abstract method was added:
    - Qore::AbstractIterator::valid() was added (with concrete implementations in all iterator classes derived from this base class delivered with %Qore); this method tells if the object is currently pointing to a valid iterator.\n\n For any user classes inherting @ref Qore::AbstractIterator "AbstractIterator" directly (as opposed to another concrete iterator class in %Qore, where the method has already been added), a concrete implementation of this method will have to be added as well or that class will become @ref abstract with this release of %Qore.

    @subsection qore_086_new_features New Features in Qore
    @par Arbitrary-Precision Numeric Support
    %Qore now uses the <a href="http://www.mpfr.org/">MPFR</a> and <a href="http://gmplib.org">GMP</a> libraries to provide arbitrary-precision numeric support.  This type can be used for high-precision mathematics or for storing \c NUMERIC (ie \c DECIMAL or \c NUMBER) column values when retrieved from databases by %Qore DBI drivers that support the new capability @ref Qore::SQL::DBI_CAP_HAS_NUMBER_SUPPORT "DBI_CAP_HAS_NUMBER_SUPPORT" (previously these values would be retrieved as %Qore strings in order to avoid information loss).\n\n
    For more information, see the new @ref number "number" type, @ref number_type, and @ref Qore::zzz8numberzzz9

    @par New CsvUtil Module
    The <a href="../../modules/CsvUtil/html/index.html">CsvUtil</a> module implements the CsvFileIterator class that allows for easy parsing of csv-like text files

    @par %%try-module Parse Directive to Handle Module Load Errors at Parse Time
    The new @ref try-module "%try-module" parse directive allows for module load errors to be handled at parse time; ex:
    @code{.py}
%try-module($ex) some-module > 1.0
    printf("error loading module %y: %s: %s\n", ex.arg, ex.err, ex.desc);
    exit(1);
%endtry
    @endcode

    @par Abstract Class Hierarchy Improvement
    As of this version of qore, concrete implementations of @ref abstract "abstract methods" no longer have to have exactly the same return type as the abstract method; it is now sufficient that the return type in the concrete method meets a compatibility test with the return type of the abstract method in the parent class.\n\n
    For example the following is now valid (and <tt>MyConcreteClass</tt> is not abstract, whereas previously because the return types in the child class were not exact, <tt>MyConcreteClass</tt> would be considered abstract by qore):
    @code{.py}
class MyAbstractClass {
    abstract any doSomething();
    abstract *string getString();
}

class MyConcreteClass inherits MyAbstractClass {
    int doSomething() {
        return 1;
    }
    string getString() {
        return "hello";
    }
}
    @endcode

    @par DBI Improvements
    Three new DBI capabilities were implemented, including a new option API as follows:
    - @ref Qore::SQL::DBI_CAP_HAS_NUMBER_SUPPORT "DBI_CAP_HAS_NUMBER_SUPPORT": DBI drivers declaring this capability can accept @ref number "number" values and can also return @ref number "number" values, if a DBI driver does not declare this capability, then @ref number "number" values sent for binding by value are automatically converted to @ref float "float" values before being sent to the driver
    - @ref Qore::SQL::DBI_CAP_HAS_OPTION_SUPPORT "DBI_CAP_HAS_OPTION_SUPPORT": this indicates that the driver supports the new option API, allowing options to be set on each connection.  See the following for more information:
      - @ref Qore::SQL::Datasource::constructor() "Datasource::constructor(hash)": now passes options to the DBI driver if the driver supports the option API
      - @ref Qore::SQL::Datasource::constructor() "Datasource::constructor(string)": (new in 0.8.6) passes options to the DBI driver if the driver supports the option API
      - @ref Qore::SQL::Datasource::getOption(string) "Datasource::getOption(string)": (new in 0.8.6) returns the value of the given option if the driver supports the option API
      - @ref Qore::SQL::Datasource::getOptionHash() "Datasource::getOptionHash()": (new in 0.8.6) returns a hash of the current option values for the current connection if the driver supports the option API
      - @ref Qore::SQL::Datasource::setOption() "Datasource::setOption()": (new in 0.8.6) allows options to be changed after the object is created
      - @ref Qore::SQL::DatasourcePool::constructor() "DatasourcePool::constructor(hash)": now passes options to the DBI driver if the driver supports the option API
      - @ref Qore::SQL::DatasourcePool::constructor() "DatasourcePool::constructor(string)": (new in 0.8.6) passes options to the DBI driver if the driver supports the option API
      - @ref Qore::SQL::DatasourcePool::getOption(string) "DatasourcePool::getOption(string)": (new in 0.8.6) returns the value of the given option if the driver supports the option API
      - @ref Qore::SQL::DatasourcePool::getOptionHash() "DatasourcePool::getOptionHash()": (new in 0.8.6) returns a hash of the current option values for the current connection if the driver supports the option API
      - @ref Qore::SQL::dbi_get_driver_options(string) "dbi_get_driver_options(string)": (new in 0.8.6) returns a hash of driver option information without values
    - @ref Qore::SQL::DBI_CAP_SERVER_TIME_ZONE "DBI_CAP_SERVER_TIME_ZONE": indicates that the DBI driver will convert any bound date/time values to the server's time zone before binding and also will tag date/time values retrieved from the server with the server's time zone.  This capability also implies that the driver supports the new \c "timezone" option.

    @par Socket Improvements
    The @ref Qore::Socket "Socket" class was updated to support non-blocking I/O on all send methods; the following methods were updated to accept optional timeout parameters:
    - Qore::Socket::send2()
    - Qore::Socket::sendBinary2()
    - Qore::Socket::sendHTTPMessage()
    - Qore::Socket::sendHTTPResponse()
    .
    The following methods were enhanced to provide better error information when throwing exceptions:
    - Qore::Socket::recvi1()
    - Qore::Socket::recvi2()
    - Qore::Socket::recvi4()
    - Qore::Socket::recvi8()
    - Qore::Socket::recvi2LSB()
    - Qore::Socket::recvi4LSB()
    - Qore::Socket::recvi8LSB()
    - Qore::Socket::recvu1()
    - Qore::Socket::recvu2()
    - Qore::Socket::recvu4()
    - Qore::Socket::recvu2LSB()
    - Qore::Socket::recvu4LSB()

    @par Iterator Improvements
    The following improvements were made in qore to support more flexible and ubiquitous iterators:
    - new iterator classes:
      - @ref Qore::SingleValueIterator "SingleValueIterator": allows single values (or any value without an iterator class) to be iterated; this provides the basis for the return type for the new base <value>::iterator() method for non-container types
      - @ref Qore::FileLineIterator "FileLineIterator": allows files to be iterated line by line
      - @ref Qore::ObjectIterator "ObjectIterator": a generic iterator for objects
      - @ref Qore::ObjectReverseIterator "ObjectReverseIterator": a generic reverse iterator for objects
      - @ref Qore::RangeIterator "RangeIterator": a numerical sequence generator (the basis for the return type for the new @ref Qore::xrange() "xrange()" function
    - new pseudo-methods were added to return iterator objects based on the value type:
      - <value>::iterator()
      - <hash>::iterator()
      - <list>::iterator()
      - <object>::iterator()
      .
      The base pseudo-method (<value>::iterator()) ensures that any value can be iterated, and the type-specific methods ensure that the most suitable iterator for container types is returned for container values; values without an iterator class are iterated with the @ref Qore::SingleValueIterator "SingleValueIterator"
    - the @ref Qore::HashIterator "HashIterator" and @ref Qore::HashReverseIterator "HashReverseIterator" classes had an additional optional boolean argument added to their constructors; if @ref Qore::True "True", then the @ref Qore::HashIterator::getValue() "HashIterator::getValue()" and @ref Qore::HashReverseIterator::getValue() "HashReverseIterator::getValue()" methods return a hash with the following keys: \c "key" and \c "value", allowing for more convenient iteration with constructions that only use \c getValue() methods (such as the @ref foreach "foreach statement"); to accommodate this, two new methods were added to the @ref Qore::HashIterator "HashIterator" base class:
      - @ref Qore::HashIterator::getKeyValue()
      - @ref Qore::HashIterator::getValuePair()
    - all iterator classes had copy methods added to them (ex: @ref Qore::HashIterator::copy())
    - new Python-inspired @ref Qore::range() "range()" and @ref Qore::xrange() "xrange()" functions (the latter returning a @ref Qore::RangeIterator "RangeIterator" object to efficiently iterate large integral sequences or ranges

    @par Text File Parsing Enhancements
    The following improvements were made in qore to support more flexible file parsing:
    - the @ref Qore::ReadOnlyFile class was added as a parent class of @ref Qore::File to allow for a more convenient API for reading files (the @ref Qore::File class's API remains the same as it publically inherits  @ref Qore::ReadOnlyFile)
    - the @ref Qore::ReadOnlyFile::readLine() "ReadOnlyFile::readLine()" method (formerlly a method of the @ref Qore::File class) was enhanced to accept 2 optional arguments, allowing the end of line character(s) to be stripped from the line returned, and also to allow the end of line characters to be specified.  If no end of line characters are specified, then the method automatically determines the end of line characters (can be \c "\n", \c "\r", or \c "\r\n"; the last one only if the underlying file is not a TTY in order to avoid stalling I/O on an interactive TTY)
    - the @ref file_stat_constants were moved from the @ref Qore::File class to the @ref Qore::ReadOnlyFile class
    - added a new @ref Qore::FileLineIterator "FileLineIterator" iterator class
    - added a new optional parameter to <string>::split(string, string, bool) and Qore::split(string, string, string, bool) to allow for automatic stripping unquoted fields of leading and trailing whitespace (the default is the old behavior; i.e. leave the whitespace as it is read)
    - added a new @ref Qore::TimeZone "TimeZone" method for parsing string dates in a specific @ref Qore::TimeZone "TimeZone": @ref Qore::TimeZone::date(string, string)
    - added a new function for parsing text as a boolean value: @ref Qore::parse_boolean() "parse_boolean()"
    - as mentioned above, the new <a href="../../modules/CsvUtil/html/index.html">CsvUtil</a> module was added, implementing the CsvFileIterator class that allows for easy parsing of csv-like text files

    @par Other Improvements and Changes
    - the @ref foreach "foreach statement" now iterates objects derived from @ref Qore::AbstractIterator "AbstractIterator" automatically
    - added a @ref Qore::Option::HAVE_SYMLINK "HAVE_SYMLINK" constant for the symlink() function added in qore 0.8.5
    - added the @ref Qore::SQL::SQLStatement::memberGate() "SQLStatement::memberGate()" method so @ref Qore::SQL::SQLStatement "SQLStatement" objects can be dereferenced directly to a column value when iterated with @ref Qore::SQL::SQLStatement::next() "SQLStatement::next()"; also this method will throw exceptions when an unknown column name is used so that typos in column names can be caught (instead of being silently ignored producing hard to find bugs)
    - implemented @ref Qore::SQL::Datasource::constructor() "Datasource::constructor(string)" and @ref Qore::SQL::DatasourcePool::constructor() "DatasourcePool::constructor(string)" variants to allow for creating datasources from a string that can be parsed by Qore::SQL::parse_datasource(string) "parse_datasource(string)"
    - added the following new DBI-related functions:
      - @ref Qore::SQL::dbi_get_driver_list() "dbi_get_driver_list()"
      - @ref Qore::SQL::dbi_get_driver_capability_list(string) "dbi_get_driver_capability_list(string)"
      - @ref Qore::SQL::dbi_get_driver_capabilities(string) "dbi_get_driver_capabilities(string)"
      - @ref Qore::SQL::dbi_get_driver_options(string) "dbi_get_driver_options(string)"
      - @ref Qore::SQL::parse_datasource(string) "parse_datasource(string)"
    - implemented support for \c "A" and \c "a", (hexadecimal floating-point output) \c "G", \c "g", (compact floating-point output) \c "F", (non-scientific floating-point output) and \c "E" and \c "e" (scientific/exponential floating-point output) format arguments for @ref float "floats" and @ref number "numbers" (new arbitrary-precision @ref number "number type values"); see @ref string_formatting
    - new pseudo-methods:
      - <value>::toString()
      - <value>::toInt()
      - <value>::toFloat()
      - <value>::toBool()
      - <float>::format(string fmt)
      - <int>::format(string fmt)
      - <string>::isDataAscii()
      - <string>::isDataPrintableAscii()
      - <value>::callp()
      - <callref>::callp()
      - <int>::sign()
      - <float>::sign()
    - the value of the @ref Qore::SQL::NUMBER "NUMBER", @ref Qore::SQL::NUMERIC "NUMERIC", and @ref Qore::SQL::DECIMAL "DECIMAL" @ref sql_constants is now \c "number" instead of \c "string" (see also @ref sql_binding)
    - new constants:
      - @ref Qore::M_PIn "M_PIn"
      - @ref Qore::MAXINT "MAXINT"
      - @ref Qore::MININT "MININT"
    - new functions:
      - @ref Qore::range() "range()"
      - @ref Qore::xrange() "xrange()"
    - new methods:
      - @ref Qore::ReadOnlyFile::isTty() and @ref Qore::ReadOnlyFile::getFileName() (the @ref Qore::ReadOnlyFile class was added in qore 0.8.6 otherwise made up of methods formerly belonging to the @ref Qore::File class)
    - added the @ref append-module-path "%append-module-path" parse directive
    - @ref user_modules "user modules" may now use @ref Qore::Program "Program" objects for embedded logic; any @ref Qore::Program "Program" objects created in a @ref user_modules "user module" will have its parse options masked to be not less restrictive than the parse options in the current @ref Qore::Program "Program", and additionally parse options will be locked so that user module are not able to circumvent function restrictions imposed by parse options.
    - updated docs to show functional restrictions tagged at the class level

    @subsection qore_086_bug_fixes Bug Fixes in Qore
    - fixed a bug in the @ref map "map operator" with a select expression when the list operand is @ref nothing; it was returning a list with one @ref nothing element instead of @ref nothing
    - applied a patch by Reini Urban to allow for multi-arch builds on Debian
    - fixed bugs calculating the byte offset for string searches in the c++ %QoreString::index() and %QoreString::rindex() functions when the offset is negative and the strings have a multi-byte character encoding (such as UTF-8)
    - fixed a bug where calling an abstract method from a class where the abstract method is implemented was causing a parse error to be thrown
    - fixed a bug where the wrong source code location was displayed when raising a parse exception in operator expression parse initialization for some operators
    - fixed bugs in regexes in the HttpServer::addListeners() and HttpServer::addListenersWithHandler() methods (<a href="../../modules/HttpServer/html/index.html">HttpServer</a> module version updated to 0.3.5)
    - fixed bugs handling non-blocking reads in the @ref Qore::Socket "Socket" class; the timeout setting was only enforced for the first read; subsequent reads were made as blocking reads
    - fixed a bug in the @ref Qore::Socket "Socket" class when the SSL session requires renegotiation during non-blocking I/O
    - @ref Qore::File::constructor() "File::constructor()" now throws an exception if called with a tty target and @ref no-terminal-io "%no-terminal-io" is set
    - fixed a bug in split with quote (<string>::split(string, string, bool) and Qore::split(string, string, string, bool)) if the separator pattern was not found and the single field was not quoted either
    - fixed a bug handling nested @ref ifdef "%ifdef" and @ref ifndef "%ifndef" blocks with @ref else "%else" in the inside block
    - fixed a crashing due to the failure to clear the "PF_TOP_LEVEL" flag when initializing statements, this could cause temporary variables in a statement to be marked as the start of the global thread-local variable list, and then after such variables are deleted, then a crash happens when trying to access the global thread-local variable list
    - fixed a crashing bug at parse time merging function lists in namespaces declared multiple times
    - fixed a bug in executing user module init() closures
    - fixed a bug where the qore library could crash when destroying a Program object due to a race condition in removing signal handlers managed by the Program object; the Program calls the signal handler manager to remove the signals, but the signals can be removed concurrently to the request while the Program object is iterating the signal set (ie it is modified while being iterated), which causes a crash
    - added code to detect when the same namespace is declared both with and without the @ref mod_public "public keyword" when defining user modules which can result in entire namespaces being silently not exported (and can be difficult to debug); now a parse exception is thrown if this happens while parsing a user module
    - added code tags to @ref Qore::File "File" methods without side effects
    - made many minor documentation fixes

    @section qore_0851 Qore 0.8.5.1

    @par Release Summary
    Bugfix release

    @subsection qore_0851_bug_fixes Bug Fixes in Qore
    - fixed a race condition accessing global and closure-bound thread-local variables in multithreaded contexts
    - fixed a bug in transaction management with the @ref Qore::SQL::DatasourcePool "DatasourcePool" class when used with the @ref Qore::SQL::SQLStatement "SQLStatement" class
    - fixed an error in the <a href="../../modules/MailMessage/html/index.html">MailMessage</a> user module where mail headers requiring encoding were not encoded and those not requiring encoding were encoded with Q encoding
    - fixed an error in the <a href="../../modules/Mime/html/index.html">Mime</a> user module where \c "_" characters in q-encoded headers were not encoded correctly

    <hr>
    @section qore_085 Qore 0.8.5

    @par Release Summary
    Major new features and a few bug fixes

    @subsection qore_085_new_features New Features in Qore
    @par Abstract Methods and Interfaces
    %Qore now supports the <b>abstract</b> keyword when declaring methods; an <b>abstract</b> method has no implementation and must be
    implemented in child classes with the same signature for the child class to be instantiated.\n\n
    Classes with <b>abstract</b> methods define interfaces; a concrete implementation of the interface is a class that inherits the class with <b>abstract</b> methods and implements all the <b>abstract</b> methods.\n\n
    Abstract methods are defined with the following syntax:
    @code{.py}
class MyAbstractInterface {
    abstract string doSomething(int param);
    abstract bool checkSomething(string arg);
}
    @endcode
    The following abstract classes now exist in %Qore:
    - @ref Qore::SQL::AbstractDatasource "AbstractDatasource"
    - @ref Qore::AbstractIterator "AbstractIterator"
      - @ref Qore::AbstractQuantifiedIterator "AbstractQuantifiedIterator"
      - @ref Qore::AbstractBidirectionalIterator "AbstractBidirectionalIterator"
      - @ref Qore::AbstractQuantifiedBidirectionalIterator "AbstractQuantifiedBidirectionalIterator"
    - @ref Qore::Thread::AbstractSmartLock "AbstractSmartLock" (which was already present in %Qore but now implements abstract methods)
    .
    The following new iterator classes have been added to %Qore:
    - @ref Qore::HashIterator "HashIterator"
      - @ref Qore::HashReverseIterator "HashReverseIterator"
    - @ref Qore::HashListIterator "HashListIterator"
      - @ref Qore::HashListReverseIterator "HashListReverseIterator"
    - @ref Qore::ListHashIterator "ListHashIterator"
      - @ref Qore::ListHashReverseIterator "ListHashReverseIterator"
    - @ref Qore::ListIterator "ListIterator"
      - @ref Qore::ListReverseIterator "ListReverseIterator"
    - @ref Qore::SQL::SQLStatement "SQLStatement" (which was already present in %Qore but now implements the @ref Qore::AbstractIterator "AbstractIterator" interface to allow query results to be iterated)
    .
    Classes inheriting @ref Qore::AbstractIterator "AbstractIterator" have special support so that objects can be easily iterated in the following list operators:
    - @ref map
    - @ref foldr and @ref foldl
    - @ref select
    .
    @par Universal References
    All restrictions on references have been removed from %Qore; references to local variables may now be passed to the @ref background "background operator" and passed as arguments to @ref closure "closures".\n\n
    Basically when a reference is taken of a local variable that could result in the local variable being accessed in a multi-threaded context, the variable is treated as a closure-bound local variable in the sense that it's lifetime is reference-counted, and all accesses are wrapped in a dedicated mutual-exclusion lock to ensure thread safety.

    @par Pop3Client Module
    A <a href="../../modules/Pop3Client/html/index.html">Pop3Client</a> module has been added providing an API for communicating with <a href="http://en.wikipedia.org/wiki/Post_Office_Protocol">POP3</a> servers and retrieving email messages.\n\n
    The module uses functionality provided by the new <a href="../../modules/MailMessage/html/index.html">MailMessage</a> module to represent email messages (and attachment data) downloaded from the server.

    @par MailMessage Module
    The <a href="../../modules/MailMessage/html/index.html">MailMessage</a> module provides common functionality to the <a href="../../modules/Pop3Client/html/index.html">Pop3Client</a> and <a href="../../modules/SmtpClient/html/index.html">SmtpClient</a> modules to represent email messages for receiving and sending, respectively.  This module was created mostly from functionality removed from the <a href="../../modules/SmtpClient/html/index.html">SmtpClient</a> and enhanced to provide support for reading email messages in the new <a href="../../modules/Pop3Client/html/index.html">Pop3Client</a> module.

    @par SmtpClient Module Changes
    The Message and Attachment classes were removed from the <a href="../../modules/SmtpClient/html/index.html">SmtpClient</a> module to the <a href="../../modules/MailMessage/html/index.html">MailMessage</a> module.  Backwards-compatible definitions for the Message and Attachment classes are provided in the <a href="../../modules/SmtpClient/html/index.html">SmtpClient</a> module to rexport the removed functionality for backwards compatibility.

    @par Other Minor Improvements and Changes
    - qpp updated to support abstract methods and multiple inheritance (+ other minor qpp enhancements)
    - improved the \c QOREADDRINFO-GETINFO-ERROR exception description by adding information about the arguments passed
    - added a string argument to @ref Qore::chr(softint, __7_ string) "char(softint, *string)" to accept an output encoding
    - added a @ref Qore::int(string, int) "int(string, int)" variant to parse a string as a number and give the base
    - added a new parameter to parse_url() and parseURL() to allow for any [] in the hostname to be included in the \c "host" output key for indicating that the <a href="http://wikipedia.org/wiki/IPv6">ipv6</a> protocol be used
    - added the following pseudo-methods:
      - Qore::zzz8valuezzz9::lsize()
      - Qore::zzz8binaryzzz9::split()
      - Qore::zzz8binaryzzz9::toMD5()
      - Qore::zzz8binaryzzz9::toSHA1()
      - Qore::zzz8binaryzzz9::toSHA224()
      - Qore::zzz8binaryzzz9::toSHA256()
      - Qore::zzz8binaryzzz9::toSHA384()
      - Qore::zzz8binaryzzz9::toSHA512()
      - Qore::zzz8datezzz9::midnight()
      - Qore::zzz8listzzz9::first()
      - Qore::zzz8listzzz9::join()
      - Qore::zzz8listzzz9::last()
      - Qore::zzz8listzzz9::lsize()
      - Qore::zzz8nothingzzz9::lsize()
      - Qore::zzz8stringzzz9::regex()
      - Qore::zzz8stringzzz9::regexExtract()
      - Qore::zzz8stringzzz9::split()
      - Qore::zzz8stringzzz9::substr()
      - Qore::zzz8stringzzz9::toMD5()
      - Qore::zzz8stringzzz9::toSHA1()
      - Qore::zzz8stringzzz9::toSHA224()
      - Qore::zzz8stringzzz9::toSHA256()
      - Qore::zzz8stringzzz9::toSHA384()
      - Qore::zzz8stringzzz9::toSHA512()
    - added the <a href="http://code.google.com/p/xxhash/">xxhash FAST algorithm</a> with unordered_map to %Qore on supported platforms resuling in nearly 2x haster hash lookups
    - added the Qore::File::isOpen() method
    - added the Qore::call_pseudo() function to explicitly call a pseudo method on a value
    - added the Qore::symlink() function to create symbolic links
    - added Qore::TypeCodeMap and Qore::TypeNameMap to lookup type codes from type names and vice versa
    - added the following functions to allow the time zone to be set per thread:
      - Qore::set_thread_tz()
      - Qore::get_thread_tz()

    @subsection qore_085_bug_fixes Bug Fixes in Qore
    - fixed format_date() output for \c "MON" and \c "DAY", etc
    - fixed a memory leak in the parser related to parse exception handling with namespace members
    - fixed an invalid assert() in module handling when an error occurs loading the module (only affected debug builds)
    - tagged digest and crypto functions internally as @ref RET_VALUE_ONLY
    - do not kill TID 1 (the initial / main thread) when calling exit() in background threads as a crash can result with some 3rd party libraries that spawn their own threads on some platforms (observed on Darwin & Solaris 10 at least)
    - fixed a memory bug in the new builtin function API used by modules built with qpp
    - fixed memory bugs in the type system where uninitialized type pointers could be used causing a crash
    - fixed a memory bug in handling "or nothing" types where a non-null pointer would be assumed to be a pointer to the type, however it could actually be a pointer to the NOTHING object, the fix was to ensure that any NOTHING objects in argument lists would be substituted with a null pointer
    - fixed a bug in parse-time variant matching where an argument with parse-time type "object" would be matched as a perfect match to any parameter with any class restriction; this would cause run-time type errors if another valid class was passed that matched another variant of the method or function
    - fixed a build bug that caused qore to be built twice

    <hr>
    @section qore_084 Qore 0.8.4

    @par Release Summary
    Major new features and changes that can affect backwards-compatibility, plus 40 bug fixes

    @subsection qore_084_compatibility Changes That Can Affect Backwards-Compatibility

    @par Namespace Changes
    %Qore's internal namespace handling was nearly completely rewritten for %Qore 0.8.4.  This is because the old code was inefficient and applied namespaces inconsistently to @ref Qore::Program "Program" objects.\n\n
    The main change that can cause backwards-compatibility issues is that now functions are full namespace members.  If no namespace is explicitly given in a function definition, the function is a member of the unnamed root namespace.\n\n
    Also the distinction between builtin and user functions was removed.  Internally, there is only one kind of function object, which can contain both builtin and user function variants (overloaded variants of the same function with the same name but different arguments).\n\n
    All %Qore builtin functions were moved to the Qore namespace.\n\n
    Other namespace changes:
    - loading namespaces provided by builtin modules into a @ref Qore::Program "Program" object is now an atomic operation that may fail, if, for example, objects have already been defined in the target @ref Qore::Program "Program" with the same name as objects provided by the builtin module.  Previously this could cause undefined behavior.
    - namespace lookups are now truly breadth-first as documented; previously the algorithm was depth-first (contrary to the documentation)
    - namespace lookups are now done (both at parse time and runtime) with the help of symbol lookup tables for fast lookups; tables are maintained for both committed and temporary uncomitted parse symbols; this leads to up to 3x faster parsing for %Qore code
    - global variables are also now full namespace members, however this does not cause problems with backwards-compatibility

    @subsection qore_084_new_features New Features in Qore

    @par User Modules
    It is now possible to develop user modules in %Qore; several user modules are now included in the %Qore distribution, forming %Qore-language components of %Qore's runtime library.\n\n
    User modules delivered with %Qore 0.8.4:
    - <a href="../../modules/HttpServer/html/index.html">HttpServer</a>: a multi-threaded HTTP server implementation
    - <a href="../../modules/SmtpClient/html/index.html">SmtpClient</a>: an SMTP client library
    - <a href="../../modules/TelnetClient/html/index.html">TelnetClient</a>: a TELNET client implementation
    - <a href="../../modules/Mime/html/index.html">Mime</a>: a set of MIME definitions and functions for manipulating MIME data
    .
    There are also new example programs for the above modules in the examples/ directory.\n\n
    User modules are subject to %Qore's functional restriction framework.

    @par Namespace Changes
    As listed above:\n
    - global variables and functions are now full namespace members
    - all builtin functions are now in the Qore namespace
    - real depth-first searches are used for namespace symbols
    - symbols are resolved first in the current namespace when parsing declarations/code in a namespace

    @par The <b><tt>final</tt></b> Keyword
    Classes and methods can now be declared "final" to prevent subclassing or overriding in a subclass

    @par Pseudo Methods
    Pseudo-methods are class methods that can be implemented on any value; they are also part of class hierarchy.  The methods that can be executed on the value depend on the value's type, and all "pseudo-classes" inherit methods from a common base class.\n\n
    For example:
    @code{.py}
"string".strlen()
<abf05da3>.size()
500.typeCode()
    @endcode
    Are examples of pseudo-methods on literal values.\n\n
    Some expensive operations such as getting the first or last key (or value) of a hash are now cheap using pseudo-methods, for example:
    @code{.py}
hash.firstKey()
hash.lastValue()
    @endcode

    @par New Doxygen-Based Documentation
    The %Qore reference documentation is now generated by Doxygen, and is generated directly from the %Qore sources.  In fact, a new preprocessor known as "qpp" was developed for %Qore 0.8.4 to facilitate and enforce doxygen documentation on %Qore's runtime library (as well as abstract the relatively complex APIs used to bind C++ code to the %Qore runtime library from the C++ programmer).\n\n
    The documentation is more comprehensive, and corresponds much closer to the actual internal implementation since the documentation is now also contained in and directly generated from the internal C++ implementation of %Qore.\n\n
    For example, there is the <value>::val() method.  This method is implemented in the base pseudo class and is reimplemented in other pseudo-classes for other runtime data types as necessary.  This method returns @ref Qore::True "True" if the value has a value in the same sense as Perl's boolean context evaluation.  For example, if the value is a hash with no keys, it returns @ref Qore::False "False"; if it is a hash with keys, it returns @ref Qore::True "True"; if it is an empty string, it returns @ref Qore::False "False";
if it is a non-empty string, it returns @ref Qore::True "True", etc.

   @par LValue Handling Changes
   lvalue handling was rewritten as the old implementation was ugly and subject to deadlocks (in rare corner cases).\n\n
   Furthermore, medium-term, an architectural goal of %Qore is to store all ints, floats, and bools internally as the basic C++ type instead of using a class wrapper for each value, which needs dynamic allocation and destruction, which takes up more memory and negatively affects execution speed.\n\n
   With %Qore 0.8.4, all local and global variables are stored using optimized C++ types when declared with the appropriate type restrictions; for example:
   @code{.py}
int i0;
our int i1;
   @endcode
   These declares local and global variables that can only be assigned integer values; in %Qore 0.8.4 the value internally will be stored as an "int64" value (and not a dynamically-allocated QoreBigIntNode object).\n\n
   The same holds for:
   - @ref int_type "int"
   - @ref softint_type "softint"
   - @ref float_type "float"
   - @ref softfloat_type "softfloat"
   - @ref bool_type "bool"
   - @ref softbool_type "softbool"
   .
   Note that the optimized lvalue handling has not yet been applied to all lvalues, in particular non-static object members with declared types are not yet implemented with optimized storage; to do this requires a rewrite of %Qore's API and ABI (will happen in the next major release of %Qore).\n\n
   This change leads to improved integer and floating-point performance and a smaller runtime memory footprint.

   @par Runtime Optimizations
   In addition to the up to 3x faster parsing (as decribed in the namespace changes above), %Qore 0.8.4 contains many runtime optimizations designed to reduce the number of dynamic memory allocations performed at runtime.\n\n
   The optimizations included in this version of %Qore are only a half-measure compared to future changes that will necessitate a new binary %Qore API.

   @par Per-Thread Initialization
   the new set_thread_init() function allows a call reference or closure to be set which will be automatically executed when new threads are started (or a new thread accesses a @ref Qore::Program "Program" object) which can be used to transparently initialize thread-local data.

   @par More Control Over Thread Resource Exceptions
   new functions:
   - throw_thread_resource_exceptions_to_mark()
   - mark_thread_resources()
   .
   Allow for only thread resouces created after a certain point to be processed (for example only thread resources left after some embedded code was called)

   @par New Socket Methods
   new methods:
   - Qore::Socket::upgradeClientToSSL()
   - Qore::Socket::upgradeServerToSSL()
   .
   Allow upgrading an already-existing socket connection to SSL

   @par Better Socket Error Messages
   More information has been added to socket exceptions to provide better feedback when errors occur.

   @par New Socket Event Fields
   - added \c "type" and \c "typename" keys to the @ref EVENT_HOSTNAME_RESOLVED event
   - added \c "type", \c "typename", and \c "address" keys to the @ref EVENT_CONNECTING event

   @par Support For Blocking Writes in the Queue Class
   @ref Qore::Thread::Queue "Queue" objects can now be used as a blocking message channel (similar to a Go channel); if a maximum size is given to the @ref Qore::Thread::Queue "Queue" constructor, then trying to write data to the @ref Qore::Thread::Queue "Queue" when it is full will block until the @ref Qore::Thread::Queue "Queue"'s size goes below the maximum size; optional timeout parameters have been added to @ref Qore::Thread::Queue "Queue" methods that write to the @ref Qore::Thread::Queue "Queue".

   @par New Queue::clear() Method
   Does just what you think it does :)

   @par date(string, string) Improvement
   added the possibility to specify microseconds when parsing dates against a mask with the date() function

   @par New Support For ++ And -- Operators With Floating-Point Lvalues
   previously this would either convert the lvalue to an int or throw an exception if the lvalue could not be converted to an int due to type restrictions

   @par Class Recognition/Compatibility Between Program Objects
   The problem is that a user class created from the same source code in two different @ref Qore::Program "Program" objects would be recognized as a different class with parameter and variable type restrictions - ie you could not declare a variable or parameter with a class type restrictions and assign it an object created from the same class source code but created in another @ref Qore::Program "Program" object.\n\n
   This problem is analogous to a similar problem with java in that classes built from the same source but from different classloaders are also recognized as different classes.\n\n
   In %Qore 0.8.4 a class signature is created of all public and private objects, and an SHA1 hash is maintained of the class signature, and if the class names and signatures match, then the classes are assumed to be identical, even if they have different internal class IDs (because they were created in different @ref Qore::Program "Program" objects, for example).

   @par New TimeZone::date(string) Method
   to support creating arbitrary dates in a given @ref Qore::TimeZone "TimeZone"

   @par New GetOpt::parse3() method
   This method will display any errors on @ref Qore::stderr "stderr" and exit the program (which is the most typical way of handling command line errors anyway)

   @par += Operator Optimization For object += hash
   this operation is faster in this release

   @par New Parse Option PO_NO_MODULES
   Using this option disables module loading

   @par New Parse Option PO_NO_EMBEDDED_LOGIC
   Using this option disables all dynamic parsing

   @par New Parse Directives
   - @ref assume-global "%assume-global": the opposite of @ref assume-local "%assume-local"
   - @ref old-style "%old-style": the opposite of @ref new-style "%new-style"
   - @ref require-dollar "%require-dollar": the opposite of @ref allow-bare-refs "%allow-bare-refs"
   - @ref push-parse-options "%push-parse-options": allows parse options to be saved and restored when the current file is done parsing; very useful for %include files

   @par New Context Functions
   - cx_value(): returns the value of the given key
   - cx_first(): returns @ref Qore::True "True" if iterating the first row
   - cx_last(): returns @ref Qore::True "True" if iterating the last row
   - cx_pos(): returns the current row number (starting from 0)
   - cx_total(): returns the total number of rows in the set

   @par SOCKET-HTTP-ERROR Exception Enhancement
   The invalid header info received is reported in the exception's \c "arg" key

   @par Improved Parse Error Messages
   Improved some parse error messages dealing with namespace and class declaration errors

   @par Added NT_CLOSURE Constant
   type code for runtime closure values

    @subsection qore_084_bug_fixes Bug Fixes in Qore
    - fixed a race condition with @ref Qore::Program "Program" objects when a signal handler is left active and the @ref Qore::Program "Program" terminates
    - fixed a bug in the @ref Qore::File "File" class where the encoding given in the constructor was ignored; if no encoding was given in the File::open*() method then the @ref Qore::File "File"'s encoding would always be set to the default encoding, now it's set to the encoding given in the constructor (as documented)
    - runtime checks have been implemented so that references to local variables cannot be passed to a closure; this would cause a runtime crash
    - a fix has been made to the @ref delete "delete" and @ref remove "remove" operators; lists will not be extended when trying to remove/delete list elements that do not exist
    - fixed some bugs showing the error location with bugs in the second stage of parsing (symbol resolution)
    - apply type filters to blocks with a designated return type but no @ref return "return statement"
    - fixed crashing bugs on some 32bit platforms where size_t was assumed to be 64 bits
    - fixed a crashing bug parsing invalid @ref requires "%requires" directives in the scanner
    - fixed a bug in usleep() with relative date/time values (added a new usleep() variant to support this)
    - fixed a typo in the command-line help for the qore binary with unknown parse options
    - fixed @ref Qore::Option::HAVE_SIGNAL_HANDLING "HAVE_SIGNAL_HANDLING" to be @ref Qore::False "False" if signal handling is disabled on platforms where signal handling is otherwise available
    - fixed a scanner bug parsing out of line class definitions with a root-justified namespace path (ex: \c "class ::X::ClassName ...")
    - merging code from binary modules at parse time and at runtime is now transaction-safe (before it would cause memory errors and/or a crash), now if errors are detected then an exception is raised and changes are not applied.
    - fixed a crashing bug in the C++ API function QoreHashNode::setKeyValue() when the value is 0 and an exception occurs or is already active before the call is made
    - fixed a bug in date parsing with a format string - off by one with integer months - added a regression test for this case
    - fixed a memory error with the @ref rethrow "rethrow statement" in enclosing but nested try-catch blocks
    - fixed a crashing bug where qore would try to instantiate a class for a type that did not represent a class (ex: \c "int i();")
    - fixed a memory leak in the @ref softlist_type "softlist" and @ref softlist_or_nothing_type "*softlist" type implementation
    - make sure and raise a \c SOCKET-CLOSED error when reading a HTTP header if no data is received
    - make sure and convert encodings with @ref Qore::index() "index()" and @ref Qore::rindex() "rindex()" functions if the encodings don't match
    - build fix: only use a lib64 directory if the directory exists already
    - raise a parse exception in the scanner if a numeric overflow occurs in literal integer values
    - fixed a bug in @ref Qore::Thread::AbstractSmartLock::lockTID() "AbstractSmartLock::lockTID()"
    - fixed a major crashing error in the C++ API function QoreStringNode::createAndConvertEncoding(); this function is used by the xml module when parsing XML-RPC sent in a non-UTF-8 character encoding
    - fixed Qore::File::getchar() to always retrieve 1 character (even for multi-byte character encodings)
    - fixed string evaluation in a boolean context to return @ref Qore::True "True" with floating-point numbers between -1.0 and 1.0 exclusive
    - printf formatting fix: output YAML-style \c "null" for @ref nothing with %%y
    - scanner fix: accept \c "\r" as whitespace to allow better parsing of sources with Windows EOL markers
    - fixed parse-time type processing/checks for the keys, + and * operators
    - foreach statement fix: unconditionally evaluate the hash when iterating as otherwise it could change during iteration which could cause a crash
    - fixed another parse-time variant matching bug where the variant-matching algorithm was too aggressive and excluded possible matches at parse time which could result in a false parse-time definitive match even though a better match could be available at runtime
    - fixed a static memory leak when signal handlers are left registered when the qore library terminates
    - fixed static memory leaks and 1 dynamic memory leak in strmul()
    - fixed a crashing bug in handling recursive constant references
    - fixed a bug in the C++ API function HashIterator::deleteKey() when the node's value is NULL
    - fixed time zone/DST calculations for time zone regions with DST with dates before the epoch but after the last DST transition before the epoch
    - fixed a memory error where invalid source expressions referenced in a regular expression substitution expression would cause a crash (ex: @verbatim str =~ s/public (name)/$2/g @endverbatim
    - fixed a memory error in regular expression substitution where the unconverted string (if not given in UTF-8 encoding) was used when copying source expressions to the target string
    - fixed a bug where a recursive class inheritance tree would cause a crash
    - fixed a bug where a static class method could not access private members of the class
*/<|MERGE_RESOLUTION|>--- conflicted
+++ resolved
@@ -30,6 +30,12 @@
       - fixed a bug where tests could not be nested
         (<a href="https://github.com/qorelanguage/qore/issues/3306">issue 3306</a>)
     - <a href="../../modules/RestClient/html/index.html">RestClient</a>:
+      - fixed default option handling in REST connections including timeout handling
+        (<a href="https://github.com/qorelanguage/qore/issues/3321">issue 3321</a>)
+    - <a href="../../modules/SalesforceRestClient/html/index.html">SalesforceRestClient</a>:
+      - fixed default option handling in REST connections including timeout handling
+        (<a href="https://github.com/qorelanguage/qore/issues/3321">issue 3321</a>)
+    - <a href="../../modules/SewioRestClient/html/index.html">SewioRestClient</a>:
       - fixed default option handling in REST connections including timeout handling
         (<a href="https://github.com/qorelanguage/qore/issues/3321">issue 3321</a>)
 
@@ -345,15 +351,12 @@
       - <a href="../../modules/RestClient/html/index.html">RestClient</a>:
         - fixed default option handling in REST connections including timeout handling
           (<a href="https://github.com/qorelanguage/qore/issues/3321">issue 3321</a>)
-<<<<<<< HEAD
       - <a href="../../modules/SalesforceRestClient/html/index.html">SalesforceRestClient</a>:
         - fixed default option handling in REST connections including timeout handling
           (<a href="https://github.com/qorelanguage/qore/issues/3321">issue 3321</a>)
       - <a href="../../modules/SewioRestClient/html/index.html">SewioRestClient</a>:
         - fixed default option handling in REST connections including timeout handling
           (<a href="https://github.com/qorelanguage/qore/issues/3321">issue 3321</a>)
-=======
->>>>>>> 08692356
       - <a href="../../modules/WebSocketClient/html/index.html">WebSocketClient</a>:
         - added missing exception handling in the connection close callback
           (<a href="https://github.com/qorelanguage/qore/issues/3225">issue 3225</a>)
