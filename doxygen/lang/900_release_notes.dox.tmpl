/** @page release_notes Release Notes

    @tableofcontents

    @section qore_0813 Qore 0.8.13

    @par Release Summary
    Major new features and bug fixes including input and output stream support and sigificant new functionality including several new modules.

    @subsection qore_0813_compatibility Changes That Can Affect Backwards-Compatibility
    - fixed broken @ref continue "continue" and @ref break "break" statements that were accepted anywhere in the source and behaved like a @ref return "return" statement; now such statements outside a loop context will result in a parse exception; to get the old behavior, use @ref broken-loop-statement "%broken-loop-statement" in your source code
    - fixed broken @ref reference_type "reference" and @ref reference_or_nothing_type "*reference" type restrictions which had no effect prior to this release; to get the old behavior, use @ref broken-references "%broken-references" in your source code
    - the random number generator is always seeded with a random number when the Qore library is initialized; to get a predictable sequence from @ref Qore::rand() "rand()", you must explicitly seed the random number generator by calling @ref Qore::srand() "srand()" with a predefined seed number
    - the @ref synchronized "synchronized" keyword now operates differently depending on the context; <tt><b>synchronized</b></tt> functions have a global reentrant lock associated with the function (as in previous versions of %Qore), whereas now <tt><b>synchronized</b></tt> normal class methods share a reentrant lock associated with the object, while <tt><b>synchronized</b></tt> static class methods share a reentrant lock associated with the class itself.  This aligns %Qore's @ref synchronized "synchronized" behavior with that of Java and <tt>[MethodImpl(MethodImplOptions.Synchronized)]</tt> .NET/CLR (<a href="https://github.com/qorelanguage/qore/issues/894">issue 894</a>).

    @subsection qore_0813_new_features New Features in Qore
    - support for input and output streams for the efficient piecewise processing of small or large amounts of data with a low memory overhead; includes the following classes:
      - @ref Qore::BinaryInputStream "BinaryInputStream"
      - @ref Qore::BinaryOutputStream "BinaryOutputStream"
      - @ref Qore::BufferedStreamReader "BufferedStreamReader"
      - @ref Qore::EncodingConversionInputStream "EncodingConversionInputStream"
      - @ref Qore::EncodingConversionOutputStream "EncodingConversionOutputStream"
      - @ref Qore::FileInputStream "FileInputStream"
      - @ref Qore::FileOutputStream "FileOutputStream"
      - @ref Qore::InputStream "InputStream"
      - @ref Qore::InputStreamLineIterator "InputStreamLineIterator"
      - @ref Qore::OutputStream "OutputStream"
      - @ref Qore::PipeInputStream "PipeInputStream"
      - @ref Qore::PipeOutputStream "PipeOutputStream"
      - @ref Qore::StreamPipe "StreamPipe"
      - @ref Qore::StreamReader "StreamReader"
      - @ref Qore::StreamWriter "StreamWriter"
      - @ref Qore::StringInputStream "StringInputStream"
      - @ref Qore::StringOutputStream "StringOutputStream"
      - @ref Qore::Transform "Transform"
      - @ref Qore::TransformInputStream "TransformInputStream"
      - @ref Qore::TransformOutputStream "TransformOutputStream"
      - @ref Qore::StdoutOutputStream "StdoutOutputStream"
      - @ref Qore::StderrOutputStream "StderrOutputStream"
      .
      Three constants were introduced for accessing standard input/output using streams API:
      - @ref Qore::stdin_stream "stdin_stream"
      - @ref Qore::stdout_stream "stdout_stream"
      - @ref Qore::stderr_stream "stderr_stream"
      .
      Additionally, stream support has been added to the following functions and methods:
      - @ref Qore::FtpClient::put()
      - @ref Qore::FtpClient::get()
      - @ref Qore::HTTPClient::send()
      - @ref Qore::HTTPClient::sendChunked()
      - @ref Qore::Socket::sendHTTPChunkedBodyFromInputStream()
      - @ref Qore::Socket::readHTTPChunkedBodyToOutputStream()
      .
      Stream support was also added to the following user modules:
      - <a href="../../modules/CsvUtil/html/index.html">CsvUtil</a>
      - <a href="../../modules/FixedLengthUtil/html/index.html">FixedLengthUtil</a>
    - support for @ref op_functional "lazy functional evaluation" of functional operators (including nested lazy evaluation) for much more efficient processing of iterated expressions; affects:
      - @ref map "map": supports lazy evaluation of itself and also of the iterator expression
      - @ref select "select": supports lazy evaluation of itself and also of the iterator expression
      - @ref keys "keys": supports lazy evaluation of itself
      - @ref foldl "foldl": supports lazy evaluation of the iterator expression
      - @ref foldr "foldlr": supports lazy evaluation of the iterator expression
      - @ref foreach "foreach": supports lazy evaluation of the iterator expression
    - enhanced cryptographic support including support for <a href="https://en.wikipedia.org/wiki/Advanced_Encryption_Standard">AES</a> with Additional Authenticated Data and <a href="https://en.wikipedia.org/wiki/Message_authentication_code">Message Authentication Code (MAC)</a> support, plus the following new API functions:
      - @ref Qore::decrypt_to_binary()
      - @ref Qore::decrypt_to_string()
      - @ref Qore::encrypt()
      - @ref Qore::get_crypto_info()
      - @ref Qore::get_decryptor()
      - @ref Qore::get_encryptor()
      .
      The following constants were added to support the new generic cryptographic APIs:
      - @ref Qore::CRYPTO_ALG_AES_128
      - @ref Qore::CRYPTO_ALG_AES_192
      - @ref Qore::CRYPTO_ALG_AES_256
      - @ref Qore::CRYPTO_ALG_BLOWFISH
      - @ref Qore::CRYPTO_ALG_BLOWFISH_CFB
      - @ref Qore::CRYPTO_ALG_BLOWFISH_OFB
      - @ref Qore::CRYPTO_ALG_CAST5
      - @ref Qore::CRYPTO_ALG_CAST5_CFB
      - @ref Qore::CRYPTO_ALG_CAST5_OFB
      - @ref Qore::CRYPTO_ALG_DES
      - @ref Qore::CRYPTO_ALG_DES_CFB
      - @ref Qore::CRYPTO_ALG_DES_OFB
      - @ref Qore::CRYPTO_ALG_DES_EDE
      - @ref Qore::CRYPTO_ALG_DES_EDE_CFB
      - @ref Qore::CRYPTO_ALG_DES_EDE_OFB
      - @ref Qore::CRYPTO_ALG_DES_EDE3
      - @ref Qore::CRYPTO_ALG_DES_EDE3_CFB
      - @ref Qore::CRYPTO_ALG_DES_EDE3_OFB
      - @ref Qore::CRYPTO_ALG_DESX
      - @ref Qore::CRYPTO_ALG_RC2
      - @ref Qore::CRYPTO_ALG_RC2_CFB
      - @ref Qore::CRYPTO_ALG_RC2_OFB
      - @ref Qore::CRYPTO_ALG_RC4
      - @ref Qore::CRYPTO_ALG_RC5
      - @ref Qore::CRYPTO_ALG_RC5_CFB
      - @ref Qore::CRYPTO_ALG_RC5_OFB
    - new user modules:
      - <a href="../../modules/ConnectionProvider/html/index.html">ConnectionProvider</a>
      - <a href="../../modules/DatasourceProvider/html/index.html">DatasourceProvider</a>
      - <a href="../../modules/Qdx/html/index.html">Qdx</a>
    - <a href="../../modules/Schema/html/index.html">Schema</a> module updates:
      - added the \c c_blob() and \c c_clob() functions (<a href="https://github.com/qorelanguage/qore/issues/1851">issue 1851</a>)
    - <a href="../../modules/TableMapper/html/index.html">TableMapper</a> module updates:
      - added support for upserts in \c InboundTableMapper (<a href="https://github.com/qorelanguage/qore/issues/1067">issue 1067</a>)
      - added \c InboundTableMapper::queueData(list)
    - new access modifiers: <tt><b>private:internal</b></tt> (providing strong encapsulation of the following declaration(s)) and <tt><b>private:hierarchy</b></tt> (which is equivalent to <tt><b>private</b></tt>; <a href="https://github.com/qorelanguage/qore/issues/1197">issue 1197</a>)
    - new parse options:
      - @ref allow-debugging "%allow-debugging": allows debugging actions that could be insecure such as reading the thread local variable stack
      - @ref broken-loop-statement "%broken-loop-statement": allows @ref continue "continue" and @ref break "break" statements to be accepted anywhere in the source and behave like a @ref return "return" statement
      - @ref broken-references "%broken-references": allows @ref reference_type "reference" and @ref reference_or_nothing_type "*reference" type restrictions to accept any type contrary to the documented design and intention of these type restrictions
      - @ref no-uncontrolled-apis "%no-uncontrolled-apis": disallow access to uncontrolled APIs such as external language bindings or direct generic system call APIs that could bypass %Qore's sandboxing controls
      - @ref strong-encapsulation "%strong-encapsulation": disallows out of line class and namespace declarations
    - new constants:
      - @ref Qore::PathSep "PathSep": defines the platform-specific path separator character
      - @ref Qore::PO_ALLOW_DEBUGGING "PO_ALLOW_DEBUGGING": allows debugging actions that could be insecure such as reading the thread local variable stack
      - @ref Qore::PO_BROKEN_LOOP_STATEMENT "PO_BROKEN_LOOP_STATEMENT": allows @ref continue "continue" and @ref break "break" statements to be accepted anywhere in the source and behave like a @ref return "return" statement
      - @ref Qore::PO_BROKEN_REFERENCES "PO_BROKEN_REFERENCES": reverts @ref reference_type "reference" and @ref reference_or_nothing_type "*reference" type restrictions to pre-%Qore-0.8.13 behavior where they would have no effect
      - @ref Qore::PO_NO_UNCONTROLLED_APIS "PO_NO_UNCONTROLLED_APIS": disallow access to uncontrolled APIs such as external language bindings or direct generic system call APIs that could bypass %Qore's sandboxing controls; note that this parse option was also added to @ref Qore::PO_NO_IO "PO_NO_IO" and @ref Qore::PO_NO_EXTERNAL_ACCESS "PO_NO_EXTERNAL_ACCESS"
      - @ref Qore::PO_STRONG_ENCAPSULATION "PO_STRONG_ENCAPSULATION": disallows out of line class and namespace declarations
    - implemented additional parse-time checks for many @ref operators "operators" to provide feedback for invalid operations detected at parse time
    - new methods:
      - @ref Qore::Program::getGlobalVars()
      - @ref Qore::Program::setGlobalVarValue()
      - @ref Qore::Program::setThreadInit()
    - updated methods:
      - @ref Qore::TreeMap::get() new parameter to return also unmatched part suffix
    - new pseudo-methods:
      - <int>::format(int, string, string)
      - <float>::format(int, string, string)
      - <number>::format(int, string, string)
      - <string>::toInt(int)
      - <int>::toBase(int)
      - <number>::toBase(int)
      - <float>::toBase(int)
    - new functions:
      - @ref Qore::decrypt_to_binary()
      - @ref Qore::decrypt_to_string()
      - @ref Qore::encrypt()
      - @ref Qore::get_compressor()
      - @ref Qore::get_crypto_info()
      - @ref Qore::get_decompressor()
      - @ref Qore::get_decryptor()
      - @ref Qore::get_encryptor()
      - @ref Qore::get_global_vars()
      - @ref Qore::get_local_vars()
      - @ref Qore::get_random_bytes()
      - @ref Qore::get_thread_call_stack()
      - @ref Qore::parse_int()
      - @ref Qore::set_global_var_value()
      - @ref Qore::set_local_var_value()
    - updated functions:
      - @ref Qore::ceil(int/float/number num, int prec = 0)
      - @ref Qore::floor(int/float/number num, int prec = 0)
      - @ref Qore::get_local_vars(int frame)
      - @ref Qore::mkdir(string path, softint mode = 0777, bool parents = False)
      - @ref Qore::round(int/float/number num, int prec = 0)
      - @ref Qore::set_thread_init()
    - <a href="../../modules/HttpServer/html/index.html">HttpServer</a> module updates:
      - added a minimal substring of string bodies received to the log message when logging HTTP requests
    - <a href="../../modules/CsvUtil/html/index.html">CsvUtil</a> module updates:
      - added support for streams
    - <a href="../../modules/FixedLengthUtil/html/index.html">FixedLengthUtil</a> module updates:
      - added support for streams
      - added \c FixedLengthFileIterator::getFileName() (<a href="https://github.com/qorelanguage/qore/issues/1164">issue 1164</a>)
<<<<<<< HEAD
      - added field as well as global option "truncate" (<a href="https://github.com/qorelanguage/qore/issues/1841">issue 1841</a>)
      - added field as well as global option "tab2space" (<a href="https://github.com/qorelanguage/qore/issues/1866">issue 1866</a>)
    - updated the build to require a <a href="https://en.wikipedia.org/wiki/C%2B%2B11">C++11</a> compiler or better to build %Qore (<a href="https://github.com/qorelanguage/qore/issues/994">issue 994</a>)
=======
>>>>>>> 9fea6296
    - <a href="../../modules/Pop3Client/html/index.html">Pop3Client</a> module updates:
      - added the \c Pop3Connection class to support the <a href="../../ConnectionProvider/html/index.html">ConnectionProvider</a> module
    - <a href="../../modules/RestClient/html/index.html">RestClient</a> module updates:
      - added the \c RestConnection class to support the <a href="../../ConnectionProvider/html/index.html">ConnectionProvider</a> module
      - support for the \c text/plain \c Content-Type
    - <a href="../../modules/SalesforceRestClient/html/index.html">SalesforceRestClient</a> module updates:
      - added the \c SalesforcRestConnection class to support the <a href="../../ConnectionProvider/html/index.html">ConnectionProvider</a> module
    - <a href="../../modules/SmtpClient/html/index.html">SmtpClient</a> module updates:
      - added the \c SmtpConnection class to support the <a href="../../ConnectionProvider/html/index.html">ConnectionProvider</a> module
    - <a href="../../modules/TelnetClient/html/index.html">TelnetClient</a> module updates:
      - added the \c TelnetConnection class to support the <a href="../../ConnectionProvider/html/index.html">ConnectionProvider</a> module
      - added support for URLs in the constructor()
      - added the \c TelnetClient::getTarget() method
    - <a href="../../modules/Qorize/html/index.html">Qorize</a> module:
      - \c qorize_named() added support for objects
    - the following classes can be used from binary modules:
      - @ref Qore::File "File"
      - @ref Qore::ReadOnlyFile "ReadOnlyFile"
    - updated the build to require a <a href="https://en.wikipedia.org/wiki/C%2B%2B11">C++11</a> compiler or better to build %Qore (<a href="https://github.com/qorelanguage/qore/issues/994">issue 994</a>)
    - a relative time stamp is now logged in trace and debug output

    @subsection qore_0813_bug_fixes Bug Fixes in Qore
    - fixed a bug causing @ref Qore::AbstractQuantifiedBidirectionalIterator "AbstractQuantifiedBidirectionalIterator" not being available (<a href="https://github.com/qorelanguage/qore/issues/968">issue 968</a>)
    - <a href="../../modules/CsvUtil/html/index.html">CsvUtil</a> module fixes:
      - fixed a bug in an error message validating input data (<a href="https://github.com/qorelanguage/qore/issues/1062">issue 1062</a>)
    - <a href="../../modules/HttpServer/html/index.html">HttpServer</a> module fixes:
      - added logic to attempt to mask passwords in log messages (<a href="https://github.com/qorelanguage/qore/issues/1086">issue 1086</a>)
    - <a href="../../modules/HttpServerUtil/html/index.html">HttpServerUtil</a> module fixes:
      - fixed a bug where the \a msg arg to \c AbstractAuthenticator::do401() was ignored (<a href="https://github.com/qorelanguage/qore/issues/1047">issue 1047</a>)
    - <a href="../../modules/RestHandler/html/index.html">RestHandler</a> module fixes:
      - added logic to attempt to mask passwords in debug log messages (<a href="https://github.com/qorelanguage/qore/issues/1086">issue 1086</a>)
    - <a href="../../modules/SqlUtil/html/index.html">SqlUtil</a> module fixes:
      - fixed a bug in update and upsert statement generation when the given data does not have enough columns to use the unique index found, an error message is generated that contains all the columns names instead of just the column names required by the index (<a href="https://github.com/qorelanguage/qore/issues/1013">issue 1013</a>)
    - fixed a bug where @ref break "break" and @ref continue "continue" statements were accepted outside of loops (<a href="https://github.com/qorelanguage/qore/issues/976">issue 976</a>)
    - fixed a bug compiling on Solaris SPARC with g++ where \c MPFR_DECL_INIT() is compiled incorrectly with -O1 or greater (<a href="https://github.com/qorelanguage/qore/issues/958">issue 958</a>)
    - fixed a bug causing an infinite loop in decompression functions (<a href="https://github.com/qorelanguage/qore/issues/966">issue 966</a>)
    - fixed an issue where an internal C++ API (QoreProgram::parseCmdLineDefines()) performed a needless copy of a data structure (<a href="https://github.com/qorelanguage/qore/issues/1099">issue 1099</a>)
    - fixed a stack corruption bug with asynchronous I/O on UNIX systems with @ref Qore::ReadOnlyFile "ReadOnlyFile" methods (<a href="https://github.com/qorelanguage/qore/issues/1106">issue 1106</a>)
    - fixed <a href="../../modules/BulkSqlUtil/html/index.html">BulkSqlUtil</a> module to work properly even with DB drivers that do not support parameter array binding (<a href="https://github.com/qorelanguage/qore/issues/1154">issue 1154</a>)
    - fixed bugs with inconsistent conversions of @ref int_type "int", @ref float_type "float", and @ref bool_type "boolean" values to date/time values, now they are all converted uniformly to @ref relative_dates "relative date/time values" (<a href="https://github.com/qorelanguage/qore/issues/1156">issue 1156</a>)
    - fixed a bug where Qore allowed code to be declared both public and private without a warning (<a href="https://github.com/qorelanguage/qore/issues/1187">issue 1187</a>)
    - fixed a bug in qpp support of the 'final' class flag (<a href="https://github.com/qorelanguage/qore/issues/1222">issue 1222</a>)
    - fixed a bug where the @ref plus_operator "+ operator" provided access to private members from outside the class (<a href="https://github.com/qorelanguage/qore/issues/1209">issue 1209</a>)
    - fixed a bug where different @ref overloading "overloaded" method variant resolution rules were used at parse time (best match in hierarchy) and runtime (best match in first matching class) in a class hierarchy (<a href="https://github.com/qorelanguage/qore/issues/1229">issue 1229</a>)
    - fixed a bug where exceptions in base class constructor calls did not reflect the actual source location (<a href="https://github.com/qorelanguage/qore/issues/1230">issue 1230</a>)
    - fixed a bug where runtime function/method variant matching was incorrectly biased towards default matches for missing arguments (<a href="https://github.com/qorelanguage/qore/issues/1231">issue 1231</a>)
    - fixed bugs where calls to @ref Qore::Socket::upgradeClientToSSL() "Socket::upgradeClientToSSL()" and @ref Qore::Socket::upgradeServerToSSL() "Socket::upgradeServerToSSL()" were ignored with no exception thrown if the socket was not connected (<a href="https://github.com/qorelanguage/qore/issues/1258">issue 1258</a>)
    - fixed a bug where a closure created in an object scope could not be called if the object had been deleted, even if the closure did not refer to the object (<a href="https://github.com/qorelanguage/qore/issues/1303">issue 1303</a>)
    - fixed a bug where @ref Qore::ord() "ord()" would return negative numbers for bytes with the high bit set with compilers where <tt>char</tt> is the same as <tt>signed char</tt> (<a href="https://github.com/qorelanguage/qore/issues/1385">issue 1385</a>)
    - fixed a bug where @ref Qore::int(softint) "int(number)" returned rounded value instead of the integer part (while @ref Qore::int(softint) "int(float)" behaved correctly; also cf. initializing a softint value from a number vs. from a float) (<a href="https://github.com/qorelanguage/qore/issues/1463">issue 1463</a>)
    - @ref Qore::File::read() "File::read()" now uses character semantics for the length argument (<a href="https://github.com/qorelanguage/qore/issues/1548">issue 1548</a>)
    - fixed a bug with strongly-typed lvalue assignments with classes created in different @ref Qore::Program "Program" objects (<a href="https://github.com/qorelanguage/qore/issues/1551">issue 1551</a>)
    - fixed bug comparing strings in \c UTF-16 encodings (<a href="https://github.com/qorelanguage/qore/issues/1579">issue 1579</a>)
    - fixed @ref Qore::substr() and <string>::substr() with strings in \c UTF-16 encodings (<a href="https://github.com/qorelanguage/qore/issues/1586">issue 1586</a>)
    - fixed a bug where an ASCII string and the same string in a different encoding and with diacritics could incorrectly be marked as equal (<a href="https://github.com/qorelanguage/qore/issues/1579">issue 1579</a>)
    - fixed bugs in @ref Qore::HTTPClient "HTTPClient" methods where string message bodies were not converted to the object's @ref character_encoding "character encoding" before transmission (<a href="https://github.com/qorelanguage/qore/issues/1813">issue 1813</a>)
    - fixed a bug in the @ref reference_type "reference" and @ref reference_or_nothing_type "*reference" assignment restrictions; previously any value was accepted, now only references are accepted as the initial assignment values (<a href="https://github.com/qorelanguage/qore/issues/1819">issue 1819</a>)
    - fixed a bug in handling the \c SqlUtil::BLOB type in the <a href="../../modules/FreetdsSqlUtil/html/index.html">FreetdsSqlUtil</a> module (<a href="https://github.com/qorelanguage/qore/issues/1852">issue 1852</a>)

    @section qore_081210 Qore 0.8.12.10

    @par Release Summary
    Bugfix release; see details below

    @subsection qore_081210_bug_fixes Bug Fixes in Qore

    - <a href="../../modules/TableMapper/html/index.html">TableMapper</a>: fixed a bug in flush messages in the \c InboundTableMapper class (<a href="https://github.com/qorelanguage/qore/issues/1849">issue 1849</a>)
    - fixed a bug where connections were not immediately released back to the @ref Qore::SQL::DatasourcePool "DatasourcePool" in case of an \c SQLSTATEMENT-ERROR exception (<a href="https://github.com/qorelanguage/qore/issues/1836">issue 1836</a>)
    - eliminated a spurious exception in the @ref Qore::SQL::SQLStatement "SQLStatement" class in case of a @ref Qore::SQL::DatasourcePool "DatasourcePool" timeout (<a href="https://github.com/qorelanguage/qore/issues/1832">issue 1832</a>)
    - <a href="../../modules/HttpServerUtil/html/index.html">HttpServerUtil</a>: eliminated excess logging of all HTTP chunks sent and received (<a href="https://github.com/qorelanguage/qore/issues/1832">issue 1832</a>)
    - <a href="../../modules/FixedLengthUtil/html/index.html">FixedLengthUtil</a>: fixes and improvements to errors and exceptions (<a href="https://github.com/qorelanguage/qore/issues/1828">issue 1828</a>)
    - fixed a crash when the incorrect type was passed to a parameter declared @ref reference_or_nothing_type "*reference" (<a href="https://github.com/qorelanguage/qore/issues/1815">issue 1815</a>)
    - fixed a crash when the %Qore library exits caused by an error in handling module dependencies with injected modules  (<a href="https://github.com/qorelanguage/qore/issues/1805">issue 1805</a>)
    - fixed segfault crashes caused by calling object methods with null pointers (<a href="https://github.com/qorelanguage/qore/issues/1791">issue 1791</a>)
    - added internal API support to make it easier for DBI drivers to handle lost connections and to allow DBI drivers that must close all open handles before a connection is closed (such as the oracle driver); due to this change, @ref Qore::SQL::SQLStatement "SQLStatement" objects based on a @ref Qore::SQL::DatasourcePool "DatasourcePool" are closed automatically whenever the datasource is returned to the pool (<a href="https://github.com/qorelanguage/qore/issues/1250">issue 1250</a>)

    @section qore_08129 Qore 0.8.12.9

    @par Release Summary
    Bugfix release; see details below

    @subsection qore_08129_bug_fixes Bug Fixes in Qore

    - fixed a memory leak where references participate in recursive references (<a href="https://github.com/qorelanguage/qore/issues/1774">issue 1774</a>)
    - fixed a build issue with clang++ (<a href="https://github.com/qorelanguage/qore/issues/1768">issue 1768</a>)
    - fixed a memory leak in the @ref Qore::Thread::Queue "Queue" copy constructor when the @ref Qore::Thread::Queue "Queue" was used in other objects (such as an event queue, etc; <a href="https://github.com/qorelanguage/qore/issues/1749">issue 1749</a>)
    - <a href="../../modules/Mapper/html/index.html">Mapper</a> module fixes:
      - fixed bugs handling the \c allow_dot and \c allow_output_dot options (<a href="https://github.com/qorelanguage/qore/issues/1690">issue 1690</a>)
      - fixed \c TableMapper bugs introduced in Qore 0.8.12.7 (<a href="https://github.com/qorelanguage/qore/issues/1754">issue 1754</a>)

    @section qore_08128 Qore 0.8.12.8

    @par Release Summary
    Bugfix release; see details below

    @subsection qore_08128_bug_fixes Bug Fixes in Qore

    - fixed a memory leak in @ref try-module "%try-module" error handling (<a href="https://github.com/qorelanguage/qore/issues/1690">issue 1690</a>)
    - fixed a bug in @ref Qore::trunc_str() "trunc_str()" when the string has an invalid multi-byte character at the end of the string and the string is exactly the byte width requested (<a href="https://github.com/qorelanguage/qore/issues/1693">issue 1693</a>)
    - fixed a bug where @ref Qore::ReadOnlyFile::getchar() "ReadOnlyFile::getchar()" did not respect character semantics as documented (<a href="https://github.com/qorelanguage/qore/issues/1547">issue 1547</a>)
    - <a href="../../modules/OracleSqlUtil/html/index.html">OracleSqlUtil</a> module fixes:
      - fixed a bug in \c character_semantics for standalone column (<a href="https://github.com/qorelanguage/qore/issues/1688">issue 1688</a>)
    - <a href="../../modules/Mapper/html/index.html">Mapper</a> module fixes:
      - fixed a bug in handling "list mode" data such as submitted by \c InboundTableMapper::queueData() (<a href="https://github.com/qorelanguage/qore/issues/1736">issue 1736</a>, bug introduced in Qore 0.8.12.7 with the fix for <a href="https://github.com/qorelanguage/qore/issues/1626">issue 1626</a>)
    - <a href="../../modules/SqlUtil/html/index.html">SqlUtil</a> module fixes:
      - fixed schema alignment skipping column with name "driver" (<a href="https://github.com/qorelanguage/qore/issues/1684">issue 1684</a>)
      - fixed sqlutil schema management: functional indexes are rejected without () in name (<a href="https://github.com/qorelanguage/qore/issues/1610">issue 1610</a>)
    - <a href="../../modules/TableMapper/html/index.html">TableMapper</a> module fixes:
      - fixed a bug in handling "list mode" data with optimized inserts (<a href="https://github.com/qorelanguage/qore/issues/1736">issue 1736</a>, bug introduced in Qore 0.8.12.7 with the fix for <a href="https://github.com/qorelanguage/qore/issues/1626">issue 1626</a>)
    - <a href="../../modules/WebSocketClient/html/index.html">WebSocketClient</a> module fixes:
      - added timeout values to @ref Qore::Socket "Socket" and @ref Qore::HTTPClient "HTTPClient" calls (<a href="https://github.com/qorelanguage/qore/issues/1725">issue 1725</a>)
    - <a href="../../modules/WebSocketHandler/html/index.html">WebSocketHandler</a> module fixes:
      - added timeout values to @ref Qore::Socket "Socket" calls (<a href="https://github.com/qorelanguage/qore/issues/1725">issue 1725</a>)
    - <a href="../../modules/WebSocketUtil/html/index.html">WebSocketUtil</a> module fixes:
      - added timeout values to @ref Qore::Socket "Socket" calls (<a href="https://github.com/qorelanguage/qore/issues/1725">issue 1725</a>)
    - fixed a bug where a type conversion error in an lvalue assignment could generate a confusing unrelated runtime exception (<a href="https://github.com/qorelanguage/qore/issues/1697">issue 1697</a>)
    - fixed a bug where invalid characters in the port specification in a URL were ignored (<a href="https://github.com/qorelanguage/qore/issues/1728">issue 1728</a>)
    - fixed a bug with SSL socket communication the remote closing the connection during a send operation could cause the current thread to go into an infinite loop consuming 100% CPU (<a href="https://github.com/qorelanguage/qore/issues/1729">issue 1729</a>)
    - fixed a bug in the @ref Qore::HashListIterator "HashListIterator" class iterating hashes with a mix of lists and single values such as used by bulk DML binds; now the single values will appear as the current value for all list elements as per the original design instead of throwing a runtime exception (<a href="https://github.com/qorelanguage/qore/issues/1738">issue 1738</a>)

    @section qore_08127 Qore 0.8.12.7

    @par Release Summary
    Bugfix release; see details below

    @subsection qore_08127_bug_fixes Bug Fixes in Qore

    - fixed bug in internal string generation with \c size_t arguments that could cause invalid data to be output or crashes on 32-bit platforms (<a href="https://github.com/qorelanguage/qore/issues/1640">issue 1640</a>)
    - fixed a runtime memory leak and invalid runtime behavior with undetected recursive lvalue references (<a href="https://github.com/qorelanguage/qore/issues/1617">issue 1617</a>)
    - improved @ref garbage_collection "prompt collection" performance with large graphs of objects by eliminating additional unnecessary graph scans, resulting in further large performance improvements in the garbage collector (<a href="https://github.com/qorelanguage/qore/issues/1363">issue 1363</a>)
    - improved \c InboundTableMapper::queueData() performance (in the <a href="../../modules/TableMapper/html/index.html">TableMapper</a> module) when used with data in hash of lists format to use bulk DML in input and output without internal data conversions (<a href="https://github.com/qorelanguage/qore/issues/1626">issue 1626</a>)
    - <a href="../../modules/OracleSqlUtil/html/index.html">OracleSqlUtil</a> module fixes:
      - worked around \c ORA-22165 from \c op_in() caused by Oracle's limit on number of collection elements (<a href="https://github.com/qorelanguage/qore/issues/1660">issue 1660</a>)
      - fixed a bug in the \a force option (i.e. cascade) for dropping types (<a href="https://github.com/qorelanguage/qore/issues/1683">issue 1683</a>)
    - improved @ref try-module "%try-module" error reporting and documentation (<a href="https://github.com/qorelanguage/qore/issues/1648">issue 1648</a>)

    @section qore_08126 Qore 0.8.12.6

    @par Release Summary
    Bugfix release; see details below

    @subsection qore_08126_bug_fixes Bug Fixes in Qore

    - fixed a bug in @ref Qore::parse_url() parsing single-character hostnames (<a href="https://github.com/qorelanguage/qore/issues/1524">issue 1524</a>)
    - fixed a bug where @ref Qore::PO_LOCKDOWN "PO_LOCKDOWN" was not set when parsing \c init and \c del attributes in @ref user_modules "user module" headers (<a href="https://github.com/qorelanguage/qore/issues/1535">issue 1535</a>)
    - fixed a bug parsing exception catch block parameter errors (in debug builds only; <a href="https://github.com/qorelanguage/qore/issues/1558">issue 1558</a>)
    - fixed a bug dereferencing @ref binary "binary values" with the @ref list_element_operator "[] operator"; the behavior now corresponds to the documentation (<a href="https://github.com/qorelanguage/qore/issues/1566">issue 1566</a>)
    - fixed a bug that would result in a crash if a method were declared both \c static and \c abstract (<a href="https://github.com/qorelanguage/qore/issues/1590">issue 1590</a>)
    - fixed performance issues with the <a href="../../modules/Mapper/html/index.html">Mapper</a> module (and by extension the <a href="../../modules/TableMapper/html/index.html">TableMapper</a> module) for mappers with many identity (i.e. 1:1) and constant mappings (<a href="https://github.com/qorelanguage/qore/issues/1620">issue 1620</a>)
    - fixed a bug in the \c BulkInsertOperation class in the <a href="../../modules/BulkSqlUtil/html/index.html">BulkSqlUtil</a> module where inserts would fail or silently insert invalid data in the second or later blocks when constant hashes were used (<a href="https://github.com/qorelanguage/qore/issues/1625">issue 1625</a>)

    @section qore_08125 Qore 0.8.12.5

    @par Release Summary
    Bugfix release; see details below

    @subsection qore_08125_new_features New Features in Qore

    - added the <a href="../../modules/SalesforceRestClient/html/index.html">SalesforceRestClient</a> module for communicating with Salesforce.com using the REST APIs
    - module <a href="../../modules/SqlUtil/html/index.html">SqlUtil</a>
      - has support for native default values in tables (<a href="https://github.com/qorelanguage/qore/issues/1428">issue 1428</a>)
      - has support for Oracle named types (eg. spatial types) for Schema.qm and SchemaReverse.qm. (<a href="https://github.com/qorelanguage/qore/issues/1465">issue 1465</a>)

    @subsection qore_08125_bug_fixes Bug Fixes in Qore

    - <a href="../../modules/Mime/html/index.html">Mime</a> module:
      - added support for URL form-encoded messages (<a href="https://github.com/qorelanguage/qore/issues/1436">issue 1436</a>
    - <a href="../../modules/RestClient/html/index.html">RestClient</a> module:
      - added support for URL form-encoded messages (<a href="https://github.com/qorelanguage/qore/issues/1436">issue 1436</a>
      - added support for the \c "rawxml" message body encoding (<a href="https://github.com/qorelanguage/qore/issues/1437">issue 1437</a>
    - fixed handling of invalid compressed data in the following functions (<a href="https://github.com/qorelanguage/qore/issues/1432">issue 1432</a>):
      - @ref Qore::gunzip_to_binary()
      - @ref Qore::gunzip_to_string()
      - @ref Qore::uncompress_to_binary()
      - @ref Qore::uncompress_to_string()
    - fixed \c \@inf\@ on Windows (<a href="https://github.com/qorelanguage/qore/issues/1442">issue 1442</a>)
    - fixed @ref Qore::parse_url() with single-character usernames (<a href="https://github.com/qorelanguage/qore/issues/1455">issue 1455</a>)
    - corrected the error message with SSL reads when the server closes the connection prematurely (<a href="https://github.com/qorelanguage/qore/issues/1488">issue 1488</a>)
    - fixed the \c Host header in HTTP requests to not include the port if the port is the default port for the scheme because it causes some servers to reject the request (<a href="https://github.com/qorelanguage/qore/issues/1489">issue 1489</a>)

    @section qore_08124 Qore 0.8.12.4

    @par Release Summary
    Bugfix release; see details below

    @subsection qore_08124_bug_fixes Bug Fixes in Qore

    - fixed a reference bug in the @ref Qore::Thread::Queue "Queue" class introduced in the last release (<a href="https://github.com/qorelanguage/qore/issues/1309">issue 1309</a>)
    - fixed a bug where database types could not be correctly aligned if they had dependencies (<a href="https://github.com/qorelanguage/qore/issues/1314">issue 1314</a>); entailed updates in the following modules:
      - <a href="../../modules/SqlUtil/html/index.html">SqlUtil</a>
      - <a href="../../modules/FreetdsSqlUtil/html/index.html">FreetdsSqlUtil</a>
      - <a href="../../modules/MysqlSqlUtil/html/index.html">MysqlSqlUtil</a>
      - <a href="../../modules/OracleSqlUtil/html/index.html">OracleSqlUtil</a>
      - <a href="../../modules/PgsqlSqlUtil/html/index.html">PgsqlSqlUtil</a>
      - <a href="../../modules/Schema/html/index.html">Schema</a>
    - fixed a bug in @ref Qore::trunc_str() "trunc_str()" where an infinite loop could be triggered with certain arguments and multi-byte character encodings (<a href="https://github.com/qorelanguage/qore/issues/1327">issue 1327</a>)
    - improved @ref garbage_collection "prompt collection" performance with larger graphs of objects by eliminating unnecessary graph scans made during object method calls (<a href="https://github.com/qorelanguage/qore/issues/1363">issue 1363</a>)
    - fixed bugs in @ref Qore::date(string) "date(string)" and @ref Qore::date(string, string) "date(string, string)" where invalid input data was ignored and invalid dates were returned (<a href="https://github.com/qorelanguage/qore/issues/1369">issue 1369</a>)
    - <a href="../../modules/CsvUtil/html/index.html">CsvUtil</a> module:
      - fixed a bug in \c AbstractCsvIterator::identifyTypeImpl() generating an error message (<a href="https://github.com/qorelanguage/qore/issues/1355">issue 1355</a>)
    - <a href="../../modules/MailMessage/html/index.html">MailMessage</a> module:
      - fixed a bug using the default encoding in \c Message::attach() (issue <a href="https://github.com/qorelanguage/qore/issues/1352">issue 1352</a>)
    - <a href="../../modules/SqlUtil/html/index.html">SqlUtil</a> module:
      - fixed the ignored character_semantics column option in schema alignmed (<a href="https://github.com/qorelanguage/qore/issues/1379">issue 1379</a>)
      - implemented the \c cop_length() column function (<a href="https://github.com/qorelanguage/qore/issues/1395">issue 1395</a>)
    - <a href="../../modules/OracleSqlUtil/html/index.html">OracleSqlUtil</a> module:
      - OraclePackage attribute body_src is now public to access package bodies
    - <a href="../../modules/Qorize/html/index.html">Qorize</a> module:
      -  Qorize module: new qorize_val() set of functions; qorize_named() introduced; qorize tests
    - <a href="../../modules/TableMapper/html/index.html">TableMapper</a> module:
      - fixed runtime option propagation to \c TableMapper::SqlStatementMapperIterator from \c TableMapper::AbstractSqlStatementOutboundMapper::iterator() (<a href="https://github.com/qorelanguage/qore/issues/1418">issue 1418</a>)
      - fixed SqlStatementMapperIterator::getCount() (<a href="https://github.com/qorelanguage/qore/issues/1417">issue 1417</a>)
      - added the following methods:
        - \c TableMapper::AbstractSqlStatementOutboundMapper::getRowIterator()
        - \c TableMapper::InboundTableMapper::iterator()
        - \c TableMapper::InboundTableMapperIterator::getRuntime()
        - \c TableMapper::InboundTableMapperIterator::replaceRuntime()
        - \c TableMapper::InboundTableMapperIterator::setRuntime()
        - \c TableMapper::SqlStatementMapperIterator::getRuntime()
        - \c TableMapper::SqlStatementMapperIterator::replaceRuntime()
        - \c TableMapper::SqlStatementMapperIterator::setRuntime()
    - <a href="../../modules/QUnit/html/index.html">QUnit</a> module:
      - fixed showing the assertion location when there are test modules on top of QUnit (<a href="https://github.com/qorelanguage/qore/issues/1046">issue 1046</a>)
    - fixed inconsistency between list splice operator and splice function (<a href="https://github.com/qorelanguage/qore/issues/1380">issue 1380</a>)

    @section qore_08123 Qore 0.8.12.3

    @par Release Summary
    Bugfix release; see details below

    @subsection qore_08123_bug_fixes Bug Fixes in Qore

    - fixed the documentation (and DB modules) where @ref Qore::SQL::SQLStatement::fetchColumns() "SQLStatement::fetchColumns()" was inconsistent; now it will return a empty hash when no more rows are available to fetch (<a href="https://github.com/qorelanguage/qore/issues/1241">issue 1241</a>)
    - added I/O timeout support to the @ref Qore::FtpClient "FtpClient" class (<a href="https://github.com/qorelanguage/qore/issues/1252">issue 1252</a>)
    - fixed bugs in @ref Qore::Socket::recv() "Socket::recv()" and @ref Qore::Socket::recvBinary() "Socket::recvBinary()" with <tt>size = 0</tt> where @ref nothing could be returned which is invalid according to the methods' declared return types (<a href="https://github.com/qorelanguage/qore/issues/1260">issue 1260</a>)
    - fixed a bug where @ref Qore::FtpClient::get() "FtpClient:get()" would fail with an exception when retrieving an empty file (<a href="https://github.com/qorelanguage/qore/issues/1255">issue 1255</a>)
    - fixed a bug where executing a call reference to a deleted object method would cause a crash (<a href="https://github.com/qorelanguage/qore/issues/1268">issue 1268</a>)
    - fixed a bug where Qore would allow methods to be called on already deleted objects under certain conditions (<a href="https://github.com/qorelanguage/qore/issues/1270">issue 1270</a>)
    - fixed a bug where calling @ref Qore::exit() "exit()" in a multithreaded program could result in a segmentation fault (<a href="https://github.com/qorelanguage/qore/issues/1215">issue 1215</a>)
    - fixed a bug where <a href="../../modules/HttpServer/html/index.html">HttpServer::addListener()</a> could not accept a bind on port 0 to mean any random port (<a href="https://github.com/qorelanguage/qore/issues/1284">issue 1284</a>)
    - fixed a race condition in @ref garbage_collection "prompt collection" that could lead to a crash (<a href="https://github.com/qorelanguage/qore/issues/1084">issue 1084</a>)
    - fixed a bug clearing @ref Qore::Socket "Socket" event queues when the @ref Qore::Socket "Socket" goes out of scope that could lead to a crash (<a href="https://github.com/qorelanguage/qore/issues/1292">issue 1292</a>)
    - fixed a bug with @ref Qore::FtpClient::setWarningQueue() "FtpClient::setWarningQueue()" that could cause a crash (<a href="https://github.com/qorelanguage/qore/issues/1293">issue 1293</a>)
    - fixed a bug where @ref Qore::FtpClient::pwd() returned invalid directory names (<a href="https://github.com/qorelanguage/qore/issues/1295">issue 1295</a>)

    @section qore_08122 Qore 0.8.12.2

    @par Release Summary
    Bugfix release; see details below

    @subsection qore_08122_bug_fixes Bug Fixes in Qore
    - fixed bugs in handling websocket close status codes in the <a href="../../modules/WebSocketUtil/html/index.html">WebSocketUtil</a>, <a href="../../modules/WebSocketClient/html/index.html">WebSocketClient</a>, and <a href="../../modules/WebSocketHandler/html/index.html">WebSocketHandler</a> modules (<a href="https://github.com/qorelanguage/qore/issues/1216">issue 1216</a>)

    @section qore_08121 Qore 0.8.12.1

    @par Release Summary
    Bugfix release; see details below

    @subsection qore_08121_bug_fixes Bug Fixes in Qore
    - <a href="../../modules/TableMapper/html/index.html">TableMapper</a> module fixes:
      - fixed a bug with the \c SqlStatementOutboundMapper::iterator() method; corrected the iterator object return value which was causing \c AbstractMapperIterator::mapBulk() to fail (<a href="https://github.com/qorelanguage/qore/issues/979">issue 979</a>)
      - fixed a bug with \c SqlStatementOutboundMapper; it would throw an error if the required \c "table" or \c "sh" options were used and only worked with subclasses that declared these options (<a href="https://github.com/qorelanguage/qore/issues/981">issue 981</a>)
      - fixed a bug where \c AbstractSqlStatementOutboundMapper::iterator() failed to use options when creating the new \c Mapper object (<a href="https://github.com/qorelanguage/qore/issues/1088">issue 1088</a>)
    - fixed a bug where optional arguments were not handled correctly in some rare cases (<a href="https://github.com/qorelanguage/qore/issues/974">issue 974</a>)
    - fixed a bug causing a crash when @ref Qore::parse_base64_string_to_string() "parse_base64_string_to_string()" was called with an empty string (<a href="https://github.com/qorelanguage/qore/issues/996">issue 996</a>)
    - fixed a bug resolving base class method calls during parse initialization (<a href="https://github.com/qorelanguage/qore/issues/1075">issue 1075</a>)
    - fixed thread memory handling bug with some operator expressions and the @ref background "background operator" (<a href="https://github.com/qorelanguage/qore/issues/1096">issue 1096</a>)
    - fixed a race condition in the prompt collection of closure-bound local variables in the @ref garbage_collection "garbage collector" (<a href="https://github.com/qorelanguage/qore/issues/1103">issue 1103</a>)
    - fixed a bug where @ref Qore::HTTPClient "HTTPClient" class method variants such as @ref Qore::HTTPClient::get() "HTTPClient::get()" without a callback would fail to return the message body when the server sent a reply with chunked transfer encoding (<a href="https://github.com/qorelanguage/qore/issues/1117">issue 1117</a>)
    - fixed a bug in CsvUtil where backward compatibility was broken for single-row-type format (<a href="https://github.com/qorelanguage/qore/issues/1124">issue 1124</a>)
    - fixed bugs where declared public functions were missing from the library ABI (<a href="https://github.com/qorelanguage/qore/issues/1126">issue 1126</a>)
    - fixed bugs where @ref Qore::format_number() and <float>::format() gave incorrect results when rounding to the significant decimals given in the format string (<a href="https://github.com/qorelanguage/qore/issues/1149">issue 1149</a>)
    - fixed a bug referencing \c self in base class constructor arguments (<a href="https://github.com/qorelanguage/qore/issues/1169">issue 1169</a>)
    - fixed a bug where the incorrect class destructor was called in the openldap module (<a href="https://github.com/qorelanguage/qore/issues/1174">issue 1174</a>)
    - fixed a bug where declaring a \c copy() method as @ref synchronized would result in a crash when the method was called (<a href="https://github.com/qorelanguage/qore/issues/1188">issue 1188</a>)
    - fixed bugs in <string>::getEncoded() and <string>::getDecoded() regarding @ref Qore::CE_XML "CE_XML" and @ref Qore::CE_NONASCII "CE_NONASCII" (<a href="https://github.com/qorelanguage/qore/issues/1193">issue 1193</a>)
    - fixed bugs where @ref Qore::call_object_method() and @ref Qore::call_object_method_args() allowed private methods to be called from outside the class (<a href="https://github.com/qorelanguage/qore/issues/1194">issue 1194</a>)
    - fixed a bug where @ref deprecated methods were being internally registered as @ref RUNTIME_NOOP (<a href="https://github.com/qorelanguage/qore/issues/1197">issue 1197</a>)
    - fixed bugs where the @ref Qore::SQL::Datasource "Datasource" class would open a connection to the server in the constructor before options were set and where a server connection was required to call @ref Qore::SQL::Datasource::getOption() "Datasource::getOption()" or @ref Qore::SQL::Datasource::setOption() "Datasource::setOption()" (<a href="https://github.com/qorelanguage/qore/issues/1201">issue 1201</a>)
    - fixed memory errors in the @ref Qore::Thread::Queue "Queue" class where spurious exceptions could be raised (<a href="https://github.com/qorelanguage/qore/issues/1202">issue 1202</a>)
    - fixed a memory leak with static class member initializers (<a href="https://github.com/qorelanguage/qore/issues/1206">issue 1206</a>)

    @section qore_0812 Qore 0.8.12

    @par Release Summary
    Major new release with major new features and bug fixes as well as packaging fixes:
    - added support for @ref garbage_collection "deterministic garbage collection"
    - standardized function naming convention
    - new functions, methods, constants, operators, and user modules
    - greatly improved support on Windows

    @subsection qore_0812_compatibility Changes That Can Affect Backwards-Compatibility
    - fixed broken list parsing; in previous releases, %Qore's parser re-wrote lists without parentheses used as top-level statements with certain assignment operators (@ref assignment_operator "=", @ref plus_equals_operator "+=", @ref minus_equals_operator "-=", @ref multiply_equals_operator "*=", and @ref divide_equals_operator "/=", but not with others) so that statements like <tt>list l = 1, 2, 3;</tt> were valid assignments.   Due to operator precedence, such statements should normally be interpreted as <tt>(list l = 1), 2, 3;</tt>, which is not a valid expression.  Not only were the rules applied with only some assignment operators, but such lists were only rewritten if used as top-level statements, therefore the rules were applied inconsistenctly depending on where the expression was located in the parse tree.  As of %Qore 0.8.12, these inconsistencies have been eliminated by default from %Qore; all lists are processed according to the precedence rules defined in @ref operators.  This could break old code that relied on the old, broken behavior.  To get the old behavior, use the @ref broken-list-parsing "%broken-list-parsing" parse directive.
    - fixed broken @ref int_type "int" and @ref softint_type "softint" assignments; previously runtime type errors with these type restrictions were ignored and all values were silently converted to integers for the assignment, now runtime type errors are thrown according to the original design.  Parse errors are detected as before.  This could break old code that relied on the old, broken behavior.  To get the old behavior, use the @ref broken-int-assignments "%broken-int-assignments" parse directive.
    - fixed broken multi-character operator parsing; the %Qore parser has been updated to no longer accept multi-character operators with whitespace between the chacters making up the operator; it is believed that this was never used and simply caused the parser to be needlessly complicated and caused %Qore to be less compatible with other languages.  To get the old behavior, use the @ref broken-operators "%broken-operators" parse directive.
    - the @ref push "push", @ref unshift "unshift", @ref pop "pop" and @ref shift "shift" operators now throw an exception when their first operand is not a list and @ref strict-args "%strict-args" is in effect

    @subsection qore_0812_new_features New Features in Qore
    - Added the @ref value_coalescing_operator which checks first argument if it evaluates to @ref Qore::False "False" with @ref <value>::val() and if so assigns the second argument. The operator can be further chained; for example: @code{.py} expr1 ?* expr2 ?* expr3 @endcode
    - Added the @ref null_coalescing_operator which checks the first operand for @ref nothing or @ref null; if true returns the second argument. The operator can be further chained, in which case the first operand with a value is returned; ex: @code{.py} expr1 ?? expr2 ?? expr3 @endcode
    - %Qore identifiers can now begin with an underscore character \c "_"; the following is now a valid (with @ref new-style "%new-style"): @code{.py}int _var = 1;@endcode
    - hash enhancements:
      - new syntax for an expression giving an empty hash: <tt>{}</tt>; for example: @code{.py} hash h = {};@endcode
      - new literal hash support: hashes can now be given as literal values as follows: @code{.py} (<key_expr>: <val_expr>, [...]) @endcode For example: @code{.py} return (get_key(): get_value()); @endcode in the past the keys in literal hashes had to be either a string or a constant; now any valid %Qore expression can be used to generate the hash keys at runtime
      - new hash syntax; hash elements can now be enclosed by curly brackets as well as regular parentheses; the version with curly brackets when used with the @ref hmap "map" operator results in the hash version of the map operator being used
      - Added new @ref hmap "hash version of the map" operator to build a hash from a list or iterator expression; ex: @code{.py} hash h = map {$1, h2.$1}, i; @endcode
    - implemented support for loading user modules in a pre-defined @ref Qore::Program "Program" object (that can have a custom API) in the following new functions and methods:
      - @ref Qore::load_user_module_with_program() "load_user_module_with_program()"
      - @ref Qore::Program::loadApplyToPrivateUserModule() "Program::loadApplyToPrivateUserModule()"
      - @ref Qore::Program::loadApplyToUserModule() "Program::loadApplyToUserModule()"
      - @ref Qore::Program::loadUserModuleWithProgram() "Program::loadUserModuleWithProgram()"
    - implemented support for code / dependency injections in @ref Qore::Program "Program" containers with the following changes:
      - @ref Qore::Program::importClass() now accepts optional arguments that allow the imported version of the class to live in another namespace and have another name and an argument that allows the imported version of the class to remain even if it overlaps with an imported system or user class from a module
      - @ref Qore::Program::importFunction() now accepts an optional argument that allows the imported version of the function to remain even if it overlaps with an imported system or user function from a module
      - the new parse option @ref Qore::PO_ALLOW_INJECTION must be set on the @ref Qore::Program "Program" object in order to use code / dependency injection parameters in the above methods
      - once a @ref Qore::Program "Program" object has an injected API set up, the system API can be imported (possibly already overridden with injected code) with the following new methods:
        - @ref Qore::Program::importSystemApi()
        - @ref Qore::Program::importSystemClasses()
        - @ref Qore::Program::importSystemConstants()
        - @ref Qore::Program::importSystemFunctions()
        .
        additionally user modules can be loaded with overridden injected code with the following new functions / methods:
        - @ref Qore::load_user_module_with_program() "load_user_module_with_program()"
        - @ref Qore::Program::loadApplyToPrivateUserModule() "Program::loadApplyToPrivateUserModule()"
        - @ref Qore::Program::loadApplyToUserModule() "Program::loadApplyToUserModule()"
        - @ref Qore::Program::loadUserModuleWithProgram() "Program::loadUserModuleWithProgram()"
        .
        furthermore the following function can be used to reload injected modules with the non-injected version:
        - @ref Qore::reload_module() "reload_module()"
    - implemented support for user-defined thread-resource management, allowing %Qore code to safely manage resources associated to a particular thread:
      - @ref Qore::Thread::AbstractThreadResource
      - @ref Qore::Thread::remove_thread_resource()
      - @ref Qore::Thread::set_thread_resource()
    - new constants:
      - @ref Qore::DirSep
      - @ref Qore::Platform
      - @ref Qore::ParseOptionCodeMap
      - @ref Qore::ParseOptionStringMap
      - @ref Qore::PO_BROKEN_LIST_PARSING
      - @ref Qore::PO_BROKEN_LOGIC_PRECEDENCE
      - @ref Qore::PO_BROKEN_OPERATORS
      - @ref Qore::PO_NO_INHERIT_SYSTEM_CONSTANTS
      - @ref Qore::PO_NO_INHERIT_USER_CONSTANTS
      - @ref Qore::PO_NO_API
      - @ref Qore::PO_NO_SYSTEM_API
      - @ref Qore::PO_NO_USER_API
      - @ref Qore::SQL::DBI_CAP_HAS_ARRAY_BIND "Qore::SQL::DBI_CAP_HAS_ARRAY_BIND"
      - @ref StringConcatEncoding
      - @ref StringConcatDecoding
    - new classes:
      - @ref Qore::DataLineIterator
      - @ref Qore::Thread::AbstractThreadResource
    - other new methods:
      - @ref Qore::SQL::DatasourcePool::getCapabilities()
      - @ref Qore::SQL::DatasourcePool::getCapabilityList()
      - @ref Qore::SQL::SQLStatement::currentThreadInTransaction()
      - @ref Qore::Thread::Queue::setError()
      - @ref Qore::Thread::Queue::clearError()
    - updated methods:
      - @ref Qore::TimeZone::constructor() "TimeZone::constructor()": now accepts a path to the zoneinfo file if the @ref Qore::PO_NO_FILESYSTEM sandboxing restrictions is not set
    - the \c SOCKET-THROUGHPUT-WARNING event is no longer raised on the warning queue if the transfer size is less than 1024 bytes; this affects:
      - @ref Qore::FtpClient::setWarningQueue()
      - @ref Qore::HTTPClient::setWarningQueue()
      - @ref Qore::Socket::setWarningQueue()
    - new functions:
      - @ref Qore::create_object()
      - @ref Qore::create_object_args()
      - @ref Qore::decode_uri_request()
      - @ref Qore::encode_uri_request()
      - @ref Qore::get_duration_seconds_f()
      - @ref Qore::getgroups()
      - @ref Qore::getusername()
      - @ref Qore::ltrim()
      - @ref Qore::parse_float()
      - @ref Qore::parse_number()
      - @ref Qore::realpath()
      - @ref Qore::rtrim()
      - @ref Qore::set_return_value()
      - @ref Qore::setgroups()
      - @ref Qore::Thread::remove_thread_resource()
      - @ref Qore::Thread::set_thread_resource()
    - updated functions:
      - @ref Qore::parse_boolean()
      - @ref Qore::string()
      - @ref Qore::strmul()
    - new pseudo-methods:
      - @ref <date>::dayNumber()
      - @ref <date>::dayOfWeek()
      - @ref <date>::durationSecondsFloat()
      - @ref <date>::isoDayOfWeek()
      - @ref <date>::isoWeekHash()
      - @ref <date>::isoWeekString()
      - @ref <object>::uniqueHash()
      - @ref <string>::getDecoded()
      - @ref <string>::getEncoded()
    - the following functions were moved from the <a href="../../modules/Util/html/index.html">Util</a> module to %Qore:
      - @ref Qore::absolute_path()
      - @ref Qore::absolute_path_windows()
      - @ref Qore::absolute_path_unix()
    - camel-case functions were deprecated in this release, covering the following functions:
      - @ref Qore::callObjectMethod(): deprecated for @ref Qore::call_object_method()
      - @ref Qore::callObjectMethodArgs(): deprecated for @ref Qore::call_object_method_args()
      - @ref Qore::existsFunction(): deprecated for @ref Qore::exists_function()
      - @ref Qore::functionType(): deprecated for @ref Qore::function_type()
      - @ref Qore::getAllThreadCallStacks(): deprecated for @ref Qore::get_all_thread_call_stacks()
      - @ref Qore::getClassName(): deprecated for @ref Qore::get_class_name()
      - @ref Qore::getDateFromISOWeek(): deprecated for @ref Qore::get_date_from_iso_week()
      - @ref Qore::getDayNumber(): deprecated for @ref Qore::get_day_number()
      - @ref Qore::getDayOfWeek(): deprecated for @ref Qore::get_day_of_week()
      - @ref Qore::getDBIDriverCapabilities(): deprecated for @ref Qore::dbi_get_driver_capabilities()
      - @ref Qore::getDBIDriverCapabilityList(): deprecated for @ref Qore::dbi_get_driver_capability_list()
      - @ref Qore::getDBIDriverList(): deprecated for @ref Qore::dbi_get_driver_list()
      - @ref Qore::getFeatureList(): deprecated for @ref Qore::get_feature_list()
      - @ref Qore::getISODayOfWeek(): deprecated for @ref Qore::get_iso_day_of_week()
      - @ref Qore::getISOWeekHash(): deprecated for @ref Qore::get_iso_week_hash()
      - @ref Qore::getISOWeekString(): deprecated for @ref Qore::get_iso_week_string()
      - @ref Qore::getMethodList(): deprecated for @ref Qore::get_method_list()
      - @ref Qore::getModuleHash(): deprecated for @ref Qore::get_module_hash()
      - @ref Qore::getModuleList(): deprecated for @ref Qore::get_module_list()
      - @ref Qore::makeBase64String(): deprecated for @ref Qore::make_base64_string()
      - @ref Qore::makeHexString(): deprecated for @ref Qore::make_hex_string()
      - @ref Qore::parseBase64String(): deprecated for @ref Qore::parse_base64_string()
      - @ref Qore::parseBase64StringToString(): deprecated for @ref Qore::parse_base64_string_to_string()
      - @ref Qore::parseDatasource(): deprecated for @ref Qore::parse_datasource()
      - @ref Qore::parseHexString(): deprecated for @ref Qore::parse_hex_string()
      - @ref Qore::sortDescending(): deprecated for @ref Qore::sort_descending()
      - @ref Qore::sortDescendingStable(): deprecated for @ref Qore::sort_descending_stable()
      - @ref Qore::sortStable(): deprecated for @ref Qore::sort_stable()
      - @ref Qore::throwThreadResourceExceptions(): deprecated for @ref Qore::throw_thread_resource_exceptions()
      .
      Functions deprecated in this release will remain for the forseeable future for backwards-compatibility
    - Added support for reexporting imported definitions in user module with the new <tt>%%requires(reexport)</tt> form of the @ref requires "%requires" parse directive.
    - @ref Qore::xrange() and @ref Qore::RangeIterator updates:
      - @ref Qore::xrange() and @ref Qore::RangeIterator::constructor() and <list>::rangeIterator() updated to take an optional value to return in the @ref Qore::RangeIterator::getValue() method
    - @ref Qore::FtpClient updates:
      - added @ref Qore::FtpClient::getMode()
    - Performance improvements:
      - @ref Qore::HashPairIterator and @ref Qore::ObjectPairIterator objects (returned by @ref <hash>::pairIterator() and @ref <object>::pairIterator(), respectively and the associated reverse iterators) have had their performance improved by approximately 70% by reusing the hash iterator object when possible
    - module directory handling changed
      - user modules are now stored in prefix/share/qore-modules/version
      - prefix/share/qore-modules is also added to the module path
      - version-specific module directories are added first, then the "generic" directories
    - <a href="../../modules/CsvUtil/html/index.html">CsvUtil</a> module updates:
      - new \c "tolwr" option in structured text parsing classes
      - \c AbstractCsvWriter will set \c "headers" from the \c "fields" option if \c "headers" are not explicitly set
      - added write() methods returning the generated strings to the \c CsvStringWriter class for API compatibility with the corresponding FixedLengthDataWriter methods
      - implemented support for @ref Qore::SQL::SQLStatement "SQLStatement" as an iterator source for \c AbstractCsvWriter::write()
      - \c quote_escape option implemented in \c AbstractCsvWriter
      - implemented the \c "datamap" and \c "info_log" options for CSV generation
      - implemented alternative options with underscores instead of dashes for all constructors
      - extended multi-type support, record type rules and default value in field specification
      - implemented multi-type record support in \c AbstractCsvWriter and \c AbstractCsvIterator using \c resolve_type and \c headers options
    - <a href="../../modules/Mapper/html/index.html">Mapper</a> module updates:
      - implemented the \c "constant" field tag, allowing a contant value for an output field to be specified directly in the mapper hash
      - implemented the \c "default" field tag, giving a default value if no input value is specified
      - implemented the global \c "date_format" mapper option
      - implemented support for structured output fields with dot notation in the output field name
      - implemented per-field and global \c "number_format" mapper options
      - changed the behavior of the \c "number" field type: now leaves numeric values in their original type, converts all other types to a number
      - removed the deprecated \c "crec" option
      - implemented the \c "input" option with input record validation
      - implemented the \c "output" option with output record validation
      - implemented the \c "info_log" option and removed the \c "trunc" option
      - implemented the \c "runtime" field tag
      - implemented the \c "index" field tag
      - improved the Mapper::mapAll() method by adding support for hashes of lists to better support input from bulk DML (@ref Qore::SQL::SQLStatement::fetchColumns() "SQLStatement::fetchColumns()")
    - <a href="../../modules/TableMapper/html/index.html">TableMapper</a> module updates:
      - added table name and datasource description to error messages
      - implemented more efficient support for inserts from a sequence for databases supporting the \c "returning" clause in insert statements; now such inserts are made in a single round trip instead of n + 1 where n is the number of sequences in the insert
      - implemented an optimized insert approach assuming stable input data
      - implemented the following new options:
        - \c unstable_input: to accommodate unstable input data and disable the insert optimization (default: False)
        - \c insert_block: for DB drivers supporting bulk DML, the number of rows inserted at once (default: 500, only used when \c unstable_input is False) and bulk inserts are supported in the table object
      - added methods for bulk / batch inserts for db drivers supporting bulk DML (ex: Oracle)
      - updated to <a href="../../modules/Mapper/html/index.html">Mapper</a> changes: use table description to define output record for the <a href="../../modules/Mapper/html/index.html">Mapper</a> module
      - added the AbstractSqlStatementOutboundMapper class
      - added the InboundIdentityTableMapper class
      - added the SqlStatementMapperIterator class
      - added the SqlStatementOutboundMapper class
    - <a href="../../modules/RestClient/html/index.html">RestClient</a> module updates:
      - implemented RestClient::addDefaultHeaders()
      - implemented RestClient::getDefaultHeaders()
      - implemented RestClient::getSendEncoding()
      - implemented RestClient::setContentEncoding()
      - when possible, REST bodies are decoded and stored in the \a info output argument when the HTTP server returns a status code < 100 or >= 300 to allow for error-handling in the client
    - <a href="../../modules/RestHandler/html/index.html">RestHandler</a> module updates:
      - implemented support for notifying persistent connections when the connection is terminated while a persistent connection is in place
      - the AbstractRestStreamRequestHandler class is now the base abstract class for REST stream request handlers
    - <a href="../../modules/WebUtil/html/index.html">WebUtil</a> module updates:
      - updated FileHandler::handleRequest() to allow for chunked sends
    - <a href="../../modules/BulkSqlUtil/html/index.html">BulkSqlUtil</a> module:
      - added this new module providing APIs supporting bulk DML with <a href="../../modules/SqlUtil/html/index.html">SqlUtil</a> with supported drivers
    - <a href="../../modules/FilePoller/html/index.html">FilePoller</a> module:
      - added this new module to support polling files in directories on the filesystem
    - <a href="../../modules/FixedLengthUtil/html/index.html">FixedLengthUtil</a> module:
      - added this new module for handling fixed length line data
    - <a href="../../modules/HttpServer/html/index.html">HttpServer</a> module updates:
      - <a href="../../modules/HttpServerUtil/html/index.html">HttpServerUtil</a> module split from the <a href="../../modules/HttpServer/html/index.html">HttpServer</a> module containing supporting definitions for handler classes and other code interfacing with the <a href="../../modules/HttpServer/html/index.html">HttpServer</a> module
      - added the PermissiveAuthenticator class
      - translate \c "+" (plus) to \c " " (space) in the query portion of URIs in parse_uri_query()
      - implemented support for notifying persistent connections when the connection is terminated while a persistent connection is in place
      - new methods implemented in HttpServer:
        - HttpServer::getListenerLogOptions()
        - HttpServer::getListenerLogOptionsID()
        - HttpServer::setListenerLogOptions()
        - HttpServer::setListenerLogOptionsID()
        - HttpServer::addListeners() (new variant taking a hash of SSL info)
        - HttpServer::listenerStarted() (to allow for reporting when listeners are actually running since they are started asynchronously)
      - improved performance matching request URIs to handlers
      - added the \c "ssl" key to the listener socket info hash
      - implemented support for notifying persistent connections when the connection is terminated while a persistent connection is in place
      - removed the unused AbstractStreamRequestHandler class
      - fixed parse_uri_query() to always return \a params as a hash (<a href="https://github.com/qorelanguage/qore/issues/569">issue 569</a>)
      - added \c root_path to the context hash if the path was matched by a URL path prefix (<a href="https://github.com/qorelanguage/qore/issues/570">issue 570</a>)
      - implemented support for configurable stream handler timeout values (<a href="https://github.com/qorelanguage/qore/issues/719">issue 719</a>)
    - <a href="../../modules/Schema/html/index.html">Schema</a> module updates:
      - added the following public functions to make column definitions easier:
        - c_char()
        - c_date()
        - c_int()
        - c_number()
        - c_timestamp()
        - c_varchar()
    - added option @ref Qore::Option::HAVE_DETERMINISTIC_GC "HAVE_DETERMINISTIC_GC" for %Qore builds where deterministic garbage collection is enabled
    - @ref Qore::Program "Program" class enhancements:
      - the @ref Qore::Program "Program" class now creates @ref conditional_parsing "parse defines" for parse options so that conditional code can be implemented depending on the sandboxing configuration of the program container
      - the @ref Qore::Program::importClass() method now accepts an optional \a new_name argument to allow for importing classes with a different name and namespace path
    - added a timeout parameter to the following @ref Qore::Socket "Socket" methods:
      - @ref Qore::Socket::upgradeClientToSSL()
      - @ref Qore::Socket::upgradeServerToSSL()
    - added zoneinfo -> Windows time zone translation code on Windows to support standard UNIX (zoneinfo) time zone names on Windows; time zone information is still taken from the Windows registry but region names are reported using the standard zoneinfo names
    - @ref Qore::FileLineIterator updates:
      - added @ref Qore::FileLineIterator::hstat() and @ref Qore::FileLineIterator::stat()
    - <a href="../../modules/SqlUtil/html/index.html">SqlUtil</a> module updates:
      - implemented insert option support and support for the \c "returning" clause in supported drivers to avoid server round trips
      - implemented the AbstractTable::getDesc() method and improved exception description messages
      - implemented support for late table resoluton in join arguments to enable joins from serialized parameters
      - improved error messages for common errors such as join errors
      - implemented support for DBA management actions
      - implemented support for driver-dependent pseudocolumns
      - implemented per-column support for the \c "desc" keyword in orderby expressions
      - implemented the \c "wop_or()" function to allow complex SQL expressions to be generated with \c "or" as well as \c "and"
      - implemented the \c "cop_cast()" operator for converting [column] value into another datatype
      - implemented the \c "cop_sum()" aggregate operator for returning sum of column values
      - implemented update operators \c "uop_plus()", \c "uop_minus()", \c "uop_multiply()", \c "uop_divide()"
      - implemented AbstractTable::getBulkUpsertClosure() to better support bulk SQL merge operations
      - removed all APIs that handle implicit transactions; APIs must commit transactions explicitly
      - \a orderby and \a groupby select options now take positive integers as column identifiers
      - column aliases (defined with cop_as()) can now be used in the where hash argument and in join criteria
      - column operator functions can be used in the where clause and in join conditions (<a href="https://github.com/qorelanguage/qore/issues/529">issue 529</a>)
      - implemented the \c "cop_coalesce()" column operation function to support the \c "COALESCE" operator in queries (<a href="https://github.com/qorelanguage/qore/issues/671">issue 671</a>)
      - implemented \c cop_substr() and \c uop_substr() operators (<a href="https://github.com/qorelanguage/qore/issues/801">issue 801</a>)
      - implemented \c op_substr() where operator (<a href="https://github.com/qorelanguage/qore/issues/883">issue 883</a>)
      - implemented the \c "omit_update" upsert option for asymmetrical upserts (updates only update a subset of the columns inserted) (<a href="https://github.com/qorelanguage/qore/issues/791">issue 791</a>)
      - implemented the \c "UpsertUpdateOnly" upsert option (<a href="https://github.com/qorelanguage/qore/issues/793">issue 793</a>)
    - <a href="../../modules/OracleSqlUtil/html/index.html">OracleSqlUtil</a> module updates:
      - implemented support for views for DML in the OracleTable class
      - implemented support for Oracle pseudocolumns in queries
      - return lists from Oracle's data dictionary ordered
      - implemented AbstractTable::emptyStringsAsNull()
    - <a href="../../modules/PgsqlSqlUtil/html/index.html">PgsqlSqlUtil</a> module updates:
      - added support for the following datatypes and aliases: \c bool, \c float, \c int, \c timetz, \c timestamptz, \c varbit
      - added support for listing PostgreSQL types and materialized views (<a href="https://github.com/qorelanguage/qore/issues/699">issue 699</a>)
    - <a href="../../modules/MysqlSqlUtil/html/index.html">MysqlSqlUtil</a> module updates:
      - added support for the following datatypes: \c binary, \c varbinary
    - <a href="../../modules/Util/html/index.html">Util</a> module updates:
      - added public function \c glob_to_regex()
      - added public functions \c lpad() and \c rpad()
      - added public function \c ordinal()
      - added public function \c plural()
      - added public function \c regex_escape()
      - added public function \c zip()
      - \c parse_to_qore_value() now respects parentheses when parsing lists and hashes (<a href="https://github.com/qorelanguage/qore/issues/846">issue 846</a>)
    - added initial support for UTF-16 character encoding; note that UTF-16 is not backwards-compatible with ASCII and therefore not supported universally in %Qore; it's recommended to convert these strings to UTF-8 in %Qore; do not use UTF-16 as the default character encoding in %Qore; currently UTF-16 data can be parsed using the following classes that convert the data to UTF-8:
      - @ref Qore::DataLineIterator
      - @ref Qore::FileLineIterator
    - removed support for the C++ \c QDBI_METHOD_ABORT_TRANSACTION_START DBI method; transactions are always assumed to be in progress even if an exec call throws an exception in the first statement in a new transaction; this is necessary to handle bulk DML where a single statement can partially succeed and partially fail; the ABI remains unchanged; drivers that set this DBI method will no longer have it called because it's not necessary; in the upcoming API/ABI change this C++ DBI method will be removed entirely
    - added support for @ref unary_plus_operator "unary plus"
    - added support for empty private blocks in classes
    - added support for @ref Qore::statvfs() on Windows (simulated from \c GetDiskFreeSpaceEx() <a href="https://github.com/qorelanguage/qore/issues/618">issue 618</a>)
    - assignment of a variable to itself is now illegal (<a href="https://github.com/qorelanguage/qore/issues/526">issue 526</a>)
    - extended qpp to support the 'final' class flag (<a href="https://github.com/qorelanguage/qore/issues/876">issue 876</a>)
    - extended qpp to support private members (<a href="https://github.com/qorelanguage/qore/issues/924">issue 924</a>)
    - added @ref <float>::infp() and @ref <float>::nanp() predicates to @ref float_type (<a href="https://github.com/qorelanguage/qore/issues/909">issue 909</a>)

    @subsection qore_0812_bug_fixes Bug Fixes in Qore
    - fixed format of octal constant - there was an error if a string contained octal constant that is shorter than 3 digit
    - <a href="../../modules/HttpServer/html/index.html">HttpServer</a> module fixes:
      - fixed a bug setting the response encoding in HttpServer::setReplyHeaders() where the Socket encoding was not set properly and therefore the encoding in the Content-Type in the response header did not necessarily match the encoding of the response
      - fixed a socket / connection performance problem with HTTPS listeners where the SSL connection was being negotiated inline with the accept instead of in the connection thread, thereby blocking new connections from being accepted
      - fixed bugs where URI strings were improperly encoded and decoded (also fixed in the <a href="../../modules/RestClient/html/index.html">RestClient</a> module)
      - fixed a bug in the <a href="../../modules/HttpServer/html/index.html">HttpServer</a> module where chunked sends were not received and decoded properly in all cases for handlers that did not explicitly handle chunked messages
      - fixed a bug in HttpServer::addListener() with an integer argument; a UNIX socket was opened instead of a wildcard listener on the given port
      - fixed typos causing bugs in HTTP error logging (<a href="https://github.com/qorelanguage/qore/issues/308">issue 308</a>)
      - fixed a bug formatting IPv6 host addresses in the return value to \c HttpServer::http_get_url_from_bind() (<a href="https://github.com/qorelanguage/qore/issues/821">issue 821</a>)
    - <a href="../../modules/RestClient/html/index.html">RestClient</a> module fixes:
      - fixed bugs where URI strings were improperly encoded and decoded (also fixed in the <a href="../../modules/HttpServer/html/index.html">HttpServer</a> module)
      - fixed a bug where URI paths were sent as relative paths instead of absolute paths
      - fixed issues where multiple leading \c "/" chars were sometimes present in the request URI path
      - fixed an issue where a trailing \c "/" char was sometimes added to the request URI path (<a href="https://github.com/qorelanguage/qore/issues/899">issue 899</a>)
    - <a href="../../modules/CsvUtil/html/index.html">CsvUtil</a> module fixes:
      - fixed a bug where the \c "format" field option was not usable with fields assigned type \c "*date"
      - fixed the default field type as "*string" (from "string") to avoid parsing and outputting empty strings for missing input data
    - <a href="../../modules/Schema/html/index.html">Schema</a> module fixes:
      - AbstractSchema::combineOptions() fails when an option variable contains @ref nothing instead of a valid hash
      - fixed a bug with <i>"insert-only reference data"</i> with the verbose option; the upsert strategy was changed to \c UpsertSelectFirst which means that insert-only reference data could also be updated
      - fixed a bug where it was not possible to provide Database options when creating schemas (<a href="https://github.com/qorelanguage/qore/issues/501">issue 501</a>)
    - <a href="../../modules/Mapper/html/index.html">Mapper</a> module fixes:
      - moved field length checks after all transformations have been applied
      - fixed bugs in the \c "timezone" and \c "input_timezone" options, documented those options
      - fixed a bug where \c "constant" field tags assigned to a value that evaluated to boolean @ref Qore::False "False" were not recognized (<a href="https://github.com/qorelanguage/qore/issues/610">issue 610</a>)
    - <a href="../../modules/SqlUtil/html/index.html">SqlUtil</a> module fixes:
      - fixed a bug with queries using a \a desc argument with the \a orderby query option with multiple sort columns; the \c "desc" string was added only to the last column but should have been added to all columns
      - fixed a bug where foreign key constraints with supporting indexes were not tracked and therefore schema alignment on DBs that automatically create indexes for foreign key constraints would fail
      - fixed a bug where driver-specific objects were not included when dropping a schema
      - fixed a bug in subquery handling where bind-by-value arguments from the subquery were lost
      - fixed a bug in the partition by/over operator where column names as given in the query argument hash were not properly recognized
      - fixed a bug in schema alignment; when aligning a schema and an index supporting a PK constraint is introduced in the new schema, the alignment would fail when a constraint is attempted to be disabled that doesn't exist
      - fixed a bug generating select statements for tables accessed through a synonym when used with join clauses; previously inconsistent schema prefixes could be used which could cause errors parsing the SQL statements generated
      - fixed a bug where the AbstractTable lock was held while executing SQL to determine the upsert strategy to use with UpsertAuto
      - fixed a bug where complex bind values as hashes (such as used by the pgsql and oracle drivers) were rejected by SqlUtil (<a href="https://github.com/qorelanguage/qore/issues/494">issue 494</a>) when updating
      - fixed a bug where wildcard columns in join tables were not working (<a href="https://github.com/qorelanguage/qore/issues/499">issue 499</a>)
      - fixed a bug in \c "op_in()" where invalid SQL was generated with an argument of 0 (<a href="https://github.com/qorelanguage/qore/issues/500">issue 500</a>)
      - fixed bugs in \c cop_seq() and \c cop_seq_currval() (<a href="https://github.com/qorelanguage/qore/issues/624">issue 624</a>)
      - fixed a bug in \c join_inner() where the \a cond argument was ignored (<a href="https://github.com/qorelanguage/qore/issues/645">issue 645</a>)
      - fixed \c "uop_lower()" and \c "uop_upper()" operators to allow nesting (<a href="https://github.com/qorelanguage/qore/issues/657">issue 657</a>)
      - fixed a bug where SqlUtil was generating invalid SQL for some DBs where a wilcard was used with explicit column names (<a href="https://github.com/qorelanguage/qore/issues/708">issue 708</a>)
      - fixed a bug where updating an index without any source constraints caused an invalid exception to be raised (<a href="https://github.com/qorelanguage/qore/issues/768">issue 768</a>)
      - fixed a bug in \c AbstractTable::update() with sequence operators (<a href="https://github.com/qorelanguage/qore/issues/942">issue 942</a>)
    - <a href="../../modules/OracleSqlUtil/html/index.html">OracleSqlUtil</a> module fixes:
      - fixed a bug where column names that are reserved words were not quoted in generated SQL
      - fixed bugs in \c cop_seq() and \c cop_seq_currval() (<a href="https://github.com/qorelanguage/qore/issues/624">issue 624</a>)
    - <a href="../../modules/PgsqlSqlUtil/html/index.html">PgsqlSqlUtil</a> module fixes:
      - fixed a bug in PgsqlTable::tryInsertImpl(); added an explicit \c "begin" call to make the savepoint work with PostgreSQL 9.3+ servers
      - fixed a bug retrieving foreign constraints; columns were not guaranteed to be returned in declaration order
      - fixed a bug handling tablespaces in unique constraints
      - fixed a bug handling \c "time" columns; they were being issued as \c "time6" instead of "time(6)" (<a href="https://github.com/qorelanguage/qore/issues/385">issue 385</a>)
      - fixed support for the following datatypes and aliases: \c "bit", \c "bit varying", \c "char", \c "character", \c "character varying", \c "char varying", \c "oid", \c "varchar"
      - fixed bugs in \c cop_seq() and \c cop_seq_currval() (<a href="https://github.com/qorelanguage/qore/issues/624">issue 624</a>)
    - <a href="../../modules/MysqlSqlUtil/html/index.html">MysqlSqlUtil</a> module fixes:
      - corrected support for the \c varbinary type (<a href="https://github.com/qorelanguage/qore/issues/403">issue 403</a>)
      - corrected support for the \c binary type (<a href="https://github.com/qorelanguage/qore/issues/524">issue 524</a>)
      - \c schema member incorrectly set by @ref Qore::SQL::AbstractDatasource::getUserName() "AbstractDatasource::getUserName()" instead of @ref Qore::SQL::AbstractDatasource::getDBName() "AbstractDatasource::getDBName()" (<a href="https://github.com/qorelanguage/qore/pull/519">issue 519</a>)
    -  <a href="../../modules/WebUtil/html/index.html">WebUtil</a> module fixes:
      - fixed a bug where template programs with @ref Qore::PO_ALLOW_BARE_REFS set did not work
      - fixed a bug serviing index files in \c FileHandler::tryServeRequest() where index files could be incorrectly served with a \c "204 No Content" response (<a href="https://github.com/qorelanguage/qore/issues/616">issue 616</a>)
    - <a href="../../modules/WebSocketHandler/html/index.html">WebSocketHandler</a> module fixes:
      - fixed a bug where the connection object was deleted when the connection closes which could cause excess exceptions in multithreaded server code
      - added the WebSocketConnection::connectionClosed() method to be called when the connection is closed
    - <a href="../../modules/WebSocketClient/html/index.html">WebSocketClient</a> module updates:
      - updated module to version 1.3
      - ignore \c SOCKET-NOT-OPEN errors when closing (server already closed the connection)
    - <a href="../../modules/RestHandler/html/index.html">RestHandler</a> module fixes:
      - fold all possible arguments in the REST request body into the argument hash so that complex REST requests can be made with clear URI strings
      - fixed a bug where an error calling an internal nonexistent method would be reported with an incorrect error message
      - send errors are now reported in the \c AbstractRestStreamRequestHandler object so they can be properly logged (<a href="https://github.com/qorelanguage/qore/issues/734">issue 734</a>)
      - unknown REST class errors with the base class are now reported consistently like all other such errors (<a href="https://github.com/qorelanguage/qore/issues/859">issue 859</a>)
      - fixed an issue where request URI paths with multiple consecutive \c "/" chars were handled incorrectly (<a href="https://github.com/qorelanguage/qore/issues/900">issue 900</a>)
    - <a href="../../modules/Util/html/index.html">Util</a> module fixes:
      - fixed \c normalize_dir_windows() handling of UNC paths (<a href="https://github.com/qorelanguage/qore/issues/813">issue 813</a>)
    - fixed a memory error in error-handling with type errors when parsing user module headers that could cause a crash
    - fixed a memory leak in @ref Qore::Socket::setWarningQueue() "Socket::setWarningQueue()": when a callback argument is used, the argument can be leaked when the @ref Qore::Socket "Socket" is destroyed
    - fixed a bug where the @ref Qore::HTTPClient "HTTPClient" class did not send the X.509 certificate and private key when making a client SSL connection
    - fixed a bug in the @ref Qore::Thread::ThreadPool "ThreadPool" class where an error in shutdown handling could cause a crash in rare conditions when @ref Qore::Thread::ThreadPool "ThreadPool" methods are called while the pool is shutting down
    - fixed a crashing bug initializing some lvalues with type restrictions; affected static class variables at least
    - fixed a bug where a class calling an overridden method in a base class constructor that referred to a member that should have been initialized in the subclass would be executed before the subclass's members were initialized causing the method call to fail
    - fixed a memory leak in classes with multiple inheritance and base classes that are inherited multiple times with member initialization
    - fixed a bug in the @ref include "%include" and @ref append-module-path "%append-module-path" parse directives where relative paths were not calculated from the script's directory but instead were calculated from the current working directory, causing such paths to fail
    - fixed a bug in @ref Qore::get_qore_library_info() that could cause a crash due to treating the \a Build attribute as a string when it was an integer
    - fixed a bug in the @ref divide_equals_operator "divide-equals (/=) operator" where an exception was not thrown when an operand of zero with arbitrary-precision numeric arguments is used
    - fixed a bug where the connection mode would be reset for every connection in the @ref Qore::FtpClient class
    - fixed a bug in the @ref Qore::FtpClient class where connection problems in the data channel when executing certain FTP commands could cause a crash due to missing error checking
    - fixed a bug in Qore's internal strcasestr() function on platforms that do not support this function (ex: Solaris) that could result in a crash
    - fixed a bug in Qore where string data formatted with \c %%n, \c %%N, or \c %%y could be added to another string with a different character encoding without any automatic conversions, therefore resulting in an improperly-encoded string
    - fixed a crash when parsing when parsing function, method, or closure arguments when either of the @ref duplicate-local-vars or @ref duplicate-block-vars warnings are set due to an error handling thread-local variable info in parse initialization
    - fixed a bug where code with mixed coding styles (old and new) could result in invalid parse errors when parsing base class constructor calls to a base class defined in another coding style
    - fixed a bug where an HTTP response with an unknown \c Content-Encoding header would cause a crash
    - fixed a memory error with receiving HTTP chunked data with receive callbacks where the buffer object was reset with reference counts > 1
    - fixed a bug in the @ref Qore::FtpClient "FtpClient" class where socket errors would not cause the connection to be closed automatically and therefore further use of the object required a manual disconnect even though the object supports transparent auto-reconnection
    - fixed a bug where conversions from float to number would introduce inaccuracy in the arbitrary-precision number; ex: <code>737.38.toNumber() -> 737.3799999999999954525264911353588104248</code>
    - fixed a bug where @ref requires "%requires" would fail loading a user module inside a @ref try-module "%try-module" block
    - fixed a bug in @ref Qore::Program::importClass() where the import would fail if a namespace-justified class name was given and any element of the namespace path didn't already exist in the target whereas the same import would succeed if the namespace were omitted in the call
    - fixed bugs in @ref Qore::Program::importClass(), @ref Qore::Program::importFunction(), and @ref Qore::Program::importGlobalVariable() when namespace-justified arguments were given, in this case when namespaces were created in the target, the internal root namespace index was not updated so the imported objects could not be found with namespace-justified references until the root indexes were updated
    - fixed a bug in the @ref requires "%requires" directive where relative paths were not calculated from the script's directory but rather from the current working directory
    - fixed various bugs in path handling on Windows in the following areas:
      - @ref Qore::basename()
      - @ref Qore::get_script_dir()
      - @ref Qore::get_script_path()
      - @ref Qore::get_script_name()
      - @ref Qore::Dir
      - module importing and include file handling
    - fixed a bug in parsing constant value assignment expressions where such expressions could use or instantiate classes with uncommitted changes and therefore a crash could result
    - fixed a bug in user module initialization and destruction where call references were not accepted, contrary to the documentation and design goals
    - fixed a bug in @ref Qore::Socket::acceptSSL() and @ref Qore::Socket::connectSSL() where the timeout argument was not respected for SSL protocol negotation by implementing non-blocking I/O support for the internal SSL calls for upgrading the socket connection
    - fixed a memory leak in exception handling in the @ref Qore::FtpClient::put() method (thanks to nros)
    - fixed a memory error in string handling in the @ref Qore::FtpClient class's FTP response handling code
    - fixed a bug in aligning table data in the sqlutil example program
    - fixed a bug when loading modules by a path argument; if the module is already loaded, then do not throw an exception
    - adjusted the stack guard buffer for x86_64 from 20K -> 32K which solved some rare crashes related to stack exhaustion (ex: make check works consistently now on x86_64 Linux)
    - fixed a bug handling HTTP send callbacks that returned zero-length strings and binary objects which would cause invalid chunked data to be sent violating the HTTP protocol
    - fixed a bug in the @ref Qore::SQL::DatasourcePool::getServerVersion() "DatasourcePool::getServerVersion()" method where the connection to the server was not guaranteed to be in place before the call, in case of connection errors in the pool a crash could result
    - fixed a crash in @ref Qore::FileLineIterator::copy() when no \a eol attribute is set
    - fixed a bug importing invalid user modules with no module declaration
    - fixed bugs in @ref Qore::Socket::accept() and @ref Qore::Socket::acceptSSL() where the SSL configuration was not copied to the new @ref Qore::Socket
    - fixed some object encapsulation violation bugs where access to methods of a privately-inherited class was allowed from a subclass in certain situations
    - fixed inconsistent object encapsulation enforcement with method references; if a reference to a method is created inside the class, then when executed the call inherits the access rights at the time of creation
    - fixed inconsistent thread gating for code data structures in @ref Qore::Program "Program" containers that could have theoretically lead to crashes in @ref Qore::Program "Program" containers that parse code while threads are running
    - fixed a bug in @ref Qore::Program::importFunction() with function names with a namespace path
    - fixed a bug in closure calls when a closure is called from within a closure and referes to closure-bound locally variables in the internal closure call which would previously result in a crash
    - fixed a parse-time memory leak in call reference calls when the callable object is resolved from a class constant
    - fixed a bug in maintaining the conditional compilation status when parsing @ref include "%include" directives and @ref requires "%requires" directives with user modules
    - fixed an obscure bug when a thread terminates in a  @ref Qore::Program "Program" object after the Program container itself has already been deleted where the termination would hang while waiting for the Program's thread count to reach zero while the last thread doing the waiting also held the last thread reference
    - fixed a bug where incompatible class definitions were not verified at parse time which could cause a crash in debug builds and unpredictable behavior in non-debug builds
    - fixed a race condition in finalizing thread-local data in  @ref Qore::Program "Program" objects during Program destruction that could lead to a runtime crash
    - fixed a crash when user modules have recursive dependencies
    - fixed a bug with @ref push-parse-options "%push-parse-options" when used multiple times in the same file; now multiple appearances of this parse directive are ignored
    - fixed a bug initializing static class variables in the parse commit phase where a crash could result due to an error in managing parse commit dependencies
    - fixed @ref Qore::is_writable():
      - on Windows when used with a directory
      - on UNIX to return a value for the current permissions the program is running under
    - fixed a bug in @ref Qore::regex_extract() and in the @ref regex_extract_operator where the result buffer was not resized when it was too small, limiting regular expressions to nine subpatterns; the maximum has been raised to between 90 and 100 before an exception is raised (since the subpattern buffer is allocated on the stack, we need to enforce a limit)
    - fixed a bug with the @ref cast "cast<>() operator where compatible classes were not recognized at runtime that would otherwise be recognized correctly without the cast
    - fixed the return type in @ref Qore::getcwd() to @ref string_or_nothing_type "*string"
    - fixed a bug in the @ref return "return statement" where the runtime return type was used at parse time which did not work when parsing embedded code
    - fixed a bug validating return values in method evaluation that could lead to a qore crash
    - fixed a bug in the @ref requires "%requires" directive when applied to builtin features where code to manage user module dependencies was inappropriately applied
    - fixed a bug nesting 3 levels or more of parse conditionals (@ref ifdef "%ifdef" and @ref ifndef "%ifndef") where the conditional parse state could be lost (and an assertion was made in debug mode)
    - fixed a bug where ==, >, and < operators applied type precedence incorrectly when applying optimizations at parse time in relation to arbitrary-precision numeric values
    - fixed a static memory leak in the parser handling out of line method declarations
    - fixed a bug in handling socket disconnection errors in SSL operations where the SSL helper object was deleted and then used causing a crash
    - fixed a bug where @ref deprecated and @ref return-value-ignored warnings were reported at the incorrect source location
    - fixed a bug in @ref Qore::set_thread_init() where thread initialization did not occur when foreign threads attached to a @ref Qore::Program object with thread initialization set
    - fixed a bug in call references and objects by replacing string references to the containing Program object with weak references which solved a recursive reference / memory leak issue
    - fixed a memory leak when a thread init call reference was used with @ref Qore::Program objects
    - fixed bugs in Qore SSL socket handling when the remote connection is disconnected while performing an SSL upgrade (client or server) that could cause a crash
    - fixed a bug where the sending an invalid HTTP header to the @ref Qore::Socket::sendHTTPResponse() method could cause a crash
    - fixed bugs in @ref Qore::system() "system()":
      - the shell was not being used to execute commands with commands where shell meta-characters were not found with a manual search which caused such commands to fail; additionally \c & (ampersand) characters were not recognized as shell meta-characters
      - fixed problems with signal handling in child processes on UNIXes: @ref Qore::system() "system()" now always performs a \c fork(2), enables all signals, and calls <tt>execl("/bin/sh", "sh", "-c", </tt><i>command</i><tt>, 0)</tt> in the child process (on UNIX systems; on Windows, system(3) is used directly as before)
    - fixed a race condition in the @ref Qore::SQL::DatasourcePool "DatasourcePool" class when opening new datasources after a connection error in the first datasource which could cause a crash.  Now the first datasource is no longer a "special" datasource used for configuration information; configuration information is contained in a separate object which serves as an internal Datasource factory
    - fixed a problem where \c SIGCHLD was blocked by default which caused deadlocks when spawning child processes that in turn waited on grandchild processes - now %Qore no longer blocks \c SIGCHLD on UNIX platforms
    - fixed a bug in BinaryNode::clear() where the internal pointer was freed but not set to 0 leading to a subsequent crash when the object is destroyed; affected HTTPClient chunked reads of binary data when used with a callback
    - fixed a bug where the runtime exception location could be reported in the wrong location
    - fixed a bug where the bzip2 library can request a buffer size that could not be handled by the bzip2 library which is not handled by qore and causes a crash while decompressing certain input
    - fixed a bug handling closure-bound local variables when closures are created in the background operator expression that caused a core dump
    - fixed the precedence of the @ref assignment_operator "assignment operator (=)"; now the precedence of this operator is the same as the other assignment operators (@ref plus_equals_operator "+=", @ref minus_equals_operator "-=", @ref multiply_equals_operator "*=", and @ref divide_equals_operator "/=", etc); this does not break any code, but does align %Qore with other programming languages (such as C, among others) and allows for expressions such as @code{.py} a = b += 2@endcode to be correctly parsed
    - fixed a parse-time bug in the @ref trim "trim operator" where the operator's return type was incorrectly returned as @ref int_type "int" instead of the type of the lvalue
    - fixed a bug initializing object members with a closure that refers to \a self
    - fixed bugs in the documentation and return types of:
      - @ref Qore::ReadOnlyFile::readBinaryFile()
      - @ref Qore::ReadOnlyFile::readTextFile()
    - fixed a bug in @ref Qore::GetOpt::parse(softlist), @ref Qore::GetOpt::parse2(softlist), and @ref Qore::GetOpt::parse3(softlist) where call-by-value and copy-on-write semantics were not enforced and a shared list argument could be modified
    - fixed a bug in zoneinfo file parsing where invalid bands with no UTC offset changes against the previous band could cause invalid date/time values to be displayed by Qore for dates on the invalid transition
    - fixed a bug where imported global variables (@ref Qore::Program::importGlobalVariable()) were added to the pending global variable list and therefore were removed if a parse exception occurred, hwoever the namespace indexes remained, which could lead to unexpected problems at runtime including a crash.  Additionally the pending global variable list was not checked which could lead to a memory leak if the a single global variable name is pending, imported, and then committed to the @ref Qore::Program "Program" object.
    - fixed memory errors managing program feature lists in the CharPtrList class by copying string memory instead of using sometimes temporary values in the list
    - fixed minor bugs with directive parsing, mostly related to error reporting
    - fixed bugs in relative date arithmetic where operands were swapped with the @ref minus_operator "- operator" if the first operand was a @ref relative_dates "relative date/time value", additionally an operation with the @ref minus_operator "- operator" where the first operand is a @ref relative_dates "relative date" and the second operand is a @ref absolute_dates "absolute date" is now calculated using the @ref absolute_dates "absolute date"'s epoch offset (offset in seconds and microseconds from \c 1970-01-01Z), and a @ref relative_dates "relative date/time value" is produced
    - fixed a bug normalizing the result of date arithmetic between hour and minute components of @ref relative_dates "relative date/time value"
    - fixed a bug where time components of absolute date/time values before the UNIX epoch were returned with invalid values
    - fixed a bug where the @ref exec-class "%exec-class" directive did not check for classes with unimplemented abstract variants
    - fixed a bug where the @ref push "push" and @ref unshift "unshift" operators applied to a variable declared as softlist did not use the default value
    - fixed a bug where calls to @ref Qore::HTTPClient::setConnectTimeout() had no effect (<a href="https://github.com/qorelanguage/qore/issues/323">issue 323</a>)
    - fixed several bugs with logical comparison operators and arbitrary-precision numeric values (<a href="https://github.com/qorelanguage/qore/issues/330">issue 330</a>)
    - fixed a bug where @ref Qore::HashListIterator (and therefore @ref <hash>::contextIterator()) would not iterate a simple hash with non-list values once but would instead silently ignore the hash (<a href="https://github.com/qorelanguage/qore/issues/336">issue 336</a>)
    - fixed a bug where a warning was not always issued when square brackets were used on unsuitable types (<a href="https://github.com/qorelanguage/qore/issues/184">issue 184</a>), internally ported the square bracket operator to the C++ QoreOperatorNode hierarchy
    - fixed a bug handling return type information for method and pseudo-method calls; uninitialized memory could be used which could cause a runtime crash (<a href="https://github.com/qorelanguage/qore/issues/364">issue 364</a>)
    - corrected the name of the @ref modulo_operator "modulo operator" (was incorrectly referred to as the "modula" operator earlier: <a href="">issue 389</a>)
    - fixed a bug handling identifiers in parentheses used to dereference hashes or objects; the identifer is not resolved properly whereas previoulsy it was incorrectly interpreted as a string literal (<a href="https://github.com/qorelanguage/qore/issues/416">issue 416</a>)
    - fixed a bug with handling local variables in const initializers (<a href="https://github.com/qorelanguage/qore/issues/421">issue 421</a>)
    - fixed a bug where \c select(2) was called after \c EINTR without reinitializing the descriptor array argument (<a href="https://github.com/qorelanguage/qore/issues/435">issue 435</a>)
    - fixed a crashing bug on all platforms where select(2) was being called with socket descriptor values > \c FD_SETSIZE (<a href="https://github.com/qorelanguage/qore/issues/436">issue 436</a>)
    - fixed inconsistencies @ref reldate_comparisons "comparing relative date/time values" (<a href="https://github.com/qorelanguage/qore/issues/437">issue 437</a>)
    - fixed a bug where @ref on_exit and @ref on_error statements were not being executed if an exception was raised in an earlier-executed @ref on_exit, @ref on_error, or @ref on_success statement (<a href="https://github.com/qorelanguage/qore/issues/380">issue 380</a>)
    - fixed a bug where @ref Qore::HTTPClient::get() and @ref Qore::HTTPClient::post() would try to retrieve a message body even if <tt>Content-Length: 0</tt> was returned (or if no \c Content-Length header was returned at all) which would result in a deadlock until the server would close the connection (<a href="https://github.com/qorelanguage/qore/issues/434">issue 434</a>)
    - fixed a bug where regular expression substitution would go into an infinite loop when used with an empty pattern and the global flag (@ref Qore::RE_Global, <a href="https://github.com/qorelanguage/qore/issues/329">issue 329</a>)
    - fixed a bug with connection handling in the @ref Qore::SQL::SQLStatement "SQLStatement" class; an exception is now thrown if a @ref Qore::SQL::SQLStatement "SQLStatement" object tries to execute its prepared SQL on a connection other than the original connection used to prepare the statement (<a href="https://github.com/qorelanguage/qore/issues/465">issue 465</a>)
    - fixed a bug where @ref Qore::is_executable() would return NOTHING instead of False (as per documentation) when called with non-existent path as it's parameter (<a href="https://github.com/qorelanguage/qore/issues/470">issue 470</a>)
    - fixed precedence of logical and bitwise \ref operators (<a href="https://github.com/qorelanguage/qore/issues/481">issue 481</a>)
    - fixed a bug where nested lists were not parsed correctly in some cases (<a href="https://github.com/qorelanguage/qore/issues/320">issue 320</a>)
    - fixed a bug where the type of catch parameter was ignored (<a href="https://github.com/qorelanguage/qore/issues/28">issue 28</a>)
    - fixed a bug where namespace hierarchies were not indexed during parse time when added to already-committed namespaces which lead to symbol resolution errors for valid code (<a href="https://github.com/qorelanguage/qore/issues/538">issue 538</a>)
    - fixed a bug where a @ref Qore::Socket "Socket" operation attempted in another thread while a callback operation on the same socket was in progress would result in a confusing error message (<a href="https://github.com/qorelanguage/qore/issues/530">issue 530</a>)
    - fixed a bug where local variable declarations in class member initialization expressions caused a crash (<a href="https://github.com/qorelanguage/qore/issues/574">issue 574</a>)
    - fixed a bug where HTTP data in HTTP socket events was modified even though it was shared which caused data consistency problems and crashes in the worst case (<a href="https://github.com/qorelanguage/qore/issues/576">issue 576</a>)
    - fixed a bug where the `+=` operator handled NOTHING values incorrectly (<a href="https://github.com/qorelanguage/qore/issues/582">issue 582</a>)
    - fixed a bug where a non-numeric define specified on the command line could cause a crash (<a href="https://github.com/qorelanguage/qore/issues/583">issue 583</a>)
    - fixed a bug where the @ref Qore::SQL::SQLStatement::describe() method would not grab the transation lock even when statements were implicitly executed (<a href="https://github.com/qorelanguage/qore/issues/591">issue 591</a>)
    - fixed the order of initialization of class members (<a href="https://github.com/qorelanguage/qore/issues/42">issue 42</a>)
    - fixed a bug in @ref Qore::TimeZone::date(string) where the date returned was in the current contextual time zone and not that of the object (<a href="https://github.com/qorelanguage/qore/issues/584">issue 584</a>)
    - fixed a bug parsing windows paths in URLs with @ref Qore::parse_url() (<a href="https://github.com/qorelanguage/qore/issues/618">issue 618</a>)
    - fixed a bug in @ref Qore::TimeZone::constructor(string) on Windows when used with an absolute path (<a href="https://github.com/qorelanguage/qore/issues/626">issue 626</a>)
    - fixed an I/O-handling bug in the @ref Qore::ReadOnlyFile and @ref Qore::File classes where I/O errors in read operations were silently ignored (<a href="https://github.com/qorelanguage/qore/issues/627">issue 627</a>)
    - fixed bugs in @ref Qore::ReadOnlyFile::readTextFile() and @ref Qore::ReadOnlyFile::readBinaryFile() would return @ref nothing instead of an empty object when reading empty files; now empty objects are returned in these cases (<a href="https://github.com/qorelanguage/qore/issues/508">issue 508</a>)
    - fixed a bug in *printf() outputs on Windows with scientific notation with floating-point values (<a href="https://github.com/qorelanguage/qore/issues/631">issue 621</a>)
    - fixed a bug where the precision of numbers during arithmetic operations was not adjusted correctly (<a href="https://github.com/qorelanguage/qore/issues/630">issue 630</a>, <a href="https://github.com/qorelanguage/qore/issues/908">issue 908</a>)
    - fixed a bug where the type of subtraction of two numbers was inferred as NOTHING during parsing (<a href="https://github.com/qorelanguage/qore/issues/636">issue 636</a>)
    - fixed a bug on Windows with @ref Qore::Dir::create() (<a href="https://github.com/qorelanguage/qore/issues/643">issue 643</a>)
    - fixed a bug where CRLF line endings were not handled correctly by the %exec-class parse directive (<a href="https://github.com/qorelanguage/qore/issues/653">issue 653</a>)
    - fixed a bug on Windows where @ref Qore::glob() would return paths beginning with \c "." by default (<a href="https://github.com/qorelanguage/qore/issues/660">issue 660</a>)
    - fixed a bug on Windows where @ref Qore::glob() would fail on \c "\*" or \c "/*" (<a href="https://github.com/qorelanguage/qore/issues/664">issue 664</a>)
    - fixed a bug on Windows where @ref Qore::glob() would not return paths in sorted order by default (<a href="https://github.com/qorelanguage/qore/issues/665">issue 665</a>)
    - fixed a bug on Windows where the @ref Qore::Dir class would incorrectly normalize UNC paths by stripping the leading backslash (<a href="https://github.com/qorelanguage/qore/issues/666">issue 666</a>)
    - fixed a bug where the @ref int_type "int" type restriction would accept any data type at runtime instead of throwing a \c RUNTIME-TYPE-ERROR exception (<a href="https://github.com/qorelanguage/qore/issues/683">issue 683</a>)
    - fixed bugs reporting the current method context with certain @ref Qore::HTTPClient "HTTPClient" methods that would report the @ref Qore::Socket "Socket" class instead (<a href="https://github.com/qorelanguage/qore/issues/689">issue 689</a>)
    - fixed a bug handling aborted HTTP chunked transfers; now any data available for reading on a socket when a chunked transfer is aborted is read instead of having a \c SOCKET-SEND-ERROR thrown when the remote end closes the socket during the transfer (<a href="https://github.com/qorelanguage/qore/issues/691">issue 691</a>)
    - fixed a bug with socket handling where SSL send failures did not cause an exception to be thrown in all cases (<a href="https://github.com/qorelanguage/qore/issues/732">issue 732</a>)
    - fixed a bug on Windows where @ref Qore::glob() returned files matched without the leading path component (<a href="https://github.com/qorelanguage/qore/issues/761">issue 761</a>)
    - fixed a bug with socket connection refused handling on Windows where connections were waiting until the timeout instead of returning an error immediately (<a href="https://github.com/qorelanguage/qore/issues/763">issue 763</a>)
    - fixed a bug where it was not possible to escape an escape character before a \c '$' character in a regular expression substitution target string (<a href="https://github.com/qorelanguage/qore/issues/777">issue 777</a>)
    - fixed a bug where object member references were treated as expressions returning a constant value which could cause a crash when used in an expression used to initialize a constant value at parse time (<a href="https://github.com/qorelanguage/qore/issues/817">issue 817</a>)
    - fixed a bug parsing IPv6 localhost (\c "::") with @ref Qore::parse_url() (<a href="https://github.com/qorelanguage/qore/issues/822">issue 822</a>)
    - fixed a bug in Windows timezone handling caused by erroneous region names (<a href="https://github.com/qorelanguage/qore/issues/824">issue 824</a>)
    - fixed an internal memory-handling bug that caused a crash when cleaning up the qore library on FreeBSD with clang++ and possibly other platforms (<a href="https://github.com/qorelanguage/qore/issues/839">issue 839</a>)
    - fixed a bug where \c CALL-WITH-TYPE-ERROR exceptions were thrown based on the parse options in the caller instead of in the target when calling across a @ref Qore::Program "Program" barrier (<a href="https://github.com/qorelanguage/qore/issues/841">issue 841</a>)
    - fixed a bug where @ref Qore::is_writable() and @ref Qore::is_readable() could return an incorrect value in some cases (<a href="https://github.com/qorelanguage/qore/issues/852">issue 852</a>)
    - fixed a bug where @ref Qore::format_number() would return an invalid string when the number of decimals to be returned was 0 (<a href="https://github.com/qorelanguage/qore/issues/851">issue 851</a>)
    - fixed a bug where the @ref delete "delete" and @ref remove "remove" operators would incorrectly create hash keys when attempting to delete inside complex hash structures with non-existent keys (<a href="https://github.com/qorelanguage/qore/issues/855">issue 855</a>)
    - fixed a bug where duplicate global variable declarations caused a crash (<a href="https://github.com/qorelanguage/qore/issues/891">issue 891</a>)
    - fixed a memory leak in @ref Qore::SQL::DatasourcePool "DatasourcePool" initialization when the minimum connections cannot be established (<a href="https://github.com/qorelanguage/qore/issues/994">issue 994</a>)
    - fixed handling of NaN values in logical operators (<a href="https://github.com/qorelanguage/qore/issues/915">issue 915</a>)
    - fixed sort_descending_stable so that it keeps (instead of reversing) the original order of items that compare equal (<a href="https://github.com/qorelanguage/qore/issues/940">issue 940</a>)
    - fixed a bug in \c copy() method argument parsing; compatible type declarations were not accepted (<a href="https://github.com/qorelanguage/qore/issues/946">issue 946</a>)

    @section qore_0811 Qore 0.8.11

    @par Release Summary
    Minor bugfix release for UNIX, major bugfixes for Windows

    @subsection qore_0811_new_features New Features in Qore
    - added the @ref Qore::AFMap and @ref Qore::AFStrMap constants
    - <a href="../../modules/WebUtil/html/index.html">WebUtil</a> updates:
      - added logic to the default file serving code to determine if the file is a binary or text file from the MIME type
    - @ref Qore::HTTPClient::sendWithSendCallback() "HTTPClient::sendWithSendCallback()" and @ref Qore::HTTPClient::sendWithSendCallback() "HTTPClient::sendWithSendCallback()" updated such that if a response is received while the chunked send operation is still in progress, an error is assumed, the send operation is aborted, and the response header is read immediately

    @subsection qore_0811_bug_fixes Bug Fixes in Qore
    - Windows fixes:
      - fixed TimeZone copying to use the standard name instead of the display name so that the info can be found in the registry
      - <a href="../../modules/Util/html/index.html">Util</a> module fixes:
        - fixed get_random_string() on Windows
        - fixed absolute_path_windows()
      - <a href="../../modules/HttpServer/html/index.html">HttpServer</a> module fixes:
        - when binding a wildcard address with @ref Qore::AF_UNSPEC "AF_UNSPEC" on Windows with HttpServer::addListeners()
          and both IPv6 and IPv4 addresses are returned, bind both addresses since Windows doesn't direct the IPv4 requests to the wildcard-bound IPv6 listener
      - fixed file reading by always opening in binary mode
      - added support for the WSAECONNABORTED socket error
      - replaced Mime::MultiPartMessage::getRandomString() with Util::get_random_string() to make it work on Windows
    - fixed a bug in the DBI layer where calling @ref Qore::SQL::SQLStatement::describe() "SQLStatement::describe()" would crash when called with an older module that did not implement this method
    - other fixes in the <a href="../../modules/Util/html/index.html">Util</a> module (in addition to the Windows-specific fixes above):
      - fixed parse_to_qore_value() with hashes with a comma in the first key name
      - read from /dev/urandom instead of /dev/random since reads from the latter can block for long periods to fill the entropy pool
    - do not start signal thread after a fork() if signal handling is enabled, pthread_create() is not async-signal safe (on FreeBSD at least this reliably causes segfaults)

    @section qore_0810 Qore 0.8.10

    @par Release Summary
    Major release with many many bugfixes and new features such as much improved HTTP and REST support (ex: chunked transfer support + new
    client and server classes for REST support for chunked transfers and data streaming), improved DB support
    (ex: new <a href="../../modules/Schema/html/index.html">Schema</a> module, <a href="../../modules/SqlUtil/html/index.html">SqlUtil</a> improvements),
    and much more.

    @subsection qore_0810_new_features New Features in Qore
    - better HTTP support; support for chunked sends and receives for streaming data over HTTP and other improvements:
      - @ref Qore::HTTPClient::sendWithSendCallback() "HTTPClient::sendWithSendCallback()"
      - @ref Qore::HTTPClient::sendWithRecvCallback() "HTTPClient::sendWithRecvCallback()"
      - @ref Qore::HTTPClient::sendWithCallbacks() "HTTPClient::sendWithCallbacks()"
      - @ref Qore::HTTPClient::setPersistent() "HTTPClient::setPersistent()"
      - @ref Qore::Socket::readHTTPChunkedBodyBinaryWithCallback() "Socket::readHTTPChunkedBodyBinaryWithCallback()"
      - @ref Qore::Socket::readHTTPChunkedBodyWithCallback() "Socket::readHTTPChunkedBodyWithCallback()"
      - @ref Qore::Socket::sendHTTPMessageWithCallback() "Socket::sendHTTPMessageWithCallback()"
      - @ref Qore::Socket::sendHTTPResponseWithCallback() "Socket::sendHTTPResponseWithCallback()"
      - @ref Qore::Socket::pendingHttpChunkedBody() "Socket::pendingHttpChunkedBody()"
    - added a minimum body size threshold for compression to <a href="../../modules/HttpServer/html/index.html">HttpServer</a>
    - <a href="../../modules/RestClient/html/index.html">RestClient</a> module updates:
      - configurable content encoding for send request message bodies is now supported (ie optional compression)
    - new user modules:
      - <a href="../../modules/Schema/html/index.html">Schema</a>: for DB-independent schema management
    - new public C++ socket performance instrumentation API
    - new functions:
      - @ref Qore::close_all_fd()
    - new constants:
      - @ref Qore::Err::ESRCH "ESRCH": search error
    - getModuleHash() and getModuleList() no longer return the \c "filename" key when run in a @ref Qore::Program "Program" context with @ref Qore::PO_NO_EXTERNAL_INFO set
    - <a href="../../modules/SqlUtil/html/index.html">SqlUtil</a> updates:
      - added insert operator support; for example, for inserting with values from sequences
      - added new upsert constant maps
      - added static SqlUtil::AbstractSqlUtilBase::getDatasourceDesc() method
      - added new Table::insertFromSelect*() variants taking Table arguments
      - added SqlUtil::Table::checkExistence() method
      - added support for the \c "forupdate" select option
    - <a href="../../modules/OracleSqlUtil/html/index.html">OracleSqlUtil</a> updates:
      - fixed selects with "limit" but no "offset"
      - convert date/time values to timestamps with microseconds resolution instead of dates with second resolution when dynamically inserting values as strings in SQL (binding by value not affected)
    - <a href="../../modules/CsvUtil/html/index.html">CsvUtil</a> module updates:
      - added the \c "write-headers" option to \c AbstractCsvWriter and subclasses to enable headers to be suppressed
      - added the \c "optimal-quotes" option to \c AbstractCsvWriter and subclasses to enable more efficient csv output (now the default)
    - added @ref Qore::SQL::AbstractDatasource::currentThreadInTransaction() "AbstractDatasource::currentThreadInTransaction()" which is reimplemented as @ref Qore::SQL::Datasource::currentThreadInTransaction() "Datasource::currentThreadInTransaction()" and @ref Qore::SQL::DatasourcePool::currentThreadInTransaction() "DatasourcePool::currentThreadInTransaction()"; the base class method throws an exception when called; it was not added as an abstract method in order to not break existing subclasses of AbstractDatasource
    - enhanced module license support
      - module license strings may now be specified in binary and user modules
      - @ref Qore::getModuleHash() and @ref Qore::getModuleList() now report license information for each module

    @subsection qore_0810_bug_fixes Bug Fixes in Qore
    - fixed an issue with class constant parse initialization where invalid recursive class constant definition parse exceptions could be raised and in some cases also crashes could result
    - <a href="../../modules/SmtpClient/html/index.html">SmtpClient</a> module: fixed missing username and missing password errors
    - fixed a bug where a qore switch statement with no case conditions and only a default label would erroneously never have it's default code executed
    - fixed a reference leak related to exception handling with invalid arguments with @ref Qore::Socket::setWarningQueue() and @ref Qore::HTTPClient::setWarningQueue()
    - fixed several bugs where the parse location could be reported incorrectly for type errors regarding in-object variable references
    - fixed a bug where an error could result with @ref Qore::Thread::Condition::wait() "Condition::wait()" with timeouts > 2147483648ms
    - fixed bugs handling "bigint" and "double precision" column types with schema alignments with the <a href="../../modules/PgsqlSqlUtil/html/index.html">PgsqlSqlUtil</a> module
    - fixed a bug handling parse initialization of constant values requiring run-time evaluation after other parse exceptions have been raised that could cause a parse-time crash
    - fixed a bug where qore could crash on exit with certain openssl versions by calling ERR_remove_state(0) in the main thread's cleanup function
    - fixed a bug where qore could crash on exit due to user module destruction not taking into consideration user module dependencies
    - fixed a bug in schema management in <a href="../../modules/SqlUtil/html/index.html">SqlUtil</a> where excessively verbose column aliases were used that caused errors when automatically updating columns with existing rows and new default values and non-null contraints with PostgreSQL databases
    - fixed a bug where a call reference to an abstract object method returned from an abstract class could be executed even though it must have been instantiated by a concrete subclass
    - fixed a bug where a valid call reference to a private object method was created within the class, then in some cases an object protection exception was raised when the call reference was called outside the class
    - fixed a bug in the <a href="../../modules/RestClient/html/index.html">RestClient</a> module when the yaml binary module is not available
    - fixed programmatic select queries with "limit" but no "offset" in <a href="../../modules/OracleSqlUtil/html/index.html">OracleSqlUtil</a>
    - fixed a bug in @ref Qore::Program::importFunction() where only the committed function list was checked when importing functions with a specific target namespace path
    - fixed a bug in @ref Qore::Program::importClass() where only the committed class list was checked when importing functions with a specific target namespace path
    - fixed a bug when parsing subnamespaces into a parent namespace where the subnamespace already exists (either in the committed list or in the pending list)
    - fixed a memory and reference leak caused by recursive references when closures encapsulating an object's scope are assigned to or accessible from members of the object by making references to the object from within a closure encapsulating the object's state weak references instead of strong references
    - fixed schema information classes when the "string-numbers" driver option is enabled
    - fixed crashing bugs in @ref Qore::get_thread_data() in certain use cases
    - fixed a bug in <a href="../../modules/SqlUtil/html/index.html">SqlUtil</a> where select and row iterator operations could fail with certain select hash arguments without a \c "columns" entry but where column names were otherwise required
    - fixed a bug in HTTP response parsing where case-signficant comparisons where being made with certain critical header values
    - fixed a bug handling thread cancellation with the @ref Qore::Thread::ThreadPool "ThreadPool" class
    - fixed several race conditions and potential deadlocks in @ref Qore::Thread::ThreadPool "ThreadPool" destruction with active threads in the pool

    @section qore_089 Qore 0.8.9

    @par Release Summary
    Major release with many new features and also many bugfixes.

    @subsection qore_089_new_features New Features in Qore
    - <a href="../../modules/CsvUtil/html/index.html">CsvUtil</a> module updates:
      - new classes:
        - \c CsvAbstractIterator: base abstract iterator class for iterating line-based CSV data
        - \c CsvDataIterator: iterator class allowing for CSV string data to be processed line by line on a record basis
        - \c AbstractCsvWriter: a base class for new CSV writer implementations
        - \c CsvFileWriter: CSV file writer class
        - \c CsvStringWriter: CSV in memory writer class
      - implemented support for allowing subclasses of CsvFileIterator to implement support for other custom types
      - no need to set \c "headers" in the constructor if \c "fields" are set; headers are assumed to be the field labels in the same order
    - added the @ref Qore::encode_url() function with <a href="http://tools.ietf.org/html/rfc3986#section-2.1">RFC 3986 section 2.1</a> compliance
    - @ref Qore::decode_url() function updated to decode UTF-8 encoded characters according to <a href="http://tools.ietf.org/html/rfc3986#section-2.1">RFC 3986 section 2.1</a>
    - added get_byte_size() and get_marketing_byte_size() to the <a href="../../modules/Util/html/index.html">Util</a> module
    - the error message now includes the module path used for the search when a module cannot be found in the module path
    - @ref Qore::SQL::DatasourcePool "DatasourcePool" enhancements:
      - new method: @ref Qore::SQL::DatasourcePool::clearWarningCallback() "DatasourcePool::clearWarningCallback()"
      - new method: @ref Qore::SQL::DatasourcePool::setWarningCallback() "DatasourcePool::setWarningCallback()"
      - new method: @ref Qore::SQL::DatasourcePool::getUsageInfo() "DatasourcePool::getUsageInfo()"
      - new method: @ref Qore::SQL::DatasourcePool::setErrorTimeout() "DatasourcePool::setErrorTimeout()"
      - new method: @ref Qore::SQL::DatasourcePool::getErrorTimeout() "DatasourcePool::getErrorTimeout()"
      - new method: @ref Qore::SQL::DatasourcePool::setEventQueue() "DatasourcePool::setEventQueue()"
      - new method: @ref Qore::SQL::DatasourcePool::clearEventQueue() "DatasourcePool::clearEventQueue()"
      - the new methods allow for monitoring @ref Qore::SQL::DatasourcePool "DatasourcePool" objects for pool contention issues (in case the pool needs to be resized), for throwing an exception if a connection is not acquired within the error timeout period (new default: 2 minutes), and for DBI drivers to raise warnings on an event queue that can be monitored in a separate thread
      - additionally connection acquisition statistics are tracked and returned in @ref Qore::SQL::DatasourcePool::getUsageInfo() "DatasourcePool::getUsageInfo()" (total requests, hits, maximum wait time)
    - @ref Qore::SQL::Datasource "Datasource" enhancements:
      - new method: @ref Qore::SQL::Datasource::setEventQueue() "Datasource::setEventQueue()"
      - new method: @ref Qore::SQL::Datasource::clearEventQueue() "Datasource::clearEventQueue()"
      - the new methods allow for DBI drivers to raise warnings on an event queue that can be monitored in a separate thread
    - @ref Qore::Socket "Socket" enhancements:
      - new method: @ref Qore::Socket::setWarningQueue() "Socket::setWarningQueue()"
      - new method: @ref Qore::Socket::clearWarningQueue() "Socket::clearWarningQueue()"
      - new method: @ref Qore::Socket::getUsageInfo() "Socket::getUsageInfo()"
      - new method: @ref Qore::Socket::clearStats() "Socket::clearStats()"
    - @ref Qore::FtpClient "FtpClient" enhancements:
      - new method: @ref Qore::FtpClient::setWarningQueue() "FtpClient::setWarningQueue()"
      - new method: @ref Qore::FtpClient::clearWarningQueue() "FtpClient::clearWarningQueue()"
      - new method: @ref Qore::FtpClient::getUsageInfo() "FtpClient::getUsageInfo()"
      - new method: @ref Qore::FtpClient::clearStats() "FtpClient::clearStats()"
    - <a href="../../modules/SmtpClient/html/index.html">SmtpClient</a> module updates:
      - optimized connection and login code; HELO/EHLO and authorization are performed when connecting only, not before each email
      - added support for socket performance instrumentation and warning events
    - <a href="../../modules/Pop3Client/html/index.html">Pop3Client</a> module updates:
      - added support for socket performance instrumentation and warning events
    - <a href="../../modules/TelnetClient/html/index.html">TelnetClient</a> module updates:
      - added support for socket performance instrumentation and warning events
    - <a href="../../modules/WebSocketClient/html/index.html">WebSocketClient</a> module updates:
      - added support for socket performance instrumentation and warning events
    - <a href="../../modules/RestClient/html/index.html">RestClient</a> module updates:
      - use the new @ref Qore::encode_url() function to encode URL paths to ensure that valid requests are sent when spaces, percent characters, and non-ascii characters are used in the URL path
      - set the character encoding in the \c Content-Type request header when sending strings
      - set the \c Accept header correctly in requests (previously only indicated yaml (\c "text/x-yaml") as an acceptible response encoding)
    - <a href="../../modules/RestHandler/html/index.html">RestHandler</a> module updates:
      - added support for the \c OPTIONS method
      - return a 400 \c "Bad Request" error if an unsupported HTTP method is used in a REST Call
    - added new \c UpsertInsertOnly upsert strategy to <a href="../../modules/SqlUtil/html/index.html">SqlUtil</a>
    - new pseudo-methods:
      - @ref <value>::sizep(): returns @ref Qore::True "True" if the type can return a non-zero size (@ref Qore::True "True" for containers including @ref binary "binary objects" and @ref string "strings", @ref Qore::False "False" for everything else)
      - @ref <string>::getLine(): finds lines in a string buffer
    - <a href="../../modules/Mime/html/index.html">Mime</a> module updates:
      - added mime type for WSDL files (\c "application/wsdl+xml")
      - added mappings for \c "xls" and \c "xlst" extensions to MimeTypeXml
    - added new modules:
      - <a href="../../modules/Mapper/html/index.html">Mapper</a>: data mapping module
      - <a href="../../modules/TableMapper/html/index.html">TableMapper</a>: data mapping module using <a href="../../modules/SqlUtil/html/index.html">SqlUtil</a> and <a href="../../modules/Mapper/html/index.html">Mapper</a> to map to an SQL table target
      - <a href="../../modules/FreetdsSqlUtil/html/index.html">FreetdsSqlUtil</a>: provides back-end support for MS SQL Server and Sybase databases with <a href="../../modules/SqlUtil/html/index.html">SqlUtil</a> using the <a href="https://github.com/qorelanguage/module-sybase">freetds module</a>
    - the @ref include "%include" parse directive now supports environment variable substitution at the beginning of the file path

    @subsection qore_089_bug_fixes Bug Fixes in Qore
    - fixed a crashing bug when HTTP messages with duplicate \c Connection, \c Content-Encoding, \c Transfer-Encoding, \c Location, or \c Content-Type headers is received
    - fixed a bug parsing octal character constants in the lexer when octal digits followed the octal constant (ex: \c "\0441" where the \c "1" would cause an error)
    - allow escaping "$" character in regular expression substitution target strings, previously it was impossible to output a literal "$" + a digit, since this would be interpreted as a numbered input pattern expression
    - fixed a bug in the @ref Qore::HTTPClient::getURL() "HTTPClient::getURL()" and @ref Qore::HTTPClient::getProxyURL() "HTTPClient::getProxyURL()" methods where the URL's path was not given with a leading "/" character
    - <a href="../../modules/CsvUtil/html/index.html">CsvUtil</a> module fixes:
      - fixed \c "date" field handling with empty input (now maps to 1970-01-01)
      - fixed CsvDataIterator::next() when header_lines > 0 and working with empty input data
    - added support for compiling on OSX Mavericks
    - fixed an infinitely recursive call in Table::del() in <a href="../../modules/SqlUtil/html/index.html">SqlUtil</a>
    - fixed a bug in v*printf() where \c '%%' was not handled correctly in all cases
    - fixed bugs in @ref Qore::microseconds() "microseconds" and @ref Qore::milliseconds() "milliseconds()" with large arguments
    - fixed a bug where a call to a call reference to a static method across a program boundary with local variables as arguments would cause a crash due to improper setting of the program context before the arguments are evaluated
    - fixed a bug in @ref Qore::SQL::Datasource::copy() "Datasource::copy()" method where implicitly-set options were not carried over into the new object
    - fixed a bug in the @ref Qore::SQL::DatasourcePool "DatasourcePool" class where implicitly-opened connections would not be guaranteed to have the same server time zone setting as the initial connections (for example, could cause problems with server timezone settings if running in a program context with a different local time zone attribute)
    - fixed bugs in <a href="../../modules/SqlUtil/html/index.html">SqlUtil</a> generating "create table" and "align table" SQL with DBs where unique indexes automatically create unique constraints (ex: MySQL)
    - fixed a bug in lchown() where chown() was used interally instead of lchown()
    - fixed a bug in <a href="../../modules/PgsqlSqlUtil/html/index.html">PgsqlSqlUtil</a> retrieving sequence values with Database::getNextSequenceValue()
    - fixed an off-by-one memory bug in @ref Qore::date(string, string) parsing a 4-digit date mask
    - fixed memory leaks in class member and class static variable management
    - fixed memory leaks when an entire class has to be rolled back due to parse errors and the class has pending static variables
    - fixed memory leaks in constant handling with values containing call references
    - fixed a memory leak in constant destruction with parse rollbacks when the constant value was NULL
    - fixed an error in the rounding heuristic for arbitrary-precision numeric values that could produce invalid results (ex: 34.9n * 100 = 34902n)
    - enforce @ref Qore::PO_NO_FILESYSTEM "PO_NO_FILESYSTEM" with the @ref include "%include" directive
    - fixed a bug managing object private data in complex inheritance cases where the same class may be inherited with virtual private data and also real private data
    - fixed a bug in socket timeout handling with select() errors
    - fixed a memory leak in handling abstract methods when multiple abstract methods with the same name but different signatures were declared in a class

    @section qore_088 Qore 0.8.8

    @par Release Summary
    Major new features and bug fixes with a particular focus on enhanced HTTP capabilities and enhanced database processing

    @subsection qore_088_compatibility Changes That Can Affect Backwards-Compatibility
    - Fixed method resolution order; it's now possible to call pseudo-methods directly on classes that implement @ref methodGate_methods "methodGate() methods"
    - Added the following abstract methods to @ref Qore::SQL::AbstractDatasource "AbstractDatasource":
      - @ref Qore::SQL::AbstractDatasource::getConfigHash() "AbstractDatasource::getConfigHash()"
      - @ref Qore::SQL::AbstractDatasource::getConfigString() "AbstractDatasource::getConfigString()"
    - "hard" string comparisons now perform encoding conversions if necessary (however as usual different data types cause the comparison to fail)

    @subsection qore_088_new_features New Features in Qore
    - new @ref user_modules "user modules" delivered with %Qore:
      - <a href="../../modules/RestClient/html/index.html">RestClient</a>: Provides a simple API for communicating with HTTP servers implementing <a href="http://en.wikipedia.org/wiki/Representational_state_transfer">REST</a> services
      - <a href="../../modules/RestHandler/html/index.html">RestHandler</a>: Provides an easy to use interface to the Qore <a href="../../modules/HttpServer/html/index.html">HttpServer</a> module for implementing server-side <a href="http://en.wikipedia.org/wiki/Representational_state_transfer">REST</a> services
      - <a href="../../modules/SqlUtil/html/index.html">SqlUtil</a>: Provides a high-level DB-independent API for working with database objects
        - <a href="../../modules/MysqlSqlUtil/html/index.html">MysqlSqlUtil</a>: Provides a high-level DB-independent API for working with MySQL database objects; loaded automatically by the <a href="../../modules/SqlUtil/html/index.html">SqlUtil</a> module when working with MySQL databases
        - <a href="../../modules/OracleSqlUtil/html/index.html">OracleSqlUtil</a>: Provides a high-level DB-independent API for working with Oracle database objects; loaded automatically by the <a href="../../modules/SqlUtil/html/index.html">SqlUtil</a> module when working with Oracle databases
        - <a href="../../modules/PgsqlSqlUtil/html/index.html">PgsqlSqlUtil</a>: Provides a high-level DB-independent API for working with PostgreSQL database objects; loaded automatically by the <a href="../../modules/SqlUtil/html/index.html">SqlUtil</a> module when working with PostgreSQL databases
      - <a href="../../modules/Util/html/index.html">Util</a>: Provides a some miscellaneous generally useful routines
      - <a href="../../modules/WebSocketClient/html/index.html">WebSocketClient</a>: Provides a client API for connecting to WebSocket servers
      - <a href="../../modules/WebSocketHandler/html/index.html">WebSocketHandler</a>: Provides an interface to the Qore <a href="../../modules/HttpServer/html/index.html">HttpServer</a> module for implementing server-side WebSocket services
      - <a href="../../modules/WebSocketUtil/html/index.html">WebSocketUtil</a>: Provides common client and server code for implementing WebSocket protocol services in %Qore
      - <a href="../../modules/WebUtil/html/index.html">WebUtil</a>: Provides server support for implementing complex web services including serving resources with mixed text and %Qore code that are automatically rendered on demand
    - improvements in existing @ref user_modules "user modules":
      - much improved <a href="../../modules/HttpServer/html/index.html">HttpServer</a> module, better performance, much better RFC compliance, more flexibility
      - new CSV generation class in <a href="../../modules/CsvUtil/html/index.html">CsvUtil</a>
      - much better message serialization and email attachment handling in the <a href="../../modules/SmtpClient/html/index.html">SmtpClient</a> and <a href="../../modules/MailMessage/html/index.html">MailMessage</a> modules
    - there is a new @ref Qore::Thread::ThreadPool "ThreadPool" class for implementing thread pools that automatically upscale and downscale within user-defined limits depending on the load placed on them
    - it's possible to inherit concrete versions of abstract method variants from a parent class that does not define the abstract method, meaning that concrete variants of an abstract method do not have to be implemented in a direct subclass of the class declaring the abstract method\n
      this makes using abstract base classes much easier in complex hierarchies using multiple inheritance; now common code can be separated into a single class and inherited by child classes sharing the common implementation
    - major @ref Qore::Socket "Socket" read performance increase by implementing internal read buffering (up to 10x faster socket read performance for certain operations, particularly with HTTP methods)
    - improved Unicode / UTF-8 support
      - <string>::lwr(), <string>::upr(), @ref Qore::tolower(string), and @ref Qore::toupper(string) now operate on a very wide range of non-ASCII characters, including Latin, Cyrillic, Greek, Armenian, Georgian, etc characters whereas they were previously limited to working on ASCII characters
      - <string>::unaccent() was added which removes accents from strings using a Unicode lookup map from a very wide range of accented Unicode characters to unaccented characters
    - new @ref Qore::SQL::Datasource "Datasource" and @ref Qore::SQL::DatasourcePool "DatasourcePool" methods:
      - Qore::SQL::Datasource::getConfigHash()
      - Qore::SQL::Datasource::getConfigString()
      - Qore::SQL::DatasourcePool::getConfigHash()
      - Qore::SQL::DatasourcePool::getConfigString()
      - Qore::SQL::DatasourcePool::copy()
    - @ref Qore::HTTPClient "HTTPClient" changes:
      - the @ref Qore::HTTPClient "HTTPClient" class is now a subclass of @ref Qore::Socket "Socket", so all @ref Qore::Socket "Socket" methods can be called on  @ref Qore::HTTPClient "HTTPClient" objects, making it easier to implement protocols based on HTTP
      - Qore::HTTPClient::getDefaultPath(): added
      - Qore::HTTPClient::setDefaultPath(): added
      - Qore::HTTPClient::getURL(): changed: now returns @ref nothing if no URL is set instead of an invalid URL
    - new functions:
      - call_pseudo_args()
      - @ref Qore::substr(binary, softint) "substr(binary, softint)"
      - @ref Qore::substr(binary, softint, softint) "substr(binary, softint, softint)"
    - new pseudo methods:
      - <binary>::substr(softint)
      - <binary>::substr(softint, softint)
      - <binary>::toBase64()
      - <binary>::toHex()
      - <binary>::toString()
      - <date>::getEpochSeconds()
      - <date>::getEpochSecondsLocalTime()
      - <date>::info()
      - <float>::abs()
      - <hash>::compareKeys(hash)
      - <int>::abs()
      - <int>::encodeLsb(int)
      - <int>::encodeMsb(int)
      - <int>::toUnicode()
      - <number>::abs()
      - <object>::hasCallableMethod()
      - <object>::hasCallableNormalMethod()
      - <object>::hasCallableStaticMethod()
      - <list>::rangeIterator()
      - <nothing>::rangeIterator()
      - <string>::comparePartial()
      - <string>::getUnicode()
      - <string>::equalPartial()
      - <string>::equalPartialPath()
      - <string>::toBase64()
      - <string>::toHex()
      - <string>::unaccent()
      - <value>::toNumber()
    - other new methods and method changes:
      - added new static methods in the @ref Qore::ReadOnlyFile "ReadOnlyFile" class making it easier to read entire files in one call:
        - @ref Qore::ReadOnlyFile::readTextFile()
        - @ref Qore::ReadOnlyFile::readBinaryFile()
      - changes to catch usage errors with the @ref Qore::Thread::Counter "Counter" class:
        - Qore::Thread::Counter::constructor() will throw an exception if called with an argument < 0
        - Qore::Thread::Counter::dec() will now throw an exception if called when the Counter is already at 0
      - Qore::Thread::Queue::empty(): new method
      - Qore::Socket::listen(): now has a new \a backlog parameter; the default backlog queue size was changed from 5 to 20
      - Qore::Socket::getPeerInfo() and Qore::Socket::getSocketInfo(): now takes an optional argument to avoid name lookups
      - Qore::Socket::readHTTPHeaderString(): new method
      - Qore::Dir: all list*() methods now take an optional parameter to return a list of @ref stat_hash "file status value hashes" plus \c "name" and optionally \c "link" keys for symbolic links; additionally symbolic links are now followed and files and directories are differentiated based on their targets when processing symbolic links
    - function changes
      - added optional \a start and \a end parameters to the @ref Qore::replace "replace()" function
    - all @ref data_type_declarations "data type declarations" that optionally accept @ref nothing also now accept @ref null and map @ref null to @ref nothing; this makes direct assignments from values derived from SQL queries much easier
    - added an optional reference to an integer to the @ref Qore::backquote() function to return the return code of the program executed
    - @ref implicit_index "implicit index" references now work in the @ref map "map" and @ref select "select" operators with lists and iterators
    - the @ref regex_extract_operator now accepts an optional \c g specifier to extract all occurrences of the pattern(s) in a string; also @ref Qore::regex_extract "regex_extract()" and <string>::regexExtract(string, int) now accept @ref Qore::RE_Global to extract all occurrences of the pattern(s) in a string
    - the @ref splice "splice" and @ref extract "extract" operators were extended to work on @ref binary "binary objects" as well as lists and strings
    - printing out binary values with the \c "%y" @ref string_formatting "format specifier" now produces YAML-like output for the binary value
    - added path name to error messages in @ref Qore::Dir "Dir" class exception strings

    @subsection qore_088_bug_fixes Bug Fixes in Qore
    - fixed a bug where the ?: operator could thrown spurious exceptions when parsing because it would return the type of the initial boolean expression as the return type of the operator
    - fixed a bug where classes with unimplemented inherited abstract variants would sometimes cause runtime exceptions to be thrown when instantiated but should have instead been caught at parse time
    - fixed a parser bug where out-of-line class method definitions could not be defined in a namespace block
    - fixed a bug parsing arguments in parse_uri_query() in the <a href="../../modules/HttpServer/html/index.html">HttpServer</a> module
    - fixed several bugs where parse exceptions could show the wrong source location:
      - with type errors in function calls
      - when resolving global variables
      - in base class constructor arguments
      - for empty blocks with a missing return statement
      - when validating types used with the return statement (also associated warnings)
      - in methods calls
      - in hash value expressions
      - with redeclaring local variable return types
      - in local variable object instantiations
    - really fixed the bug thought to be fixed in 0.8.7 "where SSL errors would cause the affected thread to go into a infinite loop using 100% CPU" - this turned out to be easily reproducible on all platforms; when the SSL connection was shut down cleanly by the remote end before a response message was returned, an infinite loop would result
    - fixed a bug where it was impossible to output a single '\' character in regex substitution expressions; '\' was taken as an escape character, and '\\\' was output literally, now '\\\' is output as '\'
    - fixed a bug where a parse-time crash would occur when calling the copy() method for a class that does not implement an explicit copy() method
    - fixed a bug where arguments passed to a copy method were ignored; now an exception is thrown
    - fixed a bug where public members and static variables of privately-inherited classes were incorrectly treated as public attributes of the child class
    - fixed a bug where slices could be made of objects from outside the class including private members
    - fixed a bug where @ref Qore::SQL::SQLStatement::memberGate() "memberGate() methods" were not being respected when taking a slice of an object
    - fixed bugs in the integer Socket::recv*() methods where a \c SOCKET-CLOSED exception was not thrown when the remote end closed the connection
    - fixed a bug related to out-of-order parse initialization for functions and methods which resulted in the wrong return type being returned for a method with more than 1 variant where the variant could not be matched at parse time
    - fixed a bug where a non-variable-reference member of an "our" variable declaration list would cause a crash due to passing the incorrect argument in sprintf()
    - fixed sandboxing / protection errors with inherited code; subclasses inheriting code from a parent class with different parse options would cause the child parse options to be used when running the parent class code which caused errors; now parse options are enforced properly on the block level
    - fixed the @ref Qore::RangeIterator "RangeIterator" class; it was still abstract due to a missing @ref Qore::RangeIterator::valid() method
    - fixed a bug where the wrong error was being returned after a connection reset (remote connection close) in sockets with integer recv*() methods which could in some cases lead to an infinite loop
    - fixed a bug where private members of a common base class were not accessible by objects of subclasses sharing the common base class
    - fixed many bugs in <a href="../../modules/CsvUtil/html/index.html">CsvUtil</a> and updated the module version to 1.1
    - initialize static openssl crypto locks for multi-threaded openssl library access; without this crashes can result (for example in error queue management)
    - fixed a bug where Qore::HTTPClient::getURL() returned an invalid URL when no URL was set; now it returns @ref nothing in this case
    - fixed a bug managing feature/module lists in inherited @ref Qore::Program "Program" objects; user modules were listed in the child @ref Qore::Program "Program" object even though user module code is not imported in child @ref Qore::Program "Program" objects
    - fixed a bug where an invalid guard condition in critical lvalue storage code can cause unreferenced data to be returned while in a lock which can cause a crash in a multithreaded program
    - fixed a bug where references were not being written to the output variable if an exception was active when the code block exited
    - fixed a bug setting the precision for arbitrary-precision numbers with large exponents (like "1e100n")
    - implemented more strict adherence to <a href="http://tools.ietf.org/html/rfc2616">RFC 2616</a> (HTTP 1.1) regarding message-body handling in requests and response message generation and parsing
    - fixed a bug with @ref Qore::Thread::Condition::wait() "Condition::wait()" on Darwin with negative timeout values where a short timeout was used instead of an indefinite wait
    - fixed bugs in the <a href="../../modules/SmtpClient/html/index.html">SmtpClient</a> and <a href="../../modules/MailMessage/html/index.html">MailMessage</a> modules where mail messages were being serialized incorrectly if there were no attachments (there was no possibility to set the content transfer encoding) and also where it was not possible to set the content-type for the message body when it was sent as a part of a multipart message
    - fixed bugs handling arguments declared as type @ref reference_or_nothing_type "*reference" (reference or nothing)
    - fixed bugs in executing code accross @ref Qore::Program "Program" object barriers with reference arguments
    - fixed a bug with the switch statement where character encoding differences would cause strings to mismatch even if they were otherwise identical; now hard comparisons with strings allow for implicit automatic temporary character encoding conversions for the comparison
    - fixed a bug where qore failed to set the time zone region correctly when set from /etc/localtime and this file is a relative symlink rather than absolute
    - fixed a bug where substr() and <string>::substr() were returning @ref nothing if the arguments could not be satisifed contrary to the documentation and the declared return type, now an empty string is returned in those cases
    - fixed bugs rounding number values between 10 and -10 (non-inclusive) for display, fixed bugs rounding number value regarding digits after the decimal point for display with @ref Qore::NF_Scientific
    - fixed a bug in the @ref Qore::Dir class where it was not possible to chdir to the root directory \c "/"
    - fixed a bug where recursive references were allowed and memory leaks would occur due to recursive references; these are now caught at runtime and a \c REFERENCE-ERROR exception is thrown
    - fixed a configure bug with bison >= 3
    - fixed a bug in the <a href="../../modules/HttpServer/html/index.html">HttpServer</a> module when automatically uncompressing supported content-encodings to set the resulting string's character encoding correctly
    - fixed a bug in the @ref instanceof "instanceof" operator when working with objects and classes created from different source @ref Qore::Program "Program" objects
    - fixed a bug in *printf() formatting with floating-point and number values where no digits were displayed right of the decimal point unless a specific number of digits was specified in the format string
    - fixed the return type of <bool>::typeCode(); was returning a boolean instead of @ref Qore::NT_BOOLEAN
    - fixed a bug there @ref null was evaluated as @ref Qore::True "True" in a boolean context rather than @ref Qore::False "False"
    - fixed a bug where @ref Qore::Socket::recvBinary() would ignore the first data read
    - fixed starting listeners on UNIX domain sockets on Soalris in the <a href="../../modules/HttpServer/html/index.html">HttpServer</a> module
    - fixed a bug where number("") was being converted to \@NaN\@n
    - fixed return type of @ref Qore::HTTPClient::getConnectionPath() "HTTPClient::getConnectionPath()"
    - fixed several bugs with logical comparison operators and arbitrary-precision numeric values where arbitrary-precision numeric values were not being prioritized as numeric values and also in some cases were being first converted to doubles and then operated on
    - fixed a bug in the socket code where the socket close condition was not flagged with SSL connections when writes failed due to the remote end closing the connection; an error would only be raised on the following socket operation
    - fixed a mismatched delete/malloc error with time zone initialization and the localtime file

    @section qore_087 Qore 0.8.7

    @par Release Summary
    Code embedding improvements

    @subsection qore_087_compatibility Changes That Can Affect Backwards-Compatibility
    @par Fixes for Code Inheritance in Program Objects
    The following changes are meant to sanitize code inheritance in child @ref Qore::Program "Program" objects to fix long-standing design bugs in code encapsulation by addressing the lack of fine-grained control over symbol visibility in inherited code.
    - @ref mod_public "public": The @ref mod_public "public" keyword's usage in modules has now been expanded
      to provide the same functionality generically in @ref Qore::Program "Program" objects; if @ref qore_classes "classes",
      @ref constants "constants", @ref qore_namespaces "namespaces", @ref qore_functions "functions", or
      @ref global_variables "global variables" are defined with the @ref mod_public "public" keyword, then these symbols will
      be inherited into child @ref Qore::Program "Program" objects as long as no @ref parse_options "parse options" prohibit
      it.\n\n
      This change was made to give programmers complete control over which symbols are inherited in child
      @ref Qore::Program "Program" objects, whereas because prior to this change, the control was very course.\n\n
    - the default behavior of %Qore regarding inherting global variables and functions with user variants was changed to be
      consistent with namespaces, classes, and constants; that is; public symbols are inherited by default.\n\n
      The following constants were renamed:
      - <tt>PO_INHERIT_USER_FUNC_VARIANTS</tt> is now: @ref Qore::PO_NO_INHERIT_USER_FUNC_VARIANTS "PO_NO_INHERIT_USER_FUNC_VARIANTS"
      - <tt>PO_INHERIT_GLOBAL_VARS</tt> is now: @ref Qore::PO_NO_INHERIT_GLOBAL_VARS "PO_NO_INHERIT_GLOBAL_VARS"\n\n
      This change was made to fix a long-standing design problem with symbol inheritance and make the implementation consistent.\n\n
    - builtin symbols are no longer inherited from user modules; only independent user symbols; the main change is that if a user
      module adds new user methods to a builtin class or new user variants to a builtin function, these changes are no longer imported
      into target @ref Qore::Program "Program" objects.

    @par File Method Changes
    The following methods were updated to throw exceptions on all errors rather than a return code for I/O errors in order to avoid hard to debug conditions due to ignoring I/O errors by forgetting to check the return value on the following methods:
    - Qore::File::f_printf()
    - Qore::File::f_vprintf()
    - Qore::File::print()
    - Qore::File::printf()
    - Qore::File::vprintf()
    - Qore::File::write()
    - Qore::File::writei1()
    - Qore::File::writei2()
    - Qore::File::writei4()
    - Qore::File::writei8()
    - Qore::File::writei2LSB()
    - Qore::File::writei4LSB()
    - Qore::File::writei8LSB()
    .
    Note that the above changes will hopefully only minimally impact backwards-compatibilty since the change is in error handling, and additionally each of the above methods could also throw an exception if called when the object was not open.

    @subsection qore_087_new_features New Features in Qore
    - new methods offering code encapsulation enhancements
      - @ref Qore::Program::loadModule() "Program::loadModule()": allows modules to be loaded in a @ref Qore::Program "Program" object directly
      - @ref Qore::Program::importClass() "Program::importClass()": allows classes to be individually imported in @ref Qore::Program "Program" objects
    - new pseudo-methods in @ref Qore::zzz8nothingzzz9 to allow for @ref Qore::zzz8hashzzz9 pseudo-methods to be safely used with @ref nothing
      - <nothing>::firstKey()
      - <nothing>::firstValue()
      - <nothing>::hasKey()
      - <nothing>::hasKeyValue()
      - <nothing>::keys()
      - <nothing>::lastKey()
      - <nothing>::lastValue()
      - <nothing>::values()
    - other new pseudo-methods:
     - <date>::durationSeconds()
     - <date>::durationMilliseconds()
     - <date>::durationMicroseconds()
    - removed most restrictions on embedded logic in user modules; user module @ref Qore::Program "Program" objects are subject to the
      same restrictions as the parent @ref Qore::Program "Program" object (if any)
    - added the get_parse_options() function so that parse options in the current @ref Qore::Program "Program" can be determined at
      runtime
    - added the get_ex_pos() function to help with formatting exception locations where the \c source and \c offset information is present
    - new methods and method variants:
      - @ref Qore::HTTPClient::getPeerInfo()
      - @ref Qore::HTTPClient::getSocketInfo()
      - @ref Qore::File::getTerminalAttributes()
      - @ref Qore::SQL::Datasource::transactionTid()
      - @ref Qore::SQL::Datasource::currentThreadInTransaction()
      - @ref Qore::SQL::DatasourcePool::currentThreadInTransaction()
    - new location tags \c "source" and \c "offset" added for parse and runtime exceptions to allow for error-reporting to display information about files where sections of a source file are parsed; this allows both the label and line offset in the label and the file name and absolute file line position to be reported in exception information
      - new parameters added to the following methods and function to accommodate the new location information:
        - @ref Qore::Program::parse() "Program::parse()"
        - @ref Qore::Program::parsePending() "Program::parsePending()"
        - @ref Qore::parse() "parse()"
      - see @ref exception_hash "Exception Hash" and @ref callstack "Call Stacks" for new keys in eception and call stack information hashes
    - <date>::format() now accepts \c "us" for microseconds (see @ref date_formatting)
    - <a href="../../modules/SmtpClient/html/index.html">SmtpClient</a> module improvements:
      - added automatic recognition and support of the \c "STARTTLS" command when connecting to an ESMTP server; this way
        the class will automatically upgrade the connection to a secure TLS/SSL connection if the server supports it
      - added support for SMTP server schemes in the URL in the constructor (ex: \c "esmtptls://user@password:smtp.example.com")
      - added support for the deprecated (but still in use) \c "smtps" scheme with a default port of 465
      - when throwing an exception when a Message cannot be sent because it is incomplete, the reason for the error is also included
        in the exception (previously the exception message was generic making problems with the Message object harder to debug)
    - C++ API Enhancements
      - added C++ APIs to allow for %Qore @ref Qore::File "File" and @ref Qore::Thread::Queue "Queue" object arguments to be used by modules
      - added C++ APIs for controlling openssl initialization and cleanup by the qore library
      - extended qpp to allow for parsing relative dates in qpp code for assignments/default argument values
      - made it possible to call the C++ function QoreFunction::findVariant() from threads where there is no current QoreProgram object
        (such as from a thread created by foreign code)
      - added APIs to allow foreign threads to be registered/deregistered as %Qore threads (for example, to allow %Qore code to be called
        in a callback in a foreign thread created by a library linked with a %Qore binary module)
      - added APIs to allow for TID reservations to allow (for example) for a callback that is executed in the same foreign thread to always have the same TID
      - the old Datasource::execRaw() function with the \a args parameter was deprecated since args was ignored anyway, a new Datasource::execRaw() function was added that has no args parammeter

    @subsection qore_087_bug_fixes Bug Fixes in Qore
    - fixed a runtime class matching bug when identical user classes were created in different @ref Qore::Program "Program" objects,
      the match could fail at runtime because the wrong APIs were being used
    - fixed a crashing bug in the @ref map "map" operator with a select expression when used with an
      @ref Qore::AbstractIterator "AbstractIterator" object for the list operand
    - fixed a bug where the generation of internal strings for abstract method signatures tries to resolve class names that
      are declared out of order, which incorrectly resulted in a parse exception; the fix is to use the class name in the
      signature before class resolution; the class is resolved in the second stage of parsing (symbol resolution) anyway, if it
      can't be resolved then the changes to the @ref Qore::Program "Program" are rolled back anyway
    - a potential deadlock was fixed when calling @ref Qore::exit() "exit()" while background threads were running; it was
      possible for a thread to be canceled while holding a @ref Qore::Thread::Mutex "Mutex" (for example) and then for another
      thread to deadlock trying to acquire the @ref Qore::Thread::Mutex "Mutex" and therefore for the process to deadlock because
      pthread_mutex_lock() is not a cancellation point. The solution was to cancel all threads first, then wait half a second, then call exit()
    - fixed a bug where global variables were being evaluated with strict mathematical boolean evaluation even when @ref perl-bool-eval
      "%perl-bool-eval" was enabled (which is the default)
    - fixed bug in @ref Qore::parseBase64String() and @ref Qore::parseBase64StringToString() when called with an empty string argument; in this case uninitialized memory was returned
    - fixed runtime dynamic memory leaks in the @ref select and @ref map operators when used with iterators
    - do thread-specific cleanup in the main thread when cleaning up/shutting down the qore library
    - added additional openssl cleanup code for thread-local data and when cleaning up the qore library
    - fixed a bug matching function/method variants at runtime
    - fixed a race condition deleting global dynamic handlers in the <a href="../../modules/HttpServer/html/index.html">HttpServer</a> module
    - fixed a bug where declaring an abstract method with parameters and then declaring a concrete reimplementation of the method in a child class with no parameters caused a parse-time crash
    - fixed a bug where trying to dynamically call a function that does not exist results in a deadlock due to an error where a mutex is not unlocked
    - fixed a bug in the @ref Qore::Socket::sendHTTPMessage() and @ref Qore::Socket::sendHTTPResponse() methods regarding the timeout parameter
    - fixed a bug in an socket SSL error message where the method name was printed from non-string memory (used wrong ptr for the <tt>%%s</tt> format argument)
    - fixed some major crashing bugs related to reference handling; a global variable assigned a reference to a reference to a local variable would cause a crash
    - @ref reference_type and @ref reference_or_nothing_type type fixes: an error in @ref reference_type type handling allowed non-reference values to be passed to builtin code expecing references which caused a crash; the @ref reference_type and @ref reference_or_nothing_type types would accept any value type
    - attempted to fix a non-reproducible bug seen on rhel5 in the @ref Qore::Socket "Socket class" where SSL errors would cause the affected thread to go into a infinite loop using 100% CPU

    @section qore_0862 Qore 0.8.6.2

    @par Release Summary
    Iterator improvements and design fixes

    @subsection qore_0862_compatibility Changes That Can Affect Backwards-Compatibility
    @par Fixes for Iterator Class Design Bugs
    Iterators, particular regarding the @ref map "map" and @ref select "select" operators, were implemented in a confusing and inconsistent way; even the %qore documentation was incorrect, and examples were given incorrectly.  The following changes will break functionality using the badly-implemented behavior of iterators before, but since the fix comes fairly soon after the introduction, hopefully this change will not cause too many problems with existing code.   All users polled about the iterator changes in this release saw them as positive and desired changes to the language.
    - the @ref map "map" and @ref select "select" operators' behavior was changed when used with an @ref Qore::AbstractIterator "AbstractIterator" object for the list operand; now the implied argument is the result of @ref Qore::AbstractIterator::getValue() "AbstractIterator::getValue()" instead of the iterator object itself.  This addresses a confusing design choice in the original iterator integration with the @ref map "map" and @ref select "select" operators
    - the second boolean argument was removed from the @ref Qore::HashIterator::constructor(hash) "HashIterator::constructor(hash)" and @ref Qore::HashReverseIterator::constructor(hash) "HashReverseIterator::constructor(hash)" methods; use the new  @ref Qore::HashPairIterator "HashPairIterator" and @ref Qore::ObjectPairIterator "ObjectPairIterator" classes instead (<hash>::pairIterator() and <object>::pairIterator())
    - the single boolean argument was removed from <hash>::iterator() and <object>::iterator(); use <hash>::pairIterator() and <object>::pairIterator() instead to get the old behavior

    @subsection qore_0862_changes Changes in Qore
    - new iterator classes:
      - @ref Qore::HashKeyIterator "HashKeyIterator"
      - @ref Qore::HashKeyReverseIterator "HashKeyReverseIterator"
      - @ref Qore::HashPairIterator "HashPairIterator"
      - @ref Qore::HashPairReverseIterator "HashPairReverseIterator"
      - @ref Qore::ObjectKeyIterator "ObjectKeyIterator"
      - @ref Qore::ObjectKeyReverseIterator "ObjectKeyReverseIterator"
      - @ref Qore::ObjectPairIterator "ObjectPairIterator"
      - @ref Qore::ObjectPairReverseIterator "ObjectPairReverseIterator"
    - new pseudo-methods:
      - <hash>::keyIterator()
      - <hash>::pairIterator()
      - <hash>::contextIterator()
      - <object>::keyIterator()
      - <object>::pairIterator()
      - <nothing>::keyIterator()
      - <nothing>::pairIterator()
      - <nothing>::contextIterator()
    - the internal C++ QoreProgramHelper object has been updated to wait until all background threads in the %Qore library have executed before taking the @ref Qore::Program "Program" object out of scope; this allows for callbacks and other code that might be needed by background threads started in user modules (for example) to stay valid until the threads in the user modules also have terminated.  Note that this does not affect the case when using @ref exec-class "%exec-class" and an application program object goes out of scope with background threads in user modules having non-static method call references as callbacks to the application program; see @ref user_module_program_scope for more information on this topic.

    @section qore_0861 Qore 0.8.6.1

    @par Release Summary
    Major bug fixes and minor new features

    @subsection qore_0861_changes Changes in Qore
    - updated the @ref try-module "%try-module" parse directive to support a variant without an exception variable for usage in @ref Qore::Program "Program" objects where @ref Qore::PO_NO_TOP_LEVEL_STATEMENTS is set
    - added code to raise an @ref invalid-operation warning with the @ref elements "elements operator" when called with a type that can never return a value with this operator
    - updated the @ref Qore::File "File" class's internal buffer size from 4KB to 16KB which greatly improves read performance
    - added new public APIs for the QoreNumberNode class to allow for proper de/serialization in external modules
    - <a href="../../modules/Pop3Client/html/index.html">Pop3Client</a> module:
      - added the Pop3Client::logPassword() methods and masked password by default in the debug log
      - updated module to v1.1
    - <a href="../../modules/Mime/html/index.html">Mime</a> module:
      - declared the MultiPartMessage::getMsgAndHeaders() method abstract as originally intended
      - added MultiPartMessage::parseBody() static method
      - updated module to v1.3

    @subsection qore_0861_bug_fixes Bug Fixes in Qore
    - fixed crashing bugs due to the lack of proper lvalue checks with the expression for the background operator with operators using lvalues with local variables
    - fixed rounding of arbitrary-precision numeric values for display purposes when the last significant digit is just to the right of the decimal point (ex: was displaying 10.2 as "11." for example)
    - fixed a race condition in static destruction of the library when a background thread calls exit() that could cause a segfault on exit
    - fixed a static memory leak in Program objects when constants contain code references to functions or static methods
    - fixed a bug parsing user modules; the Program context was not set properly which could lead to a crash when parsing user modules loaded from the command-line or to incorrect parse options when loaded from user Program code
    - fixed a bug where the @ref invalid-operation warning with the @ref keys "keys operator" was not being triggered in common cases that should have triggered the warning
    - <a href="../../modules/MailMessage/html/index.html">MailMessage</a> module:
      - fixed recognizing mime messages with additional text after the version number (ex: \c "Mime-Version: 1.0 (Mac OS X Mail 6.2 \(1499\))")
      - fixed a bug setting the content-type of message parts (this fix is now in the <a href="../../modules/Mime/html/index.html">Mime</a> in the MultiPartMessage::getMsgAndHeaders() method
      - fixed multipart message parsing by using MultiPartMessage::parseBody() in the <a href="../../modules/Mime/html/index.html">Mime</a> module; now also parts with subparts are parsed correctly as well
      - fixed a bug where the sender and from values were not being set properly when parsing email messages
      - updated module to v1.0.3

    @section qore_086 Qore 0.8.6

    @par Release Summary
    Major new features and a few bug fixes

    @subsection qore_086_compatibility Changes That Can Affect Backwards-Compatibility

    @par Perl-Style Boolean Evaluation
    %Qore's default boolean evaluation mode was changed from strict mathematical to a more intuitive perl- (and Python-) like style.
    This change was implemented to address one of the oldest design bugs in %Qore: strict mathematical boolean evaluation.  See @ref perl-bool-eval "%perl-bool-eval" for a description of the new default boolean evaluation mode.\n\n
    To get the old strict mathematical boolean evaluation, use the @ref strict-bool-eval "%strict-bool-eval" parse option.\n\n
    An example of the change; now the following @ref if "if statement" block will be executed as the <tt><b>if</b></tt> expression is now evaluated as @ref Qore::True "True":
    @code{.py}
    string str = "hello";
    if (str)
        printf("Qore says hello\n");
    @endcode
    Previously (i.e. with @ref strict-bool-eval "%strict-bool-eval") the <tt><b>if</b></tt> expression above would be evaluated as @ref Qore::False "False" because the string value was converted to an integer 0, however as of %Qore 0.8.6 (with the default @ref perl-bool-eval "perl-bool-eval") it is @ref Qore::True "True" since the string is not empty; empty strings and string value \c "0" are evaluated as @ref Qore::False "False".\n\n
    Perhaps counterintuitively (and the reason this was changed to be the default in qore), the chance for regression errors in
    qore code is very small, because for all cases where the old logic could be applied (meaning excluding cases where the result
    was always @ref Qore::False "False" due to the data types or values being evaluated), the results are the same with the new logic,
    except for one case; the case where a string has more than one character and begins with a zero (ex: \c "00").
    In this case, the old logic would always return @ref Qore::False "False", because the value was first converted to an integer \c 0,
    whereas the new logic will return @ref Qore::True "True".  Note that in the case of a string with a single \c "0", both the old and
    new boolean logic returns @ref Qore::False "False".\n\n
    Basically with this option set, qore's boolean evaluation becomes like perl's and Python's, whereas any expression that has the following values is @ref Qore::False "False": @ref nothing, @ref string "string" \c "0" and @ref string "empty strings", @ref integer "integer", @ref float "float", and @ref number "number" \c 0 (zero), @ref absolute_dates "absolute date" \c 1970-01-01Z (ie the start of the epoch with an offset of 0), @ref relative_dates "relative date" \c 0s (or any  @ref relative_dates "relative date" with a 0 duration), @ref null, @ref binary "empty binary objects", @ref hash "empty hashes", and @ref list "empty lists".  All other values are @ref Qore::True "True".
    @note also affects the @ref Qore::boolean(any) "boolean(any)" function

    @par Changes in the Socket Class
    The @ref Qore::Socket "Socket" class was enhanced to support timeouts with non-blocking I/O on all send operations;
    many Socket methods that send data were originally implemented to return an error code on error, however they would
    also throw exceptions if the socket were not open, so the error handling was inconsistent (exceptions versus return codes).\n\n
    Additionally it was not possible to get error information at all for SSL errors if the socket was connected with SSL, which,
    according to %Qore's socket design, should be transparent for the programmer.\n\n
    For these reasons the implementation was deemed inconsistent and unintuitive; the change was to add optional timeout parameters
    to all send methods and to allow the methods to throw exceptions (instead of simply returning -1 and not being able to determine the cause of the error in many cases).\n\n
    The following methods were updated to accept optional timeout parameters and throw exceptions on all errors rather than a return code for I/O errors:
    - Qore::Socket::send()
    - Qore::Socket::sendBinary()
    - Qore::Socket::sendi1()
    - Qore::Socket::sendi2()
    - Qore::Socket::sendi4()
    - Qore::Socket::sendi8()
    - Qore::Socket::sendi2LSB()
    - Qore::Socket::sendi4LSB()
    - Qore::Socket::sendi8LSB()

    @par New Abstract Method in AbstractIterator
    The following abstract method was added:
    - Qore::AbstractIterator::valid() was added (with concrete implementations in all iterator classes derived from this base class delivered with %Qore); this method tells if the object is currently pointing to a valid iterator.\n\n For any user classes inherting @ref Qore::AbstractIterator "AbstractIterator" directly (as opposed to another concrete iterator class in %Qore, where the method has already been added), a concrete implementation of this method will have to be added as well or that class will become @ref abstract with this release of %Qore.

    @subsection qore_086_new_features New Features in Qore
    @par Arbitrary-Precision Numeric Support
    %Qore now uses the <a href="http://www.mpfr.org/">MPFR</a> and <a href="http://gmplib.org">GMP</a> libraries to provide arbitrary-precision numeric support.  This type can be used for high-precision mathematics or for storing \c NUMERIC (ie \c DECIMAL or \c NUMBER) column values when retrieved from databases by %Qore DBI drivers that support the new capability @ref Qore::SQL::DBI_CAP_HAS_NUMBER_SUPPORT "DBI_CAP_HAS_NUMBER_SUPPORT" (previously these values would be retrieved as %Qore strings in order to avoid information loss).\n\n
    For more information, see the new @ref number "number" type, @ref number_type, and @ref Qore::zzz8numberzzz9

    @par New CsvUtil Module
    The <a href="../../modules/CsvUtil/html/index.html">CsvUtil</a> module implements the CsvFileIterator class that allows for easy parsing of csv-like text files

    @par %%try-module Parse Directive to Handle Module Load Errors at Parse Time
    The new @ref try-module "%try-module" parse directive allows for module load errors to be handled at parse time; ex:
    @code{.py}
%try-module($ex) some-module > 1.0
    printf("error loading module %y: %s: %s\n", ex.arg, ex.err, ex.desc);
    exit(1);
%endtry
    @endcode

    @par Abstract Class Hierarchy Improvement
    As of this version of qore, concrete implementations of @ref abstract "abstract methods" no longer have to have exactly the same return type as the abstract method; it is now sufficient that the return type in the concrete method meets a compatibility test with the return type of the abstract method in the parent class.\n\n
    For example the following is now valid (and <tt>MyConcreteClass</tt> is not abstract, whereas previously because the return types in the child class were not exact, <tt>MyConcreteClass</tt> would be considered abstract by qore):
    @code{.py}
class MyAbstractClass {
    abstract any doSomething();
    abstract *string getString();
}

class MyConcreteClass inherits MyAbstractClass {
    int doSomething() {
        return 1;
    }
    string getString() {
        return "hello";
    }
}
    @endcode

    @par DBI Improvements
    Three new DBI capabilities were implemented, including a new option API as follows:
    - @ref Qore::SQL::DBI_CAP_HAS_NUMBER_SUPPORT "DBI_CAP_HAS_NUMBER_SUPPORT": DBI drivers declaring this capability can accept @ref number "number" values and can also return @ref number "number" values, if a DBI driver does not declare this capability, then @ref number "number" values sent for binding by value are automatically converted to @ref float "float" values before being sent to the driver
    - @ref Qore::SQL::DBI_CAP_HAS_OPTION_SUPPORT "DBI_CAP_HAS_OPTION_SUPPORT": this indicates that the driver supports the new option API, allowing options to be set on each connection.  See the following for more information:
      - @ref Qore::SQL::Datasource::constructor() "Datasource::constructor(hash)": now passes options to the DBI driver if the driver supports the option API
      - @ref Qore::SQL::Datasource::constructor() "Datasource::constructor(string)": (new in 0.8.6) passes options to the DBI driver if the driver supports the option API
      - @ref Qore::SQL::Datasource::getOption(string) "Datasource::getOption(string)": (new in 0.8.6) returns the value of the given option if the driver supports the option API
      - @ref Qore::SQL::Datasource::getOptionHash() "Datasource::getOptionHash()": (new in 0.8.6) returns a hash of the current option values for the current connection if the driver supports the option API
      - @ref Qore::SQL::Datasource::setOption() "Datasource::setOption()": (new in 0.8.6) allows options to be changed after the object is created
      - @ref Qore::SQL::DatasourcePool::constructor() "DatasourcePool::constructor(hash)": now passes options to the DBI driver if the driver supports the option API
      - @ref Qore::SQL::DatasourcePool::constructor() "DatasourcePool::constructor(string)": (new in 0.8.6) passes options to the DBI driver if the driver supports the option API
      - @ref Qore::SQL::DatasourcePool::getOption(string) "DatasourcePool::getOption(string)": (new in 0.8.6) returns the value of the given option if the driver supports the option API
      - @ref Qore::SQL::DatasourcePool::getOptionHash() "DatasourcePool::getOptionHash()": (new in 0.8.6) returns a hash of the current option values for the current connection if the driver supports the option API
      - @ref Qore::SQL::dbi_get_driver_options(string) "dbi_get_driver_options(string)": (new in 0.8.6) returns a hash of driver option information without values
    - @ref Qore::SQL::DBI_CAP_SERVER_TIME_ZONE "DBI_CAP_SERVER_TIME_ZONE": indicates that the DBI driver will convert any bound date/time values to the server's time zone before binding and also will tag date/time values retrieved from the server with the server's time zone.  This capability also implies that the driver supports the new \c "timezone" option.

    @par Socket Improvements
    The @ref Qore::Socket "Socket" class was updated to support non-blocking I/O on all send methods; the following methods were updated to accept optional timeout parameters:
    - Qore::Socket::send2()
    - Qore::Socket::sendBinary2()
    - Qore::Socket::sendHTTPMessage()
    - Qore::Socket::sendHTTPResponse()
    .
    The following methods were enhanced to provide better error information when throwing exceptions:
    - Qore::Socket::recvi1()
    - Qore::Socket::recvi2()
    - Qore::Socket::recvi4()
    - Qore::Socket::recvi8()
    - Qore::Socket::recvi2LSB()
    - Qore::Socket::recvi4LSB()
    - Qore::Socket::recvi8LSB()
    - Qore::Socket::recvu1()
    - Qore::Socket::recvu2()
    - Qore::Socket::recvu4()
    - Qore::Socket::recvu2LSB()
    - Qore::Socket::recvu4LSB()

    @par Iterator Improvements
    The following improvements were made in qore to support more flexible and ubiquitous iterators:
    - new iterator classes:
      - @ref Qore::SingleValueIterator "SingleValueIterator": allows single values (or any value without an iterator class) to be iterated; this provides the basis for the return type for the new base <value>::iterator() method for non-container types
      - @ref Qore::FileLineIterator "FileLineIterator": allows files to be iterated line by line
      - @ref Qore::ObjectIterator "ObjectIterator": a generic iterator for objects
      - @ref Qore::ObjectReverseIterator "ObjectReverseIterator": a generic reverse iterator for objects
      - @ref Qore::RangeIterator "RangeIterator": a numerical sequence generator (the basis for the return type for the new @ref Qore::xrange() "xrange()" function
    - new pseudo-methods were added to return iterator objects based on the value type:
      - <value>::iterator()
      - <hash>::iterator()
      - <list>::iterator()
      - <object>::iterator()
      .
      The base pseudo-method (<value>::iterator()) ensures that any value can be iterated, and the type-specific methods ensure that the most suitable iterator for container types is returned for container values; values without an iterator class are iterated with the @ref Qore::SingleValueIterator "SingleValueIterator"
    - the @ref Qore::HashIterator "HashIterator" and @ref Qore::HashReverseIterator "HashReverseIterator" classes had an additional optional boolean argument added to their constructors; if @ref Qore::True "True", then the @ref Qore::HashIterator::getValue() "HashIterator::getValue()" and @ref Qore::HashReverseIterator::getValue() "HashReverseIterator::getValue()" methods return a hash with the following keys: \c "key" and \c "value", allowing for more convenient iteration with constructions that only use \c getValue() methods (such as the @ref foreach "foreach statement"); to accommodate this, two new methods were added to the @ref Qore::HashIterator "HashIterator" base class:
      - @ref Qore::HashIterator::getKeyValue()
      - @ref Qore::HashIterator::getValuePair()
    - all iterator classes had copy methods added to them (ex: @ref Qore::HashIterator::copy())
    - new Python-inspired @ref Qore::range() "range()" and @ref Qore::xrange() "xrange()" functions (the latter returning a @ref Qore::RangeIterator "RangeIterator" object to efficiently iterate large integral sequences or ranges

    @par Text File Parsing Enhancements
    The following improvements were made in qore to support more flexible file parsing:
    - the @ref Qore::ReadOnlyFile class was added as a parent class of @ref Qore::File to allow for a more convenient API for reading files (the @ref Qore::File class's API remains the same as it publically inherits  @ref Qore::ReadOnlyFile)
    - the @ref Qore::ReadOnlyFile::readLine() "ReadOnlyFile::readLine()" method (formerlly a method of the @ref Qore::File class) was enhanced to accept 2 optional arguments, allowing the end of line character(s) to be stripped from the line returned, and also to allow the end of line characters to be specified.  If no end of line characters are specified, then the method automatically determines the end of line characters (can be \c "\n", \c "\r", or \c "\r\n"; the last one only if the underlying file is not a TTY in order to avoid stalling I/O on an interactive TTY)
    - the @ref file_stat_constants were moved from the @ref Qore::File class to the @ref Qore::ReadOnlyFile class
    - added a new @ref Qore::FileLineIterator "FileLineIterator" iterator class
    - added a new optional parameter to <string>::split(string, string, bool) and Qore::split(string, string, string, bool) to allow for automatic stripping unquoted fields of leading and trailing whitespace (the default is the old behavior; i.e. leave the whitespace as it is read)
    - added a new @ref Qore::TimeZone "TimeZone" method for parsing string dates in a specific @ref Qore::TimeZone "TimeZone": @ref Qore::TimeZone::date(string, string)
    - added a new function for parsing text as a boolean value: @ref Qore::parse_boolean() "parse_boolean()"
    - as mentioned above, the new <a href="../../modules/CsvUtil/html/index.html">CsvUtil</a> module was added, implementing the CsvFileIterator class that allows for easy parsing of csv-like text files

    @par Other Improvements and Changes
    - the @ref foreach "foreach statement" now iterates objects derived from @ref Qore::AbstractIterator "AbstractIterator" automatically
    - added a @ref Qore::Option::HAVE_SYMLINK "HAVE_SYMLINK" constant for the symlink() function added in qore 0.8.5
    - added the @ref Qore::SQL::SQLStatement::memberGate() "SQLStatement::memberGate()" method so @ref Qore::SQL::SQLStatement "SQLStatement" objects can be dereferenced directly to a column value when iterated with @ref Qore::SQL::SQLStatement::next() "SQLStatement::next()"; also this method will throw exceptions when an unknown column name is used so that typos in column names can be caught (instead of being silently ignored producing hard to find bugs)
    - implemented @ref Qore::SQL::Datasource::constructor() "Datasource::constructor(string)" and @ref Qore::SQL::DatasourcePool::constructor() "DatasourcePool::constructor(string)" variants to allow for creating datasources from a string that can be parsed by Qore::SQL::parse_datasource(string) "parse_datasource(string)"
    - added the following new DBI-related functions:
      - @ref Qore::SQL::dbi_get_driver_list() "dbi_get_driver_list()"
      - @ref Qore::SQL::dbi_get_driver_capability_list(string) "dbi_get_driver_capability_list(string)"
      - @ref Qore::SQL::dbi_get_driver_capabilities(string) "dbi_get_driver_capabilities(string)"
      - @ref Qore::SQL::dbi_get_driver_options(string) "dbi_get_driver_options(string)"
      - @ref Qore::SQL::parse_datasource(string) "parse_datasource(string)"
    - implemented support for \c "A" and \c "a", (hexadecimal floating-point output) \c "G", \c "g", (compact floating-point output) \c "F", (non-scientific floating-point output) and \c "E" and \c "e" (scientific/exponential floating-point output) format arguments for @ref float "floats" and @ref number "numbers" (new arbitrary-precision @ref number "number type values"); see @ref string_formatting
    - new pseudo-methods:
      - <value>::toString()
      - <value>::toInt()
      - <value>::toFloat()
      - <value>::toBool()
      - <float>::format(string fmt)
      - <int>::format(string fmt)
      - <string>::isDataAscii()
      - <string>::isDataPrintableAscii()
      - <value>::callp()
      - <callref>::callp()
      - <int>::sign()
      - <float>::sign()
    - the value of the @ref Qore::SQL::NUMBER "NUMBER", @ref Qore::SQL::NUMERIC "NUMERIC", and @ref Qore::SQL::DECIMAL "DECIMAL" @ref sql_constants is now \c "number" instead of \c "string" (see also @ref sql_binding)
    - new constants:
      - @ref Qore::M_PIn "M_PIn"
      - @ref Qore::MAXINT "MAXINT"
      - @ref Qore::MININT "MININT"
    - new functions:
      - @ref Qore::range() "range()"
      - @ref Qore::xrange() "xrange()"
    - new methods:
      - @ref Qore::ReadOnlyFile::isTty() and @ref Qore::ReadOnlyFile::getFileName() (the @ref Qore::ReadOnlyFile class was added in qore 0.8.6 otherwise made up of methods formerly belonging to the @ref Qore::File class)
    - added the @ref append-module-path "%append-module-path" parse directive
    - @ref user_modules "user modules" may now use @ref Qore::Program "Program" objects for embedded logic; any @ref Qore::Program "Program" objects created in a @ref user_modules "user module" will have its parse options masked to be not less restrictive than the parse options in the current @ref Qore::Program "Program", and additionally parse options will be locked so that user module are not able to circumvent function restrictions imposed by parse options.
    - updated docs to show functional restrictions tagged at the class level

    @subsection qore_086_bug_fixes Bug Fixes in Qore
    - fixed a bug in the @ref map "map operator" with a select expression when the list operand is @ref nothing; it was returning a list with one @ref nothing element instead of @ref nothing
    - applied a patch by Reini Urban to allow for multi-arch builds on Debian
    - fixed bugs calculating the byte offset for string searches in the c++ %QoreString::index() and %QoreString::rindex() functions when the offset is negative and the strings have a multi-byte character encoding (such as UTF-8)
    - fixed a bug where calling an abstract method from a class where the abstract method is implemented was causing a parse error to be thrown
    - fixed a bug where the wrong source code location was displayed when raising a parse exception in operator expression parse initialization for some operators
    - fixed bugs in regexes in the HttpServer::addListeners() and HttpServer::addListenersWithHandler() methods (<a href="../../modules/HttpServer/html/index.html">HttpServer</a> module version updated to 0.3.5)
    - fixed bugs handling non-blocking reads in the @ref Qore::Socket "Socket" class; the timeout setting was only enforced for the first read; subsequent reads were made as blocking reads
    - fixed a bug in the @ref Qore::Socket "Socket" class when the SSL session requires renegotiation during non-blocking I/O
    - @ref Qore::File::constructor() "File::constructor()" now throws an exception if called with a tty target and @ref no-terminal-io "%no-terminal-io" is set
    - fixed a bug in split with quote (<string>::split(string, string, bool) and Qore::split(string, string, string, bool)) if the separator pattern was not found and the single field was not quoted either
    - fixed a bug handling nested @ref ifdef "%ifdef" and @ref ifndef "%ifndef" blocks with @ref else "%else" in the inside block
    - fixed a crashing due to the failure to clear the "PF_TOP_LEVEL" flag when initializing statements, this could cause temporary variables in a statement to be marked as the start of the global thread-local variable list, and then after such variables are deleted, then a crash happens when trying to access the global thread-local variable list
    - fixed a crashing bug at parse time merging function lists in namespaces declared multiple times
    - fixed a bug in executing user module init() closures
    - fixed a bug where the qore library could crash when destroying a Program object due to a race condition in removing signal handlers managed by the Program object; the Program calls the signal handler manager to remove the signals, but the signals can be removed concurrently to the request while the Program object is iterating the signal set (ie it is modified while being iterated), which causes a crash
    - added code to detect when the same namespace is declared both with and without the @ref mod_public "public keyword" when defining user modules which can result in entire namespaces being silently not exported (and can be difficult to debug); now a parse exception is thrown if this happens while parsing a user module
    - added code tags to @ref Qore::File "File" methods without side effects
    - made many minor documentation fixes

    @section qore_0851 Qore 0.8.5.1

    @par Release Summary
    Bugfix release

    @subsection qore_0851_bug_fixes Bug Fixes in Qore
    - fixed a race condition accessing global and closure-bound thread-local variables in multithreaded contexts
    - fixed a bug in transaction management with the @ref Qore::SQL::DatasourcePool "DatasourcePool" class when used with the @ref Qore::SQL::SQLStatement "SQLStatement" class
    - fixed an error in the <a href="../../modules/MailMessage/html/index.html">MailMessage</a> user module where mail headers requiring encoding were not encoded and those not requiring encoding were encoded with Q encoding
    - fixed an error in the <a href="../../modules/Mime/html/index.html">Mime</a> user module where \c "_" characters in q-encoded headers were not encoded correctly

    <hr>
    @section qore_085 Qore 0.8.5

    @par Release Summary
    Major new features and a few bug fixes

    @subsection qore_085_new_features New Features in Qore
    @par Abstract Methods and Interfaces
    %Qore now supports the <b>abstract</b> keyword when declaring methods; an <b>abstract</b> method has no implementation and must be
    implemented in child classes with the same signature for the child class to be instantiated.\n\n
    Classes with <b>abstract</b> methods define interfaces; a concrete implementation of the interface is a class that inherits the class with <b>abstract</b> methods and implements all the <b>abstract</b> methods.\n\n
    Abstract methods are defined with the following syntax:
    @code{.py}
class MyAbstractInterface {
    abstract string doSomething(int param);
    abstract bool checkSomething(string arg);
}
    @endcode
    The following abstract classes now exist in %Qore:
    - @ref Qore::SQL::AbstractDatasource "AbstractDatasource"
    - @ref Qore::AbstractIterator "AbstractIterator"
      - @ref Qore::AbstractQuantifiedIterator "AbstractQuantifiedIterator"
      - @ref Qore::AbstractBidirectionalIterator "AbstractBidirectionalIterator"
      - @ref Qore::AbstractQuantifiedBidirectionalIterator "AbstractQuantifiedBidirectionalIterator"
    - @ref Qore::Thread::AbstractSmartLock "AbstractSmartLock" (which was already present in %Qore but now implements abstract methods)
    .
    The following new iterator classes have been added to %Qore:
    - @ref Qore::HashIterator "HashIterator"
      - @ref Qore::HashReverseIterator "HashReverseIterator"
    - @ref Qore::HashListIterator "HashListIterator"
      - @ref Qore::HashListReverseIterator "HashListReverseIterator"
    - @ref Qore::ListHashIterator "ListHashIterator"
      - @ref Qore::ListHashReverseIterator "ListHashReverseIterator"
    - @ref Qore::ListIterator "ListIterator"
      - @ref Qore::ListReverseIterator "ListReverseIterator"
    - @ref Qore::SQL::SQLStatement "SQLStatement" (which was already present in %Qore but now implements the @ref Qore::AbstractIterator "AbstractIterator" interface to allow query results to be iterated)
    .
    Classes inheriting @ref Qore::AbstractIterator "AbstractIterator" have special support so that objects can be easily iterated in the following list operators:
    - @ref map
    - @ref foldr and @ref foldl
    - @ref select
    .
    @par Universal References
    All restrictions on references have been removed from %Qore; references to local variables may now be passed to the @ref background "background operator" and passed as arguments to @ref closure "closures".\n\n
    Basically when a reference is taken of a local variable that could result in the local variable being accessed in a multi-threaded context, the variable is treated as a closure-bound local variable in the sense that it's lifetime is reference-counted, and all accesses are wrapped in a dedicated mutual-exclusion lock to ensure thread safety.

    @par Pop3Client Module
    A <a href="../../modules/Pop3Client/html/index.html">Pop3Client</a> module has been added providing an API for communicating with <a href="http://en.wikipedia.org/wiki/Post_Office_Protocol">POP3</a> servers and retrieving email messages.\n\n
    The module uses functionality provided by the new <a href="../../modules/MailMessage/html/index.html">MailMessage</a> module to represent email messages (and attachment data) downloaded from the server.

    @par MailMessage Module
    The <a href="../../modules/MailMessage/html/index.html">MailMessage</a> module provides common functionality to the <a href="../../modules/Pop3Client/html/index.html">Pop3Client</a> and <a href="../../modules/SmtpClient/html/index.html">SmtpClient</a> modules to represent email messages for receiving and sending, respectively.  This module was created mostly from functionality removed from the <a href="../../modules/SmtpClient/html/index.html">SmtpClient</a> and enhanced to provide support for reading email messages in the new <a href="../../modules/Pop3Client/html/index.html">Pop3Client</a> module.

    @par SmtpClient Module Changes
    The Message and Attachment classes were removed from the <a href="../../modules/SmtpClient/html/index.html">SmtpClient</a> module to the <a href="../../modules/MailMessage/html/index.html">MailMessage</a> module.  Backwards-compatible definitions for the Message and Attachment classes are provided in the <a href="../../modules/SmtpClient/html/index.html">SmtpClient</a> module to rexport the removed functionality for backwards compatibility.

    @par Other Minor Improvements and Changes
    - qpp updated to support abstract methods and multiple inheritance (+ other minor qpp enhancements)
    - improved the \c QOREADDRINFO-GETINFO-ERROR exception description by adding information about the arguments passed
    - added a string argument to @ref Qore::chr(softint, __7_ string) "char(softint, *string)" to accept an output encoding
    - added a @ref Qore::int(string, int) "int(string, int)" variant to parse a string as a number and give the base
    - added a new parameter to parse_url() and parseURL() to allow for any [] in the hostname to be included in the \c "host" output key for indicating that the <a href="http://wikipedia.org/wiki/IPv6">ipv6</a> protocol be used
    - added the following pseudo-methods:
      - Qore::zzz8valuezzz9::lsize()
      - Qore::zzz8binaryzzz9::split()
      - Qore::zzz8binaryzzz9::toMD5()
      - Qore::zzz8binaryzzz9::toSHA1()
      - Qore::zzz8binaryzzz9::toSHA224()
      - Qore::zzz8binaryzzz9::toSHA256()
      - Qore::zzz8binaryzzz9::toSHA384()
      - Qore::zzz8binaryzzz9::toSHA512()
      - Qore::zzz8datezzz9::midnight()
      - Qore::zzz8listzzz9::first()
      - Qore::zzz8listzzz9::join()
      - Qore::zzz8listzzz9::last()
      - Qore::zzz8listzzz9::lsize()
      - Qore::zzz8nothingzzz9::lsize()
      - Qore::zzz8stringzzz9::regex()
      - Qore::zzz8stringzzz9::regexExtract()
      - Qore::zzz8stringzzz9::split()
      - Qore::zzz8stringzzz9::substr()
      - Qore::zzz8stringzzz9::toMD5()
      - Qore::zzz8stringzzz9::toSHA1()
      - Qore::zzz8stringzzz9::toSHA224()
      - Qore::zzz8stringzzz9::toSHA256()
      - Qore::zzz8stringzzz9::toSHA384()
      - Qore::zzz8stringzzz9::toSHA512()
    - added the <a href="http://code.google.com/p/xxhash/">xxhash FAST algorithm</a> with unordered_map to %Qore on supported platforms resuling in nearly 2x haster hash lookups
    - added the Qore::File::isOpen() method
    - added the Qore::call_pseudo() function to explicitly call a pseudo method on a value
    - added the Qore::symlink() function to create symbolic links
    - added Qore::TypeCodeMap and Qore::TypeNameMap to lookup type codes from type names and vice versa
    - added the following functions to allow the time zone to be set per thread:
      - Qore::set_thread_tz()
      - Qore::get_thread_tz()

    @subsection qore_085_bug_fixes Bug Fixes in Qore
    - fixed format_date() output for \c "MON" and \c "DAY", etc
    - fixed a memory leak in the parser related to parse exception handling with namespace members
    - fixed an invalid assert() in module handling when an error occurs loading the module (only affected debug builds)
    - tagged digest and crypto functions internally as @ref RET_VALUE_ONLY
    - do not kill TID 1 (the initial / main thread) when calling exit() in background threads as a crash can result with some 3rd party libraries that spawn their own threads on some platforms (observed on Darwin & Solaris 10 at least)
    - fixed a memory bug in the new builtin function API used by modules built with qpp
    - fixed memory bugs in the type system where uninitialized type pointers could be used causing a crash
    - fixed a memory bug in handling "or nothing" types where a non-null pointer would be assumed to be a pointer to the type, however it could actually be a pointer to the NOTHING object, the fix was to ensure that any NOTHING objects in argument lists would be substituted with a null pointer
    - fixed a bug in parse-time variant matching where an argument with parse-time type "object" would be matched as a perfect match to any parameter with any class restriction; this would cause run-time type errors if another valid class was passed that matched another variant of the method or function
    - fixed a build bug that caused qore to be built twice

    <hr>
    @section qore_084 Qore 0.8.4

    @par Release Summary
    Major new features and changes that can affect backwards-compatibility, plus 40 bug fixes

    @subsection qore_084_compatibility Changes That Can Affect Backwards-Compatibility

    @par Namespace Changes
    %Qore's internal namespace handling was nearly completely rewritten for %Qore 0.8.4.  This is because the old code was inefficient and applied namespaces inconsistently to @ref Qore::Program "Program" objects.\n\n
    The main change that can cause backwards-compatibility issues is that now functions are full namespace members.  If no namespace is explicitly given in a function definition, the function is a member of the unnamed root namespace.\n\n
    Also the distinction between builtin and user functions was removed.  Internally, there is only one kind of function object, which can contain both builtin and user function variants (overloaded variants of the same function with the same name but different arguments).\n\n
    All %Qore builtin functions were moved to the Qore namespace.\n\n
    Other namespace changes:
    - loading namespaces provided by builtin modules into a @ref Qore::Program "Program" object is now an atomic operation that may fail, if, for example, objects have already been defined in the target @ref Qore::Program "Program" with the same name as objects provided by the builtin module.  Previously this could cause undefined behavior.
    - namespace lookups are now truly breadth-first as documented; previously the algorithm was depth-first (contrary to the documentation)
    - namespace lookups are now done (both at parse time and runtime) with the help of symbol lookup tables for fast lookups; tables are maintained for both committed and temporary uncomitted parse symbols; this leads to up to 3x faster parsing for %Qore code
    - global variables are also now full namespace members, however this does not cause problems with backwards-compatibility

    @subsection qore_084_new_features New Features in Qore

    @par User Modules
    It is now possible to develop user modules in %Qore; several user modules are now included in the %Qore distribution, forming %Qore-language components of %Qore's runtime library.\n\n
    User modules delivered with %Qore 0.8.4:
    - <a href="../../modules/HttpServer/html/index.html">HttpServer</a>: a multi-threaded HTTP server implementation
    - <a href="../../modules/SmtpClient/html/index.html">SmtpClient</a>: an SMTP client library
    - <a href="../../modules/TelnetClient/html/index.html">TelnetClient</a>: a TELNET client implementation
    - <a href="../../modules/Mime/html/index.html">Mime</a>: a set of MIME definitions and functions for manipulating MIME data
    .
    There are also new example programs for the above modules in the examples/ directory.\n\n
    User modules are subject to %Qore's functional restriction framework.

    @par Namespace Changes
    As listed above:\n
    - global variables and functions are now full namespace members
    - all builtin functions are now in the Qore namespace
    - real depth-first searches are used for namespace symbols
    - symbols are resolved first in the current namespace when parsing declarations/code in a namespace

    @par The <b><tt>final</tt></b> Keyword
    Classes and methods can now be declared "final" to prevent subclassing or overriding in a subclass

    @par Pseudo Methods
    Pseudo-methods are class methods that can be implemented on any value; they are also part of class hierarchy.  The methods that can be executed on the value depend on the value's type, and all "pseudo-classes" inherit methods from a common base class.\n\n
    For example:
    @code{.py}
"string".strlen()
<abf05da3>.size()
500.typeCode()
    @endcode
    Are examples of pseudo-methods on literal values.\n\n
    Some expensive operations such as getting the first or last key (or value) of a hash are now cheap using pseudo-methods, for example:
    @code{.py}
hash.firstKey()
hash.lastValue()
    @endcode

    @par New Doxygen-Based Documentation
    The %Qore reference documentation is now generated by Doxygen, and is generated directly from the %Qore sources.  In fact, a new preprocessor known as "qpp" was developed for %Qore 0.8.4 to facilitate and enforce doxygen documentation on %Qore's runtime library (as well as abstract the relatively complex APIs used to bind C++ code to the %Qore runtime library from the C++ programmer).\n\n
    The documentation is more comprehensive, and corresponds much closer to the actual internal implementation since the documentation is now also contained in and directly generated from the internal C++ implementation of %Qore.\n\n
    For example, there is the <value>::val() method.  This method is implemented in the base pseudo class and is reimplemented in other pseudo-classes for other runtime data types as necessary.  This method returns @ref Qore::True "True" if the value has a value in the same sense as Perl's boolean context evaluation.  For example, if the value is a hash with no keys, it returns @ref Qore::False "False"; if it is a hash with keys, it returns @ref Qore::True "True"; if it is an empty string, it returns @ref Qore::False "False";
if it is a non-empty string, it returns @ref Qore::True "True", etc.

   @par LValue Handling Changes
   lvalue handling was rewritten as the old implementation was ugly and subject to deadlocks (in rare corner cases).\n\n
   Furthermore, medium-term, an architectural goal of %Qore is to store all ints, floats, and bools internally as the basic C++ type instead of using a class wrapper for each value, which needs dynamic allocation and destruction, which takes up more memory and negatively affects execution speed.\n\n
   With %Qore 0.8.4, all local and global variables are stored using optimized C++ types when declared with the appropriate type restrictions; for example:
   @code{.py}
int i0;
our int i1;
   @endcode
   These declares local and global variables that can only be assigned integer values; in %Qore 0.8.4 the value internally will be stored as an "int64" value (and not a dynamically-allocated QoreBigIntNode object).\n\n
   The same holds for:
   - @ref int_type "int"
   - @ref softint_type "softint"
   - @ref float_type "float"
   - @ref softfloat_type "softfloat"
   - @ref bool_type "bool"
   - @ref softbool_type "softbool"
   .
   Note that the optimized lvalue handling has not yet been applied to all lvalues, in particular non-static object members with declared types are not yet implemented with optimized storage; to do this requires a rewrite of %Qore's API and ABI (will happen in the next major release of %Qore).\n\n
   This change leads to improved integer and floating-point performance and a smaller runtime memory footprint.

   @par Runtime Optimizations
   In addition to the up to 3x faster parsing (as decribed in the namespace changes above), %Qore 0.8.4 contains many runtime optimizations designed to reduce the number of dynamic memory allocations performed at runtime.\n\n
   The optimizations included in this version of %Qore are only a half-measure compared to future changes that will necessitate a new binary %Qore API.

   @par Per-Thread Initialization
   the new set_thread_init() function allows a call reference or closure to be set which will be automatically executed when new threads are started (or a new thread accesses a @ref Qore::Program "Program" object) which can be used to transparently initialize thread-local data.

   @par More Control Over Thread Resource Exceptions
   new functions:
   - throw_thread_resource_exceptions_to_mark()
   - mark_thread_resources()
   .
   Allow for only thread resouces created after a certain point to be processed (for example only thread resources left after some embedded code was called)

   @par New Socket Methods
   new methods:
   - Qore::Socket::upgradeClientToSSL()
   - Qore::Socket::upgradeServerToSSL()
   .
   Allow upgrading an already-existing socket connection to SSL

   @par Better Socket Error Messages
   More information has been added to socket exceptions to provide better feedback when errors occur.

   @par New Socket Event Fields
   - added \c "type" and \c "typename" keys to the @ref EVENT_HOSTNAME_RESOLVED event
   - added \c "type", \c "typename", and \c "address" keys to the @ref EVENT_CONNECTING event

   @par Support For Blocking Writes in the Queue Class
   @ref Qore::Thread::Queue "Queue" objects can now be used as a blocking message channel (similar to a Go channel); if a maximum size is given to the @ref Qore::Thread::Queue "Queue" constructor, then trying to write data to the @ref Qore::Thread::Queue "Queue" when it is full will block until the @ref Qore::Thread::Queue "Queue"'s size goes below the maximum size; optional timeout parameters have been added to @ref Qore::Thread::Queue "Queue" methods that write to the @ref Qore::Thread::Queue "Queue".

   @par New Queue::clear() Method
   Does just what you think it does :)

   @par date(string, string) Improvement
   added the possibility to specify microseconds when parsing dates against a mask with the date() function

   @par New Support For ++ And -- Operators With Floating-Point Lvalues
   previously this would either convert the lvalue to an int or throw an exception if the lvalue could not be converted to an int due to type restrictions

   @par Class Recognition/Compatibility Between Program Objects
   The problem is that a user class created from the same source code in two different @ref Qore::Program "Program" objects would be recognized as a different class with parameter and variable type restrictions - ie you could not declare a variable or parameter with a class type restrictions and assign it an object created from the same class source code but created in another @ref Qore::Program "Program" object.\n\n
   This problem is analogous to a similar problem with java in that classes built from the same source but from different classloaders are also recognized as different classes.\n\n
   In %Qore 0.8.4 a class signature is created of all public and private objects, and an SHA1 hash is maintained of the class signature, and if the class names and signatures match, then the classes are assumed to be identical, even if they have different internal class IDs (because they were created in different @ref Qore::Program "Program" objects, for example).

   @par New TimeZone::date(string) Method
   to support creating arbitrary dates in a given @ref Qore::TimeZone "TimeZone"

   @par New GetOpt::parse3() method
   This method will display any errors on @ref Qore::stderr "stderr" and exit the program (which is the most typical way of handling command line errors anyway)

   @par += Operator Optimization For object += hash
   this operation is faster in this release

   @par New Parse Option PO_NO_MODULES
   Using this option disables module loading

   @par New Parse Option PO_NO_EMBEDDED_LOGIC
   Using this option disables all dynamic parsing

   @par New Parse Directives
   - @ref assume-global "%assume-global": the opposite of @ref assume-local "%assume-local"
   - @ref old-style "%old-style": the opposite of @ref new-style "%new-style"
   - @ref require-dollar "%require-dollar": the opposite of @ref allow-bare-refs "%allow-bare-refs"
   - @ref push-parse-options "%push-parse-options": allows parse options to be saved and restored when the current file is done parsing; very useful for %include files

   @par New Context Functions
   - cx_value(): returns the value of the given key
   - cx_first(): returns @ref Qore::True "True" if iterating the first row
   - cx_last(): returns @ref Qore::True "True" if iterating the last row
   - cx_pos(): returns the current row number (starting from 0)
   - cx_total(): returns the total number of rows in the set

   @par SOCKET-HTTP-ERROR Exception Enhancement
   The invalid header info received is reported in the exception's \c "arg" key

   @par Improved Parse Error Messages
   Improved some parse error messages dealing with namespace and class declaration errors

   @par Added NT_CLOSURE Constant
   type code for runtime closure values

    @subsection qore_084_bug_fixes Bug Fixes in Qore
    - fixed a race condition with @ref Qore::Program "Program" objects when a signal handler is left active and the @ref Qore::Program "Program" terminates
    - fixed a bug in the @ref Qore::File "File" class where the encoding given in the constructor was ignored; if no encoding was given in the File::open*() method then the @ref Qore::File "File"'s encoding would always be set to the default encoding, now it's set to the encoding given in the constructor (as documented)
    - runtime checks have been implemented so that references to local variables cannot be passed to a closure; this would cause a runtime crash
    - a fix has been made to the @ref delete "delete" and @ref remove "remove" operators; lists will not be extended when trying to remove/delete list elements that do not exist
    - fixed some bugs showing the error location with bugs in the second stage of parsing (symbol resolution)
    - apply type filters to blocks with a designated return type but no @ref return "return statement"
    - fixed crashing bugs on some 32bit platforms where size_t was assumed to be 64 bits
    - fixed a crashing bug parsing invalid @ref requires "%requires" directives in the scanner
    - fixed a bug in usleep() with relative date/time values (added a new usleep() variant to support this)
    - fixed a typo in the command-line help for the qore binary with unknown parse options
    - fixed @ref Qore::Option::HAVE_SIGNAL_HANDLING "HAVE_SIGNAL_HANDLING" to be @ref Qore::False "False" if signal handling is disabled on platforms where signal handling is otherwise available
    - fixed a scanner bug parsing out of line class definitions with a root-justified namespace path (ex: \c "class ::X::ClassName ...")
    - merging code from binary modules at parse time and at runtime is now transaction-safe (before it would cause memory errors and/or a crash), now if errors are detected then an exception is raised and changes are not applied.
    - fixed a crashing bug in the C++ API function QoreHashNode::setKeyValue() when the value is 0 and an exception occurs or is already active before the call is made
    - fixed a bug in date parsing with a format string - off by one with integer months - added a regression test for this case
    - fixed a memory error with the @ref rethrow "rethrow statement" in enclosing but nested try-catch blocks
    - fixed a crashing bug where qore would try to instantiate a class for a type that did not represent a class (ex: \c "int i();")
    - fixed a memory leak in the @ref softlist_type "softlist" and @ref softlist_or_nothing_type "*softlist" type implementation
    - make sure and raise a \c SOCKET-CLOSED error when reading a HTTP header if no data is received
    - make sure and convert encodings with @ref Qore::index() "index()" and @ref Qore::rindex() "rindex()" functions if the encodings don't match
    - build fix: only use a lib64 directory if the directory exists already
    - raise a parse exception in the scanner if a numeric overflow occurs in literal integer values
    - fixed a bug in @ref Qore::Thread::AbstractSmartLock::lockTID() "AbstractSmartLock::lockTID()"
    - fixed a major crashing error in the C++ API function QoreStringNode::createAndConvertEncoding(); this function is used by the xml module when parsing XML-RPC sent in a non-UTF-8 character encoding
    - fixed Qore::File::getchar() to always retrieve 1 character (even for multi-byte character encodings)
    - fixed string evaluation in a boolean context to return @ref Qore::True "True" with floating-point numbers between -1.0 and 1.0 exclusive
    - printf formatting fix: output YAML-style \c "null" for @ref nothing with %%y
    - scanner fix: accept \c "\r" as whitespace to allow better parsing of sources with Windows EOL markers
    - fixed parse-time type processing/checks for the keys, + and * operators
    - foreach statement fix: unconditionally evaluate the hash when iterating as otherwise it could change during iteration which could cause a crash
    - fixed another parse-time variant matching bug where the variant-matching algorithm was too aggressive and excluded possible matches at parse time which could result in a false parse-time definitive match even though a better match could be available at runtime
    - fixed a static memory leak when signal handlers are left registered when the qore library terminates
    - fixed static memory leaks and 1 dynamic memory leak in strmul()
    - fixed a crashing bug in handling recursive constant references
    - fixed a bug in the C++ API function HashIterator::deleteKey() when the node's value is NULL
    - fixed time zone/DST calculations for time zone regions with DST with dates before the epoch but after the last DST transition before the epoch
    - fixed a memory error where invalid source expressions referenced in a regular expression substitution expression would cause a crash (ex: @verbatim str =~ s/public (name)/$2/g @endverbatim
    - fixed a memory error in regular expression substitution where the unconverted string (if not given in UTF-8 encoding) was used when copying source expressions to the target string
    - fixed a bug where a recursive class inheritance tree would cause a crash
    - fixed a bug where a static class method could not access private members of the class
*/<|MERGE_RESOLUTION|>--- conflicted
+++ resolved
@@ -164,12 +164,8 @@
     - <a href="../../modules/FixedLengthUtil/html/index.html">FixedLengthUtil</a> module updates:
       - added support for streams
       - added \c FixedLengthFileIterator::getFileName() (<a href="https://github.com/qorelanguage/qore/issues/1164">issue 1164</a>)
-<<<<<<< HEAD
       - added field as well as global option "truncate" (<a href="https://github.com/qorelanguage/qore/issues/1841">issue 1841</a>)
       - added field as well as global option "tab2space" (<a href="https://github.com/qorelanguage/qore/issues/1866">issue 1866</a>)
-    - updated the build to require a <a href="https://en.wikipedia.org/wiki/C%2B%2B11">C++11</a> compiler or better to build %Qore (<a href="https://github.com/qorelanguage/qore/issues/994">issue 994</a>)
-=======
->>>>>>> 9fea6296
     - <a href="../../modules/Pop3Client/html/index.html">Pop3Client</a> module updates:
       - added the \c Pop3Connection class to support the <a href="../../ConnectionProvider/html/index.html">ConnectionProvider</a> module
     - <a href="../../modules/RestClient/html/index.html">RestClient</a> module updates:
