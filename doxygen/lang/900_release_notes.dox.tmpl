/** @page release_notes Release Notes

    @tableofcontents

    @section qore_094 Qore 0.9.4

    @par Release Summary
    The main new feature in this release is the <a href="../../modules/DataProvider/html/index.html">DataProvider</a>
    API, which provides a generic API for introspecting and manipulating data in any format and over any protocol.
    %Qore 0.9.4 also contains many usability and consistency fixes as well.

    @subsection qore_094_compatibility Fixes That Can Affect Backwards-Compatibility
    - <a href="../../modules/RestHandler/html/index.html">RestHandler</a> module: renamed
      \c RestHandler::getPossibleSubClasses() to \c RestHandler::doGetPossibleSubClasses() in order to avoid a
      collision with a REST method name
      (<a href="https://github.com/qorelanguage/qore/issues/3614">issue 3614</a>)
    - fixed broken @ref cast "cast<>" operator handling; in previous releases, @ref cast "cast<>" would accept and
      return @ref nothing without raising an error with type specifications that did not accept or return
      @ref nothing.  To get the old behavior, use the @ref broken-cast "%broken-cast" parse directive.
    - disallowed the use of the deprecated \c returns keyword by default.  To get the old behavior, use the
      @ref allow-returns "%allow-returns" parse directive.
    - classes inheriting \c AbstractConneciton must be serializable; the \c AbstractConnection::getConstructorInfo()
      and \c AbstractConnection::getConstructorInfoImpl() methods have been removed and are ignored in child classes
    - the following are now reserved words in Qore to prohibit them from being redefined:
      - @ref NULL
      - @ref NOTHING
      - @ref True
      - @ref False

    @subsection qore_094_new_features New Features in Qore
    - <a href="../../modules/ConnectionProvider/html/index.html">ConnectionProvider</a> module:
      - implemented support for serializing connections
        (<a href="https://github.com/qorelanguage/qore/issues/3696">issue 3696</a>)
    - <a href="../../modules/CsvUtil/html/index.html">CsvUtil</a> module:
      - adds <a href="../../modules/DataProvider/html/index.html">data provider</a> API support
    - <a href="../../modules/DataProvider/html/index.html">DataProvider</a> module:
      - supports arbitrary data inputs and outputs with introspection and strong type support
    - <a href="../../modules/DbDataProvider/html/index.html">DbDataProvider</a> module:
      - adds a data provider API for databases
    - <a href="../../modules/FixedLengthUtil/html/index.html">FixedLengthUtil</a> module:
      - adds  <a href="../../modules/DataProvider/html/index.html">data provider</a> API support
    - <a href="../../modules/FtpPoller/html/index.html">FtpPoller</a> module:
      - added this new module to support polling files from a remote directory with the FTP protocol
    - <a href="../../modules/FtpPollerUtil/html/index.html">FtpPollerUtil</a> module:
      - added this new module to provide definitions for the
        <a href="../../modules/FtpPoller/html/index.html">FtpPoller</a> module
    - <a href="../../modules/HttpServer/html/index.html">HttpServer</a> module:
      - added support for sending chunked replies from an @ref Qore::InputStream "InputStream"
    - <a href="../../modules/Mapper/html/index.html">Mapper</a> module:
      - adds <a href="../../modules/DataProvider/html/index.html">data provider</a> API support
    - <a href="../../modules/SalesforceRestDataProvider/html/index.html">SalesforceRestDataProvider</a> module:
      - adds a data provider API for Salesforce REST connections
    - <a href="../../modules/SwaggerDataProvider/html/index.html">SwaggerDataProvider</a> module:
      - adds a data provider API for Swagger / OpenAPI schemas
    - support for Unicode character matching in regular expressions:
      - the \c <tt>/u</tt> option in @ref qore_regex_options
      - the @ref Qore::RE_Unicode "RE_Unicode" constant
      - the \c "%w" string format code that uses character widths with field widths (ex: \c "%5w" specifies a field 5
        characters wide; see @ref format_specification for more information)
    - new constants:
      - @ref Qore::EVENT_HTTP_CHUNKED_DATA_READ "EVENT_HTTP_CHUNKED_DATA_READ"
      - @ref Qore::EVENT_HTTP_CHUNKED_DATA_SENT "EVENT_HTTP_CHUNKED_DATA_SENT"
      - @ref Qore::EVENT_HTTP_CHUNKED_FOOTERS_SENT "EVENT_HTTP_CHUNKED_FOOTERS_SENT"
      - @ref Qore::EVENT_HTTP_HEADERS_READ "EVENT_HTTP_HEADERS_READ"
      - @ref Qore::EVENT_SOCKET_DATA_READ "EVENT_SOCKET_DATA_READ"
      - @ref Qore::EVENT_SOCKET_DATA_SENT "EVENT_SOCKET_DATA_SENT"
      - @ref Qore::NT_ALL "NT_ALL"
      - @ref Qore::RE_Unicode "RE_Unicode"
      - @ref Qore::PO_ALLOW_RETURNS "PO_ALLOW_RETURNS"
      - @ref Qore::PO_BROKEN_CAST "PO_BROKEN_CAST"
      - @ref Qore::PO_STRICT_TYPES "PO_STRICT_TYPES"
    - new pseudo-methods:
      - <object>::getCallReference()
      - <string>::width()
    - pseudo-methods now run in the same class context as the caller
    - new functions
      - @ref Qore::char_width()
      - @ref Qore::get_call_reference()
    - new methods:
      - @ref Qore::FtpClient::sendControlMessage() "FtpClient::sendControlMessage()"
      - @ref Qore::Program::getCallReference() "Program::getCallReference()"
    - updated methods:
      - @ref Qore::BinaryInputStream::constructor() "BinaryInputStream::constructor()" accepts strings as well as binary values
      - @ref Qore::FtpClient::setControlEventQueue() "FtpClient::setControlEventQueue()": added the \a arg and \a with_data options
      - @ref Qore::FtpClient::setDataEventQueue() "FtpClient::setDataEventQueue()": added the \a arg and \a with_data options
      - @ref Qore::FtpClient::setEventQueue() "FtpClient::setEventQueue()": added the \a arg and \a with_data options
      - @ref Qore::HTTPClient::setEventQueue() "HTTPClient::setEventQueue()": added the \a arg and \a with_data options
      - @ref Qore::Program::loadApplyToUserModule() "Program::loadApplyToUserModule()": added the \a reexport argument
      - @ref Qore::Program::loadApplyToUserModuleWarn() "Program::loadApplyToUserModuleWarn()": added the \a reexport argument
      - @ref Qore::ReadOnlyFile::setEventQueue() "ReadOnlyFile::setEventQueue()": added the \a arg and \a with_data options
      - @ref Qore::Socket::setEventQueue() "Socket::setEventQueue()": added the \a arg and \a with_data options
    - new parse options:
      - @ref allow-returns "%allow-returns"
      - @ref broken-cast "%broken-cast"
      - @ref loose-types "%loose-types"
      - @ref strict-types "%strict-types"
    - <a href="../../modules/reflection/html/index.html">reflection</a> module updates:
      - added \c Type::isAssignableFrom() methods
      - added a working \c Type::constructor() method
      - added \c Type::getAcceptTypeHash()
      - added \c Type::getBaseType()
      - added \c Type::getBaseTypeCode()
      - added \c Type::getElementType()
      - added \c Type::getReturnTypeHash()
      - added \c Type::getTypedHash()
      - added \c Type::hasType()
      - added \c Type::isCompatible()
      - added \c Type::isOrNothingType()
      - added \c Type::isTypedHash()

    @subsection qore_094_bug_fixes Bug Fixes in Qore
    - fixes in modules:
      - <a href="../../modules/Swagger/html/index.html">Swagger</a>:
        - fixed support for additional YAML MIME types
          (<a href="https://github.com/qorelanguage/qore/issues/3699">issue 3699</a>)
        - fixed a bug resolving out of order definitions
          (<a href="https://github.com/qorelanguage/qore/issues/3694">issue 3694</a>)
        - fixed a bug handling \c formData elements
          (<a href="https://github.com/qorelanguage/qore/issues/3692">issue 3692</a>)
      - <a href="../../modules/HttpServerUtil/html/index.html">HttpServerUtil</a> and
        <a href="../../modules/HttpServer/html/index.html">HttpServer</a>:
        - fixed the version number reported by the server
<<<<<<< HEAD
    - fixed type handling in list evaluation with complex types that can only be determined at runtime
=======
    - fixed type handling in list and hash evaluation with complex types that can only be determined at runtime
>>>>>>> 5af1aa35
      (<a href="https://github.com/qorelanguage/qore/issues/3740">issue 3740</a>)
    - fixed setting the time zone region in date/time values to not include the system-specific zoneinfo path prefix
      in order to allow for deserialization of date/time values on different systems
      (<a href="https://github.com/qorelanguage/qore/issues/3736">issue 3736</a>)
    - fixed a crash in parse error handling for recursive constant parse hash resolution cases
      (<a href="https://github.com/qorelanguage/qore/issues/3708">issue 3708</a>)
    - fixed a bug retrieving HTTP message bodies with servers that do not send a \c Content-Length header but close the
      connection
      (<a href="https://github.com/qorelanguage/qore/issues/3691">issue 3691</a>)
    - fixed inconsistent handling of the @ref plus_equals_operator "+= operator" with
      @ref list_or_nothing_type "*list<...>" types with element types
      (<a href="https://github.com/qorelanguage/qore/issues/3586">issue 3586</a>)
    - <string>::split(string, string, bool) and Qore::split(string, string, string, bool) now properly handle double
      quote characters as an alternative way to include quotes in fields
      (<a href="https://github.com/qorelanguage/qore/issues/3550">issue 3550</a>)
    - the @ref cast "cast<>" operator can now cast directly to "or nothing" types: ex:
      @code{.py} *list<int> l = cast<*list<int>>(getList()); @endcode
      (<a href="https://github.com/qorelanguage/qore/issues/3331">issue 3331</a>)

    @section qore_0932 Qore 0.9.3.2

    @par Release Summary

    Bugfix release; see details below

    @subsection qore_0932_new_features New Features in Qore
    - the <a href="../../modules/Sap4HanaRestClient/html/index.html">Sap4HanaRestClient</a> module was added
      (<a href="https://github.com/qorelanguage/qore/issues/3600">issue 3600</a>)

    @subsection qore_0932_bug_fixes Bug Fixes in Qore

    - <a href="../../modules/RestHandler/html/index.html">RestHandler</a>: fixed a bug handling exceptions in REST
      methods with unserializable exception data
      (<a href="https://github.com/qorelanguage/qore/issues/3667">issue 3667</a>)
    - fixed a bug in hashdecl member initialization in constants
      (<a href="https://github.com/qorelanguage/qore/issues/3654">issue 3654</a>)
    - fixed a bug in type handling that could cause a runtime crash
      (<a href="https://github.com/qorelanguage/qore/issues/3644">issue 3644</a>)
    - <a href="../../modules/MysqlSqlUtil/html/index.html">MysqlSqlUtil</a>: fixed a bug where the sequence table name
      was not respected in \c MysqlDatabase::getNextSequenceValueImpl()
      (<a href="https://github.com/qorelanguage/qore/issues/3641">issue 3641</a>)
    - <a href="../../modules/Schema/html/index.html">Schema</a>: fixed a bug where too little information was passed
      to post schema alignment code
      (<a href="https://github.com/qorelanguage/qore/issues/3640">issue 3640</a>)
    - fixed a bug where in-object calls to implicit \c copy() methods would result in a core dump
      (<a href="https://github.com/qorelanguage/qore/issues/3637">issue 3637</a>)
    - <a href="../../modules/Mapper/html/index.html">Mapper</a> module: fixed a bug where list values could not be
      passed as a value in non-bulk mode
      (<a href="https://github.com/qorelanguage/qore/issues/3611">issue 3611</a>)
    - fixed an error with runtime method call resolution with <b><tt>private:internal</tt></b> methods
      (<a href="https://github.com/qorelanguage/qore/issues/3596">issue 3596</a>)
    - <a href="../../modules/PgsqlSqlUtil/html/index.html">PgsqlSqlUtil</a> module: fixed compatibility with
      PostgreSQL 12
      (<a href="https://github.com/qorelanguage/qore/issues/3589">issue 3589</a>)

    @section qore_0931 Qore 0.9.3.1

    @par Release Summary

    Bugfix release; see details below

    @subsection qore_0931_bug_fixes Bug Fixes in Qore
    - fixed a critical error handling thread resources where if an exception was thrown handling thread resources,
      user thread resource handlers queued afterwards were not executed
      (<a href="https://github.com/qorelanguage/qore/issues/3571">issue 3571</a>)
    - fixed a crash handling recursive user module dependencies with directory-based (split) user modules
      (<a href="https://github.com/qorelanguage/qore/issues/3570">issue 3570</a>)
    - fixed an error handling aborted chunked HTTP transfers that can result in a long timeout stalling the I/O thread
      (<a href="https://github.com/qorelanguage/qore/issues/3564">issue 3564</a>)
    - added library option constants and functions to allow the TLS v1.3 protocol to be disabled when the library is
      initialized or at runtime
      (<a href="https://github.com/qorelanguage/qore/issues/3561">issue 3561</a>)
    - fixed a bug where different connections on the same @ref Qore::Socket "Socket" object could not be identified;
      code that relied on @ref Qore::Socket::getSocket() "Socket::getSocket()" is unreliable as the same descriptor
      can be reassigned
      (<a href="https://github.com/qorelanguage/qore/issues/3558">issue 3558</a>)
    - fixed a core dump in @ref Qore::FileLineIterator::getFileName() "FileLineIterator::getFileName()"
      (<a href="https://github.com/qorelanguage/qore/issues/3555">issue 3555</a>)
    - fixed a race condition in thread resource cleanups where a spurious exception could be raised
      (<a href="https://github.com/qorelanguage/qore/issues/3551">issue 3551</a>)
    - <a href="../../modules/RestSchemaValidator/html/index.html">RestSchemaValidator</a>: fixed a bug where REST
      serialization errors in server responses were ignored and a <tt>200 OK</tt> response was sent instead
      (<a href="https://github.com/qorelanguage/qore/issues/3547">issue 3547</a>)
    - fixed a bug where false positive parse-time matches with a complex list or hash type could be made with
      incompatible types
      (<a href="https://github.com/qorelanguage/qore/issues/3546">issue 3546</a>)
    - <a href="../../modules/astparser/html/index.html">astparser</a> module:
      - fixed memory leaks in astparser module
        (<a href="https://github.com/qorelanguage/qore/issues/3344">issue 3344</a>)

    @section qore_093 Qore 0.9.3

    @par Release Summary

    Bugfix release; see details below

    @subsection qore_093_compatibility Fixes That Can Affect Backwards-Compatibility
    Complex type fixes in this release have the effect that complex type declarations are not exactly equal to
    the base types without a complex type restrictions, and also abstract argument type matching with concrete
    implementations has been loosened to accept nearly identical matches, so that for example an abstract method may
    declare a parameter with a \c hash<auto> type which may be implemented by a concrete method with type \c hash.

    @subsection qore_093_new_features New Features in Qore
    - the <a href="../../modules/ConnectionProvider/html/index.html">ConnectionProvider</a> module was updated to
      support connection tags
      (<a href="https://github.com/qorelanguage/qore/issues/3486">issue 3486</a>)
    - updated the @ref Qore::HTTPClient "HTTPClient" class to support the following new constructor options:
      - \c encoding_passthru
      - \c error_passthru
      - \c redirect_passthru
      as well as the \c "response-headers-raw" output info key, plus the following methods:
      - @ref Qore::HTTPClient::getHostHeaderValue() "HTTPClient::getHostHeaderValue()"
      - @ref Qore::HTTPClient::getEncodingPassthru() "HTTPClient::getEncodingPassthru()"
      - @ref Qore::HTTPClient::setEncodingPassthru() "HTTPClient::setEncodingPassthru()"
      - @ref Qore::HTTPClient::getErrorPassthru() "HTTPClient::getErrorPassthru()"
      - @ref Qore::HTTPClient::setErrorPassthru() "HTTPClient::setErrorPassthru()"
      - @ref Qore::HTTPClient::getRedirectPassthru() "HTTPClient::getRedirectPassthru()"
      - @ref Qore::HTTPClient::setRedirectPassthru() "HTTPClient::setRedirectPassthru()"
      .
      (<a href="https://github.com/qorelanguage/qore/issues/3472">issue 3472</a>)
    - added the following methods:
      - @ref Qore::GetOpt::parse() "GetOpt::parse(hash<auto>, reference<list<string>>)"
      - @ref Qore::GetOpt::parseEx() "GetOpt::parseEx(hash<auto>, reference<list<string>>)"
      - @ref Qore::GetOpt::parseExit() "GetOpt::parseExit(hash<auto>, reference<list<string>>)"
      - @ref Qore::Socket::getRemoteCertificate() "Socket::getRemoteCertificate()"
    - added the following new functions:
      - @ref Qore::auto_cast() "auto_cast()"
      - @ref Qore::digest() "digest()"
      - @ref Qore::get_digests() "get_digests()
      - @ref Qore::hmac() "hmac()"
    - added the following new constants:
      - @ref Qore::DigestMap "DigestMap"
      - @ref Qore::CRYPTO_DIGEST_MD2 "CRYPTO_DIGEST_MD2"
      - @ref Qore::CRYPTO_DIGEST_MD4 "CRYPTO_DIGEST_MD4"
      - @ref Qore::CRYPTO_DIGEST_MD5 "CRYPTO_DIGEST_MD5"
      - @ref Qore::CRYPTO_DIGEST_SHA "CRYPTO_DIGEST_SHA"
      - @ref Qore::CRYPTO_DIGEST_SHA1 "CRYPTO_DIGEST_SHA1"
      - @ref Qore::CRYPTO_DIGEST_SHA224 "CRYPTO_DIGEST_SHA224"
      - @ref Qore::CRYPTO_DIGEST_SHA256 "CRYPTO_DIGEST_SHA256"
      - @ref Qore::CRYPTO_DIGEST_SHA384 "CRYPTO_DIGEST_SHA384"
      - @ref Qore::CRYPTO_DIGEST_SHA512 "CRYPTO_DIGEST_SHA512"
      - @ref Qore::CRYPTO_DIGEST_DSS "CRYPTO_DIGEST_DSS"
      - @ref Qore::CRYPTO_DIGEST_DSS1 "CRYPTO_DIGEST_DSS1"
      - @ref Qore::CRYPTO_DIGEST_MDC2 "CRYPTO_DIGEST_MDC2"
      - @ref Qore::CRYPTO_DIGEST_RIPEMD160 "CRYPTO_DIGEST_RIPEMD160"
    - added the @ref Qore::UrlInfo hash as the return type to:
      - @ref Qore::parse_url() "parse_url()"
      - @ref Qore::parseURL() "parseURL()"
    - added the \a module_visibility parameter to @ref Qore::Program::importClass() "Program::importClass()" and the
      @ref import_visibility_constants as possible argument values
    - added the \a max_file_len param to @ref Qore::ReadOnlyFile::readTextFile() "ReadOnlyFile::readTextFile()"
      and @ref Qore::ReadOnlyFile::readBinaryFile() "ReadOnlyFile::readBinaryFile()"
      (<a href="https://github.com/qorelanguage/qore/issues/3525">issue 3525</a>)
    - added <string>::toBinary()
    - added the <a href="../../modules/AwsRestClient/html/index.html">AwsRestClient</a> module
    - the <a href="../../modules/HttpServer/html/index.html">HttpServer</a> module was updated to
      enable remote certificates to be retrieved in listeners and handlers by default; added new API entry points for
      listeners and handlers with more flexible and saner parameters, deprecated old complex methods
      (<a href="https://github.com/qorelanguage/qore/issues/3512">issue 3512</a>)
    - the <a href="../../modules/Mapper/html/index.html">Mapper</a> module now supports the \c "runtime_keys" option
      for adding support for new field keys to existing classes
      (<a href="https://github.com/qorelanguage/qore/issues/3535">issue 3535</a>)
    - the <a href="../../modules/Mapper/html/index.html">Mapper</a> module now supports \c "hash" and \c "any" types
      for output fields
      (<a href="https://github.com/qorelanguage/qore/issues/3453">issue 3453</a>)
    - the <a href="../../modules/Mapper/html/index.html">Mapper</a> module now supports dot notation in output fields
      for the "hash" output type
      (<a href="https://github.com/qorelanguage/qore/issues/3413">issue 3413</a>)
    - the <a href="../../modules/RestClient/html/index.html">RestClient</a> module was updated so that
      \c RestConnection objects now support the \c "headers" option
      (<a href="https://github.com/qorelanguage/qore/issues/3455">issue 3455</a>)
    - \c qdbg-vsc-adapter supports the VSCode Debug Protocol
      (<a href="https://github.com/qorelanguage/qore/issues/3392">issue 3392</a>)

    @subsection qore_093_bug_fixes Bug Fixes in Qore
    - fixed bugs in handling object members assigned to references
      (<a href="https://github.com/qorelanguage/qore/issues/3523">issue 3523</a>)
    - fixed bugs in thread-local variable handling and Program destruction
      (<a href="https://github.com/qorelanguage/qore/issues/3521">issue 3521</a>)
    - fixed a bug where a crash would result when serializing imported typed hashes
      (<a href="https://github.com/qorelanguage/qore/issues/3518">issue 3518</a>)
    - fixed a bug where attempting to serialize a weak references to a serializable object would result in an
      exception
      (<a href="https://github.com/qorelanguage/qore/issues/3515">issue 3515</a>)
    - fixed a bug where new @ref Qore::SQL::DatasourcePool "DatasourcePool" connections were left in place when calls to
      @ref Qore::SQL::DatasourcePool::beginTransaction() "DatasourcePool::beginTransaction()" would fail with an exception
      (<a href="https://github.com/qorelanguage/qore/issues/3509">issue 3509</a>)
    - fixed bugs importing user modules with an injected API in an existing @ref Qore::Program "Program" container
      (<a href="https://github.com/qorelanguage/qore/issues/3504">issue 3504</a>)
    - fixed a memory leak in @ref Qore::Serializable::deserialize(string) "Serializable::deserialize(string)"
    - fixed a memory leak (crash in debug mode) related to @ref garbage_collection "deterministic garbage collection"
      (<a href="https://github.com/qorelanguage/qore/issues/3481">issue 3481</a>)
    - fixed a bug where HTTP redirect messages with a simple path and not a full URL were not processed correctly
      (<a href="https://github.com/qorelanguage/qore/issues/3475">issue 3475</a>)
    - fixed a bug where HTTP connections with UNIX domain sockets were sending an incorrect \c Host: header without
      URL encoding
      (<a href="https://github.com/qorelanguage/qore/issues/3474">issue 3474</a>)
    - fixed bugs affecting injection and @ref Qore::Program "Program" API management
      (<a href="https://github.com/qorelanguage/qore/issues/3461">issue 3461</a>)
    - fixed a bug where a \c '/' character in an HTTP username would cause a URL to be parsed incorrectly
      (<a href="https://github.com/qorelanguage/qore/issues/3457">issue 3457</a>)
    - added optional flags to the following methods to allow them to open file streams in nonblocking mode to handle
      opening named pipes independently of the writer without blocking:
      - @ref Qore::FileInputStream::constructor() "FileInputStream::constructor()"
      - @ref Qore::FileLineIterator::constructor() "FileLineIterator::constructor()"
      .
      (<a href="https://github.com/qorelanguage/qore/issues/3451">issue 3451</a>)
    - fixed a bug compiling with openssl with the MDC2 algorithm disabled
      (<a href="https://github.com/qorelanguage/qore/issues/3443">issue 3443</a>)
    - fixed a confusing error message with runtime overload type errors where complex type information was missing
      (<a href="https://github.com/qorelanguage/qore/issues/3441">issue 3441</a>)
    - fixed parse-time error handling complex types in hashes
      (<a href="https://github.com/qorelanguage/qore/issues/3438">issue 3438</a>)
    - fixed many type errors with complex types
      (<a href="https://github.com/qorelanguage/qore/issues/3429">issue 3429</a>)
    - fixed inconsistent behavior of references with pseudo-methods
      (<a href="https://github.com/qorelanguage/qore/issues/3417">issue 3417</a>)
    - fixed bugs in the return types of @ref Qore::regex_extract() and <string>::regexExtract()
      (<a href="https://github.com/qorelanguage/qore/issues/3416">issue 3416</a>)
    - fixed documentation links between dependent modules
      (<a href="https://github.com/qorelanguage/qore/issues/3406">issue 3406</a>)
    - fixed a bug where an lvalue with a complex type accepted incompatible assignments from values without complex
      types if the base type was the same; this fix also ensures that complex type declarations with \c auto are not
      treated as identical to the base type without any complex type restrictions, in addition abstract type matching
      was loosened to accept near matches with parameter types so that ab stract method with a parameter type of
      \c hash<auto> can be implemented with a concrete method with a \c hash parameter type, for example.
      (<a href="https://github.com/qorelanguage/qore/issues/3404">issue 3404</a>)
    - fixed a bug where a crash could result when deserializing invalid integer data
      (<a href="https://github.com/qorelanguage/qore/issues/3395">issue 3395</a>)
    - fixed a parse type error in initialization using return value of abstract method
      (<a href="https://github.com/qorelanguage/qore/issues/3387">issue 3387</a>)
    - fixed a bug where sort functions were incorrectly sorting strings with different lengths
      (<a href="https://github.com/qorelanguage/qore/issues/3378">issue 3378</a>)
    - fixed a member initialization bug with imported classes
      (<a href="https://github.com/qorelanguage/qore/issues/3368">issue 3368</a>)
    - <a href="../../modules/HttpServer/html/index.html">HttpServer</a> module:
      - shut down dedicated socket conenctions last in order to allow for effective keep-alive implementations with
        WebSocket for example
        (<a href="https://github.com/qorelanguage/qore/issues/3488">issue 3488</a>)
      - fixed a bug where disconnected connections could cause unhandled exceptions to be output in the connection
        thread
        (<a href="https://github.com/qorelanguage/qore/issues/3415">issue 3415</a>)
      - fixed certificate and key errors for HTTPS listeners to generate user-friendly exceptions
        (<a href="https://github.com/qorelanguage/qore/issues/3397">issue 3397</a>)
    - <a href="../../modules/Logger/html/index.html">Logger</a> module:
      - added \c Logger::logArgs()
        (<a href="https://github.com/qorelanguage/qore/issues/3492">issue 3492</a>)
    - <a href="../../modules/Mime/html/index.html">Mime</a> module:
      - fixed bugs parsing binary data in multipart messages
        (<a href="https://github.com/qorelanguage/qore/issues/2936">issue 2936</a>)
    - <a href="../../modules/PgsqlSqlUtil/html/index.html">PgsqlSqlUtil</a> module:
      - fixed comparison of triggers with column restrictions with table alignment
        (<a href="https://github.com/qorelanguage/qore/issues/3466">issue 3466</a>)
    - <a href="../../modules/Pop3Client/html/index.html">Pop3Client</a> module:
      - fixed the timeout value for upgrading the SSL connection in \c Pop3Client
        (<a href="https://github.com/qorelanguage/qore/issues/3388">issue 3388</a>)
    - <a href="../../modules/QUnit/html/index.html">QUnit</a> module:
      - allow binary modules to be subjected to dependency injections
        (<a href="https://github.com/qorelanguage/qore/issues/3382">issue 3382</a>)
    - <a href="../../modules/RestHandler/html/index.html">RestHandler</a> module:
      - fixed RestHandler losing internal exception info when response was considered invalid by schema validator
        (<a href="https://github.com/qorelanguage/qore/issues/3435">issue 3435</a>)
      - fixed RestHandler incorrectly handling Accept header of incoming requests
        (<a href="https://github.com/qorelanguage/qore/issues/3426">issue 3426</a>)
      - added debug logging for REST schema validation errors
        (<a href="https://github.com/qorelanguage/qore/issues/3410">issue 3410</a>)
    - <a href="../../modules/RestSchemaValidator/html/index.html">RestSchemaValidator</a> module:
      - fixed \c NullRestSchemaValidator not respecting set Content-Type header from RestClass
        (<a href="https://github.com/qorelanguage/qore/issues/3427">issue 3427</a>)
    - <a href="../../modules/SmtpClient/html/index.html">SmtpClient</a> module:
      - fixed the timeout value for upgrading to SSL connection in \c SmtpClient
        (<a href="https://github.com/qorelanguage/qore/issues/3381">issue 3381</a>)
    - <a href="../../modules/SqlUtil/html/index.html">SqlUtil</a> module:
      - fixed quoting of reserved words in column names in table alignment
        (<a href="https://github.com/qorelanguage/qore/issues/3400">issue 3400</a>)
      - implemented the \c AbstractDatabase::getPhysicalSize() method
        (<a href="https://github.com/qorelanguage/qore/issues/3385">issue 3385</a>)
    - <a href="../../modules/Util/html/index.html">Util</a> module:
      - fixed a bug parsing nested lists in \c parse_to_qore_value()
        (<a href="https://github.com/qorelanguage/qore/issues/3483">issue 3483</a>)

    @section qore_092 Qore 0.9.2

    @par Release Summary

    Bugfix release; see details below

    @subsection qore_092_new_features New Features in Qore
    - \c qdbg-remote supports an option to provide HTTP headers for WebSocket connections
      (<a href="https://github.com/qorelanguage/qore/issues/3350">issue 3350</a>)

    @subsection qore_092_bug_fixes Bug Fixes in Qore
    - implemented support for deserializing data from a binary string
      (<a href="https://github.com/qorelanguage/qore/issues/3357">issue 3357</a>)
    - fixed a bug with class initialization that could sometimes result in members of parent classes not being
      initialized when objects were constructed
      (<a href="https://github.com/qorelanguage/qore/issues/3355">issue 3355</a>)
    - fixed a bug in the <a href="../../modules/SqlUtil/html/index.html">SqlUtil</a> module that could lead to a
      deadlock when DML methods are used with a datasource pool with connection contention
      (<a href="https://github.com/qorelanguage/qore/issues/3352">issue 3352</a>)

    @section qore_091 Qore 0.9.1

    @par Release Summary

    Bugfix release; see details below

    @subsection qore_091_new_features New Features in Qore
    - the serialization protocol has been updated to version 1.1; it still reads both binary- and data-serialized data
      from v1.0
    - added the @ref Qore::ListSerializationInfo "ListSerializationInfo" hashdecl to support serializing and
      deserializing lists with complex type information
    - new user modules:
      - <a href="../../modules/ZeyosRestClient/html/index.html">ZeyosRestClient</a>
        - added this new module providing APIs for communicating with <a href="http://www.zeyos.com">Zeyos.com</a>'s REST API

    @subsection qore_091_bug_fixes Bug Fixes in Qore
    - fixed a bug where the Salesforce rest connection returns 'rest' type instead of 'sfrests'
      (<a href="https://github.com/qorelanguage/qore/issues/3346">issue 3346</a>)
    - fixed a bug where an invalid parse exception would be raised with an assignment of a global variable to another
      global variable with the same name in a different namespace
      (<a href="https://github.com/qorelanguage/qore/issues/3337">issue 3337</a>)
    - implemented support for serializing and deserializing complex type information in lists and hashes
      (<a href="https://github.com/qorelanguage/qore/issues/3318">issue 3318</a>)
    - fixed bugs handling unassigned lvalues with complex type declarations with the @ref push "push" and
      @ref unshift "unshift" operators
      (<a href="https://github.com/qorelanguage/qore/issues/3317">issue 3317</a>)
    - fixed a memory leak in copy constructor execution in complex class hierarchies
      (<a href="https://github.com/qorelanguage/qore/issues/3312">issue 3312</a>)
    - implemented support for automatically initializing the \c %Qore library from Java when dynamically loaded from
      the JVM; additionally in this case the <a href="https://github.com/qorelanguage/module-jni">jni</a> module is
      loaded automatically immediately after the \c %Qore library is initialized
      (<a href="https://github.com/qorelanguage/qore/issues/3310">issue 3310</a>)
    - implemented support for performing binary searches in binary data by adding the following new pseudo-methods:
      - <binary>::find(data, softint)
      - <binary>::rfind(data, softint)
      .
      (<a href="https://github.com/qorelanguage/qore/issues/3300">issue 3300</a>)
    - <a href="../../modules/Util/html/index.html">Util</a> module fixes:
      - fixed a bug in \c get_exception_string() with Java exceptions
        (<a href="https://github.com/qorelanguage/qore/issues/3304">issue 3304</a>)
    - <a href="../../modules/QUnit/html/index.html">QUnit</a> module fixes:
      - fixed a bug where tests could not be nested
        (<a href="https://github.com/qorelanguage/qore/issues/3306">issue 3306</a>)
    - <a href="../../modules/RestClient/html/index.html">RestClient</a>:
      - fixed a bug with charset in the RestClient module
        (<a href="https://github.com/qorelanguage/qore/issues/3328">issue 3328</a>)
      - fixed default option handling in REST connections including timeout handling
        (<a href="https://github.com/qorelanguage/qore/issues/3321">issue 3321</a>)
    - <a href="../../modules/SalesforceRestClient/html/index.html">SalesforceRestClient</a>:
      - fixed default option handling in REST connections including timeout handling
        (<a href="https://github.com/qorelanguage/qore/issues/3321">issue 3321</a>)
    - <a href="../../modules/SewioRestClient/html/index.html">SewioRestClient</a>:
      - fixed default option handling in REST connections including timeout handling
        (<a href="https://github.com/qorelanguage/qore/issues/3321">issue 3321</a>)
    - <a href="../../modules/WebUtil/html/index.html">WebUtil</a>:
      - fixed a bug when StaticTemplateManager does not respect constructor's parse options in templates
        (<a href="https://github.com/qorelanguage/qore/issues/3334">issue 3334</a>

    @section qore_09 Qore 0.9

    @par Release Summary
    This is a major release of %Qore with large portions of code subject to extensive optimizations leading
    to large memory and performance improvements along with more control of @ref Qore::Program "Program"
    logic containers, multithreading, and a <a href="../../modules/reflection/html/index.html">reflection API</a>.
    This release breaks binary compatibility with older versions of %Qore as well, requiring binary modules
    to support the new API and ABI.

    @subsection qore_09_compatibility Changes That Can Affect Backwards-Compatibility
    - Qore classes and functions are now immutable once created; any attempt to add a new user
      variant to an existing function or method or to add new declarations to an existing class will result in a
      parse error.
    - @ref Qore::Program "Program" objects now only support a single complete parse action
      (@ref Qore::Program::parse() "Program::parse()" or @ref Qore::Program::parseCommit() "Program::parseCommit()");
      subsequent attempts to parse code into the same %Program object will fail with an exception.  If parsing fails
      due to a parse exception, the @ref Qore::Program "Program" object is generally no longer usable and must be
      recreated to be used.
    - @ref Qore::Program::parseRollback() "Program::parseRollback()" is now deprecated; this action removes all user
      code and most builtin code from the @ref Qore::Program "Program" object; delete the object instead of using
      this method
    - the @ref transient "transient" keyword has been introduced to support control over
      @ref Qore::Serializable "object serialization"; see also @ref no-transient "%no-transient"

    @subsection qore_09_new_features New Features in Qore
    - Up to 70% reduced memory usage in %Qore programs through:
      - Extensive memory optimizations
      - Changing the default thread stack size from 8 MB to 512 KB
        (<a href="https://github.com/qorelanguage/qore/issues/2701">issue 2701</a>)
      - Eliminating heap-allocated, atomic-reference-counted integer and floating-point values resulted in
        reduced memory usage as well as faster runtime execution
    - <a href="../../modules/reflection/html/index.html">Reflection API</a>
    - @ref Qore::Serializable "Data and object serialization" support:
      - All data types except @ref closure "closures", @ref call_reference "call references",
        @ref lvalue_references "references", and non-serializable objects can be serializeed
      - All objects from classes inheriting @ref Qore::Serializable "Serializable" can be serialized
      - Class members declared with the @ref transient "transient" keyword (new in this release) will not be serialized
        but instead will get their default values when deserialized
      - Classes can define their own local serialization and deserialization logic by defining the
        @ref Qore::Serializable::serializeMembers() "serializeMembers()" and
        @ref Qore::Serializable::deserializeMembers() "deserializeMembers()" methods, respectively
      - The following builtin classes support serialization:
        - @ref Qore::SQL::Datasource "Datasource"
        - @ref Qore::SQL::DatasourcePool "DatasourcePool"
        - @ref Qore::SSLCertificate "SSLCertificate"
        - @ref Qore::SSLPrivateKey "SSLPrivateKey"
        - @ref Qore::TimeZone "TimeZone"
    - New classes:
      - @ref Qore::SQL::AbstractSQLStatement "AbstractSQLStatement": has been added as the parent class
        defining an abstract API for @ref Qore::SQL::SQLStatement "SQLStatement"
      - @ref Qore::Serializable "Serializable": a new class supporting data and object serialization
      - @ref Qore::StreamBase "StreamBase": a base class for stream classes allowing for a controlled
        handoff of a stream to another thread
    - Added support for importing a split user module represented as directory (<a href="https://github.com/qorelanguage/qore/issues/2562">issue 2562</a>)
    - New and updated methods in existing classes:
      - @ref Qore::SQL::AbstractDatasource::getSQLStatement() "AbstractDatasource::getSQLStatement()"
      - @ref Qore::SQL::Datasource::getSQLStatement() "Datasource::getSQLStatement()"
      - @ref Qore::SQL::DatasourcePool::getSQLStatement() "DatasourcePool::getSQLStatement()"
      - @ref Qore::File::redirect() "File::redirect()"
      - @ref Qore::FtpClient::getNetworkFamily() "FtpClient::getNetworkFamily()"
      - @ref Qore::FtpClient::setNetworkFamily() "FtpClient::setNetworkFamily()"
      - @ref Qore::FtpClient::getControlPeerInfo() "FtpClient::getControlPeerInfo()"
      - @ref Qore::FtpClient::getControlSocketInfo() "FtpClient::getControlSocketInfo()"
      - @ref Qore::FtpClient::getDataPeerInfo() "FtpClient::getDataPeerInfo()"
      - @ref Qore::FtpClient::getDataSocketInfo() "FtpClient::getDataSocketInfo()"
      - @ref Qore::Program::getParseOptionStringList() "Program::getParseOptionStringList()"
      - @ref Qore::Program::issueModuleCmd() "Program::issueModuleCmd()"
      - @ref Qore::Program::loadApplyToPrivateUserModule() "Program::loadApplyToPrivateUserModule()"
      - @ref Qore::Program::loadApplyToPrivateUserModuleWarn() "Program::loadApplyToPrivateUserModuleWarn()"
      - @ref Qore::Program::loadApplyToUserModule() "Program::loadApplyToUserModule()"
      - @ref Qore::Program::loadApplyToUserModuleWarn() "Program::loadApplyToUserModuleWarn()"
      - @ref Qore::Program::loadModule() "Program::loadModule()"
      - @ref Qore::Program::loadModuleWarn() "Program::loadModuleWarn()"
      - @ref Qore::Program::loadUserModuleWithProgram() "Program::loadUserModuleWithProgram()"
      - @ref Qore::Program::loadUserModuleWithProgramWarn() "Program::loadUserModuleWithProgramWarn()"
      - @ref Qore::Program::parse() "Program::parse()"
      - @ref Qore::Program::parsePending() "Program::parsePending()"
      - @ref Qore::SSLCertificate::copy() "SSLCertificate::copy()"
      - @ref Qore::SSLCertificate::getDER() "SSLCertificate::getDER()"
      - @ref Qore::SSLPrivateKey::copy() "SSLPrivateKey::copy()"
      - @ref Qore::SSLPrivateKey::getDER() "SSLPrivateKey::getDER()"
      - @ref Qore::StreamReader::getInputStream() "StreamReader::getInputStream()"
      - @ref Qore::StreamWriter::getOutputStream() "StreamWriter::getOutputStream()"
      - @ref Qore::Thread::Counter::inc() "Counter::inc()"
    - New functions:
      - @ref Qore::call_static_method() "call_static_method()"
      - @ref Qore::call_static_method_args() "call_static_method_args()"
      - @ref Qore::get_default_thread_stack_size() "get_default_thread_stack_size()"
      - @ref Qore::get_module_option() "get_module_option()"
      - @ref Qore::get_netif_list() "get_netif_list()"
      - @ref Qore::get_stack_size() "get_stack_size()"
      - @ref Qore::get_thread_name() "get_thread_name()"
      - @ref Qore::load_module_warn() "load_module_warn()
      - @ref Qore::set_default_thread_stack_size() "set_default_thread_stack_size()"
      - @ref Qore::set_module_option() "set_module_option()"
      - @ref Qore::set_thread_name() "set_thread_name()"
    - Updated functions:
      - @ref Qore::get_ex_pos() "get_ex_pos()": \c lang info was added to the result string if available
      - @ref Qore::load_module() "load_module(): added an optional \c warning_mask parameter
    - New modules:
      - <a href="../../modules/FsUtil/html/index.html">FsUtil</a>
      - <a href="../../modules/Logger/html/index.html">Logger</a>
      - <a href="../../modules/reflection/html/index.html">reflection</a>
    - New and updated hashdecls:
      - @ref Qore::NetIfInfo "NetIfInfo": new @ref hashdecl "hashdecl" for the @ref Qore::get_netif_list() "get_netif_list()" function
      - @ref Qore::CallStackInfo "CallStackInfo": updated with new members:
        - \c lang
        - \c programid
        - \c statementid
      - @ref Qore::ExceptionInfo "ExceptionInfo": updated with a new member:
        - \c lang
    - New constants:
      - @ref Qore::DomainCodeMap "DomainCodeMap"
      - @ref Qore::DomainStringMap "DomainStringMap"
      - @ref Qore::Option::HAVE_GET_NETIF_LIST "HAVE_GET_NETIF_LIST"
      - @ref Qore::Option::HAVE_GET_STACK_SIZE "HAVE_GET_STACK_SIZE"
      - @ref Qore::Option::HAVE_MANAGE_STACK "HAVE_MANAGE_STACK"
      - @ref Qore::Option::HAVE_THREAD_NAME "HAVE_THREAD_NAME"
      - @ref Qore::PO_BROKEN_SPRINTF "PO_BROKEN_SPRINTF"
      - @ref Qore::PO_NO_REFLECTION "PO_NO_REFLECTION"
      - @ref Qore::PO_NO_TRANSIENT "PO_NO_TRANSIENT"
      - @ref functional_domain_constants
    - New @ref date_formatting "date formatting" codes for <date>::format() and @ref Qore::format_date() "format_date()":
      - \c "Dn" and \c "DN": the ordinal day number in the year
      - \c "I": ISO-8601 week string
      - \c "Id" and \c "ID": <a href="http://en.wikipedia.org/wiki/ISO_week_date">ISO-8601 week</a> day number
      - \c "IF": the value in <a href="https://en.wikipedia.org/wiki/ISO_8601">ISO-8601</a> format for both
        @ref relative_dates "relative" (ex: \c "P2Y1M3DT5H7M9.002S") and @ref absolute_dates "absolute"
        dates (ex: \c "2018-03-23T10:43:12.067628+01:00")
      - \c "Iw" and \c "IW": <a href="http://en.wikipedia.org/wiki/ISO_week_date">ISO-8601 week</a> number
      - \c "Iy" and \c "IY": <a href="http://en.wikipedia.org/wiki/ISO_week_date">ISO-8601 week</a> year
    - New parse directives:
      - @ref broken-sprintf "%broken-sprintf"
      - @ref correct-sprintf "%correct-sprintf"
      - @ref no-reflection "%no-reflection"
      - @ref no-transient "%no-transient"
    - @ref Qore::Program::parse() "Program::parse()" and @ref Qore::Program::parsePending() "Program::parsePending()" updates:
      the \a format_label parameter is obsolete/ignored
      (<a href="https://github.com/qorelanguage/qore/issues/2903">issue 2903</a>)
    - Module updates
      - <a href="../../modules/reflection/html/index.html">reflection</a>: a new binary module providing a
        reflection API to %Qore
      - <a href="../../modules/ConnectionProvider/html/index.html">ConnectionProvider</a> module changes:
        - The \c AbstractConnection::getConstructorInfo() method (and supporting declarations) was added to allow
          connections to be created dynamically, potentially in another process from a network call (<a href="https://github.com/qorelanguage/qore/issues/2628">issue 2628</a>)
        - The \c AbstractConnection has new public flag \c enabled. Also constructors are updated. (<a href="https://github.com/qorelanguage/qore/issues/3001">issue 3001</a>)
        - The \c AbstractConnection has new constructors, old ones are obsolete. Custom URL/URI parsing is possible (<a href="https://github.com/qorelanguage/qore/issues/3162">issue 3162</a>)
      - <a href="../../modules/CsvUtil/html/index.html">CsvUtil</a> module updates:
        - Added public methods \c AbstractCsvIterator::getRawLine() and \c AbstractCsvIterator::getRawLineValues() (<a href="https://github.com/qorelanguage/qore/issues/2739">issue 2739</a>)
      - <a href="../../modules/FreetdsSqlUtil/html/index.html">FreetdsSqlUtil</a> module changes:
        - Added support for serializing and deserializing \c AbstractTable objects (<a href="https://github.com/qorelanguage/qore/issues/2663">issue 2663</a>)
      - <a href="../../modules/HttpServer/html/index.html">HttpServer</a> module changes:
        - added the \c "header-info" hash to the context argument when calling handlers
          (<a href="https://github.com/qorelanguage/qore/issues/3260">issue 3260</a>)
        - Added support for adding new HTTP methods to the server with the \c HttpServer::addHttpMethod() method
          (<a href="https://github.com/qorelanguage/qore/issues/2805">issue 2805</a>)
      - <a href="../../modules/Mime/html/index.html">Mime</a> module changes:
        - allow the default type for unknown extensions to be overridden in
          \c get_mime_type_from_ext()
          (<a href="https://github.com/qorelanguage/qore/issues/3260">issue 3260</a>)
      - <a href="../../modules/MysqlSqlUtil/html/index.html">MysqlSqlUtil</a> module changes:
        - Added support for serializing and deserializing \c AbstractTable objects (<a href="https://github.com/qorelanguage/qore/issues/2663">issue 2663</a>)
      - <a href="../../modules/OracleSqlUtil/html/index.html">OracleSqlUtil</a> module changes:
        - Implemented a check for allowed types when is the AUTO_INCREMENT flag used
          (<a href="https://github.com/qorelanguage/qore/issues/2978">issue 2978</a>)
        - Added support for serializing and deserializing \c AbstractTable objects (<a href="https://github.com/qorelanguage/qore/issues/2663">issue 2663</a>)
      - <a href="../../modules/PgsqlSqlUtil/html/index.html">PgsqlSqlUtil</a> module changes:
        - Added support for serializing and deserializing \c AbstractTable objects
          (<a href="https://github.com/qorelanguage/qore/issues/2663">issue 2663</a>)
      - <a href="../../modules/QUnit/html/index.html">QUnit</a> module changes:
        - updated \c Test::testSkip() to use the reason argument a format string with
          @ref Qore::vsprintf() "vsprintf()"
          (<a href="https://github.com/qorelanguage/qore/issues/3172">issue 3172</a>)
      - <a href="../../modules/RestHandler/html/index.html">RestHandler</a> module changes:
        - added the \c RestHandler::returnRestException() method that allows subclasses to determine how exceptions
          are handled
          (<a href="https://github.com/qorelanguage/qore/issues/3235">issue 3235</a>)
        - Updated to support alternative URI paths for actions so that an "action=xxx" argument is not needed; instead
          the action can be added to the end of the URI path so that \c "PUT path/xxx" can be used instead of
          \c "PUT path?action=xxx"
          (<a href="https://github.com/qorelanguage/qore/issues/2994">issue 2994</a>)
      - <a href="../../modules/RestSchemaValidator/html/index.html">RestSchemaValidator</a> module changes:
        - Updated the default validator to try all serialization methods if multiple methods are available and one fails
          (<a href="https://github.com/qorelanguage/qore/issues/2831">issue 2831</a>)
      - <a href="../../modules/Schema/html/index.html">Schema</a> module changes:
        - improved logging output when aligning schemas
          (<a href="https://github.com/qorelanguage/qore/issues/3114">issue 3114</a>)
      - <a href="../../modules/SqlUtil/html/index.html">SqlUtil</a> module changes:
        - Deprecated \c AbstractTable::getRowIterator() for \c AbstractTable::getStatement()
          (<a href="https://github.com/qorelanguage/qore/issues/2326">issue 2326</a>)
        - Updated the module to use the @ref Qore::SQL::AbstractSQLStatement "AbstractSQLStatement" class instead of the
          @ref Qore::SQL::SQLStatement "SQLStatement"
          (<a href="https://github.com/qorelanguage/qore/issues/2326">issue 2326</a>)
        - Added support for serializing and deserializing \c AbstractTable objects (<a href="https://github.com/qorelanguage/qore/issues/2663">issue 2663</a>)
      - <a href="../../modules/Swagger/html/index.html">Swagger</a>:
        - Swagger module does not accept multipart/form-data content-type and also does not work with list and hash parameters
          (<a href="https://github.com/qorelanguage/qore/issues/2932">issue 2932</a>)
      - <a href="../../modules/Util/html/index.html">Util</a> module updates:
        - Added public function \c parse_ranges() (<a href="https://github.com/qorelanguage/qore/issues/2438">issue 2438</a>)
        - Added public function \c check_ip_address() (<a href="https://github.com/qorelanguage/qore/issues/2483">issue 2483</a>)
        - Updated \c parse_to_qore_value() to support single-element lists and hashes with curly brackets including
          empty hashes
          (<a href="https://github.com/qorelanguage/qore/issues/3138">issue 3138</a>)
        - updated \c get_exception_string() to show the \c lang value
          (<a href="https://github.com/qorelanguage/qore/issues/3182">issue 3182</a>)
      - <a href="../../modules/WebSocketHandler/html/index.html">WebSocketHandler</a>:
        - added stopping connection from server side via \c WebSocketConnection::stop(), \c WebSocketHandler::stopOne()
          and \c WebSocketClient handling of the \c WSCC_GoingAway event
      - <a href="../../modules/WebUtil/html/index.html">WebUtil</a> module changes:
        - updated to allow more control over file serving
          (<a href="https://github.com/qorelanguage/qore/issues/3260">issue 3260</a>)
    - @ref relative_dates "Relative date" changes
      - Fractional seconds are accepted in the @ref single_reldates
      - Fractional date components are accepted in the @ref short_reldates based on <a href="https://en.wikipedia.org/wiki/ISO_8601#Durations">ISO-8601 durations</a>
    - Improved debugging support:
      - @ref Qore::ProgramControl::getStatementIdInfo() "ProgramControl::getStatementIdInfo()" provides breakpoint info
      - Command to resolve statement
      - Interrupt notification provides call stack info
      - \c "Run to statement" implementation
      - <a href="../../modules/DebugHandler/html/index.html">DebugHandler</a> reimplemented to support multiple websocket handlers
      - Programs are not interrupted in bootstrap code
      - Command line utils display source line code when interrupted
    - Runtime thread stack traces are available in all builds and the
      @ref Qore::Option::HAVE_RUNTIME_THREAD_STACK_TRACE "HAVE_RUNTIME_THREAD_STACK_TRACE" constant is always
      \c True.  Furthermore, the %Qore library has been extended to support stack tracing when embedding
      or integrating code in other programming languages at runtime

    @subsection qore_09_bug_fixes Bug Fixes in Qore
    - fixed a bug in @ref Qore::parse_url() "parse_url()" with single-character hostnames with a port number
      (<a href="https://github.com/qorelanguage/qore/issues/3287">issue 3287</a>)
    - fixed a minor bug handling error info in exception handling in the
      <a href="../../modules/RestClient/html/index.html">RestClient</a> module
      (<a href="https://github.com/qorelanguage/qore/issues/3280">issue 3280</a>)
    - fixed a crash in acquiring a new connection with datasource options
      (<a href="https://github.com/qorelanguage/qore/issues/3262">issue 3262</a>)
    - fixed a bug reporting the source location for runtime type errors related to missing return statements
      (<a href="https://github.com/qorelanguage/qore/issues/3255">issue 3255</a>)
    - fixed bugs where @ref Qore::SQL::Datasource::getConfigString() "Datasource::getConfigString()" and
      @ref Qore::SQL::Datasource::getConfigHash() "Datasource::getConfigHash()" would require a connection to the
      server, making it impossible to check option before connecting
      (<a href="https://github.com/qorelanguage/qore/issues/3247">issue 3247</a>)
    - fixed a bug with @ref weak_assignment_operator "weak references" in some assignment expressions
      (<a href="https://github.com/qorelanguage/qore/issues/3202">issue 3202</a>)
    - fixed bugs in @ref Qore::sprintf() "sprintf()", @ref Qore::vsprintf() "vsprintf()", and all variants where
      @ref nothing was not treated the same as no value
      (<a href="https://github.com/qorelanguage/qore/issues/3184">issue 3184</a>)
    - worked around a potential COW bug in \c std::string in GNU libdstdc++ 6+
      (<a href="https://github.com/qorelanguage/qore/issues/3179">issue 3179</a>)
    - fixed a bug with simple additional and subtraction with mixed @ref timeout_type "timeout" and
      @ref date_type "date" values; updated docs that arithmetic operations with timeout values are not recommended
      and can return unexpected values in some situations
      (<a href="https://github.com/qorelanguage/qore/issues/3157">issue 3157</a>)
    - fixed a bug in deterministic garbage collection where @ref Qore::Thread::Queue "Queue" objects were not scanned
      and therefore cycles due to @ref Qore::Thread::Queue "Queue" elements would cause a memory and reference leak
      (<a href="https://github.com/qorelanguage/qore/issues/3101">issue 3101</a>)
    - fixed a bug where call references did not set the execution context with builtin functions
      and therefore calls to builtin functions in modules (such as \c jni) with
      per-program private data would fail
      (<a href="https://github.com/qorelanguage/qore/issues/3024">issue 3024</a>)
    - fixed a bug where rvalue references with complex subtypes could get modified during an assignment
      (<a href="https://github.com/qorelanguage/qore/issues/2891">issue 2891</a>)
    - Fixed a bug where class members could be initialized multiple times in a class with multiple
      inheritance where the same class is inherited multiple times in the hierarchy
      (<a href="https://github.com/qorelanguage/qore/issues/2741">issue 2741</a>)
    - Fixed bugs handling @ref abstract "abstract" methods in complex hierarchies with multiple inheritance
      (<a href="https://github.com/qorelanguage/qore/issues/2741">issue 2741</a>)
    - Fixed bugs handling object scope in @ref background "background" expressions
      (<a href="https://github.com/qorelanguage/qore/issues/2653">issue 2653</a>)
    - Fixed a bug: @ref Qore::hash(list<auto>) "hash(list<auto>)" where l has an odd number of elements never returns
      (<a href="https://github.com/qorelanguage/qore/issues/2860">issue 2860</a>)
    - Fixed a bug where no error is issued when an expression does not have meaning as a top-level statement
      (<a href="https://github.com/qorelanguage/qore/issues/2826">issue 2826</a>),
      and also where such expression is an argument to the @ref background "background" operator (<a href="https://github.com/qorelanguage/qore/issues/2747">issue 2747</a>)
    - Fixed a bug where the parser does not recognize that a return value of a function call is not ignored if it
      is an object and its method is immediately called
      (<a href="https://github.com/qorelanguage/qore/issues/2863">issue 2863</a>),
    - Fixed a bug where \c public and \c private members of classes inherited with \c private:internal inheritance
      were not initialized when objects were created
      (<a href="https://github.com/qorelanguage/qore/issues/2970">issue 2970</a>),
    - Module fixes:
      - <a href="../../modules/QUnit/html/index.html">QUnit</a>:
        - fixed error reporting with type errors with number values
          (<a href="https://github.com/qorelanguage/qore/issues/2984">issue 2984</a>)

    @section qore_08139 Qore 0.8.13.9

    @par Release Summary
    Bugfix release; see details below

    @subsection qore_08139_bug_fixes Bug Fixes in Qore
    - fixed a bug handling start and end arguments in @ref Qore::replace() "replace()" that would cause a crash
      (<a href="https://github.com/qorelanguage/qore/issues/3345">issue 3345</a>)
    - fixed a bug handling invalid DB driver options in datasource creation that could lead to a crash with some
      drivers
      (<a href="https://github.com/qorelanguage/qore/issues/3243">issue 3243</a>)
    - fixed a memory error in internal list handling that could lead to memory corruption and crashes
      (<a href="https://github.com/qorelanguage/qore/issues/3206">issue 3206</a>)
    - fixed calls to Dir::list*() methods which failed whenever there was a symlink with a non-existent target in a directory
      (<a href="https://github.com/qorelanguage/qore/issues/3192">issue 3192</a>)
    - fixed a bug handling illegal abstract method definitions of special class methods
      (<a href="https://github.com/qorelanguage/qore/issues/3126">issue 3126</a>)
    - fixed handling <tt>304 Not Modified</tt> responses in the @ref Qore::HTTPClient "HTTPClient" class
      (<a href="https://github.com/qorelanguage/qore/issues/3116">issue 3116</a>)
    - fixed a crashing bug in the @ref Qore::Transform "Transform" class when used with encryption algorithms
      (<a href="https://github.com/qorelanguage/qore/issues/3111">issue 3111</a>)
    - fixed a crash with multiple hash keys when parsing the @ref hmap "hash map operator"
      (<a href="https://github.com/qorelanguage/qore/issues/3108">issue 3108</a>)
    - module fixes:
      - <a href="../../modules/HttpServer/html/index.html">HttpServer</a>:
        - fixed responses that cannot have a message body (ex: \c HEAD requests and others)
          (<a href="https://github.com/qorelanguage/qore/issues/3116">issue 3116</a>)
      - <a href="../../modules/RestClient/html/index.html">RestClient</a>:
        - fixed default option handling in REST connections including timeout handling
          (<a href="https://github.com/qorelanguage/qore/issues/3321">issue 3321</a>)
      - <a href="../../modules/SalesforceRestClient/html/index.html">SalesforceRestClient</a>:
        - fixed default option handling in REST connections including timeout handling
          (<a href="https://github.com/qorelanguage/qore/issues/3321">issue 3321</a>)
      - <a href="../../modules/SewioRestClient/html/index.html">SewioRestClient</a>:
        - fixed default option handling in REST connections including timeout handling
          (<a href="https://github.com/qorelanguage/qore/issues/3321">issue 3321</a>)
      - <a href="../../modules/WebSocketClient/html/index.html">WebSocketClient</a>:
        - added missing exception handling in the connection close callback
          (<a href="https://github.com/qorelanguage/qore/issues/3225">issue 3225</a>)
      - <a href="../../modules/WebSocketHandler/html/index.html">WebSocketHandler</a>:
        - added missing exception handling to connection registration code
          (<a href="https://github.com/qorelanguage/qore/issues/3215">issue 3215</a>)

    @section qore_08138 Qore 0.8.13.8

    @par Release Summary
    Bugfix release; see details below

    @subsection qore_08138_bug_fixes Bug Fixes in Qore
    - fixed a bug where @ref Qore::stdout, @ref Qore::stdin, @ref Qore::stderr,
      @ref Qore::stdout_stream, @ref Qore::stdin_stream, and @ref Qore::stderr_stream, would
      perform automatic CRLF -> LF translations on Windows
      (<a href="https://github.com/qorelanguage/qore/issues/3061">issue 3061</a>)
    - fixed a bug in secure socket TLS communication making it impossible to talk to servers
      that require <a href="https://en.wikipedia.org/wiki/Server_Name_Indication">SNI</a>
      (<a href="https://github.com/qorelanguage/qore/issues/3053">issue 3053</a>)
    - fixed a deadlock in @ref Qore::FtpClient::put() "FtpClient::put()" with zero-length files
      (<a href="https://github.com/qorelanguage/qore/issues/3038">issue 3038</a>)
    - fixed an error respecting the I/O timeout in @ref Qore::FtpClient::put() "FtpClient::put()"
      with @ref Qore::InputStream "InputStream" argugments
      (<a href="https://github.com/qorelanguage/qore/issues/3032">issue 3032</a>)
    - fixed an error where @ref Qore::FtpClient "FtpClient" \c PORT operations would not time out
      (<a href="https://github.com/qorelanguage/qore/issues/3031">issue 3031</a>)

    @section qore_08137 Qore 0.8.13.7

    @par Release Summary
    Bugfix release; see details below

    @subsection qore_08137_bug_fixes Bug Fixes in Qore
    - module fixes:
      - <a href="../../modules/ConnectionProvider/html/index.html">ConnectionProvider</a>:
        - removed unnecessary serialization from AbstractConnection::get()
          (<a href="https://github.com/qorelanguage/qore/issues/2880">issue 2880</a>)
      - <a href="../../modules/PgsqlSqlUtil/html/index.html">PgsqlSqlUtil</a>
        - fixed schema alignment when there are functions to be dropped
          (<a href="https://github.com/qorelanguage/qore/issues/2963">issue 2963</a>)
    - fixed a race condition in @ref Qore::Thread::ThreadPool "ThreadPool" destruction that could
      cause a crash
      (<a href="https://github.com/qorelanguage/qore/issues/2906">issue 2906</a>)
    - fixed a hard to reproduce bug with internal runtime type matching that sometimes caused
      invalid runtime exceptions to be raised with base class constructors
      (<a href="https://github.com/qorelanguage/qore/issues/2928">issue 2928</a>)
    - fixed an error handling attach errors to @ref Qore::Program "Program" objects from foreign threads
      after the program has been deleted
      (<a href="https://github.com/qorelanguage/qore/issues/2950">issue 2950</a>)
    - fixed a bug that would cause a crash if an unknown \c "Content-Encoding" value were received by the
      @ref Qore::HTTPClient "HTTPClient" class
      (<a href="https://github.com/qorelanguage/qore/issues/2953">issue 2953</a>)
    - fixed a memory leak with binary objects in certain operations such as when reading a file into a
      binary object
      (<a href="https://github.com/qorelanguage/qore/issues/2982">issue 2982</a>)

    @section qore_08136 Qore 0.8.13.6

    @par Release Summary
    Bugfix release; see details below

    @subsection qore_08136_bug_fixes Bug Fixes in Qore
    - fixed a deadlock in lvalue handling with complex object operations in multithreaded contexts
      (<a href="https://github.com/qorelanguage/qore/issues/2889">issue 2889</a>)
    - fixed type errors with complex hashes in <hash>::values() and @ref Qore::hash_values() "hash_values()"
      (<a href="https://github.com/qorelanguage/qore/issues/2877">issue 2877</a>)
    - fixed an error handling complex types with the @ref plus_equals_operator "+=" operator
      (<a href="https://github.com/qorelanguage/qore/issues/2869">issue 2869</a>)
    - fixed a memory leak in @ref Qore::TreeMap::put() "TreeMap::put()"
      (<a href="https://github.com/qorelanguage/qore/issues/2840">issue 2840</a>)
    - fixed a crashing bug in \c qpp (used in building Qore from source)
      (<a href="https://github.com/qorelanguage/qore/issues/2838">issue 2838</a>)
    - fixed a crashing bug in @ref Qore::Socket::accept() "Socket::accept()" handling
      (<a href="https://github.com/qorelanguage/qore/issues/2835">issue 2835</a>)
    - fixed a cosmetic bug in module load error messages to provide the context of the module where the error
      is found in cases where it was missing
      (<a href="https://github.com/qorelanguage/qore/issues/2834">issue 2834</a>)
    - module fixes:
      - <a href="../../modules/SqlUtil/html/index.html">SqlUtil</a>:
        - schema alignment fails when user accidentally creates table
          schema with strings instead of hashes
          (<a href="https://github.com/qorelanguage/qore/issues/2761">issue 2358</a>)
      - <a href="../../modules/Swagger/html/index.html">Swagger</a>:
        - Swagger module does not use text/plain Content-Type for simple string responses
          (<a href="https://github.com/qorelanguage/qore/issues/2893">issue 2893</a>)
        - Swagger module does not check response body if response schema is missing in Swaggerfile
          (<a href="https://github.com/qorelanguage/qore/issues/2894">issue 2894</a>)
      - <a href="../../modules/WebSocketClient/html/index.html">WebSocketClient</a>:
        - allowed the handling of \c PING messages to be customized
          (<a href="https://github.com/qorelanguage/qore/issues/2887">issue 2887</a>)
      - <a href="../../modules/WebSocketHandler/html/index.html">WebSocketHandler</a>:
        - added support for heartbeat messages
          (<a href="https://github.com/qorelanguage/qore/issues/2887">issue 2887</a>)


    @section qore_08135 Qore 0.8.13.5

    @par Release Summary
    Bugfix release; see details below

    @subsection qore_08135_bug_fixes Bug Fixes in Qore
    - fixed a bug where user modules with global variables could not be loaded into @ref Qore::Program "Program"
      containers where @ref Qore::PO_NO_GLOBAL_VARS "PO_NO_GLOBAL_VARS" was set
      (<a href="https://github.com/qorelanguage/qore/issues/2807">issue 2807</a>)
    - fixed a deadlock with @ref Qore::Thread::RWLock "RWLock" and @ref Qore::Thread::Condition "Condition" objects when the
      read lock is held recursively (<a href="https://github.com/qorelanguage/qore/issues/2817">issue 2817</a>)
    - module fixes:
      - <a href="../../modules/CsvUtil/html/index.html">CsvUtil</a>:
        - implemented the \c number_format option to allow numbers with alternative decimal separators
          to be parsed and generated (<a href="https://github.com/qorelanguage/qore/issues/2806">issue 2806</a>)
      - <a href="../../modules/RestClient/html/index.html">RestClient</a>:
        - added support for REST requests with binary message bodies; added the \c "bin" serialization method
        (<a href="https://github.com/qorelanguage/qore/issues/2816">issue 2816</a>)
      - <a href="../../modules/RestSchemaValidator/html/index.html">RestSchemaValidator</a>:
        - fixed the null validator to handle binary message bodies; fixed issues with \c "text"
          serialization with binary message bodies
          (<a href="https://github.com/qorelanguage/qore/issues/2816">issue 2816</a>)

      - <a href="../../modules/Mime/html/index.html">Mime</a>:
        - fixed a bug in \c mime_parse_form_urlencoded_string() where
          repeated elements would be overwriteen by subsequent keys with the same name
          (<a href="https://github.com/qorelanguage/qore/issues/2761">issue 2761</a>)

    @section qore_08134 Qore 0.8.13.4

    @par Release Summary
    Bugfix release; see details below

    @subsection qore_08134_bug_fixes Bug Fixes in Qore
    - fixed a bug where hashes and lists with subtype @ref auto_type "auto" were not created correctly with
      implicit initialization causing excess type stripping which could lead to performance issues with large
      data structures (<a href="https://github.com/qorelanguage/qore/issues/2767">issue 2767</a>)
    - implemented a new optional DBI statement method to allow for statement execution only for describing the
      result set to solve performance issues when describing statements with large data sets
      (<a href="https://github.com/qorelanguage/qore/issues/2773">issue 2773</a>)
    - fixed a performance bug by eliminating overzealous and unnecessary internal type stripping
      (<a href="https://github.com/qorelanguage/qore/issues/2791">issue 2791</a>)
    - module fixes:
      - <a href="../../modules/CsvUtil/html/index.html">CsvUtil</a>:
        - implemented the \c csvutil_set_global_compat_force_empty_string() function and
          the \c compat_force_empty_string CSV parsing option to force \c "*string" fields with no
          value to return an empty string when parsing rather than @ref nothing for backwards compatibility
          with very early versions of CsvUtil
          (<a href="https://github.com/qorelanguage/qore/issues/2476">issue 2476</a>)
      - <a href="../../modules/Mime/html/index.html">Mime</a>:
        - mime_parse_form_urlencoded_string raies a parse exception when there is no value for a key
          (<a href="https://github.com/qorelanguage/qore/issues/2760">issue 2760</a>)
      - <a href="../../modules/OracleSqlUtil/html/index.html">OracleSqlUtil</a> module changes
        - synonym resolving can fail with duplicated object name
          (<a href="https://github.com/qorelanguage/qore/issues/2758">issue 758</a>)
      - <a href="../../modules/SqlUtil/html/index.html">SqlUtil</a>:
        - implemented the \c AbstractTable::getRowIteratorNoExec() method (<a href="https://github.com/qorelanguage/qore/issues/2773">issue 2773</a>)
      - <a href="../../modules/TableMapper/html/index.html">TableMapper</a>:
        - updated to use the new SQL statement DBI method for efficient execution of queries only for describing
          result sets with outbound mappers to solve performance problems related to mappers that
          have statements with large data sets (<a href="https://github.com/qorelanguage/qore/issues/2773">issue 2773</a>)
        - fixed \c RawSqlStatementOutboundMapper to be usable without subclassing
          (<a href="https://github.com/qorelanguage/qore/issues/2775">issue 2775</a>)

    @section qore_08133 Qore 0.8.13.3

    @par Release Summary
    Bugfix release; see details below

    @subsection qore_08133_new_features New Features in Qore
    - improved debugging support:
      - added support for a <a href="https://code.visualstudio.com/">Visual Studio Code</a> debug adapter for %Qore
      - the debugger can now retrieve sources when running from a remote debug server
      - debugger options can now be set from command line (verbosity etc.)
      - the \c onAttach() event is now executed synchronously when the program thread context starts
      - the \c onDetach() event is executed properly when program thread contexts terminate
      - the \c onStep() now provides the \c breakpointId value if available
      - the \c onExit() event was added for greater control over code execution in the debugger
      - the \c onException() event was improved
      - server commands now support \c frameid as a parameter
      - added the following methods to support retrieving source code in the debugger:
        - @ref Qore::ProgramControl::getSourceFileNames() "ProgramControl::getSourceFileNames()"
        - @ref Qore::ProgramControl::getSourceLabels() "ProgramControl::getSourceLabels()"
    - new module:
      - <a href="../../modules/DebugLinenoiseCmdLine/html/index.html">DebuLinenoiseCmdLine</a>

    @subsection qore_08133_bug_fixes Bug Fixes in Qore
    - module fixes:
      - <a href="../../modules/QUnit/html/index.html">QUnit</a>:
        - improved output in assertion failures for strings with special whitespace and for multi-line data structures (<a href="https://github.com/qorelanguage/qore/issues/2680">issue 2680</a>)
      - <a href="../../modules/WebUtil/html/index.html">WebUtil</a>:
        - made it possible for FileHandler subclasses to add headers to response (<a href="https://github.com/qorelanguage/qore/issues/2686">issue 2686</a>)
    - <a href="../../modules/HttpServerUtil/html/index.html">HttpServerUtil</a>:
        - improved HTTP log masking to mask fewer false positives when attempting to mask sensitive data (<a href="https://github.com/qorelanguage/qore/issues/2621">issue 2621</a>)
    - fixed a crashing bug initializing constants with recursive references to code
      (<a href="https://github.com/qorelanguage/qore/issues/3027">issue 3027</a>)
    - fixed a crashing bug in the @ref plus_equals_operator "+= operator" with objects and hashes when @ref require-types "%require-types" is not in force (<a href="https://github.com/qorelanguage/qore/issues/2634">issue 2634</a>)
    - fixed a crashing bug in the @ref background "background operator" with non-constant hash expressions with local variable references (<a href="https://github.com/qorelanguage/qore/issues/2637">issue 2637</a>)
    - worked around an Oracle bug in materialized view creation in the <a href="../../modules/OracleSqlUtil/html/index.html">OracleSqlUtil</a> module where when the schema user is missing the <tt>CREATE MATERIALIZED VIEW</tt> grant the table backing the view is created but the materialized view itself is not created causing future creation actions to fail (<a href="https://github.com/qorelanguage/qore/issues/2643">issue 2643</a>)
    - implemented support for an optional error-handling method in SQL callbacks in the <a href="../../modules/SqlUtil/html/index.html">SqlUtil</a> module to allow SqlUtil to recover from error scenarios in schema creation/alignment (<a href="https://github.com/qorelanguage/qore/issues/2643">issue 2643</a>)
    - fixed a design bug where an empty list <tt>()</tt> and an empty hash <tt>{}</tt> could not be assigned to complex types, leading to excess typing and casting for simple operations (<a href="https://github.com/qorelanguage/qore/issues/2647">issue 2647</a>)
    - fixed a bug in the @ref map "map operator" with complex types and empty list expressions (<a href="https://github.com/qorelanguage/qore/issues/2651">issue 2651</a>)
    - fixed a bug where implicitly-declared values of complex "or nothing" types would not be declared with the correct runtime type information (<a href="https://github.com/qorelanguage/qore/issues/2652">issue 2652</a>)
    - fixed a bug affecting class initialization with out of order initialization (<a href="https://github.com/qorelanguage/qore/issues/2657">issue 2657</a>)
    - implemented support for the more concise declaration of immediate typed hash values (<a href="https://github.com/qorelanguage/qore/issues/2675">issue 2675</a>)
    - fixed a bug where a crash would result when evaluating certain expressions in the @ref background "brackground operator" due to a memory error (<a href="https://github.com/qorelanguage/qore/issues/2679">issue 2679</a>)
    - fixed @ref date_formatting "date formatting" output with the \c Z placeholder to always output the UTC offset as documented (<a href="https://github.com/qorelanguage/qore/issues/2684">issue 2684</a>)
    - fixed program thread context to return frames properly (<a href="https://github.com/qorelanguage/qore/issues/2674">issue 2674</a>)
    - fixed an internal memory bug that could cause unallocated memory to be read when creating objects (<a href="https://github.com/qorelanguage/qore/issues/2712">issue 2712</a>)
    - fixed a memory issue with typed hashes that could lead to a runtime creash (<a href="https://github.com/qorelanguage/qore/issues/2725">issue 2725</a>)

    @section qore_08132 Qore 0.8.13.2

    @par Release Summary
    Bugfix release; see details below

    @subsection qore_08132_new_features New Features in Qore
    - \c "thread list", \c "backtrace all" commands implemented for the debugger (<a href="https://github.com/qorelanguage/qore/issues/2608">issue 2608</a>)
    - <a href="../../modules/QUnit/html/index.html">QUnit</a>: overloaded the \c testAssertionValue() method to support auto/number/float and more verbose output when a difference in number/float values is found (<a href="https://github.com/qorelanguage/qore/issues/2556">issue 2556</a>)
    - qdbg-remote supports ConnectionProvider connections (<a href="https://github.com/qorelanguage/qore/issues/2613">issue 2613</a>)
    - new method: @ref Qore::Breakpoint::getProgram() "Breakpoint::getProgram()"

    @subsection qore_08132_bug_fixes Bug Fixes in Qore
    - module fixes:
      - <a href="../../modules/DebugCmdLine/html/index.html">DebugCmdLine</a>:
        - improved breakpoint usability (<a href="https://github.com/qorelanguage/qore/issues/2604">issue 2604</a>)
        - fixed a bug parsing call signatures when setting breakpoints (<a href="https://github.com/qorelanguage/qore/issues/2601">issue 2601</a>)
      - <a href="../../modules/DebugProgramControl/html/index.html">DebugProgramControl</a>:
        - improved breakpoint usability (<a href="https://github.com/qorelanguage/qore/issues/2604">issue 2604</a>)
        - fixed a bug providing the programId context (<a href="https://github.com/qorelanguage/qore/issues/2603">issue 2603</a>)
      - <a href="../../modules/QUnit/html/index.html">QUnit</a>:
        - improved error location reporting by providing all stack location information up until the QUnit call to cover the case when multiple code layers are used such as one or more test modules (<a href="https://github.com/qorelanguage/qore/issues/1720">issue 1720</a>)
      - <a href="../../modules/SqlUtil/html/index.html">SqlUtil</a>:
        - implemented support for literal values in column operators taking column arguments with \c cop_value() (<a href="https://github.com/qorelanguage/qore/issues/2555">issue 2555</a>)
      - <a href="../../modules/WebSocketClient/html/index.html">WebSocketClient</a>:
        - added \c WebSocketClient::pong() to allow unsolicited \c PONG messages to be sent (<a href="https://github.com/qorelanguage/qore/issues/2566">issue 2566</a>)
      - <a href="../../modules/WebSocketHandler/html/index.html">WebSocketHandler</a>:
        - fixed a bug where unsolicited \c PONG messages caused the connection to be prematurely closed (<a href="https://github.com/qorelanguage/qore/issues/2566">issue 2566</a>)
    - fixed a bug with implicit initialization of typed hashes; this is now illegal and a \c HASHDECL-IMPLICIT-CONSTRUCTION-ERROR exception is raised in such cases (<a href="https://github.com/qorelanguage/qore/issues/2491">issue 2491</a>)
    - fixed a bug with @ref Qore::Thread::Condition "Condition" variable handling on macOS High Sierra due to an internal undocumented API change (<a href="https://github.com/qorelanguage/qore/issues/2576">issue 2576</a>)
    - fixed a memory error with the @ref plus_equals_operator "+= operator" and uninitialized date/time values (<a href="https://github.com/qorelanguage/qore/issues/2591">issue 2591</a>)
    - fixed a bug in the remote debugger \c qdbg-remote where \c wss:// schemes were not accepted (<a href="https://github.com/qorelanguage/qore/issues/2596">issue 2596</a>)
    - fixed a bug in an error message in @ref Qore::ProgramControl::findFunctionStatementId() "ProgramControl::findFunctionStatementId()" (<a href="https://github.com/qorelanguage/qore/issues/2600">issue 2600</a>)
    - fixed a crash when @ref Qore::HTTPClient::setDefaultPath() "HTTPClient::setDefaultPath()" was called with no argument (<a href="https://github.com/qorelanguage/qore/issues/2610">issue 2610</a>)
    - fixed a bug in debugger when program is not set (<a href="https://github.com/qorelanguage/qore/issues/2603">issue 2603</a>)

    @section qore_08131 Qore 0.8.13.1

    @par Release Summary
    Bugfix release; see details below

    @subsection qore_08131_new_features New Features in Qore
    - the \c sqlutil script has been updated with the \c --select option to allow dumped table rows to be filtered (<a href="https://github.com/qorelanguage/qore/issues/2509">issue 2509</a>)

    @subsection qore_08131_bug_fixes Bug Fixes in Qore
    - fixes in modules:
      - \c astparser module fixes:
        - fixed memory leaks in \c AstParser::parseFile() and \c AstParser::parseString() methods (<a href="https://github.com/qorelanguage/qore/issues/2261">issue 2261</a>)
        - fixed incorrect flex code regarding parse options leading to segfaults (<a href="https://github.com/qorelanguage/qore/issues/2262">issue 2262</a>)
      - <a href="../../modules/DebugCmdLine/html/index.html">DebugCmdLine</a> module fixes:
        - fixed value setting to process all remaining arguments on the command line (<a href="https://github.com/qorelanguage/qore/issues/2294">issue 2294</a>)
      - <a href="../../modules/DebugCmdLine/html/index.html">DebugCmdLine</a> module fixes:
        - the debugger should report ambiguous partial matches as an error (<a href="https://github.com/qorelanguage/qore/issues/2292">issue 2292</a>)
      - <a href="../../modules/MailMessage/html/index.html">MailMessage</a> module fixes:
        - fixed \c Message::addBody() with no body present (issue <a href="https://github.com/qorelanguage/qore/issues/2360">issue 2360</a>)
      - <a href="../../modules/Mapper/html/index.html">Mapper</a> module fixes:
        - fixed a bug in the \c STRING-TOO-LONG exception (<a href="https://github.com/qorelanguage/qore/issues/2495">issue 2405</a>)
      - <a href="../../modules/PgsqlSqlUtil/html/index.html">PgsqlSqlUtil</a> module fixes:
        - fixed a bug where default column values were compared incorrectly leading to false positives when comparing and aligning DB schemas (<a href="https://github.com/qorelanguage/qore/issues/2527">issue 2527</a>)
      - <a href="../../modules/Qdx/html/index.html">Qdx</a> module fixes:
        - fixed a bug in documentation post-processing for @ref hashdecl "hashdecl" declarations (<a href="https://github.com/qorelanguage/qore/issues/2298">issue 2298</a>)
      - <a href="../../modules/QUnit/html/index.html">QUnit</a> fixes:
        - added missing comparison methods (<a href="https://github.com/qorelanguage/qore/issues/1588">issue 1588</a>):
          - \c Test::assertRegex()
          - \c Test::assertNRegex()
          - \c Test::assertNeq()
          - \c Test::assertNeqSoft()
          - \c Test::assertGt()
          - \c Test::assertGtSoft()
          - \c Test::assertGe()
          - \c Test::assertGeSoft()
          - \c Test::assertLt()
          - \c Test::assertLtSoft()
          - \c Test::assertLe()
          - \c Test::assertLeSoft()
          - \c Test::assertNothing()
      - <a href="../../modules/RestHandler/html/index.html">RestHandler</a> module fixes:
        - updated to return a 400 Bad Request error when REST schema validation fails on messages received <a href="https://github.com/qorelanguage/qore/issues/2344">issue 2344</a>)
        - updated to return a 400 Bad Request error when there are string encoding errors with messages received (<a href="https://github.com/qorelanguage/qore/issues/2398">issue 2398</a>)
        - updated to return a 404 Not Found error when REST subclass does not exist (<a href="https://github.com/qorelanguage/qore/issues/2405">issue 2405</a>)
        - updated to return a 400 Bad Request error when ENCODING-CONVERSION-ERROR occurs during request parsing (<a href="https://github.com/qorelanguage/qore/issues/2543">issue 2543</a>)
      - <a href="../../modules/RestSchemaValidator/html/index.html">RestSchemaValidator</a> module fixes:
        - updated docs for \c AbstractRestSchemaValidator::parseRequest() to reflect how validation exceptions should be raised for proper error reporting (<a href="https://github.com/qorelanguage/qore/issues/2344">issue 2344</a>)
        - fixed handling of messages with non-object (i.e. non-hash) bodies (<a href="https://github.com/qorelanguage/qore/issues/2366">issue 2366</a>)
      - <a href="../../modules/SqlUtil/html/index.html">SqlUtil</a> module changes
        - implemented support for custom column operators (<a href="https://github.com/qorelanguage/qore/issues/2314">issue 2314</a>)
      - <a href="../../modules/OracleSqlUtil/html/index.html">OracleSqlUtil</a> module changes
        - implemented support for chained synonyms (<a href="https://github.com/qorelanguage/qore/issues/2408">issue 2408</a>)
        - allow to use DBA_* views instead of ALL_* if possible (<a href="https://github.com/qorelanguage/qore/issues/2418">issue 2418</a>)
      - <a href="../../modules/Swagger/html/index.html">Swagger</a> module fixes:
        - fixed handling of string type date and date-time formats (<a href="https://github.com/qorelanguage/qore/issues/2341">issue 2341</a>)
        - fixed example value for binary type (<a href="https://github.com/qorelanguage/qore/issues/2342">issue 2342</a>)
        - fixed serialization of date/time values (<a href="https://github.com/qorelanguage/qore/issues/2349">issue 2349</a>)
        - updated to return a 400 Bad Request error when REST schema validation fails on messages received <a href="https://github.com/qorelanguage/qore/issues/2344">issue 2344</a>)
        - fixed handling of non-string enum types (<a href="https://github.com/qorelanguage/qore/issues/2364">issue 2364</a>)
        - fixed confusing error messages with invalid parameter types (<a href="https://github.com/qorelanguage/qore/issues/2365">issue 2365</a>)
        - fixed handling of messages with non-object (i.e. non-hash) bodies (<a href="https://github.com/qorelanguage/qore/issues/2366">issue 2366</a>)
        - fixed handling of optional parameters (<a href="https://github.com/qorelanguage/qore/issues/2369">issue 2369</a>)
        - fixed handling of non-string query parameters (<a href="https://github.com/qorelanguage/qore/issues/2388">issue 2388</a>)
        - fixed a bug where string value constraints were only enforced in requests but not responses (<a href="https://github.com/qorelanguage/qore/issues/2396">issue 2396</a>)
        - fixed a bug where invalid date, binary, and byte values would cause a <tt>500 Internal Server Error</tt> response to be returned instead of a <tt>400 Bad Request</tt> error (<a href="https://github.com/qorelanguage/qore/issues/2397">issue 2397</a>)
        - fixed a bug where date values were formatted incorrectly in Swagger responses (<a href="https://github.com/qorelanguage/qore/issues/2409">issue 2409</a>)
        - fixed a bug which made it impossible to send data with other content/mime types than json, yamlrpc, FormUrlEncoded or MultipartFormData (<a href="https://github.com/qorelanguage/qore/issues/2497">issue 2497</a>)
        - fixed handling of string/binary values (<a href="https://github.com/qorelanguage/qore/issues/2505">issue 2505</a>)
        - fixed a bug where consumes property of operations was sometimes ignored (<a href="https://github.com/qorelanguage/qore/issues/2507">issue 2507</a>)
        - fixed parsing of responses without Content-Type header (<a href="https://github.com/qorelanguage/qore/issues/2517">issue 2517</a>)
        - fixed path matching for paths not beginning with a slash (<a href="https://github.com/qorelanguage/qore/issues/2516">issue 2516</a>)
      - <a href="../../modules/TableMapper/html/index.html">TableMapper</a> module fixes:
        - fixed issues where where description fields of input and output records for automatically-generated options did not reflect column comments and could not be overridden with user input (<a href="https://github.com/qorelanguage/qore/issues/2520">issue 2520</a>)
    - fixed bugs affecting debugging matching function/method variants and finding statements with special methods and with complex types (<a href="https://github.com/qorelanguage/qore/issues/1865">issue 1865</a>)
    - fixed a bug in \c qpp generating hashdecl code in a specific namespace (<a href="https://github.com/qorelanguage/qore/issues/2255">issue 2255</a>)
    - fixed an error in a @ref hashdecl "hashdecl" documentation example (<a href="https://github.com/qorelanguage/qore/issues/2299">issue 2299</a>)
    - made C++ APIs for complex types for modules public (<a href="https://github.com/qorelanguage/qore/issues/2271">issue 2271</a>)
    - fixed inconsistencies in the behavior of the @ref range_operator "range operator (..)" and the @ref list_element_operator "square brackets operator []" with lists and ranges between immediate evaluation and lazy functional evaluation and aligned the behavior of the operators among supported data types with the @ref remove "remove" and @ref delete "delete" operators (<a href="https://github.com/qorelanguage/qore/issues/2260">issue 2260</a>)
    - fixed a bug handling statement indices with parse errors (<a href="https://github.com/qorelanguage/qore/issues/2312">issue 2312</a>)
    - fixed too-agressive class hierachy checks that disallowed legal hierarchies where the same base class appears more than once in the hierarchy (<a href="https://github.com/qorelanguage/qore/issues/2317">issue 2317</a>)
    - fixed a crashing bug in the background operator when the object in context goes out of scope with the thread and an exception is thrown (<a href="https://github.com/qorelanguage/qore/issues/2319">issue 2319</a>)
    - fixed sending duplicate headers when header hash keys differ only in case; headers that differ only in case will be overwritten by the last header in the hash with a matching name with a case-insensitive search (<a href="https://github.com/qorelanguage/qore/issues/2340">issue 2340</a>)
    - fixed \c q_absolute_path_windows to correctly recognize relative Windows paths beginning with a drive letter (<a href="https://github.com/qorelanguage/qore/issues/2377">issue 2377</a>)
    - fixed a bug in <tt><b>private:internal</b></tt> in method execution within a class hierarchy in some cases (<a href="https://github.com/qorelanguage/qore/issues/2380">issue 2380</a>)
    - fixed an obscure bug handling runtime errors in code calls with a variant matched at parse time where a runtime exception could occur (<a href="https://github.com/qorelanguage/qore/issues/2392">issue 2392</a>)
    - improved breakpoints (enabled by default), extended help texts, load/save debug history and session (<a href="https://github.com/qorelanguage/qore/issues/2401">issue 2401</a>)
    - fixed a bug in an error message regarding binary module signal assignments (<a href="https://github.com/qorelanguage/qore/issues/2439">issue 2439</a>)
    - added C++ functions to allow binary modules to allocate and deallocate multiple signals atomically (<a href="https://github.com/qorelanguage/qore/issues/2440">issue 2440</a>)
    - eliminated a warning in a header file when building with g++ 7+ (<a href="https://github.com/qorelanguage/qore/issues/2449">issue 2449</a>)
    - implemented a fix in \c qdbg to resume any blocked threads before exiting to ensure a clean and correct shutdown of the debugger; fixes a problem when the process ould freeze on \c quit (<a href="https://github.com/qorelanguage/qore/issues/2472">issue 2472</a>)
    - fixed bugs in Windows builds (<a href="https://github.com/qorelanguage/qore/issues/2529">issue 2529</a>)

    @section qore_0813 Qore 0.8.13

    @par Release Summary
    Major new features and bug fixes including input and output stream support and sigificant new functionality including several new modules.

    @subsection qore_0813_compatibility Changes That Can Affect Backwards-Compatibility
    - fixed broken @ref continue "continue" and @ref break "break" statements that were accepted anywhere in the source and behaved like a @ref return "return" statement; now such statements outside a loop context will result in a parse exception; to get the old behavior, use @ref broken-loop-statement "%broken-loop-statement" in your source code
    - fixed broken @ref reference_type "reference" and @ref reference_or_nothing_type "*reference" type restrictions which had no effect prior to this release; to get the old behavior, use @ref broken-references "%broken-references" in your source code
    - the random number generator is always seeded with a random number when the Qore library is initialized; to get a predictable sequence from @ref Qore::rand() "rand()", you must explicitly seed the random number generator by calling @ref Qore::srand() "srand()" with a predefined seed number
    - the @ref synchronized "synchronized" keyword now operates differently depending on the context; <tt><b>synchronized</b></tt> functions have a global reentrant lock associated with the function (as in previous versions of %Qore), whereas now <tt><b>synchronized</b></tt> normal class methods share a reentrant lock associated with the object, while <tt><b>synchronized</b></tt> static class methods share a reentrant lock associated with the class itself.  This aligns %Qore's @ref synchronized "synchronized" behavior with that of Java and <tt>[MethodImpl(MethodImplOptions.Synchronized)]</tt> .NET/CLR (<a href="https://github.com/qorelanguage/qore/issues/894">issue 894</a>).
    - classes may not have the name \c "auto" due to the introduction of this identifier as a special type name
    - a new keyword @ref hashdecl "hashdecl" has been introduced to support type-safe hash declarations

    @subsection qore_0813_new_features New Features in Qore
    - complex type support
      - @ref hashdecl "type safe hashes" (@ref hash_hashdecl_type); ex: @code{.py} hash<MyInfo> = get_info(); @endcode
      - new system types:
        - @ref Qore::CallStackInfo "CallStackInfo"
        - @ref Qore::DateTimeInfo "DateTimeInfo"
        - @ref Qore::DirStatInfo "DirStatInfo"
        - @ref Qore::ExceptionInfo "ExceptionInfo"
        - @ref Qore::FilesystemInfo "FilesystemInfo"
        - @ref Qore::IsoWeekInfo "IsoWeekInfo"
        - @ref Qore::StatInfo "StatInfo"
      - @ref hash_complex_type "hash with type-safe values"; ex: @code{.py} hash<string, int> h = ("str": 1); @endcode
      - @ref list_complex_type "list with type-safe values"; ex: @code{.py} list<int> l = (1); @endcode
      - @ref reference_complex_type "reference with type-safe lvalues"; ex: @code{.py} int i = 1; reference<int> r = \i; @endcode
      - @ref auto_type "auto" (allows any value including complex types to be assigned without losing complex type information); ex: @code{.py} auto l = (1, 2); @endcode
      - improved @ref new "new", @ref cast "cast<>", and @ref instanceof "instanceof" operators
      - the @ref instanceof "instanceof" operator now works with any type; ex: @code{.py} bool b = v instanceof hash<string, int>; @endcode
      - note that complex type information is lost when assigning to an lvalue with a compatible but more generic type or by assigning to an untyped lvalue; this was necessary to allow complex types to be introduced in %Qore without breaking backwards compatibility.
    - support for input and output streams for the efficient piecewise processing of small or large amounts of data with a low memory overhead; includes the following classes:
      - @ref Qore::BinaryInputStream "BinaryInputStream"
      - @ref Qore::BinaryOutputStream "BinaryOutputStream"
      - @ref Qore::BufferedStreamReader "BufferedStreamReader"
      - @ref Qore::EncodingConversionInputStream "EncodingConversionInputStream"
      - @ref Qore::EncodingConversionOutputStream "EncodingConversionOutputStream"
      - @ref Qore::FileInputStream "FileInputStream"
      - @ref Qore::FileOutputStream "FileOutputStream"
      - @ref Qore::InputStream "InputStream"
      - @ref Qore::InputStreamLineIterator "InputStreamLineIterator"
      - @ref Qore::OutputStream "OutputStream"
      - @ref Qore::PipeInputStream "PipeInputStream"
      - @ref Qore::PipeOutputStream "PipeOutputStream"
      - @ref Qore::StreamPipe "StreamPipe"
      - @ref Qore::StreamReader "StreamReader"
      - @ref Qore::StreamWriter "StreamWriter"
      - @ref Qore::StringInputStream "StringInputStream"
      - @ref Qore::StringOutputStream "StringOutputStream"
      - @ref Qore::Transform "Transform"
      - @ref Qore::TransformInputStream "TransformInputStream"
      - @ref Qore::TransformOutputStream "TransformOutputStream"
      - @ref Qore::StdoutOutputStream "StdoutOutputStream"
      - @ref Qore::StderrOutputStream "StderrOutputStream"
      .
      Three constants were introduced for accessing standard input/output using streams API:
      - @ref Qore::stdin_stream "stdin_stream"
      - @ref Qore::stdout_stream "stdout_stream"
      - @ref Qore::stderr_stream "stderr_stream"
      .
      Additionally, stream support has been added to the following functions and methods:
      - @ref Qore::FtpClient::put()
      - @ref Qore::FtpClient::get()
      - @ref Qore::HTTPClient::send()
      - @ref Qore::HTTPClient::sendChunked()
      - @ref Qore::Socket::sendHTTPChunkedBodyFromInputStream()
      - @ref Qore::Socket::readHTTPChunkedBodyToOutputStream()
      .
      Stream support was also added to the following user modules:
      - <a href="../../modules/CsvUtil/html/index.html">CsvUtil</a>
      - <a href="../../modules/FixedLengthUtil/html/index.html">FixedLengthUtil</a>
    - support for @ref op_functional "lazy functional evaluation" of functional operators (including nested lazy evaluation) for much more efficient processing of iterated expressions; affects:
      - @ref map "map": supports lazy evaluation of itself and also of the iterator expression
      - @ref select "select": supports lazy evaluation of itself and also of the iterator expression
      - @ref keys "keys": supports lazy evaluation of itself
      - @ref foldl "foldl": supports lazy evaluation of the iterator expression
      - @ref foldr "foldlr": supports lazy evaluation of the iterator expression
      - @ref foreach "foreach": supports lazy evaluation of the iterator expression
      - @ref range_operator ".. (range operator)": supports lazy evaluation of itself
      - @ref list_element_operator "[n,m,...] (list, string, or binary dereference with multiple indices))": supports lazy evaluation of itself
    - support for list, string, and binary slices with offsets and ranges:
      - @ref list_slicing "list slices"
      - @ref string_slicing "string slices"
      - @ref binary_slicing "binary slices"
      - new @ref range_operator ".. range operator"
      - updated @ref list_element_operator "[] operator"
    - enhanced cryptographic support including support for <a href="https://en.wikipedia.org/wiki/Advanced_Encryption_Standard">AES</a> with Additional Authenticated Data and <a href="https://en.wikipedia.org/wiki/Message_authentication_code">Message Authentication Code (MAC)</a> support, plus the following new API functions:
      - @ref Qore::decrypt_to_binary()
      - @ref Qore::decrypt_to_string()
      - @ref Qore::encrypt()
      - @ref Qore::get_crypto_info()
      - @ref Qore::get_decryptor()
      - @ref Qore::get_encryptor()
      .
      The following constants were added to support the new generic cryptographic APIs:
      - @ref Qore::CRYPTO_ALG_AES_128
      - @ref Qore::CRYPTO_ALG_AES_192
      - @ref Qore::CRYPTO_ALG_AES_256
      - @ref Qore::CRYPTO_ALG_BLOWFISH
      - @ref Qore::CRYPTO_ALG_BLOWFISH_CFB
      - @ref Qore::CRYPTO_ALG_BLOWFISH_OFB
      - @ref Qore::CRYPTO_ALG_CAST5
      - @ref Qore::CRYPTO_ALG_CAST5_CFB
      - @ref Qore::CRYPTO_ALG_CAST5_OFB
      - @ref Qore::CRYPTO_ALG_DES
      - @ref Qore::CRYPTO_ALG_DES_CFB
      - @ref Qore::CRYPTO_ALG_DES_OFB
      - @ref Qore::CRYPTO_ALG_DES_EDE
      - @ref Qore::CRYPTO_ALG_DES_EDE_CFB
      - @ref Qore::CRYPTO_ALG_DES_EDE_OFB
      - @ref Qore::CRYPTO_ALG_DES_EDE3
      - @ref Qore::CRYPTO_ALG_DES_EDE3_CFB
      - @ref Qore::CRYPTO_ALG_DES_EDE3_OFB
      - @ref Qore::CRYPTO_ALG_DESX
      - @ref Qore::CRYPTO_ALG_RC2
      - @ref Qore::CRYPTO_ALG_RC2_CFB
      - @ref Qore::CRYPTO_ALG_RC2_OFB
      - @ref Qore::CRYPTO_ALG_RC4
      - @ref Qore::CRYPTO_ALG_RC5
      - @ref Qore::CRYPTO_ALG_RC5_CFB
      - @ref Qore::CRYPTO_ALG_RC5_OFB
    - support for binding output placeholder buffers for @ref resultset_output_binding "result sets" that return an @ref Qore::SQL::SQLStatement "SQLStatement" object:
      - new DBI capability constant @ref Qore::SQL::DBI_CAP_HAS_RESULTSET_OUTPUT "DBI_CAP_HAS_RESULTSET_OUTPUT"
      - new placeholder buffer specification constant @ref Qore::SQL::RESULTSET "RESULTSET"
    - new debugging support (note that APIs are subject to change until the next major release):
      - new classes:
        - @ref Qore::Breakpoint "Breakpoint"
        - @ref Qore::DebugProgram "DebugProgram"
        - @ref Qore::ProgramControl "ProgramControl"
      - new modules:
        - <a href="../../modules/DebugCmdLine/html/index.html">DebugCmdLine</a>
        - <a href="../../modules/DebugHandler/html/index.html">DebugHandler</a>
        - <a href="../../modules/DebugProgramControl/html/index.html">DebugProgramControl</a>
        - <a href="../../modules/DebugUtil/html/index.html">DebugUtil</a>
      - new parse directives:
        - @ref allow-debugger "%allow-debugger": allows running debug commands
        - @ref no-debugging "%no-debugging": forbids debugging of the current @ref Qore::Program "Program" object
    - new user modules:
      - <a href="../../modules/DebugCmdLine/html/index.html">DebugCmdLine</a>
      - <a href="../../modules/DebugHandler/html/index.html">DebugHandler</a>
      - <a href="../../modules/DebugProgramControl/html/index.html">DebugProgramControl</a>
      - <a href="../../modules/DebugUtil/html/index.html">DebugUtil</a>
      - <a href="../../modules/ConnectionProvider/html/index.html">ConnectionProvider</a>
      - <a href="../../modules/DatasourceProvider/html/index.html">DatasourceProvider</a>
      - <a href="../../modules/Qdx/html/index.html">Qdx</a>
      - <a href="../../modules/SewioRestClient/html/index.html">SewioRestClient</a>
      - <a href="../../modules/SewioWebSocketClient/html/index.html">SewioWebSocketClient</a>
      - <a href="../../modules/Swagger/html/index.html">Swagger</a>
      - <a href="../../modules/TextWrap/html/index.html">TextWrap</a>
    - new access modifiers: <tt><b>private:internal</b></tt> (providing strong encapsulation of the following declaration(s)) and <tt><b>private:hierarchy</b></tt> (which is equivalent to <tt><b>private</b></tt>; <a href="https://github.com/qorelanguage/qore/issues/1197">issue 1197</a>)
    - new parse options and directives:
      - @ref allow-debugger "%allow-debugger": allows running debug commands
      - @ref no-debugging "%no-debugging": forbids debugging of the current @ref Qore::Program "Program" object
      - @ref allow-weak-references "%allow-weak-references": allows the use of the @ref weak_assignment_operator "weak assignment operator (:=)"
      - @ref broken-loop-statement "%broken-loop-statement": allows @ref continue "continue" and @ref break "break" statements to be accepted anywhere in the source and behave like a @ref return "return" statement
      - @ref broken-references "%broken-references": allows @ref reference_type "reference" and @ref reference_or_nothing_type "*reference" type restrictions to accept any type contrary to the documented design and intention of these type restrictions
      - @ref correct-loop-statement "%correct-loop-statement": to revert the effect of @ref broken-loop-statement "%broken-loop-statement"
      - @ref correct-references "%correct-references": to revert the effect of @ref broken-references "%broken-references"
      - @ref no-uncontrolled-apis "%no-uncontrolled-apis": disallow access to uncontrolled APIs such as external language bindings or direct generic system call APIs that could bypass %Qore's sandboxing controls
      - @ref strong-encapsulation "%strong-encapsulation": disallows out of line class and namespace declarations
      - @ref try-reexport-module "%try-reexport-module": conditionally loads a module in a @ref user_modules "user module" and allows for that module to be reexported as well
    - new constants:
      - @ref Qore::SQL::DBI_CAP_HAS_RESULTSET_OUTPUT "DBI_CAP_HAS_RESULTSET_OUTPUT": DBI capability for drivers that support returning an @ref Qore::SQL::SQLStatement "SQLStatement" object for a @ref resultset_output_binding "result set" when bound with the @ref Qore::SQL::RESULTSET "RESULTSET" placeholder specification
      - @ref Qore::PathSep "PathSep": defines the platform-specific path separator character
      - @ref Qore::PO_ALLOW_DEBUGGER "PO_ALLOW_DEBUGGER": allows running debugger commands
      - @ref Qore::PO_NO_DEBUGGING "PO_NO_DEBUGGING": disallows debugging of the @ref Qore::Program "Program"
      - @ref Qore::PO_ALLOW_WEAK_REFERENCES "PO_ALLOW_WEAK_REFERENCES": allows the use of the @ref weak_assignment_operator "weak assignment operator (:=)"
      - @ref Qore::PO_BROKEN_LOOP_STATEMENT "PO_BROKEN_LOOP_STATEMENT": allows @ref continue "continue" and @ref break "break" statements to be accepted anywhere in the source and behave like a @ref return "return" statement
      - @ref Qore::PO_BROKEN_REFERENCES "PO_BROKEN_REFERENCES": reverts @ref reference_type "reference" and @ref reference_or_nothing_type "*reference" type restrictions to pre-%Qore-0.8.13 behavior where they would have no effect
      - @ref Qore::PO_NO_UNCONTROLLED_APIS "PO_NO_UNCONTROLLED_APIS": disallow access to uncontrolled APIs such as external language bindings or direct generic system call APIs that could bypass %Qore's sandboxing controls; note that this parse option was also added to @ref Qore::PO_NO_IO "PO_NO_IO" and @ref Qore::PO_NO_EXTERNAL_ACCESS "PO_NO_EXTERNAL_ACCESS"
      - @ref Qore::PO_STRONG_ENCAPSULATION "PO_STRONG_ENCAPSULATION": disallows out of line class and namespace declarations
      - @ref Qore::SQL::RESULTSET "RESULTSET": specifies that an @ref Qore::SQL::SQLStatement "SQLStatement" object should be returned from a @ref resultset_output_binding "result set" output variable in an SQL query
      - @ref Qore::SSL_VERIFY_NONE "SSL_VERIFY_NONE": @ref Qore::Socket::setSslVerifyMode() "Socket::setSslVerifyMode()" option: do not verify peer certificates
      - @ref Qore::SSL_VERIFY_PEER "SSL_VERIFY_PEER": @ref Qore::Socket::setSslVerifyMode() "Socket::setSslVerifyMode()" option: verify peer certificates
      - @ref Qore::SSL_VERIFY_FAIL_IF_NO_PEER_CERT "SSL_VERIFY_FAIL_IF_NO_PEER_CERT": @ref Qore::Socket::setSslVerifyMode() "Socket::setSslVerifyMode()" option: fail if the client does not provide a certificate (server mode only)
      - @ref Qore::SSL_VERIFY_CLIENT_ONCE "SSL_VERIFY_CLIENT_ONCE": @ref Qore::Socket::setSslVerifyMode() "Socket::setSslVerifyMode()" option: only require the client to send a certificate once (server mode only)
      - @ref Qore::ParseOptionCmdCodeMap
      - @ref Qore::ParseOptionCmdStringMap
      - see new cryptographic constants listed above
    - implemented additional parse-time checks for many @ref operators "operators" to provide feedback for invalid operations detected at parse time
    - implemented the @ref weak_assignment_operator "weak assignment operator (:=)" (only available with @ref allow-weak-references "%allow-weak-references")
    - implemented the @ref range_operator "range operator (..)"
    - implemented support for list expressions inside the @ref list_element_operator "dereference operator ([])"
    - new methods:
      - @ref Qore::Program::getAllDefines()
      - @ref Qore::Program::getGlobalVars()
      - @ref Qore::Program::importHashDecl()
      - @ref Qore::Program::importSystemHashDecls()
      - @ref Qore::Program::setGlobalVarValue()
      - @ref Qore::Program::setThreadInit()
      - @ref Qore::Program::getThreadList()
      - @ref Qore::Socket::acceptAllCertificates()
      - @ref Qore::Socket::getAcceptAllCertificates()
      - @ref Qore::Socket::getSslVerifyMode()
      - @ref Qore::Socket::setSslVerifyMode()
    - updated methods:
      - @ref Qore::Thread::Counter::dec() "Counter::dec()": now returns the current value of the counter
      - @ref Qore::HTTPClient::constructor() added support for the following options:
        - \c ssl_cert_path: allows an X.509 client certificate to be set in the constructor
        - \c ssl_key_path: allows a private key for an X.509 client certificate to be set in the constructor
        - \c ssl_key_password: allows a password-protected private key to be used wih an X.509 client certificate
        - \c ssl_verify_cert: enforces server certificate validation with HTTPS connections
        .
        Additionally, the HTTPClient class now understands the \c PATCH method (<a href="https://tools.ietf.org/html/rfc5789">RFC 5789</a>)
      - @ref Qore::RangeIterator::constructor(int) was updated; the second argument was removed to avoid ambiguity with the other overloaded constructor
      - @ref Qore::TreeMap::get() "TreeMap::get()": added a new optional argument to return the unmatched part of the search string
      - the following read-only static methods were moved from the @ref Qore::File "File" class to the @ref Qore::ReadOnlyFile "ReadOnlyFile" class:
        - @ref Qore::ReadOnlyFile::hstat() "ReadOnlyFile::hstat()"
        - @ref Qore::ReadOnlyFile::hlstat() "ReadOnlyFile::hlstat()"
        - @ref Qore::ReadOnlyFile::lstat() "ReadOnlyFile::lstat()"
        - @ref Qore::ReadOnlyFile::stat() "ReadOnlyFile::stat()"
        - @ref Qore::ReadOnlyFile::statvfs() "ReadOnlyFile::statvfs()"
    - new pseudo-methods:
      - <int>::format(int, string, string)
      - <float>::format(int, string, string)
      - <number>::format(int, string, string)
      - <string>::toInt(int)
      - <int>::toBase(int)
      - <number>::toBase(int)
      - <float>::toBase(int)
      - <value>::complexType()
      - <value>::fullType()
    - new functions:
      - @ref Qore::decrypt_to_binary()
      - @ref Qore::decrypt_to_string()
      - @ref Qore::encrypt()
      - @ref Qore::get_compressor()
      - @ref Qore::get_crypto_info()
      - @ref Qore::get_decompressor()
      - @ref Qore::get_decryptor()
      - @ref Qore::get_encryptor()
      - @ref Qore::get_global_vars()
      - @ref Qore::get_local_vars()
      - @ref Qore::get_random_bytes()
      - @ref Qore::get_thread_call_stack()
      - @ref Qore::parse_int()
      - @ref Qore::set_global_var_value()
      - @ref Qore::set_local_var_value()
    - updated functions/methods:
      - @ref Qore::Thread::Counter::dec() "Counter::dec()": now returns the current value of the counter
      - @ref Qore::thread_yield()
    - updated functions:
      - @ref Qore::ceil() "ceil()": now allows the precision to be specified
      - @ref Qore::floor() "floor()": now allows the precision to be specified
      - @ref Qore::hash() "hash()": now returns an untyped hash stripped of any key type information
      - @ref Qore::mkdir() "mkdir()": now allows parent directories to be created in the same call
      - @ref Qore::round() "round()": now allows the precision to be specified
      - @ref Qore::set_thread_init() "set_thread_init()": now allows for thread init code to be removed
      - @ref Qore::xrange(int) was updated; the second argument was removed to avoid ambiguity with the other overloaded variant
    - module updates:
      - <a href="../../modules/BulkSqlUtil/html/index.html">BulkSqlUtil</a> module updates:
        - added complex type support
        - added the \c AbstractBulkOperation::size() method
        - implemented analytic/window functions: new functions [<a href="https://github.com/qorelanguage/qore/issues/2203">issue 2202</a>]
        - implemented analytic/window functions: cop_over full support including ORDER BY [<a href="https://github.com/qorelanguage/qore/issues/2203">issue 2203</a>]
      - <a href="../../modules/CsvUtil/html/index.html">CsvUtil</a> module updates:
        - added support for streams
      - <a href="../../modules/FixedLengthUtil/html/index.html">FixedLengthUtil</a> module updates:
        - added support for streams
        - added \c FixedLengthFileIterator::getFileName() (<a href="https://github.com/qorelanguage/qore/issues/1164">issue 1164</a>)
        - added field as well as global option "truncate" (<a href="https://github.com/qorelanguage/qore/issues/1841">issue 1841</a>)
        - added field as well as global option "tab2space" (<a href="https://github.com/qorelanguage/qore/issues/1866">issue 1866</a>)
      - <a href="../../modules/HttpServer/html/index.html">HttpServer</a> module updates:
        - added a minimal substring of string bodies received to the log message when logging HTTP requests
      - <a href="../../modules/HttpServerUtil/html/index.html">HttpServerUtil</a> module updates:
        - the \c parse_uri_query() function was moved to the <a href="../../modules/Util/html/index.html">Util</a> module
      - <a href="../../modules/Mime/html/index.html">Mime</a> module updates:
        - added complex type support
        - added the following constants:
          - \c MimeTypeMultipartFormData
          - \c MimeTypeMultipartRelated
          - \c MimeTypeMultipartMixed
        - added the following methods:
          - \c MultipartMessage::getBoundary()
          - \c MultipartMessage::serializeBody()
          - \c MultipartMessage::size()
        - fixed a bug parsing multipart messages where unnecessary characters were searched (<a href="https://github.com/qorelanguage/qore/issues/2099">issue 2099</a>)
      - <a href="../../modules/Pop3Client/html/index.html">Pop3Client</a> module updates:
        - added the \c Pop3Connection class to support the <a href="../../ConnectionProvider/html/index.html">ConnectionProvider</a> module
      - <a href="../../modules/Qorize/html/index.html">Qorize</a> module updates:
        - \c qorize_named() added support for objects
      - <a href="../../modules/RestClient/html/index.html">RestClient</a> module updates:
        - added the \c RestConnection class to support the <a href="../../ConnectionProvider/html/index.html">ConnectionProvider</a> module
        - support for the \c text/plain \c Content-Type
      - <a href="../../modules/RestClient/html/index.html">RestClient</a> module updates:
        - added support for runtime REST API validation against a REST schema using the <a href="../../modules/RestSchemaValidator/html/index.html">RestSchemaValidator</a> module
        - added support for Swagger 2.0 REST API validation and \c "swagger" options using the <a href="../../modules/Swagger/html/index.html">Swagger</a> module in the \c RestClient and \c RestConnection classes
      - <a href="../../modules/RestHandler/html/index.html">RestHandler</a> module updates:
        - added an API to allow REST calls to be made internally (<a href="https://github.com/qorelanguage/qore/issues/1899">issue 1899</a>)
        - added support for runtime REST API validation against a REST schema using the <a href="../../modules/RestSchemaValidator/html/index.html">RestSchemaValidator</a> module
      - <a href="../../modules/RestSchemaValidator/html/index.html">RestSchemaValidator</a> module:
        - added this new module providing a <a href="https://en.wikipedia.org/wiki/Representational_state_transfer">REST</a> schema validation API
      - <a href="../../modules/SalesforceRestClient/html/index.html">SalesforceRestClient</a> module updates:
        - added the \c SalesforcRestConnection class to support the <a href="../../ConnectionProvider/html/index.html">ConnectionProvider</a> module
      - <a href="../../modules/Schema/html/index.html">Schema</a> module updates:
        - added the \c c_blob() and \c c_clob() functions (<a href="https://github.com/qorelanguage/qore/issues/1851">issue 1851</a>)
      - <a href="../../modules/SewioRestClient/html/index.html">SewioRestClient</a> module:
        - added this new module providing APIs for communicating with <a href="http://www.sewio.net">Sewio.net</a>'s RTLS Studio REST API
      - <a href="../../modules/SewioWebSocketClient/html/index.html">SewioWebSocketClient</a> module:
        - added this new module providing APIs for communicating with <a href="http://www.sewio.net">Sewio.net</a>'s RTLS Studio WebSocket API
      - <a href="../../modules/SmtpClient/html/index.html">SmtpClient</a> module updates:
        - added the \c SmtpConnection class to support the <a href="../../ConnectionProvider/html/index.html">ConnectionProvider</a> module
      - <a href="../../modules/SqlUtil/html/index.html">SqlUtil</a> module updates:
        - implemented the \c cop_trunc_date() function (<a href="https://github.com/qorelanguage/qore/issues/2032">issue 2032</a>)
      - <a href="../../modules/Swagger/html/index.html">Swagger</a> module added:
        - added this new module providing a <a href="https://swagger.io/">Swagger 2.0 REST API validation API</a> to %Qore
      - <a href="../../modules/TableMapper/html/index.html">TableMapper</a> module updates:
        - added support for upserts in \c InboundTableMapper (<a href="https://github.com/qorelanguage/qore/issues/1067">issue 1067</a>)
        - added \c InboundTableMapper::queueData(list)
      - <a href="../../modules/TelnetClient/html/index.html">TelnetClient</a> module updates:
        - added the \c TelnetConnection class to support the <a href="../../ConnectionProvider/html/index.html">ConnectionProvider</a> module
        - added support for URLs in the constructor()
        - added the \c TelnetClient::getTarget() method
      - <a href="../../modules/Util/html/index.html">Util</a> module updates:
        - the \c parse_uri_query() function was moved here from the <a href="../../modules/HttpServerUtil/html/index.html">HttpServerUtil</a> module
        - \c parse_uri_query() now handles repeated query arguments as a list
        - added public function \c flatten()
        - added public function \c uniq()
      - <a href="../../modules/WebSocketClient/html/index.html">WebSocketClient</a> module updates:
        - added the \c WebSocketConnectionObject class to support the <a href="../../ConnectionProvider/html/index.html">ConnectionProvider</a> module
        - updated for complex types
        - fixed a bug where the event loop thread would immediately terminate after a reconnection (<a href="https://github.com/qorelanguage/qore/issues/2061">issue 2061</a>)
        - improved client logging
        - fixed a bug where the \c WebSocketClient class did not validate the \c Sec-WebSocket-Accept response header according to RFC6455 (<a href="https://github.com/qorelanguage/qore/issues/2062">issue 2062</a>)
      - <a href="../../modules/WebSocketUtil/html/index.html">WebSocketUtil</a> module updates:
        - added the \c ws_get_response_key() function
    - the following classes can be used from binary modules:
      - @ref Qore::File "File"
      - @ref Qore::ReadOnlyFile "ReadOnlyFile"
    - updated the build to require a <a href="https://en.wikipedia.org/wiki/C%2B%2B11">C++11</a> compiler or better to build %Qore (<a href="https://github.com/qorelanguage/qore/issues/994">issue 994</a>)
    - a relative time stamp is now logged in trace and debug output

    @subsection qore_0813_bug_fixes Bug Fixes in Qore
    - fixed a bug causing @ref Qore::AbstractQuantifiedBidirectionalIterator "AbstractQuantifiedBidirectionalIterator" not being available (<a href="https://github.com/qorelanguage/qore/issues/968">issue 968</a>)
    - <a href="../../modules/BulkSqlUtil/html/index.html">BulkSqlUtil</a> module fixes:
      - fixed the module to work properly even with DB drivers that do not support parameter array binding (<a href="https://github.com/qorelanguage/qore/issues/1154">issue 1154</a>)
    - <a href="../../modules/CsvUtil/html/index.html">CsvUtil</a> module fixes:
      - fixed a bug in an error message validating input data (<a href="https://github.com/qorelanguage/qore/issues/1062">issue 1062</a>)
      - added an exception when detected headers do not match the \a fields option (<a href="https://github.com/qorelanguage/qore/issues/2179">issue 2179</a>)
    - <a href="../../modules/HttpServer/html/index.html">HttpServer</a> module fixes:
      - added logic to attempt to mask passwords in log messages (<a href="https://github.com/qorelanguage/qore/issues/1086">issue 1086</a>)
    - <a href="../../modules/HttpServerUtil/html/index.html">HttpServerUtil</a> module fixes:
      - fixed a bug where the \a msg arg to \c AbstractAuthenticator::do401() was ignored (<a href="https://github.com/qorelanguage/qore/issues/1047">issue 1047</a>)
    - <a href="../../modules/RestHandler/html/index.html">RestHandler</a> module fixes:
      - added logic to allow sensitive data to be masked in log messages (<a href="https://github.com/qorelanguage/qore/issues/1086">issue 1086</a>)
    - <a href="../../modules/SqlUtil/html/index.html">SqlUtil</a> module fixes:
      - fixed a bug in update and upsert statement generation when the given data does not have enough columns to use the unique index found, an error message is generated that contains all the columns names instead of just the column names required by the index (<a href="https://github.com/qorelanguage/qore/issues/1013">issue 1013</a>)
    - <a href="../../modules/WebSocketClient/html/index.html">WebSocketClient</a> module fixes:
      - fixed a thread lock starvation race condition (<a href="https://github.com/qorelanguage/qore/issues/2130">issue 2130</a>)
    - \c UTF-16 fixes:
      - fixed a bug comparing strings in \c UTF-16 encodings (<a href="https://github.com/qorelanguage/qore/issues/1579">issue 1579</a>)
      - fixed @ref Qore::substr() and <string>::substr() with strings in \c UTF-16 encodings (<a href="https://github.com/qorelanguage/qore/issues/1586">issue 1586</a>)
      - fixed @ref Qore::trim(), @ref Qore::ltrim(), @ref Qore::rtrim() and the @ref trim "trim" operator with strings with \c UTF-16 encodings (<a href="https://github.com/qorelanguage/qore/issues/1775">issue 1775</a>)
    - fixed a bug where @ref break "break" and @ref continue "continue" statements were accepted outside of loops (<a href="https://github.com/qorelanguage/qore/issues/976">issue 976</a>)
    - fixed a bug compiling on Solaris SPARC with g++ where \c MPFR_DECL_INIT() is compiled incorrectly with -O1 or greater (<a href="https://github.com/qorelanguage/qore/issues/958">issue 958</a>)
    - fixed a bug causing an infinite loop in decompression functions (<a href="https://github.com/qorelanguage/qore/issues/966">issue 966</a>)
    - fixed an issue where an internal C++ API (QoreProgram::parseCmdLineDefines()) performed a needless copy of a data structure (<a href="https://github.com/qorelanguage/qore/issues/1099">issue 1099</a>)
    - fixed a stack corruption bug with asynchronous I/O on UNIX systems with @ref Qore::ReadOnlyFile "ReadOnlyFile" methods (<a href="https://github.com/qorelanguage/qore/issues/1106">issue 1106</a>)
    - fixed bugs with inconsistent conversions of @ref int_type "int", @ref float_type "float", and @ref bool_type "boolean" values to date/time values, now they are all converted uniformly to @ref relative_dates "relative date/time values" (<a href="https://github.com/qorelanguage/qore/issues/1156">issue 1156</a>)
    - fixed a bug where Qore allowed code to be declared both public and private without a warning (<a href="https://github.com/qorelanguage/qore/issues/1187">issue 1187</a>)
    - fixed a bug where the @ref instanceof "instanceof" operator would return @ref True "True" with objects that did not publically inherit the given class or where the given class is not accessible (<a href="https://github.com/qorelanguage/qore/issues/1191">issue 1191</a>)
    - fixed a bug in qpp support of the 'final' class flag (<a href="https://github.com/qorelanguage/qore/issues/1222">issue 1222</a>)
    - fixed a bug where the @ref plus_operator "+ operator" provided access to private members from outside the class (<a href="https://github.com/qorelanguage/qore/issues/1209">issue 1209</a>)
    - fixed a bug where different @ref overloading "overloaded" method variant resolution rules were used at parse time (best match in hierarchy) and runtime (best match in first matching class) in a class hierarchy (<a href="https://github.com/qorelanguage/qore/issues/1229">issue 1229</a>)
    - fixed a bug where exceptions in base class constructor calls did not reflect the actual source location (<a href="https://github.com/qorelanguage/qore/issues/1230">issue 1230</a>)
    - fixed a bug where runtime function/method variant matching was incorrectly biased towards default matches for missing arguments (<a href="https://github.com/qorelanguage/qore/issues/1231">issue 1231</a>)
    - fixed bugs where calls to @ref Qore::Socket::upgradeClientToSSL() "Socket::upgradeClientToSSL()" and @ref Qore::Socket::upgradeServerToSSL() "Socket::upgradeServerToSSL()" were ignored with no exception thrown if the socket was not connected (<a href="https://github.com/qorelanguage/qore/issues/1258">issue 1258</a>)
    - fixed a bug where a closure created in an object scope could not be called if the object had been deleted, even if the closure did not refer to the object (<a href="https://github.com/qorelanguage/qore/issues/1303">issue 1303</a>)
    - fixed a bug where @ref Qore::ord() "ord()" would return negative numbers for bytes with the high bit set with compilers where <tt>char</tt> is the same as <tt>signed char</tt> (<a href="https://github.com/qorelanguage/qore/issues/1385">issue 1385</a>)
    - fixed a bug where @ref Qore::int(softint) "int(number)" returned rounded value instead of the integer part (while @ref Qore::int(softint) "int(float)" behaved correctly; also cf. initializing a softint value from a number vs. from a float) (<a href="https://github.com/qorelanguage/qore/issues/1463">issue 1463</a>)
    - @ref Qore::File::read() "File::read()" now uses character semantics for the length argument (<a href="https://github.com/qorelanguage/qore/issues/1548">issue 1548</a>)
    - fixed a bug with strongly-typed lvalue assignments with classes created in different @ref Qore::Program "Program" objects (<a href="https://github.com/qorelanguage/qore/issues/1551">issue 1551</a>)
    - fixed a bug where an ASCII string and the same string in a different encoding and with diacritics could incorrectly be marked as equal (<a href="https://github.com/qorelanguage/qore/issues/1579">issue 1579</a>)
    - fixed bugs in @ref Qore::HTTPClient "HTTPClient" methods where string message bodies were not converted to the object's @ref character_encoding "character encoding" before transmission (<a href="https://github.com/qorelanguage/qore/issues/1813">issue 1813</a>)
    - fixed a bug in the @ref reference_type "reference" and @ref reference_or_nothing_type "*reference" assignment restrictions; previously any value was accepted, now only references are accepted as the initial assignment values (<a href="https://github.com/qorelanguage/qore/issues/1819">issue 1819</a>)
    - fixed a bug in handling the \c SqlUtil::BLOB type in the <a href="../../modules/FreetdsSqlUtil/html/index.html">FreetdsSqlUtil</a> module (<a href="https://github.com/qorelanguage/qore/issues/1852">issue 1852</a>)
    - fixed a bug in overloaded call variant matching where missing arguments were counted towards the match (<a href="https://github.com/qorelanguage/qore/issues/1897">issue 1897</a>)
    - fixed many bugs where parse-time errors could be reported at an incorrect source location; parse-time error location reporting has been completely overhauled and reimplemented for correctness (<a href="https://github.com/qorelanguage/qore/issues/1930">issue 1930</a>)
    - fixed a bug where code signatures would accept parameter variables without \c "$" signs even when @ref allow-bare-refs "%allow-bare-refs" was not in effect (<a href="https://github.com/qorelanguage/qore/issues/1941">issue 1941</a>)
    - fixed memory leaks in the scanner related to EOF conditions (<a href="https://github.com/qorelanguage/qore/issues/1976">issue 1976</a>)
    - rewrote %Qore functions @ref Qore::gethostbyname(), @ref Qore::gethostbyname_long() and @ref Qore::gethostbyaddr() to use standard C functions \c getaddrinfo(3) and \c getnameinfo(3) internally instead of the deprecated \c gethostbyname(3) and \c gethostbyaddr(3) (<a href="https://github.com/qorelanguage/qore/issues/1952">issue 1952</a>)
    - fixed cmake builds on Darwin (<a href="https://github.com/qorelanguage/qore/issues/1980">issue 1980</a>)
    - fixed a bug where immediate date-time values were not marked with their type at parse time (<a href="https://github.com/qorelanguage/qore/issues/2001">issue 2001</a>)
    - fixed a bug where the @ref data_or_nothing_type "*data" type restriction would allow all types to be assigned at runtime (<a href="https://github.com/qorelanguage/qore/issues/2002">issue 2002</a>)
    - @ref Qore::RangeIterator::constructor(int) and @ref Qore::xrange(int) were updated; the second arguments were removed to avoid ambiguity with the other overloaded variants (<a href="https://github.com/qorelanguage/qore/issues/2016">issue 2016</a>)
    - fixed a bug where @ref Qore::replace() could get in an infinite loop with arguments with embededed nulls (<a href="https://github.com/qorelanguage/qore/issues/2098">issue 2098</a>)
    - fixed a bug in regular expression extraction where an infinite loop could occur (<a href="https://github.com/qorelanguage/qore/issues/2083">issue 2083</a>)
    - fixed a bug where a call reference to an object method that crosses @ref Qore::Program "Program" boundaries could result in a core dump when called due to an error managing thread-local data (<a href="https://github.com/qorelanguage/qore/issues/2145">issue 2145</a>)
    - fixed crashes in scanner due to EOF in comments (<a href="https://github.com/qorelanguage/qore/issues/2175">issue 2175</a>)

    @section qore_081212 Qore 0.8.12.12

    @par Release Summary
    Bugfix release; see details below

    @subsection qore_081212_new_features New Features in Qore

    - added the @ref Qore::Option::HAVE_DSS "HAVE_DSS" constant to indicate if the outdated DSS(), DSS1(), DSS_bin(), DSS1_bin(), DSS_HMAC(), and DSS1_HMAC() functions are available in the opnessl library used to compile %Qore

    @subsection qore_081212_bug_fixes Bug Fixes in Qore

    - fixed a bug handling \c argv in base class constructor execution (<a href="https://github.com/qorelanguage/qore/issues/2030">issue 2030</a>)
    - fixed a bug handling the connection status in the @ref Qore::HTTPClient "HTTPClient" class (<a href="https://github.com/qorelanguage/qore/issues/2058">issue 2058</a>)
    - fixed building with openssl 1.1+ (<a href="https://github.com/qorelanguage/qore/issues/2135">issue 2135</a>)
    - fixed binding more than one wilcard port on a specific address in the <a href="../../modules/HttpServer/html/index.html">HttpServer</a> module (<a href="https://github.com/qorelanguage/qore/issues/2155">issue 2155</a>)
    - fixed a bug in <a href="../../modules/SqlUtil/html/index.html">SqlUtil</a> with column aliases that are reserved words (<a href="https://github.com/qorelanguage/qore/issues/2163">issue 2163</a>)
    - fixed a memory bug in the @ref splice "splice" operator with a binary operand (<a href="https://github.com/qorelanguage/qore/issues/2303">issue 2303</a>)
    - fixed a bug where calling any @ref Qore::SQL::SQLStatement "SQLStatement" method in another thread with an active connection from a @ref Qore::SQL::DatasourcePool "DatasourcePool" causes a crash (<a href="https://github.com/qorelanguage/qore/issues/2334">issue 2334</a>)
    - fixed a bug in <a href="../../modules/RestHandler/html/index.html">RestHandler</a> regarding inconsistent handling of URI parameter arguments; the \c "action" key was only removed from the \c ah hash when there were no other arguments, introducing an inconsistency in argument handling in REST services (<a href="https://github.com/qorelanguage/qore/issues/2479">issue 2479</a>)
    - fixed a bug where \c ENCODING-CONVERSION-ERROR exceptions were not thrown with newer GNU iconv libraries with an API change (<a href="https://github.com/qorelanguage/qore/issues/2500">issue 2500</a>)

    @section qore_081211 Qore 0.8.12.11

    @par Release Summary
    Bugfix release; see details below

    @subsection qore_081211_new_features New Features in Qore
    - <a href="https://github.com/qorelanguage/qore/issues/1947">issue 1947</a> added @ref warning-broken-logic-precedence "broken-logic-precedence" warning.

    @subsection qore_081211_bug_fixes Bug Fixes in Qore
    - fixed documentation regarding escaping of characters in strings and added a parse exception in case of trying to escape octal values in range 400-777 (<a href="https://github.com/qorelanguage/qore/issues/50">issue 50</a>)
    - fixed a crashing bug where @ref Qore::SQL::Datasource::getConfigString() "Datasource::getConfigString()" was called without a connection, also could crash in an implicit internal call to this method with the @ref Qore::SQL::DatasourcePool "DatasourcePool" class when connections were lost and the warning callback should be called (<a href="https://github.com/qorelanguage/qore/issues/1992">issue 1992</a>)
    - fixed a bug where @ref Qore::SQL::Datasource::getConfigHash() "Datasource::getConfigHash()" returned different values depending on if the object was connected or not (<a href="https://github.com/qorelanguage/qore/issues/1994">issue 1994</a>)

    @section qore_081210 Qore 0.8.12.10

    @par Release Summary
    Bugfix release; see details below

    @subsection qore_081210_bug_fixes Bug Fixes in Qore

    - module fixes:
      - <a href="../../modules/FixedLengthUtil/html/index.html">FixedLengthUtil</a>:
        - fixes and improvements to errors and exceptions (<a href="https://github.com/qorelanguage/qore/issues/1828">issue 1828</a>)
      - <a href="../../modules/HttpServerUtil/html/index.html">HttpServerUtil</a>:
        - eliminated excess logging of all HTTP chunks sent and received (<a href="https://github.com/qorelanguage/qore/issues/1832">issue 1832</a>)
      - <a href="../../modules/PgsqlSqlUtil/html/index.html">PgsqlSqlUtil</a>:
        - fixed a bug in setting a \c comment for a table column (<a href="https://github.com/qorelanguage/qore/issues/1886">issue 1886</a>)
      - <a href="../../modules/SqlUtil/html/index.html">SqlUtil</a>:
        - fixed a bug in the \c offset query hash argument in SQL operation methods (<a href="https://github.com/qorelanguage/qore/issues/1880">issue 1880</a>)
        - fixed a bug that prohibited only columns from the main query to be selected when joins are used (<a href="https://github.com/qorelanguage/qore/issues/1909">issue 1909</a>)
      - <a href="../../modules/TableMapper/html/index.html">TableMapper</a>:
        - fixed a bug in flush messages in the \c InboundTableMapper class (<a href="https://github.com/qorelanguage/qore/issues/1849">issue 1849</a>)
    - fixed a bug that could cause spurious parse-time exceptions to be thrown when matching call variants with multiple return types for the same callable object (<a href="https://github.com/qorelanguage/qore/issues/1928">issue 1928</a>)
    - fixed the process return code in the output reference in @ref Qore::backquote() "backquote()" on Unix/Linux platforms (<a href="https://github.com/qorelanguage/qore/issues/1884">issue 1884</a>)
    - fixed a bug where connections were not immediately released back to the @ref Qore::SQL::DatasourcePool "DatasourcePool" in case of an \c SQLSTATEMENT-ERROR exception (<a href="https://github.com/qorelanguage/qore/issues/1836">issue 1836</a>)
    - eliminated a spurious exception in the @ref Qore::SQL::SQLStatement "SQLStatement" class in case of a @ref Qore::SQL::DatasourcePool "DatasourcePool" timeout (<a href="https://github.com/qorelanguage/qore/issues/1832">issue 1832</a>)
    - fixed a crash when the incorrect type was passed to a parameter declared @ref reference_or_nothing_type "*reference" (<a href="https://github.com/qorelanguage/qore/issues/1815">issue 1815</a>)
    - fixed a crash when the %Qore library exits caused by an error in handling module dependencies with injected modules (<a href="https://github.com/qorelanguage/qore/issues/1805">issue 1805</a>)
    - fixed segfault crashes caused by calling object methods with null pointers (<a href="https://github.com/qorelanguage/qore/issues/1791">issue 1791</a>)
    - added internal API support to make it easier for DBI drivers to handle lost connections and to allow DBI drivers that must close all open handles before a connection is closed (such as the oracle driver); due to this change, @ref Qore::SQL::SQLStatement "SQLStatement" objects based on a @ref Qore::SQL::DatasourcePool "DatasourcePool" are closed automatically whenever the datasource is returned to the pool (<a href="https://github.com/qorelanguage/qore/issues/1250">issue 1250</a>)
    - implemented new parse options to revert the effect of parse options that affect code safety (<a href="https://github.com/qorelanguage/qore/issues/1895">issue 1895</a>):
      - @ref correct-list-parsing "%correct-list-parsing"
      - @ref correct-logic-precedence "%correct-logic-precedence"
      - @ref correct-int-assignments "%correct-int-assignments"
      - @ref correct-operators "%correct-operators"
      - @ref loose-args "%loose-args"
    - fixed parse locations of strings and regexes (<a href="https://github.com/qorelanguage/qore/issues/1905">issue 1905</a>)

    @section qore_08129 Qore 0.8.12.9

    @par Release Summary
    Bugfix release; see details below

    @subsection qore_08129_bug_fixes Bug Fixes in Qore

    - fixed a memory leak where references participate in recursive references (<a href="https://github.com/qorelanguage/qore/issues/1774">issue 1774</a>)
    - fixed a build issue with clang++ (<a href="https://github.com/qorelanguage/qore/issues/1768">issue 1768</a>)
    - fixed a memory leak in the @ref Qore::Thread::Queue "Queue" copy constructor when the @ref Qore::Thread::Queue "Queue" was used in other objects (such as an event queue, etc; <a href="https://github.com/qorelanguage/qore/issues/1749">issue 1749</a>)
    - <a href="../../modules/Mapper/html/index.html">Mapper</a> module fixes:
      - fixed bugs handling the \c allow_dot and \c allow_output_dot options (<a href="https://github.com/qorelanguage/qore/issues/1690">issue 1690</a>)
      - fixed \c TableMapper bugs introduced in Qore 0.8.12.7 (<a href="https://github.com/qorelanguage/qore/issues/1754">issue 1754</a>)

    @section qore_08128 Qore 0.8.12.8

    @par Release Summary
    Bugfix release; see details below

    @subsection qore_08128_bug_fixes Bug Fixes in Qore

    - fixed a memory leak in @ref try-module "%try-module" error handling (<a href="https://github.com/qorelanguage/qore/issues/1690">issue 1690</a>)
    - fixed a bug in @ref Qore::trunc_str() "trunc_str()" when the string has an invalid multi-byte character at the end of the string and the string is exactly the byte width requested (<a href="https://github.com/qorelanguage/qore/issues/1693">issue 1693</a>)
    - fixed a bug where @ref Qore::ReadOnlyFile::getchar() "ReadOnlyFile::getchar()" did not respect character semantics as documented (<a href="https://github.com/qorelanguage/qore/issues/1547">issue 1547</a>)
    - <a href="../../modules/OracleSqlUtil/html/index.html">OracleSqlUtil</a> module fixes:
      - fixed a bug in \c character_semantics for standalone column (<a href="https://github.com/qorelanguage/qore/issues/1688">issue 1688</a>)
    - <a href="../../modules/Mapper/html/index.html">Mapper</a> module fixes:
      - fixed a bug in handling "list mode" data such as submitted by \c InboundTableMapper::queueData() (<a href="https://github.com/qorelanguage/qore/issues/1736">issue 1736</a>, bug introduced in Qore 0.8.12.7 with the fix for <a href="https://github.com/qorelanguage/qore/issues/1626">issue 1626</a>)
    - <a href="../../modules/SqlUtil/html/index.html">SqlUtil</a> module fixes:
      - fixed schema alignment skipping column with name "driver" (<a href="https://github.com/qorelanguage/qore/issues/1684">issue 1684</a>)
      - fixed sqlutil schema management: functional indexes are rejected without () in name (<a href="https://github.com/qorelanguage/qore/issues/1610">issue 1610</a>)
    - <a href="../../modules/TableMapper/html/index.html">TableMapper</a> module fixes:
      - fixed a bug in handling "list mode" data with optimized inserts (<a href="https://github.com/qorelanguage/qore/issues/1736">issue 1736</a>, bug introduced in Qore 0.8.12.7 with the fix for <a href="https://github.com/qorelanguage/qore/issues/1626">issue 1626</a>)
    - <a href="../../modules/WebSocketClient/html/index.html">WebSocketClient</a> module fixes:
      - added timeout values to @ref Qore::Socket "Socket" and @ref Qore::HTTPClient "HTTPClient" calls (<a href="https://github.com/qorelanguage/qore/issues/1725">issue 1725</a>)
    - <a href="../../modules/WebSocketHandler/html/index.html">WebSocketHandler</a> module fixes:
      - added timeout values to @ref Qore::Socket "Socket" calls (<a href="https://github.com/qorelanguage/qore/issues/1725">issue 1725</a>)
    - <a href="../../modules/WebSocketUtil/html/index.html">WebSocketUtil</a> module fixes:
      - added timeout values to @ref Qore::Socket "Socket" calls (<a href="https://github.com/qorelanguage/qore/issues/1725">issue 1725</a>)
    - fixed a bug where a type conversion error in an lvalue assignment could generate a confusing unrelated runtime exception (<a href="https://github.com/qorelanguage/qore/issues/1697">issue 1697</a>)
    - fixed a bug where invalid characters in the port specification in a URL were ignored (<a href="https://github.com/qorelanguage/qore/issues/1728">issue 1728</a>)
    - fixed a bug with SSL socket communication the remote closing the connection during a send operation could cause the current thread to go into an infinite loop consuming 100% CPU (<a href="https://github.com/qorelanguage/qore/issues/1729">issue 1729</a>)
    - fixed a bug in the @ref Qore::HashListIterator "HashListIterator" class iterating hashes with a mix of lists and single values such as used by bulk DML binds; now the single values will appear as the current value for all list elements as per the original design instead of throwing a runtime exception (<a href="https://github.com/qorelanguage/qore/issues/1738">issue 1738</a>)

    @section qore_08127 Qore 0.8.12.7

    @par Release Summary
    Bugfix release; see details below

    @subsection qore_08127_bug_fixes Bug Fixes in Qore

    - fixed bug in internal string generation with \c size_t arguments that could cause invalid data to be output or crashes on 32-bit platforms (<a href="https://github.com/qorelanguage/qore/issues/1640">issue 1640</a>)
    - fixed a runtime memory leak and invalid runtime behavior with undetected recursive lvalue references (<a href="https://github.com/qorelanguage/qore/issues/1617">issue 1617</a>)
    - improved @ref garbage_collection "prompt collection" performance with large graphs of objects by eliminating additional unnecessary graph scans, resulting in further large performance improvements in the garbage collector (<a href="https://github.com/qorelanguage/qore/issues/1363">issue 1363</a>)
    - improved \c InboundTableMapper::queueData() performance (in the <a href="../../modules/TableMapper/html/index.html">TableMapper</a> module) when used with data in hash of lists format to use bulk DML in input and output without internal data conversions (<a href="https://github.com/qorelanguage/qore/issues/1626">issue 1626</a>)
    - <a href="../../modules/OracleSqlUtil/html/index.html">OracleSqlUtil</a> module fixes:
      - worked around \c ORA-22165 from \c op_in() caused by Oracle's limit on number of collection elements (<a href="https://github.com/qorelanguage/qore/issues/1660">issue 1660</a>)
      - fixed a bug in the \a force option (i.e. cascade) for dropping types (<a href="https://github.com/qorelanguage/qore/issues/1683">issue 1683</a>)
    - improved @ref try-module "%try-module" error reporting and documentation (<a href="https://github.com/qorelanguage/qore/issues/1648">issue 1648</a>)

    @section qore_08126 Qore 0.8.12.6

    @par Release Summary
    Bugfix release; see details below

    @subsection qore_08126_bug_fixes Bug Fixes in Qore

    - fixed a bug in @ref Qore::parse_url() parsing single-character hostnames (<a href="https://github.com/qorelanguage/qore/issues/1524">issue 1524</a>)
    - fixed a bug where @ref Qore::PO_LOCKDOWN "PO_LOCKDOWN" was not set when parsing \c init and \c del attributes in @ref user_modules "user module" headers (<a href="https://github.com/qorelanguage/qore/issues/1535">issue 1535</a>)
    - fixed a bug parsing exception catch block parameter errors (in debug builds only; <a href="https://github.com/qorelanguage/qore/issues/1558">issue 1558</a>)
    - fixed a bug dereferencing @ref binary "binary values" with the @ref list_element_operator "[] operator"; the behavior now corresponds to the documentation (<a href="https://github.com/qorelanguage/qore/issues/1566">issue 1566</a>)
    - fixed a bug that would result in a crash if a method were declared both \c static and \c abstract (<a href="https://github.com/qorelanguage/qore/issues/1590">issue 1590</a>)
    - fixed performance issues with the <a href="../../modules/Mapper/html/index.html">Mapper</a> module (and by extension the <a href="../../modules/TableMapper/html/index.html">TableMapper</a> module) for mappers with many identity (i.e. 1:1) and constant mappings (<a href="https://github.com/qorelanguage/qore/issues/1620">issue 1620</a>)
    - fixed a bug in the \c BulkInsertOperation class in the <a href="../../modules/BulkSqlUtil/html/index.html">BulkSqlUtil</a> module where inserts would fail or silently insert invalid data in the second or later blocks when constant hashes were used (<a href="https://github.com/qorelanguage/qore/issues/1625">issue 1625</a>)

    @section qore_08125 Qore 0.8.12.5

    @par Release Summary
    Bugfix release; see details below

    @subsection qore_08125_new_features New Features in Qore

    - added the <a href="../../modules/SalesforceRestClient/html/index.html">SalesforceRestClient</a> module for communicating with Salesforce.com using the REST APIs
    - module <a href="../../modules/SqlUtil/html/index.html">SqlUtil</a>
      - has support for native default values in tables (<a href="https://github.com/qorelanguage/qore/issues/1428">issue 1428</a>)
      - has support for Oracle named types (eg. spatial types) for Schema.qm and SchemaReverse.qm. (<a href="https://github.com/qorelanguage/qore/issues/1465">issue 1465</a>)

    @subsection qore_08125_bug_fixes Bug Fixes in Qore

    - <a href="../../modules/Mime/html/index.html">Mime</a> module:
      - added support for URL form-encoded messages (<a href="https://github.com/qorelanguage/qore/issues/1436">issue 1436</a>
    - <a href="../../modules/RestClient/html/index.html">RestClient</a> module:
      - added support for URL form-encoded messages (<a href="https://github.com/qorelanguage/qore/issues/1436">issue 1436</a>
      - added support for the \c "rawxml" message body encoding (<a href="https://github.com/qorelanguage/qore/issues/1437">issue 1437</a>
    - fixed handling of invalid compressed data in the following functions (<a href="https://github.com/qorelanguage/qore/issues/1432">issue 1432</a>):
      - @ref Qore::gunzip_to_binary()
      - @ref Qore::gunzip_to_string()
      - @ref Qore::uncompress_to_binary()
      - @ref Qore::uncompress_to_string()
    - fixed \c \@inf\@ on Windows (<a href="https://github.com/qorelanguage/qore/issues/1442">issue 1442</a>)
    - fixed @ref Qore::parse_url() with single-character usernames (<a href="https://github.com/qorelanguage/qore/issues/1455">issue 1455</a>)
    - corrected the error message with SSL reads when the server closes the connection prematurely (<a href="https://github.com/qorelanguage/qore/issues/1488">issue 1488</a>)
    - fixed the \c Host header in HTTP requests to not include the port if the port is the default port for the scheme because it causes some servers to reject the request (<a href="https://github.com/qorelanguage/qore/issues/1489">issue 1489</a>)

    @section qore_08124 Qore 0.8.12.4

    @par Release Summary
    Bugfix release; see details below

    @subsection qore_08124_bug_fixes Bug Fixes in Qore

    - fixed a reference bug in the @ref Qore::Thread::Queue "Queue" class introduced in the last release (<a href="https://github.com/qorelanguage/qore/issues/1309">issue 1309</a>)
    - fixed a bug where database types could not be correctly aligned if they had dependencies (<a href="https://github.com/qorelanguage/qore/issues/1314">issue 1314</a>); entailed updates in the following modules:
      - <a href="../../modules/SqlUtil/html/index.html">SqlUtil</a>
      - <a href="../../modules/FreetdsSqlUtil/html/index.html">FreetdsSqlUtil</a>
      - <a href="../../modules/MysqlSqlUtil/html/index.html">MysqlSqlUtil</a>
      - <a href="../../modules/OracleSqlUtil/html/index.html">OracleSqlUtil</a>
      - <a href="../../modules/PgsqlSqlUtil/html/index.html">PgsqlSqlUtil</a>
      - <a href="../../modules/Schema/html/index.html">Schema</a>
    - fixed a bug in @ref Qore::trunc_str() "trunc_str()" where an infinite loop could be triggered with certain arguments and multi-byte character encodings (<a href="https://github.com/qorelanguage/qore/issues/1327">issue 1327</a>)
    - improved @ref garbage_collection "prompt collection" performance with larger graphs of objects by eliminating unnecessary graph scans made during object method calls (<a href="https://github.com/qorelanguage/qore/issues/1363">issue 1363</a>)
    - fixed bugs in @ref Qore::date(string) "date(string)" and @ref Qore::date(string, string) "date(string, string)" where invalid input data was ignored and invalid dates were returned (<a href="https://github.com/qorelanguage/qore/issues/1369">issue 1369</a>)
    - <a href="../../modules/CsvUtil/html/index.html">CsvUtil</a> module:
      - fixed a bug in \c AbstractCsvIterator::identifyTypeImpl() generating an error message (<a href="https://github.com/qorelanguage/qore/issues/1355">issue 1355</a>)
    - <a href="../../modules/MailMessage/html/index.html">MailMessage</a> module:
      - fixed a bug using the default encoding in \c Message::attach() (issue <a href="https://github.com/qorelanguage/qore/issues/1352">issue 1352</a>)
    - <a href="../../modules/SqlUtil/html/index.html">SqlUtil</a> module:
      - fixed the ignored character_semantics column option in schema alignmed (<a href="https://github.com/qorelanguage/qore/issues/1379">issue 1379</a>)
      - implemented the \c cop_length() column function (<a href="https://github.com/qorelanguage/qore/issues/1395">issue 1395</a>)
    - <a href="../../modules/OracleSqlUtil/html/index.html">OracleSqlUtil</a> module:
      - OraclePackage attribute body_src is now public to access package bodies
    - <a href="../../modules/Qorize/html/index.html">Qorize</a> module:
      -  Qorize module: new qorize_val() set of functions; qorize_named() introduced; qorize tests
    - <a href="../../modules/TableMapper/html/index.html">TableMapper</a> module:
      - fixed runtime option propagation to \c TableMapper::SqlStatementMapperIterator from \c TableMapper::AbstractSqlStatementOutboundMapper::iterator() (<a href="https://github.com/qorelanguage/qore/issues/1418">issue 1418</a>)
      - fixed SqlStatementMapperIterator::getCount() (<a href="https://github.com/qorelanguage/qore/issues/1417">issue 1417</a>)
      - added the following methods:
        - \c TableMapper::AbstractSqlStatementOutboundMapper::getRowIterator()
        - \c TableMapper::InboundTableMapper::iterator()
        - \c TableMapper::InboundTableMapperIterator::getRuntime()
        - \c TableMapper::InboundTableMapperIterator::replaceRuntime()
        - \c TableMapper::InboundTableMapperIterator::setRuntime()
        - \c TableMapper::SqlStatementMapperIterator::getRuntime()
        - \c TableMapper::SqlStatementMapperIterator::replaceRuntime()
        - \c TableMapper::SqlStatementMapperIterator::setRuntime()
    - <a href="../../modules/QUnit/html/index.html">QUnit</a> module:
      - fixed showing the assertion location when there are test modules on top of QUnit (<a href="https://github.com/qorelanguage/qore/issues/1046">issue 1046</a>)
    - fixed inconsistency between list splice operator and splice function (<a href="https://github.com/qorelanguage/qore/issues/1380">issue 1380</a>)

    @section qore_08123 Qore 0.8.12.3

    @par Release Summary
    Bugfix release; see details below

    @subsection qore_08123_bug_fixes Bug Fixes in Qore

    - fixed the documentation (and DB modules) where @ref Qore::SQL::SQLStatement::fetchColumns() "SQLStatement::fetchColumns()" was inconsistent; now it will return a empty hash when no more rows are available to fetch (<a href="https://github.com/qorelanguage/qore/issues/1241">issue 1241</a>)
    - added I/O timeout support to the @ref Qore::FtpClient "FtpClient" class (<a href="https://github.com/qorelanguage/qore/issues/1252">issue 1252</a>)
    - fixed bugs in @ref Qore::Socket::recv() "Socket::recv()" and @ref Qore::Socket::recvBinary() "Socket::recvBinary()" with <tt>size = 0</tt> where @ref nothing could be returned which is invalid according to the methods' declared return types (<a href="https://github.com/qorelanguage/qore/issues/1260">issue 1260</a>)
    - fixed a bug where @ref Qore::FtpClient::get() "FtpClient:get()" would fail with an exception when retrieving an empty file (<a href="https://github.com/qorelanguage/qore/issues/1255">issue 1255</a>)
    - fixed a bug where executing a call reference to a deleted object method would cause a crash (<a href="https://github.com/qorelanguage/qore/issues/1268">issue 1268</a>)
    - fixed a bug where Qore would allow methods to be called on already deleted objects under certain conditions (<a href="https://github.com/qorelanguage/qore/issues/1270">issue 1270</a>)
    - fixed a bug where calling @ref Qore::exit() "exit()" in a multithreaded program could result in a segmentation fault (<a href="https://github.com/qorelanguage/qore/issues/1215">issue 1215</a>)
    - fixed a bug where <a href="../../modules/HttpServer/html/index.html">HttpServer::addListener()</a> could not accept a bind on port 0 to mean any random port (<a href="https://github.com/qorelanguage/qore/issues/1284">issue 1284</a>)
    - fixed a race condition in @ref garbage_collection "prompt collection" that could lead to a crash (<a href="https://github.com/qorelanguage/qore/issues/1084">issue 1084</a>)
    - fixed a bug clearing @ref Qore::Socket "Socket" event queues when the @ref Qore::Socket "Socket" goes out of scope that could lead to a crash (<a href="https://github.com/qorelanguage/qore/issues/1292">issue 1292</a>)
    - fixed a bug with @ref Qore::FtpClient::setWarningQueue() "FtpClient::setWarningQueue()" that could cause a crash (<a href="https://github.com/qorelanguage/qore/issues/1293">issue 1293</a>)
    - fixed a bug where @ref Qore::FtpClient::pwd() returned invalid directory names (<a href="https://github.com/qorelanguage/qore/issues/1295">issue 1295</a>)

    @section qore_08122 Qore 0.8.12.2

    @par Release Summary
    Bugfix release; see details below

    @subsection qore_08122_bug_fixes Bug Fixes in Qore
    - fixed bugs in handling websocket close status codes in the <a href="../../modules/WebSocketUtil/html/index.html">WebSocketUtil</a>, <a href="../../modules/WebSocketClient/html/index.html">WebSocketClient</a>, and <a href="../../modules/WebSocketHandler/html/index.html">WebSocketHandler</a> modules (<a href="https://github.com/qorelanguage/qore/issues/1216">issue 1216</a>)
    - fixed a crashing bug with recursive class initialization (<a href="https://github.com/qorelanguage/qore/issues/2023">issue 2023</a>)

    @section qore_08121 Qore 0.8.12.1

    @par Release Summary
    Bugfix release; see details below

    @subsection qore_08121_bug_fixes Bug Fixes in Qore
    - <a href="../../modules/TableMapper/html/index.html">TableMapper</a> module fixes:
      - fixed a bug with the \c SqlStatementOutboundMapper::iterator() method; corrected the iterator object return value which was causing \c AbstractMapperIterator::mapBulk() to fail (<a href="https://github.com/qorelanguage/qore/issues/979">issue 979</a>)
      - fixed a bug with \c SqlStatementOutboundMapper; it would throw an error if the required \c "table" or \c "sh" options were used and only worked with subclasses that declared these options (<a href="https://github.com/qorelanguage/qore/issues/981">issue 981</a>)
      - fixed a bug where \c AbstractSqlStatementOutboundMapper::iterator() failed to use options when creating the new \c Mapper object (<a href="https://github.com/qorelanguage/qore/issues/1088">issue 1088</a>)
    - fixed a bug where optional arguments were not handled correctly in some rare cases (<a href="https://github.com/qorelanguage/qore/issues/974">issue 974</a>)
    - fixed a bug causing a crash when @ref Qore::parse_base64_string_to_string() "parse_base64_string_to_string()" was called with an empty string (<a href="https://github.com/qorelanguage/qore/issues/996">issue 996</a>)
    - fixed a bug resolving base class method calls during parse initialization (<a href="https://github.com/qorelanguage/qore/issues/1075">issue 1075</a>)
    - fixed thread memory handling bug with some operator expressions and the @ref background "background operator" (<a href="https://github.com/qorelanguage/qore/issues/1096">issue 1096</a>)
    - fixed a race condition in the prompt collection of closure-bound local variables in the @ref garbage_collection "garbage collector" (<a href="https://github.com/qorelanguage/qore/issues/1103">issue 1103</a>)
    - fixed a bug where @ref Qore::HTTPClient "HTTPClient" class method variants such as @ref Qore::HTTPClient::get() "HTTPClient::get()" without a callback would fail to return the message body when the server sent a reply with chunked transfer encoding (<a href="https://github.com/qorelanguage/qore/issues/1117">issue 1117</a>)
    - fixed a bug in CsvUtil where backward compatibility was broken for single-row-type format (<a href="https://github.com/qorelanguage/qore/issues/1124">issue 1124</a>)
    - fixed bugs where declared public functions were missing from the library ABI (<a href="https://github.com/qorelanguage/qore/issues/1126">issue 1126</a>)
    - fixed bugs where @ref Qore::format_number() and <float>::format() gave incorrect results when rounding to the significant decimals given in the format string (<a href="https://github.com/qorelanguage/qore/issues/1149">issue 1149</a>)
    - fixed a bug referencing \c self in base class constructor arguments (<a href="https://github.com/qorelanguage/qore/issues/1169">issue 1169</a>)
    - fixed a bug where the incorrect class destructor was called in the openldap module (<a href="https://github.com/qorelanguage/qore/issues/1174">issue 1174</a>)
    - fixed a bug where declaring a \c copy() method as @ref synchronized would result in a crash when the method was called (<a href="https://github.com/qorelanguage/qore/issues/1188">issue 1188</a>)
    - fixed bugs in <string>::getEncoded() and <string>::getDecoded() regarding @ref Qore::CE_XML "CE_XML" and @ref Qore::CE_NONASCII "CE_NONASCII" (<a href="https://github.com/qorelanguage/qore/issues/1193">issue 1193</a>)
    - fixed bugs where @ref Qore::call_object_method() and @ref Qore::call_object_method_args() allowed private methods to be called from outside the class (<a href="https://github.com/qorelanguage/qore/issues/1194">issue 1194</a>)
    - fixed a bug where @ref deprecated methods were being internally registered as @ref RUNTIME_NOOP (<a href="https://github.com/qorelanguage/qore/issues/1197">issue 1197</a>)
    - fixed bugs where the @ref Qore::SQL::Datasource "Datasource" class would open a connection to the server in the constructor before options were set and where a server connection was required to call @ref Qore::SQL::Datasource::getOption() "Datasource::getOption()" or @ref Qore::SQL::Datasource::setOption() "Datasource::setOption()" (<a href="https://github.com/qorelanguage/qore/issues/1201">issue 1201</a>)
    - fixed memory errors in the @ref Qore::Thread::Queue "Queue" class where spurious exceptions could be raised (<a href="https://github.com/qorelanguage/qore/issues/1202">issue 1202</a>)
    - fixed a memory leak with static class member initializers (<a href="https://github.com/qorelanguage/qore/issues/1206">issue 1206</a>)

    @section qore_0812 Qore 0.8.12

    @par Release Summary
    Major new release with major new features and bug fixes as well as packaging fixes:
    - added support for @ref garbage_collection "deterministic garbage collection"
    - standardized function naming convention
    - new functions, methods, constants, operators, and user modules
    - greatly improved support on Windows

    @subsection qore_0812_compatibility Changes That Can Affect Backwards-Compatibility
    - fixed broken list parsing; in previous releases, %Qore's parser re-wrote lists without parentheses used as top-level statements with certain assignment operators (@ref assignment_operator "=", @ref plus_equals_operator "+=", @ref minus_equals_operator "-=", @ref multiply_equals_operator "*=", and @ref divide_equals_operator "/=", but not with others) so that statements like <tt>list l = 1, 2, 3;</tt> were valid assignments.   Due to operator precedence, such statements should normally be interpreted as <tt>(list l = 1), 2, 3;</tt>, which is not a valid expression.  Not only were the rules applied with only some assignment operators, but such lists were only rewritten if used as top-level statements, therefore the rules were applied inconsistenctly depending on where the expression was located in the parse tree.  As of %Qore 0.8.12, these inconsistencies have been eliminated by default from %Qore; all lists are processed according to the precedence rules defined in @ref operators.  This could break old code that relied on the old, broken behavior.  To get the old behavior, use the @ref broken-list-parsing "%broken-list-parsing" parse directive.
    - fixed broken @ref int_type "int" and @ref softint_type "softint" assignments; previously runtime type errors with these type restrictions were ignored and all values were silently converted to integers for the assignment, now runtime type errors are thrown according to the original design.  Parse errors are detected as before.  This could break old code that relied on the old, broken behavior.  To get the old behavior, use the @ref broken-int-assignments "%broken-int-assignments" parse directive.
    - fixed broken multi-character operator parsing; the %Qore parser has been updated to no longer accept multi-character operators with whitespace between the chacters making up the operator; it is believed that this was never used and simply caused the parser to be needlessly complicated and caused %Qore to be less compatible with other languages.  To get the old behavior, use the @ref broken-operators "%broken-operators" parse directive.
    - the @ref push "push", @ref unshift "unshift", @ref pop "pop" and @ref shift "shift" operators now throw an exception when their first operand is not a list and @ref strict-args "%strict-args" is in effect

    @subsection qore_0812_new_features New Features in Qore
    - Added the @ref value_coalescing_operator which checks first argument if it evaluates to @ref False "False" with @ref <value>::val() and if so assigns the second argument. The operator can be further chained; for example: @code{.py} expr1 ?* expr2 ?* expr3 @endcode
    - Added the @ref null_coalescing_operator which checks the first operand for @ref nothing or @ref null; if true returns the second argument. The operator can be further chained, in which case the first operand with a value is returned; ex: @code{.py} expr1 ?? expr2 ?? expr3 @endcode
    - %Qore identifiers can now begin with an underscore character \c "_"; the following is now a valid (with @ref new-style "%new-style"): @code{.py}int _var = 1;@endcode
    - hash enhancements:
      - new syntax for an expression giving an empty hash: <tt>{}</tt>; for example: @code{.py} hash h = {};@endcode
      - new literal hash support: hashes can now be given as literal values as follows: @code{.py} (<key_expr>: <val_expr>, [...]) @endcode For example: @code{.py} return (get_key(): get_value()); @endcode in the past the keys in literal hashes had to be either a string or a constant; now any valid %Qore expression can be used to generate the hash keys at runtime
      - new hash syntax; hash elements can now be enclosed by curly brackets as well as regular parentheses; the version with curly brackets when used with the @ref hmap "map" operator results in the hash version of the map operator being used
      - Added new @ref hmap "hash version of the map" operator to build a hash from a list or iterator expression; ex: @code{.py} hash h = map {$1, h2.$1}, i; @endcode
    - implemented support for loading user modules in a pre-defined @ref Qore::Program "Program" object (that can have a custom API) in the following new functions and methods:
      - @ref Qore::load_user_module_with_program() "load_user_module_with_program()"
      - @ref Qore::Program::loadApplyToPrivateUserModule() "Program::loadApplyToPrivateUserModule()"
      - @ref Qore::Program::loadApplyToUserModule() "Program::loadApplyToUserModule()"
      - @ref Qore::Program::loadUserModuleWithProgram() "Program::loadUserModuleWithProgram()"
    - implemented support for code / dependency injections in @ref Qore::Program "Program" containers with the following changes:
      - @ref Qore::Program::importClass() now accepts optional arguments that allow the imported version of the class to live in another namespace and have another name and an argument that allows the imported version of the class to remain even if it overlaps with an imported system or user class from a module
      - @ref Qore::Program::importFunction() now accepts an optional argument that allows the imported version of the function to remain even if it overlaps with an imported system or user function from a module
      - the new parse option @ref Qore::PO_ALLOW_INJECTION must be set on the @ref Qore::Program "Program" object in order to use code / dependency injection parameters in the above methods
      - once a @ref Qore::Program "Program" object has an injected API set up, the system API can be imported (possibly already overridden with injected code) with the following new methods:
        - @ref Qore::Program::importSystemApi()
        - @ref Qore::Program::importSystemClasses()
        - @ref Qore::Program::importSystemConstants()
        - @ref Qore::Program::importSystemFunctions()
        .
        additionally user modules can be loaded with overridden injected code with the following new functions / methods:
        - @ref Qore::load_user_module_with_program() "load_user_module_with_program()"
        - @ref Qore::Program::loadApplyToPrivateUserModule() "Program::loadApplyToPrivateUserModule()"
        - @ref Qore::Program::loadApplyToUserModule() "Program::loadApplyToUserModule()"
        - @ref Qore::Program::loadUserModuleWithProgram() "Program::loadUserModuleWithProgram()"
        .
        furthermore the following function can be used to reload injected modules with the non-injected version:
        - @ref Qore::reload_module() "reload_module()"
    - implemented support for user-defined thread-resource management, allowing %Qore code to safely manage resources associated to a particular thread:
      - @ref Qore::Thread::AbstractThreadResource
      - @ref Qore::remove_thread_resource()
      - @ref Qore::set_thread_resource()
    - new constants:
      - @ref Qore::DirSep
      - @ref Qore::Platform
      - @ref Qore::ParseOptionCodeMap
      - @ref Qore::ParseOptionStringMap
      - @ref Qore::PO_BROKEN_LIST_PARSING
      - @ref Qore::PO_BROKEN_LOGIC_PRECEDENCE
      - @ref Qore::PO_BROKEN_OPERATORS
      - @ref Qore::PO_NO_INHERIT_SYSTEM_CONSTANTS
      - @ref Qore::PO_NO_INHERIT_USER_CONSTANTS
      - @ref Qore::PO_NO_API
      - @ref Qore::PO_NO_SYSTEM_API
      - @ref Qore::PO_NO_USER_API
      - @ref Qore::SQL::DBI_CAP_HAS_ARRAY_BIND "Qore::SQL::DBI_CAP_HAS_ARRAY_BIND"
      - @ref StringConcatEncoding
      - @ref StringConcatDecoding
    - new classes:
      - @ref Qore::DataLineIterator
      - @ref Qore::Thread::AbstractThreadResource
    - other new methods:
      - @ref Qore::SQL::DatasourcePool::getCapabilities()
      - @ref Qore::SQL::DatasourcePool::getCapabilityList()
      - @ref Qore::SQL::SQLStatement::currentThreadInTransaction()
      - @ref Qore::Thread::Queue::setError()
      - @ref Qore::Thread::Queue::clearError()
    - updated methods:
      - @ref Qore::TimeZone::constructor() "TimeZone::constructor()": now accepts a path to the zoneinfo file if the @ref Qore::PO_NO_FILESYSTEM sandboxing restrictions is not set
    - the \c SOCKET-THROUGHPUT-WARNING event is no longer raised on the warning queue if the transfer size is less than 1024 bytes; this affects:
      - @ref Qore::FtpClient::setWarningQueue()
      - @ref Qore::HTTPClient::setWarningQueue()
      - @ref Qore::Socket::setWarningQueue()
    - new functions:
      - @ref Qore::create_object()
      - @ref Qore::create_object_args()
      - @ref Qore::decode_uri_request()
      - @ref Qore::encode_uri_request()
      - @ref Qore::get_duration_seconds_f()
      - @ref Qore::getgroups()
      - @ref Qore::getusername()
      - @ref Qore::ltrim()
      - @ref Qore::parse_float()
      - @ref Qore::parse_number()
      - @ref Qore::realpath()
      - @ref Qore::rtrim()
      - @ref Qore::set_return_value()
      - @ref Qore::setgroups()
      - @ref Qore::remove_thread_resource()
      - @ref Qore::set_thread_resource()
    - updated functions:
      - @ref Qore::parse_boolean()
      - @ref Qore::string()
      - @ref Qore::strmul()
    - new pseudo-methods:
      - @ref <date>::dayNumber()
      - @ref <date>::dayOfWeek()
      - @ref <date>::durationSecondsFloat()
      - @ref <date>::isoDayOfWeek()
      - @ref <date>::isoWeekHash()
      - @ref <date>::isoWeekString()
      - @ref <object>::uniqueHash()
      - @ref <string>::getDecoded()
      - @ref <string>::getEncoded()
    - the following functions were moved from the <a href="../../modules/Util/html/index.html">Util</a> module to %Qore:
      - @ref Qore::absolute_path()
      - @ref Qore::absolute_path_windows()
      - @ref Qore::absolute_path_unix()
    - camel-case functions were deprecated in this release, covering the following functions:
      - @ref Qore::callObjectMethod(): deprecated for @ref Qore::call_object_method()
      - @ref Qore::callObjectMethodArgs(): deprecated for @ref Qore::call_object_method_args()
      - @ref Qore::existsFunction(): deprecated for @ref Qore::exists_function()
      - @ref Qore::functionType(): deprecated for @ref Qore::function_type()
      - @ref Qore::getAllThreadCallStacks(): deprecated for @ref Qore::get_all_thread_call_stacks()
      - @ref Qore::getClassName(): deprecated for @ref Qore::get_class_name()
      - @ref Qore::getDateFromISOWeek(): deprecated for @ref Qore::get_date_from_iso_week()
      - @ref Qore::getDayNumber(): deprecated for @ref Qore::get_day_number()
      - @ref Qore::getDayOfWeek(): deprecated for @ref Qore::get_day_of_week()
      - @ref Qore::SQL::getDBIDriverCapabilities(): deprecated for @ref Qore::SQL::dbi_get_driver_capabilities()
      - @ref Qore::SQL::getDBIDriverCapabilityList(): deprecated for @ref Qore::SQL::dbi_get_driver_capability_list()
      - @ref Qore::SQL::getDBIDriverList(): deprecated for @ref Qore::SQL::dbi_get_driver_list()
      - @ref Qore::getFeatureList(): deprecated for @ref Qore::get_feature_list()
      - @ref Qore::getISODayOfWeek(): deprecated for @ref Qore::get_iso_day_of_week()
      - @ref Qore::getISOWeekHash(): deprecated for @ref Qore::get_iso_week_hash()
      - @ref Qore::getISOWeekString(): deprecated for @ref Qore::get_iso_week_string()
      - @ref Qore::getMethodList(): deprecated for @ref Qore::get_method_list()
      - @ref Qore::getModuleHash(): deprecated for @ref Qore::get_module_hash()
      - @ref Qore::getModuleList(): deprecated for @ref Qore::get_module_list()
      - @ref Qore::makeBase64String(): deprecated for @ref Qore::make_base64_string()
      - @ref Qore::makeHexString(): deprecated for @ref Qore::make_hex_string()
      - @ref Qore::parseBase64String(): deprecated for @ref Qore::parse_base64_string()
      - @ref Qore::parseBase64StringToString(): deprecated for @ref Qore::parse_base64_string_to_string()
      - @ref Qore::SQL::parseDatasource(): deprecated for @ref Qore::SQL::parse_datasource()
      - @ref Qore::parseHexString(): deprecated for @ref Qore::parse_hex_string()
      - @ref Qore::sortDescending(): deprecated for @ref Qore::sort_descending()
      - @ref Qore::sortDescendingStable(): deprecated for @ref Qore::sort_descending_stable()
      - @ref Qore::sortStable(): deprecated for @ref Qore::sort_stable()
      - @ref Qore::throwThreadResourceExceptions(): deprecated for @ref Qore::throw_thread_resource_exceptions()
      .
      Functions deprecated in this release will remain for the forseeable future for backwards-compatibility
    - Added support for reexporting imported definitions in user module with the new <tt>%%requires(reexport)</tt> form of the @ref requires "%requires" parse directive.
    - @ref Qore::xrange() and @ref Qore::RangeIterator updates:
      - @ref Qore::xrange() and @ref Qore::RangeIterator::constructor() and <list>::rangeIterator() updated to take an optional value to return in the @ref Qore::RangeIterator::getValue() method
    - @ref Qore::FtpClient updates:
      - added @ref Qore::FtpClient::getMode()
    - Performance improvements:
      - @ref Qore::HashPairIterator and @ref Qore::ObjectPairIterator objects (returned by @ref <hash>::pairIterator() and @ref <object>::pairIterator(), respectively and the associated reverse iterators) have had their performance improved by approximately 70% by reusing the hash iterator object when possible
    - module directory handling changed
      - user modules are now stored in prefix/share/qore-modules/version
      - prefix/share/qore-modules is also added to the module path
      - version-specific module directories are added first, then the "generic" directories
    - <a href="../../modules/CsvUtil/html/index.html">CsvUtil</a> module updates:
      - new \c "tolwr" option in structured text parsing classes
      - \c AbstractCsvWriter will set \c "headers" from the \c "fields" option if \c "headers" are not explicitly set
      - added write() methods returning the generated strings to the \c CsvStringWriter class for API compatibility with the corresponding FixedLengthDataWriter methods
      - implemented support for @ref Qore::SQL::SQLStatement "SQLStatement" as an iterator source for \c AbstractCsvWriter::write()
      - \c quote_escape option implemented in \c AbstractCsvWriter
      - implemented the \c "datamap" and \c "info_log" options for CSV generation
      - implemented alternative options with underscores instead of dashes for all constructors
      - extended multi-type support, record type rules and default value in field specification
      - implemented multi-type record support in \c AbstractCsvWriter and \c AbstractCsvIterator using \c resolve_type and \c headers options
    - <a href="../../modules/Mapper/html/index.html">Mapper</a> module updates:
      - implemented the \c "constant" field tag, allowing a constant value for an output field to be specified directly in the mapper hash
      - implemented the \c "default" field tag, giving a default value if no input value is specified
      - implemented the global \c "date_format" mapper option
      - implemented support for structured output fields with dot notation in the output field name
      - implemented per-field and global \c "number_format" mapper options
      - changed the behavior of the \c "number" field type: now leaves numeric values in their original type, converts all other types to a number
      - removed the deprecated \c "crec" option
      - implemented the \c "input" option with input record validation
      - implemented the \c "output" option with output record validation
      - implemented the \c "info_log" option and removed the \c "trunc" option
      - implemented the \c "runtime" field tag
      - implemented the \c "index" field tag
      - improved the Mapper::mapAll() method by adding support for hashes of lists to better support input from bulk DML (@ref Qore::SQL::SQLStatement::fetchColumns() "SQLStatement::fetchColumns()")
    - <a href="../../modules/TableMapper/html/index.html">TableMapper</a> module updates:
      - added table name and datasource description to error messages
      - implemented more efficient support for inserts from a sequence for databases supporting the \c "returning" clause in insert statements; now such inserts are made in a single round trip instead of n + 1 where n is the number of sequences in the insert
      - implemented an optimized insert approach assuming stable input data
      - implemented the following new options:
        - \c unstable_input: to accommodate unstable input data and disable the insert optimization (default: False)
        - \c insert_block: for DB drivers supporting bulk DML, the number of rows inserted at once (default: 500, only used when \c unstable_input is False) and bulk inserts are supported in the table object
      - added methods for bulk / batch inserts for db drivers supporting bulk DML (ex: Oracle)
      - updated to <a href="../../modules/Mapper/html/index.html">Mapper</a> changes: use table description to define output record for the <a href="../../modules/Mapper/html/index.html">Mapper</a> module
      - added the AbstractSqlStatementOutboundMapper class
      - added the InboundIdentityTableMapper class
      - added the SqlStatementMapperIterator class
      - added the SqlStatementOutboundMapper class
    - <a href="../../modules/RestClient/html/index.html">RestClient</a> module updates:
      - implemented RestClient::addDefaultHeaders()
      - implemented RestClient::getDefaultHeaders()
      - implemented RestClient::getSendEncoding()
      - implemented RestClient::setContentEncoding()
      - when possible, REST bodies are decoded and stored in the \a info output argument when the HTTP server returns a status code < 100 or >= 300 to allow for error-handling in the client
    - <a href="../../modules/RestHandler/html/index.html">RestHandler</a> module updates:
      - implemented support for notifying persistent connections when the connection is terminated while a persistent connection is in place
      - the AbstractRestStreamRequestHandler class is now the base abstract class for REST stream request handlers
    - <a href="../../modules/WebUtil/html/index.html">WebUtil</a> module updates:
      - updated FileHandler::handleRequest() to allow for chunked sends
    - <a href="../../modules/BulkSqlUtil/html/index.html">BulkSqlUtil</a> module:
      - added this new module providing APIs supporting bulk DML with <a href="../../modules/SqlUtil/html/index.html">SqlUtil</a> with supported drivers
    - <a href="../../modules/FilePoller/html/index.html">FilePoller</a> module:
      - added this new module to support polling files in directories on the filesystem
    - <a href="../../modules/FixedLengthUtil/html/index.html">FixedLengthUtil</a> module:
      - added this new module for handling fixed length line data
    - <a href="../../modules/HttpServer/html/index.html">HttpServer</a> module updates:
      - <a href="../../modules/HttpServerUtil/html/index.html">HttpServerUtil</a> module split from the <a href="../../modules/HttpServer/html/index.html">HttpServer</a> module containing supporting definitions for handler classes and other code interfacing with the <a href="../../modules/HttpServer/html/index.html">HttpServer</a> module
      - added the PermissiveAuthenticator class
      - translate \c "+" (plus) to \c " " (space) in the query portion of URIs in parse_uri_query()
      - implemented support for notifying persistent connections when the connection is terminated while a persistent connection is in place
      - new methods implemented in HttpServer:
        - HttpServer::getListenerLogOptions()
        - HttpServer::getListenerLogOptionsID()
        - HttpServer::setListenerLogOptions()
        - HttpServer::setListenerLogOptionsID()
        - HttpServer::addListeners() (new variant taking a hash of SSL info)
        - HttpServer::listenerStarted() (to allow for reporting when listeners are actually running since they are started asynchronously)
      - improved performance matching request URIs to handlers
      - added the \c "ssl" key to the listener socket info hash
      - implemented support for notifying persistent connections when the connection is terminated while a persistent connection is in place
      - removed the unused AbstractStreamRequestHandler class
      - fixed parse_uri_query() to always return \a params as a hash (<a href="https://github.com/qorelanguage/qore/issues/569">issue 569</a>)
      - added \c root_path to the context hash if the path was matched by a URL path prefix (<a href="https://github.com/qorelanguage/qore/issues/570">issue 570</a>)
      - implemented support for configurable stream handler timeout values (<a href="https://github.com/qorelanguage/qore/issues/719">issue 719</a>)
    - <a href="../../modules/Schema/html/index.html">Schema</a> module updates:
      - added the following public functions to make column definitions easier:
        - c_char()
        - c_date()
        - c_int()
        - c_number()
        - c_timestamp()
        - c_varchar()
    - added option @ref Qore::Option::HAVE_DETERMINISTIC_GC "HAVE_DETERMINISTIC_GC" for %Qore builds where deterministic garbage collection is enabled
    - @ref Qore::Program "Program" class enhancements:
      - the @ref Qore::Program "Program" class now creates @ref conditional_parsing "parse defines" for parse options so that conditional code can be implemented depending on the sandboxing configuration of the program container
      - the @ref Qore::Program::importClass() method now accepts an optional \a new_name argument to allow for importing classes with a different name and namespace path
    - added a timeout parameter to the following @ref Qore::Socket "Socket" methods:
      - @ref Qore::Socket::upgradeClientToSSL()
      - @ref Qore::Socket::upgradeServerToSSL()
    - added zoneinfo -> Windows time zone translation code on Windows to support standard UNIX (zoneinfo) time zone names on Windows; time zone information is still taken from the Windows registry but region names are reported using the standard zoneinfo names
    - @ref Qore::FileLineIterator updates:
      - added @ref Qore::FileLineIterator::hstat() and @ref Qore::FileLineIterator::stat()
    - <a href="../../modules/SqlUtil/html/index.html">SqlUtil</a> module updates:
      - implemented insert option support and support for the \c "returning" clause in supported drivers to avoid server round trips
      - implemented the AbstractTable::getDesc() method and improved exception description messages
      - implemented support for late table resoluton in join arguments to enable joins from serialized parameters
      - improved error messages for common errors such as join errors
      - implemented support for DBA management actions
      - implemented support for driver-dependent pseudocolumns
      - implemented per-column support for the \c "desc" keyword in orderby expressions
      - implemented the \c "wop_or()" function to allow complex SQL expressions to be generated with \c "or" as well as \c "and"
      - implemented the \c "cop_cast()" operator for converting [column] value into another datatype
      - implemented the \c "cop_sum()" aggregate operator for returning sum of column values
      - implemented update operators \c "uop_plus()", \c "uop_minus()", \c "uop_multiply()", \c "uop_divide()"
      - implemented AbstractTable::getBulkUpsertClosure() to better support bulk SQL merge operations
      - removed all APIs that handle implicit transactions; APIs must commit transactions explicitly
      - \a orderby and \a groupby select options now take positive integers as column identifiers
      - column aliases (defined with cop_as()) can now be used in the where hash argument and in join criteria
      - column operator functions can be used in the where clause and in join conditions (<a href="https://github.com/qorelanguage/qore/issues/529">issue 529</a>)
      - implemented the \c "cop_coalesce()" column operation function to support the \c "COALESCE" operator in queries (<a href="https://github.com/qorelanguage/qore/issues/671">issue 671</a>)
      - implemented \c cop_substr() and \c uop_substr() operators (<a href="https://github.com/qorelanguage/qore/issues/801">issue 801</a>)
      - implemented \c op_substr() where operator (<a href="https://github.com/qorelanguage/qore/issues/883">issue 883</a>)
      - implemented the \c "omit_update" upsert option for asymmetrical upserts (updates only update a subset of the columns inserted) (<a href="https://github.com/qorelanguage/qore/issues/791">issue 791</a>)
      - implemented the \c "UpsertUpdateOnly" upsert option (<a href="https://github.com/qorelanguage/qore/issues/793">issue 793</a>)
    - <a href="../../modules/OracleSqlUtil/html/index.html">OracleSqlUtil</a> module updates:
      - implemented support for views for DML in the OracleTable class
      - implemented support for Oracle pseudocolumns in queries
      - return lists from Oracle's data dictionary ordered
      - implemented AbstractTable::emptyStringsAsNull()
    - <a href="../../modules/PgsqlSqlUtil/html/index.html">PgsqlSqlUtil</a> module updates:
      - added support for the following datatypes and aliases: \c bool, \c float, \c int, \c timetz, \c timestamptz, \c varbit
      - added support for listing PostgreSQL types and materialized views (<a href="https://github.com/qorelanguage/qore/issues/699">issue 699</a>)
    - <a href="../../modules/MysqlSqlUtil/html/index.html">MysqlSqlUtil</a> module updates:
      - added support for the following datatypes: \c binary, \c varbinary
    - <a href="../../modules/Util/html/index.html">Util</a> module updates:
      - added public function \c glob_to_regex()
      - added public functions \c lpad() and \c rpad()
      - added public function \c ordinal()
      - added public function \c plural()
      - added public function \c regex_escape()
      - added public function \c zip()
      - \c parse_to_qore_value() now respects parentheses when parsing lists and hashes (<a href="https://github.com/qorelanguage/qore/issues/846">issue 846</a>)
    - added initial support for UTF-16 character encoding; note that UTF-16 is not backwards-compatible with ASCII and therefore not supported universally in %Qore; it's recommended to convert these strings to UTF-8 in %Qore; do not use UTF-16 as the default character encoding in %Qore; currently UTF-16 data can be parsed using the following classes that convert the data to UTF-8:
      - @ref Qore::DataLineIterator
      - @ref Qore::FileLineIterator
    - removed support for the C++ \c QDBI_METHOD_ABORT_TRANSACTION_START DBI method; transactions are always assumed to be in progress even if an exec call throws an exception in the first statement in a new transaction; this is necessary to handle bulk DML where a single statement can partially succeed and partially fail; the ABI remains unchanged; drivers that set this DBI method will no longer have it called because it's not necessary; in the upcoming API/ABI change this C++ DBI method will be removed entirely
    - added support for @ref unary_plus_operator "unary plus"
    - added support for empty private blocks in classes
    - added support for @ref Qore::statvfs() on Windows (simulated from \c GetDiskFreeSpaceEx() <a href="https://github.com/qorelanguage/qore/issues/618">issue 618</a>)
    - assignment of a variable to itself is now illegal (<a href="https://github.com/qorelanguage/qore/issues/526">issue 526</a>)
    - extended qpp to support the 'final' class flag (<a href="https://github.com/qorelanguage/qore/issues/876">issue 876</a>)
    - extended qpp to support private members (<a href="https://github.com/qorelanguage/qore/issues/924">issue 924</a>)
    - added @ref <float>::infp() and @ref <float>::nanp() predicates to @ref float_type (<a href="https://github.com/qorelanguage/qore/issues/909">issue 909</a>)

    @subsection qore_0812_bug_fixes Bug Fixes in Qore
    - fixed format of octal constant - there was an error if a string contained octal constant that is shorter than 3 digit
    - <a href="../../modules/HttpServer/html/index.html">HttpServer</a> module fixes:
      - fixed a bug setting the response encoding in HttpServer::setReplyHeaders() where the Socket encoding was not set properly and therefore the encoding in the Content-Type in the response header did not necessarily match the encoding of the response
      - fixed a socket / connection performance problem with HTTPS listeners where the SSL connection was being negotiated inline with the accept instead of in the connection thread, thereby blocking new connections from being accepted
      - fixed bugs where URI strings were improperly encoded and decoded (also fixed in the <a href="../../modules/RestClient/html/index.html">RestClient</a> module)
      - fixed a bug in the <a href="../../modules/HttpServer/html/index.html">HttpServer</a> module where chunked sends were not received and decoded properly in all cases for handlers that did not explicitly handle chunked messages
      - fixed a bug in HttpServer::addListener() with an integer argument; a UNIX socket was opened instead of a wildcard listener on the given port
      - fixed typos causing bugs in HTTP error logging (<a href="https://github.com/qorelanguage/qore/issues/308">issue 308</a>)
      - fixed a bug formatting IPv6 host addresses in the return value to \c HttpServer::http_get_url_from_bind() (<a href="https://github.com/qorelanguage/qore/issues/821">issue 821</a>)
    - <a href="../../modules/RestClient/html/index.html">RestClient</a> module fixes:
      - fixed bugs where URI strings were improperly encoded and decoded (also fixed in the <a href="../../modules/HttpServer/html/index.html">HttpServer</a> module)
      - fixed a bug where URI paths were sent as relative paths instead of absolute paths
      - fixed issues where multiple leading \c "/" chars were sometimes present in the request URI path
      - fixed an issue where a trailing \c "/" char was sometimes added to the request URI path (<a href="https://github.com/qorelanguage/qore/issues/899">issue 899</a>)
    - <a href="../../modules/CsvUtil/html/index.html">CsvUtil</a> module fixes:
      - fixed a bug where the \c "format" field option was not usable with fields assigned type \c "*date"
      - fixed the default field type as "*string" (from "string") to avoid parsing and outputting empty strings for missing input data
    - <a href="../../modules/Schema/html/index.html">Schema</a> module fixes:
      - AbstractSchema::combineOptions() fails when an option variable contains @ref nothing instead of a valid hash
      - fixed a bug with <i>"insert-only reference data"</i> with the verbose option; the upsert strategy was changed to \c UpsertSelectFirst which means that insert-only reference data could also be updated
      - fixed a bug where it was not possible to provide Database options when creating schemas (<a href="https://github.com/qorelanguage/qore/issues/501">issue 501</a>)
    - <a href="../../modules/Mapper/html/index.html">Mapper</a> module fixes:
      - moved field length checks after all transformations have been applied
      - fixed bugs in the \c "timezone" and \c "input_timezone" options, documented those options
      - fixed a bug where \c "constant" field tags assigned to a value that evaluated to boolean @ref False "False" were not recognized (<a href="https://github.com/qorelanguage/qore/issues/610">issue 610</a>)
    - <a href="../../modules/SqlUtil/html/index.html">SqlUtil</a> module fixes:
      - fixed a bug with queries using a \a desc argument with the \a orderby query option with multiple sort columns; the \c "desc" string was added only to the last column but should have been added to all columns
      - fixed a bug where foreign key constraints with supporting indexes were not tracked and therefore schema alignment on DBs that automatically create indexes for foreign key constraints would fail
      - fixed a bug where driver-specific objects were not included when dropping a schema
      - fixed a bug in subquery handling where bind-by-value arguments from the subquery were lost
      - fixed a bug in the partition by/over operator where column names as given in the query argument hash were not properly recognized
      - fixed a bug in schema alignment; when aligning a schema and an index supporting a PK constraint is introduced in the new schema, the alignment would fail when a constraint is attempted to be disabled that doesn't exist
      - fixed a bug generating select statements for tables accessed through a synonym when used with join clauses; previously inconsistent schema prefixes could be used which could cause errors parsing the SQL statements generated
      - fixed a bug where the AbstractTable lock was held while executing SQL to determine the upsert strategy to use with UpsertAuto
      - fixed a bug where complex bind values as hashes (such as used by the pgsql and oracle drivers) were rejected by SqlUtil (<a href="https://github.com/qorelanguage/qore/issues/494">issue 494</a>) when updating
      - fixed a bug where wildcard columns in join tables were not working (<a href="https://github.com/qorelanguage/qore/issues/499">issue 499</a>)
      - fixed a bug in \c "op_in()" where invalid SQL was generated with an argument of 0 (<a href="https://github.com/qorelanguage/qore/issues/500">issue 500</a>)
      - fixed bugs in \c cop_seq() and \c cop_seq_currval() (<a href="https://github.com/qorelanguage/qore/issues/624">issue 624</a>)
      - fixed a bug in \c join_inner() where the \a cond argument was ignored (<a href="https://github.com/qorelanguage/qore/issues/645">issue 645</a>)
      - fixed \c "uop_lower()" and \c "uop_upper()" operators to allow nesting (<a href="https://github.com/qorelanguage/qore/issues/657">issue 657</a>)
      - fixed a bug where SqlUtil was generating invalid SQL for some DBs where a wilcard was used with explicit column names (<a href="https://github.com/qorelanguage/qore/issues/708">issue 708</a>)
      - fixed a bug where updating an index without any source constraints caused an invalid exception to be raised (<a href="https://github.com/qorelanguage/qore/issues/768">issue 768</a>)
      - fixed a bug in \c AbstractTable::update() with sequence operators (<a href="https://github.com/qorelanguage/qore/issues/942">issue 942</a>)
    - <a href="../../modules/OracleSqlUtil/html/index.html">OracleSqlUtil</a> module fixes:
      - fixed a bug where column names that are reserved words were not quoted in generated SQL
      - fixed bugs in \c cop_seq() and \c cop_seq_currval() (<a href="https://github.com/qorelanguage/qore/issues/624">issue 624</a>)
    - <a href="../../modules/PgsqlSqlUtil/html/index.html">PgsqlSqlUtil</a> module fixes:
      - fixed a bug in PgsqlTable::tryInsertImpl(); added an explicit \c "begin" call to make the savepoint work with PostgreSQL 9.3+ servers
      - fixed a bug retrieving foreign constraints; columns were not guaranteed to be returned in declaration order
      - fixed a bug handling tablespaces in unique constraints
      - fixed a bug handling \c "time" columns; they were being issued as \c "time6" instead of "time(6)" (<a href="https://github.com/qorelanguage/qore/issues/385">issue 385</a>)
      - fixed support for the following datatypes and aliases: \c "bit", \c "bit varying", \c "char", \c "character", \c "character varying", \c "char varying", \c "oid", \c "varchar"
      - fixed bugs in \c cop_seq() and \c cop_seq_currval() (<a href="https://github.com/qorelanguage/qore/issues/624">issue 624</a>)
    - <a href="../../modules/MysqlSqlUtil/html/index.html">MysqlSqlUtil</a> module fixes:
      - corrected support for the \c varbinary type (<a href="https://github.com/qorelanguage/qore/issues/403">issue 403</a>)
      - corrected support for the \c binary type (<a href="https://github.com/qorelanguage/qore/issues/524">issue 524</a>)
      - \c schema member incorrectly set by @ref Qore::SQL::AbstractDatasource::getUserName() "AbstractDatasource::getUserName()" instead of @ref Qore::SQL::AbstractDatasource::getDBName() "AbstractDatasource::getDBName()" (<a href="https://github.com/qorelanguage/qore/pull/519">issue 519</a>)
    -  <a href="../../modules/WebUtil/html/index.html">WebUtil</a> module fixes:
      - fixed a bug where template programs with @ref Qore::PO_ALLOW_BARE_REFS set did not work
      - fixed a bug serving index files in \c FileHandler::tryServeRequest() where index files could be incorrectly served with a \c "204 No Content" response (<a href="https://github.com/qorelanguage/qore/issues/616">issue 616</a>)
    - <a href="../../modules/WebSocketHandler/html/index.html">WebSocketHandler</a> module fixes:
      - fixed a bug where the connection object was deleted when the connection closes which could cause excess exceptions in multithreaded server code
      - added the WebSocketConnection::connectionClosed() method to be called when the connection is closed
    - <a href="../../modules/WebSocketClient/html/index.html">WebSocketClient</a> module updates:
      - updated module to version 1.3
      - ignore \c SOCKET-NOT-OPEN errors when closing (server already closed the connection)
    - <a href="../../modules/RestHandler/html/index.html">RestHandler</a> module fixes:
      - fold all possible arguments in the REST request body into the argument hash so that complex REST requests can be made with clear URI strings
      - fixed a bug where an error calling an internal nonexistent method would be reported with an incorrect error message
      - send errors are now reported in the \c AbstractRestStreamRequestHandler object so they can be properly logged (<a href="https://github.com/qorelanguage/qore/issues/734">issue 734</a>)
      - unknown REST class errors with the base class are now reported consistently like all other such errors (<a href="https://github.com/qorelanguage/qore/issues/859">issue 859</a>)
      - fixed an issue where request URI paths with multiple consecutive \c "/" chars were handled incorrectly (<a href="https://github.com/qorelanguage/qore/issues/900">issue 900</a>)
    - <a href="../../modules/Util/html/index.html">Util</a> module fixes:
      - fixed \c normalize_dir_windows() handling of UNC paths (<a href="https://github.com/qorelanguage/qore/issues/813">issue 813</a>)
    - fixed a memory error in error-handling with type errors when parsing user module headers that could cause a crash
    - fixed a memory leak in @ref Qore::Socket::setWarningQueue() "Socket::setWarningQueue()": when a callback argument is used, the argument can be leaked when the @ref Qore::Socket "Socket" is destroyed
    - fixed a bug where the @ref Qore::HTTPClient "HTTPClient" class did not send the X.509 certificate and private key when making a client SSL connection
    - fixed a bug in the @ref Qore::Thread::ThreadPool "ThreadPool" class where an error in shutdown handling could cause a crash in rare conditions when @ref Qore::Thread::ThreadPool "ThreadPool" methods are called while the pool is shutting down
    - fixed a crashing bug initializing some lvalues with type restrictions; affected static class variables at least
    - fixed a bug where a class calling an overridden method in a base class constructor that referred to a member that should have been initialized in the subclass would be executed before the subclass's members were initialized causing the method call to fail
    - fixed a memory leak in classes with multiple inheritance and base classes that are inherited multiple times with member initialization
    - fixed a bug in the @ref include "%include" and @ref append-module-path "%append-module-path" parse directives where relative paths were not calculated from the script's directory but instead were calculated from the current working directory, causing such paths to fail
    - fixed a bug in @ref Qore::get_qore_library_info() that could cause a crash due to treating the \a Build attribute as a string when it was an integer
    - fixed a bug in the @ref divide_equals_operator "divide-equals (/=) operator" where an exception was not thrown when an operand of zero with arbitrary-precision numeric arguments is used
    - fixed a bug where the connection mode would be reset for every connection in the @ref Qore::FtpClient class
    - fixed a bug in the @ref Qore::FtpClient class where connection problems in the data channel when executing certain FTP commands could cause a crash due to missing error checking
    - fixed a bug in Qore's internal strcasestr() function on platforms that do not support this function (ex: Solaris) that could result in a crash
    - fixed a bug in Qore where string data formatted with \c %%n, \c %%N, or \c %%y could be added to another string with a different character encoding without any automatic conversions, therefore resulting in an improperly-encoded string
    - fixed a crash when parsing when parsing function, method, or closure arguments when either of the @ref duplicate-local-vars or @ref duplicate-block-vars warnings are set due to an error handling thread-local variable info in parse initialization
    - fixed a bug where code with mixed coding styles (old and new) could result in invalid parse errors when parsing base class constructor calls to a base class defined in another coding style
    - fixed a bug where an HTTP response with an unknown \c Content-Encoding header would cause a crash
    - fixed a memory error with receiving HTTP chunked data with receive callbacks where the buffer object was reset with reference counts > 1
    - fixed a bug in the @ref Qore::FtpClient "FtpClient" class where socket errors would not cause the connection to be closed automatically and therefore further use of the object required a manual disconnect even though the object supports transparent auto-reconnection
    - fixed a bug where conversions from float to number would introduce inaccuracy in the arbitrary-precision number; ex: <code>737.38.toNumber() -> 737.3799999999999954525264911353588104248</code>
    - fixed a bug where @ref requires "%requires" would fail loading a user module inside a @ref try-module "%try-module" block
    - fixed a bug in @ref Qore::Program::importClass() where the import would fail if a namespace-justified class name was given and any element of the namespace path didn't already exist in the target whereas the same import would succeed if the namespace were omitted in the call
    - fixed bugs in @ref Qore::Program::importClass(), @ref Qore::Program::importFunction(), and @ref Qore::Program::importGlobalVariable() when namespace-justified arguments were given, in this case when namespaces were created in the target, the internal root namespace index was not updated so the imported objects could not be found with namespace-justified references until the root indexes were updated
    - fixed a bug in the @ref requires "%requires" directive where relative paths were not calculated from the script's directory but rather from the current working directory
    - fixed various bugs in path handling on Windows in the following areas:
      - @ref Qore::basename()
      - @ref Qore::get_script_dir()
      - @ref Qore::get_script_path()
      - @ref Qore::get_script_name()
      - @ref Qore::Dir
      - module importing and include file handling
    - fixed a bug in parsing constant value assignment expressions where such expressions could use or instantiate classes with uncommitted changes and therefore a crash could result
    - fixed a bug in user module initialization and destruction where call references were not accepted, contrary to the documentation and design goals
    - fixed a bug in @ref Qore::Socket::acceptSSL() and @ref Qore::Socket::connectSSL() where the timeout argument was not respected for SSL protocol negotation by implementing non-blocking I/O support for the internal SSL calls for upgrading the socket connection
    - fixed a memory leak in exception handling in the @ref Qore::FtpClient::put() method (thanks to nros)
    - fixed a memory error in string handling in the @ref Qore::FtpClient class's FTP response handling code
    - fixed a bug in aligning table data in the sqlutil example program
    - fixed a bug when loading modules by a path argument; if the module is already loaded, then do not throw an exception
    - adjusted the stack guard buffer for x86_64 from 20K -> 32K which solved some rare crashes related to stack exhaustion (ex: make check works consistently now on x86_64 Linux)
    - fixed a bug handling HTTP send callbacks that returned zero-length strings and binary objects which would cause invalid chunked data to be sent violating the HTTP protocol
    - fixed a bug in the @ref Qore::SQL::DatasourcePool::getServerVersion() "DatasourcePool::getServerVersion()" method where the connection to the server was not guaranteed to be in place before the call, in case of connection errors in the pool a crash could result
    - fixed a crash in @ref Qore::FileLineIterator::copy() when no \a eol attribute is set
    - fixed a bug importing invalid user modules with no module declaration
    - fixed bugs in @ref Qore::Socket::accept() and @ref Qore::Socket::acceptSSL() where the SSL configuration was not copied to the new @ref Qore::Socket
    - fixed some object encapsulation violation bugs where access to methods of a privately-inherited class was allowed from a subclass in certain situations
    - fixed inconsistent object encapsulation enforcement with method references; if a reference to a method is created inside the class, then when executed the call inherits the access rights at the time of creation
    - fixed inconsistent thread gating for code data structures in @ref Qore::Program "Program" containers that could have theoretically lead to crashes in @ref Qore::Program "Program" containers that parse code while threads are running
    - fixed a bug in @ref Qore::Program::importFunction() with function names with a namespace path
    - fixed a bug in closure calls when a closure is called from within a closure and referes to closure-bound locally variables in the internal closure call which would previously result in a crash
    - fixed a parse-time memory leak in call reference calls when the callable object is resolved from a class constant
    - fixed a bug in maintaining the conditional compilation status when parsing @ref include "%include" directives and @ref requires "%requires" directives with user modules
    - fixed an obscure bug when a thread terminates in a  @ref Qore::Program "Program" object after the Program container itself has already been deleted where the termination would hang while waiting for the Program's thread count to reach zero while the last thread doing the waiting also held the last thread reference
    - fixed a bug where incompatible class definitions were not verified at parse time which could cause a crash in debug builds and unpredictable behavior in non-debug builds
    - fixed a race condition in finalizing thread-local data in  @ref Qore::Program "Program" objects during Program destruction that could lead to a runtime crash
    - fixed a crash when user modules have recursive dependencies
    - fixed a bug with @ref push-parse-options "%push-parse-options" when used multiple times in the same file; now multiple appearances of this parse directive are ignored
    - fixed a bug initializing static class variables in the parse commit phase where a crash could result due to an error in managing parse commit dependencies
    - fixed @ref Qore::is_writable():
      - on Windows when used with a directory
      - on UNIX to return a value for the current permissions the program is running under
    - fixed a bug in @ref Qore::regex_extract() and in the @ref regex_extract_operator where the result buffer was not resized when it was too small, limiting regular expressions to nine subpatterns; the maximum has been raised to between 90 and 100 before an exception is raised (since the subpattern buffer is allocated on the stack, we need to enforce a limit)
    - fixed a bug with the @ref cast "cast<>() operator where compatible classes were not recognized at runtime that would otherwise be recognized correctly without the cast
    - fixed the return type in @ref Qore::getcwd() to @ref string_or_nothing_type "*string"
    - fixed a bug in the @ref return "return statement" where the runtime return type was used at parse time which did not work when parsing embedded code
    - fixed a bug validating return values in method evaluation that could lead to a qore crash
    - fixed a bug in the @ref requires "%requires" directive when applied to builtin features where code to manage user module dependencies was inappropriately applied
    - fixed a bug nesting 3 levels or more of parse conditionals (@ref ifdef "%ifdef" and @ref ifndef "%ifndef") where the conditional parse state could be lost (and an assertion was made in debug mode)
    - fixed a bug where ==, >, and < operators applied type precedence incorrectly when applying optimizations at parse time in relation to arbitrary-precision numeric values
    - fixed a static memory leak in the parser handling out of line method declarations
    - fixed a bug in handling socket disconnection errors in SSL operations where the SSL helper object was deleted and then used causing a crash
    - fixed a bug where @ref deprecated and @ref return-value-ignored warnings were reported at the incorrect source location
    - fixed a bug in @ref Qore::set_thread_init() where thread initialization did not occur when foreign threads attached to a @ref Qore::Program object with thread initialization set
    - fixed a bug in call references and objects by replacing string references to the containing Program object with weak references which solved a recursive reference / memory leak issue
    - fixed a memory leak when a thread init call reference was used with @ref Qore::Program objects
    - fixed bugs in Qore SSL socket handling when the remote connection is disconnected while performing an SSL upgrade (client or server) that could cause a crash
    - fixed a bug where the sending an invalid HTTP header to the @ref Qore::Socket::sendHTTPResponse() method could cause a crash
    - fixed bugs in @ref Qore::system() "system()":
      - the shell was not being used to execute commands with commands where shell meta-characters were not found with a manual search which caused such commands to fail; additionally \c & (ampersand) characters were not recognized as shell meta-characters
      - fixed problems with signal handling in child processes on UNIXes: @ref Qore::system() "system()" now always performs a \c fork(2), enables all signals, and calls <tt>execl("/bin/sh", "sh", "-c", </tt><i>command</i><tt>, 0)</tt> in the child process (on UNIX systems; on Windows, system(3) is used directly as before)
    - fixed a race condition in the @ref Qore::SQL::DatasourcePool "DatasourcePool" class when opening new datasources after a connection error in the first datasource which could cause a crash.  Now the first datasource is no longer a "special" datasource used for configuration information; configuration information is contained in a separate object which serves as an internal Datasource factory
    - fixed a problem where \c SIGCHLD was blocked by default which caused deadlocks when spawning child processes that in turn waited on grandchild processes - now %Qore no longer blocks \c SIGCHLD on UNIX platforms
    - fixed a bug in BinaryNode::clear() where the internal pointer was freed but not set to 0 leading to a subsequent crash when the object is destroyed; affected HTTPClient chunked reads of binary data when used with a callback
    - fixed a bug where the runtime exception location could be reported in the wrong location
    - fixed a bug where the bzip2 library can request a buffer size that could not be handled by the bzip2 library which is not handled by qore and causes a crash while decompressing certain input
    - fixed a bug handling closure-bound local variables when closures are created in the background operator expression that caused a core dump
    - fixed the precedence of the @ref assignment_operator "assignment operator (=)"; now the precedence of this operator is the same as the other assignment operators (@ref plus_equals_operator "+=", @ref minus_equals_operator "-=", @ref multiply_equals_operator "*=", and @ref divide_equals_operator "/=", etc); this does not break any code, but does align %Qore with other programming languages (such as C, among others) and allows for expressions such as @code{.py} a = b += 2@endcode to be correctly parsed
    - fixed a parse-time bug in the @ref trim "trim operator" where the operator's return type was incorrectly returned as @ref int_type "int" instead of the type of the lvalue
    - fixed a bug initializing object members with a closure that refers to \a self
    - fixed bugs in the documentation and return types of:
      - @ref Qore::ReadOnlyFile::readBinaryFile()
      - @ref Qore::ReadOnlyFile::readTextFile()
    - fixed a bug in @ref Qore::GetOpt::parse(softlist<auto>), @ref Qore::GetOpt::parse2(softlist<auto>), and @ref Qore::GetOpt::parse3(softlist<auto>) where call-by-value and copy-on-write semantics were not enforced and a shared list argument could be modified
    - fixed a bug in zoneinfo file parsing where invalid bands with no UTC offset changes against the previous band could cause invalid date/time values to be displayed by Qore for dates on the invalid transition
    - fixed a bug where imported global variables (@ref Qore::Program::importGlobalVariable()) were added to the pending global variable list and therefore were removed if a parse exception occurred, hwoever the namespace indexes remained, which could lead to unexpected problems at runtime including a crash.  Additionally the pending global variable list was not checked which could lead to a memory leak if the a single global variable name is pending, imported, and then committed to the @ref Qore::Program "Program" object.
    - fixed memory errors managing program feature lists in the CharPtrList class by copying string memory instead of using sometimes temporary values in the list
    - fixed minor bugs with directive parsing, mostly related to error reporting
    - fixed bugs in relative date arithmetic where operands were swapped with the @ref minus_operator "- operator" if the first operand was a @ref relative_dates "relative date/time value", additionally an operation with the @ref minus_operator "- operator" where the first operand is a @ref relative_dates "relative date" and the second operand is a @ref absolute_dates "absolute date" is now calculated using the @ref absolute_dates "absolute date"'s epoch offset (offset in seconds and microseconds from \c 1970-01-01Z), and a @ref relative_dates "relative date/time value" is produced
    - fixed a bug normalizing the result of date arithmetic between hour and minute components of @ref relative_dates "relative date/time value"
    - fixed a bug where time components of absolute date/time values before the UNIX epoch were returned with invalid values
    - fixed a bug where the @ref exec-class "%exec-class" directive did not check for classes with unimplemented abstract variants
    - fixed a bug where the @ref push "push" and @ref unshift "unshift" operators applied to a variable declared as softlist did not use the default value
    - fixed a bug where calls to @ref Qore::HTTPClient::setConnectTimeout() had no effect (<a href="https://github.com/qorelanguage/qore/issues/323">issue 323</a>)
    - fixed several bugs with logical comparison operators and arbitrary-precision numeric values (<a href="https://github.com/qorelanguage/qore/issues/330">issue 330</a>)
    - fixed a bug where @ref Qore::HashListIterator (and therefore @ref <hash>::contextIterator()) would not iterate a simple hash with non-list values once but would instead silently ignore the hash (<a href="https://github.com/qorelanguage/qore/issues/336">issue 336</a>)
    - fixed a bug where a warning was not always issued when square brackets were used on unsuitable types (<a href="https://github.com/qorelanguage/qore/issues/184">issue 184</a>), internally ported the square bracket operator to the C++ QoreOperatorNode hierarchy
    - fixed a bug handling return type information for method and pseudo-method calls; uninitialized memory could be used which could cause a runtime crash (<a href="https://github.com/qorelanguage/qore/issues/364">issue 364</a>)
    - corrected the name of the @ref modulo_operator "modulo operator" (was incorrectly referred to as the "modula" operator earlier: <a href="">issue 389</a>)
    - fixed a bug handling identifiers in parentheses used to dereference hashes or objects; the identifer is not resolved properly whereas previoulsy it was incorrectly interpreted as a string literal (<a href="https://github.com/qorelanguage/qore/issues/416">issue 416</a>)
    - fixed a bug with handling local variables in const initializers (<a href="https://github.com/qorelanguage/qore/issues/421">issue 421</a>)
    - fixed a bug where \c select(2) was called after \c EINTR without reinitializing the descriptor array argument (<a href="https://github.com/qorelanguage/qore/issues/435">issue 435</a>)
    - fixed a crashing bug on all platforms where select(2) was being called with socket descriptor values > \c FD_SETSIZE (<a href="https://github.com/qorelanguage/qore/issues/436">issue 436</a>)
    - fixed inconsistencies @ref reldate_comparisons "comparing relative date/time values" (<a href="https://github.com/qorelanguage/qore/issues/437">issue 437</a>)
    - fixed a bug where @ref on_exit and @ref on_error statements were not being executed if an exception was raised in an earlier-executed @ref on_exit, @ref on_error, or @ref on_success statement (<a href="https://github.com/qorelanguage/qore/issues/380">issue 380</a>)
    - fixed a bug where @ref Qore::HTTPClient::get() and @ref Qore::HTTPClient::post() would try to retrieve a message body even if <tt>Content-Length: 0</tt> was returned (or if no \c Content-Length header was returned at all) which would result in a deadlock until the server would close the connection (<a href="https://github.com/qorelanguage/qore/issues/434">issue 434</a>)
    - fixed a bug where regular expression substitution would go into an infinite loop when used with an empty pattern and the global flag (@ref Qore::RE_Global, <a href="https://github.com/qorelanguage/qore/issues/329">issue 329</a>)
    - fixed a bug with connection handling in the @ref Qore::SQL::SQLStatement "SQLStatement" class; an exception is now thrown if a @ref Qore::SQL::SQLStatement "SQLStatement" object tries to execute its prepared SQL on a connection other than the original connection used to prepare the statement (<a href="https://github.com/qorelanguage/qore/issues/465">issue 465</a>)
    - fixed a bug where @ref Qore::is_executable() would return NOTHING instead of False (as per documentation) when called with non-existent path as it's parameter (<a href="https://github.com/qorelanguage/qore/issues/470">issue 470</a>)
    - fixed precedence of logical and bitwise \ref operators (<a href="https://github.com/qorelanguage/qore/issues/481">issue 481</a>)
    - fixed a bug where nested lists were not parsed correctly in some cases (<a href="https://github.com/qorelanguage/qore/issues/320">issue 320</a>)
    - fixed a bug where the type of catch parameter was ignored (<a href="https://github.com/qorelanguage/qore/issues/28">issue 28</a>)
    - fixed a bug where namespace hierarchies were not indexed during parse time when added to already-committed namespaces which lead to symbol resolution errors for valid code (<a href="https://github.com/qorelanguage/qore/issues/538">issue 538</a>)
    - fixed a bug where a @ref Qore::Socket "Socket" operation attempted in another thread while a callback operation on the same socket was in progress would result in a confusing error message (<a href="https://github.com/qorelanguage/qore/issues/530">issue 530</a>)
    - fixed a bug where local variable declarations in class member initialization expressions caused a crash (<a href="https://github.com/qorelanguage/qore/issues/574">issue 574</a>)
    - fixed a bug where HTTP data in HTTP socket events was modified even though it was shared which caused data consistency problems and crashes in the worst case (<a href="https://github.com/qorelanguage/qore/issues/576">issue 576</a>)
    - fixed a bug where the `+=` operator handled NOTHING values incorrectly (<a href="https://github.com/qorelanguage/qore/issues/582">issue 582</a>)
    - fixed a bug where a non-numeric define specified on the command line could cause a crash (<a href="https://github.com/qorelanguage/qore/issues/583">issue 583</a>)
    - fixed a bug where the @ref Qore::SQL::SQLStatement::describe() method would not grab the transation lock even when statements were implicitly executed (<a href="https://github.com/qorelanguage/qore/issues/591">issue 591</a>)
    - fixed the order of initialization of class members (<a href="https://github.com/qorelanguage/qore/issues/42">issue 42</a>)
    - fixed a bug in @ref Qore::TimeZone::date(string) where the date returned was in the current contextual time zone and not that of the object (<a href="https://github.com/qorelanguage/qore/issues/584">issue 584</a>)
    - fixed a bug parsing windows paths in URLs with @ref Qore::parse_url() (<a href="https://github.com/qorelanguage/qore/issues/618">issue 618</a>)
    - fixed a bug in @ref Qore::TimeZone::constructor(string) on Windows when used with an absolute path (<a href="https://github.com/qorelanguage/qore/issues/626">issue 626</a>)
    - fixed an I/O-handling bug in the @ref Qore::ReadOnlyFile and @ref Qore::File classes where I/O errors in read operations were silently ignored (<a href="https://github.com/qorelanguage/qore/issues/627">issue 627</a>)
    - fixed bugs in @ref Qore::ReadOnlyFile::readTextFile() and @ref Qore::ReadOnlyFile::readBinaryFile() would return @ref nothing instead of an empty object when reading empty files; now empty objects are returned in these cases (<a href="https://github.com/qorelanguage/qore/issues/508">issue 508</a>)
    - fixed a bug in *printf() outputs on Windows with scientific notation with floating-point values (<a href="https://github.com/qorelanguage/qore/issues/631">issue 621</a>)
    - fixed a bug where the precision of numbers during arithmetic operations was not adjusted correctly (<a href="https://github.com/qorelanguage/qore/issues/630">issue 630</a>, <a href="https://github.com/qorelanguage/qore/issues/908">issue 908</a>)
    - fixed a bug where the type of subtraction of two numbers was inferred as NOTHING during parsing (<a href="https://github.com/qorelanguage/qore/issues/636">issue 636</a>)
    - fixed a bug on Windows with @ref Qore::Dir::create() (<a href="https://github.com/qorelanguage/qore/issues/643">issue 643</a>)
    - fixed a bug where CRLF line endings were not handled correctly by the %exec-class parse directive (<a href="https://github.com/qorelanguage/qore/issues/653">issue 653</a>)
    - fixed a bug on Windows where @ref Qore::glob() would return paths beginning with \c "." by default (<a href="https://github.com/qorelanguage/qore/issues/660">issue 660</a>)
    - fixed a bug on Windows where @ref Qore::glob() would fail on \c "\*" or \c xxx "/<i></i>*" (<a href="https://github.com/qorelanguage/qore/issues/664">issue 664</a>)
    - fixed a bug on Windows where @ref Qore::glob() would not return paths in sorted order by default (<a href="https://github.com/qorelanguage/qore/issues/665">issue 665</a>)
    - fixed a bug on Windows where the @ref Qore::Dir class would incorrectly normalize UNC paths by stripping the leading backslash (<a href="https://github.com/qorelanguage/qore/issues/666">issue 666</a>)
    - fixed a bug where the @ref int_type "int" type restriction would accept any data type at runtime instead of throwing a \c RUNTIME-TYPE-ERROR exception (<a href="https://github.com/qorelanguage/qore/issues/683">issue 683</a>)
    - fixed bugs reporting the current method context with certain @ref Qore::HTTPClient "HTTPClient" methods that would report the @ref Qore::Socket "Socket" class instead (<a href="https://github.com/qorelanguage/qore/issues/689">issue 689</a>)
    - fixed a bug handling aborted HTTP chunked transfers; now any data available for reading on a socket when a chunked transfer is aborted is read instead of having a \c SOCKET-SEND-ERROR thrown when the remote end closes the socket during the transfer (<a href="https://github.com/qorelanguage/qore/issues/691">issue 691</a>)
    - fixed a bug with socket handling where SSL send failures did not cause an exception to be thrown in all cases (<a href="https://github.com/qorelanguage/qore/issues/732">issue 732</a>)
    - fixed a bug on Windows where @ref Qore::glob() returned files matched without the leading path component (<a href="https://github.com/qorelanguage/qore/issues/761">issue 761</a>)
    - fixed a bug with socket connection refused handling on Windows where connections were waiting until the timeout instead of returning an error immediately (<a href="https://github.com/qorelanguage/qore/issues/763">issue 763</a>)
    - fixed a bug where it was not possible to escape an escape character before a \c '$' character in a regular expression substitution target string (<a href="https://github.com/qorelanguage/qore/issues/777">issue 777</a>)
    - fixed a bug where object member references were treated as expressions returning a constant value which could cause a crash when used in an expression used to initialize a constant value at parse time (<a href="https://github.com/qorelanguage/qore/issues/817">issue 817</a>)
    - fixed a bug parsing IPv6 localhost (\c "::") with @ref Qore::parse_url() (<a href="https://github.com/qorelanguage/qore/issues/822">issue 822</a>)
    - fixed a bug in Windows timezone handling caused by erroneous region names (<a href="https://github.com/qorelanguage/qore/issues/824">issue 824</a>)
    - fixed an internal memory-handling bug that caused a crash when cleaning up the qore library on FreeBSD with clang++ and possibly other platforms (<a href="https://github.com/qorelanguage/qore/issues/839">issue 839</a>)
    - fixed a bug where \c CALL-WITH-TYPE-ERROR exceptions were thrown based on the parse options in the caller instead of in the target when calling across a @ref Qore::Program "Program" barrier (<a href="https://github.com/qorelanguage/qore/issues/841">issue 841</a>)
    - fixed a bug where @ref Qore::is_writable() and @ref Qore::is_readable() could return an incorrect value in some cases (<a href="https://github.com/qorelanguage/qore/issues/852">issue 852</a>)
    - fixed a bug where @ref Qore::format_number() would return an invalid string when the number of decimals to be returned was 0 (<a href="https://github.com/qorelanguage/qore/issues/851">issue 851</a>)
    - fixed a bug where the @ref delete "delete" and @ref remove "remove" operators would incorrectly create hash keys when attempting to delete inside complex hash structures with non-existent keys (<a href="https://github.com/qorelanguage/qore/issues/855">issue 855</a>)
    - fixed a bug where duplicate global variable declarations caused a crash (<a href="https://github.com/qorelanguage/qore/issues/891">issue 891</a>)
    - fixed a memory leak in @ref Qore::SQL::DatasourcePool "DatasourcePool" initialization when the minimum connections cannot be established (<a href="https://github.com/qorelanguage/qore/issues/994">issue 994</a>)
    - fixed handling of NaN values in logical operators (<a href="https://github.com/qorelanguage/qore/issues/915">issue 915</a>)
    - fixed sort_descending_stable so that it keeps (instead of reversing) the original order of items that compare equal (<a href="https://github.com/qorelanguage/qore/issues/940">issue 940</a>)
    - fixed a bug in \c copy() method argument parsing; compatible type declarations were not accepted (<a href="https://github.com/qorelanguage/qore/issues/946">issue 946</a>)

    @section qore_0811 Qore 0.8.11

    @par Release Summary
    Minor bugfix release for UNIX, major bugfixes for Windows

    @subsection qore_0811_new_features New Features in Qore
    - added the @ref Qore::AFMap and @ref Qore::AFStrMap constants
    - <a href="../../modules/WebUtil/html/index.html">WebUtil</a> updates:
      - added logic to the default file serving code to determine if the file is a binary or text file from the MIME type
    - @ref Qore::HTTPClient::sendWithSendCallback() "HTTPClient::sendWithSendCallback()" and @ref Qore::HTTPClient::sendWithSendCallback() "HTTPClient::sendWithSendCallback()" updated such that if a response is received while the chunked send operation is still in progress, an error is assumed, the send operation is aborted, and the response header is read immediately

    @subsection qore_0811_bug_fixes Bug Fixes in Qore
    - Windows fixes:
      - fixed TimeZone copying to use the standard name instead of the display name so that the info can be found in the registry
      - <a href="../../modules/Util/html/index.html">Util</a> module fixes:
        - fixed get_random_string() on Windows
        - fixed absolute_path_windows()
      - <a href="../../modules/HttpServer/html/index.html">HttpServer</a> module fixes:
        - when binding a wildcard address with @ref Qore::AF_UNSPEC "AF_UNSPEC" on Windows with HttpServer::addListeners()
          and both IPv6 and IPv4 addresses are returned, bind both addresses since Windows doesn't direct the IPv4 requests to the wildcard-bound IPv6 listener
      - fixed file reading by always opening in binary mode
      - added support for the WSAECONNABORTED socket error
      - replaced Mime::MultiPartMessage::getRandomString() with Util::get_random_string() to make it work on Windows
    - fixed a bug in the DBI layer where calling @ref Qore::SQL::SQLStatement::describe() "SQLStatement::describe()" would crash when called with an older module that did not implement this method
    - other fixes in the <a href="../../modules/Util/html/index.html">Util</a> module (in addition to the Windows-specific fixes above):
      - fixed parse_to_qore_value() with hashes with a comma in the first key name
      - read from /dev/urandom instead of /dev/random since reads from the latter can block for long periods to fill the entropy pool
    - do not start signal thread after a fork() if signal handling is enabled, pthread_create() is not async-signal safe (on FreeBSD at least this reliably causes segfaults)

    @section qore_0810 Qore 0.8.10

    @par Release Summary
    Major release with many many bugfixes and new features such as much improved HTTP and REST support (ex: chunked transfer support + new
    client and server classes for REST support for chunked transfers and data streaming), improved DB support
    (ex: new <a href="../../modules/Schema/html/index.html">Schema</a> module, <a href="../../modules/SqlUtil/html/index.html">SqlUtil</a> improvements),
    and much more.

    @subsection qore_0810_new_features New Features in Qore
    - better HTTP support; support for chunked sends and receives for streaming data over HTTP and other improvements:
      - @ref Qore::HTTPClient::sendWithSendCallback() "HTTPClient::sendWithSendCallback()"
      - @ref Qore::HTTPClient::sendWithRecvCallback() "HTTPClient::sendWithRecvCallback()"
      - @ref Qore::HTTPClient::sendWithCallbacks() "HTTPClient::sendWithCallbacks()"
      - @ref Qore::HTTPClient::setPersistent() "HTTPClient::setPersistent()"
      - @ref Qore::Socket::readHTTPChunkedBodyBinaryWithCallback() "Socket::readHTTPChunkedBodyBinaryWithCallback()"
      - @ref Qore::Socket::readHTTPChunkedBodyWithCallback() "Socket::readHTTPChunkedBodyWithCallback()"
      - @ref Qore::Socket::sendHTTPMessageWithCallback() "Socket::sendHTTPMessageWithCallback()"
      - @ref Qore::Socket::sendHTTPResponseWithCallback() "Socket::sendHTTPResponseWithCallback()"
      - @ref Qore::Socket::pendingHttpChunkedBody() "Socket::pendingHttpChunkedBody()"
    - added a minimum body size threshold for compression to <a href="../../modules/HttpServer/html/index.html">HttpServer</a>
    - <a href="../../modules/RestClient/html/index.html">RestClient</a> module updates:
      - configurable content encoding for send request message bodies is now supported (ie optional compression)
    - new user modules:
      - <a href="../../modules/Schema/html/index.html">Schema</a>: for DB-independent schema management
    - new public C++ socket performance instrumentation API
    - new functions:
      - @ref Qore::close_all_fd()
    - new constants:
      - @ref Qore::Err::ESRCH "ESRCH": search error
    - getModuleHash() and getModuleList() no longer return the \c "filename" key when run in a @ref Qore::Program "Program" context with @ref Qore::PO_NO_EXTERNAL_INFO set
    - <a href="../../modules/SqlUtil/html/index.html">SqlUtil</a> updates:
      - added insert operator support; for example, for inserting with values from sequences
      - added new upsert constant maps
      - added static SqlUtil::AbstractSqlUtilBase::getDatasourceDesc() method
      - added new Table::insertFromSelect*() variants taking Table arguments
      - added SqlUtil::Table::checkExistence() method
      - added support for the \c "forupdate" select option
    - <a href="../../modules/OracleSqlUtil/html/index.html">OracleSqlUtil</a> updates:
      - fixed selects with "limit" but no "offset"
      - convert date/time values to timestamps with microseconds resolution instead of dates with second resolution when dynamically inserting values as strings in SQL (binding by value not affected)
    - <a href="../../modules/CsvUtil/html/index.html">CsvUtil</a> module updates:
      - added the \c "write-headers" option to \c AbstractCsvWriter and subclasses to enable headers to be suppressed
      - added the \c "optimal-quotes" option to \c AbstractCsvWriter and subclasses to enable more efficient csv output (now the default)
    - added @ref Qore::SQL::AbstractDatasource::currentThreadInTransaction() "AbstractDatasource::currentThreadInTransaction()" which is reimplemented as @ref Qore::SQL::Datasource::currentThreadInTransaction() "Datasource::currentThreadInTransaction()" and @ref Qore::SQL::DatasourcePool::currentThreadInTransaction() "DatasourcePool::currentThreadInTransaction()"; the base class method throws an exception when called; it was not added as an abstract method in order to not break existing subclasses of AbstractDatasource
    - enhanced module license support
      - module license strings may now be specified in binary and user modules
      - @ref Qore::getModuleHash() and @ref Qore::getModuleList() now report license information for each module

    @subsection qore_0810_bug_fixes Bug Fixes in Qore
    - fixed an issue with class constant parse initialization where invalid recursive class constant definition parse exceptions could be raised and in some cases also crashes could result
    - <a href="../../modules/SmtpClient/html/index.html">SmtpClient</a> module: fixed missing username and missing password errors
    - fixed a bug where a qore switch statement with no case conditions and only a default label would erroneously never have it's default code executed
    - fixed a reference leak related to exception handling with invalid arguments with @ref Qore::Socket::setWarningQueue() and @ref Qore::HTTPClient::setWarningQueue()
    - fixed several bugs where the parse location could be reported incorrectly for type errors regarding in-object variable references
    - fixed a bug where an error could result with @ref Qore::Thread::Condition::wait() "Condition::wait()" with timeouts > 2147483648ms
    - fixed bugs handling "bigint" and "double precision" column types with schema alignments with the <a href="../../modules/PgsqlSqlUtil/html/index.html">PgsqlSqlUtil</a> module
    - fixed a bug handling parse initialization of constant values requiring run-time evaluation after other parse exceptions have been raised that could cause a parse-time crash
    - fixed a bug where qore could crash on exit with certain openssl versions by calling ERR_remove_state(0) in the main thread's cleanup function
    - fixed a bug where qore could crash on exit due to user module destruction not taking into consideration user module dependencies
    - fixed a bug in schema management in <a href="../../modules/SqlUtil/html/index.html">SqlUtil</a> where excessively verbose column aliases were used that caused errors when automatically updating columns with existing rows and new default values and non-null contraints with PostgreSQL databases
    - fixed a bug where a call reference to an abstract object method returned from an abstract class could be executed even though it must have been instantiated by a concrete subclass
    - fixed a bug where a valid call reference to a private object method was created within the class, then in some cases an object protection exception was raised when the call reference was called outside the class
    - fixed a bug in the <a href="../../modules/RestClient/html/index.html">RestClient</a> module when the yaml binary module is not available
    - fixed programmatic select queries with "limit" but no "offset" in <a href="../../modules/OracleSqlUtil/html/index.html">OracleSqlUtil</a>
    - fixed a bug in @ref Qore::Program::importFunction() where only the committed function list was checked when importing functions with a specific target namespace path
    - fixed a bug in @ref Qore::Program::importClass() where only the committed class list was checked when importing functions with a specific target namespace path
    - fixed a bug when parsing subnamespaces into a parent namespace where the subnamespace already exists (either in the committed list or in the pending list)
    - fixed a memory and reference leak caused by recursive references when closures encapsulating an object's scope are assigned to or accessible from members of the object by making references to the object from within a closure encapsulating the object's state weak references instead of strong references
    - fixed schema information classes when the "string-numbers" driver option is enabled
    - fixed crashing bugs in @ref Qore::get_thread_data() in certain use cases
    - fixed a bug in <a href="../../modules/SqlUtil/html/index.html">SqlUtil</a> where select and row iterator operations could fail with certain select hash arguments without a \c "columns" entry but where column names were otherwise required
    - fixed a bug in HTTP response parsing where case-signficant comparisons where being made with certain critical header values
    - fixed a bug handling thread cancellation with the @ref Qore::Thread::ThreadPool "ThreadPool" class
    - fixed several race conditions and potential deadlocks in @ref Qore::Thread::ThreadPool "ThreadPool" destruction with active threads in the pool

    @section qore_089 Qore 0.8.9

    @par Release Summary
    Major release with many new features and also many bugfixes.

    @subsection qore_089_new_features New Features in Qore
    - <a href="../../modules/CsvUtil/html/index.html">CsvUtil</a> module updates:
      - new classes:
        - \c CsvAbstractIterator: base abstract iterator class for iterating line-based CSV data
        - \c CsvDataIterator: iterator class allowing for CSV string data to be processed line by line on a record basis
        - \c AbstractCsvWriter: a base class for new CSV writer implementations
        - \c CsvFileWriter: CSV file writer class
        - \c CsvStringWriter: CSV in memory writer class
      - implemented support for allowing subclasses of CsvFileIterator to implement support for other custom types
      - no need to set \c "headers" in the constructor if \c "fields" are set; headers are assumed to be the field labels in the same order
    - added the @ref Qore::encode_url() function with <a href="http://tools.ietf.org/html/rfc3986#section-2.1">RFC 3986 section 2.1</a> compliance
    - @ref Qore::decode_url() function updated to decode UTF-8 encoded characters according to <a href="http://tools.ietf.org/html/rfc3986#section-2.1">RFC 3986 section 2.1</a>
    - added get_byte_size() and get_marketing_byte_size() to the <a href="../../modules/Util/html/index.html">Util</a> module
    - the error message now includes the module path used for the search when a module cannot be found in the module path
    - @ref Qore::SQL::DatasourcePool "DatasourcePool" enhancements:
      - new method: @ref Qore::SQL::DatasourcePool::clearWarningCallback() "DatasourcePool::clearWarningCallback()"
      - new method: @ref Qore::SQL::DatasourcePool::setWarningCallback() "DatasourcePool::setWarningCallback()"
      - new method: @ref Qore::SQL::DatasourcePool::getUsageInfo() "DatasourcePool::getUsageInfo()"
      - new method: @ref Qore::SQL::DatasourcePool::setErrorTimeout() "DatasourcePool::setErrorTimeout()"
      - new method: @ref Qore::SQL::DatasourcePool::getErrorTimeout() "DatasourcePool::getErrorTimeout()"
      - new method: @ref Qore::SQL::DatasourcePool::setEventQueue() "DatasourcePool::setEventQueue()"
      - new method: @ref Qore::SQL::DatasourcePool::clearEventQueue() "DatasourcePool::clearEventQueue()"
      - the new methods allow for monitoring @ref Qore::SQL::DatasourcePool "DatasourcePool" objects for pool contention issues (in case the pool needs to be resized), for throwing an exception if a connection is not acquired within the error timeout period (new default: 2 minutes), and for DBI drivers to raise warnings on an event queue that can be monitored in a separate thread
      - additionally connection acquisition statistics are tracked and returned in @ref Qore::SQL::DatasourcePool::getUsageInfo() "DatasourcePool::getUsageInfo()" (total requests, hits, maximum wait time)
    - @ref Qore::SQL::Datasource "Datasource" enhancements:
      - new method: @ref Qore::SQL::Datasource::setEventQueue() "Datasource::setEventQueue()"
      - new method: @ref Qore::SQL::Datasource::clearEventQueue() "Datasource::clearEventQueue()"
      - the new methods allow for DBI drivers to raise warnings on an event queue that can be monitored in a separate thread
    - @ref Qore::Socket "Socket" enhancements:
      - new method: @ref Qore::Socket::setWarningQueue() "Socket::setWarningQueue()"
      - new method: @ref Qore::Socket::clearWarningQueue() "Socket::clearWarningQueue()"
      - new method: @ref Qore::Socket::getUsageInfo() "Socket::getUsageInfo()"
      - new method: @ref Qore::Socket::clearStats() "Socket::clearStats()"
    - @ref Qore::FtpClient "FtpClient" enhancements:
      - new method: @ref Qore::FtpClient::setWarningQueue() "FtpClient::setWarningQueue()"
      - new method: @ref Qore::FtpClient::clearWarningQueue() "FtpClient::clearWarningQueue()"
      - new method: @ref Qore::FtpClient::getUsageInfo() "FtpClient::getUsageInfo()"
      - new method: @ref Qore::FtpClient::clearStats() "FtpClient::clearStats()"
    - <a href="../../modules/SmtpClient/html/index.html">SmtpClient</a> module updates:
      - optimized connection and login code; HELO/EHLO and authorization are performed when connecting only, not before each email
      - added support for socket performance instrumentation and warning events
    - <a href="../../modules/Pop3Client/html/index.html">Pop3Client</a> module updates:
      - added support for socket performance instrumentation and warning events
    - <a href="../../modules/TelnetClient/html/index.html">TelnetClient</a> module updates:
      - added support for socket performance instrumentation and warning events
    - <a href="../../modules/WebSocketClient/html/index.html">WebSocketClient</a> module updates:
      - added support for socket performance instrumentation and warning events
    - <a href="../../modules/RestClient/html/index.html">RestClient</a> module updates:
      - use the new @ref Qore::encode_url() function to encode URL paths to ensure that valid requests are sent when spaces, percent characters, and non-ascii characters are used in the URL path
      - set the character encoding in the \c Content-Type request header when sending strings
      - set the \c Accept header correctly in requests (previously only indicated yaml (\c "text/x-yaml") as an acceptible response encoding)
    - <a href="../../modules/RestHandler/html/index.html">RestHandler</a> module updates:
      - added support for the \c OPTIONS method
      - return a 400 \c "Bad Request" error if an unsupported HTTP method is used in a REST Call
    - added new \c UpsertInsertOnly upsert strategy to <a href="../../modules/SqlUtil/html/index.html">SqlUtil</a>
    - new pseudo-methods:
      - @ref <value>::sizep(): returns @ref True "True" if the type can return a non-zero size (@ref True "True" for containers including @ref binary "binary objects" and @ref string "strings", @ref False "False" for everything else)
      - @ref <string>::getLine(): finds lines in a string buffer
    - <a href="../../modules/Mime/html/index.html">Mime</a> module updates:
      - added mime type for WSDL files (\c "application/wsdl+xml")
      - added mappings for \c "xls" and \c "xlst" extensions to MimeTypeXml
    - added new modules:
      - <a href="../../modules/Mapper/html/index.html">Mapper</a>: data mapping module
      - <a href="../../modules/TableMapper/html/index.html">TableMapper</a>: data mapping module using <a href="../../modules/SqlUtil/html/index.html">SqlUtil</a> and <a href="../../modules/Mapper/html/index.html">Mapper</a> to map to an SQL table target
      - <a href="../../modules/FreetdsSqlUtil/html/index.html">FreetdsSqlUtil</a>: provides back-end support for MS SQL Server and Sybase databases with <a href="../../modules/SqlUtil/html/index.html">SqlUtil</a> using the <a href="https://github.com/qorelanguage/module-sybase">freetds module</a>
    - the @ref include "%include" parse directive now supports environment variable substitution at the beginning of the file path

    @subsection qore_089_bug_fixes Bug Fixes in Qore
    - fixed a crashing bug handling access to members as default values of normal method arguments
      (<a href="https://github.com/qorelanguage/qore/issues/3240">issue 3240</a>)
    - fixed a bug in the <a href="../../modules/RestClient/html/index.html">RestClient</a> module where the
      \c "response-code" key of the info output hash could be missing in some cases
      (<a href="https://github.com/qorelanguage/qore/issues/3237">issue 3237</a>)
    - fixed bugs handling object-local access in member initialization
      (<a href="https://github.com/qorelanguage/qore/issues/3193">issue 3193</a>)
    - fixed a crashing bug when HTTP messages with duplicate \c Connection, \c Content-Encoding, \c Transfer-Encoding,
      \c Location, or \c Content-Type headers are received
    - fixed a bug parsing octal character constants in the lexer when octal digits followed the octal constant (ex:
      \c "\0441" where the \c "1" would cause an error)
    - allow escaping "$" character in regular expression substitution target strings, previously it was impossible to
      output a literal "$" + a digit, since this would be interpreted as a numbered input pattern expression
    - fixed a bug in the @ref Qore::HTTPClient::getURL() "HTTPClient::getURL()" and
      @ref Qore::HTTPClient::getProxyURL() "HTTPClient::getProxyURL()" methods where the URL's path was not given with
      a leading "/" character
    - <a href="../../modules/CsvUtil/html/index.html">CsvUtil</a> module fixes:
      - fixed \c "date" field handling with empty input (now maps to 1970-01-01)
      - fixed CsvDataIterator::next() when header_lines > 0 and working with empty input data
    - added support for compiling on OSX Mavericks
    - fixed an infinitely recursive call in Table::del() in <a href="../../modules/SqlUtil/html/index.html">SqlUtil</a>
    - fixed a bug in v*printf() where \c '%%' was not handled correctly in all cases
    - fixed bugs in @ref Qore::microseconds() "microseconds" and @ref Qore::milliseconds() "milliseconds()" with large
      arguments
    - fixed a bug where a call to a call reference to a static method across a program boundary with local variables
      as arguments would cause a crash due to improper setting of the program context before the arguments are
      evaluated
    - fixed a bug in @ref Qore::SQL::Datasource::copy() "Datasource::copy()" method where implicitly-set options were
      not carried over into the new object
    - fixed a bug in the @ref Qore::SQL::DatasourcePool "DatasourcePool" class where implicitly-opened connections
      would not be guaranteed to have the same server time zone setting as the initial connections (for example, could
      cause problems with server timezone settings if running in a program context with a different local time zone
      attribute)
    - fixed bugs in <a href="../../modules/SqlUtil/html/index.html">SqlUtil</a> generating "create table" and
      "align table" SQL with DBs where unique indexes automatically create unique constraints (ex: MySQL)
    - fixed a bug in lchown() where chown() was used interally instead of lchown()
    - fixed a bug in <a href="../../modules/PgsqlSqlUtil/html/index.html">PgsqlSqlUtil</a> retrieving sequence values
      with Database::getNextSequenceValue()
    - fixed an off-by-one memory bug in @ref Qore::date(string, string) parsing a 4-digit date mask
    - fixed memory leaks in class member and class static variable management
    - fixed memory leaks when an entire class has to be rolled back due to parse errors and the class has pending
      static variables
    - fixed memory leaks in constant handling with values containing call references
    - fixed a memory leak in constant destruction with parse rollbacks when the constant value was NULL
    - fixed an error in the rounding heuristic for arbitrary-precision numeric values that could produce invalid
      results (ex: 34.9n * 100 = 34902n)
    - enforce @ref Qore::PO_NO_FILESYSTEM "PO_NO_FILESYSTEM" with the @ref include "%include" directive
    - fixed a bug managing object private data in complex inheritance cases where the same class may be inherited with
      virtual private data and also real private data
    - fixed a bug in socket timeout handling with select() errors
    - fixed a memory leak in handling abstract methods when multiple abstract methods with the same name but different
      signatures were declared in a class

    @section qore_088 Qore 0.8.8

    @par Release Summary
    Major new features and bug fixes with a particular focus on enhanced HTTP capabilities and enhanced database processing

    @subsection qore_088_compatibility Changes That Can Affect Backwards-Compatibility
    - Fixed method resolution order; it's now possible to call pseudo-methods directly on classes that implement @ref methodGate_methods "methodGate() methods"
    - Added the following abstract methods to @ref Qore::SQL::AbstractDatasource "AbstractDatasource":
      - @ref Qore::SQL::AbstractDatasource::getConfigHash() "AbstractDatasource::getConfigHash()"
      - @ref Qore::SQL::AbstractDatasource::getConfigString() "AbstractDatasource::getConfigString()"
    - "hard" string comparisons now perform encoding conversions if necessary (however as usual different data types cause the comparison to fail)

    @subsection qore_088_new_features New Features in Qore
    - new @ref user_modules "user modules" delivered with %Qore:
      - <a href="../../modules/RestClient/html/index.html">RestClient</a>: Provides a simple API for communicating with HTTP servers implementing <a href="http://en.wikipedia.org/wiki/Representational_state_transfer">REST</a> services
      - <a href="../../modules/RestHandler/html/index.html">RestHandler</a>: Provides an easy to use interface to the Qore <a href="../../modules/HttpServer/html/index.html">HttpServer</a> module for implementing server-side <a href="http://en.wikipedia.org/wiki/Representational_state_transfer">REST</a> services
      - <a href="../../modules/SqlUtil/html/index.html">SqlUtil</a>: Provides a high-level DB-independent API for working with database objects
        - <a href="../../modules/MysqlSqlUtil/html/index.html">MysqlSqlUtil</a>: Provides a high-level DB-independent API for working with MySQL database objects; loaded automatically by the <a href="../../modules/SqlUtil/html/index.html">SqlUtil</a> module when working with MySQL databases
        - <a href="../../modules/OracleSqlUtil/html/index.html">OracleSqlUtil</a>: Provides a high-level DB-independent API for working with Oracle database objects; loaded automatically by the <a href="../../modules/SqlUtil/html/index.html">SqlUtil</a> module when working with Oracle databases
        - <a href="../../modules/PgsqlSqlUtil/html/index.html">PgsqlSqlUtil</a>: Provides a high-level DB-independent API for working with PostgreSQL database objects; loaded automatically by the <a href="../../modules/SqlUtil/html/index.html">SqlUtil</a> module when working with PostgreSQL databases
      - <a href="../../modules/Util/html/index.html">Util</a>: Provides a some miscellaneous generally useful routines
      - <a href="../../modules/WebSocketClient/html/index.html">WebSocketClient</a>: Provides a client API for connecting to WebSocket servers
      - <a href="../../modules/WebSocketHandler/html/index.html">WebSocketHandler</a>: Provides an interface to the Qore <a href="../../modules/HttpServer/html/index.html">HttpServer</a> module for implementing server-side WebSocket services
      - <a href="../../modules/WebSocketUtil/html/index.html">WebSocketUtil</a>: Provides common client and server code for implementing WebSocket protocol services in %Qore
      - <a href="../../modules/WebUtil/html/index.html">WebUtil</a>: Provides server support for implementing complex web services including serving resources with mixed text and %Qore code that are automatically rendered on demand
    - improvements in existing @ref user_modules "user modules":
      - much improved <a href="../../modules/HttpServer/html/index.html">HttpServer</a> module, better performance, much better RFC compliance, more flexibility
      - new CSV generation class in <a href="../../modules/CsvUtil/html/index.html">CsvUtil</a>
      - much better message serialization and email attachment handling in the <a href="../../modules/SmtpClient/html/index.html">SmtpClient</a> and <a href="../../modules/MailMessage/html/index.html">MailMessage</a> modules
    - there is a new @ref Qore::Thread::ThreadPool "ThreadPool" class for implementing thread pools that automatically upscale and downscale within user-defined limits depending on the load placed on them
    - it's possible to inherit concrete versions of abstract method variants from a parent class that does not define the abstract method, meaning that concrete variants of an abstract method do not have to be implemented in a direct subclass of the class declaring the abstract method\n
      this makes using abstract base classes much easier in complex hierarchies using multiple inheritance; now common code can be separated into a single class and inherited by child classes sharing the common implementation
    - major @ref Qore::Socket "Socket" read performance increase by implementing internal read buffering (up to 10x faster socket read performance for certain operations, particularly with HTTP methods)
    - improved Unicode / UTF-8 support
      - <string>::lwr(), <string>::upr(), @ref Qore::tolower(string), and @ref Qore::toupper(string) now operate on a very wide range of non-ASCII characters, including Latin, Cyrillic, Greek, Armenian, Georgian, etc characters whereas they were previously limited to working on ASCII characters
      - <string>::unaccent() was added which removes accents from strings using a Unicode lookup map from a very wide range of accented Unicode characters to unaccented characters
    - new @ref Qore::SQL::Datasource "Datasource" and @ref Qore::SQL::DatasourcePool "DatasourcePool" methods:
      - Qore::SQL::Datasource::getConfigHash()
      - Qore::SQL::Datasource::getConfigString()
      - Qore::SQL::DatasourcePool::getConfigHash()
      - Qore::SQL::DatasourcePool::getConfigString()
      - Qore::SQL::DatasourcePool::copy()
    - @ref Qore::HTTPClient "HTTPClient" changes:
      - the @ref Qore::HTTPClient "HTTPClient" class is now a subclass of @ref Qore::Socket "Socket", so all @ref Qore::Socket "Socket" methods can be called on  @ref Qore::HTTPClient "HTTPClient" objects, making it easier to implement protocols based on HTTP
      - Qore::HTTPClient::getDefaultPath(): added
      - Qore::HTTPClient::setDefaultPath(): added
      - Qore::HTTPClient::getURL(): changed: now returns @ref nothing if no URL is set instead of an invalid URL
    - new functions:
      - call_pseudo_args()
      - @ref Qore::substr(binary, softint) "substr(binary, softint)"
      - @ref Qore::substr(binary, softint, softint) "substr(binary, softint, softint)"
    - new pseudo methods:
      - <binary>::substr(softint)
      - <binary>::substr(softint, softint)
      - <binary>::toBase64()
      - <binary>::toHex()
      - <binary>::toString()
      - <date>::getEpochSeconds()
      - <date>::getEpochSecondsLocalTime()
      - <date>::info()
      - <float>::abs()
      - <hash>::compareKeys(hash)
      - <int>::abs()
      - <int>::encodeLsb(int)
      - <int>::encodeMsb(int)
      - <int>::toUnicode()
      - <number>::abs()
      - <object>::hasCallableMethod()
      - <object>::hasCallableNormalMethod()
      - <object>::hasCallableStaticMethod()
      - <list>::rangeIterator()
      - <nothing>::rangeIterator()
      - <string>::comparePartial()
      - <string>::getUnicode()
      - <string>::equalPartial()
      - <string>::equalPartialPath()
      - <string>::toBase64()
      - <string>::toHex()
      - <string>::unaccent()
      - <value>::toNumber()
    - other new methods and method changes:
      - added new static methods in the @ref Qore::ReadOnlyFile "ReadOnlyFile" class making it easier to read entire files in one call:
        - @ref Qore::ReadOnlyFile::readTextFile()
        - @ref Qore::ReadOnlyFile::readBinaryFile()
      - changes to catch usage errors with the @ref Qore::Thread::Counter "Counter" class:
        - Qore::Thread::Counter::constructor() will throw an exception if called with an argument < 0
        - Qore::Thread::Counter::dec() will now throw an exception if called when the Counter is already at 0
      - Qore::Thread::Queue::empty(): new method
      - Qore::Socket::listen(): now has a new \a backlog parameter; the default backlog queue size was changed from 5 to 20
      - Qore::Socket::getPeerInfo() and Qore::Socket::getSocketInfo(): now takes an optional argument to avoid name lookups
      - Qore::Socket::readHTTPHeaderString(): new method
      - Qore::Dir: all list*() methods now take an optional parameter to return a list of file status value hashes plus \c "name" and optionally \c "link" keys for symbolic links; additionally symbolic links are now followed and files and directories are differentiated based on their targets when processing symbolic links
    - function changes
      - added optional \a start and \a end parameters to the @ref Qore::replace "replace()" function
    - all @ref data_type_declarations "data type declarations" that optionally accept @ref nothing also now accept @ref null and map @ref null to @ref nothing; this makes direct assignments from values derived from SQL queries much easier
    - added an optional reference to an integer to the @ref Qore::backquote() function to return the return code of the program executed
    - @ref implicit_index "implicit index" references now work in the @ref map "map" and @ref select "select" operators with lists and iterators
    - the @ref regex_extract_operator now accepts an optional \c g specifier to extract all occurrences of the pattern(s) in a string; also @ref Qore::regex_extract "regex_extract()" and <string>::regexExtract(string, int) now accept @ref Qore::RE_Global to extract all occurrences of the pattern(s) in a string
    - the @ref splice "splice" and @ref extract "extract" operators were extended to work on @ref binary "binary objects" as well as lists and strings
    - printing out binary values with the \c "%y" @ref string_formatting "format specifier" now produces YAML-like output for the binary value
    - added path name to error messages in @ref Qore::Dir "Dir" class exception strings

    @subsection qore_088_bug_fixes Bug Fixes in Qore
    - fixed a bug where the ?: operator could thrown spurious exceptions when parsing because it would return the type of the initial boolean expression as the return type of the operator
    - fixed a bug where classes with unimplemented inherited abstract variants would sometimes cause runtime exceptions to be thrown when instantiated but should have instead been caught at parse time
    - fixed a parser bug where out-of-line class method definitions could not be defined in a namespace block
    - fixed a bug parsing arguments in parse_uri_query() in the <a href="../../modules/HttpServer/html/index.html">HttpServer</a> module
    - fixed several bugs where parse exceptions could show the wrong source location:
      - with type errors in function calls
      - when resolving global variables
      - in base class constructor arguments
      - for empty blocks with a missing return statement
      - when validating types used with the return statement (also associated warnings)
      - in methods calls
      - in hash value expressions
      - with redeclaring local variable return types
      - in local variable object instantiations
    - really fixed the bug thought to be fixed in 0.8.7 "where SSL errors would cause the affected thread to go into a infinite loop using 100% CPU" - this turned out to be easily reproducible on all platforms; when the SSL connection was shut down cleanly by the remote end before a response message was returned, an infinite loop would result
    - fixed a bug where it was impossible to output a single '\' character in regex substitution expressions; '\' was taken as an escape character, and '\\\' was output literally, now '\\\' is output as '\'
    - fixed a bug where a parse-time crash would occur when calling the copy() method for a class that does not implement an explicit copy() method
    - fixed a bug where arguments passed to a copy method were ignored; now an exception is thrown
    - fixed a bug where public members and static variables of privately-inherited classes were incorrectly treated as public attributes of the child class
    - fixed a bug where slices could be made of objects from outside the class including private members
    - fixed a bug where @ref Qore::SQL::SQLStatement::memberGate() "memberGate() methods" were not being respected when taking a slice of an object
    - fixed bugs in the integer Socket::recv*() methods where a \c SOCKET-CLOSED exception was not thrown when the remote end closed the connection
    - fixed a bug related to out-of-order parse initialization for functions and methods which resulted in the wrong return type being returned for a method with more than 1 variant where the variant could not be matched at parse time
    - fixed a bug where a non-variable-reference member of an "our" variable declaration list would cause a crash due to passing the incorrect argument in sprintf()
    - fixed sandboxing / protection errors with inherited code; subclasses inheriting code from a parent class with different parse options would cause the child parse options to be used when running the parent class code which caused errors; now parse options are enforced properly on the block level
    - fixed the @ref Qore::RangeIterator "RangeIterator" class; it was still abstract due to a missing @ref Qore::RangeIterator::valid() method
    - fixed a bug where the wrong error was being returned after a connection reset (remote connection close) in sockets with integer recv*() methods which could in some cases lead to an infinite loop
    - fixed a bug where private members of a common base class were not accessible by objects of subclasses sharing the common base class
    - fixed many bugs in <a href="../../modules/CsvUtil/html/index.html">CsvUtil</a> and updated the module version to 1.1
    - initialize static openssl crypto locks for multi-threaded openssl library access; without this crashes can result (for example in error queue management)
    - fixed a bug where Qore::HTTPClient::getURL() returned an invalid URL when no URL was set; now it returns @ref nothing in this case
    - fixed a bug managing feature/module lists in inherited @ref Qore::Program "Program" objects; user modules were listed in the child @ref Qore::Program "Program" object even though user module code is not imported in child @ref Qore::Program "Program" objects
    - fixed a bug where an invalid guard condition in critical lvalue storage code can cause unreferenced data to be returned while in a lock which can cause a crash in a multithreaded program
    - fixed a bug where references were not being written to the output variable if an exception was active when the code block exited
    - fixed a bug setting the precision for arbitrary-precision numbers with large exponents (like "1e100n")
    - implemented more strict adherence to <a href="http://tools.ietf.org/html/rfc2616">RFC 2616</a> (HTTP 1.1) regarding message-body handling in requests and response message generation and parsing
    - fixed a bug with @ref Qore::Thread::Condition::wait() "Condition::wait()" on Darwin with negative timeout values where a short timeout was used instead of an indefinite wait
    - fixed bugs in the <a href="../../modules/SmtpClient/html/index.html">SmtpClient</a> and <a href="../../modules/MailMessage/html/index.html">MailMessage</a> modules where mail messages were being serialized incorrectly if there were no attachments (there was no possibility to set the content transfer encoding) and also where it was not possible to set the content-type for the message body when it was sent as a part of a multipart message
    - fixed bugs handling arguments declared as type @ref reference_or_nothing_type "*reference" (reference or nothing)
    - fixed bugs in executing code accross @ref Qore::Program "Program" object barriers with reference arguments
    - fixed a bug with the switch statement where character encoding differences would cause strings to mismatch even if they were otherwise identical; now hard comparisons with strings allow for implicit automatic temporary character encoding conversions for the comparison
    - fixed a bug where qore failed to set the time zone region correctly when set from /etc/localtime and this file is a relative symlink rather than absolute
    - fixed a bug where substr() and <string>::substr() were returning @ref nothing if the arguments could not be satisifed contrary to the documentation and the declared return type, now an empty string is returned in those cases
    - fixed bugs rounding number values between 10 and -10 (non-inclusive) for display, fixed bugs rounding number value regarding digits after the decimal point for display with @ref Qore::NF_Scientific
    - fixed a bug in the @ref Qore::Dir class where it was not possible to chdir to the root directory \c "/"
    - fixed a bug where recursive references were allowed and memory leaks would occur due to recursive references; these are now caught at runtime and a \c REFERENCE-ERROR exception is thrown
    - fixed a configure bug with bison >= 3
    - fixed a bug in the <a href="../../modules/HttpServer/html/index.html">HttpServer</a> module when automatically uncompressing supported content-encodings to set the resulting string's character encoding correctly
    - fixed a bug in the @ref instanceof "instanceof" operator when working with objects and classes created from different source @ref Qore::Program "Program" objects
    - fixed a bug in *printf() formatting with floating-point and number values where no digits were displayed right of the decimal point unless a specific number of digits was specified in the format string
    - fixed the return type of <bool>::typeCode(); was returning a boolean instead of @ref Qore::NT_BOOLEAN
    - fixed a bug there @ref null was evaluated as @ref True "True" in a boolean context rather than @ref False "False"
    - fixed a bug where @ref Qore::Socket::recvBinary() would ignore the first data read
    - fixed starting listeners on UNIX domain sockets on Soalris in the <a href="../../modules/HttpServer/html/index.html">HttpServer</a> module
    - fixed a bug where number("") was being converted to \@NaN\@n
    - fixed return type of @ref Qore::HTTPClient::getConnectionPath() "HTTPClient::getConnectionPath()"
    - fixed several bugs with logical comparison operators and arbitrary-precision numeric values where arbitrary-precision numeric values were not being prioritized as numeric values and also in some cases were being first converted to doubles and then operated on
    - fixed a bug in the socket code where the socket close condition was not flagged with SSL connections when writes failed due to the remote end closing the connection; an error would only be raised on the following socket operation
    - fixed a mismatched delete/malloc error with time zone initialization and the localtime file

    @section qore_087 Qore 0.8.7

    @par Release Summary
    Code embedding improvements

    @subsection qore_087_compatibility Changes That Can Affect Backwards-Compatibility
    @par Fixes for Code Inheritance in Program Objects
    The following changes are meant to sanitize code inheritance in child @ref Qore::Program "Program" objects to fix long-standing design bugs in code encapsulation by addressing the lack of fine-grained control over symbol visibility in inherited code.
    - @ref mod_public "public": The @ref mod_public "public" keyword's usage in modules has now been expanded
      to provide the same functionality generically in @ref Qore::Program "Program" objects; if @ref qore_classes "classes",
      @ref constants "constants", @ref qore_namespaces "namespaces", @ref qore_functions "functions", or
      @ref global_variables "global variables" are defined with the @ref mod_public "public" keyword, then these symbols will
      be inherited into child @ref Qore::Program "Program" objects as long as no @ref parse_options "parse options" prohibit
      it.\n\n
      This change was made to give programmers complete control over which symbols are inherited in child
      @ref Qore::Program "Program" objects, whereas because prior to this change, the control was very course.\n\n
    - the default behavior of %Qore regarding inherting global variables and functions with user variants was changed to be
      consistent with namespaces, classes, and constants; that is; public symbols are inherited by default.\n\n
      The following constants were renamed:
      - <tt>PO_INHERIT_USER_FUNC_VARIANTS</tt> is now: @ref Qore::PO_NO_INHERIT_USER_FUNC_VARIANTS "PO_NO_INHERIT_USER_FUNC_VARIANTS"
      - <tt>PO_INHERIT_GLOBAL_VARS</tt> is now: @ref Qore::PO_NO_INHERIT_GLOBAL_VARS "PO_NO_INHERIT_GLOBAL_VARS"\n\n
      This change was made to fix a long-standing design problem with symbol inheritance and make the implementation consistent.\n\n
    - builtin symbols are no longer inherited from user modules; only independent user symbols; the main change is that if a user
      module adds new user methods to a builtin class or new user variants to a builtin function, these changes are no longer imported
      into target @ref Qore::Program "Program" objects.

    @par File Method Changes
    The following methods were updated to throw exceptions on all errors rather than a return code for I/O errors in order to avoid hard to debug conditions due to ignoring I/O errors by forgetting to check the return value on the following methods:
    - Qore::File::f_printf()
    - Qore::File::f_vprintf()
    - Qore::File::print()
    - Qore::File::printf()
    - Qore::File::vprintf()
    - Qore::File::write()
    - Qore::File::writei1()
    - Qore::File::writei2()
    - Qore::File::writei4()
    - Qore::File::writei8()
    - Qore::File::writei2LSB()
    - Qore::File::writei4LSB()
    - Qore::File::writei8LSB()
    .
    Note that the above changes will hopefully only minimally impact backwards-compatibilty since the change is in error handling, and additionally each of the above methods could also throw an exception if called when the object was not open.

    @subsection qore_087_new_features New Features in Qore
    - new methods offering code encapsulation enhancements
      - @ref Qore::Program::loadModule() "Program::loadModule()": allows modules to be loaded in a @ref Qore::Program "Program" object directly
      - @ref Qore::Program::importClass() "Program::importClass()": allows classes to be individually imported in @ref Qore::Program "Program" objects
    - new pseudo-methods in @ref Qore::zzz8nothingzzz9 to allow for @ref Qore::zzz8hashzzz9 pseudo-methods to be safely used with @ref nothing
      - <nothing>::firstKey()
      - <nothing>::firstValue()
      - <nothing>::hasKey()
      - <nothing>::hasKeyValue()
      - <nothing>::keys()
      - <nothing>::lastKey()
      - <nothing>::lastValue()
      - <nothing>::values()
    - other new pseudo-methods:
     - <date>::durationSeconds()
     - <date>::durationMilliseconds()
     - <date>::durationMicroseconds()
    - removed most restrictions on embedded logic in user modules; user module @ref Qore::Program "Program" objects are subject to the
      same restrictions as the parent @ref Qore::Program "Program" object (if any)
    - added the get_parse_options() function so that parse options in the current @ref Qore::Program "Program" can be determined at
      runtime
    - added the get_ex_pos() function to help with formatting exception locations where the \c source and \c offset information is present
    - new methods and method variants:
      - @ref Qore::HTTPClient::getPeerInfo()
      - @ref Qore::HTTPClient::getSocketInfo()
      - @ref Qore::File::getTerminalAttributes()
      - @ref Qore::SQL::Datasource::transactionTid()
      - @ref Qore::SQL::Datasource::currentThreadInTransaction()
      - @ref Qore::SQL::DatasourcePool::currentThreadInTransaction()
    - new location tags \c "source" and \c "offset" added for parse and runtime exceptions to allow for error-reporting to display information about files where sections of a source file are parsed; this allows both the label and line offset in the label and the file name and absolute file line position to be reported in exception information
      - new parameters added to the following methods and function to accommodate the new location information:
        - @ref Qore::Program::parse() "Program::parse()"
        - @ref Qore::Program::parsePending() "Program::parsePending()"
        - @ref Qore::parse() "parse()"
      - see @ref Qore::ExceptionInfo "Exception Hash" and @ref Qore::CallStackInfo "Call Stacks" for new keys in exception and call stack information hashes
    - <date>::format() now accepts \c "us" for microseconds (see @ref date_formatting)
    - <a href="../../modules/SmtpClient/html/index.html">SmtpClient</a> module improvements:
      - added automatic recognition and support of the \c "STARTTLS" command when connecting to an ESMTP server; this way
        the class will automatically upgrade the connection to a secure TLS/SSL connection if the server supports it
      - added support for SMTP server schemes in the URL in the constructor (ex: \c "esmtptls://user@password:smtp.example.com")
      - added support for the deprecated (but still in use) \c "smtps" scheme with a default port of 465
      - when throwing an exception when a Message cannot be sent because it is incomplete, the reason for the error is also included
        in the exception (previously the exception message was generic making problems with the Message object harder to debug)
    - C++ API Enhancements
      - added C++ APIs to allow for %Qore @ref Qore::File "File" and @ref Qore::Thread::Queue "Queue" object arguments to be used by modules
      - added C++ APIs for controlling openssl initialization and cleanup by the qore library
      - extended qpp to allow for parsing relative dates in qpp code for assignments/default argument values
      - made it possible to call the C++ function QoreFunction::findVariant() from threads where there is no current QoreProgram object
        (such as from a thread created by foreign code)
      - added APIs to allow foreign threads to be registered/deregistered as %Qore threads (for example, to allow %Qore code to be called
        in a callback in a foreign thread created by a library linked with a %Qore binary module)
      - added APIs to allow for TID reservations to allow (for example) for a callback that is executed in the same foreign thread to always have the same TID
      - the old Datasource::execRaw() function with the \a args parameter was deprecated since args was ignored anyway, a new Datasource::execRaw() function was added that has no args parammeter

    @subsection qore_087_bug_fixes Bug Fixes in Qore
    - fixed a runtime class matching bug when identical user classes were created in different @ref Qore::Program "Program" objects,
      the match could fail at runtime because the wrong APIs were being used
    - fixed a crashing bug in the @ref map "map" operator with a select expression when used with an
      @ref Qore::AbstractIterator "AbstractIterator" object for the list operand
    - fixed a bug where the generation of internal strings for abstract method signatures tries to resolve class names that
      are declared out of order, which incorrectly resulted in a parse exception; the fix is to use the class name in the
      signature before class resolution; the class is resolved in the second stage of parsing (symbol resolution) anyway, if it
      can't be resolved then the changes to the @ref Qore::Program "Program" are rolled back anyway
    - a potential deadlock was fixed when calling @ref Qore::exit() "exit()" while background threads were running; it was
      possible for a thread to be canceled while holding a @ref Qore::Thread::Mutex "Mutex" (for example) and then for another
      thread to deadlock trying to acquire the @ref Qore::Thread::Mutex "Mutex" and therefore for the process to deadlock because
      pthread_mutex_lock() is not a cancellation point. The solution was to cancel all threads first, then wait half a second, then call exit()
    - fixed a bug where global variables were being evaluated with strict mathematical boolean evaluation even when @ref perl-bool-eval
      "%perl-bool-eval" was enabled (which is the default)
    - fixed bug in @ref Qore::parseBase64String() and @ref Qore::parseBase64StringToString() when called with an empty string argument; in this case uninitialized memory was returned
    - fixed runtime dynamic memory leaks in the @ref select and @ref map operators when used with iterators
    - do thread-specific cleanup in the main thread when cleaning up/shutting down the qore library
    - added additional openssl cleanup code for thread-local data and when cleaning up the qore library
    - fixed a bug matching function/method variants at runtime
    - fixed a race condition deleting global dynamic handlers in the <a href="../../modules/HttpServer/html/index.html">HttpServer</a> module
    - fixed a bug where declaring an abstract method with parameters and then declaring a concrete reimplementation of the method in a child class with no parameters caused a parse-time crash
    - fixed a bug where trying to dynamically call a function that does not exist results in a deadlock due to an error where a mutex is not unlocked
    - fixed a bug in the @ref Qore::Socket::sendHTTPMessage() and @ref Qore::Socket::sendHTTPResponse() methods regarding the timeout parameter
    - fixed a bug in an socket SSL error message where the method name was printed from non-string memory (used wrong ptr for the <tt>%%s</tt> format argument)
    - fixed some major crashing bugs related to reference handling; a global variable assigned a reference to a reference to a local variable would cause a crash
    - @ref reference_type and @ref reference_or_nothing_type type fixes: an error in @ref reference_type type handling allowed non-reference values to be passed to builtin code expecing references which caused a crash; the @ref reference_type and @ref reference_or_nothing_type types would accept any value type
    - attempted to fix a non-reproducible bug seen on rhel5 in the @ref Qore::Socket "Socket class" where SSL errors would cause the affected thread to go into a infinite loop using 100% CPU

    @section qore_0862 Qore 0.8.6.2

    @par Release Summary
    Iterator improvements and design fixes

    @subsection qore_0862_compatibility Changes That Can Affect Backwards-Compatibility
    @par Fixes for Iterator Class Design Bugs
    Iterators, particular regarding the @ref map "map" and @ref select "select" operators, were implemented in a confusing and inconsistent way; even the %qore documentation was incorrect, and examples were given incorrectly.  The following changes will break functionality using the badly-implemented behavior of iterators before, but since the fix comes fairly soon after the introduction, hopefully this change will not cause too many problems with existing code.   All users polled about the iterator changes in this release saw them as positive and desired changes to the language.
    - the @ref map "map" and @ref select "select" operators' behavior was changed when used with an @ref Qore::AbstractIterator "AbstractIterator" object for the list operand; now the implied argument is the result of @ref Qore::AbstractIterator::getValue() "AbstractIterator::getValue()" instead of the iterator object itself.  This addresses a confusing design choice in the original iterator integration with the @ref map "map" and @ref select "select" operators
    - the second boolean argument was removed from the @ref Qore::HashIterator::constructor(hash&lt;auto&gt;) "HashIterator::constructor(hash&lt;auto&gt;)" and @ref Qore::HashReverseIterator::constructor(hash&lt;auto&gt;) "HashReverseIterator::constructor(hash)" methods; use the new  @ref Qore::HashPairIterator "HashPairIterator" and @ref Qore::ObjectPairIterator "ObjectPairIterator" classes instead (<hash>::pairIterator() and <object>::pairIterator())
    - the single boolean argument was removed from <hash>::iterator() and <object>::iterator(); use <hash>::pairIterator() and <object>::pairIterator() instead to get the old behavior

    @subsection qore_0862_changes Changes in Qore
    - new iterator classes:
      - @ref Qore::HashKeyIterator "HashKeyIterator"
      - @ref Qore::HashKeyReverseIterator "HashKeyReverseIterator"
      - @ref Qore::HashPairIterator "HashPairIterator"
      - @ref Qore::HashPairReverseIterator "HashPairReverseIterator"
      - @ref Qore::ObjectKeyIterator "ObjectKeyIterator"
      - @ref Qore::ObjectKeyReverseIterator "ObjectKeyReverseIterator"
      - @ref Qore::ObjectPairIterator "ObjectPairIterator"
      - @ref Qore::ObjectPairReverseIterator "ObjectPairReverseIterator"
    - new pseudo-methods:
      - <hash>::keyIterator()
      - <hash>::pairIterator()
      - <hash>::contextIterator()
      - <object>::keyIterator()
      - <object>::pairIterator()
      - <nothing>::keyIterator()
      - <nothing>::pairIterator()
      - <nothing>::contextIterator()
    - the internal C++ QoreProgramHelper object has been updated to wait until all background threads in the %Qore library have executed before taking the @ref Qore::Program "Program" object out of scope; this allows for callbacks and other code that might be needed by background threads started in user modules (for example) to stay valid until the threads in the user modules also have terminated.  Note that this does not affect the case when using @ref exec-class "%exec-class" and an application program object goes out of scope with background threads in user modules having non-static method call references as callbacks to the application program; see @ref user_module_program_scope for more information on this topic.

    @section qore_0861 Qore 0.8.6.1

    @par Release Summary
    Major bug fixes and minor new features

    @subsection qore_0861_changes Changes in Qore
    - updated the @ref try-module "%try-module" parse directive to support a variant without an exception variable for usage in @ref Qore::Program "Program" objects where @ref Qore::PO_NO_TOP_LEVEL_STATEMENTS is set
    - added code to raise an @ref invalid-operation warning with the @ref elements "elements operator" when called with a type that can never return a value with this operator
    - updated the @ref Qore::File "File" class's internal buffer size from 4KB to 16KB which greatly improves read performance
    - added new public APIs for the QoreNumberNode class to allow for proper de/serialization in external modules
    - <a href="../../modules/Pop3Client/html/index.html">Pop3Client</a> module:
      - added the Pop3Client::logPassword() methods and masked password by default in the debug log
      - updated module to v1.1
    - <a href="../../modules/Mime/html/index.html">Mime</a> module:
      - declared the MultiPartMessage::getMsgAndHeaders() method abstract as originally intended
      - added MultiPartMessage::parseBody() static method
      - updated module to v1.3

    @subsection qore_0861_bug_fixes Bug Fixes in Qore
    - fixed crashing bugs due to the lack of proper lvalue checks with the expression for the background operator with operators using lvalues with local variables
    - fixed rounding of arbitrary-precision numeric values for display purposes when the last significant digit is just to the right of the decimal point (ex: was displaying 10.2 as "11." for example)
    - fixed a race condition in static destruction of the library when a background thread calls exit() that could cause a segfault on exit
    - fixed a static memory leak in Program objects when constants contain code references to functions or static methods
    - fixed a bug parsing user modules; the Program context was not set properly which could lead to a crash when parsing user modules loaded from the command-line or to incorrect parse options when loaded from user Program code
    - fixed a bug where the @ref invalid-operation warning with the @ref keys "keys operator" was not being triggered in common cases that should have triggered the warning
    - <a href="../../modules/MailMessage/html/index.html">MailMessage</a> module:
      - fixed recognizing mime messages with additional text after the version number (ex: \c "Mime-Version: 1.0 (Mac OS X Mail 6.2 \(1499\))")
      - fixed a bug setting the content-type of message parts (this fix is now in the <a href="../../modules/Mime/html/index.html">Mime</a> in the MultiPartMessage::getMsgAndHeaders() method
      - fixed multipart message parsing by using MultiPartMessage::parseBody() in the <a href="../../modules/Mime/html/index.html">Mime</a> module; now also parts with subparts are parsed correctly as well
      - fixed a bug where the sender and from values were not being set properly when parsing email messages
      - updated module to v1.0.3

    @section qore_086 Qore 0.8.6

    @par Release Summary
    Major new features and a few bug fixes

    @subsection qore_086_compatibility Changes That Can Affect Backwards-Compatibility

    @par Perl-Style Boolean Evaluation
    %Qore's default boolean evaluation mode was changed from strict mathematical to a more intuitive perl- (and Python-) like style.
    This change was implemented to address one of the oldest design bugs in %Qore: strict mathematical boolean evaluation.  See @ref perl-bool-eval "%perl-bool-eval" for a description of the new default boolean evaluation mode.\n\n
    To get the old strict mathematical boolean evaluation, use the @ref strict-bool-eval "%strict-bool-eval" parse option.\n\n
    An example of the change; now the following @ref if "if statement" block will be executed as the <tt><b>if</b></tt> expression is now evaluated as @ref True "True":
    @code{.py}
    string str = "hello";
    if (str)
        printf("Qore says hello\n");
    @endcode
    Previously (i.e. with @ref strict-bool-eval "%strict-bool-eval") the <tt><b>if</b></tt> expression above would be evaluated as @ref False "False" because the string value was converted to an integer 0, however as of %Qore 0.8.6 (with the default @ref perl-bool-eval "perl-bool-eval") it is @ref True "True" since the string is not empty; empty strings and string value \c "0" are evaluated as @ref False "False".\n\n
    Perhaps counterintuitively (and the reason this was changed to be the default in qore), the chance for regression errors in
    qore code is very small, because for all cases where the old logic could be applied (meaning excluding cases where the result
    was always @ref False "False" due to the data types or values being evaluated), the results are the same with the new logic,
    except for one case; the case where a string has more than one character and begins with a zero (ex: \c "00").
    In this case, the old logic would always return @ref False "False", because the value was first converted to an integer \c 0,
    whereas the new logic will return @ref True "True".  Note that in the case of a string with a single \c "0", both the old and
    new boolean logic returns @ref False "False".\n\n
    Basically with this option set, qore's boolean evaluation becomes like perl's and Python's, whereas any expression that has the following values is @ref False "False": @ref nothing, @ref string "string" \c "0" and @ref string "empty strings", @ref integer "integer", @ref float "float", and @ref number "number" \c 0 (zero), @ref absolute_dates "absolute date" \c 1970-01-01Z (ie the start of the epoch with an offset of 0), @ref relative_dates "relative date" \c 0s (or any  @ref relative_dates "relative date" with a 0 duration), @ref null, @ref binary "empty binary objects", @ref hash "empty hashes", and @ref list "empty lists".  All other values are @ref True "True".
    @note also affects the @ref Qore::boolean(any) "boolean(any)" function

    @par Changes in the Socket Class
    The @ref Qore::Socket "Socket" class was enhanced to support timeouts with non-blocking I/O on all send operations;
    many Socket methods that send data were originally implemented to return an error code on error, however they would
    also throw exceptions if the socket were not open, so the error handling was inconsistent (exceptions versus return codes).\n\n
    Additionally it was not possible to get error information at all for SSL errors if the socket was connected with SSL, which,
    according to %Qore's socket design, should be transparent for the programmer.\n\n
    For these reasons the implementation was deemed inconsistent and unintuitive; the change was to add optional timeout parameters
    to all send methods and to allow the methods to throw exceptions (instead of simply returning -1 and not being able to determine the cause of the error in many cases).\n\n
    The following methods were updated to accept optional timeout parameters and throw exceptions on all errors rather than a return code for I/O errors:
    - Qore::Socket::send()
    - Qore::Socket::sendBinary()
    - Qore::Socket::sendi1()
    - Qore::Socket::sendi2()
    - Qore::Socket::sendi4()
    - Qore::Socket::sendi8()
    - Qore::Socket::sendi2LSB()
    - Qore::Socket::sendi4LSB()
    - Qore::Socket::sendi8LSB()

    @par New Abstract Method in AbstractIterator
    The following abstract method was added:
    - Qore::AbstractIterator::valid() was added (with concrete implementations in all iterator classes derived from this base class delivered with %Qore); this method tells if the object is currently pointing to a valid iterator.\n\n For any user classes inherting @ref Qore::AbstractIterator "AbstractIterator" directly (as opposed to another concrete iterator class in %Qore, where the method has already been added), a concrete implementation of this method will have to be added as well or that class will become @ref abstract with this release of %Qore.

    @subsection qore_086_new_features New Features in Qore
    @par Arbitrary-Precision Numeric Support
    %Qore now uses the <a href="http://www.mpfr.org/">MPFR</a> and <a href="http://gmplib.org">GMP</a> libraries to provide arbitrary-precision numeric support.  This type can be used for high-precision mathematics or for storing \c NUMERIC (ie \c DECIMAL or \c NUMBER) column values when retrieved from databases by %Qore DBI drivers that support the new capability @ref Qore::SQL::DBI_CAP_HAS_NUMBER_SUPPORT "DBI_CAP_HAS_NUMBER_SUPPORT" (previously these values would be retrieved as %Qore strings in order to avoid information loss).\n\n
    For more information, see the new @ref number "number" type, @ref number_type, and @ref Qore::zzz8numberzzz9

    @par New CsvUtil Module
    The <a href="../../modules/CsvUtil/html/index.html">CsvUtil</a> module implements the CsvFileIterator class that allows for easy parsing of csv-like text files

    @par %%try-module Parse Directive to Handle Module Load Errors at Parse Time
    The new @ref try-module "%try-module" parse directive allows for module load errors to be handled at parse time; ex:
    @code{.py}
%try-module($ex) some-module > 1.0
    printf("error loading module %y: %s: %s\n", ex.arg, ex.err, ex.desc);
    exit(1);
%endtry
    @endcode

    @par Abstract Class Hierarchy Improvement
    As of this version of qore, concrete implementations of @ref abstract "abstract methods" no longer have to have exactly the same return type as the abstract method; it is now sufficient that the return type in the concrete method meets a compatibility test with the return type of the abstract method in the parent class.\n\n
    For example the following is now valid (and <tt>MyConcreteClass</tt> is not abstract, whereas previously because the return types in the child class were not exact, <tt>MyConcreteClass</tt> would be considered abstract by qore):
    @code{.py}
class MyAbstractClass {
    abstract any doSomething();
    abstract *string getString();
}

class MyConcreteClass inherits MyAbstractClass {
    int doSomething() {
        return 1;
    }
    string getString() {
        return "hello";
    }
}
    @endcode

    @par DBI Improvements
    Three new DBI capabilities were implemented, including a new option API as follows:
    - @ref Qore::SQL::DBI_CAP_HAS_NUMBER_SUPPORT "DBI_CAP_HAS_NUMBER_SUPPORT": DBI drivers declaring this capability can accept @ref number "number" values and can also return @ref number "number" values, if a DBI driver does not declare this capability, then @ref number "number" values sent for binding by value are automatically converted to @ref float "float" values before being sent to the driver
    - @ref Qore::SQL::DBI_CAP_HAS_OPTION_SUPPORT "DBI_CAP_HAS_OPTION_SUPPORT": this indicates that the driver supports the new option API, allowing options to be set on each connection.  See the following for more information:
      - @ref Qore::SQL::Datasource::constructor() "Datasource::constructor(hash)": now passes options to the DBI driver if the driver supports the option API
      - @ref Qore::SQL::Datasource::constructor() "Datasource::constructor(string)": (new in 0.8.6) passes options to the DBI driver if the driver supports the option API
      - @ref Qore::SQL::Datasource::getOption(string) "Datasource::getOption(string)": (new in 0.8.6) returns the value of the given option if the driver supports the option API
      - @ref Qore::SQL::Datasource::getOptionHash() "Datasource::getOptionHash()": (new in 0.8.6) returns a hash of the current option values for the current connection if the driver supports the option API
      - @ref Qore::SQL::Datasource::setOption() "Datasource::setOption()": (new in 0.8.6) allows options to be changed after the object is created
      - @ref Qore::SQL::DatasourcePool::constructor() "DatasourcePool::constructor(hash)": now passes options to the DBI driver if the driver supports the option API
      - @ref Qore::SQL::DatasourcePool::constructor() "DatasourcePool::constructor(string)": (new in 0.8.6) passes options to the DBI driver if the driver supports the option API
      - @ref Qore::SQL::DatasourcePool::getOption(string) "DatasourcePool::getOption(string)": (new in 0.8.6) returns the value of the given option if the driver supports the option API
      - @ref Qore::SQL::DatasourcePool::getOptionHash() "DatasourcePool::getOptionHash()": (new in 0.8.6) returns a hash of the current option values for the current connection if the driver supports the option API
      - @ref Qore::SQL::dbi_get_driver_options(string) "dbi_get_driver_options(string)": (new in 0.8.6) returns a hash of driver option information without values
    - @ref Qore::SQL::DBI_CAP_SERVER_TIME_ZONE "DBI_CAP_SERVER_TIME_ZONE": indicates that the DBI driver will convert any bound date/time values to the server's time zone before binding and also will tag date/time values retrieved from the server with the server's time zone.  This capability also implies that the driver supports the new \c "timezone" option.

    @par Socket Improvements
    The @ref Qore::Socket "Socket" class was updated to support non-blocking I/O on all send methods; the following methods were updated to accept optional timeout parameters:
    - Qore::Socket::send2()
    - Qore::Socket::sendBinary2()
    - Qore::Socket::sendHTTPMessage()
    - Qore::Socket::sendHTTPResponse()
    .
    The following methods were enhanced to provide better error information when throwing exceptions:
    - Qore::Socket::recvi1()
    - Qore::Socket::recvi2()
    - Qore::Socket::recvi4()
    - Qore::Socket::recvi8()
    - Qore::Socket::recvi2LSB()
    - Qore::Socket::recvi4LSB()
    - Qore::Socket::recvi8LSB()
    - Qore::Socket::recvu1()
    - Qore::Socket::recvu2()
    - Qore::Socket::recvu4()
    - Qore::Socket::recvu2LSB()
    - Qore::Socket::recvu4LSB()

    @par Iterator Improvements
    The following improvements were made in qore to support more flexible and ubiquitous iterators:
    - new iterator classes:
      - @ref Qore::SingleValueIterator "SingleValueIterator": allows single values (or any value without an iterator class) to be iterated; this provides the basis for the return type for the new base <value>::iterator() method for non-container types
      - @ref Qore::FileLineIterator "FileLineIterator": allows files to be iterated line by line
      - @ref Qore::ObjectIterator "ObjectIterator": a generic iterator for objects
      - @ref Qore::ObjectReverseIterator "ObjectReverseIterator": a generic reverse iterator for objects
      - @ref Qore::RangeIterator "RangeIterator": a numerical sequence generator (the basis for the return type for the new @ref Qore::xrange() "xrange()" function
    - new pseudo-methods were added to return iterator objects based on the value type:
      - <value>::iterator()
      - <hash>::iterator()
      - <list>::iterator()
      - <object>::iterator()
      .
      The base pseudo-method (<value>::iterator()) ensures that any value can be iterated, and the type-specific methods ensure that the most suitable iterator for container types is returned for container values; values without an iterator class are iterated with the @ref Qore::SingleValueIterator "SingleValueIterator"
    - the @ref Qore::HashIterator "HashIterator" and @ref Qore::HashReverseIterator "HashReverseIterator" classes had an additional optional boolean argument added to their constructors; if @ref True "True", then the @ref Qore::HashIterator::getValue() "HashIterator::getValue()" and @ref Qore::HashReverseIterator::getValue() "HashReverseIterator::getValue()" methods return a hash with the following keys: \c "key" and \c "value", allowing for more convenient iteration with constructions that only use \c getValue() methods (such as the @ref foreach "foreach statement"); to accommodate this, two new methods were added to the @ref Qore::HashIterator "HashIterator" base class:
      - @ref Qore::HashIterator::getKeyValue()
      - @ref Qore::HashIterator::getValuePair()
    - all iterator classes had copy methods added to them (ex: @ref Qore::HashIterator::copy())
    - new Python-inspired @ref Qore::range() "range()" and @ref Qore::xrange() "xrange()" functions (the latter returning a @ref Qore::RangeIterator "RangeIterator" object to efficiently iterate large integral sequences or ranges

    @par Text File Parsing Enhancements
    The following improvements were made in qore to support more flexible file parsing:
    - the @ref Qore::ReadOnlyFile class was added as a parent class of @ref Qore::File to allow for a more convenient API for reading files (the @ref Qore::File class's API remains the same as it publically inherits  @ref Qore::ReadOnlyFile)
    - the @ref Qore::ReadOnlyFile::readLine() "ReadOnlyFile::readLine()" method (formerlly a method of the @ref Qore::File class) was enhanced to accept 2 optional arguments, allowing the end of line character(s) to be stripped from the line returned, and also to allow the end of line characters to be specified.  If no end of line characters are specified, then the method automatically determines the end of line characters (can be \c "\n", \c "\r", or \c "\r\n"; the last one only if the underlying file is not a TTY in order to avoid stalling I/O on an interactive TTY)
    - the @ref file_stat_constants were moved from the @ref Qore::File class to the @ref Qore::ReadOnlyFile class
    - added a new @ref Qore::FileLineIterator "FileLineIterator" iterator class
    - added a new optional parameter to <string>::split(string, string, bool) and Qore::split(string, string, string, bool) to allow for automatic stripping unquoted fields of leading and trailing whitespace (the default is the old behavior; i.e. leave the whitespace as it is read)
    - added a new @ref Qore::TimeZone "TimeZone" method for parsing string dates in a specific @ref Qore::TimeZone "TimeZone": @ref Qore::TimeZone::date(string, string)
    - added a new function for parsing text as a boolean value: @ref Qore::parse_boolean() "parse_boolean()"
    - as mentioned above, the new <a href="../../modules/CsvUtil/html/index.html">CsvUtil</a> module was added, implementing the CsvFileIterator class that allows for easy parsing of csv-like text files

    @par Other Improvements and Changes
    - the @ref foreach "foreach statement" now iterates objects derived from @ref Qore::AbstractIterator "AbstractIterator" automatically
    - added a @ref Qore::Option::HAVE_SYMLINK "HAVE_SYMLINK" constant for the symlink() function added in qore 0.8.5
    - added the @ref Qore::SQL::SQLStatement::memberGate() "SQLStatement::memberGate()" method so @ref Qore::SQL::SQLStatement "SQLStatement" objects can be dereferenced directly to a column value when iterated with @ref Qore::SQL::SQLStatement::next() "SQLStatement::next()"; also this method will throw exceptions when an unknown column name is used so that typos in column names can be caught (instead of being silently ignored producing hard to find bugs)
    - implemented @ref Qore::SQL::Datasource::constructor() "Datasource::constructor(string)" and @ref Qore::SQL::DatasourcePool::constructor() "DatasourcePool::constructor(string)" variants to allow for creating datasources from a string that can be parsed by Qore::SQL::parse_datasource(string) "parse_datasource(string)"
    - added the following new DBI-related functions:
      - @ref Qore::SQL::dbi_get_driver_list() "dbi_get_driver_list()"
      - @ref Qore::SQL::dbi_get_driver_capability_list(string) "dbi_get_driver_capability_list(string)"
      - @ref Qore::SQL::dbi_get_driver_capabilities(string) "dbi_get_driver_capabilities(string)"
      - @ref Qore::SQL::dbi_get_driver_options(string) "dbi_get_driver_options(string)"
      - @ref Qore::SQL::parse_datasource(string) "parse_datasource(string)"
    - implemented support for \c "A" and \c "a", (hexadecimal floating-point output) \c "G", \c "g", (compact floating-point output) \c "F", (non-scientific floating-point output) and \c "E" and \c "e" (scientific/exponential floating-point output) format arguments for @ref float "floats" and @ref number "numbers" (new arbitrary-precision @ref number "number type values"); see @ref string_formatting
    - new pseudo-methods:
      - <value>::toString()
      - <value>::toInt()
      - <value>::toFloat()
      - <value>::toBool()
      - <float>::format(string fmt)
      - <int>::format(string fmt)
      - <string>::isDataAscii()
      - <string>::isDataPrintableAscii()
      - <value>::callp()
      - <callref>::callp()
      - <int>::sign()
      - <float>::sign()
    - the value of the @ref Qore::SQL::NUMBER "NUMBER", @ref Qore::SQL::NUMERIC "NUMERIC", and @ref Qore::SQL::DECIMAL "DECIMAL" @ref sql_constants is now \c "number" instead of \c "string" (see also @ref sql_binding)
    - new constants:
      - @ref Qore::M_PIn "M_PIn"
      - @ref Qore::MAXINT "MAXINT"
      - @ref Qore::MININT "MININT"
    - new functions:
      - @ref Qore::range() "range()"
      - @ref Qore::xrange() "xrange()"
    - new methods:
      - @ref Qore::ReadOnlyFile::isTty() and @ref Qore::ReadOnlyFile::getFileName() (the @ref Qore::ReadOnlyFile class was added in qore 0.8.6 otherwise made up of methods formerly belonging to the @ref Qore::File class)
    - added the @ref append-module-path "%append-module-path" parse directive
    - @ref user_modules "user modules" may now use @ref Qore::Program "Program" objects for embedded logic; any @ref Qore::Program "Program" objects created in a @ref user_modules "user module" will have its parse options masked to be not less restrictive than the parse options in the current @ref Qore::Program "Program", and additionally parse options will be locked so that user module are not able to circumvent function restrictions imposed by parse options.
    - updated docs to show functional restrictions tagged at the class level

    @subsection qore_086_bug_fixes Bug Fixes in Qore
    - fixed a bug in the @ref map "map operator" with a select expression when the list operand is @ref nothing; it was returning a list with one @ref nothing element instead of @ref nothing
    - applied a patch by Reini Urban to allow for multi-arch builds on Debian
    - fixed bugs calculating the byte offset for string searches in the c++ %QoreString::index() and %QoreString::rindex() functions when the offset is negative and the strings have a multi-byte character encoding (such as UTF-8)
    - fixed a bug where calling an abstract method from a class where the abstract method is implemented was causing a parse error to be thrown
    - fixed a bug where the wrong source code location was displayed when raising a parse exception in operator expression parse initialization for some operators
    - fixed bugs in regexes in the HttpServer::addListeners() and HttpServer::addListenersWithHandler() methods (<a href="../../modules/HttpServer/html/index.html">HttpServer</a> module version updated to 0.3.5)
    - fixed bugs handling non-blocking reads in the @ref Qore::Socket "Socket" class; the timeout setting was only enforced for the first read; subsequent reads were made as blocking reads
    - fixed a bug in the @ref Qore::Socket "Socket" class when the SSL session requires renegotiation during non-blocking I/O
    - @ref Qore::File::constructor() "File::constructor()" now throws an exception if called with a tty target and @ref no-terminal-io "%no-terminal-io" is set
    - fixed a bug in split with quote (<string>::split(string, string, bool) and Qore::split(string, string, string, bool)) if the separator pattern was not found and the single field was not quoted either
    - fixed a bug handling nested @ref ifdef "%ifdef" and @ref ifndef "%ifndef" blocks with @ref else "%else" in the inside block
    - fixed a crashing due to the failure to clear the "PF_TOP_LEVEL" flag when initializing statements, this could cause temporary variables in a statement to be marked as the start of the global thread-local variable list, and then after such variables are deleted, then a crash happens when trying to access the global thread-local variable list
    - fixed a crashing bug at parse time merging function lists in namespaces declared multiple times
    - fixed a bug in executing user module init() closures
    - fixed a bug where the qore library could crash when destroying a Program object due to a race condition in removing signal handlers managed by the Program object; the Program calls the signal handler manager to remove the signals, but the signals can be removed concurrently to the request while the Program object is iterating the signal set (ie it is modified while being iterated), which causes a crash
    - added code to detect when the same namespace is declared both with and without the @ref mod_public "public keyword" when defining user modules which can result in entire namespaces being silently not exported (and can be difficult to debug); now a parse exception is thrown if this happens while parsing a user module
    - added code tags to @ref Qore::File "File" methods without side effects
    - made many minor documentation fixes

    @section qore_0851 Qore 0.8.5.1

    @par Release Summary
    Bugfix release

    @subsection qore_0851_bug_fixes Bug Fixes in Qore
    - fixed a race condition accessing global and closure-bound thread-local variables in multithreaded contexts
    - fixed a bug in transaction management with the @ref Qore::SQL::DatasourcePool "DatasourcePool" class when used with the @ref Qore::SQL::SQLStatement "SQLStatement" class
    - fixed an error in the <a href="../../modules/MailMessage/html/index.html">MailMessage</a> user module where mail headers requiring encoding were not encoded and those not requiring encoding were encoded with Q encoding
    - fixed an error in the <a href="../../modules/Mime/html/index.html">Mime</a> user module where \c "_" characters in q-encoded headers were not encoded correctly

    <hr>
    @section qore_085 Qore 0.8.5

    @par Release Summary
    Major new features and a few bug fixes

    @subsection qore_085_new_features New Features in Qore
    @par Abstract Methods and Interfaces
    %Qore now supports the <b>abstract</b> keyword when declaring methods; an <b>abstract</b> method has no implementation and must be
    implemented in child classes with the same signature for the child class to be instantiated.\n\n
    Classes with <b>abstract</b> methods define interfaces; a concrete implementation of the interface is a class that inherits the class with <b>abstract</b> methods and implements all the <b>abstract</b> methods.\n\n
    Abstract methods are defined with the following syntax:
    @code{.py}
class MyAbstractInterface {
    abstract string doSomething(int param);
    abstract bool checkSomething(string arg);
}
    @endcode
    The following abstract classes now exist in %Qore:
    - @ref Qore::SQL::AbstractDatasource "AbstractDatasource"
    - @ref Qore::AbstractIterator "AbstractIterator"
      - @ref Qore::AbstractQuantifiedIterator "AbstractQuantifiedIterator"
      - @ref Qore::AbstractBidirectionalIterator "AbstractBidirectionalIterator"
      - @ref Qore::AbstractQuantifiedBidirectionalIterator "AbstractQuantifiedBidirectionalIterator"
    - @ref Qore::Thread::AbstractSmartLock "AbstractSmartLock" (which was already present in %Qore but now implements abstract methods)
    .
    The following new iterator classes have been added to %Qore:
    - @ref Qore::HashIterator "HashIterator"
      - @ref Qore::HashReverseIterator "HashReverseIterator"
    - @ref Qore::HashListIterator "HashListIterator"
      - @ref Qore::HashListReverseIterator "HashListReverseIterator"
    - @ref Qore::ListHashIterator "ListHashIterator"
      - @ref Qore::ListHashReverseIterator "ListHashReverseIterator"
    - @ref Qore::ListIterator "ListIterator"
      - @ref Qore::ListReverseIterator "ListReverseIterator"
    - @ref Qore::SQL::SQLStatement "SQLStatement" (which was already present in %Qore but now implements the @ref Qore::AbstractIterator "AbstractIterator" interface to allow query results to be iterated)
    .
    Classes inheriting @ref Qore::AbstractIterator "AbstractIterator" have special support so that objects can be easily iterated in the following list operators:
    - @ref map
    - @ref foldr and @ref foldl
    - @ref select
    .
    @par Universal References
    All restrictions on references have been removed from %Qore; references to local variables may now be passed to the @ref background "background operator" and passed as arguments to @ref closure "closures".\n\n
    Basically when a reference is taken of a local variable that could result in the local variable being accessed in a multi-threaded context, the variable is treated as a closure-bound local variable in the sense that it's lifetime is reference-counted, and all accesses are wrapped in a dedicated mutual-exclusion lock to ensure thread safety.

    @par Pop3Client Module
    A <a href="../../modules/Pop3Client/html/index.html">Pop3Client</a> module has been added providing an API for communicating with <a href="http://en.wikipedia.org/wiki/Post_Office_Protocol">POP3</a> servers and retrieving email messages.\n\n
    The module uses functionality provided by the new <a href="../../modules/MailMessage/html/index.html">MailMessage</a> module to represent email messages (and attachment data) downloaded from the server.

    @par MailMessage Module
    The <a href="../../modules/MailMessage/html/index.html">MailMessage</a> module provides common functionality to the <a href="../../modules/Pop3Client/html/index.html">Pop3Client</a> and <a href="../../modules/SmtpClient/html/index.html">SmtpClient</a> modules to represent email messages for receiving and sending, respectively.  This module was created mostly from functionality removed from the <a href="../../modules/SmtpClient/html/index.html">SmtpClient</a> and enhanced to provide support for reading email messages in the new <a href="../../modules/Pop3Client/html/index.html">Pop3Client</a> module.

    @par SmtpClient Module Changes
    The Message and Attachment classes were removed from the <a href="../../modules/SmtpClient/html/index.html">SmtpClient</a> module to the <a href="../../modules/MailMessage/html/index.html">MailMessage</a> module.  Backwards-compatible definitions for the Message and Attachment classes are provided in the <a href="../../modules/SmtpClient/html/index.html">SmtpClient</a> module to rexport the removed functionality for backwards compatibility.

    @par Other Minor Improvements and Changes
    - qpp updated to support abstract methods and multiple inheritance (+ other minor qpp enhancements)
    - improved the \c QOREADDRINFO-GETINFO-ERROR exception description by adding information about the arguments passed
    - added a string argument to @ref Qore::chr(softint, __7_ string) "char(softint, *string)" to accept an output encoding
    - added a @ref Qore::int(string, int) "int(string, int)" variant to parse a string as a number and give the base
    - added a new parameter to parse_url() and parseURL() to allow for any [] in the hostname to be included in the \c "host" output key for indicating that the <a href="http://wikipedia.org/wiki/IPv6">ipv6</a> protocol be used
    - added the following pseudo-methods:
      - Qore::zzz8valuezzz9::lsize()
      - Qore::zzz8binaryzzz9::split()
      - Qore::zzz8binaryzzz9::toMD5()
      - Qore::zzz8binaryzzz9::toSHA1()
      - Qore::zzz8binaryzzz9::toSHA224()
      - Qore::zzz8binaryzzz9::toSHA256()
      - Qore::zzz8binaryzzz9::toSHA384()
      - Qore::zzz8binaryzzz9::toSHA512()
      - Qore::zzz8datezzz9::midnight()
      - Qore::zzz8listzzz9::first()
      - Qore::zzz8listzzz9::join()
      - Qore::zzz8listzzz9::last()
      - Qore::zzz8listzzz9::lsize()
      - Qore::zzz8nothingzzz9::lsize()
      - Qore::zzz8stringzzz9::regex()
      - Qore::zzz8stringzzz9::regexExtract()
      - Qore::zzz8stringzzz9::split()
      - Qore::zzz8stringzzz9::substr()
      - Qore::zzz8stringzzz9::toMD5()
      - Qore::zzz8stringzzz9::toSHA1()
      - Qore::zzz8stringzzz9::toSHA224()
      - Qore::zzz8stringzzz9::toSHA256()
      - Qore::zzz8stringzzz9::toSHA384()
      - Qore::zzz8stringzzz9::toSHA512()
    - added the <a href="http://code.google.com/p/xxhash/">xxhash FAST algorithm</a> with unordered_map to %Qore on supported platforms resuling in nearly 2x haster hash lookups
    - added the Qore::File::isOpen() method
    - added the Qore::call_pseudo() function to explicitly call a pseudo method on a value
    - added the Qore::symlink() function to create symbolic links
    - added Qore::TypeCodeMap and Qore::TypeNameMap to lookup type codes from type names and vice versa
    - added the following functions to allow the time zone to be set per thread:
      - Qore::set_thread_tz()
      - Qore::get_thread_tz()

    @subsection qore_085_bug_fixes Bug Fixes in Qore
    - fixed format_date() output for \c "MON" and \c "DAY", etc
    - fixed a memory leak in the parser related to parse exception handling with namespace members
    - fixed an invalid assert() in module handling when an error occurs loading the module (only affected debug builds)
    - tagged digest and crypto functions internally as @ref RET_VALUE_ONLY
    - do not kill TID 1 (the initial / main thread) when calling exit() in background threads as a crash can result with some 3rd party libraries that spawn their own threads on some platforms (observed on Darwin & Solaris 10 at least)
    - fixed a memory bug in the new builtin function API used by modules built with qpp
    - fixed memory bugs in the type system where uninitialized type pointers could be used causing a crash
    - fixed a memory bug in handling "or nothing" types where a non-null pointer would be assumed to be a pointer to the type, however it could actually be a pointer to the NOTHING object, the fix was to ensure that any NOTHING objects in argument lists would be substituted with a null pointer
    - fixed a bug in parse-time variant matching where an argument with parse-time type "object" would be matched as a perfect match to any parameter with any class restriction; this would cause run-time type errors if another valid class was passed that matched another variant of the method or function
    - fixed a build bug that caused qore to be built twice

    <hr>
    @section qore_084 Qore 0.8.4

    @par Release Summary
    Major new features and changes that can affect backwards-compatibility, plus 40 bug fixes

    @subsection qore_084_compatibility Changes That Can Affect Backwards-Compatibility

    @par Namespace Changes
    %Qore's internal namespace handling was nearly completely rewritten for %Qore 0.8.4.  This is because the old code was inefficient and applied namespaces inconsistently to @ref Qore::Program "Program" objects.\n\n
    The main change that can cause backwards-compatibility issues is that now functions are full namespace members.  If no namespace is explicitly given in a function definition, the function is a member of the unnamed root namespace.\n\n
    Also the distinction between builtin and user functions was removed.  Internally, there is only one kind of function object, which can contain both builtin and user function variants (overloaded variants of the same function with the same name but different arguments).\n\n
    All %Qore builtin functions were moved to the Qore namespace.\n\n
    Other namespace changes:
    - loading namespaces provided by builtin modules into a @ref Qore::Program "Program" object is now an atomic operation that may fail, if, for example, objects have already been defined in the target @ref Qore::Program "Program" with the same name as objects provided by the builtin module.  Previously this could cause undefined behavior.
    - namespace lookups are now truly breadth-first as documented; previously the algorithm was depth-first (contrary to the documentation)
    - namespace lookups are now done (both at parse time and runtime) with the help of symbol lookup tables for fast lookups; tables are maintained for both committed and temporary uncomitted parse symbols; this leads to up to 3x faster parsing for %Qore code
    - global variables are also now full namespace members, however this does not cause problems with backwards-compatibility

    @subsection qore_084_new_features New Features in Qore

    @par User Modules
    It is now possible to develop user modules in %Qore; several user modules are now included in the %Qore distribution, forming %Qore-language components of %Qore's runtime library.\n\n
    User modules delivered with %Qore 0.8.4:
    - <a href="../../modules/HttpServer/html/index.html">HttpServer</a>: a multi-threaded HTTP server implementation
    - <a href="../../modules/SmtpClient/html/index.html">SmtpClient</a>: an SMTP client library
    - <a href="../../modules/TelnetClient/html/index.html">TelnetClient</a>: a TELNET client implementation
    - <a href="../../modules/Mime/html/index.html">Mime</a>: a set of MIME definitions and functions for manipulating MIME data
    .
    There are also new example programs for the above modules in the examples/ directory.\n\n
    User modules are subject to %Qore's functional restriction framework.

    @par Namespace Changes
    As listed above:\n
    - global variables and functions are now full namespace members
    - all builtin functions are now in the Qore namespace
    - real depth-first searches are used for namespace symbols
    - symbols are resolved first in the current namespace when parsing declarations/code in a namespace

    @par The <b><tt>final</tt></b> Keyword
    Classes and methods can now be declared "final" to prevent subclassing or overriding in a subclass

    @par Pseudo Methods
    Pseudo-methods are class methods that can be implemented on any value; they are also part of class hierarchy.  The methods that can be executed on the value depend on the value's type, and all "pseudo-classes" inherit methods from a common base class.\n\n
    For example:
    @code{.py}
"string".strlen()
<abf05da3>.size()
500.typeCode()
    @endcode
    Are examples of pseudo-methods on literal values.\n\n
    Some expensive operations such as getting the first or last key (or value) of a hash are now cheap using pseudo-methods, for example:
    @code{.py}
hash.firstKey()
hash.lastValue()
    @endcode

    @par New Doxygen-Based Documentation
    The %Qore reference documentation is now generated by Doxygen, and is generated directly from the %Qore sources.  In fact, a new preprocessor known as "qpp" was developed for %Qore 0.8.4 to facilitate and enforce doxygen documentation on %Qore's runtime library (as well as abstract the relatively complex APIs used to bind C++ code to the %Qore runtime library from the C++ programmer).\n\n
    The documentation is more comprehensive, and corresponds much closer to the actual internal implementation since the documentation is now also contained in and directly generated from the internal C++ implementation of %Qore.\n\n
    For example, there is the <value>::val() method.  This method is implemented in the base pseudo class and is reimplemented in other pseudo-classes for other runtime data types as necessary.  This method returns @ref True "True" if the value has a value in the same sense as Perl's boolean context evaluation.  For example, if the value is a hash with no keys, it returns @ref False "False"; if it is a hash with keys, it returns @ref True "True"; if it is an empty string, it returns @ref False "False";
if it is a non-empty string, it returns @ref True "True", etc.

   @par LValue Handling Changes
   lvalue handling was rewritten as the old implementation was ugly and subject to deadlocks (in rare corner cases).\n\n
   Furthermore, medium-term, an architectural goal of %Qore is to store all ints, floats, and bools internally as the basic C++ type instead of using a class wrapper for each value, which needs dynamic allocation and destruction, which takes up more memory and negatively affects execution speed.\n\n
   With %Qore 0.8.4, all local and global variables are stored using optimized C++ types when declared with the appropriate type restrictions; for example:
   @code{.py}
int i0;
our int i1;
   @endcode
   These declares local and global variables that can only be assigned integer values; in %Qore 0.8.4 the value internally will be stored as an "int64" value (and not a dynamically-allocated QoreBigIntNode object).\n\n
   The same holds for:
   - @ref int_type "int"
   - @ref softint_type "softint"
   - @ref float_type "float"
   - @ref softfloat_type "softfloat"
   - @ref bool_type "bool"
   - @ref softbool_type "softbool"
   .
   Note that the optimized lvalue handling has not yet been applied to all lvalues, in particular non-static object members with declared types are not yet implemented with optimized storage; to do this requires a rewrite of %Qore's API and ABI (will happen in the next major release of %Qore).\n\n
   This change leads to improved integer and floating-point performance and a smaller runtime memory footprint.

   @par Runtime Optimizations
   In addition to the up to 3x faster parsing (as decribed in the namespace changes above), %Qore 0.8.4 contains many runtime optimizations designed to reduce the number of dynamic memory allocations performed at runtime.\n\n
   The optimizations included in this version of %Qore are only a half-measure compared to future changes that will necessitate a new binary %Qore API.

   @par Per-Thread Initialization
   the new set_thread_init() function allows a call reference or closure to be set which will be automatically executed when new threads are started (or a new thread accesses a @ref Qore::Program "Program" object) which can be used to transparently initialize thread-local data.

   @par More Control Over Thread Resource Exceptions
   new functions:
   - throw_thread_resource_exceptions_to_mark()
   - mark_thread_resources()
   .
   Allow for only thread resouces created after a certain point to be processed (for example only thread resources left after some embedded code was called)

   @par New Socket Methods
   new methods:
   - Qore::Socket::upgradeClientToSSL()
   - Qore::Socket::upgradeServerToSSL()
   .
   Allow upgrading an already-existing socket connection to SSL

   @par Better Socket Error Messages
   More information has been added to socket exceptions to provide better feedback when errors occur.

   @par New Socket Event Fields
   - added \c "type" and \c "typename" keys to the @ref EVENT_HOSTNAME_RESOLVED event
   - added \c "type", \c "typename", and \c "address" keys to the @ref EVENT_CONNECTING event

   @par Support For Blocking Writes in the Queue Class
   @ref Qore::Thread::Queue "Queue" objects can now be used as a blocking message channel (similar to a Go channel); if a maximum size is given to the @ref Qore::Thread::Queue "Queue" constructor, then trying to write data to the @ref Qore::Thread::Queue "Queue" when it is full will block until the @ref Qore::Thread::Queue "Queue"'s size goes below the maximum size; optional timeout parameters have been added to @ref Qore::Thread::Queue "Queue" methods that write to the @ref Qore::Thread::Queue "Queue".

   @par New Queue::clear() Method
   Does just what you think it does :)

   @par date(string, string) Improvement
   added the possibility to specify microseconds when parsing dates against a mask with the date() function

   @par New Support For ++ And -- Operators With Floating-Point Lvalues
   previously this would either convert the lvalue to an int or throw an exception if the lvalue could not be converted to an int due to type restrictions

   @par Class Recognition/Compatibility Between Program Objects
   The problem is that a user class created from the same source code in two different @ref Qore::Program "Program" objects would be recognized as a different class with parameter and variable type restrictions - ie you could not declare a variable or parameter with a class type restrictions and assign it an object created from the same class source code but created in another @ref Qore::Program "Program" object.\n\n
   This problem is analogous to a similar problem with java in that classes built from the same source but from different classloaders are also recognized as different classes.\n\n
   In %Qore 0.8.4 a class signature is created of all public and private objects, and an SHA1 hash is maintained of the class signature, and if the class names and signatures match, then the classes are assumed to be identical, even if they have different internal class IDs (because they were created in different @ref Qore::Program "Program" objects, for example).

   @par New TimeZone::date(string) Method
   to support creating arbitrary dates in a given @ref Qore::TimeZone "TimeZone"

   @par New GetOpt::parse3() method
   This method will display any errors on @ref Qore::stderr "stderr" and exit the program (which is the most typical way of handling command line errors anyway)

   @par += Operator Optimization For object += hash
   this operation is faster in this release

   @par New Parse Option PO_NO_MODULES
   Using this option disables module loading

   @par New Parse Option PO_NO_EMBEDDED_LOGIC
   Using this option disables all dynamic parsing

   @par New Parse Directives
   - @ref assume-global "%assume-global": the opposite of @ref assume-local "%assume-local"
   - @ref old-style "%old-style": the opposite of @ref new-style "%new-style"
   - @ref require-dollar "%require-dollar": the opposite of @ref allow-bare-refs "%allow-bare-refs"
   - @ref push-parse-options "%push-parse-options": allows parse options to be saved and restored when the current file is done parsing; very useful for %include files

   @par New Context Functions
   - cx_value(): returns the value of the given key
   - cx_first(): returns @ref True "True" if iterating the first row
   - cx_last(): returns @ref True "True" if iterating the last row
   - cx_pos(): returns the current row number (starting from 0)
   - cx_total(): returns the total number of rows in the set

   @par SOCKET-HTTP-ERROR Exception Enhancement
   The invalid header info received is reported in the exception's \c "arg" key

   @par Improved Parse Error Messages
   Improved some parse error messages dealing with namespace and class declaration errors

   @par Added NT_CLOSURE Constant
   type code for runtime closure values

    @subsection qore_084_bug_fixes Bug Fixes in Qore
    - fixed a race condition with @ref Qore::Program "Program" objects when a signal handler is left active and the @ref Qore::Program "Program" terminates
    - fixed a bug in the @ref Qore::File "File" class where the encoding given in the constructor was ignored; if no encoding was given in the File::open*() method then the @ref Qore::File "File"'s encoding would always be set to the default encoding, now it's set to the encoding given in the constructor (as documented)
    - runtime checks have been implemented so that references to local variables cannot be passed to a closure; this would cause a runtime crash
    - a fix has been made to the @ref delete "delete" and @ref remove "remove" operators; lists will not be extended when trying to remove/delete list elements that do not exist
    - fixed some bugs showing the error location with bugs in the second stage of parsing (symbol resolution)
    - apply type filters to blocks with a designated return type but no @ref return "return statement"
    - fixed crashing bugs on some 32bit platforms where size_t was assumed to be 64 bits
    - fixed a crashing bug parsing invalid @ref requires "%requires" directives in the scanner
    - fixed a bug in usleep() with relative date/time values (added a new usleep() variant to support this)
    - fixed a typo in the command-line help for the qore binary with unknown parse options
    - fixed @ref Qore::Option::HAVE_SIGNAL_HANDLING "HAVE_SIGNAL_HANDLING" to be @ref False "False" if signal handling is disabled on platforms where signal handling is otherwise available
    - fixed a scanner bug parsing out of line class definitions with a root-justified namespace path (ex: \c "class ::X::ClassName ...")
    - merging code from binary modules at parse time and at runtime is now transaction-safe (before it would cause memory errors and/or a crash), now if errors are detected then an exception is raised and changes are not applied.
    - fixed a crashing bug in the C++ API function QoreHashNode::setKeyValue() when the value is 0 and an exception occurs or is already active before the call is made
    - fixed a bug in date parsing with a format string - off by one with integer months - added a regression test for this case
    - fixed a memory error with the @ref rethrow "rethrow statement" in enclosing but nested try-catch blocks
    - fixed a crashing bug where qore would try to instantiate a class for a type that did not represent a class (ex: \c "int i();")
    - fixed a memory leak in the @ref softlist_type "softlist" and @ref softlist_or_nothing_type "*softlist" type implementation
    - make sure and raise a \c SOCKET-CLOSED error when reading a HTTP header if no data is received
    - make sure and convert encodings with @ref Qore::index() "index()" and @ref Qore::rindex() "rindex()" functions if the encodings don't match
    - build fix: only use a lib64 directory if the directory exists already
    - raise a parse exception in the scanner if a numeric overflow occurs in literal integer values
    - fixed a bug in @ref Qore::Thread::AbstractSmartLock::lockTID() "AbstractSmartLock::lockTID()"
    - fixed a major crashing error in the C++ API function QoreStringNode::createAndConvertEncoding(); this function is used by the xml module when parsing XML-RPC sent in a non-UTF-8 character encoding
    - fixed Qore::File::getchar() to always retrieve 1 character (even for multi-byte character encodings)
    - fixed string evaluation in a boolean context to return @ref True "True" with floating-point numbers between -1.0 and 1.0 exclusive
    - printf formatting fix: output YAML-style \c "null" for @ref nothing with %%y
    - scanner fix: accept \c "\r" as whitespace to allow better parsing of sources with Windows EOL markers
    - fixed parse-time type processing/checks for the keys, + and * operators
    - foreach statement fix: unconditionally evaluate the hash when iterating as otherwise it could change during iteration which could cause a crash
    - fixed another parse-time variant matching bug where the variant-matching algorithm was too aggressive and excluded possible matches at parse time which could result in a false parse-time definitive match even though a better match could be available at runtime
    - fixed a static memory leak when signal handlers are left registered when the qore library terminates
    - fixed static memory leaks and 1 dynamic memory leak in strmul()
    - fixed a crashing bug in handling recursive constant references
    - fixed a bug in the C++ API function HashIterator::deleteKey() when the node's value is NULL
    - fixed time zone/DST calculations for time zone regions with DST with dates before the epoch but after the last DST transition before the epoch
    - fixed a memory error where invalid source expressions referenced in a regular expression substitution expression would cause a crash (ex: @verbatim str =~ s/public (name)/$2/g @endverbatim
    - fixed a memory error in regular expression substitution where the unconverted string (if not given in UTF-8 encoding) was used when copying source expressions to the target string
    - fixed a bug where a recursive class inheritance tree would cause a crash
    - fixed a bug where a static class method could not access private members of the class
*/<|MERGE_RESOLUTION|>--- conflicted
+++ resolved
@@ -120,11 +120,7 @@
       - <a href="../../modules/HttpServerUtil/html/index.html">HttpServerUtil</a> and
         <a href="../../modules/HttpServer/html/index.html">HttpServer</a>:
         - fixed the version number reported by the server
-<<<<<<< HEAD
-    - fixed type handling in list evaluation with complex types that can only be determined at runtime
-=======
     - fixed type handling in list and hash evaluation with complex types that can only be determined at runtime
->>>>>>> 5af1aa35
       (<a href="https://github.com/qorelanguage/qore/issues/3740">issue 3740</a>)
     - fixed setting the time zone region in date/time values to not include the system-specific zoneinfo path prefix
       in order to allow for deserialization of date/time values on different systems
