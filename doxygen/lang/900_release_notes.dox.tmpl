/** @page release_notes Release Notes

    @tableofcontents

    @section qore_09 Qore 0.9

    @par Release Summary
    WIP

    @subsection qore_09_compatibility Changes That Can Affect Backwards-Compatibility
    WIP

    @subsection qore_09_new_features New Features in Qore
    - new classes:
      - @ref Qore::SQL::AbstractSQLStatement "AbstractSQLStatement": has been added as the parent class defining an abstract API for @ref Qore::SQL::SQLStatement "SQLStatement"
    - new and updated methods in existing classes:
      - @ref Qore::SQL::AbstractDatasource::getSQLStaement() "AbstractDatasource::getSQLStaement()"
      - @ref Qore::SQL::Datasource::getSQLStatement() "Datasource::getSQLStatement()"
      - @ref Qore::SQL::DatasourcePool::getSQLStatement() "DatasourcePool::getSQLStatement()"
    - module updates
      - <q href="../../modules/SqlUtil/html.indexhtml">SqlUtil</a> module changes
        - deprecated \c AbstractTable::getRowIterator() for \c AbstractTable::getStatement() (<a href="https://github.com/qorelanguage/qore/issues/2326">issue 2326</a>)

    @subsection qore_09_bug_fixes Bug Fixes in Qore
    WIP

    @section qore_08131 Qore 0.8.13.1

    @par Release Summary
    Bugfix release; see details below

    @subsection qore_08131_bug_fixes Bug Fixes in Qore
    - fixes in modules:
      - \c astparser module fixes:
        - fixed memory leaks in \c AstParser::parseFile() and \c AstParser::parseString() methods (<a href="https://github.com/qorelanguage/qore/issues/2261">issue 2261</a>)
        - fixed incorrect flex code regarding parse options leading to segfaults (<a href="https://github.com/qorelanguage/qore/issues/2262">issue 2262</a>)
      - <a href="../../modules/DebugCmdLine/html/index.html">DebugCmdLine</a> module fixes:
        - fixed value setting to process all remaining arguments on the command line (<a href="https://github.com/qorelanguage/qore/issues/2294">issue 2294</a>)
<<<<<<< HEAD
      - <a href="../../modules/DebugCmdLine/html/index.html">DebugCmdLine</a> module fixes:
        - the debugger should report ambiguous partial matches as an error (<a href="https://github.com/qorelanguage/qore/issues/2292">issue 2292</a>)
=======
      - <a href="../../modules/MailMessage/html/index.html">MailMessage</a> module fixes:
        - fixed \c Message::addBody() with no body present (issue <a href="https://github.com/qorelanguage/qore/issues/2360">issue 2360</a>)
>>>>>>> 5ce81c69
      - <a href="../../modules/Qdx/html/index.html">Qdx</a> module fixes:
        - fixed a bug in documentation post-processing for @ref hashdecl "hashdecl" declarations (<a href="https://github.com/qorelanguage/qore/issues/2298">issue 2298</a>)
      - <a href="../../modules/RestHandler/html/index.html">RestHandler</a> module fixes:
        - updated to return a 400 Bad Request error when REST schema validation fails on messages received <a href="https://github.com/qorelanguage/qore/issues/2344">issue 2344</a>)
      - <q href="../../modules/SqlUtil/html.indexhtml">SqlUtil</a> module changes
        - implemented support for custom column operators (<a href="https://github.com/qorelanguage/qore/issues/2314">issue 2314</a>)
      - <a href="../../modules/Swagger/html/index.html">Swagger</a> module fixes:
        - fixed handling of string type date and date-time formats (<a href="https://github.com/qorelanguage/qore/issues/2341">issue 2341</a>)
        - fixed example value for binary type (<a href="https://github.com/qorelanguage/qore/issues/2342">issue 2342</a>)
        - fixed serialization of date/time values (<a href="https://github.com/qorelanguage/qore/issues/2349">issue 2349</a>)
        - updated to return a 400 Bad Request error when REST schema validation fails on messages received <a href="https://github.com/qorelanguage/qore/issues/2344">issue 2344</a>)
    - added missing comparison methods in the <a href="../../modules/QUnit/html/index.html">QUnit</a> module (<a href="https://github.com/qorelanguage/qore/issues/1588">issue 1588</a>):
      - \c Test::assertRegex()
      - \c Test::assertNRegex()
      - \c Test::assertNeq()
      - \c Test::assertNeqSoft()
      - \c Test::assertGt()
      - \c Test::assertGtSoft()
      - \c Test::assertGe()
      - \c Test::assertGeSoft()
      - \c Test::assertLt()
      - \c Test::assertLtSoft()
      - \c Test::assertLe()
      - \c Test::assertLeSoft()
      - \c Test::assertNothing()
    - fixed a bug in \c qpp generating hashdecl code in a specific namespace (<a href="https://github.com/qorelanguage/qore/issues/2255">issue 2255</a>)
    - fixed an error in a @ref hashdecl "hashdecl" documentation example (<a href="https://github.com/qorelanguage/qore/issues/2299">issue 2299</a>)
    - \c astparser module fixes:
      - fixed memory leaks in \c AstParser::parseFile() and \c AstParser::parseString() methods (<a href="https://github.com/qorelanguage/qore/issues/2261">issue 2261</a>)
      - fixed incorrect flex code regarding parse options leading to segfaults (<a href="https://github.com/qorelanguage/qore/issues/2262">issue 2262</a>)
    - made C++ APIs for complex types for modules public (<a href="https://github.com/qorelanguage/qore/issues/2271">issue 2271</a>)
    - fixed inconsistencies in the behavior of the @ref range_operator "range operator (..)" and the @ref list_element_operator "square brackets operator []" with lists and ranges between immediate evaluation and lazy functional evaluation and aligned the behavior of the operators among supported data types with the @ref remove "remove" and @ref delete "delete" operators (<a href="https://github.com/qorelanguage/qore/issues/2260">issue 2260</a>)
    - fixed too-agressive class hierachy checks that disallowed legal hierarchies where the same base class appears more than once in the hierarchy (<a href="https://github.com/qorelanguage/qore/issues/2317">issue 2317</a>)
    - fixed a crashing bug in the background operator when the object in context goes out of scope with the thread and an exception is thrown (<a href="https://github.com/qorelanguage/qore/issues/2319">issue 2319</a>)

    @section qore_0813 Qore 0.8.13

    @par Release Summary
    Major new features and bug fixes including input and output stream support and sigificant new functionality including several new modules.

    @subsection qore_0813_compatibility Changes That Can Affect Backwards-Compatibility
    - fixed broken @ref continue "continue" and @ref break "break" statements that were accepted anywhere in the source and behaved like a @ref return "return" statement; now such statements outside a loop context will result in a parse exception; to get the old behavior, use @ref broken-loop-statement "%broken-loop-statement" in your source code
    - fixed broken @ref reference_type "reference" and @ref reference_or_nothing_type "*reference" type restrictions which had no effect prior to this release; to get the old behavior, use @ref broken-references "%broken-references" in your source code
    - the random number generator is always seeded with a random number when the Qore library is initialized; to get a predictable sequence from @ref Qore::rand() "rand()", you must explicitly seed the random number generator by calling @ref Qore::srand() "srand()" with a predefined seed number
    - the @ref synchronized "synchronized" keyword now operates differently depending on the context; <tt><b>synchronized</b></tt> functions have a global reentrant lock associated with the function (as in previous versions of %Qore), whereas now <tt><b>synchronized</b></tt> normal class methods share a reentrant lock associated with the object, while <tt><b>synchronized</b></tt> static class methods share a reentrant lock associated with the class itself.  This aligns %Qore's @ref synchronized "synchronized" behavior with that of Java and <tt>[MethodImpl(MethodImplOptions.Synchronized)]</tt> .NET/CLR (<a href="https://github.com/qorelanguage/qore/issues/894">issue 894</a>).
    - classes may not have the name \c "auto" due to the introduction of this identifier as a special type name
    - a new keyword @ref hashdecl "hashdecl" has been introduced to support type-safe hash declarations

    @subsection qore_0813_new_features New Features in Qore
    - complex type support
      - @ref hashdecl "type safe hashes" (@ref hash_hashdecl_type); ex: @code{.py} hash<MyInfo> = get_info(); @endcode
      - new system types:
        - @ref Qore::CallStackInfo "CallStackInfo"
        - @ref Qore::DateTimeInfo "DateTimeInfo"
        - @ref Qore::DirStatInfo "DirStatInfo"
        - @ref Qore::ExceptionInfo "ExceptionInfo"
        - @ref Qore::FilesystemInfo "FilesystemInfo"
        - @ref Qore::IsoWeekInfo "IsoWeekInfo"
        - @ref Qore::StatInfo "StatInfo"
      - @ref hash_complex_type "hash with type-safe values"; ex: @code{.py} hash<string, int> h = ("str": 1); @endcode
      - @ref list_complex_type "list with type-safe values"; ex: @code{.py} list<int> l = (1); @endcode
      - @ref reference_complex_type "reference with type-safe lvalues"; ex: @code{.py} int i = 1; reference<int> r = \i; @endcode
      - @ref auto_type "auto" (allows any value including complex types to be assigned without losing complex type information); ex: @code{.py} auto l = (1, 2); @endcode
      - improved @ref new "new", @ref cast "cast<>", and @ref instanceof "instanceof" operators
      - the @ref instanceof "instanceof" operator now works with any type; ex: @code{.py} bool b = v instanceof hash<string, int>; @endcode
      - note that complex type information is lost when assigning to an lvalue with a compatible but more generic type or by assigning to an untyped lvalue; this was necessary to allow complex types to be introduced in %Qore without breaking backwards compatibility.
    - support for input and output streams for the efficient piecewise processing of small or large amounts of data with a low memory overhead; includes the following classes:
      - @ref Qore::BinaryInputStream "BinaryInputStream"
      - @ref Qore::BinaryOutputStream "BinaryOutputStream"
      - @ref Qore::BufferedStreamReader "BufferedStreamReader"
      - @ref Qore::EncodingConversionInputStream "EncodingConversionInputStream"
      - @ref Qore::EncodingConversionOutputStream "EncodingConversionOutputStream"
      - @ref Qore::FileInputStream "FileInputStream"
      - @ref Qore::FileOutputStream "FileOutputStream"
      - @ref Qore::InputStream "InputStream"
      - @ref Qore::InputStreamLineIterator "InputStreamLineIterator"
      - @ref Qore::OutputStream "OutputStream"
      - @ref Qore::PipeInputStream "PipeInputStream"
      - @ref Qore::PipeOutputStream "PipeOutputStream"
      - @ref Qore::StreamPipe "StreamPipe"
      - @ref Qore::StreamReader "StreamReader"
      - @ref Qore::StreamWriter "StreamWriter"
      - @ref Qore::StringInputStream "StringInputStream"
      - @ref Qore::StringOutputStream "StringOutputStream"
      - @ref Qore::Transform "Transform"
      - @ref Qore::TransformInputStream "TransformInputStream"
      - @ref Qore::TransformOutputStream "TransformOutputStream"
      - @ref Qore::StdoutOutputStream "StdoutOutputStream"
      - @ref Qore::StderrOutputStream "StderrOutputStream"
      .
      Three constants were introduced for accessing standard input/output using streams API:
      - @ref Qore::stdin_stream "stdin_stream"
      - @ref Qore::stdout_stream "stdout_stream"
      - @ref Qore::stderr_stream "stderr_stream"
      .
      Additionally, stream support has been added to the following functions and methods:
      - @ref Qore::FtpClient::put()
      - @ref Qore::FtpClient::get()
      - @ref Qore::HTTPClient::send()
      - @ref Qore::HTTPClient::sendChunked()
      - @ref Qore::Socket::sendHTTPChunkedBodyFromInputStream()
      - @ref Qore::Socket::readHTTPChunkedBodyToOutputStream()
      .
      Stream support was also added to the following user modules:
      - <a href="../../modules/CsvUtil/html/index.html">CsvUtil</a>
      - <a href="../../modules/FixedLengthUtil/html/index.html">FixedLengthUtil</a>
    - support for @ref op_functional "lazy functional evaluation" of functional operators (including nested lazy evaluation) for much more efficient processing of iterated expressions; affects:
      - @ref map "map": supports lazy evaluation of itself and also of the iterator expression
      - @ref select "select": supports lazy evaluation of itself and also of the iterator expression
      - @ref keys "keys": supports lazy evaluation of itself
      - @ref foldl "foldl": supports lazy evaluation of the iterator expression
      - @ref foldr "foldlr": supports lazy evaluation of the iterator expression
      - @ref foreach "foreach": supports lazy evaluation of the iterator expression
      - @ref range_operator ".. (range operator)": supports lazy evaluation of itself
      - @ref list_element_operator "[n,m,...] (list, string, or binary dereference with multiple indices))": supports lazy evaluation of itself
    - support for list, string, and binary slices with offsets and ranges:
      - @ref list_slicing "list slices"
      - @ref string_slicing "string slices"
      - @ref binary_slicing "binary slices"
      - new @ref range_operator ".. range operator"
      - updated @ref list_element_operator "[] operator"
    - enhanced cryptographic support including support for <a href="https://en.wikipedia.org/wiki/Advanced_Encryption_Standard">AES</a> with Additional Authenticated Data and <a href="https://en.wikipedia.org/wiki/Message_authentication_code">Message Authentication Code (MAC)</a> support, plus the following new API functions:
      - @ref Qore::decrypt_to_binary()
      - @ref Qore::decrypt_to_string()
      - @ref Qore::encrypt()
      - @ref Qore::get_crypto_info()
      - @ref Qore::get_decryptor()
      - @ref Qore::get_encryptor()
      .
      The following constants were added to support the new generic cryptographic APIs:
      - @ref Qore::CRYPTO_ALG_AES_128
      - @ref Qore::CRYPTO_ALG_AES_192
      - @ref Qore::CRYPTO_ALG_AES_256
      - @ref Qore::CRYPTO_ALG_BLOWFISH
      - @ref Qore::CRYPTO_ALG_BLOWFISH_CFB
      - @ref Qore::CRYPTO_ALG_BLOWFISH_OFB
      - @ref Qore::CRYPTO_ALG_CAST5
      - @ref Qore::CRYPTO_ALG_CAST5_CFB
      - @ref Qore::CRYPTO_ALG_CAST5_OFB
      - @ref Qore::CRYPTO_ALG_DES
      - @ref Qore::CRYPTO_ALG_DES_CFB
      - @ref Qore::CRYPTO_ALG_DES_OFB
      - @ref Qore::CRYPTO_ALG_DES_EDE
      - @ref Qore::CRYPTO_ALG_DES_EDE_CFB
      - @ref Qore::CRYPTO_ALG_DES_EDE_OFB
      - @ref Qore::CRYPTO_ALG_DES_EDE3
      - @ref Qore::CRYPTO_ALG_DES_EDE3_CFB
      - @ref Qore::CRYPTO_ALG_DES_EDE3_OFB
      - @ref Qore::CRYPTO_ALG_DESX
      - @ref Qore::CRYPTO_ALG_RC2
      - @ref Qore::CRYPTO_ALG_RC2_CFB
      - @ref Qore::CRYPTO_ALG_RC2_OFB
      - @ref Qore::CRYPTO_ALG_RC4
      - @ref Qore::CRYPTO_ALG_RC5
      - @ref Qore::CRYPTO_ALG_RC5_CFB
      - @ref Qore::CRYPTO_ALG_RC5_OFB
    - support for binding output placeholder buffers for @ref resultset_output_binding "result sets" that return an @ref Qore::SQL::SQLStatement "SQLStatement" object:
      - new DBI capability constant @ref Qore::SQL::DBI_CAP_HAS_RESULTSET_OUTPUT "DBI_CAP_HAS_RESULTSET_OUTPUT"
      - new placeholder buffer specification constant @ref Qore::SQL::RESULTSET "RESULTSET"
    - new debugging support (note that APIs are subject to change until the next major release):
      - new classes:
        - @ref Qore::Breakpoint "Breakpoint"
        - @ref Qore::DebugProgram "DebugProgram"
        - @ref Qore::ProgramControl "ProgramControl"
      - new modules:
        - <a href="../../modules/DebugCmdLine/html/index.html">DebugCmdLine</a>
        - <a href="../../modules/DebugHandler/html/index.html">DebugHandler</a>
        - <a href="../../modules/DebugProgramControl/html/index.html">DebugProgramControl</a>
        - <a href="../../modules/DebugUtil/html/index.html">DebugUtil</a>
      - new parse directives:
        - @ref allow-debugger "%allow-debugger": allows running debug commands
        - @ref no-debugging "%no-debugging": forbids debugging of the current @ref Qore::Program "Program" object
    - new user modules:
      - <a href="../../modules/DebugCmdLine/html/index.html">DebugCmdLine</a>
      - <a href="../../modules/DebugHandler/html/index.html">DebugHandler</a>
      - <a href="../../modules/DebugProgramControl/html/index.html">DebugProgramControl</a>
      - <a href="../../modules/DebugUtil/html/index.html">DebugUtil</a>
      - <a href="../../modules/ConnectionProvider/html/index.html">ConnectionProvider</a>
      - <a href="../../modules/DatasourceProvider/html/index.html">DatasourceProvider</a>
      - <a href="../../modules/Qdx/html/index.html">Qdx</a>
      - <a href="../../modules/SewioRestClient/html/index.html">SewioRestClient</a>
      - <a href="../../modules/SewioWebSocketClient/html/index.html">SewioWebSocketClient</a>
      - <a href="../../modules/Swagger/html/index.html">Swagger</a>
      - <a href="../../modules/TextWrap/html/index.html">TextWrap</a>
    - new access modifiers: <tt><b>private:internal</b></tt> (providing strong encapsulation of the following declaration(s)) and <tt><b>private:hierarchy</b></tt> (which is equivalent to <tt><b>private</b></tt>; <a href="https://github.com/qorelanguage/qore/issues/1197">issue 1197</a>)
    - new parse options and directives:
      - @ref allow-debugger "%allow-debugger": allows running debug commands
      - @ref no-debugging "%no-debugging": forbids debugging of the current @ref Qore::Program "Program" object
      - @ref allow-weak-references "%allow-weak-references": allows the use of the @ref weak_assignment_operator "weak assignment operator (:=)"
      - @ref broken-loop-statement "%broken-loop-statement": allows @ref continue "continue" and @ref break "break" statements to be accepted anywhere in the source and behave like a @ref return "return" statement
      - @ref broken-references "%broken-references": allows @ref reference_type "reference" and @ref reference_or_nothing_type "*reference" type restrictions to accept any type contrary to the documented design and intention of these type restrictions
      - @ref correct-loop-statement "%correct-loop-statement": to revert the effect of @ref broken-loop-statement "%broken-loop-statement"
      - @ref correct-references "%correct-references": to revert the effect of @ref broken-references "%broken-references"
      - @ref no-uncontrolled-apis "%no-uncontrolled-apis": disallow access to uncontrolled APIs such as external language bindings or direct generic system call APIs that could bypass %Qore's sandboxing controls
      - @ref strong-encapsulation "%strong-encapsulation": disallows out of line class and namespace declarations
      - @ref try-reexport-module "%try-reexport-module": conditionally loads a module in a @ref user_modules "user module" and allows for that module to be reexported as well
    - new constants:
      - @ref Qore::SQL::DBI_CAP_HAS_RESULTSET_OUTPUT "DBI_CAP_HAS_RESULTSET_OUTPUT": DBI capability for drivers that support returning an @ref Qore::SQL::SQLStatement "SQLStatement" object for a @ref resultset_output_binding "result set" when bound with the @ref Qore::SQL::RESULTSET "RESULTSET" placeholder specification
      - @ref Qore::PathSep "PathSep": defines the platform-specific path separator character
      - @ref Qore::PO_ALLOW_DEBUGGER "PO_ALLOW_DEBUGGER": allows running debugger commands
      - @ref Qore::PO_NO_DEBUGGING "PO_NO_DEBUGGING": disallows debugging of the @ref Qore::Program "Program"
      - @ref Qore::PO_ALLOW_WEAK_REFERENCES "PO_ALLOW_WEAK_REFERENCES": allows the use of the @ref weak_assignment_operator "weak assignment operator (:=)"
      - @ref Qore::PO_BROKEN_LOOP_STATEMENT "PO_BROKEN_LOOP_STATEMENT": allows @ref continue "continue" and @ref break "break" statements to be accepted anywhere in the source and behave like a @ref return "return" statement
      - @ref Qore::PO_BROKEN_REFERENCES "PO_BROKEN_REFERENCES": reverts @ref reference_type "reference" and @ref reference_or_nothing_type "*reference" type restrictions to pre-%Qore-0.8.13 behavior where they would have no effect
      - @ref Qore::PO_NO_UNCONTROLLED_APIS "PO_NO_UNCONTROLLED_APIS": disallow access to uncontrolled APIs such as external language bindings or direct generic system call APIs that could bypass %Qore's sandboxing controls; note that this parse option was also added to @ref Qore::PO_NO_IO "PO_NO_IO" and @ref Qore::PO_NO_EXTERNAL_ACCESS "PO_NO_EXTERNAL_ACCESS"
      - @ref Qore::PO_STRONG_ENCAPSULATION "PO_STRONG_ENCAPSULATION": disallows out of line class and namespace declarations
      - @ref Qore::SQL::RESULTSET "RESULTSET": specifies that an @ref Qore::SQL::SQLStatement "SQLStatement" object should be returned from a @ref resultset_output_binding "result set" output variable in an SQL query
      - @ref Qore::SSL_VERIFY_NONE "SSL_VERIFY_NONE": @ref Qore::Socket::setSslVerifyMode() "Socket::setSslVerifyMode()" option: do not verify peer certificates
      - @ref Qore::SSL_VERIFY_PEER "SSL_VERIFY_PEER": @ref Qore::Socket::setSslVerifyMode() "Socket::setSslVerifyMode()" option: verify peer certificates
      - @ref Qore::SSL_VERIFY_FAIL_IF_NO_PEER_CERT "SSL_VERIFY_FAIL_IF_NO_PEER_CERT": @ref Qore::Socket::setSslVerifyMode() "Socket::setSslVerifyMode()" option: fail if the client does not provide a certificate (server mode only)
      - @ref Qore::SSL_VERIFY_CLIENT_ONCE "SSL_VERIFY_CLIENT_ONCE": @ref Qore::Socket::setSslVerifyMode() "Socket::setSslVerifyMode()" option: only require the client to send a certificate once (server mode only)
      - @ref Qore::ParseOptionCmdCodeMap
      - @ref Qore::ParseOptionCmdStringMap
      - see new cryptographic constants listed above
    - implemented additional parse-time checks for many @ref operators "operators" to provide feedback for invalid operations detected at parse time
    - implemented the @ref weak_assignment_operator "weak assignment operator (:=)" (only available with @ref allow-weak-references "%allow-weak-references")
    - implemented the @ref range_operator "range operator (..)"
    - implemented support for list expressions inside the @ref list_element_operator "dereference operator ([])"
    - new methods:
      - @ref Qore::Program::getAllDefines()
      - @ref Qore::Program::getGlobalVars()
      - @ref Qore::Program::importHashDecl()
      - @ref Qore::Program::importSystemHashDecls()
      - @ref Qore::Program::setGlobalVarValue()
      - @ref Qore::Program::setThreadInit()
      - @ref Qore::Program::getThreadList()
      - @ref Qore::Socket::acceptAllCertificates()
      - @ref Qore::Socket::getAcceptAllCertificates()
      - @ref Qore::Socket::getSslVerifyMode()
      - @ref Qore::Socket::setSslVerifyMode()
    - updated methods:
      - @ref Qore::Thread::Counter::dec() "Counter::dec()": now returns the current value of the counter
      - @ref Qore::HTTPClient::constructor() added support for the following options:
        - \c ssl_cert_path: allows an X.509 client certificate to be set in the constructor
        - \c ssl_key_path: allows a private key for an X.509 client certificate to be set in the constructor
        - \c ssl_key_password: allows a password-protected private key to be used wih an X.509 client certificate
        - \c ssl_verify_cert: enforces server certificate validation with HTTPS connections
        .
        Additionally, the HTTPClient class now understands the \c PATCH method (<a href="https://tools.ietf.org/html/rfc5789">RFC 5789</a>)
      - @ref Qore::RangeIterator::constructor(int) was updated; the second argument was removed to avoid ambiguity with the other overloaded constructor
      - @ref Qore::TreeMap::get() "TreeMap::get()": added a new optional argument to return the unmatched part of the search string
      - the following read-only static methods were moved from the @ref Qore::File "File" class to the @ref Qore::ReadOnlyFile "ReadOnlyFile" class:
        - @ref Qore::ReadOnlyFile::hstat() "ReadOnlyFile::hstat()"
        - @ref Qore::ReadOnlyFile::hlstat() "ReadOnlyFile::hlstat()"
        - @ref Qore::ReadOnlyFile::lstat() "ReadOnlyFile::lstat()"
        - @ref Qore::ReadOnlyFile::stat() "ReadOnlyFile::stat()"
        - @ref Qore::ReadOnlyFile::statvfs() "ReadOnlyFile::statvfs()"
    - new pseudo-methods:
      - <int>::format(int, string, string)
      - <float>::format(int, string, string)
      - <number>::format(int, string, string)
      - <string>::toInt(int)
      - <int>::toBase(int)
      - <number>::toBase(int)
      - <float>::toBase(int)
      - <value>::complexType()
      - <value>::fullType()
    - new functions:
      - @ref Qore::decrypt_to_binary()
      - @ref Qore::decrypt_to_string()
      - @ref Qore::encrypt()
      - @ref Qore::get_compressor()
      - @ref Qore::get_crypto_info()
      - @ref Qore::get_decompressor()
      - @ref Qore::get_decryptor()
      - @ref Qore::get_encryptor()
      - @ref Qore::get_global_vars()
      - @ref Qore::get_local_vars()
      - @ref Qore::get_random_bytes()
      - @ref Qore::get_thread_call_stack()
      - @ref Qore::parse_int()
      - @ref Qore::set_global_var_value()
      - @ref Qore::set_local_var_value()
    - updated functions/methods:
      - @ref Qore::Thread::Counter::dec() "Counter::dec()": now returns the current value of the counter
      - @ref Qore::Thread::thread_yield()
    - updated functions:
      - @ref Qore::ceil() "ceil()": now allows the precision to be specified
      - @ref Qore::floor() "floor()": now allows the precision to be specified
      - @ref Qore::hash() "hash()": now returns an untyped hash stripped of any key type information
      - @ref Qore::mkdir() "mkdir()": now allows parent directories to be created in the same call
      - @ref Qore::round() "round()": now allows the precision to be specified
      - @ref Qore::set_thread_init() "set_thread_init()": now allows for thread init code to be removed
      - @ref Qore::xrange(int) was updated; the second argument was removed to avoid ambiguity with the other overloaded variant
    - module updates:
      - <a href="../../modules/BulkSqlUtil/html/index.html">BulkSqlUtil</a> module updates:
        - added complex type support
        - added the \c AbstractBulkOperation::size() method
        - implemented analytic/window functions: new functions [<a href="https://github.com/qorelanguage/qore/issues/2203">issue 2202</a>]
        - implemented analytic/window functions: cop_over full support including ORDER BY [<a href="https://github.com/qorelanguage/qore/issues/2203">issue 2203</a>]
      - <a href="../../modules/CsvUtil/html/index.html">CsvUtil</a> module updates:
        - added support for streams
      - <a href="../../modules/FixedLengthUtil/html/index.html">FixedLengthUtil</a> module updates:
        - added support for streams
        - added \c FixedLengthFileIterator::getFileName() (<a href="https://github.com/qorelanguage/qore/issues/1164">issue 1164</a>)
        - added field as well as global option "truncate" (<a href="https://github.com/qorelanguage/qore/issues/1841">issue 1841</a>)
        - added field as well as global option "tab2space" (<a href="https://github.com/qorelanguage/qore/issues/1866">issue 1866</a>)
      - <a href="../../modules/HttpServer/html/index.html">HttpServer</a> module updates:
        - added a minimal substring of string bodies received to the log message when logging HTTP requests
      - <a href="../../modules/HttpServerUtil/html/index.html">HttpServerUtil</a> module updates:
        - the \c parse_uri_query() function was moved to the <a href="../../modules/Util/html/index.html">Util</a> module
      - <a href="../../modules/Mime/html/index.html">Mime</a> module updates:
        - added complex type support
        - added the following constants:
          - \c MimeTypeMultipartFormData
          - \c MimeTypeMultipartRelated
          - \c MimeTypeMultipartMixed
        - added the following methods:
          - \c MultipartMessage::getBoundary()
          - \c MultipartMessage::serializeBody()
          - \c MultipartMessage::size()
        - fixed a bug parsing multipart messages where unnecessary characters were searched (<a href="https://github.com/qorelanguage/qore/issues/2099">issue 2099</a>)
      - <a href="../../modules/Pop3Client/html/index.html">Pop3Client</a> module updates:
        - added the \c Pop3Connection class to support the <a href="../../ConnectionProvider/html/index.html">ConnectionProvider</a> module
      - <a href="../../modules/Qorize/html/index.html">Qorize</a> module updates:
        - \c qorize_named() added support for objects
      - <a href="../../modules/RestClient/html/index.html">RestClient</a> module updates:
        - added the \c RestConnection class to support the <a href="../../ConnectionProvider/html/index.html">ConnectionProvider</a> module
        - support for the \c text/plain \c Content-Type
      - <a href="../../modules/RestClient/html/index.html">RestClient</a> module updates:
        - added support for runtime REST API validation against a REST schema using the <a href="../../modules/RestSchemaValidator/html/index.html">RestSchemaValidator</a> module
        - added support for Swagger 2.0 REST API validation and \c "swagger" options using the <a href="../../modules/Swagger/html/index.html">Swagger</a> module in the \c RestClient and \c RestConnection classes
      - <a href="../../modules/RestHandler/html/index.html">RestHandler</a> module updates:
        - added an API to allow REST calls to be made internally (<a href="https://github.com/qorelanguage/qore/issues/1899">issue 1899</a>)
        - added support for runtime REST API validation against a REST schema using the <a href="../../modules/RestSchemaValidator/html/index.html">RestSchemaValidator</a> module
      - <a href="../../modules/RestSchemaValidator/html/index.html">RestSchemaValidator</a> module:
        - added this new module providing a <a href="https://en.wikipedia.org/wiki/Representational_state_transfer">REST</a> schema validation API
      - <a href="../../modules/SalesforceRestClient/html/index.html">SalesforceRestClient</a> module updates:
        - added the \c SalesforcRestConnection class to support the <a href="../../ConnectionProvider/html/index.html">ConnectionProvider</a> module
      - <a href="../../modules/Schema/html/index.html">Schema</a> module updates:
        - added the \c c_blob() and \c c_clob() functions (<a href="https://github.com/qorelanguage/qore/issues/1851">issue 1851</a>)
      - <a href="../../modules/SewioRestClient/html/index.html">SewioRestClient</a> module:
        - added this new module providing APIs for communicating with <a href="http://www.sewio.net">Sewio.net</a>'s RTLS Studio REST API
      - <a href="../../modules/SewioWebSocketClient/html/index.html">SewioWebSocketClient</a> module:
        - added this new module providing APIs for communicating with <a href="http://www.sewio.net">Sewio.net</a>'s RTLS Studio WebSocket API
      - <a href="../../modules/SmtpClient/html/index.html">SmtpClient</a> module updates:
        - added the \c SmtpConnection class to support the <a href="../../ConnectionProvider/html/index.html">ConnectionProvider</a> module
      - <a href="../../modules/SqlUtil/html/index.html">SqlUtil</a> module updates:
        - implemented the \c cop_trunc_date() function (<a href="https://github.com/qorelanguage/qore/issues/2032">issue 2032</a>)
      - <a href="../../modules/Swagger/html/index.html">Swagger</a> module added:
        - added this new module providing a <a href="https://swagger.io/">Swagger 2.0 REST API validation API</a> to %Qore
      - <a href="../../modules/TableMapper/html/index.html">TableMapper</a> module updates:
        - added support for upserts in \c InboundTableMapper (<a href="https://github.com/qorelanguage/qore/issues/1067">issue 1067</a>)
        - added \c InboundTableMapper::queueData(list)
      - <a href="../../modules/TelnetClient/html/index.html">TelnetClient</a> module updates:
        - added the \c TelnetConnection class to support the <a href="../../ConnectionProvider/html/index.html">ConnectionProvider</a> module
        - added support for URLs in the constructor()
        - added the \c TelnetClient::getTarget() method
      - <a href="../../modules/Util/html/index.html">Util</a> module updates:
        - the \c parse_uri_query() function was moved here from the <a href="../../modules/HttpServerUtil/html/index.html">HttpServerUtil</a> module
        - \c parse_uri_query() now handles repeated query arguments as a list
        - added public function \c flatten()
      - <a href="../../modules/WebSocketClient/html/index.html">WebSocketClient</a> module updates:
        - added the \c WebSocketConnectionObject class to support the <a href="../../ConnectionProvider/html/index.html">ConnectionProvider</a> module
        - updated for complex types
        - fixed a bug where the event loop thread would immediately terminate after a reconnection (<a href="https://github.com/qorelanguage/qore/issues/2061">issue 2061</a>)
        - improved client logging
        - fixed a bug where the \c WebSocketClient class did not validate the \c Sec-WebSocket-Accept response header according to RFC6455 (<a href="https://github.com/qorelanguage/qore/issues/2062">issue 2062</a>)
      - <a href="../../modules/WebSocketUtil/html/index.html">WebSocketUtil</a> module updates:
        - added the \c ws_get_response_key() function
    - the following classes can be used from binary modules:
      - @ref Qore::File "File"
      - @ref Qore::ReadOnlyFile "ReadOnlyFile"
    - updated the build to require a <a href="https://en.wikipedia.org/wiki/C%2B%2B11">C++11</a> compiler or better to build %Qore (<a href="https://github.com/qorelanguage/qore/issues/994">issue 994</a>)
    - a relative time stamp is now logged in trace and debug output

    @subsection qore_0813_bug_fixes Bug Fixes in Qore
    - fixed a bug causing @ref Qore::AbstractQuantifiedBidirectionalIterator "AbstractQuantifiedBidirectionalIterator" not being available (<a href="https://github.com/qorelanguage/qore/issues/968">issue 968</a>)
    - <a href="../../modules/BulkSqlUtil/html/index.html">BulkSqlUtil</a> module fixes:
      - fixed the module to work properly even with DB drivers that do not support parameter array binding (<a href="https://github.com/qorelanguage/qore/issues/1154">issue 1154</a>)
    - <a href="../../modules/CsvUtil/html/index.html">CsvUtil</a> module fixes:
      - fixed a bug in an error message validating input data (<a href="https://github.com/qorelanguage/qore/issues/1062">issue 1062</a>)
      - added an exception when detected headers do not match the \a fields option (<a href="https://github.com/qorelanguage/qore/issues/2179">issue 2179</a>)
    - <a href="../../modules/HttpServer/html/index.html">HttpServer</a> module fixes:
      - added logic to attempt to mask passwords in log messages (<a href="https://github.com/qorelanguage/qore/issues/1086">issue 1086</a>)
    - <a href="../../modules/HttpServerUtil/html/index.html">HttpServerUtil</a> module fixes:
      - fixed a bug where the \a msg arg to \c AbstractAuthenticator::do401() was ignored (<a href="https://github.com/qorelanguage/qore/issues/1047">issue 1047</a>)
    - <a href="../../modules/RestHandler/html/index.html">RestHandler</a> module fixes:
      - added logic to allow sensitive data to be masked in log messages (<a href="https://github.com/qorelanguage/qore/issues/1086">issue 1086</a>)
    - <a href="../../modules/SqlUtil/html/index.html">SqlUtil</a> module fixes:
      - fixed a bug in update and upsert statement generation when the given data does not have enough columns to use the unique index found, an error message is generated that contains all the columns names instead of just the column names required by the index (<a href="https://github.com/qorelanguage/qore/issues/1013">issue 1013</a>)
    - <a href="../../modules/WebSocketClient/html/index.html">WebSocketClient</a> module fixes:
      - fixed a thread lock starvation race condition (<a href="https://github.com/qorelanguage/qore/issues/2130">issue 2130</a>)
    - \c UTF-16 fixes:
      - fixed a bug comparing strings in \c UTF-16 encodings (<a href="https://github.com/qorelanguage/qore/issues/1579">issue 1579</a>)
      - fixed @ref Qore::substr() and <string>::substr() with strings in \c UTF-16 encodings (<a href="https://github.com/qorelanguage/qore/issues/1586">issue 1586</a>)
      - fixed @ref Qore::trim(), @ref Qore::ltrim(), @ref Qore::rtrim() and the @ref trim "trim" operator with strings with \c UTF-16 encodings (<a href="https://github.com/qorelanguage/qore/issues/1775">issue 1775</a>)
    - fixed a bug where @ref break "break" and @ref continue "continue" statements were accepted outside of loops (<a href="https://github.com/qorelanguage/qore/issues/976">issue 976</a>)
    - fixed a bug compiling on Solaris SPARC with g++ where \c MPFR_DECL_INIT() is compiled incorrectly with -O1 or greater (<a href="https://github.com/qorelanguage/qore/issues/958">issue 958</a>)
    - fixed a bug causing an infinite loop in decompression functions (<a href="https://github.com/qorelanguage/qore/issues/966">issue 966</a>)
    - fixed an issue where an internal C++ API (QoreProgram::parseCmdLineDefines()) performed a needless copy of a data structure (<a href="https://github.com/qorelanguage/qore/issues/1099">issue 1099</a>)
    - fixed a stack corruption bug with asynchronous I/O on UNIX systems with @ref Qore::ReadOnlyFile "ReadOnlyFile" methods (<a href="https://github.com/qorelanguage/qore/issues/1106">issue 1106</a>)
    - fixed bugs with inconsistent conversions of @ref int_type "int", @ref float_type "float", and @ref bool_type "boolean" values to date/time values, now they are all converted uniformly to @ref relative_dates "relative date/time values" (<a href="https://github.com/qorelanguage/qore/issues/1156">issue 1156</a>)
    - fixed a bug where Qore allowed code to be declared both public and private without a warning (<a href="https://github.com/qorelanguage/qore/issues/1187">issue 1187</a>)
    - fixed a bug where the @ref instanceof "instanceof" operator would return @ref Qore::True "True" with objects that did not publically inherit the given class or where the given class is not accessible (<a href="https://github.com/qorelanguage/qore/issues/1191">issue 1191</a>)
    - fixed a bug in qpp support of the 'final' class flag (<a href="https://github.com/qorelanguage/qore/issues/1222">issue 1222</a>)
    - fixed a bug where the @ref plus_operator "+ operator" provided access to private members from outside the class (<a href="https://github.com/qorelanguage/qore/issues/1209">issue 1209</a>)
    - fixed a bug where different @ref overloading "overloaded" method variant resolution rules were used at parse time (best match in hierarchy) and runtime (best match in first matching class) in a class hierarchy (<a href="https://github.com/qorelanguage/qore/issues/1229">issue 1229</a>)
    - fixed a bug where exceptions in base class constructor calls did not reflect the actual source location (<a href="https://github.com/qorelanguage/qore/issues/1230">issue 1230</a>)
    - fixed a bug where runtime function/method variant matching was incorrectly biased towards default matches for missing arguments (<a href="https://github.com/qorelanguage/qore/issues/1231">issue 1231</a>)
    - fixed bugs where calls to @ref Qore::Socket::upgradeClientToSSL() "Socket::upgradeClientToSSL()" and @ref Qore::Socket::upgradeServerToSSL() "Socket::upgradeServerToSSL()" were ignored with no exception thrown if the socket was not connected (<a href="https://github.com/qorelanguage/qore/issues/1258">issue 1258</a>)
    - fixed a bug where a closure created in an object scope could not be called if the object had been deleted, even if the closure did not refer to the object (<a href="https://github.com/qorelanguage/qore/issues/1303">issue 1303</a>)
    - fixed a bug where @ref Qore::ord() "ord()" would return negative numbers for bytes with the high bit set with compilers where <tt>char</tt> is the same as <tt>signed char</tt> (<a href="https://github.com/qorelanguage/qore/issues/1385">issue 1385</a>)
    - fixed a bug where @ref Qore::int(softint) "int(number)" returned rounded value instead of the integer part (while @ref Qore::int(softint) "int(float)" behaved correctly; also cf. initializing a softint value from a number vs. from a float) (<a href="https://github.com/qorelanguage/qore/issues/1463">issue 1463</a>)
    - @ref Qore::File::read() "File::read()" now uses character semantics for the length argument (<a href="https://github.com/qorelanguage/qore/issues/1548">issue 1548</a>)
    - fixed a bug with strongly-typed lvalue assignments with classes created in different @ref Qore::Program "Program" objects (<a href="https://github.com/qorelanguage/qore/issues/1551">issue 1551</a>)
    - fixed a bug where an ASCII string and the same string in a different encoding and with diacritics could incorrectly be marked as equal (<a href="https://github.com/qorelanguage/qore/issues/1579">issue 1579</a>)
    - fixed bugs in @ref Qore::HTTPClient "HTTPClient" methods where string message bodies were not converted to the object's @ref character_encoding "character encoding" before transmission (<a href="https://github.com/qorelanguage/qore/issues/1813">issue 1813</a>)
    - fixed a bug in the @ref reference_type "reference" and @ref reference_or_nothing_type "*reference" assignment restrictions; previously any value was accepted, now only references are accepted as the initial assignment values (<a href="https://github.com/qorelanguage/qore/issues/1819">issue 1819</a>)
    - fixed a bug in handling the \c SqlUtil::BLOB type in the <a href="../../modules/FreetdsSqlUtil/html/index.html">FreetdsSqlUtil</a> module (<a href="https://github.com/qorelanguage/qore/issues/1852">issue 1852</a>)
    - fixed a bug in overloaded call variant matching where missing arguments were counted towards the match (<a href="https://github.com/qorelanguage/qore/issues/1897">issue 1897</a>)
    - fixed many bugs where parse-time errors could be reported at an incorrect source location; parse-time error location reporting has been completely overhauled and reimplemented for correctness (<a href="https://github.com/qorelanguage/qore/issues/1930">issue 1930</a>)
    - fixed a bug where code signatures would accept parameter variables without \c "$" signs even when @ref allow-bare-refs "%allow-bare-refs" was not in effect (<a href="https://github.com/qorelanguage/qore/issues/1941">issue 1941</a>)
    - fixed memory leaks in the scanner related to EOF conditions (<a href="https://github.com/qorelanguage/qore/issues/1976">issue 1976</a>)
    - rewrote %Qore functions @ref gethostbyname(), @ref gethostbyname_long() and @ref gethostbyaddr() to use standard C functions \c getaddrinfo(3) and \c getnameinfo(3) internally instead of the deprecated \c gethostbyname(3) and \c gethostbyaddr(3) (<a href="https://github.com/qorelanguage/qore/issues/1952">issue 1952</a>)
    - fixed cmake builds on Darwin (<a href="https://github.com/qorelanguage/qore/issues/1980">issue 1980</a>)
    - fixed a bug where immediate date-time values were not marked with their type at parse time (<a href="https://github.com/qorelanguage/qore/issues/2001">issue 2001</a>)
    - fixed a bug where the @ref data_or_nothing_type "*data" type restriction would allow all types to be assigned at runtime (<a href="https://github.com/qorelanguage/qore/issues/2002">issue 2002</a>)
    - @ref Qore::RangeIterator::constructor(int) and @ref Qore::xrange(int) were updated; the second arguments were removed to avoid ambiguity with the other overloaded variants (<a href="https://github.com/qorelanguage/qore/issues/2016">issue 2016</a>)
    - fixed a bug where @ref Qore::replace() could get in an infinite loop with arguments with embededed nulls (<a href="https://github.com/qorelanguage/qore/issues/2098">issue 2098</a>)
    - fixed a bug in regular expression extraction where an infinite loop could occur (<a href="https://github.com/qorelanguage/qore/issues/2083">issue 2083</a>)
    - fixed a bug where a call reference to an object method that crosses @ref Qore::Program "Program" boundaries could result in a core dump when called due to an error managing thread-local data (<a href="https://github.com/qorelanguage/qore/issues/2145">issue 2145</a>)
    - fixed crashes in scanner due to EOF in comments (<a href="https://github.com/qorelanguage/qore/issues/2175">issue 2175</a>)

    @section qore_081212 Qore 0.8.12.12

    @par Release Summary
    Bugfix release; see details below

    @subsection qore_081212_new_features New Features in Qore

    - aded the @ref Qore::HAVE_DSS "HAVE_DSS" constant to indicate if the outdated DSS(), DSS1(), DSS_bin(), DSS1_bin(), DSS_HMAC(), and DSS1_HMAC() functions are available in the opnessl library used to compile %Qore

    @subsection qore_081212_bug_fixes Bug Fixes in Qore

    - fixed a bug handling \c argv in base class constructor execution (<a href="https://github.com/qorelanguage/qore/issues/2030">issue 2030</a>)
    - fixed a bug handling the connection status in the @ref Qore::HTTPClient "HTTPClient" class (<a href="https://github.com/qorelanguage/qore/issues/2058">issue 2058</a>)
    - fixed building with openssl 1.1+ (<a href="https://github.com/qorelanguage/qore/issues/2135">issue 2135</a>)
    - fixed binding more than one wilcard port on a specific address in the <a href="../../modules/HttpServer/html/index.html">HttpServer</a> module (<a href="https://github.com/qorelanguage/qore/issues/2155">issue 2155</a>)
    - fixed a bug in <a href="../../modules/SqlUtil/html/index.html">SqlUtil</a> with column aliases that are reserved words (<a href="https://github.com/qorelanguage/qore/issues/2163">issue 2163</a>)
    - fixed a memory bug in the @ref splice "splice" operator with a binary operand (<a href="https://github.com/qorelanguage/qore/issues/2303">issue 2303</a>)
    - fixed a bug where calling any @ref Qore::SQL::SQLStatement "SQLStatement" method in another thread with an active connection from a @ref Qore::SQL::DatasourcePool "DatasourcePool" causes a crash (<a href="https://github.com/qorelanguage/qore/issues/2334">issue 2334</a>)

    @section qore_081211 Qore 0.8.12.11

    @par Release Summary
    Bugfix release; see details below

    @subsection qore_081211_new_features New Features in Qore
    - <a href="https://github.com/qorelanguage/qore/issues/1947">issue 1947</a> added @ref warning-broken-logic-precedence "broken-logic-precedence" warning.

    @subsection qore_081211_bug_fixes Bug Fixes in Qore
    - fixed documentation regarding escaping of characters in strings and added a parse exception in case of trying to escape octal values in range 400-777 (<a href="https://github.com/qorelanguage/qore/issues/50">issue 50</a>)
    - fixed a crashing bug where @ref Qore::SQL::Datasource::getConfigString() "Datasource::getConfigString()" was called without a connection, also could crash in an implicit internal call to this method with the @ref Qore::SQL::DatasourcePool "DatasourcePool" class when connections were lost and the warning callback should be called (<a href="https://github.com/qorelanguage/qore/issues/1992">issue 1992</a>)
    - fixed a bug where @ref Qore::SQL::Datasource::getConfigHash() "Datasource::getConfigHash()" returned different values depending on if the object was connected or not (<a href="https://github.com/qorelanguage/qore/issues/1994">issue 1994</a>)

    @section qore_081210 Qore 0.8.12.10

    @par Release Summary
    Bugfix release; see details below

    @subsection qore_081210_bug_fixes Bug Fixes in Qore

    - module fixes:
      - <a href="../../modules/FixedLengthUtil/html/index.html">FixedLengthUtil</a>:
        - fixes and improvements to errors and exceptions (<a href="https://github.com/qorelanguage/qore/issues/1828">issue 1828</a>)
      - <a href="../../modules/HttpServerUtil/html/index.html">HttpServerUtil</a>:
        - eliminated excess logging of all HTTP chunks sent and received (<a href="https://github.com/qorelanguage/qore/issues/1832">issue 1832</a>)
      - <a href="../../modules/PgsqlSqlUtil/html/index.html">PgsqlSqlUtil</a>:
        - fixed a bug in setting a \c comment for a table column (<a href="https://github.com/qorelanguage/qore/issues/1886">issue 1886</a>)
      - <a href="../../modules/SqlUtil/html/index.html">SqlUtil</a>:
        - fixed a bug in the \c offset query hash argument in SQL operation methods (<a href="https://github.com/qorelanguage/qore/issues/1880">issue 1880</a>)
        - fixed a bug that prohibited only columns from the main query to be selected when joins are used (<a href="https://github.com/qorelanguage/qore/issues/1909">issue 1909</a>)
      - <a href="../../modules/TableMapper/html/index.html">TableMapper</a>:
        - fixed a bug in flush messages in the \c InboundTableMapper class (<a href="https://github.com/qorelanguage/qore/issues/1849">issue 1849</a>)
    - fixed a bug that could cause spurious parse-time exceptions to be thrown when matching call variants with multiple return types for the same callable object (<a href="https://github.com/qorelanguage/qore/issues/1928">issue 1928</a>)
    - fixed the process return code in the output reference in @ref Qore::backquote() "backquote()" on Unix/Linux platforms (<a href="https://github.com/qorelanguage/qore/issues/1884">issue 1884</a>)
    - fixed a bug where connections were not immediately released back to the @ref Qore::SQL::DatasourcePool "DatasourcePool" in case of an \c SQLSTATEMENT-ERROR exception (<a href="https://github.com/qorelanguage/qore/issues/1836">issue 1836</a>)
    - eliminated a spurious exception in the @ref Qore::SQL::SQLStatement "SQLStatement" class in case of a @ref Qore::SQL::DatasourcePool "DatasourcePool" timeout (<a href="https://github.com/qorelanguage/qore/issues/1832">issue 1832</a>)
    - fixed a crash when the incorrect type was passed to a parameter declared @ref reference_or_nothing_type "*reference" (<a href="https://github.com/qorelanguage/qore/issues/1815">issue 1815</a>)
    - fixed a crash when the %Qore library exits caused by an error in handling module dependencies with injected modules (<a href="https://github.com/qorelanguage/qore/issues/1805">issue 1805</a>)
    - fixed segfault crashes caused by calling object methods with null pointers (<a href="https://github.com/qorelanguage/qore/issues/1791">issue 1791</a>)
    - added internal API support to make it easier for DBI drivers to handle lost connections and to allow DBI drivers that must close all open handles before a connection is closed (such as the oracle driver); due to this change, @ref Qore::SQL::SQLStatement "SQLStatement" objects based on a @ref Qore::SQL::DatasourcePool "DatasourcePool" are closed automatically whenever the datasource is returned to the pool (<a href="https://github.com/qorelanguage/qore/issues/1250">issue 1250</a>)
    - implemented new parse options to revert the effect of parse options that affect code safety (<a href="https://github.com/qorelanguage/qore/issues/1895">issue 1895</a>):
      - @ref correct-list-parsing "%correct-list-parsing"
      - @ref correct-logic-precedence "%correct-logic-precedence"
      - @ref correct-int-assignments "%correct-int-assignments"
      - @ref correct-operators "%correct-operators"
      - @ref loose-args "%loose-args"
    - fixed parse locations of strings and regexes (<a href="https://github.com/qorelanguage/qore/issues/1905">issue 1905</a>)

    @section qore_08129 Qore 0.8.12.9

    @par Release Summary
    Bugfix release; see details below

    @subsection qore_08129_bug_fixes Bug Fixes in Qore

    - fixed a memory leak where references participate in recursive references (<a href="https://github.com/qorelanguage/qore/issues/1774">issue 1774</a>)
    - fixed a build issue with clang++ (<a href="https://github.com/qorelanguage/qore/issues/1768">issue 1768</a>)
    - fixed a memory leak in the @ref Qore::Thread::Queue "Queue" copy constructor when the @ref Qore::Thread::Queue "Queue" was used in other objects (such as an event queue, etc; <a href="https://github.com/qorelanguage/qore/issues/1749">issue 1749</a>)
    - <a href="../../modules/Mapper/html/index.html">Mapper</a> module fixes:
      - fixed bugs handling the \c allow_dot and \c allow_output_dot options (<a href="https://github.com/qorelanguage/qore/issues/1690">issue 1690</a>)
      - fixed \c TableMapper bugs introduced in Qore 0.8.12.7 (<a href="https://github.com/qorelanguage/qore/issues/1754">issue 1754</a>)

    @section qore_08128 Qore 0.8.12.8

    @par Release Summary
    Bugfix release; see details below

    @subsection qore_08128_bug_fixes Bug Fixes in Qore

    - fixed a memory leak in @ref try-module "%try-module" error handling (<a href="https://github.com/qorelanguage/qore/issues/1690">issue 1690</a>)
    - fixed a bug in @ref Qore::trunc_str() "trunc_str()" when the string has an invalid multi-byte character at the end of the string and the string is exactly the byte width requested (<a href="https://github.com/qorelanguage/qore/issues/1693">issue 1693</a>)
    - fixed a bug where @ref Qore::ReadOnlyFile::getchar() "ReadOnlyFile::getchar()" did not respect character semantics as documented (<a href="https://github.com/qorelanguage/qore/issues/1547">issue 1547</a>)
    - <a href="../../modules/OracleSqlUtil/html/index.html">OracleSqlUtil</a> module fixes:
      - fixed a bug in \c character_semantics for standalone column (<a href="https://github.com/qorelanguage/qore/issues/1688">issue 1688</a>)
    - <a href="../../modules/Mapper/html/index.html">Mapper</a> module fixes:
      - fixed a bug in handling "list mode" data such as submitted by \c InboundTableMapper::queueData() (<a href="https://github.com/qorelanguage/qore/issues/1736">issue 1736</a>, bug introduced in Qore 0.8.12.7 with the fix for <a href="https://github.com/qorelanguage/qore/issues/1626">issue 1626</a>)
    - <a href="../../modules/SqlUtil/html/index.html">SqlUtil</a> module fixes:
      - fixed schema alignment skipping column with name "driver" (<a href="https://github.com/qorelanguage/qore/issues/1684">issue 1684</a>)
      - fixed sqlutil schema management: functional indexes are rejected without () in name (<a href="https://github.com/qorelanguage/qore/issues/1610">issue 1610</a>)
    - <a href="../../modules/TableMapper/html/index.html">TableMapper</a> module fixes:
      - fixed a bug in handling "list mode" data with optimized inserts (<a href="https://github.com/qorelanguage/qore/issues/1736">issue 1736</a>, bug introduced in Qore 0.8.12.7 with the fix for <a href="https://github.com/qorelanguage/qore/issues/1626">issue 1626</a>)
    - <a href="../../modules/WebSocketClient/html/index.html">WebSocketClient</a> module fixes:
      - added timeout values to @ref Qore::Socket "Socket" and @ref Qore::HTTPClient "HTTPClient" calls (<a href="https://github.com/qorelanguage/qore/issues/1725">issue 1725</a>)
    - <a href="../../modules/WebSocketHandler/html/index.html">WebSocketHandler</a> module fixes:
      - added timeout values to @ref Qore::Socket "Socket" calls (<a href="https://github.com/qorelanguage/qore/issues/1725">issue 1725</a>)
    - <a href="../../modules/WebSocketUtil/html/index.html">WebSocketUtil</a> module fixes:
      - added timeout values to @ref Qore::Socket "Socket" calls (<a href="https://github.com/qorelanguage/qore/issues/1725">issue 1725</a>)
    - fixed a bug where a type conversion error in an lvalue assignment could generate a confusing unrelated runtime exception (<a href="https://github.com/qorelanguage/qore/issues/1697">issue 1697</a>)
    - fixed a bug where invalid characters in the port specification in a URL were ignored (<a href="https://github.com/qorelanguage/qore/issues/1728">issue 1728</a>)
    - fixed a bug with SSL socket communication the remote closing the connection during a send operation could cause the current thread to go into an infinite loop consuming 100% CPU (<a href="https://github.com/qorelanguage/qore/issues/1729">issue 1729</a>)
    - fixed a bug in the @ref Qore::HashListIterator "HashListIterator" class iterating hashes with a mix of lists and single values such as used by bulk DML binds; now the single values will appear as the current value for all list elements as per the original design instead of throwing a runtime exception (<a href="https://github.com/qorelanguage/qore/issues/1738">issue 1738</a>)

    @section qore_08127 Qore 0.8.12.7

    @par Release Summary
    Bugfix release; see details below

    @subsection qore_08127_bug_fixes Bug Fixes in Qore

    - fixed bug in internal string generation with \c size_t arguments that could cause invalid data to be output or crashes on 32-bit platforms (<a href="https://github.com/qorelanguage/qore/issues/1640">issue 1640</a>)
    - fixed a runtime memory leak and invalid runtime behavior with undetected recursive lvalue references (<a href="https://github.com/qorelanguage/qore/issues/1617">issue 1617</a>)
    - improved @ref garbage_collection "prompt collection" performance with large graphs of objects by eliminating additional unnecessary graph scans, resulting in further large performance improvements in the garbage collector (<a href="https://github.com/qorelanguage/qore/issues/1363">issue 1363</a>)
    - improved \c InboundTableMapper::queueData() performance (in the <a href="../../modules/TableMapper/html/index.html">TableMapper</a> module) when used with data in hash of lists format to use bulk DML in input and output without internal data conversions (<a href="https://github.com/qorelanguage/qore/issues/1626">issue 1626</a>)
    - <a href="../../modules/OracleSqlUtil/html/index.html">OracleSqlUtil</a> module fixes:
      - worked around \c ORA-22165 from \c op_in() caused by Oracle's limit on number of collection elements (<a href="https://github.com/qorelanguage/qore/issues/1660">issue 1660</a>)
      - fixed a bug in the \a force option (i.e. cascade) for dropping types (<a href="https://github.com/qorelanguage/qore/issues/1683">issue 1683</a>)
    - improved @ref try-module "%try-module" error reporting and documentation (<a href="https://github.com/qorelanguage/qore/issues/1648">issue 1648</a>)

    @section qore_08126 Qore 0.8.12.6

    @par Release Summary
    Bugfix release; see details below

    @subsection qore_08126_bug_fixes Bug Fixes in Qore

    - fixed a bug in @ref Qore::parse_url() parsing single-character hostnames (<a href="https://github.com/qorelanguage/qore/issues/1524">issue 1524</a>)
    - fixed a bug where @ref Qore::PO_LOCKDOWN "PO_LOCKDOWN" was not set when parsing \c init and \c del attributes in @ref user_modules "user module" headers (<a href="https://github.com/qorelanguage/qore/issues/1535">issue 1535</a>)
    - fixed a bug parsing exception catch block parameter errors (in debug builds only; <a href="https://github.com/qorelanguage/qore/issues/1558">issue 1558</a>)
    - fixed a bug dereferencing @ref binary "binary values" with the @ref list_element_operator "[] operator"; the behavior now corresponds to the documentation (<a href="https://github.com/qorelanguage/qore/issues/1566">issue 1566</a>)
    - fixed a bug that would result in a crash if a method were declared both \c static and \c abstract (<a href="https://github.com/qorelanguage/qore/issues/1590">issue 1590</a>)
    - fixed performance issues with the <a href="../../modules/Mapper/html/index.html">Mapper</a> module (and by extension the <a href="../../modules/TableMapper/html/index.html">TableMapper</a> module) for mappers with many identity (i.e. 1:1) and constant mappings (<a href="https://github.com/qorelanguage/qore/issues/1620">issue 1620</a>)
    - fixed a bug in the \c BulkInsertOperation class in the <a href="../../modules/BulkSqlUtil/html/index.html">BulkSqlUtil</a> module where inserts would fail or silently insert invalid data in the second or later blocks when constant hashes were used (<a href="https://github.com/qorelanguage/qore/issues/1625">issue 1625</a>)

    @section qore_08125 Qore 0.8.12.5

    @par Release Summary
    Bugfix release; see details below

    @subsection qore_08125_new_features New Features in Qore

    - added the <a href="../../modules/SalesforceRestClient/html/index.html">SalesforceRestClient</a> module for communicating with Salesforce.com using the REST APIs
    - module <a href="../../modules/SqlUtil/html/index.html">SqlUtil</a>
      - has support for native default values in tables (<a href="https://github.com/qorelanguage/qore/issues/1428">issue 1428</a>)
      - has support for Oracle named types (eg. spatial types) for Schema.qm and SchemaReverse.qm. (<a href="https://github.com/qorelanguage/qore/issues/1465">issue 1465</a>)

    @subsection qore_08125_bug_fixes Bug Fixes in Qore

    - <a href="../../modules/Mime/html/index.html">Mime</a> module:
      - added support for URL form-encoded messages (<a href="https://github.com/qorelanguage/qore/issues/1436">issue 1436</a>
    - <a href="../../modules/RestClient/html/index.html">RestClient</a> module:
      - added support for URL form-encoded messages (<a href="https://github.com/qorelanguage/qore/issues/1436">issue 1436</a>
      - added support for the \c "rawxml" message body encoding (<a href="https://github.com/qorelanguage/qore/issues/1437">issue 1437</a>
    - fixed handling of invalid compressed data in the following functions (<a href="https://github.com/qorelanguage/qore/issues/1432">issue 1432</a>):
      - @ref Qore::gunzip_to_binary()
      - @ref Qore::gunzip_to_string()
      - @ref Qore::uncompress_to_binary()
      - @ref Qore::uncompress_to_string()
    - fixed \c \@inf\@ on Windows (<a href="https://github.com/qorelanguage/qore/issues/1442">issue 1442</a>)
    - fixed @ref Qore::parse_url() with single-character usernames (<a href="https://github.com/qorelanguage/qore/issues/1455">issue 1455</a>)
    - corrected the error message with SSL reads when the server closes the connection prematurely (<a href="https://github.com/qorelanguage/qore/issues/1488">issue 1488</a>)
    - fixed the \c Host header in HTTP requests to not include the port if the port is the default port for the scheme because it causes some servers to reject the request (<a href="https://github.com/qorelanguage/qore/issues/1489">issue 1489</a>)

    @section qore_08124 Qore 0.8.12.4

    @par Release Summary
    Bugfix release; see details below

    @subsection qore_08124_bug_fixes Bug Fixes in Qore

    - fixed a reference bug in the @ref Qore::Thread::Queue "Queue" class introduced in the last release (<a href="https://github.com/qorelanguage/qore/issues/1309">issue 1309</a>)
    - fixed a bug where database types could not be correctly aligned if they had dependencies (<a href="https://github.com/qorelanguage/qore/issues/1314">issue 1314</a>); entailed updates in the following modules:
      - <a href="../../modules/SqlUtil/html/index.html">SqlUtil</a>
      - <a href="../../modules/FreetdsSqlUtil/html/index.html">FreetdsSqlUtil</a>
      - <a href="../../modules/MysqlSqlUtil/html/index.html">MysqlSqlUtil</a>
      - <a href="../../modules/OracleSqlUtil/html/index.html">OracleSqlUtil</a>
      - <a href="../../modules/PgsqlSqlUtil/html/index.html">PgsqlSqlUtil</a>
      - <a href="../../modules/Schema/html/index.html">Schema</a>
    - fixed a bug in @ref Qore::trunc_str() "trunc_str()" where an infinite loop could be triggered with certain arguments and multi-byte character encodings (<a href="https://github.com/qorelanguage/qore/issues/1327">issue 1327</a>)
    - improved @ref garbage_collection "prompt collection" performance with larger graphs of objects by eliminating unnecessary graph scans made during object method calls (<a href="https://github.com/qorelanguage/qore/issues/1363">issue 1363</a>)
    - fixed bugs in @ref Qore::date(string) "date(string)" and @ref Qore::date(string, string) "date(string, string)" where invalid input data was ignored and invalid dates were returned (<a href="https://github.com/qorelanguage/qore/issues/1369">issue 1369</a>)
    - <a href="../../modules/CsvUtil/html/index.html">CsvUtil</a> module:
      - fixed a bug in \c AbstractCsvIterator::identifyTypeImpl() generating an error message (<a href="https://github.com/qorelanguage/qore/issues/1355">issue 1355</a>)
    - <a href="../../modules/MailMessage/html/index.html">MailMessage</a> module:
      - fixed a bug using the default encoding in \c Message::attach() (issue <a href="https://github.com/qorelanguage/qore/issues/1352">issue 1352</a>)
    - <a href="../../modules/SqlUtil/html/index.html">SqlUtil</a> module:
      - fixed the ignored character_semantics column option in schema alignmed (<a href="https://github.com/qorelanguage/qore/issues/1379">issue 1379</a>)
      - implemented the \c cop_length() column function (<a href="https://github.com/qorelanguage/qore/issues/1395">issue 1395</a>)
    - <a href="../../modules/OracleSqlUtil/html/index.html">OracleSqlUtil</a> module:
      - OraclePackage attribute body_src is now public to access package bodies
    - <a href="../../modules/Qorize/html/index.html">Qorize</a> module:
      -  Qorize module: new qorize_val() set of functions; qorize_named() introduced; qorize tests
    - <a href="../../modules/TableMapper/html/index.html">TableMapper</a> module:
      - fixed runtime option propagation to \c TableMapper::SqlStatementMapperIterator from \c TableMapper::AbstractSqlStatementOutboundMapper::iterator() (<a href="https://github.com/qorelanguage/qore/issues/1418">issue 1418</a>)
      - fixed SqlStatementMapperIterator::getCount() (<a href="https://github.com/qorelanguage/qore/issues/1417">issue 1417</a>)
      - added the following methods:
        - \c TableMapper::AbstractSqlStatementOutboundMapper::getRowIterator()
        - \c TableMapper::InboundTableMapper::iterator()
        - \c TableMapper::InboundTableMapperIterator::getRuntime()
        - \c TableMapper::InboundTableMapperIterator::replaceRuntime()
        - \c TableMapper::InboundTableMapperIterator::setRuntime()
        - \c TableMapper::SqlStatementMapperIterator::getRuntime()
        - \c TableMapper::SqlStatementMapperIterator::replaceRuntime()
        - \c TableMapper::SqlStatementMapperIterator::setRuntime()
    - <a href="../../modules/QUnit/html/index.html">QUnit</a> module:
      - fixed showing the assertion location when there are test modules on top of QUnit (<a href="https://github.com/qorelanguage/qore/issues/1046">issue 1046</a>)
    - fixed inconsistency between list splice operator and splice function (<a href="https://github.com/qorelanguage/qore/issues/1380">issue 1380</a>)

    @section qore_08123 Qore 0.8.12.3

    @par Release Summary
    Bugfix release; see details below

    @subsection qore_08123_bug_fixes Bug Fixes in Qore

    - fixed the documentation (and DB modules) where @ref Qore::SQL::SQLStatement::fetchColumns() "SQLStatement::fetchColumns()" was inconsistent; now it will return a empty hash when no more rows are available to fetch (<a href="https://github.com/qorelanguage/qore/issues/1241">issue 1241</a>)
    - added I/O timeout support to the @ref Qore::FtpClient "FtpClient" class (<a href="https://github.com/qorelanguage/qore/issues/1252">issue 1252</a>)
    - fixed bugs in @ref Qore::Socket::recv() "Socket::recv()" and @ref Qore::Socket::recvBinary() "Socket::recvBinary()" with <tt>size = 0</tt> where @ref nothing could be returned which is invalid according to the methods' declared return types (<a href="https://github.com/qorelanguage/qore/issues/1260">issue 1260</a>)
    - fixed a bug where @ref Qore::FtpClient::get() "FtpClient:get()" would fail with an exception when retrieving an empty file (<a href="https://github.com/qorelanguage/qore/issues/1255">issue 1255</a>)
    - fixed a bug where executing a call reference to a deleted object method would cause a crash (<a href="https://github.com/qorelanguage/qore/issues/1268">issue 1268</a>)
    - fixed a bug where Qore would allow methods to be called on already deleted objects under certain conditions (<a href="https://github.com/qorelanguage/qore/issues/1270">issue 1270</a>)
    - fixed a bug where calling @ref Qore::exit() "exit()" in a multithreaded program could result in a segmentation fault (<a href="https://github.com/qorelanguage/qore/issues/1215">issue 1215</a>)
    - fixed a bug where <a href="../../modules/HttpServer/html/index.html">HttpServer::addListener()</a> could not accept a bind on port 0 to mean any random port (<a href="https://github.com/qorelanguage/qore/issues/1284">issue 1284</a>)
    - fixed a race condition in @ref garbage_collection "prompt collection" that could lead to a crash (<a href="https://github.com/qorelanguage/qore/issues/1084">issue 1084</a>)
    - fixed a bug clearing @ref Qore::Socket "Socket" event queues when the @ref Qore::Socket "Socket" goes out of scope that could lead to a crash (<a href="https://github.com/qorelanguage/qore/issues/1292">issue 1292</a>)
    - fixed a bug with @ref Qore::FtpClient::setWarningQueue() "FtpClient::setWarningQueue()" that could cause a crash (<a href="https://github.com/qorelanguage/qore/issues/1293">issue 1293</a>)
    - fixed a bug where @ref Qore::FtpClient::pwd() returned invalid directory names (<a href="https://github.com/qorelanguage/qore/issues/1295">issue 1295</a>)

    @section qore_08122 Qore 0.8.12.2

    @par Release Summary
    Bugfix release; see details below

    @subsection qore_08122_bug_fixes Bug Fixes in Qore
    - fixed bugs in handling websocket close status codes in the <a href="../../modules/WebSocketUtil/html/index.html">WebSocketUtil</a>, <a href="../../modules/WebSocketClient/html/index.html">WebSocketClient</a>, and <a href="../../modules/WebSocketHandler/html/index.html">WebSocketHandler</a> modules (<a href="https://github.com/qorelanguage/qore/issues/1216">issue 1216</a>)
    - fixed a crashing bug with recursive class initialization (<a href="https://github.com/qorelanguage/qore/issues/2023">issue 2023</a>)

    @section qore_08121 Qore 0.8.12.1

    @par Release Summary
    Bugfix release; see details below

    @subsection qore_08121_bug_fixes Bug Fixes in Qore
    - <a href="../../modules/TableMapper/html/index.html">TableMapper</a> module fixes:
      - fixed a bug with the \c SqlStatementOutboundMapper::iterator() method; corrected the iterator object return value which was causing \c AbstractMapperIterator::mapBulk() to fail (<a href="https://github.com/qorelanguage/qore/issues/979">issue 979</a>)
      - fixed a bug with \c SqlStatementOutboundMapper; it would throw an error if the required \c "table" or \c "sh" options were used and only worked with subclasses that declared these options (<a href="https://github.com/qorelanguage/qore/issues/981">issue 981</a>)
      - fixed a bug where \c AbstractSqlStatementOutboundMapper::iterator() failed to use options when creating the new \c Mapper object (<a href="https://github.com/qorelanguage/qore/issues/1088">issue 1088</a>)
    - fixed a bug where optional arguments were not handled correctly in some rare cases (<a href="https://github.com/qorelanguage/qore/issues/974">issue 974</a>)
    - fixed a bug causing a crash when @ref Qore::parse_base64_string_to_string() "parse_base64_string_to_string()" was called with an empty string (<a href="https://github.com/qorelanguage/qore/issues/996">issue 996</a>)
    - fixed a bug resolving base class method calls during parse initialization (<a href="https://github.com/qorelanguage/qore/issues/1075">issue 1075</a>)
    - fixed thread memory handling bug with some operator expressions and the @ref background "background operator" (<a href="https://github.com/qorelanguage/qore/issues/1096">issue 1096</a>)
    - fixed a race condition in the prompt collection of closure-bound local variables in the @ref garbage_collection "garbage collector" (<a href="https://github.com/qorelanguage/qore/issues/1103">issue 1103</a>)
    - fixed a bug where @ref Qore::HTTPClient "HTTPClient" class method variants such as @ref Qore::HTTPClient::get() "HTTPClient::get()" without a callback would fail to return the message body when the server sent a reply with chunked transfer encoding (<a href="https://github.com/qorelanguage/qore/issues/1117">issue 1117</a>)
    - fixed a bug in CsvUtil where backward compatibility was broken for single-row-type format (<a href="https://github.com/qorelanguage/qore/issues/1124">issue 1124</a>)
    - fixed bugs where declared public functions were missing from the library ABI (<a href="https://github.com/qorelanguage/qore/issues/1126">issue 1126</a>)
    - fixed bugs where @ref Qore::format_number() and <float>::format() gave incorrect results when rounding to the significant decimals given in the format string (<a href="https://github.com/qorelanguage/qore/issues/1149">issue 1149</a>)
    - fixed a bug referencing \c self in base class constructor arguments (<a href="https://github.com/qorelanguage/qore/issues/1169">issue 1169</a>)
    - fixed a bug where the incorrect class destructor was called in the openldap module (<a href="https://github.com/qorelanguage/qore/issues/1174">issue 1174</a>)
    - fixed a bug where declaring a \c copy() method as @ref synchronized would result in a crash when the method was called (<a href="https://github.com/qorelanguage/qore/issues/1188">issue 1188</a>)
    - fixed bugs in <string>::getEncoded() and <string>::getDecoded() regarding @ref Qore::CE_XML "CE_XML" and @ref Qore::CE_NONASCII "CE_NONASCII" (<a href="https://github.com/qorelanguage/qore/issues/1193">issue 1193</a>)
    - fixed bugs where @ref Qore::call_object_method() and @ref Qore::call_object_method_args() allowed private methods to be called from outside the class (<a href="https://github.com/qorelanguage/qore/issues/1194">issue 1194</a>)
    - fixed a bug where @ref deprecated methods were being internally registered as @ref RUNTIME_NOOP (<a href="https://github.com/qorelanguage/qore/issues/1197">issue 1197</a>)
    - fixed bugs where the @ref Qore::SQL::Datasource "Datasource" class would open a connection to the server in the constructor before options were set and where a server connection was required to call @ref Qore::SQL::Datasource::getOption() "Datasource::getOption()" or @ref Qore::SQL::Datasource::setOption() "Datasource::setOption()" (<a href="https://github.com/qorelanguage/qore/issues/1201">issue 1201</a>)
    - fixed memory errors in the @ref Qore::Thread::Queue "Queue" class where spurious exceptions could be raised (<a href="https://github.com/qorelanguage/qore/issues/1202">issue 1202</a>)
    - fixed a memory leak with static class member initializers (<a href="https://github.com/qorelanguage/qore/issues/1206">issue 1206</a>)

    @section qore_0812 Qore 0.8.12

    @par Release Summary
    Major new release with major new features and bug fixes as well as packaging fixes:
    - added support for @ref garbage_collection "deterministic garbage collection"
    - standardized function naming convention
    - new functions, methods, constants, operators, and user modules
    - greatly improved support on Windows

    @subsection qore_0812_compatibility Changes That Can Affect Backwards-Compatibility
    - fixed broken list parsing; in previous releases, %Qore's parser re-wrote lists without parentheses used as top-level statements with certain assignment operators (@ref assignment_operator "=", @ref plus_equals_operator "+=", @ref minus_equals_operator "-=", @ref multiply_equals_operator "*=", and @ref divide_equals_operator "/=", but not with others) so that statements like <tt>list l = 1, 2, 3;</tt> were valid assignments.   Due to operator precedence, such statements should normally be interpreted as <tt>(list l = 1), 2, 3;</tt>, which is not a valid expression.  Not only were the rules applied with only some assignment operators, but such lists were only rewritten if used as top-level statements, therefore the rules were applied inconsistenctly depending on where the expression was located in the parse tree.  As of %Qore 0.8.12, these inconsistencies have been eliminated by default from %Qore; all lists are processed according to the precedence rules defined in @ref operators.  This could break old code that relied on the old, broken behavior.  To get the old behavior, use the @ref broken-list-parsing "%broken-list-parsing" parse directive.
    - fixed broken @ref int_type "int" and @ref softint_type "softint" assignments; previously runtime type errors with these type restrictions were ignored and all values were silently converted to integers for the assignment, now runtime type errors are thrown according to the original design.  Parse errors are detected as before.  This could break old code that relied on the old, broken behavior.  To get the old behavior, use the @ref broken-int-assignments "%broken-int-assignments" parse directive.
    - fixed broken multi-character operator parsing; the %Qore parser has been updated to no longer accept multi-character operators with whitespace between the chacters making up the operator; it is believed that this was never used and simply caused the parser to be needlessly complicated and caused %Qore to be less compatible with other languages.  To get the old behavior, use the @ref broken-operators "%broken-operators" parse directive.
    - the @ref push "push", @ref unshift "unshift", @ref pop "pop" and @ref shift "shift" operators now throw an exception when their first operand is not a list and @ref strict-args "%strict-args" is in effect

    @subsection qore_0812_new_features New Features in Qore
    - Added the @ref value_coalescing_operator which checks first argument if it evaluates to @ref Qore::False "False" with @ref <value>::val() and if so assigns the second argument. The operator can be further chained; for example: @code{.py} expr1 ?* expr2 ?* expr3 @endcode
    - Added the @ref null_coalescing_operator which checks the first operand for @ref nothing or @ref null; if true returns the second argument. The operator can be further chained, in which case the first operand with a value is returned; ex: @code{.py} expr1 ?? expr2 ?? expr3 @endcode
    - %Qore identifiers can now begin with an underscore character \c "_"; the following is now a valid (with @ref new-style "%new-style"): @code{.py}int _var = 1;@endcode
    - hash enhancements:
      - new syntax for an expression giving an empty hash: <tt>{}</tt>; for example: @code{.py} hash h = {};@endcode
      - new literal hash support: hashes can now be given as literal values as follows: @code{.py} (<key_expr>: <val_expr>, [...]) @endcode For example: @code{.py} return (get_key(): get_value()); @endcode in the past the keys in literal hashes had to be either a string or a constant; now any valid %Qore expression can be used to generate the hash keys at runtime
      - new hash syntax; hash elements can now be enclosed by curly brackets as well as regular parentheses; the version with curly brackets when used with the @ref hmap "map" operator results in the hash version of the map operator being used
      - Added new @ref hmap "hash version of the map" operator to build a hash from a list or iterator expression; ex: @code{.py} hash h = map {$1, h2.$1}, i; @endcode
    - implemented support for loading user modules in a pre-defined @ref Qore::Program "Program" object (that can have a custom API) in the following new functions and methods:
      - @ref Qore::load_user_module_with_program() "load_user_module_with_program()"
      - @ref Qore::Program::loadApplyToPrivateUserModule() "Program::loadApplyToPrivateUserModule()"
      - @ref Qore::Program::loadApplyToUserModule() "Program::loadApplyToUserModule()"
      - @ref Qore::Program::loadUserModuleWithProgram() "Program::loadUserModuleWithProgram()"
    - implemented support for code / dependency injections in @ref Qore::Program "Program" containers with the following changes:
      - @ref Qore::Program::importClass() now accepts optional arguments that allow the imported version of the class to live in another namespace and have another name and an argument that allows the imported version of the class to remain even if it overlaps with an imported system or user class from a module
      - @ref Qore::Program::importFunction() now accepts an optional argument that allows the imported version of the function to remain even if it overlaps with an imported system or user function from a module
      - the new parse option @ref Qore::PO_ALLOW_INJECTION must be set on the @ref Qore::Program "Program" object in order to use code / dependency injection parameters in the above methods
      - once a @ref Qore::Program "Program" object has an injected API set up, the system API can be imported (possibly already overridden with injected code) with the following new methods:
        - @ref Qore::Program::importSystemApi()
        - @ref Qore::Program::importSystemClasses()
        - @ref Qore::Program::importSystemConstants()
        - @ref Qore::Program::importSystemFunctions()
        .
        additionally user modules can be loaded with overridden injected code with the following new functions / methods:
        - @ref Qore::load_user_module_with_program() "load_user_module_with_program()"
        - @ref Qore::Program::loadApplyToPrivateUserModule() "Program::loadApplyToPrivateUserModule()"
        - @ref Qore::Program::loadApplyToUserModule() "Program::loadApplyToUserModule()"
        - @ref Qore::Program::loadUserModuleWithProgram() "Program::loadUserModuleWithProgram()"
        .
        furthermore the following function can be used to reload injected modules with the non-injected version:
        - @ref Qore::reload_module() "reload_module()"
    - implemented support for user-defined thread-resource management, allowing %Qore code to safely manage resources associated to a particular thread:
      - @ref Qore::Thread::AbstractThreadResource
      - @ref Qore::Thread::remove_thread_resource()
      - @ref Qore::Thread::set_thread_resource()
    - new constants:
      - @ref Qore::DirSep
      - @ref Qore::Platform
      - @ref Qore::ParseOptionCodeMap
      - @ref Qore::ParseOptionStringMap
      - @ref Qore::PO_BROKEN_LIST_PARSING
      - @ref Qore::PO_BROKEN_LOGIC_PRECEDENCE
      - @ref Qore::PO_BROKEN_OPERATORS
      - @ref Qore::PO_NO_INHERIT_SYSTEM_CONSTANTS
      - @ref Qore::PO_NO_INHERIT_USER_CONSTANTS
      - @ref Qore::PO_NO_API
      - @ref Qore::PO_NO_SYSTEM_API
      - @ref Qore::PO_NO_USER_API
      - @ref Qore::SQL::DBI_CAP_HAS_ARRAY_BIND "Qore::SQL::DBI_CAP_HAS_ARRAY_BIND"
      - @ref StringConcatEncoding
      - @ref StringConcatDecoding
    - new classes:
      - @ref Qore::DataLineIterator
      - @ref Qore::Thread::AbstractThreadResource
    - other new methods:
      - @ref Qore::SQL::DatasourcePool::getCapabilities()
      - @ref Qore::SQL::DatasourcePool::getCapabilityList()
      - @ref Qore::SQL::SQLStatement::currentThreadInTransaction()
      - @ref Qore::Thread::Queue::setError()
      - @ref Qore::Thread::Queue::clearError()
    - updated methods:
      - @ref Qore::TimeZone::constructor() "TimeZone::constructor()": now accepts a path to the zoneinfo file if the @ref Qore::PO_NO_FILESYSTEM sandboxing restrictions is not set
    - the \c SOCKET-THROUGHPUT-WARNING event is no longer raised on the warning queue if the transfer size is less than 1024 bytes; this affects:
      - @ref Qore::FtpClient::setWarningQueue()
      - @ref Qore::HTTPClient::setWarningQueue()
      - @ref Qore::Socket::setWarningQueue()
    - new functions:
      - @ref Qore::create_object()
      - @ref Qore::create_object_args()
      - @ref Qore::decode_uri_request()
      - @ref Qore::encode_uri_request()
      - @ref Qore::get_duration_seconds_f()
      - @ref Qore::getgroups()
      - @ref Qore::getusername()
      - @ref Qore::ltrim()
      - @ref Qore::parse_float()
      - @ref Qore::parse_number()
      - @ref Qore::realpath()
      - @ref Qore::rtrim()
      - @ref Qore::set_return_value()
      - @ref Qore::setgroups()
      - @ref Qore::Thread::remove_thread_resource()
      - @ref Qore::Thread::set_thread_resource()
    - updated functions:
      - @ref Qore::parse_boolean()
      - @ref Qore::string()
      - @ref Qore::strmul()
    - new pseudo-methods:
      - @ref <date>::dayNumber()
      - @ref <date>::dayOfWeek()
      - @ref <date>::durationSecondsFloat()
      - @ref <date>::isoDayOfWeek()
      - @ref <date>::isoWeekHash()
      - @ref <date>::isoWeekString()
      - @ref <object>::uniqueHash()
      - @ref <string>::getDecoded()
      - @ref <string>::getEncoded()
    - the following functions were moved from the <a href="../../modules/Util/html/index.html">Util</a> module to %Qore:
      - @ref Qore::absolute_path()
      - @ref Qore::absolute_path_windows()
      - @ref Qore::absolute_path_unix()
    - camel-case functions were deprecated in this release, covering the following functions:
      - @ref Qore::callObjectMethod(): deprecated for @ref Qore::call_object_method()
      - @ref Qore::callObjectMethodArgs(): deprecated for @ref Qore::call_object_method_args()
      - @ref Qore::existsFunction(): deprecated for @ref Qore::exists_function()
      - @ref Qore::functionType(): deprecated for @ref Qore::function_type()
      - @ref Qore::getAllThreadCallStacks(): deprecated for @ref Qore::get_all_thread_call_stacks()
      - @ref Qore::getClassName(): deprecated for @ref Qore::get_class_name()
      - @ref Qore::getDateFromISOWeek(): deprecated for @ref Qore::get_date_from_iso_week()
      - @ref Qore::getDayNumber(): deprecated for @ref Qore::get_day_number()
      - @ref Qore::getDayOfWeek(): deprecated for @ref Qore::get_day_of_week()
      - @ref Qore::getDBIDriverCapabilities(): deprecated for @ref Qore::dbi_get_driver_capabilities()
      - @ref Qore::getDBIDriverCapabilityList(): deprecated for @ref Qore::dbi_get_driver_capability_list()
      - @ref Qore::getDBIDriverList(): deprecated for @ref Qore::dbi_get_driver_list()
      - @ref Qore::getFeatureList(): deprecated for @ref Qore::get_feature_list()
      - @ref Qore::getISODayOfWeek(): deprecated for @ref Qore::get_iso_day_of_week()
      - @ref Qore::getISOWeekHash(): deprecated for @ref Qore::get_iso_week_hash()
      - @ref Qore::getISOWeekString(): deprecated for @ref Qore::get_iso_week_string()
      - @ref Qore::getMethodList(): deprecated for @ref Qore::get_method_list()
      - @ref Qore::getModuleHash(): deprecated for @ref Qore::get_module_hash()
      - @ref Qore::getModuleList(): deprecated for @ref Qore::get_module_list()
      - @ref Qore::makeBase64String(): deprecated for @ref Qore::make_base64_string()
      - @ref Qore::makeHexString(): deprecated for @ref Qore::make_hex_string()
      - @ref Qore::parseBase64String(): deprecated for @ref Qore::parse_base64_string()
      - @ref Qore::parseBase64StringToString(): deprecated for @ref Qore::parse_base64_string_to_string()
      - @ref Qore::parseDatasource(): deprecated for @ref Qore::parse_datasource()
      - @ref Qore::parseHexString(): deprecated for @ref Qore::parse_hex_string()
      - @ref Qore::sortDescending(): deprecated for @ref Qore::sort_descending()
      - @ref Qore::sortDescendingStable(): deprecated for @ref Qore::sort_descending_stable()
      - @ref Qore::sortStable(): deprecated for @ref Qore::sort_stable()
      - @ref Qore::throwThreadResourceExceptions(): deprecated for @ref Qore::throw_thread_resource_exceptions()
      .
      Functions deprecated in this release will remain for the forseeable future for backwards-compatibility
    - Added support for reexporting imported definitions in user module with the new <tt>%%requires(reexport)</tt> form of the @ref requires "%requires" parse directive.
    - @ref Qore::xrange() and @ref Qore::RangeIterator updates:
      - @ref Qore::xrange() and @ref Qore::RangeIterator::constructor() and <list>::rangeIterator() updated to take an optional value to return in the @ref Qore::RangeIterator::getValue() method
    - @ref Qore::FtpClient updates:
      - added @ref Qore::FtpClient::getMode()
    - Performance improvements:
      - @ref Qore::HashPairIterator and @ref Qore::ObjectPairIterator objects (returned by @ref <hash>::pairIterator() and @ref <object>::pairIterator(), respectively and the associated reverse iterators) have had their performance improved by approximately 70% by reusing the hash iterator object when possible
    - module directory handling changed
      - user modules are now stored in prefix/share/qore-modules/version
      - prefix/share/qore-modules is also added to the module path
      - version-specific module directories are added first, then the "generic" directories
    - <a href="../../modules/CsvUtil/html/index.html">CsvUtil</a> module updates:
      - new \c "tolwr" option in structured text parsing classes
      - \c AbstractCsvWriter will set \c "headers" from the \c "fields" option if \c "headers" are not explicitly set
      - added write() methods returning the generated strings to the \c CsvStringWriter class for API compatibility with the corresponding FixedLengthDataWriter methods
      - implemented support for @ref Qore::SQL::SQLStatement "SQLStatement" as an iterator source for \c AbstractCsvWriter::write()
      - \c quote_escape option implemented in \c AbstractCsvWriter
      - implemented the \c "datamap" and \c "info_log" options for CSV generation
      - implemented alternative options with underscores instead of dashes for all constructors
      - extended multi-type support, record type rules and default value in field specification
      - implemented multi-type record support in \c AbstractCsvWriter and \c AbstractCsvIterator using \c resolve_type and \c headers options
    - <a href="../../modules/Mapper/html/index.html">Mapper</a> module updates:
      - implemented the \c "constant" field tag, allowing a constant value for an output field to be specified directly in the mapper hash
      - implemented the \c "default" field tag, giving a default value if no input value is specified
      - implemented the global \c "date_format" mapper option
      - implemented support for structured output fields with dot notation in the output field name
      - implemented per-field and global \c "number_format" mapper options
      - changed the behavior of the \c "number" field type: now leaves numeric values in their original type, converts all other types to a number
      - removed the deprecated \c "crec" option
      - implemented the \c "input" option with input record validation
      - implemented the \c "output" option with output record validation
      - implemented the \c "info_log" option and removed the \c "trunc" option
      - implemented the \c "runtime" field tag
      - implemented the \c "index" field tag
      - improved the Mapper::mapAll() method by adding support for hashes of lists to better support input from bulk DML (@ref Qore::SQL::SQLStatement::fetchColumns() "SQLStatement::fetchColumns()")
    - <a href="../../modules/TableMapper/html/index.html">TableMapper</a> module updates:
      - added table name and datasource description to error messages
      - implemented more efficient support for inserts from a sequence for databases supporting the \c "returning" clause in insert statements; now such inserts are made in a single round trip instead of n + 1 where n is the number of sequences in the insert
      - implemented an optimized insert approach assuming stable input data
      - implemented the following new options:
        - \c unstable_input: to accommodate unstable input data and disable the insert optimization (default: False)
        - \c insert_block: for DB drivers supporting bulk DML, the number of rows inserted at once (default: 500, only used when \c unstable_input is False) and bulk inserts are supported in the table object
      - added methods for bulk / batch inserts for db drivers supporting bulk DML (ex: Oracle)
      - updated to <a href="../../modules/Mapper/html/index.html">Mapper</a> changes: use table description to define output record for the <a href="../../modules/Mapper/html/index.html">Mapper</a> module
      - added the AbstractSqlStatementOutboundMapper class
      - added the InboundIdentityTableMapper class
      - added the SqlStatementMapperIterator class
      - added the SqlStatementOutboundMapper class
    - <a href="../../modules/RestClient/html/index.html">RestClient</a> module updates:
      - implemented RestClient::addDefaultHeaders()
      - implemented RestClient::getDefaultHeaders()
      - implemented RestClient::getSendEncoding()
      - implemented RestClient::setContentEncoding()
      - when possible, REST bodies are decoded and stored in the \a info output argument when the HTTP server returns a status code < 100 or >= 300 to allow for error-handling in the client
    - <a href="../../modules/RestHandler/html/index.html">RestHandler</a> module updates:
      - implemented support for notifying persistent connections when the connection is terminated while a persistent connection is in place
      - the AbstractRestStreamRequestHandler class is now the base abstract class for REST stream request handlers
    - <a href="../../modules/WebUtil/html/index.html">WebUtil</a> module updates:
      - updated FileHandler::handleRequest() to allow for chunked sends
    - <a href="../../modules/BulkSqlUtil/html/index.html">BulkSqlUtil</a> module:
      - added this new module providing APIs supporting bulk DML with <a href="../../modules/SqlUtil/html/index.html">SqlUtil</a> with supported drivers
    - <a href="../../modules/FilePoller/html/index.html">FilePoller</a> module:
      - added this new module to support polling files in directories on the filesystem
    - <a href="../../modules/FixedLengthUtil/html/index.html">FixedLengthUtil</a> module:
      - added this new module for handling fixed length line data
    - <a href="../../modules/HttpServer/html/index.html">HttpServer</a> module updates:
      - <a href="../../modules/HttpServerUtil/html/index.html">HttpServerUtil</a> module split from the <a href="../../modules/HttpServer/html/index.html">HttpServer</a> module containing supporting definitions for handler classes and other code interfacing with the <a href="../../modules/HttpServer/html/index.html">HttpServer</a> module
      - added the PermissiveAuthenticator class
      - translate \c "+" (plus) to \c " " (space) in the query portion of URIs in parse_uri_query()
      - implemented support for notifying persistent connections when the connection is terminated while a persistent connection is in place
      - new methods implemented in HttpServer:
        - HttpServer::getListenerLogOptions()
        - HttpServer::getListenerLogOptionsID()
        - HttpServer::setListenerLogOptions()
        - HttpServer::setListenerLogOptionsID()
        - HttpServer::addListeners() (new variant taking a hash of SSL info)
        - HttpServer::listenerStarted() (to allow for reporting when listeners are actually running since they are started asynchronously)
      - improved performance matching request URIs to handlers
      - added the \c "ssl" key to the listener socket info hash
      - implemented support for notifying persistent connections when the connection is terminated while a persistent connection is in place
      - removed the unused AbstractStreamRequestHandler class
      - fixed parse_uri_query() to always return \a params as a hash (<a href="https://github.com/qorelanguage/qore/issues/569">issue 569</a>)
      - added \c root_path to the context hash if the path was matched by a URL path prefix (<a href="https://github.com/qorelanguage/qore/issues/570">issue 570</a>)
      - implemented support for configurable stream handler timeout values (<a href="https://github.com/qorelanguage/qore/issues/719">issue 719</a>)
    - <a href="../../modules/Schema/html/index.html">Schema</a> module updates:
      - added the following public functions to make column definitions easier:
        - c_char()
        - c_date()
        - c_int()
        - c_number()
        - c_timestamp()
        - c_varchar()
    - added option @ref Qore::Option::HAVE_DETERMINISTIC_GC "HAVE_DETERMINISTIC_GC" for %Qore builds where deterministic garbage collection is enabled
    - @ref Qore::Program "Program" class enhancements:
      - the @ref Qore::Program "Program" class now creates @ref conditional_parsing "parse defines" for parse options so that conditional code can be implemented depending on the sandboxing configuration of the program container
      - the @ref Qore::Program::importClass() method now accepts an optional \a new_name argument to allow for importing classes with a different name and namespace path
    - added a timeout parameter to the following @ref Qore::Socket "Socket" methods:
      - @ref Qore::Socket::upgradeClientToSSL()
      - @ref Qore::Socket::upgradeServerToSSL()
    - added zoneinfo -> Windows time zone translation code on Windows to support standard UNIX (zoneinfo) time zone names on Windows; time zone information is still taken from the Windows registry but region names are reported using the standard zoneinfo names
    - @ref Qore::FileLineIterator updates:
      - added @ref Qore::FileLineIterator::hstat() and @ref Qore::FileLineIterator::stat()
    - <a href="../../modules/SqlUtil/html/index.html">SqlUtil</a> module updates:
      - implemented insert option support and support for the \c "returning" clause in supported drivers to avoid server round trips
      - implemented the AbstractTable::getDesc() method and improved exception description messages
      - implemented support for late table resoluton in join arguments to enable joins from serialized parameters
      - improved error messages for common errors such as join errors
      - implemented support for DBA management actions
      - implemented support for driver-dependent pseudocolumns
      - implemented per-column support for the \c "desc" keyword in orderby expressions
      - implemented the \c "wop_or()" function to allow complex SQL expressions to be generated with \c "or" as well as \c "and"
      - implemented the \c "cop_cast()" operator for converting [column] value into another datatype
      - implemented the \c "cop_sum()" aggregate operator for returning sum of column values
      - implemented update operators \c "uop_plus()", \c "uop_minus()", \c "uop_multiply()", \c "uop_divide()"
      - implemented AbstractTable::getBulkUpsertClosure() to better support bulk SQL merge operations
      - removed all APIs that handle implicit transactions; APIs must commit transactions explicitly
      - \a orderby and \a groupby select options now take positive integers as column identifiers
      - column aliases (defined with cop_as()) can now be used in the where hash argument and in join criteria
      - column operator functions can be used in the where clause and in join conditions (<a href="https://github.com/qorelanguage/qore/issues/529">issue 529</a>)
      - implemented the \c "cop_coalesce()" column operation function to support the \c "COALESCE" operator in queries (<a href="https://github.com/qorelanguage/qore/issues/671">issue 671</a>)
      - implemented \c cop_substr() and \c uop_substr() operators (<a href="https://github.com/qorelanguage/qore/issues/801">issue 801</a>)
      - implemented \c op_substr() where operator (<a href="https://github.com/qorelanguage/qore/issues/883">issue 883</a>)
      - implemented the \c "omit_update" upsert option for asymmetrical upserts (updates only update a subset of the columns inserted) (<a href="https://github.com/qorelanguage/qore/issues/791">issue 791</a>)
      - implemented the \c "UpsertUpdateOnly" upsert option (<a href="https://github.com/qorelanguage/qore/issues/793">issue 793</a>)
    - <a href="../../modules/OracleSqlUtil/html/index.html">OracleSqlUtil</a> module updates:
      - implemented support for views for DML in the OracleTable class
      - implemented support for Oracle pseudocolumns in queries
      - return lists from Oracle's data dictionary ordered
      - implemented AbstractTable::emptyStringsAsNull()
    - <a href="../../modules/PgsqlSqlUtil/html/index.html">PgsqlSqlUtil</a> module updates:
      - added support for the following datatypes and aliases: \c bool, \c float, \c int, \c timetz, \c timestamptz, \c varbit
      - added support for listing PostgreSQL types and materialized views (<a href="https://github.com/qorelanguage/qore/issues/699">issue 699</a>)
    - <a href="../../modules/MysqlSqlUtil/html/index.html">MysqlSqlUtil</a> module updates:
      - added support for the following datatypes: \c binary, \c varbinary
    - <a href="../../modules/Util/html/index.html">Util</a> module updates:
      - added public function \c glob_to_regex()
      - added public functions \c lpad() and \c rpad()
      - added public function \c ordinal()
      - added public function \c plural()
      - added public function \c regex_escape()
      - added public function \c zip()
      - \c parse_to_qore_value() now respects parentheses when parsing lists and hashes (<a href="https://github.com/qorelanguage/qore/issues/846">issue 846</a>)
    - added initial support for UTF-16 character encoding; note that UTF-16 is not backwards-compatible with ASCII and therefore not supported universally in %Qore; it's recommended to convert these strings to UTF-8 in %Qore; do not use UTF-16 as the default character encoding in %Qore; currently UTF-16 data can be parsed using the following classes that convert the data to UTF-8:
      - @ref Qore::DataLineIterator
      - @ref Qore::FileLineIterator
    - removed support for the C++ \c QDBI_METHOD_ABORT_TRANSACTION_START DBI method; transactions are always assumed to be in progress even if an exec call throws an exception in the first statement in a new transaction; this is necessary to handle bulk DML where a single statement can partially succeed and partially fail; the ABI remains unchanged; drivers that set this DBI method will no longer have it called because it's not necessary; in the upcoming API/ABI change this C++ DBI method will be removed entirely
    - added support for @ref unary_plus_operator "unary plus"
    - added support for empty private blocks in classes
    - added support for @ref Qore::statvfs() on Windows (simulated from \c GetDiskFreeSpaceEx() <a href="https://github.com/qorelanguage/qore/issues/618">issue 618</a>)
    - assignment of a variable to itself is now illegal (<a href="https://github.com/qorelanguage/qore/issues/526">issue 526</a>)
    - extended qpp to support the 'final' class flag (<a href="https://github.com/qorelanguage/qore/issues/876">issue 876</a>)
    - extended qpp to support private members (<a href="https://github.com/qorelanguage/qore/issues/924">issue 924</a>)
    - added @ref <float>::infp() and @ref <float>::nanp() predicates to @ref float_type (<a href="https://github.com/qorelanguage/qore/issues/909">issue 909</a>)

    @subsection qore_0812_bug_fixes Bug Fixes in Qore
    - fixed format of octal constant - there was an error if a string contained octal constant that is shorter than 3 digit
    - <a href="../../modules/HttpServer/html/index.html">HttpServer</a> module fixes:
      - fixed a bug setting the response encoding in HttpServer::setReplyHeaders() where the Socket encoding was not set properly and therefore the encoding in the Content-Type in the response header did not necessarily match the encoding of the response
      - fixed a socket / connection performance problem with HTTPS listeners where the SSL connection was being negotiated inline with the accept instead of in the connection thread, thereby blocking new connections from being accepted
      - fixed bugs where URI strings were improperly encoded and decoded (also fixed in the <a href="../../modules/RestClient/html/index.html">RestClient</a> module)
      - fixed a bug in the <a href="../../modules/HttpServer/html/index.html">HttpServer</a> module where chunked sends were not received and decoded properly in all cases for handlers that did not explicitly handle chunked messages
      - fixed a bug in HttpServer::addListener() with an integer argument; a UNIX socket was opened instead of a wildcard listener on the given port
      - fixed typos causing bugs in HTTP error logging (<a href="https://github.com/qorelanguage/qore/issues/308">issue 308</a>)
      - fixed a bug formatting IPv6 host addresses in the return value to \c HttpServer::http_get_url_from_bind() (<a href="https://github.com/qorelanguage/qore/issues/821">issue 821</a>)
    - <a href="../../modules/RestClient/html/index.html">RestClient</a> module fixes:
      - fixed bugs where URI strings were improperly encoded and decoded (also fixed in the <a href="../../modules/HttpServer/html/index.html">HttpServer</a> module)
      - fixed a bug where URI paths were sent as relative paths instead of absolute paths
      - fixed issues where multiple leading \c "/" chars were sometimes present in the request URI path
      - fixed an issue where a trailing \c "/" char was sometimes added to the request URI path (<a href="https://github.com/qorelanguage/qore/issues/899">issue 899</a>)
    - <a href="../../modules/CsvUtil/html/index.html">CsvUtil</a> module fixes:
      - fixed a bug where the \c "format" field option was not usable with fields assigned type \c "*date"
      - fixed the default field type as "*string" (from "string") to avoid parsing and outputting empty strings for missing input data
    - <a href="../../modules/Schema/html/index.html">Schema</a> module fixes:
      - AbstractSchema::combineOptions() fails when an option variable contains @ref nothing instead of a valid hash
      - fixed a bug with <i>"insert-only reference data"</i> with the verbose option; the upsert strategy was changed to \c UpsertSelectFirst which means that insert-only reference data could also be updated
      - fixed a bug where it was not possible to provide Database options when creating schemas (<a href="https://github.com/qorelanguage/qore/issues/501">issue 501</a>)
    - <a href="../../modules/Mapper/html/index.html">Mapper</a> module fixes:
      - moved field length checks after all transformations have been applied
      - fixed bugs in the \c "timezone" and \c "input_timezone" options, documented those options
      - fixed a bug where \c "constant" field tags assigned to a value that evaluated to boolean @ref Qore::False "False" were not recognized (<a href="https://github.com/qorelanguage/qore/issues/610">issue 610</a>)
    - <a href="../../modules/SqlUtil/html/index.html">SqlUtil</a> module fixes:
      - fixed a bug with queries using a \a desc argument with the \a orderby query option with multiple sort columns; the \c "desc" string was added only to the last column but should have been added to all columns
      - fixed a bug where foreign key constraints with supporting indexes were not tracked and therefore schema alignment on DBs that automatically create indexes for foreign key constraints would fail
      - fixed a bug where driver-specific objects were not included when dropping a schema
      - fixed a bug in subquery handling where bind-by-value arguments from the subquery were lost
      - fixed a bug in the partition by/over operator where column names as given in the query argument hash were not properly recognized
      - fixed a bug in schema alignment; when aligning a schema and an index supporting a PK constraint is introduced in the new schema, the alignment would fail when a constraint is attempted to be disabled that doesn't exist
      - fixed a bug generating select statements for tables accessed through a synonym when used with join clauses; previously inconsistent schema prefixes could be used which could cause errors parsing the SQL statements generated
      - fixed a bug where the AbstractTable lock was held while executing SQL to determine the upsert strategy to use with UpsertAuto
      - fixed a bug where complex bind values as hashes (such as used by the pgsql and oracle drivers) were rejected by SqlUtil (<a href="https://github.com/qorelanguage/qore/issues/494">issue 494</a>) when updating
      - fixed a bug where wildcard columns in join tables were not working (<a href="https://github.com/qorelanguage/qore/issues/499">issue 499</a>)
      - fixed a bug in \c "op_in()" where invalid SQL was generated with an argument of 0 (<a href="https://github.com/qorelanguage/qore/issues/500">issue 500</a>)
      - fixed bugs in \c cop_seq() and \c cop_seq_currval() (<a href="https://github.com/qorelanguage/qore/issues/624">issue 624</a>)
      - fixed a bug in \c join_inner() where the \a cond argument was ignored (<a href="https://github.com/qorelanguage/qore/issues/645">issue 645</a>)
      - fixed \c "uop_lower()" and \c "uop_upper()" operators to allow nesting (<a href="https://github.com/qorelanguage/qore/issues/657">issue 657</a>)
      - fixed a bug where SqlUtil was generating invalid SQL for some DBs where a wilcard was used with explicit column names (<a href="https://github.com/qorelanguage/qore/issues/708">issue 708</a>)
      - fixed a bug where updating an index without any source constraints caused an invalid exception to be raised (<a href="https://github.com/qorelanguage/qore/issues/768">issue 768</a>)
      - fixed a bug in \c AbstractTable::update() with sequence operators (<a href="https://github.com/qorelanguage/qore/issues/942">issue 942</a>)
    - <a href="../../modules/OracleSqlUtil/html/index.html">OracleSqlUtil</a> module fixes:
      - fixed a bug where column names that are reserved words were not quoted in generated SQL
      - fixed bugs in \c cop_seq() and \c cop_seq_currval() (<a href="https://github.com/qorelanguage/qore/issues/624">issue 624</a>)
    - <a href="../../modules/PgsqlSqlUtil/html/index.html">PgsqlSqlUtil</a> module fixes:
      - fixed a bug in PgsqlTable::tryInsertImpl(); added an explicit \c "begin" call to make the savepoint work with PostgreSQL 9.3+ servers
      - fixed a bug retrieving foreign constraints; columns were not guaranteed to be returned in declaration order
      - fixed a bug handling tablespaces in unique constraints
      - fixed a bug handling \c "time" columns; they were being issued as \c "time6" instead of "time(6)" (<a href="https://github.com/qorelanguage/qore/issues/385">issue 385</a>)
      - fixed support for the following datatypes and aliases: \c "bit", \c "bit varying", \c "char", \c "character", \c "character varying", \c "char varying", \c "oid", \c "varchar"
      - fixed bugs in \c cop_seq() and \c cop_seq_currval() (<a href="https://github.com/qorelanguage/qore/issues/624">issue 624</a>)
    - <a href="../../modules/MysqlSqlUtil/html/index.html">MysqlSqlUtil</a> module fixes:
      - corrected support for the \c varbinary type (<a href="https://github.com/qorelanguage/qore/issues/403">issue 403</a>)
      - corrected support for the \c binary type (<a href="https://github.com/qorelanguage/qore/issues/524">issue 524</a>)
      - \c schema member incorrectly set by @ref Qore::SQL::AbstractDatasource::getUserName() "AbstractDatasource::getUserName()" instead of @ref Qore::SQL::AbstractDatasource::getDBName() "AbstractDatasource::getDBName()" (<a href="https://github.com/qorelanguage/qore/pull/519">issue 519</a>)
    -  <a href="../../modules/WebUtil/html/index.html">WebUtil</a> module fixes:
      - fixed a bug where template programs with @ref Qore::PO_ALLOW_BARE_REFS set did not work
      - fixed a bug serviing index files in \c FileHandler::tryServeRequest() where index files could be incorrectly served with a \c "204 No Content" response (<a href="https://github.com/qorelanguage/qore/issues/616">issue 616</a>)
    - <a href="../../modules/WebSocketHandler/html/index.html">WebSocketHandler</a> module fixes:
      - fixed a bug where the connection object was deleted when the connection closes which could cause excess exceptions in multithreaded server code
      - added the WebSocketConnection::connectionClosed() method to be called when the connection is closed
    - <a href="../../modules/WebSocketClient/html/index.html">WebSocketClient</a> module updates:
      - updated module to version 1.3
      - ignore \c SOCKET-NOT-OPEN errors when closing (server already closed the connection)
    - <a href="../../modules/RestHandler/html/index.html">RestHandler</a> module fixes:
      - fold all possible arguments in the REST request body into the argument hash so that complex REST requests can be made with clear URI strings
      - fixed a bug where an error calling an internal nonexistent method would be reported with an incorrect error message
      - send errors are now reported in the \c AbstractRestStreamRequestHandler object so they can be properly logged (<a href="https://github.com/qorelanguage/qore/issues/734">issue 734</a>)
      - unknown REST class errors with the base class are now reported consistently like all other such errors (<a href="https://github.com/qorelanguage/qore/issues/859">issue 859</a>)
      - fixed an issue where request URI paths with multiple consecutive \c "/" chars were handled incorrectly (<a href="https://github.com/qorelanguage/qore/issues/900">issue 900</a>)
    - <a href="../../modules/Util/html/index.html">Util</a> module fixes:
      - fixed \c normalize_dir_windows() handling of UNC paths (<a href="https://github.com/qorelanguage/qore/issues/813">issue 813</a>)
    - fixed a memory error in error-handling with type errors when parsing user module headers that could cause a crash
    - fixed a memory leak in @ref Qore::Socket::setWarningQueue() "Socket::setWarningQueue()": when a callback argument is used, the argument can be leaked when the @ref Qore::Socket "Socket" is destroyed
    - fixed a bug where the @ref Qore::HTTPClient "HTTPClient" class did not send the X.509 certificate and private key when making a client SSL connection
    - fixed a bug in the @ref Qore::Thread::ThreadPool "ThreadPool" class where an error in shutdown handling could cause a crash in rare conditions when @ref Qore::Thread::ThreadPool "ThreadPool" methods are called while the pool is shutting down
    - fixed a crashing bug initializing some lvalues with type restrictions; affected static class variables at least
    - fixed a bug where a class calling an overridden method in a base class constructor that referred to a member that should have been initialized in the subclass would be executed before the subclass's members were initialized causing the method call to fail
    - fixed a memory leak in classes with multiple inheritance and base classes that are inherited multiple times with member initialization
    - fixed a bug in the @ref include "%include" and @ref append-module-path "%append-module-path" parse directives where relative paths were not calculated from the script's directory but instead were calculated from the current working directory, causing such paths to fail
    - fixed a bug in @ref Qore::get_qore_library_info() that could cause a crash due to treating the \a Build attribute as a string when it was an integer
    - fixed a bug in the @ref divide_equals_operator "divide-equals (/=) operator" where an exception was not thrown when an operand of zero with arbitrary-precision numeric arguments is used
    - fixed a bug where the connection mode would be reset for every connection in the @ref Qore::FtpClient class
    - fixed a bug in the @ref Qore::FtpClient class where connection problems in the data channel when executing certain FTP commands could cause a crash due to missing error checking
    - fixed a bug in Qore's internal strcasestr() function on platforms that do not support this function (ex: Solaris) that could result in a crash
    - fixed a bug in Qore where string data formatted with \c %%n, \c %%N, or \c %%y could be added to another string with a different character encoding without any automatic conversions, therefore resulting in an improperly-encoded string
    - fixed a crash when parsing when parsing function, method, or closure arguments when either of the @ref duplicate-local-vars or @ref duplicate-block-vars warnings are set due to an error handling thread-local variable info in parse initialization
    - fixed a bug where code with mixed coding styles (old and new) could result in invalid parse errors when parsing base class constructor calls to a base class defined in another coding style
    - fixed a bug where an HTTP response with an unknown \c Content-Encoding header would cause a crash
    - fixed a memory error with receiving HTTP chunked data with receive callbacks where the buffer object was reset with reference counts > 1
    - fixed a bug in the @ref Qore::FtpClient "FtpClient" class where socket errors would not cause the connection to be closed automatically and therefore further use of the object required a manual disconnect even though the object supports transparent auto-reconnection
    - fixed a bug where conversions from float to number would introduce inaccuracy in the arbitrary-precision number; ex: <code>737.38.toNumber() -> 737.3799999999999954525264911353588104248</code>
    - fixed a bug where @ref requires "%requires" would fail loading a user module inside a @ref try-module "%try-module" block
    - fixed a bug in @ref Qore::Program::importClass() where the import would fail if a namespace-justified class name was given and any element of the namespace path didn't already exist in the target whereas the same import would succeed if the namespace were omitted in the call
    - fixed bugs in @ref Qore::Program::importClass(), @ref Qore::Program::importFunction(), and @ref Qore::Program::importGlobalVariable() when namespace-justified arguments were given, in this case when namespaces were created in the target, the internal root namespace index was not updated so the imported objects could not be found with namespace-justified references until the root indexes were updated
    - fixed a bug in the @ref requires "%requires" directive where relative paths were not calculated from the script's directory but rather from the current working directory
    - fixed various bugs in path handling on Windows in the following areas:
      - @ref Qore::basename()
      - @ref Qore::get_script_dir()
      - @ref Qore::get_script_path()
      - @ref Qore::get_script_name()
      - @ref Qore::Dir
      - module importing and include file handling
    - fixed a bug in parsing constant value assignment expressions where such expressions could use or instantiate classes with uncommitted changes and therefore a crash could result
    - fixed a bug in user module initialization and destruction where call references were not accepted, contrary to the documentation and design goals
    - fixed a bug in @ref Qore::Socket::acceptSSL() and @ref Qore::Socket::connectSSL() where the timeout argument was not respected for SSL protocol negotation by implementing non-blocking I/O support for the internal SSL calls for upgrading the socket connection
    - fixed a memory leak in exception handling in the @ref Qore::FtpClient::put() method (thanks to nros)
    - fixed a memory error in string handling in the @ref Qore::FtpClient class's FTP response handling code
    - fixed a bug in aligning table data in the sqlutil example program
    - fixed a bug when loading modules by a path argument; if the module is already loaded, then do not throw an exception
    - adjusted the stack guard buffer for x86_64 from 20K -> 32K which solved some rare crashes related to stack exhaustion (ex: make check works consistently now on x86_64 Linux)
    - fixed a bug handling HTTP send callbacks that returned zero-length strings and binary objects which would cause invalid chunked data to be sent violating the HTTP protocol
    - fixed a bug in the @ref Qore::SQL::DatasourcePool::getServerVersion() "DatasourcePool::getServerVersion()" method where the connection to the server was not guaranteed to be in place before the call, in case of connection errors in the pool a crash could result
    - fixed a crash in @ref Qore::FileLineIterator::copy() when no \a eol attribute is set
    - fixed a bug importing invalid user modules with no module declaration
    - fixed bugs in @ref Qore::Socket::accept() and @ref Qore::Socket::acceptSSL() where the SSL configuration was not copied to the new @ref Qore::Socket
    - fixed some object encapsulation violation bugs where access to methods of a privately-inherited class was allowed from a subclass in certain situations
    - fixed inconsistent object encapsulation enforcement with method references; if a reference to a method is created inside the class, then when executed the call inherits the access rights at the time of creation
    - fixed inconsistent thread gating for code data structures in @ref Qore::Program "Program" containers that could have theoretically lead to crashes in @ref Qore::Program "Program" containers that parse code while threads are running
    - fixed a bug in @ref Qore::Program::importFunction() with function names with a namespace path
    - fixed a bug in closure calls when a closure is called from within a closure and referes to closure-bound locally variables in the internal closure call which would previously result in a crash
    - fixed a parse-time memory leak in call reference calls when the callable object is resolved from a class constant
    - fixed a bug in maintaining the conditional compilation status when parsing @ref include "%include" directives and @ref requires "%requires" directives with user modules
    - fixed an obscure bug when a thread terminates in a  @ref Qore::Program "Program" object after the Program container itself has already been deleted where the termination would hang while waiting for the Program's thread count to reach zero while the last thread doing the waiting also held the last thread reference
    - fixed a bug where incompatible class definitions were not verified at parse time which could cause a crash in debug builds and unpredictable behavior in non-debug builds
    - fixed a race condition in finalizing thread-local data in  @ref Qore::Program "Program" objects during Program destruction that could lead to a runtime crash
    - fixed a crash when user modules have recursive dependencies
    - fixed a bug with @ref push-parse-options "%push-parse-options" when used multiple times in the same file; now multiple appearances of this parse directive are ignored
    - fixed a bug initializing static class variables in the parse commit phase where a crash could result due to an error in managing parse commit dependencies
    - fixed @ref Qore::is_writable():
      - on Windows when used with a directory
      - on UNIX to return a value for the current permissions the program is running under
    - fixed a bug in @ref Qore::regex_extract() and in the @ref regex_extract_operator where the result buffer was not resized when it was too small, limiting regular expressions to nine subpatterns; the maximum has been raised to between 90 and 100 before an exception is raised (since the subpattern buffer is allocated on the stack, we need to enforce a limit)
    - fixed a bug with the @ref cast "cast<>() operator where compatible classes were not recognized at runtime that would otherwise be recognized correctly without the cast
    - fixed the return type in @ref Qore::getcwd() to @ref string_or_nothing_type "*string"
    - fixed a bug in the @ref return "return statement" where the runtime return type was used at parse time which did not work when parsing embedded code
    - fixed a bug validating return values in method evaluation that could lead to a qore crash
    - fixed a bug in the @ref requires "%requires" directive when applied to builtin features where code to manage user module dependencies was inappropriately applied
    - fixed a bug nesting 3 levels or more of parse conditionals (@ref ifdef "%ifdef" and @ref ifndef "%ifndef") where the conditional parse state could be lost (and an assertion was made in debug mode)
    - fixed a bug where ==, >, and < operators applied type precedence incorrectly when applying optimizations at parse time in relation to arbitrary-precision numeric values
    - fixed a static memory leak in the parser handling out of line method declarations
    - fixed a bug in handling socket disconnection errors in SSL operations where the SSL helper object was deleted and then used causing a crash
    - fixed a bug where @ref deprecated and @ref return-value-ignored warnings were reported at the incorrect source location
    - fixed a bug in @ref Qore::set_thread_init() where thread initialization did not occur when foreign threads attached to a @ref Qore::Program object with thread initialization set
    - fixed a bug in call references and objects by replacing string references to the containing Program object with weak references which solved a recursive reference / memory leak issue
    - fixed a memory leak when a thread init call reference was used with @ref Qore::Program objects
    - fixed bugs in Qore SSL socket handling when the remote connection is disconnected while performing an SSL upgrade (client or server) that could cause a crash
    - fixed a bug where the sending an invalid HTTP header to the @ref Qore::Socket::sendHTTPResponse() method could cause a crash
    - fixed bugs in @ref Qore::system() "system()":
      - the shell was not being used to execute commands with commands where shell meta-characters were not found with a manual search which caused such commands to fail; additionally \c & (ampersand) characters were not recognized as shell meta-characters
      - fixed problems with signal handling in child processes on UNIXes: @ref Qore::system() "system()" now always performs a \c fork(2), enables all signals, and calls <tt>execl("/bin/sh", "sh", "-c", </tt><i>command</i><tt>, 0)</tt> in the child process (on UNIX systems; on Windows, system(3) is used directly as before)
    - fixed a race condition in the @ref Qore::SQL::DatasourcePool "DatasourcePool" class when opening new datasources after a connection error in the first datasource which could cause a crash.  Now the first datasource is no longer a "special" datasource used for configuration information; configuration information is contained in a separate object which serves as an internal Datasource factory
    - fixed a problem where \c SIGCHLD was blocked by default which caused deadlocks when spawning child processes that in turn waited on grandchild processes - now %Qore no longer blocks \c SIGCHLD on UNIX platforms
    - fixed a bug in BinaryNode::clear() where the internal pointer was freed but not set to 0 leading to a subsequent crash when the object is destroyed; affected HTTPClient chunked reads of binary data when used with a callback
    - fixed a bug where the runtime exception location could be reported in the wrong location
    - fixed a bug where the bzip2 library can request a buffer size that could not be handled by the bzip2 library which is not handled by qore and causes a crash while decompressing certain input
    - fixed a bug handling closure-bound local variables when closures are created in the background operator expression that caused a core dump
    - fixed the precedence of the @ref assignment_operator "assignment operator (=)"; now the precedence of this operator is the same as the other assignment operators (@ref plus_equals_operator "+=", @ref minus_equals_operator "-=", @ref multiply_equals_operator "*=", and @ref divide_equals_operator "/=", etc); this does not break any code, but does align %Qore with other programming languages (such as C, among others) and allows for expressions such as @code{.py} a = b += 2@endcode to be correctly parsed
    - fixed a parse-time bug in the @ref trim "trim operator" where the operator's return type was incorrectly returned as @ref int_type "int" instead of the type of the lvalue
    - fixed a bug initializing object members with a closure that refers to \a self
    - fixed bugs in the documentation and return types of:
      - @ref Qore::ReadOnlyFile::readBinaryFile()
      - @ref Qore::ReadOnlyFile::readTextFile()
    - fixed a bug in @ref Qore::GetOpt::parse(softlist), @ref Qore::GetOpt::parse2(softlist), and @ref Qore::GetOpt::parse3(softlist) where call-by-value and copy-on-write semantics were not enforced and a shared list argument could be modified
    - fixed a bug in zoneinfo file parsing where invalid bands with no UTC offset changes against the previous band could cause invalid date/time values to be displayed by Qore for dates on the invalid transition
    - fixed a bug where imported global variables (@ref Qore::Program::importGlobalVariable()) were added to the pending global variable list and therefore were removed if a parse exception occurred, hwoever the namespace indexes remained, which could lead to unexpected problems at runtime including a crash.  Additionally the pending global variable list was not checked which could lead to a memory leak if the a single global variable name is pending, imported, and then committed to the @ref Qore::Program "Program" object.
    - fixed memory errors managing program feature lists in the CharPtrList class by copying string memory instead of using sometimes temporary values in the list
    - fixed minor bugs with directive parsing, mostly related to error reporting
    - fixed bugs in relative date arithmetic where operands were swapped with the @ref minus_operator "- operator" if the first operand was a @ref relative_dates "relative date/time value", additionally an operation with the @ref minus_operator "- operator" where the first operand is a @ref relative_dates "relative date" and the second operand is a @ref absolute_dates "absolute date" is now calculated using the @ref absolute_dates "absolute date"'s epoch offset (offset in seconds and microseconds from \c 1970-01-01Z), and a @ref relative_dates "relative date/time value" is produced
    - fixed a bug normalizing the result of date arithmetic between hour and minute components of @ref relative_dates "relative date/time value"
    - fixed a bug where time components of absolute date/time values before the UNIX epoch were returned with invalid values
    - fixed a bug where the @ref exec-class "%exec-class" directive did not check for classes with unimplemented abstract variants
    - fixed a bug where the @ref push "push" and @ref unshift "unshift" operators applied to a variable declared as softlist did not use the default value
    - fixed a bug where calls to @ref Qore::HTTPClient::setConnectTimeout() had no effect (<a href="https://github.com/qorelanguage/qore/issues/323">issue 323</a>)
    - fixed several bugs with logical comparison operators and arbitrary-precision numeric values (<a href="https://github.com/qorelanguage/qore/issues/330">issue 330</a>)
    - fixed a bug where @ref Qore::HashListIterator (and therefore @ref <hash>::contextIterator()) would not iterate a simple hash with non-list values once but would instead silently ignore the hash (<a href="https://github.com/qorelanguage/qore/issues/336">issue 336</a>)
    - fixed a bug where a warning was not always issued when square brackets were used on unsuitable types (<a href="https://github.com/qorelanguage/qore/issues/184">issue 184</a>), internally ported the square bracket operator to the C++ QoreOperatorNode hierarchy
    - fixed a bug handling return type information for method and pseudo-method calls; uninitialized memory could be used which could cause a runtime crash (<a href="https://github.com/qorelanguage/qore/issues/364">issue 364</a>)
    - corrected the name of the @ref modulo_operator "modulo operator" (was incorrectly referred to as the "modula" operator earlier: <a href="">issue 389</a>)
    - fixed a bug handling identifiers in parentheses used to dereference hashes or objects; the identifer is not resolved properly whereas previoulsy it was incorrectly interpreted as a string literal (<a href="https://github.com/qorelanguage/qore/issues/416">issue 416</a>)
    - fixed a bug with handling local variables in const initializers (<a href="https://github.com/qorelanguage/qore/issues/421">issue 421</a>)
    - fixed a bug where \c select(2) was called after \c EINTR without reinitializing the descriptor array argument (<a href="https://github.com/qorelanguage/qore/issues/435">issue 435</a>)
    - fixed a crashing bug on all platforms where select(2) was being called with socket descriptor values > \c FD_SETSIZE (<a href="https://github.com/qorelanguage/qore/issues/436">issue 436</a>)
    - fixed inconsistencies @ref reldate_comparisons "comparing relative date/time values" (<a href="https://github.com/qorelanguage/qore/issues/437">issue 437</a>)
    - fixed a bug where @ref on_exit and @ref on_error statements were not being executed if an exception was raised in an earlier-executed @ref on_exit, @ref on_error, or @ref on_success statement (<a href="https://github.com/qorelanguage/qore/issues/380">issue 380</a>)
    - fixed a bug where @ref Qore::HTTPClient::get() and @ref Qore::HTTPClient::post() would try to retrieve a message body even if <tt>Content-Length: 0</tt> was returned (or if no \c Content-Length header was returned at all) which would result in a deadlock until the server would close the connection (<a href="https://github.com/qorelanguage/qore/issues/434">issue 434</a>)
    - fixed a bug where regular expression substitution would go into an infinite loop when used with an empty pattern and the global flag (@ref Qore::RE_Global, <a href="https://github.com/qorelanguage/qore/issues/329">issue 329</a>)
    - fixed a bug with connection handling in the @ref Qore::SQL::SQLStatement "SQLStatement" class; an exception is now thrown if a @ref Qore::SQL::SQLStatement "SQLStatement" object tries to execute its prepared SQL on a connection other than the original connection used to prepare the statement (<a href="https://github.com/qorelanguage/qore/issues/465">issue 465</a>)
    - fixed a bug where @ref Qore::is_executable() would return NOTHING instead of False (as per documentation) when called with non-existent path as it's parameter (<a href="https://github.com/qorelanguage/qore/issues/470">issue 470</a>)
    - fixed precedence of logical and bitwise \ref operators (<a href="https://github.com/qorelanguage/qore/issues/481">issue 481</a>)
    - fixed a bug where nested lists were not parsed correctly in some cases (<a href="https://github.com/qorelanguage/qore/issues/320">issue 320</a>)
    - fixed a bug where the type of catch parameter was ignored (<a href="https://github.com/qorelanguage/qore/issues/28">issue 28</a>)
    - fixed a bug where namespace hierarchies were not indexed during parse time when added to already-committed namespaces which lead to symbol resolution errors for valid code (<a href="https://github.com/qorelanguage/qore/issues/538">issue 538</a>)
    - fixed a bug where a @ref Qore::Socket "Socket" operation attempted in another thread while a callback operation on the same socket was in progress would result in a confusing error message (<a href="https://github.com/qorelanguage/qore/issues/530">issue 530</a>)
    - fixed a bug where local variable declarations in class member initialization expressions caused a crash (<a href="https://github.com/qorelanguage/qore/issues/574">issue 574</a>)
    - fixed a bug where HTTP data in HTTP socket events was modified even though it was shared which caused data consistency problems and crashes in the worst case (<a href="https://github.com/qorelanguage/qore/issues/576">issue 576</a>)
    - fixed a bug where the `+=` operator handled NOTHING values incorrectly (<a href="https://github.com/qorelanguage/qore/issues/582">issue 582</a>)
    - fixed a bug where a non-numeric define specified on the command line could cause a crash (<a href="https://github.com/qorelanguage/qore/issues/583">issue 583</a>)
    - fixed a bug where the @ref Qore::SQL::SQLStatement::describe() method would not grab the transation lock even when statements were implicitly executed (<a href="https://github.com/qorelanguage/qore/issues/591">issue 591</a>)
    - fixed the order of initialization of class members (<a href="https://github.com/qorelanguage/qore/issues/42">issue 42</a>)
    - fixed a bug in @ref Qore::TimeZone::date(string) where the date returned was in the current contextual time zone and not that of the object (<a href="https://github.com/qorelanguage/qore/issues/584">issue 584</a>)
    - fixed a bug parsing windows paths in URLs with @ref Qore::parse_url() (<a href="https://github.com/qorelanguage/qore/issues/618">issue 618</a>)
    - fixed a bug in @ref Qore::TimeZone::constructor(string) on Windows when used with an absolute path (<a href="https://github.com/qorelanguage/qore/issues/626">issue 626</a>)
    - fixed an I/O-handling bug in the @ref Qore::ReadOnlyFile and @ref Qore::File classes where I/O errors in read operations were silently ignored (<a href="https://github.com/qorelanguage/qore/issues/627">issue 627</a>)
    - fixed bugs in @ref Qore::ReadOnlyFile::readTextFile() and @ref Qore::ReadOnlyFile::readBinaryFile() would return @ref nothing instead of an empty object when reading empty files; now empty objects are returned in these cases (<a href="https://github.com/qorelanguage/qore/issues/508">issue 508</a>)
    - fixed a bug in *printf() outputs on Windows with scientific notation with floating-point values (<a href="https://github.com/qorelanguage/qore/issues/631">issue 621</a>)
    - fixed a bug where the precision of numbers during arithmetic operations was not adjusted correctly (<a href="https://github.com/qorelanguage/qore/issues/630">issue 630</a>, <a href="https://github.com/qorelanguage/qore/issues/908">issue 908</a>)
    - fixed a bug where the type of subtraction of two numbers was inferred as NOTHING during parsing (<a href="https://github.com/qorelanguage/qore/issues/636">issue 636</a>)
    - fixed a bug on Windows with @ref Qore::Dir::create() (<a href="https://github.com/qorelanguage/qore/issues/643">issue 643</a>)
    - fixed a bug where CRLF line endings were not handled correctly by the %exec-class parse directive (<a href="https://github.com/qorelanguage/qore/issues/653">issue 653</a>)
    - fixed a bug on Windows where @ref Qore::glob() would return paths beginning with \c "." by default (<a href="https://github.com/qorelanguage/qore/issues/660">issue 660</a>)
    - fixed a bug on Windows where @ref Qore::glob() would fail on \c "\*" or \c "/*" (<a href="https://github.com/qorelanguage/qore/issues/664">issue 664</a>)
    - fixed a bug on Windows where @ref Qore::glob() would not return paths in sorted order by default (<a href="https://github.com/qorelanguage/qore/issues/665">issue 665</a>)
    - fixed a bug on Windows where the @ref Qore::Dir class would incorrectly normalize UNC paths by stripping the leading backslash (<a href="https://github.com/qorelanguage/qore/issues/666">issue 666</a>)
    - fixed a bug where the @ref int_type "int" type restriction would accept any data type at runtime instead of throwing a \c RUNTIME-TYPE-ERROR exception (<a href="https://github.com/qorelanguage/qore/issues/683">issue 683</a>)
    - fixed bugs reporting the current method context with certain @ref Qore::HTTPClient "HTTPClient" methods that would report the @ref Qore::Socket "Socket" class instead (<a href="https://github.com/qorelanguage/qore/issues/689">issue 689</a>)
    - fixed a bug handling aborted HTTP chunked transfers; now any data available for reading on a socket when a chunked transfer is aborted is read instead of having a \c SOCKET-SEND-ERROR thrown when the remote end closes the socket during the transfer (<a href="https://github.com/qorelanguage/qore/issues/691">issue 691</a>)
    - fixed a bug with socket handling where SSL send failures did not cause an exception to be thrown in all cases (<a href="https://github.com/qorelanguage/qore/issues/732">issue 732</a>)
    - fixed a bug on Windows where @ref Qore::glob() returned files matched without the leading path component (<a href="https://github.com/qorelanguage/qore/issues/761">issue 761</a>)
    - fixed a bug with socket connection refused handling on Windows where connections were waiting until the timeout instead of returning an error immediately (<a href="https://github.com/qorelanguage/qore/issues/763">issue 763</a>)
    - fixed a bug where it was not possible to escape an escape character before a \c '$' character in a regular expression substitution target string (<a href="https://github.com/qorelanguage/qore/issues/777">issue 777</a>)
    - fixed a bug where object member references were treated as expressions returning a constant value which could cause a crash when used in an expression used to initialize a constant value at parse time (<a href="https://github.com/qorelanguage/qore/issues/817">issue 817</a>)
    - fixed a bug parsing IPv6 localhost (\c "::") with @ref Qore::parse_url() (<a href="https://github.com/qorelanguage/qore/issues/822">issue 822</a>)
    - fixed a bug in Windows timezone handling caused by erroneous region names (<a href="https://github.com/qorelanguage/qore/issues/824">issue 824</a>)
    - fixed an internal memory-handling bug that caused a crash when cleaning up the qore library on FreeBSD with clang++ and possibly other platforms (<a href="https://github.com/qorelanguage/qore/issues/839">issue 839</a>)
    - fixed a bug where \c CALL-WITH-TYPE-ERROR exceptions were thrown based on the parse options in the caller instead of in the target when calling across a @ref Qore::Program "Program" barrier (<a href="https://github.com/qorelanguage/qore/issues/841">issue 841</a>)
    - fixed a bug where @ref Qore::is_writable() and @ref Qore::is_readable() could return an incorrect value in some cases (<a href="https://github.com/qorelanguage/qore/issues/852">issue 852</a>)
    - fixed a bug where @ref Qore::format_number() would return an invalid string when the number of decimals to be returned was 0 (<a href="https://github.com/qorelanguage/qore/issues/851">issue 851</a>)
    - fixed a bug where the @ref delete "delete" and @ref remove "remove" operators would incorrectly create hash keys when attempting to delete inside complex hash structures with non-existent keys (<a href="https://github.com/qorelanguage/qore/issues/855">issue 855</a>)
    - fixed a bug where duplicate global variable declarations caused a crash (<a href="https://github.com/qorelanguage/qore/issues/891">issue 891</a>)
    - fixed a memory leak in @ref Qore::SQL::DatasourcePool "DatasourcePool" initialization when the minimum connections cannot be established (<a href="https://github.com/qorelanguage/qore/issues/994">issue 994</a>)
    - fixed handling of NaN values in logical operators (<a href="https://github.com/qorelanguage/qore/issues/915">issue 915</a>)
    - fixed sort_descending_stable so that it keeps (instead of reversing) the original order of items that compare equal (<a href="https://github.com/qorelanguage/qore/issues/940">issue 940</a>)
    - fixed a bug in \c copy() method argument parsing; compatible type declarations were not accepted (<a href="https://github.com/qorelanguage/qore/issues/946">issue 946</a>)

    @section qore_0811 Qore 0.8.11

    @par Release Summary
    Minor bugfix release for UNIX, major bugfixes for Windows

    @subsection qore_0811_new_features New Features in Qore
    - added the @ref Qore::AFMap and @ref Qore::AFStrMap constants
    - <a href="../../modules/WebUtil/html/index.html">WebUtil</a> updates:
      - added logic to the default file serving code to determine if the file is a binary or text file from the MIME type
    - @ref Qore::HTTPClient::sendWithSendCallback() "HTTPClient::sendWithSendCallback()" and @ref Qore::HTTPClient::sendWithSendCallback() "HTTPClient::sendWithSendCallback()" updated such that if a response is received while the chunked send operation is still in progress, an error is assumed, the send operation is aborted, and the response header is read immediately

    @subsection qore_0811_bug_fixes Bug Fixes in Qore
    - Windows fixes:
      - fixed TimeZone copying to use the standard name instead of the display name so that the info can be found in the registry
      - <a href="../../modules/Util/html/index.html">Util</a> module fixes:
        - fixed get_random_string() on Windows
        - fixed absolute_path_windows()
      - <a href="../../modules/HttpServer/html/index.html">HttpServer</a> module fixes:
        - when binding a wildcard address with @ref Qore::AF_UNSPEC "AF_UNSPEC" on Windows with HttpServer::addListeners()
          and both IPv6 and IPv4 addresses are returned, bind both addresses since Windows doesn't direct the IPv4 requests to the wildcard-bound IPv6 listener
      - fixed file reading by always opening in binary mode
      - added support for the WSAECONNABORTED socket error
      - replaced Mime::MultiPartMessage::getRandomString() with Util::get_random_string() to make it work on Windows
    - fixed a bug in the DBI layer where calling @ref Qore::SQL::SQLStatement::describe() "SQLStatement::describe()" would crash when called with an older module that did not implement this method
    - other fixes in the <a href="../../modules/Util/html/index.html">Util</a> module (in addition to the Windows-specific fixes above):
      - fixed parse_to_qore_value() with hashes with a comma in the first key name
      - read from /dev/urandom instead of /dev/random since reads from the latter can block for long periods to fill the entropy pool
    - do not start signal thread after a fork() if signal handling is enabled, pthread_create() is not async-signal safe (on FreeBSD at least this reliably causes segfaults)

    @section qore_0810 Qore 0.8.10

    @par Release Summary
    Major release with many many bugfixes and new features such as much improved HTTP and REST support (ex: chunked transfer support + new
    client and server classes for REST support for chunked transfers and data streaming), improved DB support
    (ex: new <a href="../../modules/Schema/html/index.html">Schema</a> module, <a href="../../modules/SqlUtil/html/index.html">SqlUtil</a> improvements),
    and much more.

    @subsection qore_0810_new_features New Features in Qore
    - better HTTP support; support for chunked sends and receives for streaming data over HTTP and other improvements:
      - @ref Qore::HTTPClient::sendWithSendCallback() "HTTPClient::sendWithSendCallback()"
      - @ref Qore::HTTPClient::sendWithRecvCallback() "HTTPClient::sendWithRecvCallback()"
      - @ref Qore::HTTPClient::sendWithCallbacks() "HTTPClient::sendWithCallbacks()"
      - @ref Qore::HTTPClient::setPersistent() "HTTPClient::setPersistent()"
      - @ref Qore::Socket::readHTTPChunkedBodyBinaryWithCallback() "Socket::readHTTPChunkedBodyBinaryWithCallback()"
      - @ref Qore::Socket::readHTTPChunkedBodyWithCallback() "Socket::readHTTPChunkedBodyWithCallback()"
      - @ref Qore::Socket::sendHTTPMessageWithCallback() "Socket::sendHTTPMessageWithCallback()"
      - @ref Qore::Socket::sendHTTPResponseWithCallback() "Socket::sendHTTPResponseWithCallback()"
      - @ref Qore::Socket::pendingHttpChunkedBody() "Socket::pendingHttpChunkedBody()"
    - added a minimum body size threshold for compression to <a href="../../modules/HttpServer/html/index.html">HttpServer</a>
    - <a href="../../modules/RestClient/html/index.html">RestClient</a> module updates:
      - configurable content encoding for send request message bodies is now supported (ie optional compression)
    - new user modules:
      - <a href="../../modules/Schema/html/index.html">Schema</a>: for DB-independent schema management
    - new public C++ socket performance instrumentation API
    - new functions:
      - @ref Qore::close_all_fd()
    - new constants:
      - @ref Qore::Err::ESRCH "ESRCH": search error
    - getModuleHash() and getModuleList() no longer return the \c "filename" key when run in a @ref Qore::Program "Program" context with @ref Qore::PO_NO_EXTERNAL_INFO set
    - <a href="../../modules/SqlUtil/html/index.html">SqlUtil</a> updates:
      - added insert operator support; for example, for inserting with values from sequences
      - added new upsert constant maps
      - added static SqlUtil::AbstractSqlUtilBase::getDatasourceDesc() method
      - added new Table::insertFromSelect*() variants taking Table arguments
      - added SqlUtil::Table::checkExistence() method
      - added support for the \c "forupdate" select option
    - <a href="../../modules/OracleSqlUtil/html/index.html">OracleSqlUtil</a> updates:
      - fixed selects with "limit" but no "offset"
      - convert date/time values to timestamps with microseconds resolution instead of dates with second resolution when dynamically inserting values as strings in SQL (binding by value not affected)
    - <a href="../../modules/CsvUtil/html/index.html">CsvUtil</a> module updates:
      - added the \c "write-headers" option to \c AbstractCsvWriter and subclasses to enable headers to be suppressed
      - added the \c "optimal-quotes" option to \c AbstractCsvWriter and subclasses to enable more efficient csv output (now the default)
    - added @ref Qore::SQL::AbstractDatasource::currentThreadInTransaction() "AbstractDatasource::currentThreadInTransaction()" which is reimplemented as @ref Qore::SQL::Datasource::currentThreadInTransaction() "Datasource::currentThreadInTransaction()" and @ref Qore::SQL::DatasourcePool::currentThreadInTransaction() "DatasourcePool::currentThreadInTransaction()"; the base class method throws an exception when called; it was not added as an abstract method in order to not break existing subclasses of AbstractDatasource
    - enhanced module license support
      - module license strings may now be specified in binary and user modules
      - @ref Qore::getModuleHash() and @ref Qore::getModuleList() now report license information for each module

    @subsection qore_0810_bug_fixes Bug Fixes in Qore
    - fixed an issue with class constant parse initialization where invalid recursive class constant definition parse exceptions could be raised and in some cases also crashes could result
    - <a href="../../modules/SmtpClient/html/index.html">SmtpClient</a> module: fixed missing username and missing password errors
    - fixed a bug where a qore switch statement with no case conditions and only a default label would erroneously never have it's default code executed
    - fixed a reference leak related to exception handling with invalid arguments with @ref Qore::Socket::setWarningQueue() and @ref Qore::HTTPClient::setWarningQueue()
    - fixed several bugs where the parse location could be reported incorrectly for type errors regarding in-object variable references
    - fixed a bug where an error could result with @ref Qore::Thread::Condition::wait() "Condition::wait()" with timeouts > 2147483648ms
    - fixed bugs handling "bigint" and "double precision" column types with schema alignments with the <a href="../../modules/PgsqlSqlUtil/html/index.html">PgsqlSqlUtil</a> module
    - fixed a bug handling parse initialization of constant values requiring run-time evaluation after other parse exceptions have been raised that could cause a parse-time crash
    - fixed a bug where qore could crash on exit with certain openssl versions by calling ERR_remove_state(0) in the main thread's cleanup function
    - fixed a bug where qore could crash on exit due to user module destruction not taking into consideration user module dependencies
    - fixed a bug in schema management in <a href="../../modules/SqlUtil/html/index.html">SqlUtil</a> where excessively verbose column aliases were used that caused errors when automatically updating columns with existing rows and new default values and non-null contraints with PostgreSQL databases
    - fixed a bug where a call reference to an abstract object method returned from an abstract class could be executed even though it must have been instantiated by a concrete subclass
    - fixed a bug where a valid call reference to a private object method was created within the class, then in some cases an object protection exception was raised when the call reference was called outside the class
    - fixed a bug in the <a href="../../modules/RestClient/html/index.html">RestClient</a> module when the yaml binary module is not available
    - fixed programmatic select queries with "limit" but no "offset" in <a href="../../modules/OracleSqlUtil/html/index.html">OracleSqlUtil</a>
    - fixed a bug in @ref Qore::Program::importFunction() where only the committed function list was checked when importing functions with a specific target namespace path
    - fixed a bug in @ref Qore::Program::importClass() where only the committed class list was checked when importing functions with a specific target namespace path
    - fixed a bug when parsing subnamespaces into a parent namespace where the subnamespace already exists (either in the committed list or in the pending list)
    - fixed a memory and reference leak caused by recursive references when closures encapsulating an object's scope are assigned to or accessible from members of the object by making references to the object from within a closure encapsulating the object's state weak references instead of strong references
    - fixed schema information classes when the "string-numbers" driver option is enabled
    - fixed crashing bugs in @ref Qore::get_thread_data() in certain use cases
    - fixed a bug in <a href="../../modules/SqlUtil/html/index.html">SqlUtil</a> where select and row iterator operations could fail with certain select hash arguments without a \c "columns" entry but where column names were otherwise required
    - fixed a bug in HTTP response parsing where case-signficant comparisons where being made with certain critical header values
    - fixed a bug handling thread cancellation with the @ref Qore::Thread::ThreadPool "ThreadPool" class
    - fixed several race conditions and potential deadlocks in @ref Qore::Thread::ThreadPool "ThreadPool" destruction with active threads in the pool

    @section qore_089 Qore 0.8.9

    @par Release Summary
    Major release with many new features and also many bugfixes.

    @subsection qore_089_new_features New Features in Qore
    - <a href="../../modules/CsvUtil/html/index.html">CsvUtil</a> module updates:
      - new classes:
        - \c CsvAbstractIterator: base abstract iterator class for iterating line-based CSV data
        - \c CsvDataIterator: iterator class allowing for CSV string data to be processed line by line on a record basis
        - \c AbstractCsvWriter: a base class for new CSV writer implementations
        - \c CsvFileWriter: CSV file writer class
        - \c CsvStringWriter: CSV in memory writer class
      - implemented support for allowing subclasses of CsvFileIterator to implement support for other custom types
      - no need to set \c "headers" in the constructor if \c "fields" are set; headers are assumed to be the field labels in the same order
    - added the @ref Qore::encode_url() function with <a href="http://tools.ietf.org/html/rfc3986#section-2.1">RFC 3986 section 2.1</a> compliance
    - @ref Qore::decode_url() function updated to decode UTF-8 encoded characters according to <a href="http://tools.ietf.org/html/rfc3986#section-2.1">RFC 3986 section 2.1</a>
    - added get_byte_size() and get_marketing_byte_size() to the <a href="../../modules/Util/html/index.html">Util</a> module
    - the error message now includes the module path used for the search when a module cannot be found in the module path
    - @ref Qore::SQL::DatasourcePool "DatasourcePool" enhancements:
      - new method: @ref Qore::SQL::DatasourcePool::clearWarningCallback() "DatasourcePool::clearWarningCallback()"
      - new method: @ref Qore::SQL::DatasourcePool::setWarningCallback() "DatasourcePool::setWarningCallback()"
      - new method: @ref Qore::SQL::DatasourcePool::getUsageInfo() "DatasourcePool::getUsageInfo()"
      - new method: @ref Qore::SQL::DatasourcePool::setErrorTimeout() "DatasourcePool::setErrorTimeout()"
      - new method: @ref Qore::SQL::DatasourcePool::getErrorTimeout() "DatasourcePool::getErrorTimeout()"
      - new method: @ref Qore::SQL::DatasourcePool::setEventQueue() "DatasourcePool::setEventQueue()"
      - new method: @ref Qore::SQL::DatasourcePool::clearEventQueue() "DatasourcePool::clearEventQueue()"
      - the new methods allow for monitoring @ref Qore::SQL::DatasourcePool "DatasourcePool" objects for pool contention issues (in case the pool needs to be resized), for throwing an exception if a connection is not acquired within the error timeout period (new default: 2 minutes), and for DBI drivers to raise warnings on an event queue that can be monitored in a separate thread
      - additionally connection acquisition statistics are tracked and returned in @ref Qore::SQL::DatasourcePool::getUsageInfo() "DatasourcePool::getUsageInfo()" (total requests, hits, maximum wait time)
    - @ref Qore::SQL::Datasource "Datasource" enhancements:
      - new method: @ref Qore::SQL::Datasource::setEventQueue() "Datasource::setEventQueue()"
      - new method: @ref Qore::SQL::Datasource::clearEventQueue() "Datasource::clearEventQueue()"
      - the new methods allow for DBI drivers to raise warnings on an event queue that can be monitored in a separate thread
    - @ref Qore::Socket "Socket" enhancements:
      - new method: @ref Qore::Socket::setWarningQueue() "Socket::setWarningQueue()"
      - new method: @ref Qore::Socket::clearWarningQueue() "Socket::clearWarningQueue()"
      - new method: @ref Qore::Socket::getUsageInfo() "Socket::getUsageInfo()"
      - new method: @ref Qore::Socket::clearStats() "Socket::clearStats()"
    - @ref Qore::FtpClient "FtpClient" enhancements:
      - new method: @ref Qore::FtpClient::setWarningQueue() "FtpClient::setWarningQueue()"
      - new method: @ref Qore::FtpClient::clearWarningQueue() "FtpClient::clearWarningQueue()"
      - new method: @ref Qore::FtpClient::getUsageInfo() "FtpClient::getUsageInfo()"
      - new method: @ref Qore::FtpClient::clearStats() "FtpClient::clearStats()"
    - <a href="../../modules/SmtpClient/html/index.html">SmtpClient</a> module updates:
      - optimized connection and login code; HELO/EHLO and authorization are performed when connecting only, not before each email
      - added support for socket performance instrumentation and warning events
    - <a href="../../modules/Pop3Client/html/index.html">Pop3Client</a> module updates:
      - added support for socket performance instrumentation and warning events
    - <a href="../../modules/TelnetClient/html/index.html">TelnetClient</a> module updates:
      - added support for socket performance instrumentation and warning events
    - <a href="../../modules/WebSocketClient/html/index.html">WebSocketClient</a> module updates:
      - added support for socket performance instrumentation and warning events
    - <a href="../../modules/RestClient/html/index.html">RestClient</a> module updates:
      - use the new @ref Qore::encode_url() function to encode URL paths to ensure that valid requests are sent when spaces, percent characters, and non-ascii characters are used in the URL path
      - set the character encoding in the \c Content-Type request header when sending strings
      - set the \c Accept header correctly in requests (previously only indicated yaml (\c "text/x-yaml") as an acceptible response encoding)
    - <a href="../../modules/RestHandler/html/index.html">RestHandler</a> module updates:
      - added support for the \c OPTIONS method
      - return a 400 \c "Bad Request" error if an unsupported HTTP method is used in a REST Call
    - added new \c UpsertInsertOnly upsert strategy to <a href="../../modules/SqlUtil/html/index.html">SqlUtil</a>
    - new pseudo-methods:
      - @ref <value>::sizep(): returns @ref Qore::True "True" if the type can return a non-zero size (@ref Qore::True "True" for containers including @ref binary "binary objects" and @ref string "strings", @ref Qore::False "False" for everything else)
      - @ref <string>::getLine(): finds lines in a string buffer
    - <a href="../../modules/Mime/html/index.html">Mime</a> module updates:
      - added mime type for WSDL files (\c "application/wsdl+xml")
      - added mappings for \c "xls" and \c "xlst" extensions to MimeTypeXml
    - added new modules:
      - <a href="../../modules/Mapper/html/index.html">Mapper</a>: data mapping module
      - <a href="../../modules/TableMapper/html/index.html">TableMapper</a>: data mapping module using <a href="../../modules/SqlUtil/html/index.html">SqlUtil</a> and <a href="../../modules/Mapper/html/index.html">Mapper</a> to map to an SQL table target
      - <a href="../../modules/FreetdsSqlUtil/html/index.html">FreetdsSqlUtil</a>: provides back-end support for MS SQL Server and Sybase databases with <a href="../../modules/SqlUtil/html/index.html">SqlUtil</a> using the <a href="https://github.com/qorelanguage/module-sybase">freetds module</a>
    - the @ref include "%include" parse directive now supports environment variable substitution at the beginning of the file path

    @subsection qore_089_bug_fixes Bug Fixes in Qore
    - fixed a crashing bug when HTTP messages with duplicate \c Connection, \c Content-Encoding, \c Transfer-Encoding, \c Location, or \c Content-Type headers is received
    - fixed a bug parsing octal character constants in the lexer when octal digits followed the octal constant (ex: \c "\0441" where the \c "1" would cause an error)
    - allow escaping "$" character in regular expression substitution target strings, previously it was impossible to output a literal "$" + a digit, since this would be interpreted as a numbered input pattern expression
    - fixed a bug in the @ref Qore::HTTPClient::getURL() "HTTPClient::getURL()" and @ref Qore::HTTPClient::getProxyURL() "HTTPClient::getProxyURL()" methods where the URL's path was not given with a leading "/" character
    - <a href="../../modules/CsvUtil/html/index.html">CsvUtil</a> module fixes:
      - fixed \c "date" field handling with empty input (now maps to 1970-01-01)
      - fixed CsvDataIterator::next() when header_lines > 0 and working with empty input data
    - added support for compiling on OSX Mavericks
    - fixed an infinitely recursive call in Table::del() in <a href="../../modules/SqlUtil/html/index.html">SqlUtil</a>
    - fixed a bug in v*printf() where \c '%%' was not handled correctly in all cases
    - fixed bugs in @ref Qore::microseconds() "microseconds" and @ref Qore::milliseconds() "milliseconds()" with large arguments
    - fixed a bug where a call to a call reference to a static method across a program boundary with local variables as arguments would cause a crash due to improper setting of the program context before the arguments are evaluated
    - fixed a bug in @ref Qore::SQL::Datasource::copy() "Datasource::copy()" method where implicitly-set options were not carried over into the new object
    - fixed a bug in the @ref Qore::SQL::DatasourcePool "DatasourcePool" class where implicitly-opened connections would not be guaranteed to have the same server time zone setting as the initial connections (for example, could cause problems with server timezone settings if running in a program context with a different local time zone attribute)
    - fixed bugs in <a href="../../modules/SqlUtil/html/index.html">SqlUtil</a> generating "create table" and "align table" SQL with DBs where unique indexes automatically create unique constraints (ex: MySQL)
    - fixed a bug in lchown() where chown() was used interally instead of lchown()
    - fixed a bug in <a href="../../modules/PgsqlSqlUtil/html/index.html">PgsqlSqlUtil</a> retrieving sequence values with Database::getNextSequenceValue()
    - fixed an off-by-one memory bug in @ref Qore::date(string, string) parsing a 4-digit date mask
    - fixed memory leaks in class member and class static variable management
    - fixed memory leaks when an entire class has to be rolled back due to parse errors and the class has pending static variables
    - fixed memory leaks in constant handling with values containing call references
    - fixed a memory leak in constant destruction with parse rollbacks when the constant value was NULL
    - fixed an error in the rounding heuristic for arbitrary-precision numeric values that could produce invalid results (ex: 34.9n * 100 = 34902n)
    - enforce @ref Qore::PO_NO_FILESYSTEM "PO_NO_FILESYSTEM" with the @ref include "%include" directive
    - fixed a bug managing object private data in complex inheritance cases where the same class may be inherited with virtual private data and also real private data
    - fixed a bug in socket timeout handling with select() errors
    - fixed a memory leak in handling abstract methods when multiple abstract methods with the same name but different signatures were declared in a class

    @section qore_088 Qore 0.8.8

    @par Release Summary
    Major new features and bug fixes with a particular focus on enhanced HTTP capabilities and enhanced database processing

    @subsection qore_088_compatibility Changes That Can Affect Backwards-Compatibility
    - Fixed method resolution order; it's now possible to call pseudo-methods directly on classes that implement @ref methodGate_methods "methodGate() methods"
    - Added the following abstract methods to @ref Qore::SQL::AbstractDatasource "AbstractDatasource":
      - @ref Qore::SQL::AbstractDatasource::getConfigHash() "AbstractDatasource::getConfigHash()"
      - @ref Qore::SQL::AbstractDatasource::getConfigString() "AbstractDatasource::getConfigString()"
    - "hard" string comparisons now perform encoding conversions if necessary (however as usual different data types cause the comparison to fail)

    @subsection qore_088_new_features New Features in Qore
    - new @ref user_modules "user modules" delivered with %Qore:
      - <a href="../../modules/RestClient/html/index.html">RestClient</a>: Provides a simple API for communicating with HTTP servers implementing <a href="http://en.wikipedia.org/wiki/Representational_state_transfer">REST</a> services
      - <a href="../../modules/RestHandler/html/index.html">RestHandler</a>: Provides an easy to use interface to the Qore <a href="../../modules/HttpServer/html/index.html">HttpServer</a> module for implementing server-side <a href="http://en.wikipedia.org/wiki/Representational_state_transfer">REST</a> services
      - <a href="../../modules/SqlUtil/html/index.html">SqlUtil</a>: Provides a high-level DB-independent API for working with database objects
        - <a href="../../modules/MysqlSqlUtil/html/index.html">MysqlSqlUtil</a>: Provides a high-level DB-independent API for working with MySQL database objects; loaded automatically by the <a href="../../modules/SqlUtil/html/index.html">SqlUtil</a> module when working with MySQL databases
        - <a href="../../modules/OracleSqlUtil/html/index.html">OracleSqlUtil</a>: Provides a high-level DB-independent API for working with Oracle database objects; loaded automatically by the <a href="../../modules/SqlUtil/html/index.html">SqlUtil</a> module when working with Oracle databases
        - <a href="../../modules/PgsqlSqlUtil/html/index.html">PgsqlSqlUtil</a>: Provides a high-level DB-independent API for working with PostgreSQL database objects; loaded automatically by the <a href="../../modules/SqlUtil/html/index.html">SqlUtil</a> module when working with PostgreSQL databases
      - <a href="../../modules/Util/html/index.html">Util</a>: Provides a some miscellaneous generally useful routines
      - <a href="../../modules/WebSocketClient/html/index.html">WebSocketClient</a>: Provides a client API for connecting to WebSocket servers
      - <a href="../../modules/WebSocketHandler/html/index.html">WebSocketHandler</a>: Provides an interface to the Qore <a href="../../modules/HttpServer/html/index.html">HttpServer</a> module for implementing server-side WebSocket services
      - <a href="../../modules/WebSocketUtil/html/index.html">WebSocketUtil</a>: Provides common client and server code for implementing WebSocket protocol services in %Qore
      - <a href="../../modules/WebUtil/html/index.html">WebUtil</a>: Provides server support for implementing complex web services including serving resources with mixed text and %Qore code that are automatically rendered on demand
    - improvements in existing @ref user_modules "user modules":
      - much improved <a href="../../modules/HttpServer/html/index.html">HttpServer</a> module, better performance, much better RFC compliance, more flexibility
      - new CSV generation class in <a href="../../modules/CsvUtil/html/index.html">CsvUtil</a>
      - much better message serialization and email attachment handling in the <a href="../../modules/SmtpClient/html/index.html">SmtpClient</a> and <a href="../../modules/MailMessage/html/index.html">MailMessage</a> modules
    - there is a new @ref Qore::Thread::ThreadPool "ThreadPool" class for implementing thread pools that automatically upscale and downscale within user-defined limits depending on the load placed on them
    - it's possible to inherit concrete versions of abstract method variants from a parent class that does not define the abstract method, meaning that concrete variants of an abstract method do not have to be implemented in a direct subclass of the class declaring the abstract method\n
      this makes using abstract base classes much easier in complex hierarchies using multiple inheritance; now common code can be separated into a single class and inherited by child classes sharing the common implementation
    - major @ref Qore::Socket "Socket" read performance increase by implementing internal read buffering (up to 10x faster socket read performance for certain operations, particularly with HTTP methods)
    - improved Unicode / UTF-8 support
      - <string>::lwr(), <string>::upr(), @ref Qore::tolower(string), and @ref Qore::toupper(string) now operate on a very wide range of non-ASCII characters, including Latin, Cyrillic, Greek, Armenian, Georgian, etc characters whereas they were previously limited to working on ASCII characters
      - <string>::unaccent() was added which removes accents from strings using a Unicode lookup map from a very wide range of accented Unicode characters to unaccented characters
    - new @ref Qore::SQL::Datasource "Datasource" and @ref Qore::SQL::DatasourcePool "DatasourcePool" methods:
      - Qore::SQL::Datasource::getConfigHash()
      - Qore::SQL::Datasource::getConfigString()
      - Qore::SQL::DatasourcePool::getConfigHash()
      - Qore::SQL::DatasourcePool::getConfigString()
      - Qore::SQL::DatasourcePool::copy()
    - @ref Qore::HTTPClient "HTTPClient" changes:
      - the @ref Qore::HTTPClient "HTTPClient" class is now a subclass of @ref Qore::Socket "Socket", so all @ref Qore::Socket "Socket" methods can be called on  @ref Qore::HTTPClient "HTTPClient" objects, making it easier to implement protocols based on HTTP
      - Qore::HTTPClient::getDefaultPath(): added
      - Qore::HTTPClient::setDefaultPath(): added
      - Qore::HTTPClient::getURL(): changed: now returns @ref nothing if no URL is set instead of an invalid URL
    - new functions:
      - call_pseudo_args()
      - @ref Qore::substr(binary, softint) "substr(binary, softint)"
      - @ref Qore::substr(binary, softint, softint) "substr(binary, softint, softint)"
    - new pseudo methods:
      - <binary>::substr(softint)
      - <binary>::substr(softint, softint)
      - <binary>::toBase64()
      - <binary>::toHex()
      - <binary>::toString()
      - <date>::getEpochSeconds()
      - <date>::getEpochSecondsLocalTime()
      - <date>::info()
      - <float>::abs()
      - <hash>::compareKeys(hash)
      - <int>::abs()
      - <int>::encodeLsb(int)
      - <int>::encodeMsb(int)
      - <int>::toUnicode()
      - <number>::abs()
      - <object>::hasCallableMethod()
      - <object>::hasCallableNormalMethod()
      - <object>::hasCallableStaticMethod()
      - <list>::rangeIterator()
      - <nothing>::rangeIterator()
      - <string>::comparePartial()
      - <string>::getUnicode()
      - <string>::equalPartial()
      - <string>::equalPartialPath()
      - <string>::toBase64()
      - <string>::toHex()
      - <string>::unaccent()
      - <value>::toNumber()
    - other new methods and method changes:
      - added new static methods in the @ref Qore::ReadOnlyFile "ReadOnlyFile" class making it easier to read entire files in one call:
        - @ref Qore::ReadOnlyFile::readTextFile()
        - @ref Qore::ReadOnlyFile::readBinaryFile()
      - changes to catch usage errors with the @ref Qore::Thread::Counter "Counter" class:
        - Qore::Thread::Counter::constructor() will throw an exception if called with an argument < 0
        - Qore::Thread::Counter::dec() will now throw an exception if called when the Counter is already at 0
      - Qore::Thread::Queue::empty(): new method
      - Qore::Socket::listen(): now has a new \a backlog parameter; the default backlog queue size was changed from 5 to 20
      - Qore::Socket::getPeerInfo() and Qore::Socket::getSocketInfo(): now takes an optional argument to avoid name lookups
      - Qore::Socket::readHTTPHeaderString(): new method
      - Qore::Dir: all list*() methods now take an optional parameter to return a list of file status value hashes plus \c "name" and optionally \c "link" keys for symbolic links; additionally symbolic links are now followed and files and directories are differentiated based on their targets when processing symbolic links
    - function changes
      - added optional \a start and \a end parameters to the @ref Qore::replace "replace()" function
    - all @ref data_type_declarations "data type declarations" that optionally accept @ref nothing also now accept @ref null and map @ref null to @ref nothing; this makes direct assignments from values derived from SQL queries much easier
    - added an optional reference to an integer to the @ref Qore::backquote() function to return the return code of the program executed
    - @ref implicit_index "implicit index" references now work in the @ref map "map" and @ref select "select" operators with lists and iterators
    - the @ref regex_extract_operator now accepts an optional \c g specifier to extract all occurrences of the pattern(s) in a string; also @ref Qore::regex_extract "regex_extract()" and <string>::regexExtract(string, int) now accept @ref Qore::RE_Global to extract all occurrences of the pattern(s) in a string
    - the @ref splice "splice" and @ref extract "extract" operators were extended to work on @ref binary "binary objects" as well as lists and strings
    - printing out binary values with the \c "%y" @ref string_formatting "format specifier" now produces YAML-like output for the binary value
    - added path name to error messages in @ref Qore::Dir "Dir" class exception strings

    @subsection qore_088_bug_fixes Bug Fixes in Qore
    - fixed a bug where the ?: operator could thrown spurious exceptions when parsing because it would return the type of the initial boolean expression as the return type of the operator
    - fixed a bug where classes with unimplemented inherited abstract variants would sometimes cause runtime exceptions to be thrown when instantiated but should have instead been caught at parse time
    - fixed a parser bug where out-of-line class method definitions could not be defined in a namespace block
    - fixed a bug parsing arguments in parse_uri_query() in the <a href="../../modules/HttpServer/html/index.html">HttpServer</a> module
    - fixed several bugs where parse exceptions could show the wrong source location:
      - with type errors in function calls
      - when resolving global variables
      - in base class constructor arguments
      - for empty blocks with a missing return statement
      - when validating types used with the return statement (also associated warnings)
      - in methods calls
      - in hash value expressions
      - with redeclaring local variable return types
      - in local variable object instantiations
    - really fixed the bug thought to be fixed in 0.8.7 "where SSL errors would cause the affected thread to go into a infinite loop using 100% CPU" - this turned out to be easily reproducible on all platforms; when the SSL connection was shut down cleanly by the remote end before a response message was returned, an infinite loop would result
    - fixed a bug where it was impossible to output a single '\' character in regex substitution expressions; '\' was taken as an escape character, and '\\\' was output literally, now '\\\' is output as '\'
    - fixed a bug where a parse-time crash would occur when calling the copy() method for a class that does not implement an explicit copy() method
    - fixed a bug where arguments passed to a copy method were ignored; now an exception is thrown
    - fixed a bug where public members and static variables of privately-inherited classes were incorrectly treated as public attributes of the child class
    - fixed a bug where slices could be made of objects from outside the class including private members
    - fixed a bug where @ref Qore::SQL::SQLStatement::memberGate() "memberGate() methods" were not being respected when taking a slice of an object
    - fixed bugs in the integer Socket::recv*() methods where a \c SOCKET-CLOSED exception was not thrown when the remote end closed the connection
    - fixed a bug related to out-of-order parse initialization for functions and methods which resulted in the wrong return type being returned for a method with more than 1 variant where the variant could not be matched at parse time
    - fixed a bug where a non-variable-reference member of an "our" variable declaration list would cause a crash due to passing the incorrect argument in sprintf()
    - fixed sandboxing / protection errors with inherited code; subclasses inheriting code from a parent class with different parse options would cause the child parse options to be used when running the parent class code which caused errors; now parse options are enforced properly on the block level
    - fixed the @ref Qore::RangeIterator "RangeIterator" class; it was still abstract due to a missing @ref Qore::RangeIterator::valid() method
    - fixed a bug where the wrong error was being returned after a connection reset (remote connection close) in sockets with integer recv*() methods which could in some cases lead to an infinite loop
    - fixed a bug where private members of a common base class were not accessible by objects of subclasses sharing the common base class
    - fixed many bugs in <a href="../../modules/CsvUtil/html/index.html">CsvUtil</a> and updated the module version to 1.1
    - initialize static openssl crypto locks for multi-threaded openssl library access; without this crashes can result (for example in error queue management)
    - fixed a bug where Qore::HTTPClient::getURL() returned an invalid URL when no URL was set; now it returns @ref nothing in this case
    - fixed a bug managing feature/module lists in inherited @ref Qore::Program "Program" objects; user modules were listed in the child @ref Qore::Program "Program" object even though user module code is not imported in child @ref Qore::Program "Program" objects
    - fixed a bug where an invalid guard condition in critical lvalue storage code can cause unreferenced data to be returned while in a lock which can cause a crash in a multithreaded program
    - fixed a bug where references were not being written to the output variable if an exception was active when the code block exited
    - fixed a bug setting the precision for arbitrary-precision numbers with large exponents (like "1e100n")
    - implemented more strict adherence to <a href="http://tools.ietf.org/html/rfc2616">RFC 2616</a> (HTTP 1.1) regarding message-body handling in requests and response message generation and parsing
    - fixed a bug with @ref Qore::Thread::Condition::wait() "Condition::wait()" on Darwin with negative timeout values where a short timeout was used instead of an indefinite wait
    - fixed bugs in the <a href="../../modules/SmtpClient/html/index.html">SmtpClient</a> and <a href="../../modules/MailMessage/html/index.html">MailMessage</a> modules where mail messages were being serialized incorrectly if there were no attachments (there was no possibility to set the content transfer encoding) and also where it was not possible to set the content-type for the message body when it was sent as a part of a multipart message
    - fixed bugs handling arguments declared as type @ref reference_or_nothing_type "*reference" (reference or nothing)
    - fixed bugs in executing code accross @ref Qore::Program "Program" object barriers with reference arguments
    - fixed a bug with the switch statement where character encoding differences would cause strings to mismatch even if they were otherwise identical; now hard comparisons with strings allow for implicit automatic temporary character encoding conversions for the comparison
    - fixed a bug where qore failed to set the time zone region correctly when set from /etc/localtime and this file is a relative symlink rather than absolute
    - fixed a bug where substr() and <string>::substr() were returning @ref nothing if the arguments could not be satisifed contrary to the documentation and the declared return type, now an empty string is returned in those cases
    - fixed bugs rounding number values between 10 and -10 (non-inclusive) for display, fixed bugs rounding number value regarding digits after the decimal point for display with @ref Qore::NF_Scientific
    - fixed a bug in the @ref Qore::Dir class where it was not possible to chdir to the root directory \c "/"
    - fixed a bug where recursive references were allowed and memory leaks would occur due to recursive references; these are now caught at runtime and a \c REFERENCE-ERROR exception is thrown
    - fixed a configure bug with bison >= 3
    - fixed a bug in the <a href="../../modules/HttpServer/html/index.html">HttpServer</a> module when automatically uncompressing supported content-encodings to set the resulting string's character encoding correctly
    - fixed a bug in the @ref instanceof "instanceof" operator when working with objects and classes created from different source @ref Qore::Program "Program" objects
    - fixed a bug in *printf() formatting with floating-point and number values where no digits were displayed right of the decimal point unless a specific number of digits was specified in the format string
    - fixed the return type of <bool>::typeCode(); was returning a boolean instead of @ref Qore::NT_BOOLEAN
    - fixed a bug there @ref null was evaluated as @ref Qore::True "True" in a boolean context rather than @ref Qore::False "False"
    - fixed a bug where @ref Qore::Socket::recvBinary() would ignore the first data read
    - fixed starting listeners on UNIX domain sockets on Soalris in the <a href="../../modules/HttpServer/html/index.html">HttpServer</a> module
    - fixed a bug where number("") was being converted to \@NaN\@n
    - fixed return type of @ref Qore::HTTPClient::getConnectionPath() "HTTPClient::getConnectionPath()"
    - fixed several bugs with logical comparison operators and arbitrary-precision numeric values where arbitrary-precision numeric values were not being prioritized as numeric values and also in some cases were being first converted to doubles and then operated on
    - fixed a bug in the socket code where the socket close condition was not flagged with SSL connections when writes failed due to the remote end closing the connection; an error would only be raised on the following socket operation
    - fixed a mismatched delete/malloc error with time zone initialization and the localtime file

    @section qore_087 Qore 0.8.7

    @par Release Summary
    Code embedding improvements

    @subsection qore_087_compatibility Changes That Can Affect Backwards-Compatibility
    @par Fixes for Code Inheritance in Program Objects
    The following changes are meant to sanitize code inheritance in child @ref Qore::Program "Program" objects to fix long-standing design bugs in code encapsulation by addressing the lack of fine-grained control over symbol visibility in inherited code.
    - @ref mod_public "public": The @ref mod_public "public" keyword's usage in modules has now been expanded
      to provide the same functionality generically in @ref Qore::Program "Program" objects; if @ref qore_classes "classes",
      @ref constants "constants", @ref qore_namespaces "namespaces", @ref qore_functions "functions", or
      @ref global_variables "global variables" are defined with the @ref mod_public "public" keyword, then these symbols will
      be inherited into child @ref Qore::Program "Program" objects as long as no @ref parse_options "parse options" prohibit
      it.\n\n
      This change was made to give programmers complete control over which symbols are inherited in child
      @ref Qore::Program "Program" objects, whereas because prior to this change, the control was very course.\n\n
    - the default behavior of %Qore regarding inherting global variables and functions with user variants was changed to be
      consistent with namespaces, classes, and constants; that is; public symbols are inherited by default.\n\n
      The following constants were renamed:
      - <tt>PO_INHERIT_USER_FUNC_VARIANTS</tt> is now: @ref Qore::PO_NO_INHERIT_USER_FUNC_VARIANTS "PO_NO_INHERIT_USER_FUNC_VARIANTS"
      - <tt>PO_INHERIT_GLOBAL_VARS</tt> is now: @ref Qore::PO_NO_INHERIT_GLOBAL_VARS "PO_NO_INHERIT_GLOBAL_VARS"\n\n
      This change was made to fix a long-standing design problem with symbol inheritance and make the implementation consistent.\n\n
    - builtin symbols are no longer inherited from user modules; only independent user symbols; the main change is that if a user
      module adds new user methods to a builtin class or new user variants to a builtin function, these changes are no longer imported
      into target @ref Qore::Program "Program" objects.

    @par File Method Changes
    The following methods were updated to throw exceptions on all errors rather than a return code for I/O errors in order to avoid hard to debug conditions due to ignoring I/O errors by forgetting to check the return value on the following methods:
    - Qore::File::f_printf()
    - Qore::File::f_vprintf()
    - Qore::File::print()
    - Qore::File::printf()
    - Qore::File::vprintf()
    - Qore::File::write()
    - Qore::File::writei1()
    - Qore::File::writei2()
    - Qore::File::writei4()
    - Qore::File::writei8()
    - Qore::File::writei2LSB()
    - Qore::File::writei4LSB()
    - Qore::File::writei8LSB()
    .
    Note that the above changes will hopefully only minimally impact backwards-compatibilty since the change is in error handling, and additionally each of the above methods could also throw an exception if called when the object was not open.

    @subsection qore_087_new_features New Features in Qore
    - new methods offering code encapsulation enhancements
      - @ref Qore::Program::loadModule() "Program::loadModule()": allows modules to be loaded in a @ref Qore::Program "Program" object directly
      - @ref Qore::Program::importClass() "Program::importClass()": allows classes to be individually imported in @ref Qore::Program "Program" objects
    - new pseudo-methods in @ref Qore::zzz8nothingzzz9 to allow for @ref Qore::zzz8hashzzz9 pseudo-methods to be safely used with @ref nothing
      - <nothing>::firstKey()
      - <nothing>::firstValue()
      - <nothing>::hasKey()
      - <nothing>::hasKeyValue()
      - <nothing>::keys()
      - <nothing>::lastKey()
      - <nothing>::lastValue()
      - <nothing>::values()
    - other new pseudo-methods:
     - <date>::durationSeconds()
     - <date>::durationMilliseconds()
     - <date>::durationMicroseconds()
    - removed most restrictions on embedded logic in user modules; user module @ref Qore::Program "Program" objects are subject to the
      same restrictions as the parent @ref Qore::Program "Program" object (if any)
    - added the get_parse_options() function so that parse options in the current @ref Qore::Program "Program" can be determined at
      runtime
    - added the get_ex_pos() function to help with formatting exception locations where the \c source and \c offset information is present
    - new methods and method variants:
      - @ref Qore::HTTPClient::getPeerInfo()
      - @ref Qore::HTTPClient::getSocketInfo()
      - @ref Qore::File::getTerminalAttributes()
      - @ref Qore::SQL::Datasource::transactionTid()
      - @ref Qore::SQL::Datasource::currentThreadInTransaction()
      - @ref Qore::SQL::DatasourcePool::currentThreadInTransaction()
    - new location tags \c "source" and \c "offset" added for parse and runtime exceptions to allow for error-reporting to display information about files where sections of a source file are parsed; this allows both the label and line offset in the label and the file name and absolute file line position to be reported in exception information
      - new parameters added to the following methods and function to accommodate the new location information:
        - @ref Qore::Program::parse() "Program::parse()"
        - @ref Qore::Program::parsePending() "Program::parsePending()"
        - @ref Qore::parse() "parse()"
      - see @ref Qore::ExceptionInfo "Exception Hash" and @ref Qore::CallStackInfo "Call Stacks" for new keys in exception and call stack information hashes
    - <date>::format() now accepts \c "us" for microseconds (see @ref date_formatting)
    - <a href="../../modules/SmtpClient/html/index.html">SmtpClient</a> module improvements:
      - added automatic recognition and support of the \c "STARTTLS" command when connecting to an ESMTP server; this way
        the class will automatically upgrade the connection to a secure TLS/SSL connection if the server supports it
      - added support for SMTP server schemes in the URL in the constructor (ex: \c "esmtptls://user@password:smtp.example.com")
      - added support for the deprecated (but still in use) \c "smtps" scheme with a default port of 465
      - when throwing an exception when a Message cannot be sent because it is incomplete, the reason for the error is also included
        in the exception (previously the exception message was generic making problems with the Message object harder to debug)
    - C++ API Enhancements
      - added C++ APIs to allow for %Qore @ref Qore::File "File" and @ref Qore::Thread::Queue "Queue" object arguments to be used by modules
      - added C++ APIs for controlling openssl initialization and cleanup by the qore library
      - extended qpp to allow for parsing relative dates in qpp code for assignments/default argument values
      - made it possible to call the C++ function QoreFunction::findVariant() from threads where there is no current QoreProgram object
        (such as from a thread created by foreign code)
      - added APIs to allow foreign threads to be registered/deregistered as %Qore threads (for example, to allow %Qore code to be called
        in a callback in a foreign thread created by a library linked with a %Qore binary module)
      - added APIs to allow for TID reservations to allow (for example) for a callback that is executed in the same foreign thread to always have the same TID
      - the old Datasource::execRaw() function with the \a args parameter was deprecated since args was ignored anyway, a new Datasource::execRaw() function was added that has no args parammeter

    @subsection qore_087_bug_fixes Bug Fixes in Qore
    - fixed a runtime class matching bug when identical user classes were created in different @ref Qore::Program "Program" objects,
      the match could fail at runtime because the wrong APIs were being used
    - fixed a crashing bug in the @ref map "map" operator with a select expression when used with an
      @ref Qore::AbstractIterator "AbstractIterator" object for the list operand
    - fixed a bug where the generation of internal strings for abstract method signatures tries to resolve class names that
      are declared out of order, which incorrectly resulted in a parse exception; the fix is to use the class name in the
      signature before class resolution; the class is resolved in the second stage of parsing (symbol resolution) anyway, if it
      can't be resolved then the changes to the @ref Qore::Program "Program" are rolled back anyway
    - a potential deadlock was fixed when calling @ref Qore::exit() "exit()" while background threads were running; it was
      possible for a thread to be canceled while holding a @ref Qore::Thread::Mutex "Mutex" (for example) and then for another
      thread to deadlock trying to acquire the @ref Qore::Thread::Mutex "Mutex" and therefore for the process to deadlock because
      pthread_mutex_lock() is not a cancellation point. The solution was to cancel all threads first, then wait half a second, then call exit()
    - fixed a bug where global variables were being evaluated with strict mathematical boolean evaluation even when @ref perl-bool-eval
      "%perl-bool-eval" was enabled (which is the default)
    - fixed bug in @ref Qore::parseBase64String() and @ref Qore::parseBase64StringToString() when called with an empty string argument; in this case uninitialized memory was returned
    - fixed runtime dynamic memory leaks in the @ref select and @ref map operators when used with iterators
    - do thread-specific cleanup in the main thread when cleaning up/shutting down the qore library
    - added additional openssl cleanup code for thread-local data and when cleaning up the qore library
    - fixed a bug matching function/method variants at runtime
    - fixed a race condition deleting global dynamic handlers in the <a href="../../modules/HttpServer/html/index.html">HttpServer</a> module
    - fixed a bug where declaring an abstract method with parameters and then declaring a concrete reimplementation of the method in a child class with no parameters caused a parse-time crash
    - fixed a bug where trying to dynamically call a function that does not exist results in a deadlock due to an error where a mutex is not unlocked
    - fixed a bug in the @ref Qore::Socket::sendHTTPMessage() and @ref Qore::Socket::sendHTTPResponse() methods regarding the timeout parameter
    - fixed a bug in an socket SSL error message where the method name was printed from non-string memory (used wrong ptr for the <tt>%%s</tt> format argument)
    - fixed some major crashing bugs related to reference handling; a global variable assigned a reference to a reference to a local variable would cause a crash
    - @ref reference_type and @ref reference_or_nothing_type type fixes: an error in @ref reference_type type handling allowed non-reference values to be passed to builtin code expecing references which caused a crash; the @ref reference_type and @ref reference_or_nothing_type types would accept any value type
    - attempted to fix a non-reproducible bug seen on rhel5 in the @ref Qore::Socket "Socket class" where SSL errors would cause the affected thread to go into a infinite loop using 100% CPU

    @section qore_0862 Qore 0.8.6.2

    @par Release Summary
    Iterator improvements and design fixes

    @subsection qore_0862_compatibility Changes That Can Affect Backwards-Compatibility
    @par Fixes for Iterator Class Design Bugs
    Iterators, particular regarding the @ref map "map" and @ref select "select" operators, were implemented in a confusing and inconsistent way; even the %qore documentation was incorrect, and examples were given incorrectly.  The following changes will break functionality using the badly-implemented behavior of iterators before, but since the fix comes fairly soon after the introduction, hopefully this change will not cause too many problems with existing code.   All users polled about the iterator changes in this release saw them as positive and desired changes to the language.
    - the @ref map "map" and @ref select "select" operators' behavior was changed when used with an @ref Qore::AbstractIterator "AbstractIterator" object for the list operand; now the implied argument is the result of @ref Qore::AbstractIterator::getValue() "AbstractIterator::getValue()" instead of the iterator object itself.  This addresses a confusing design choice in the original iterator integration with the @ref map "map" and @ref select "select" operators
    - the second boolean argument was removed from the @ref Qore::HashIterator::constructor(hash) "HashIterator::constructor(hash)" and @ref Qore::HashReverseIterator::constructor(hash) "HashReverseIterator::constructor(hash)" methods; use the new  @ref Qore::HashPairIterator "HashPairIterator" and @ref Qore::ObjectPairIterator "ObjectPairIterator" classes instead (<hash>::pairIterator() and <object>::pairIterator())
    - the single boolean argument was removed from <hash>::iterator() and <object>::iterator(); use <hash>::pairIterator() and <object>::pairIterator() instead to get the old behavior

    @subsection qore_0862_changes Changes in Qore
    - new iterator classes:
      - @ref Qore::HashKeyIterator "HashKeyIterator"
      - @ref Qore::HashKeyReverseIterator "HashKeyReverseIterator"
      - @ref Qore::HashPairIterator "HashPairIterator"
      - @ref Qore::HashPairReverseIterator "HashPairReverseIterator"
      - @ref Qore::ObjectKeyIterator "ObjectKeyIterator"
      - @ref Qore::ObjectKeyReverseIterator "ObjectKeyReverseIterator"
      - @ref Qore::ObjectPairIterator "ObjectPairIterator"
      - @ref Qore::ObjectPairReverseIterator "ObjectPairReverseIterator"
    - new pseudo-methods:
      - <hash>::keyIterator()
      - <hash>::pairIterator()
      - <hash>::contextIterator()
      - <object>::keyIterator()
      - <object>::pairIterator()
      - <nothing>::keyIterator()
      - <nothing>::pairIterator()
      - <nothing>::contextIterator()
    - the internal C++ QoreProgramHelper object has been updated to wait until all background threads in the %Qore library have executed before taking the @ref Qore::Program "Program" object out of scope; this allows for callbacks and other code that might be needed by background threads started in user modules (for example) to stay valid until the threads in the user modules also have terminated.  Note that this does not affect the case when using @ref exec-class "%exec-class" and an application program object goes out of scope with background threads in user modules having non-static method call references as callbacks to the application program; see @ref user_module_program_scope for more information on this topic.

    @section qore_0861 Qore 0.8.6.1

    @par Release Summary
    Major bug fixes and minor new features

    @subsection qore_0861_changes Changes in Qore
    - updated the @ref try-module "%try-module" parse directive to support a variant without an exception variable for usage in @ref Qore::Program "Program" objects where @ref Qore::PO_NO_TOP_LEVEL_STATEMENTS is set
    - added code to raise an @ref invalid-operation warning with the @ref elements "elements operator" when called with a type that can never return a value with this operator
    - updated the @ref Qore::File "File" class's internal buffer size from 4KB to 16KB which greatly improves read performance
    - added new public APIs for the QoreNumberNode class to allow for proper de/serialization in external modules
    - <a href="../../modules/Pop3Client/html/index.html">Pop3Client</a> module:
      - added the Pop3Client::logPassword() methods and masked password by default in the debug log
      - updated module to v1.1
    - <a href="../../modules/Mime/html/index.html">Mime</a> module:
      - declared the MultiPartMessage::getMsgAndHeaders() method abstract as originally intended
      - added MultiPartMessage::parseBody() static method
      - updated module to v1.3

    @subsection qore_0861_bug_fixes Bug Fixes in Qore
    - fixed crashing bugs due to the lack of proper lvalue checks with the expression for the background operator with operators using lvalues with local variables
    - fixed rounding of arbitrary-precision numeric values for display purposes when the last significant digit is just to the right of the decimal point (ex: was displaying 10.2 as "11." for example)
    - fixed a race condition in static destruction of the library when a background thread calls exit() that could cause a segfault on exit
    - fixed a static memory leak in Program objects when constants contain code references to functions or static methods
    - fixed a bug parsing user modules; the Program context was not set properly which could lead to a crash when parsing user modules loaded from the command-line or to incorrect parse options when loaded from user Program code
    - fixed a bug where the @ref invalid-operation warning with the @ref keys "keys operator" was not being triggered in common cases that should have triggered the warning
    - <a href="../../modules/MailMessage/html/index.html">MailMessage</a> module:
      - fixed recognizing mime messages with additional text after the version number (ex: \c "Mime-Version: 1.0 (Mac OS X Mail 6.2 \(1499\))")
      - fixed a bug setting the content-type of message parts (this fix is now in the <a href="../../modules/Mime/html/index.html">Mime</a> in the MultiPartMessage::getMsgAndHeaders() method
      - fixed multipart message parsing by using MultiPartMessage::parseBody() in the <a href="../../modules/Mime/html/index.html">Mime</a> module; now also parts with subparts are parsed correctly as well
      - fixed a bug where the sender and from values were not being set properly when parsing email messages
      - updated module to v1.0.3

    @section qore_086 Qore 0.8.6

    @par Release Summary
    Major new features and a few bug fixes

    @subsection qore_086_compatibility Changes That Can Affect Backwards-Compatibility

    @par Perl-Style Boolean Evaluation
    %Qore's default boolean evaluation mode was changed from strict mathematical to a more intuitive perl- (and Python-) like style.
    This change was implemented to address one of the oldest design bugs in %Qore: strict mathematical boolean evaluation.  See @ref perl-bool-eval "%perl-bool-eval" for a description of the new default boolean evaluation mode.\n\n
    To get the old strict mathematical boolean evaluation, use the @ref strict-bool-eval "%strict-bool-eval" parse option.\n\n
    An example of the change; now the following @ref if "if statement" block will be executed as the <tt><b>if</b></tt> expression is now evaluated as @ref Qore::True "True":
    @code{.py}
    string str = "hello";
    if (str)
        printf("Qore says hello\n");
    @endcode
    Previously (i.e. with @ref strict-bool-eval "%strict-bool-eval") the <tt><b>if</b></tt> expression above would be evaluated as @ref Qore::False "False" because the string value was converted to an integer 0, however as of %Qore 0.8.6 (with the default @ref perl-bool-eval "perl-bool-eval") it is @ref Qore::True "True" since the string is not empty; empty strings and string value \c "0" are evaluated as @ref Qore::False "False".\n\n
    Perhaps counterintuitively (and the reason this was changed to be the default in qore), the chance for regression errors in
    qore code is very small, because for all cases where the old logic could be applied (meaning excluding cases where the result
    was always @ref Qore::False "False" due to the data types or values being evaluated), the results are the same with the new logic,
    except for one case; the case where a string has more than one character and begins with a zero (ex: \c "00").
    In this case, the old logic would always return @ref Qore::False "False", because the value was first converted to an integer \c 0,
    whereas the new logic will return @ref Qore::True "True".  Note that in the case of a string with a single \c "0", both the old and
    new boolean logic returns @ref Qore::False "False".\n\n
    Basically with this option set, qore's boolean evaluation becomes like perl's and Python's, whereas any expression that has the following values is @ref Qore::False "False": @ref nothing, @ref string "string" \c "0" and @ref string "empty strings", @ref integer "integer", @ref float "float", and @ref number "number" \c 0 (zero), @ref absolute_dates "absolute date" \c 1970-01-01Z (ie the start of the epoch with an offset of 0), @ref relative_dates "relative date" \c 0s (or any  @ref relative_dates "relative date" with a 0 duration), @ref null, @ref binary "empty binary objects", @ref hash "empty hashes", and @ref list "empty lists".  All other values are @ref Qore::True "True".
    @note also affects the @ref Qore::boolean(any) "boolean(any)" function

    @par Changes in the Socket Class
    The @ref Qore::Socket "Socket" class was enhanced to support timeouts with non-blocking I/O on all send operations;
    many Socket methods that send data were originally implemented to return an error code on error, however they would
    also throw exceptions if the socket were not open, so the error handling was inconsistent (exceptions versus return codes).\n\n
    Additionally it was not possible to get error information at all for SSL errors if the socket was connected with SSL, which,
    according to %Qore's socket design, should be transparent for the programmer.\n\n
    For these reasons the implementation was deemed inconsistent and unintuitive; the change was to add optional timeout parameters
    to all send methods and to allow the methods to throw exceptions (instead of simply returning -1 and not being able to determine the cause of the error in many cases).\n\n
    The following methods were updated to accept optional timeout parameters and throw exceptions on all errors rather than a return code for I/O errors:
    - Qore::Socket::send()
    - Qore::Socket::sendBinary()
    - Qore::Socket::sendi1()
    - Qore::Socket::sendi2()
    - Qore::Socket::sendi4()
    - Qore::Socket::sendi8()
    - Qore::Socket::sendi2LSB()
    - Qore::Socket::sendi4LSB()
    - Qore::Socket::sendi8LSB()

    @par New Abstract Method in AbstractIterator
    The following abstract method was added:
    - Qore::AbstractIterator::valid() was added (with concrete implementations in all iterator classes derived from this base class delivered with %Qore); this method tells if the object is currently pointing to a valid iterator.\n\n For any user classes inherting @ref Qore::AbstractIterator "AbstractIterator" directly (as opposed to another concrete iterator class in %Qore, where the method has already been added), a concrete implementation of this method will have to be added as well or that class will become @ref abstract with this release of %Qore.

    @subsection qore_086_new_features New Features in Qore
    @par Arbitrary-Precision Numeric Support
    %Qore now uses the <a href="http://www.mpfr.org/">MPFR</a> and <a href="http://gmplib.org">GMP</a> libraries to provide arbitrary-precision numeric support.  This type can be used for high-precision mathematics or for storing \c NUMERIC (ie \c DECIMAL or \c NUMBER) column values when retrieved from databases by %Qore DBI drivers that support the new capability @ref Qore::SQL::DBI_CAP_HAS_NUMBER_SUPPORT "DBI_CAP_HAS_NUMBER_SUPPORT" (previously these values would be retrieved as %Qore strings in order to avoid information loss).\n\n
    For more information, see the new @ref number "number" type, @ref number_type, and @ref Qore::zzz8numberzzz9

    @par New CsvUtil Module
    The <a href="../../modules/CsvUtil/html/index.html">CsvUtil</a> module implements the CsvFileIterator class that allows for easy parsing of csv-like text files

    @par %%try-module Parse Directive to Handle Module Load Errors at Parse Time
    The new @ref try-module "%try-module" parse directive allows for module load errors to be handled at parse time; ex:
    @code{.py}
%try-module($ex) some-module > 1.0
    printf("error loading module %y: %s: %s\n", ex.arg, ex.err, ex.desc);
    exit(1);
%endtry
    @endcode

    @par Abstract Class Hierarchy Improvement
    As of this version of qore, concrete implementations of @ref abstract "abstract methods" no longer have to have exactly the same return type as the abstract method; it is now sufficient that the return type in the concrete method meets a compatibility test with the return type of the abstract method in the parent class.\n\n
    For example the following is now valid (and <tt>MyConcreteClass</tt> is not abstract, whereas previously because the return types in the child class were not exact, <tt>MyConcreteClass</tt> would be considered abstract by qore):
    @code{.py}
class MyAbstractClass {
    abstract any doSomething();
    abstract *string getString();
}

class MyConcreteClass inherits MyAbstractClass {
    int doSomething() {
        return 1;
    }
    string getString() {
        return "hello";
    }
}
    @endcode

    @par DBI Improvements
    Three new DBI capabilities were implemented, including a new option API as follows:
    - @ref Qore::SQL::DBI_CAP_HAS_NUMBER_SUPPORT "DBI_CAP_HAS_NUMBER_SUPPORT": DBI drivers declaring this capability can accept @ref number "number" values and can also return @ref number "number" values, if a DBI driver does not declare this capability, then @ref number "number" values sent for binding by value are automatically converted to @ref float "float" values before being sent to the driver
    - @ref Qore::SQL::DBI_CAP_HAS_OPTION_SUPPORT "DBI_CAP_HAS_OPTION_SUPPORT": this indicates that the driver supports the new option API, allowing options to be set on each connection.  See the following for more information:
      - @ref Qore::SQL::Datasource::constructor() "Datasource::constructor(hash)": now passes options to the DBI driver if the driver supports the option API
      - @ref Qore::SQL::Datasource::constructor() "Datasource::constructor(string)": (new in 0.8.6) passes options to the DBI driver if the driver supports the option API
      - @ref Qore::SQL::Datasource::getOption(string) "Datasource::getOption(string)": (new in 0.8.6) returns the value of the given option if the driver supports the option API
      - @ref Qore::SQL::Datasource::getOptionHash() "Datasource::getOptionHash()": (new in 0.8.6) returns a hash of the current option values for the current connection if the driver supports the option API
      - @ref Qore::SQL::Datasource::setOption() "Datasource::setOption()": (new in 0.8.6) allows options to be changed after the object is created
      - @ref Qore::SQL::DatasourcePool::constructor() "DatasourcePool::constructor(hash)": now passes options to the DBI driver if the driver supports the option API
      - @ref Qore::SQL::DatasourcePool::constructor() "DatasourcePool::constructor(string)": (new in 0.8.6) passes options to the DBI driver if the driver supports the option API
      - @ref Qore::SQL::DatasourcePool::getOption(string) "DatasourcePool::getOption(string)": (new in 0.8.6) returns the value of the given option if the driver supports the option API
      - @ref Qore::SQL::DatasourcePool::getOptionHash() "DatasourcePool::getOptionHash()": (new in 0.8.6) returns a hash of the current option values for the current connection if the driver supports the option API
      - @ref Qore::SQL::dbi_get_driver_options(string) "dbi_get_driver_options(string)": (new in 0.8.6) returns a hash of driver option information without values
    - @ref Qore::SQL::DBI_CAP_SERVER_TIME_ZONE "DBI_CAP_SERVER_TIME_ZONE": indicates that the DBI driver will convert any bound date/time values to the server's time zone before binding and also will tag date/time values retrieved from the server with the server's time zone.  This capability also implies that the driver supports the new \c "timezone" option.

    @par Socket Improvements
    The @ref Qore::Socket "Socket" class was updated to support non-blocking I/O on all send methods; the following methods were updated to accept optional timeout parameters:
    - Qore::Socket::send2()
    - Qore::Socket::sendBinary2()
    - Qore::Socket::sendHTTPMessage()
    - Qore::Socket::sendHTTPResponse()
    .
    The following methods were enhanced to provide better error information when throwing exceptions:
    - Qore::Socket::recvi1()
    - Qore::Socket::recvi2()
    - Qore::Socket::recvi4()
    - Qore::Socket::recvi8()
    - Qore::Socket::recvi2LSB()
    - Qore::Socket::recvi4LSB()
    - Qore::Socket::recvi8LSB()
    - Qore::Socket::recvu1()
    - Qore::Socket::recvu2()
    - Qore::Socket::recvu4()
    - Qore::Socket::recvu2LSB()
    - Qore::Socket::recvu4LSB()

    @par Iterator Improvements
    The following improvements were made in qore to support more flexible and ubiquitous iterators:
    - new iterator classes:
      - @ref Qore::SingleValueIterator "SingleValueIterator": allows single values (or any value without an iterator class) to be iterated; this provides the basis for the return type for the new base <value>::iterator() method for non-container types
      - @ref Qore::FileLineIterator "FileLineIterator": allows files to be iterated line by line
      - @ref Qore::ObjectIterator "ObjectIterator": a generic iterator for objects
      - @ref Qore::ObjectReverseIterator "ObjectReverseIterator": a generic reverse iterator for objects
      - @ref Qore::RangeIterator "RangeIterator": a numerical sequence generator (the basis for the return type for the new @ref Qore::xrange() "xrange()" function
    - new pseudo-methods were added to return iterator objects based on the value type:
      - <value>::iterator()
      - <hash>::iterator()
      - <list>::iterator()
      - <object>::iterator()
      .
      The base pseudo-method (<value>::iterator()) ensures that any value can be iterated, and the type-specific methods ensure that the most suitable iterator for container types is returned for container values; values without an iterator class are iterated with the @ref Qore::SingleValueIterator "SingleValueIterator"
    - the @ref Qore::HashIterator "HashIterator" and @ref Qore::HashReverseIterator "HashReverseIterator" classes had an additional optional boolean argument added to their constructors; if @ref Qore::True "True", then the @ref Qore::HashIterator::getValue() "HashIterator::getValue()" and @ref Qore::HashReverseIterator::getValue() "HashReverseIterator::getValue()" methods return a hash with the following keys: \c "key" and \c "value", allowing for more convenient iteration with constructions that only use \c getValue() methods (such as the @ref foreach "foreach statement"); to accommodate this, two new methods were added to the @ref Qore::HashIterator "HashIterator" base class:
      - @ref Qore::HashIterator::getKeyValue()
      - @ref Qore::HashIterator::getValuePair()
    - all iterator classes had copy methods added to them (ex: @ref Qore::HashIterator::copy())
    - new Python-inspired @ref Qore::range() "range()" and @ref Qore::xrange() "xrange()" functions (the latter returning a @ref Qore::RangeIterator "RangeIterator" object to efficiently iterate large integral sequences or ranges

    @par Text File Parsing Enhancements
    The following improvements were made in qore to support more flexible file parsing:
    - the @ref Qore::ReadOnlyFile class was added as a parent class of @ref Qore::File to allow for a more convenient API for reading files (the @ref Qore::File class's API remains the same as it publically inherits  @ref Qore::ReadOnlyFile)
    - the @ref Qore::ReadOnlyFile::readLine() "ReadOnlyFile::readLine()" method (formerlly a method of the @ref Qore::File class) was enhanced to accept 2 optional arguments, allowing the end of line character(s) to be stripped from the line returned, and also to allow the end of line characters to be specified.  If no end of line characters are specified, then the method automatically determines the end of line characters (can be \c "\n", \c "\r", or \c "\r\n"; the last one only if the underlying file is not a TTY in order to avoid stalling I/O on an interactive TTY)
    - the @ref file_stat_constants were moved from the @ref Qore::File class to the @ref Qore::ReadOnlyFile class
    - added a new @ref Qore::FileLineIterator "FileLineIterator" iterator class
    - added a new optional parameter to <string>::split(string, string, bool) and Qore::split(string, string, string, bool) to allow for automatic stripping unquoted fields of leading and trailing whitespace (the default is the old behavior; i.e. leave the whitespace as it is read)
    - added a new @ref Qore::TimeZone "TimeZone" method for parsing string dates in a specific @ref Qore::TimeZone "TimeZone": @ref Qore::TimeZone::date(string, string)
    - added a new function for parsing text as a boolean value: @ref Qore::parse_boolean() "parse_boolean()"
    - as mentioned above, the new <a href="../../modules/CsvUtil/html/index.html">CsvUtil</a> module was added, implementing the CsvFileIterator class that allows for easy parsing of csv-like text files

    @par Other Improvements and Changes
    - the @ref foreach "foreach statement" now iterates objects derived from @ref Qore::AbstractIterator "AbstractIterator" automatically
    - added a @ref Qore::Option::HAVE_SYMLINK "HAVE_SYMLINK" constant for the symlink() function added in qore 0.8.5
    - added the @ref Qore::SQL::SQLStatement::memberGate() "SQLStatement::memberGate()" method so @ref Qore::SQL::SQLStatement "SQLStatement" objects can be dereferenced directly to a column value when iterated with @ref Qore::SQL::SQLStatement::next() "SQLStatement::next()"; also this method will throw exceptions when an unknown column name is used so that typos in column names can be caught (instead of being silently ignored producing hard to find bugs)
    - implemented @ref Qore::SQL::Datasource::constructor() "Datasource::constructor(string)" and @ref Qore::SQL::DatasourcePool::constructor() "DatasourcePool::constructor(string)" variants to allow for creating datasources from a string that can be parsed by Qore::SQL::parse_datasource(string) "parse_datasource(string)"
    - added the following new DBI-related functions:
      - @ref Qore::SQL::dbi_get_driver_list() "dbi_get_driver_list()"
      - @ref Qore::SQL::dbi_get_driver_capability_list(string) "dbi_get_driver_capability_list(string)"
      - @ref Qore::SQL::dbi_get_driver_capabilities(string) "dbi_get_driver_capabilities(string)"
      - @ref Qore::SQL::dbi_get_driver_options(string) "dbi_get_driver_options(string)"
      - @ref Qore::SQL::parse_datasource(string) "parse_datasource(string)"
    - implemented support for \c "A" and \c "a", (hexadecimal floating-point output) \c "G", \c "g", (compact floating-point output) \c "F", (non-scientific floating-point output) and \c "E" and \c "e" (scientific/exponential floating-point output) format arguments for @ref float "floats" and @ref number "numbers" (new arbitrary-precision @ref number "number type values"); see @ref string_formatting
    - new pseudo-methods:
      - <value>::toString()
      - <value>::toInt()
      - <value>::toFloat()
      - <value>::toBool()
      - <float>::format(string fmt)
      - <int>::format(string fmt)
      - <string>::isDataAscii()
      - <string>::isDataPrintableAscii()
      - <value>::callp()
      - <callref>::callp()
      - <int>::sign()
      - <float>::sign()
    - the value of the @ref Qore::SQL::NUMBER "NUMBER", @ref Qore::SQL::NUMERIC "NUMERIC", and @ref Qore::SQL::DECIMAL "DECIMAL" @ref sql_constants is now \c "number" instead of \c "string" (see also @ref sql_binding)
    - new constants:
      - @ref Qore::M_PIn "M_PIn"
      - @ref Qore::MAXINT "MAXINT"
      - @ref Qore::MININT "MININT"
    - new functions:
      - @ref Qore::range() "range()"
      - @ref Qore::xrange() "xrange()"
    - new methods:
      - @ref Qore::ReadOnlyFile::isTty() and @ref Qore::ReadOnlyFile::getFileName() (the @ref Qore::ReadOnlyFile class was added in qore 0.8.6 otherwise made up of methods formerly belonging to the @ref Qore::File class)
    - added the @ref append-module-path "%append-module-path" parse directive
    - @ref user_modules "user modules" may now use @ref Qore::Program "Program" objects for embedded logic; any @ref Qore::Program "Program" objects created in a @ref user_modules "user module" will have its parse options masked to be not less restrictive than the parse options in the current @ref Qore::Program "Program", and additionally parse options will be locked so that user module are not able to circumvent function restrictions imposed by parse options.
    - updated docs to show functional restrictions tagged at the class level

    @subsection qore_086_bug_fixes Bug Fixes in Qore
    - fixed a bug in the @ref map "map operator" with a select expression when the list operand is @ref nothing; it was returning a list with one @ref nothing element instead of @ref nothing
    - applied a patch by Reini Urban to allow for multi-arch builds on Debian
    - fixed bugs calculating the byte offset for string searches in the c++ %QoreString::index() and %QoreString::rindex() functions when the offset is negative and the strings have a multi-byte character encoding (such as UTF-8)
    - fixed a bug where calling an abstract method from a class where the abstract method is implemented was causing a parse error to be thrown
    - fixed a bug where the wrong source code location was displayed when raising a parse exception in operator expression parse initialization for some operators
    - fixed bugs in regexes in the HttpServer::addListeners() and HttpServer::addListenersWithHandler() methods (<a href="../../modules/HttpServer/html/index.html">HttpServer</a> module version updated to 0.3.5)
    - fixed bugs handling non-blocking reads in the @ref Qore::Socket "Socket" class; the timeout setting was only enforced for the first read; subsequent reads were made as blocking reads
    - fixed a bug in the @ref Qore::Socket "Socket" class when the SSL session requires renegotiation during non-blocking I/O
    - @ref Qore::File::constructor() "File::constructor()" now throws an exception if called with a tty target and @ref no-terminal-io "%no-terminal-io" is set
    - fixed a bug in split with quote (<string>::split(string, string, bool) and Qore::split(string, string, string, bool)) if the separator pattern was not found and the single field was not quoted either
    - fixed a bug handling nested @ref ifdef "%ifdef" and @ref ifndef "%ifndef" blocks with @ref else "%else" in the inside block
    - fixed a crashing due to the failure to clear the "PF_TOP_LEVEL" flag when initializing statements, this could cause temporary variables in a statement to be marked as the start of the global thread-local variable list, and then after such variables are deleted, then a crash happens when trying to access the global thread-local variable list
    - fixed a crashing bug at parse time merging function lists in namespaces declared multiple times
    - fixed a bug in executing user module init() closures
    - fixed a bug where the qore library could crash when destroying a Program object due to a race condition in removing signal handlers managed by the Program object; the Program calls the signal handler manager to remove the signals, but the signals can be removed concurrently to the request while the Program object is iterating the signal set (ie it is modified while being iterated), which causes a crash
    - added code to detect when the same namespace is declared both with and without the @ref mod_public "public keyword" when defining user modules which can result in entire namespaces being silently not exported (and can be difficult to debug); now a parse exception is thrown if this happens while parsing a user module
    - added code tags to @ref Qore::File "File" methods without side effects
    - made many minor documentation fixes

    @section qore_0851 Qore 0.8.5.1

    @par Release Summary
    Bugfix release

    @subsection qore_0851_bug_fixes Bug Fixes in Qore
    - fixed a race condition accessing global and closure-bound thread-local variables in multithreaded contexts
    - fixed a bug in transaction management with the @ref Qore::SQL::DatasourcePool "DatasourcePool" class when used with the @ref Qore::SQL::SQLStatement "SQLStatement" class
    - fixed an error in the <a href="../../modules/MailMessage/html/index.html">MailMessage</a> user module where mail headers requiring encoding were not encoded and those not requiring encoding were encoded with Q encoding
    - fixed an error in the <a href="../../modules/Mime/html/index.html">Mime</a> user module where \c "_" characters in q-encoded headers were not encoded correctly

    <hr>
    @section qore_085 Qore 0.8.5

    @par Release Summary
    Major new features and a few bug fixes

    @subsection qore_085_new_features New Features in Qore
    @par Abstract Methods and Interfaces
    %Qore now supports the <b>abstract</b> keyword when declaring methods; an <b>abstract</b> method has no implementation and must be
    implemented in child classes with the same signature for the child class to be instantiated.\n\n
    Classes with <b>abstract</b> methods define interfaces; a concrete implementation of the interface is a class that inherits the class with <b>abstract</b> methods and implements all the <b>abstract</b> methods.\n\n
    Abstract methods are defined with the following syntax:
    @code{.py}
class MyAbstractInterface {
    abstract string doSomething(int param);
    abstract bool checkSomething(string arg);
}
    @endcode
    The following abstract classes now exist in %Qore:
    - @ref Qore::SQL::AbstractDatasource "AbstractDatasource"
    - @ref Qore::AbstractIterator "AbstractIterator"
      - @ref Qore::AbstractQuantifiedIterator "AbstractQuantifiedIterator"
      - @ref Qore::AbstractBidirectionalIterator "AbstractBidirectionalIterator"
      - @ref Qore::AbstractQuantifiedBidirectionalIterator "AbstractQuantifiedBidirectionalIterator"
    - @ref Qore::Thread::AbstractSmartLock "AbstractSmartLock" (which was already present in %Qore but now implements abstract methods)
    .
    The following new iterator classes have been added to %Qore:
    - @ref Qore::HashIterator "HashIterator"
      - @ref Qore::HashReverseIterator "HashReverseIterator"
    - @ref Qore::HashListIterator "HashListIterator"
      - @ref Qore::HashListReverseIterator "HashListReverseIterator"
    - @ref Qore::ListHashIterator "ListHashIterator"
      - @ref Qore::ListHashReverseIterator "ListHashReverseIterator"
    - @ref Qore::ListIterator "ListIterator"
      - @ref Qore::ListReverseIterator "ListReverseIterator"
    - @ref Qore::SQL::SQLStatement "SQLStatement" (which was already present in %Qore but now implements the @ref Qore::AbstractIterator "AbstractIterator" interface to allow query results to be iterated)
    .
    Classes inheriting @ref Qore::AbstractIterator "AbstractIterator" have special support so that objects can be easily iterated in the following list operators:
    - @ref map
    - @ref foldr and @ref foldl
    - @ref select
    .
    @par Universal References
    All restrictions on references have been removed from %Qore; references to local variables may now be passed to the @ref background "background operator" and passed as arguments to @ref closure "closures".\n\n
    Basically when a reference is taken of a local variable that could result in the local variable being accessed in a multi-threaded context, the variable is treated as a closure-bound local variable in the sense that it's lifetime is reference-counted, and all accesses are wrapped in a dedicated mutual-exclusion lock to ensure thread safety.

    @par Pop3Client Module
    A <a href="../../modules/Pop3Client/html/index.html">Pop3Client</a> module has been added providing an API for communicating with <a href="http://en.wikipedia.org/wiki/Post_Office_Protocol">POP3</a> servers and retrieving email messages.\n\n
    The module uses functionality provided by the new <a href="../../modules/MailMessage/html/index.html">MailMessage</a> module to represent email messages (and attachment data) downloaded from the server.

    @par MailMessage Module
    The <a href="../../modules/MailMessage/html/index.html">MailMessage</a> module provides common functionality to the <a href="../../modules/Pop3Client/html/index.html">Pop3Client</a> and <a href="../../modules/SmtpClient/html/index.html">SmtpClient</a> modules to represent email messages for receiving and sending, respectively.  This module was created mostly from functionality removed from the <a href="../../modules/SmtpClient/html/index.html">SmtpClient</a> and enhanced to provide support for reading email messages in the new <a href="../../modules/Pop3Client/html/index.html">Pop3Client</a> module.

    @par SmtpClient Module Changes
    The Message and Attachment classes were removed from the <a href="../../modules/SmtpClient/html/index.html">SmtpClient</a> module to the <a href="../../modules/MailMessage/html/index.html">MailMessage</a> module.  Backwards-compatible definitions for the Message and Attachment classes are provided in the <a href="../../modules/SmtpClient/html/index.html">SmtpClient</a> module to rexport the removed functionality for backwards compatibility.

    @par Other Minor Improvements and Changes
    - qpp updated to support abstract methods and multiple inheritance (+ other minor qpp enhancements)
    - improved the \c QOREADDRINFO-GETINFO-ERROR exception description by adding information about the arguments passed
    - added a string argument to @ref Qore::chr(softint, __7_ string) "char(softint, *string)" to accept an output encoding
    - added a @ref Qore::int(string, int) "int(string, int)" variant to parse a string as a number and give the base
    - added a new parameter to parse_url() and parseURL() to allow for any [] in the hostname to be included in the \c "host" output key for indicating that the <a href="http://wikipedia.org/wiki/IPv6">ipv6</a> protocol be used
    - added the following pseudo-methods:
      - Qore::zzz8valuezzz9::lsize()
      - Qore::zzz8binaryzzz9::split()
      - Qore::zzz8binaryzzz9::toMD5()
      - Qore::zzz8binaryzzz9::toSHA1()
      - Qore::zzz8binaryzzz9::toSHA224()
      - Qore::zzz8binaryzzz9::toSHA256()
      - Qore::zzz8binaryzzz9::toSHA384()
      - Qore::zzz8binaryzzz9::toSHA512()
      - Qore::zzz8datezzz9::midnight()
      - Qore::zzz8listzzz9::first()
      - Qore::zzz8listzzz9::join()
      - Qore::zzz8listzzz9::last()
      - Qore::zzz8listzzz9::lsize()
      - Qore::zzz8nothingzzz9::lsize()
      - Qore::zzz8stringzzz9::regex()
      - Qore::zzz8stringzzz9::regexExtract()
      - Qore::zzz8stringzzz9::split()
      - Qore::zzz8stringzzz9::substr()
      - Qore::zzz8stringzzz9::toMD5()
      - Qore::zzz8stringzzz9::toSHA1()
      - Qore::zzz8stringzzz9::toSHA224()
      - Qore::zzz8stringzzz9::toSHA256()
      - Qore::zzz8stringzzz9::toSHA384()
      - Qore::zzz8stringzzz9::toSHA512()
    - added the <a href="http://code.google.com/p/xxhash/">xxhash FAST algorithm</a> with unordered_map to %Qore on supported platforms resuling in nearly 2x haster hash lookups
    - added the Qore::File::isOpen() method
    - added the Qore::call_pseudo() function to explicitly call a pseudo method on a value
    - added the Qore::symlink() function to create symbolic links
    - added Qore::TypeCodeMap and Qore::TypeNameMap to lookup type codes from type names and vice versa
    - added the following functions to allow the time zone to be set per thread:
      - Qore::set_thread_tz()
      - Qore::get_thread_tz()

    @subsection qore_085_bug_fixes Bug Fixes in Qore
    - fixed format_date() output for \c "MON" and \c "DAY", etc
    - fixed a memory leak in the parser related to parse exception handling with namespace members
    - fixed an invalid assert() in module handling when an error occurs loading the module (only affected debug builds)
    - tagged digest and crypto functions internally as @ref RET_VALUE_ONLY
    - do not kill TID 1 (the initial / main thread) when calling exit() in background threads as a crash can result with some 3rd party libraries that spawn their own threads on some platforms (observed on Darwin & Solaris 10 at least)
    - fixed a memory bug in the new builtin function API used by modules built with qpp
    - fixed memory bugs in the type system where uninitialized type pointers could be used causing a crash
    - fixed a memory bug in handling "or nothing" types where a non-null pointer would be assumed to be a pointer to the type, however it could actually be a pointer to the NOTHING object, the fix was to ensure that any NOTHING objects in argument lists would be substituted with a null pointer
    - fixed a bug in parse-time variant matching where an argument with parse-time type "object" would be matched as a perfect match to any parameter with any class restriction; this would cause run-time type errors if another valid class was passed that matched another variant of the method or function
    - fixed a build bug that caused qore to be built twice

    <hr>
    @section qore_084 Qore 0.8.4

    @par Release Summary
    Major new features and changes that can affect backwards-compatibility, plus 40 bug fixes

    @subsection qore_084_compatibility Changes That Can Affect Backwards-Compatibility

    @par Namespace Changes
    %Qore's internal namespace handling was nearly completely rewritten for %Qore 0.8.4.  This is because the old code was inefficient and applied namespaces inconsistently to @ref Qore::Program "Program" objects.\n\n
    The main change that can cause backwards-compatibility issues is that now functions are full namespace members.  If no namespace is explicitly given in a function definition, the function is a member of the unnamed root namespace.\n\n
    Also the distinction between builtin and user functions was removed.  Internally, there is only one kind of function object, which can contain both builtin and user function variants (overloaded variants of the same function with the same name but different arguments).\n\n
    All %Qore builtin functions were moved to the Qore namespace.\n\n
    Other namespace changes:
    - loading namespaces provided by builtin modules into a @ref Qore::Program "Program" object is now an atomic operation that may fail, if, for example, objects have already been defined in the target @ref Qore::Program "Program" with the same name as objects provided by the builtin module.  Previously this could cause undefined behavior.
    - namespace lookups are now truly breadth-first as documented; previously the algorithm was depth-first (contrary to the documentation)
    - namespace lookups are now done (both at parse time and runtime) with the help of symbol lookup tables for fast lookups; tables are maintained for both committed and temporary uncomitted parse symbols; this leads to up to 3x faster parsing for %Qore code
    - global variables are also now full namespace members, however this does not cause problems with backwards-compatibility

    @subsection qore_084_new_features New Features in Qore

    @par User Modules
    It is now possible to develop user modules in %Qore; several user modules are now included in the %Qore distribution, forming %Qore-language components of %Qore's runtime library.\n\n
    User modules delivered with %Qore 0.8.4:
    - <a href="../../modules/HttpServer/html/index.html">HttpServer</a>: a multi-threaded HTTP server implementation
    - <a href="../../modules/SmtpClient/html/index.html">SmtpClient</a>: an SMTP client library
    - <a href="../../modules/TelnetClient/html/index.html">TelnetClient</a>: a TELNET client implementation
    - <a href="../../modules/Mime/html/index.html">Mime</a>: a set of MIME definitions and functions for manipulating MIME data
    .
    There are also new example programs for the above modules in the examples/ directory.\n\n
    User modules are subject to %Qore's functional restriction framework.

    @par Namespace Changes
    As listed above:\n
    - global variables and functions are now full namespace members
    - all builtin functions are now in the Qore namespace
    - real depth-first searches are used for namespace symbols
    - symbols are resolved first in the current namespace when parsing declarations/code in a namespace

    @par The <b><tt>final</tt></b> Keyword
    Classes and methods can now be declared "final" to prevent subclassing or overriding in a subclass

    @par Pseudo Methods
    Pseudo-methods are class methods that can be implemented on any value; they are also part of class hierarchy.  The methods that can be executed on the value depend on the value's type, and all "pseudo-classes" inherit methods from a common base class.\n\n
    For example:
    @code{.py}
"string".strlen()
<abf05da3>.size()
500.typeCode()
    @endcode
    Are examples of pseudo-methods on literal values.\n\n
    Some expensive operations such as getting the first or last key (or value) of a hash are now cheap using pseudo-methods, for example:
    @code{.py}
hash.firstKey()
hash.lastValue()
    @endcode

    @par New Doxygen-Based Documentation
    The %Qore reference documentation is now generated by Doxygen, and is generated directly from the %Qore sources.  In fact, a new preprocessor known as "qpp" was developed for %Qore 0.8.4 to facilitate and enforce doxygen documentation on %Qore's runtime library (as well as abstract the relatively complex APIs used to bind C++ code to the %Qore runtime library from the C++ programmer).\n\n
    The documentation is more comprehensive, and corresponds much closer to the actual internal implementation since the documentation is now also contained in and directly generated from the internal C++ implementation of %Qore.\n\n
    For example, there is the <value>::val() method.  This method is implemented in the base pseudo class and is reimplemented in other pseudo-classes for other runtime data types as necessary.  This method returns @ref Qore::True "True" if the value has a value in the same sense as Perl's boolean context evaluation.  For example, if the value is a hash with no keys, it returns @ref Qore::False "False"; if it is a hash with keys, it returns @ref Qore::True "True"; if it is an empty string, it returns @ref Qore::False "False";
if it is a non-empty string, it returns @ref Qore::True "True", etc.

   @par LValue Handling Changes
   lvalue handling was rewritten as the old implementation was ugly and subject to deadlocks (in rare corner cases).\n\n
   Furthermore, medium-term, an architectural goal of %Qore is to store all ints, floats, and bools internally as the basic C++ type instead of using a class wrapper for each value, which needs dynamic allocation and destruction, which takes up more memory and negatively affects execution speed.\n\n
   With %Qore 0.8.4, all local and global variables are stored using optimized C++ types when declared with the appropriate type restrictions; for example:
   @code{.py}
int i0;
our int i1;
   @endcode
   These declares local and global variables that can only be assigned integer values; in %Qore 0.8.4 the value internally will be stored as an "int64" value (and not a dynamically-allocated QoreBigIntNode object).\n\n
   The same holds for:
   - @ref int_type "int"
   - @ref softint_type "softint"
   - @ref float_type "float"
   - @ref softfloat_type "softfloat"
   - @ref bool_type "bool"
   - @ref softbool_type "softbool"
   .
   Note that the optimized lvalue handling has not yet been applied to all lvalues, in particular non-static object members with declared types are not yet implemented with optimized storage; to do this requires a rewrite of %Qore's API and ABI (will happen in the next major release of %Qore).\n\n
   This change leads to improved integer and floating-point performance and a smaller runtime memory footprint.

   @par Runtime Optimizations
   In addition to the up to 3x faster parsing (as decribed in the namespace changes above), %Qore 0.8.4 contains many runtime optimizations designed to reduce the number of dynamic memory allocations performed at runtime.\n\n
   The optimizations included in this version of %Qore are only a half-measure compared to future changes that will necessitate a new binary %Qore API.

   @par Per-Thread Initialization
   the new set_thread_init() function allows a call reference or closure to be set which will be automatically executed when new threads are started (or a new thread accesses a @ref Qore::Program "Program" object) which can be used to transparently initialize thread-local data.

   @par More Control Over Thread Resource Exceptions
   new functions:
   - throw_thread_resource_exceptions_to_mark()
   - mark_thread_resources()
   .
   Allow for only thread resouces created after a certain point to be processed (for example only thread resources left after some embedded code was called)

   @par New Socket Methods
   new methods:
   - Qore::Socket::upgradeClientToSSL()
   - Qore::Socket::upgradeServerToSSL()
   .
   Allow upgrading an already-existing socket connection to SSL

   @par Better Socket Error Messages
   More information has been added to socket exceptions to provide better feedback when errors occur.

   @par New Socket Event Fields
   - added \c "type" and \c "typename" keys to the @ref EVENT_HOSTNAME_RESOLVED event
   - added \c "type", \c "typename", and \c "address" keys to the @ref EVENT_CONNECTING event

   @par Support For Blocking Writes in the Queue Class
   @ref Qore::Thread::Queue "Queue" objects can now be used as a blocking message channel (similar to a Go channel); if a maximum size is given to the @ref Qore::Thread::Queue "Queue" constructor, then trying to write data to the @ref Qore::Thread::Queue "Queue" when it is full will block until the @ref Qore::Thread::Queue "Queue"'s size goes below the maximum size; optional timeout parameters have been added to @ref Qore::Thread::Queue "Queue" methods that write to the @ref Qore::Thread::Queue "Queue".

   @par New Queue::clear() Method
   Does just what you think it does :)

   @par date(string, string) Improvement
   added the possibility to specify microseconds when parsing dates against a mask with the date() function

   @par New Support For ++ And -- Operators With Floating-Point Lvalues
   previously this would either convert the lvalue to an int or throw an exception if the lvalue could not be converted to an int due to type restrictions

   @par Class Recognition/Compatibility Between Program Objects
   The problem is that a user class created from the same source code in two different @ref Qore::Program "Program" objects would be recognized as a different class with parameter and variable type restrictions - ie you could not declare a variable or parameter with a class type restrictions and assign it an object created from the same class source code but created in another @ref Qore::Program "Program" object.\n\n
   This problem is analogous to a similar problem with java in that classes built from the same source but from different classloaders are also recognized as different classes.\n\n
   In %Qore 0.8.4 a class signature is created of all public and private objects, and an SHA1 hash is maintained of the class signature, and if the class names and signatures match, then the classes are assumed to be identical, even if they have different internal class IDs (because they were created in different @ref Qore::Program "Program" objects, for example).

   @par New TimeZone::date(string) Method
   to support creating arbitrary dates in a given @ref Qore::TimeZone "TimeZone"

   @par New GetOpt::parse3() method
   This method will display any errors on @ref Qore::stderr "stderr" and exit the program (which is the most typical way of handling command line errors anyway)

   @par += Operator Optimization For object += hash
   this operation is faster in this release

   @par New Parse Option PO_NO_MODULES
   Using this option disables module loading

   @par New Parse Option PO_NO_EMBEDDED_LOGIC
   Using this option disables all dynamic parsing

   @par New Parse Directives
   - @ref assume-global "%assume-global": the opposite of @ref assume-local "%assume-local"
   - @ref old-style "%old-style": the opposite of @ref new-style "%new-style"
   - @ref require-dollar "%require-dollar": the opposite of @ref allow-bare-refs "%allow-bare-refs"
   - @ref push-parse-options "%push-parse-options": allows parse options to be saved and restored when the current file is done parsing; very useful for %include files

   @par New Context Functions
   - cx_value(): returns the value of the given key
   - cx_first(): returns @ref Qore::True "True" if iterating the first row
   - cx_last(): returns @ref Qore::True "True" if iterating the last row
   - cx_pos(): returns the current row number (starting from 0)
   - cx_total(): returns the total number of rows in the set

   @par SOCKET-HTTP-ERROR Exception Enhancement
   The invalid header info received is reported in the exception's \c "arg" key

   @par Improved Parse Error Messages
   Improved some parse error messages dealing with namespace and class declaration errors

   @par Added NT_CLOSURE Constant
   type code for runtime closure values

    @subsection qore_084_bug_fixes Bug Fixes in Qore
    - fixed a race condition with @ref Qore::Program "Program" objects when a signal handler is left active and the @ref Qore::Program "Program" terminates
    - fixed a bug in the @ref Qore::File "File" class where the encoding given in the constructor was ignored; if no encoding was given in the File::open*() method then the @ref Qore::File "File"'s encoding would always be set to the default encoding, now it's set to the encoding given in the constructor (as documented)
    - runtime checks have been implemented so that references to local variables cannot be passed to a closure; this would cause a runtime crash
    - a fix has been made to the @ref delete "delete" and @ref remove "remove" operators; lists will not be extended when trying to remove/delete list elements that do not exist
    - fixed some bugs showing the error location with bugs in the second stage of parsing (symbol resolution)
    - apply type filters to blocks with a designated return type but no @ref return "return statement"
    - fixed crashing bugs on some 32bit platforms where size_t was assumed to be 64 bits
    - fixed a crashing bug parsing invalid @ref requires "%requires" directives in the scanner
    - fixed a bug in usleep() with relative date/time values (added a new usleep() variant to support this)
    - fixed a typo in the command-line help for the qore binary with unknown parse options
    - fixed @ref Qore::Option::HAVE_SIGNAL_HANDLING "HAVE_SIGNAL_HANDLING" to be @ref Qore::False "False" if signal handling is disabled on platforms where signal handling is otherwise available
    - fixed a scanner bug parsing out of line class definitions with a root-justified namespace path (ex: \c "class ::X::ClassName ...")
    - merging code from binary modules at parse time and at runtime is now transaction-safe (before it would cause memory errors and/or a crash), now if errors are detected then an exception is raised and changes are not applied.
    - fixed a crashing bug in the C++ API function QoreHashNode::setKeyValue() when the value is 0 and an exception occurs or is already active before the call is made
    - fixed a bug in date parsing with a format string - off by one with integer months - added a regression test for this case
    - fixed a memory error with the @ref rethrow "rethrow statement" in enclosing but nested try-catch blocks
    - fixed a crashing bug where qore would try to instantiate a class for a type that did not represent a class (ex: \c "int i();")
    - fixed a memory leak in the @ref softlist_type "softlist" and @ref softlist_or_nothing_type "*softlist" type implementation
    - make sure and raise a \c SOCKET-CLOSED error when reading a HTTP header if no data is received
    - make sure and convert encodings with @ref Qore::index() "index()" and @ref Qore::rindex() "rindex()" functions if the encodings don't match
    - build fix: only use a lib64 directory if the directory exists already
    - raise a parse exception in the scanner if a numeric overflow occurs in literal integer values
    - fixed a bug in @ref Qore::Thread::AbstractSmartLock::lockTID() "AbstractSmartLock::lockTID()"
    - fixed a major crashing error in the C++ API function QoreStringNode::createAndConvertEncoding(); this function is used by the xml module when parsing XML-RPC sent in a non-UTF-8 character encoding
    - fixed Qore::File::getchar() to always retrieve 1 character (even for multi-byte character encodings)
    - fixed string evaluation in a boolean context to return @ref Qore::True "True" with floating-point numbers between -1.0 and 1.0 exclusive
    - printf formatting fix: output YAML-style \c "null" for @ref nothing with %%y
    - scanner fix: accept \c "\r" as whitespace to allow better parsing of sources with Windows EOL markers
    - fixed parse-time type processing/checks for the keys, + and * operators
    - foreach statement fix: unconditionally evaluate the hash when iterating as otherwise it could change during iteration which could cause a crash
    - fixed another parse-time variant matching bug where the variant-matching algorithm was too aggressive and excluded possible matches at parse time which could result in a false parse-time definitive match even though a better match could be available at runtime
    - fixed a static memory leak when signal handlers are left registered when the qore library terminates
    - fixed static memory leaks and 1 dynamic memory leak in strmul()
    - fixed a crashing bug in handling recursive constant references
    - fixed a bug in the C++ API function HashIterator::deleteKey() when the node's value is NULL
    - fixed time zone/DST calculations for time zone regions with DST with dates before the epoch but after the last DST transition before the epoch
    - fixed a memory error where invalid source expressions referenced in a regular expression substitution expression would cause a crash (ex: @verbatim str =~ s/public (name)/$2/g @endverbatim
    - fixed a memory error in regular expression substitution where the unconverted string (if not given in UTF-8 encoding) was used when copying source expressions to the target string
    - fixed a bug where a recursive class inheritance tree would cause a crash
    - fixed a bug where a static class method could not access private members of the class
*/<|MERGE_RESOLUTION|>--- conflicted
+++ resolved
@@ -35,14 +35,10 @@
         - fixed memory leaks in \c AstParser::parseFile() and \c AstParser::parseString() methods (<a href="https://github.com/qorelanguage/qore/issues/2261">issue 2261</a>)
         - fixed incorrect flex code regarding parse options leading to segfaults (<a href="https://github.com/qorelanguage/qore/issues/2262">issue 2262</a>)
       - <a href="../../modules/DebugCmdLine/html/index.html">DebugCmdLine</a> module fixes:
+        - the debugger should report ambiguous partial matches as an error (<a href="https://github.com/qorelanguage/qore/issues/2292">issue 2292</a>)
         - fixed value setting to process all remaining arguments on the command line (<a href="https://github.com/qorelanguage/qore/issues/2294">issue 2294</a>)
-<<<<<<< HEAD
-      - <a href="../../modules/DebugCmdLine/html/index.html">DebugCmdLine</a> module fixes:
-        - the debugger should report ambiguous partial matches as an error (<a href="https://github.com/qorelanguage/qore/issues/2292">issue 2292</a>)
-=======
       - <a href="../../modules/MailMessage/html/index.html">MailMessage</a> module fixes:
         - fixed \c Message::addBody() with no body present (issue <a href="https://github.com/qorelanguage/qore/issues/2360">issue 2360</a>)
->>>>>>> 5ce81c69
       - <a href="../../modules/Qdx/html/index.html">Qdx</a> module fixes:
         - fixed a bug in documentation post-processing for @ref hashdecl "hashdecl" declarations (<a href="https://github.com/qorelanguage/qore/issues/2298">issue 2298</a>)
       - <a href="../../modules/RestHandler/html/index.html">RestHandler</a> module fixes:
