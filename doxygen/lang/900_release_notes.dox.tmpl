--- conflicted
+++ resolved
@@ -466,11 +466,8 @@
     - fixed a bug in @ref Qore::TimeZone::constructor(string) on Windows when used with an absolute path (<a href="https://github.com/qorelanguage/qore/issues/626">issue 626</a>)
     - fixed an I/O-handling bug in the @ref Qore::ReadOnlyFile and @ref Qore::File classes where I/O errors in read operations were silently ignored (<a href="https://github.com/qorelanguage/qore/issues/627">issue 627</a>)
     - fixed bugs in @ref Qore::ReadOnlyFile::readTextFile() and @ref Qore::ReadOnlyFile::readBinaryFile() would return @ref nothing instead of an empty object when reading empty files; now empty objects are returned in these cases (<a href="https://github.com/qorelanguage/qore/issues/508">issue 508</a>)
-<<<<<<< HEAD
+    - fixed a bug in *printf() outputs on Windows with scientific notation with floating-point values (<a href="https://github.com/qorelanguage/qore/issues/631">issue 621</a>)
     - fixed a bug where the precision of numbers during multiplication and division was not adjusted correctly (<a href="https://github.com/qorelanguage/qore/issues/630">issue 630</a>)
-=======
-    - fixed a bug in *printf() outputs on Windows with scientific notation with floating-point values (<a href="https://github.com/qorelanguage/qore/issues/631">issue 621</a>)
->>>>>>> 9e25119a
 
     @section qore_0811 Qore 0.8.11
 
