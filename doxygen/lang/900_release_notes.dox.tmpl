--- conflicted
+++ resolved
@@ -2,20 +2,11 @@
 
     @tableofcontents
 
-<<<<<<< HEAD
-    @section qore_1_13_0 Qore 1.13.0
-=======
     @section qore_1_13 Qore 1.13
->>>>>>> fdd15a85
 
     @par Release Summary
     Bugfix release with minor new features; see below for more information
 
-<<<<<<< HEAD
-    @subsection qore_1_13_0_new_features New Features in Qore
-    - implemented support for a REPL for %Qore
-      (<a href="https://github.com/qorelanguage/qore/issues/4645">issue 4645</a>)
-=======
     @subsection qore_1_13_new_features New Features in Qore
     - <a href="../../modules/FileLocationHandler/html/index.html">FileLocationHandler</a> module
       - added support for \c rest:// and \c rests:// locations
@@ -34,6 +25,8 @@
         (<a href="https://github.com/qorelanguage/qore/issues/4661">issue 4661</a>)
     - added the @ref Qore::get_safe_url() "get_safe_url()" function to avoid exposing passwords in URLs
       (<a href="https://github.com/qorelanguage/qore/issues/4671">issue 4671</a>)
+    - implemented support for a REPL for %Qore
+      (<a href="https://github.com/qorelanguage/qore/issues/4645">issue 4645</a>)
 
     @subsection qore_1_13_bug_fixes Bug Fixes in Qore
     - <a href="../../modules/ConnectionProvider/html/index.html">ConnectionProvider</a> module
@@ -54,7 +47,6 @@
         (<a href="https://github.com/qorelanguage/qore/issues/4677">issue 4677</a>)
     - fixed a bug where @ref Qore::parse_url() "parse_url()" failed with passwords with / characters
       (<a href="https://github.com/qorelanguage/qore/issues/4673">issue 4673</a>)
->>>>>>> fdd15a85
 
     @section qore_1_12_4 Qore 1.12.4
 
