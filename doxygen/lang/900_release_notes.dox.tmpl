--- conflicted
+++ resolved
@@ -17,7 +17,6 @@
       - <a href="../../modules/CsvUtil/html/index.html">CsvUtil</a>:
         - implemented the \c number_format option to allow numbers with alternative decimal separators
           to be parsed and generated (<a href="https://github.com/qorelanguage/qore/issues/2806">issue 2806</a>)
-<<<<<<< HEAD
       - <a href="../../modules/RestClient/html/index.html">RestClient</a>:
         - added support for REST requests with binary message bodies; added the \c "bin" serialization method
         (<a href="https://github.com/qorelanguage/qore/issues/2816">issue 2816</a>)
@@ -26,12 +25,10 @@
           serialization with binary message bodies
           (<a href="https://github.com/qorelanguage/qore/issues/2816">issue 2816</a>)
 
-=======
       - <a href="../../modules/Mime/html/index.html">Mime</a>:
         - fixed a bug in \c mime_parse_form_urlencoded_string() where
           repeated elements would be overwriteen by subsequent keys with the same name
           (<a href="https://github.com/qorelanguage/qore/issues/2761">issue 2761</a>)
->>>>>>> 2ad00176
 
     @section qore_08134 Qore 0.8.13.4
 
