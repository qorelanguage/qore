--- conflicted
+++ resolved
@@ -2,14 +2,6 @@
 
     @tableofcontents
 
-<<<<<<< HEAD
-    @section qore_08131 Qore 0.8.13.1
-
-    @par Release Summary
-    Bugfix release
-
-    @subsection qore_08131_bug_fixes Bug Fixes in Qore
-=======
     @section qore_09 Qore 0.9
 
     @par Release Summary
@@ -23,7 +15,13 @@
 
     @subsection qore_09_bug_fixes Bug Fixes in Qore
     WIP
->>>>>>> be822d24
+
+    @section qore_08131 Qore 0.8.13.1
+
+    @par Release Summary
+    Bugfix release
+
+    @subsection qore_08131_bug_fixes Bug Fixes in Qore
 
     @section qore_0813 Qore 0.8.13
 
