--- conflicted
+++ resolved
@@ -89,23 +89,13 @@
       - @ref Qore::set_module_option() "set_module_option()"
       - @ref Qore::set_thread_name() "set_thread_name()"
     - New modules:
-<<<<<<< HEAD
+      - <a href="../../modules/FsUtil/html/index.html">FsUtil</a>
       - <a href="../../modules/Logger/html/index.html">Logger</a>
       - <a href="../../modules/reflection/html/index.html">reflection</a>
     - New and updated hashdecls:
       - @ref Qore::NetIfInfo "NetIfInfo": new @ref hashdecl "hashdecl" for the @ref Qore::get_netif_list() "get_netif_list()" function
       - @ref Qore::CallStackInfo "CallStackInfo": updated with new members: \c programid and \c statementid
     - New constants:
-=======
-      - <a href="../../modules/FsUtil/html/index.html">FsUtil</a>
-      - <a href="../../modules/Logger/html/index.html">Logger</a>
-      - <a href="../../modules/reflection/html/index.html">reflection</a>
-    - new hashdecls:
-      - @ref Qore::NetIfInfo "NetIfInfo"
-    - new members:
-        - @ref Qore::CallStackInfo "CallStackInfo" new memebers \c programid and \c statementid
-    - new constants:
->>>>>>> bd52a7d1
       - @ref Qore::DomainCodeMap "DomainCodeMap"
       - @ref Qore::DomainStringMap "DomainStringMap"
       - @ref Qore::Option::HAVE_GET_NETIF_LIST "HAVE_GET_NETIF_LIST"
