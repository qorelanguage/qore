/** @page release_notes Release Notes

    @tableofcontents

<<<<<<< HEAD
    @section qore_1_3 Qore 1.3
=======
    @section qore_1_3_0 Qore 1.3.0
>>>>>>> 9611e909

    @par Release Summary
    Bugfix release; see below for more information

    @subsection qore_1_3_0_new_features New Features in Qore
    - <a href="../../modules/FileLocationHandler/html/index.html">FileLocationHandler</a> module
      - updated for read/write operations and added streaming APIs
        (<a href="https://github.com/qorelanguage/qore/issues/4424">issue 4424</a>)
    - added an optional \a encoding parameter to the @ref Qore::FtpClient::getAsString() "FtpClient::getAsString()"
      API

<<<<<<< HEAD
    @subsection qore_1_3_bug_fixes Bug Fixes in Qore
=======
    @subsection qore_1_3_0_bug_fixes Bug Fixes in Qore
>>>>>>> 9611e909
    - fixed a bug handling committing parse operations where final checks were not always made before committing
      (<a href="https://github.com/qorelanguage/qore/issues/4426">issue 4426</a>)
    - fixed return type for <tt>Type::isAssignableFrom(Type)</tt> in the
      <a href="../../modules/reflection/html/index.html">reflection</a> module
      (<a href="https://github.com/qorelanguage/qore/issues/4423">issue 4423</a>)
    - fixed bugs in variant matching that could lead to unexpected results at runtime as well as errors with inherited
      Java code
      (<a href="https://github.com/qorelanguage/qore/issues/4421">issue 4421</a>)
    - fixed a bug dispatching method and function calls at runtime in certain cases
      (<a href="https://github.com/qorelanguage/qore/issues/4419">issue 4419</a>)

    @section qore_1_2_0 Qore 1.2.0

    @par Release Summary
    Minor new features added to %Qore

    @subsection qore_1_2_0_new_features New Features in Qore
    - <a href="../../modules/DataProvider/html/index.html">DataProvider</a> module
      - added a logger to the @ref DataProvider::AbstractDataProvider "AbstractDataProvider" class to enable logging
        (<a href="https://github.com/qorelanguage/qore/issues/4409">issue 4409</a>)
      - added support for creating, updating, and deleting data providers
        (<a href="https://github.com/qorelanguage/qore/issues/4395">issue 4395</a>)
    - <a href="../../modules/DbDataProvider/html/index.html">DbDataProvider</a> module
      - added support for creating, updating, and deleting data providers
        (<a href="https://github.com/qorelanguage/qore/issues/4395">issue 4395</a>)

    @subsection qore_1_2_0_bug_fixes Bug Fixes in Qore
    - <a href="../../modules/FreetdsSqlUtil/html/index.html">FreetdsSqlUtil</a> module
      - fixed a bug where \c offset and \c limit were not properly supported with MS SQL Server DBs
        (<a href="https://github.com/qorelanguage/qore/issues/4408">issue 4408</a>)
      - fixed a bug where date/time values in other time zones were not bound correctly
        (<a href="https://github.com/qorelanguage/qore/issues/4403">issue 4403</a>)
      - fixed a bug handling transaction savepoints
        (<a href="https://github.com/qorelanguage/qore/issues/4402">issue 4402</a>)
    - <a href="../../modules/MysqlSqlUtil/html/index.html">MysqlSqlUtil</a> module
      - allow a \c VARCHAR column to be created without a size, assume a default size
        (<a href="https://github.com/qorelanguage/qore/issues/4399">issue 4399</a>)
    - <a href="../../modules/OracleSqlUtil/html/index.html">OracleSqlUtil</a> module
      - allow a \c VARCHAR column to be created without a size, assume a default size
        (<a href="https://github.com/qorelanguage/qore/issues/4399">issue 4399</a>)
    - <a href="../../modules/PgsqlSqlUtil/html/index.html">PgsqlSqlUtil</a> module
      - fixed a bug where objects created did not always contain the actual name used to create it
        (<a href="https://github.com/qorelanguage/qore/issues/4396">issue 4396</a>)
    - <a href="../../modules/SqlUtil/html/index.html">SqlUtil</a> module
      - respect "or nothing" %Qore types when mapping to column types
        (<a href="https://github.com/qorelanguage/qore/issues/4400">issue 4400</a>)
    - fixed a bug in certain type errors involving complex types where the specific complex type was omitted from the
      error message
      (<a href="https://github.com/qorelanguage/qore/issues/4412">issue 4412</a>)
    - fixed a bug initializing constant values at parse time; now all constant expressions requiring evaluation are
      evaluated after all other parsing is done
      (<a href="https://github.com/qorelanguage/qore/issues/4404">issue 4404</a>)

    @section qore_1_1_0 Qore 1.1.0

    @par Release Summary
    Minor new features added to %Qore

    @subsection qore_1_1_0_new_features New Features in Qore
    - <a href="../../modules/DataProvider/html/index.html">DataProvider</a> module
      - added <tt>DataProviderTypeCache::listParentTypes()</tt> to allow a list of parent types to be returned
        (<a href="https://github.com/qorelanguage/qore/issues/4385">issue 4385</a>)
    - added a the following new method:
      - @ref Qore::StringOutputStream::hasData() "StringOutputStream::hasData()"
    - @ref rethrow "rethrow" now accepts optional exception arguments to allow exceptions to be enriched in a \c catch
      block while maintaining the original call stack, and the @ref on_error "on_error statement" now includes an
      implicit argument <tt>$1</tt> giving the currently-active exception, additionally,
      @ref rethrow "rethrow statements" are now allowed in @ref on_error "on_error statement" blocks to allow for
      exception enrichment without requiring a @ref try "try/catch block".
      (<a href="https://github.com/qorelanguage/qore/issues/2104">issue 2104</a>)

    @subsection qore_1_1_0_bug_fixes Bug Fixes in Qore
    - fixed a bug in the stack guard implementation where additional guard area was needed in the primary thread on
      some platforms
      (<a href="https://github.com/qorelanguage/qore/issues/4392">issue 4392</a>)
    - fixed bugs tagging functions and constants provided by builtin modules with their module name; required to
      consistently provide unique binary names when imported into Java, for example
      (<a href="https://github.com/qorelanguage/qore/issues/4383">issue 4383</a>)
    - fixed a bug initializing constant values that could result in spurious errors
      (<a href="https://github.com/qorelanguage/qore/issues/4382">issue 4382</a>)
    - added regex APIs to the C++ string class
      (<a href="https://github.com/qorelanguage/qore/issues/4379">issue 4379</a>)
    - added a warning for constant operands with the square bracket operator that are not integers
      (<a href="https://github.com/qorelanguage/qore/issues/3409">issue 3409</a>)
    - fixed a bug handling EOF conditions while parsing the final part of regular expressions
      (<a href="https://github.com/qorelanguage/qore/issues/2096">issue 2096</a>)

    @section qore_1_0_13 Qore 1.0.13

    @par Release Summary
    Bugfix release; see below for more information

    @subsection qore_1_0_13_bug_fixes Bug Fixes in Qore
    - <a href="../../modules/Mapper/html/index.html">Mapper</a> module
      - fixed a bug where it was not possible to use a Mapper with an output provider only for the output data type
        (<a href="https://github.com/qorelanguage/qore/issues/4369">issue 4369</a>)
    - <a href="../../modules/SwaggerDataProvider/html/index.html">SwaggerDataProvider</a> module
      - fixed a regression caused by the bug fix for recursive data structions in the previous version of %Qore
        (<a href="https://github.com/qorelanguage/qore/issues/4351">issue 4351</a>)
    - fixed bugs tagging namespaces provided by builtin modules with their module name; required to consistently
      provide unique binary names when imported into Java, for example
      (<a href="https://github.com/qorelanguage/qore/issues/4378">issue 4378</a>)
    - updated <a href="../../modules/QUnit/html/index.html">QUnit</a> constructors to work better with Python and Java
      subclasses
      (<a href="https://github.com/qorelanguage/qore/issues/4377">issue 4377</a>)
    - added internal C++ APIs to allow namespaces to store language-specific information to facilitate bridging %Python
      and Java through the \c python and \c jni modules
      (<a href="https://github.com/qorelanguage/qore/issues/4373">issue 4373</a>)
    - fixed a bug in \c qpp (the %Qore C++-pre-processor used for building %Qore from sources) that failed to
      recognize methods with multi-line signatures
      (<a href="https://github.com/qorelanguage/qore/issues/4366">issue 4366</a>)
    - removed invalid <tt>assert()</tt>s that caused an unnecessary crash with debug builds when destructors caused
      program local data to be created in destructors while destroying a @ref Qore::Program "Program" object
      (<a href="https://github.com/qorelanguage/qore/issues/4299">issue 4299</a>)

    @section qore_1_0_12 Qore 1.0.12

    @par Release Summary
    Bugfix release; see below for more information

    @subsection qore_1_0_12_bug_fixes Bug Fixes in Qore
    - <a href="../../modules/DataProvider/html/index.html">DataProvider</a> module
      - implemented \c AbstractDataProvider::beginTransaction() to support starting a transaction in data providers
        that support transaction management
        (<a href="https://github.com/qorelanguage/qore/issues/4346">issue 4346</a>)
    - <a href="../../modules/DbDataProvider/html/index.html">DbDataProvider</a> module
      - implemented \c DbDataProvider::beginTransaction() and \c DbTableDataProvider::beginTransaction() to support
        starting a transaction when using the \c AbstractDataProvider API with databases and tables
        (<a href="https://github.com/qorelanguage/qore/issues/4346">issue 4346</a>)
    - <a href="../../modules/HttpServer/html/index.html">HttpServer</a> module
      - fixed a bug where incorrect URI decoding was applied to URLs in received HTTP messages instead of URL decoding
        (<a href="https://github.com/qorelanguage/qore/issues/4363">issue 4363</a>)
    - <a href="../../modules/MailMessage/html/index.html">MailMessage</a> module
      - various fixes from downstream to mail message data handling
        (<a href="https://github.com/qorelanguage/qore/issues/4352">issue 4352</a>)
    - <a href="../../modules/Mime/html/index.html">Mime</a> module
      - various fixes from downstream to Mime data handling
        (<a href="https://github.com/qorelanguage/qore/issues/4352">issue 4352</a>)
    - <a href="../../modules/PgsqlSqlUtil/html/index.html">PgsqlSqlUtil</a> module
      - fixed handling column names that use reserved words
        (<a href="https://github.com/qorelanguage/qore/issues/4348">issue 4348</a>)
    - <a href="../../modules/RestClient/html/index.html">RestClient</a> module
      - removed erroneous / extraneous URI encoding on REST paths before sending
        (<a href="https://github.com/qorelanguage/qore/issues/4360">issue 4360</a>)
    - <a href="../../modules/SqlUtil/html/index.html">SqlUtil</a> module
      - fixed upsert usage with unique constraints and indices when there is a non-matching PK
        (<a href="https://github.com/qorelanguage/qore/issues/4347">issue 4347</a>)
      - implemented \c AbstracTable::beginTransaction() to support starting a transaction when using the \c SqlUtil
        API with databases and tables
        (<a href="https://github.com/qorelanguage/qore/issues/4346">issue 4346</a>)
    - <a href="../../modules/Swagger/html/index.html">Swagger</a> module
      - fixed a bug where schemas with recursive references could not be loaded
        (<a href="https://github.com/qorelanguage/qore/issues/4350">issue 4350</a>)
    - <a href="../../modules/SwaggerDataProvider/html/index.html">SwaggerDataProvider</a> module
      - fixed a bug where recursive definitions in a Swagger schema resulted in runtime errors using the schema
        (<a href="https://github.com/qorelanguage/qore/issues/4351">issue 4351</a>)
    - <a href="../../modules/Util/html/index.html">Util</a> module
      - fixed a bug in \c parse_to_qore_value() with floats and numbers with trailing zeros
        (<a href="https://github.com/qorelanguage/qore/issues/4349">issue 4349</a>)
    - fixed issues encoding URLs in the @ref Qore::HTTPClient "HTTPClient" class according to
      <a href="https://datatracker.ietf.org/doc/html/rfc1738#section-2.2">RFC 1738 section 2.2</a>
      (<a href="https://github.com/qorelanguage/qore/issues/4361">issue 4361</a>)
    - fixed a bug parsing URLs with a query after the port (ex: \c "http://host:1234?query=true")
      (<a href="https://github.com/qorelanguage/qore/issues/4358">issue 4358</a>)
    - fixed a crashing bug when sorting large lists in background threads caused by excessive recursion and stack
      exhaustion
      (<a href="https://github.com/qorelanguage/qore/issues/4355">issue 4355</a>)
    - fixed a bug that caused a core dump with implicit object method calls in arguments in the
      @ref background "background operator" expression
      (<a href="https://github.com/qorelanguage/qore/issues/4344">issue 4344</a>)

    @section qore_1_0_11 Qore 1.0.11

    @par Release Summary
    Bugfix release; see below for more information

    @subsection qore_1_0_11_bug_fixes Bug Fixes in Qore
    - cmake builds broken without a build directory
      (<a href="https://github.com/qorelanguage/qore/issues/4341">issue 4341</a>)

    @section qore_1_0_10 Qore 1.0.10

    @par Release Summary
    Bugfix release; see below for more information

    @subsection qore_1_0_10_bug_fixes Bug Fixes in Qore
    - fixed a bug in calculating abstract overrides in child classes that could cause spurious errors
      (<a href="https://github.com/qorelanguage/qore/issues/4338">issue 4338</a>)
    - implemented the @ref Qore::parse_url(string, __7_ int) variant to allow for percent decoding in URL strings
      (<a href="https://github.com/qorelanguage/qore/issues/4332">issue 4332</a>)
    - fixed C++ foreign thread registration APIs to support TID reuse to provide thread affinity for language
      modules such as Python and Java with successive rapid transitions into %Qore in callbacks
      (<a href="https://github.com/qorelanguage/qore/issues/4331">issue 4331</a>)

    @section qore_1_0_9 Qore 1.0.9

    @par Release Summary
    Bugfix release; see below for more information

    @subsection qore_1_0_9_bug_fixes Bug Fixes in Qore
    - fixed stack size reporting for the initial thread on Linux; Linux autoextends the initial thread in any case,
      so a large stack size is reported (8MB) regardless of the actual stack size reported by pthreads APIs; this
      allows code that requires a larger stack to run normally on Linux platforms that allocate a small initial stack
      (such as Alpine, for example, current versions allocate a 128KiB stack which caused stack exceptions in %Qore or
      recursion exceptions in Python to be thrown in the main thread with code that would otherwise work on Linux)
      (<a href="https://github.com/qorelanguage/qore/issues/4325">issue 4325</a>)

    @section qore_1_0_8 Qore 1.0.8

    @par Release Summary
    Bugfix release; see below for more information

    @subsection qore_1_0_8_bug_fixes Bug Fixes in Qore
    - fixed stack size reporting for the initial thread to reflect the actual stack size used instead of the default
      stack size for new threads; this allows the python module to correctly calculate the recusion depth for Python
      modules, allowing more Python modules to be loaded without changing the default stack size in single-threaded
      programs
      (<a href="https://github.com/qorelanguage/qore/issues/4323">issue 4323</a>)

    @section qore_1_0_7 Qore 1.0.7

    @par Release Summary
    Bugfix release; see below for more information

    @subsection qore_1_0_7_new_feature New Features
    - new pseudo-methods:
      - <string>::splitRegex()

    @subsection qore_1_0_7_bug_fixes Bug Fixes in Qore
    - <a href="../../modules/HttpServer/html/index.html">HttpServer</a> module
      - \c HttpServer::addListeners() has no mechanism for returning errors to the caller
        (<a href="https://github.com/qorelanguage/qore/issues/4312">issue 4312</a>)
    - <a href="../../modules/Mapper/html/index.html">Mapper</a> module
      - fixed bugs handling escaped \c "." characters in field names
        (<a href="https://github.com/qorelanguage/qore/issues/4315">issue 4315</a>)
    - fixed a bug where the return type of @ref map "map" expressions would be reported incorrectly at parse time
      when the iterator expression was a constant value
      (<a href="https://github.com/qorelanguage/qore/issues/4319">issue 4319</a>)
    - fixed a bug where the return type of @ref map "map" expressions would be stripped of complex type information at
      runtime when the iterator experssion was an @ref Qore::AbstractIterator "AbstractIterator" object
      (<a href="https://github.com/qorelanguage/qore/issues/4318">issue 4318</a>)

    @section qore_1_0_6 Qore 1.0.6

    @par Release Summary
    Bugfix release; see below for more information

    @subsection qore_1_0_6_bug_fixes Bug Fixes in Qore
    - <a href="../../modules/DataProvider/html/index.html">DataProvider</a> module
      - return the \c base_type key in input type info in
        \ AbstractDataProviderType::getInputInfo()
        (<a href="https://github.com/qorelanguage/qore/issues/4311">issue 4311</a>)

    @section qore_1_0_5 Qore 1.0.5

    @par Release Summary
    Bugfix release; see below for more information

    @subsection qore_1_0_5_bug_fixes Bug Fixes in Qore
    - <a href="../../modules/DbDataProvider/html/index.html">DbDataProvider</a> module
      - detect duplicate insert errors and throw a DUPLICATE-RECORD exception with record creation errors
        (<a href="https://github.com/qorelanguage/qore/issues/4308">issue 4308</a>)
    - <a href="../../modules/FreetdsSqlUtil/html/index.html">FreetdsSqlUtil</a> module
      - added APIs to enable duplicate record creation errors to be detected
        (<a href="https://github.com/qorelanguage/qore/issues/4308">issue 4308</a>)
    - <a href="../../modules/Mapper/html/index.html">Mapper</a> module
      - fixed handling automatically-acquired input and output data structions with dots in field names; un-deprecated
        the \c allow_dot and \c allow_output_dot options
        (<a href="https://github.com/qorelanguage/qore/issues/4309">issue 4309</a>)
    - <a href="../../modules/MysqlSqlUtil/html/index.html">MysqlSqlUtil</a> module
      - added APIs to enable duplicate record creation errors to be detected
        (<a href="https://github.com/qorelanguage/qore/issues/4308">issue 4308</a>)
    - <a href="../../modules/OracleSqlUtil/html/index.html">OracleSqlUtil</a> module
      - added APIs to enable duplicate record creation errors to be detected
        (<a href="https://github.com/qorelanguage/qore/issues/4308">issue 4308</a>)
    - <a href="../../modules/PgsqlSqlUtil/html/index.html">PgsqlSqlUtil</a> module
      - added APIs to enable duplicate record creation errors to be detected
        (<a href="https://github.com/qorelanguage/qore/issues/4308">issue 4308</a>)
    - <a href="../../modules/SqlUtil/html/index.html">SqlUtil</a> module
      - added APIs to enable duplicate record creation errors to be detected
        (<a href="https://github.com/qorelanguage/qore/issues/4308">issue 4308</a>)

    @section qore_1_0_4 Qore 1.0.4

    @par Release Summary
    Bugfix release; see below for more information

    @subsection qore_1_0_4_bug_fixes Bug Fixes in Qore
    - <a href="../../modules/DataProvider/html/index.html">DataProvider</a> module
      - greatly improved dataprovider and type acquisition speed from clients requiring initialization from the environment
        (<a href="https://github.com/qorelanguage/qore/issues/4305">issue 4305</a>)

    @section qore_1_0_3 Qore 1.0.3

    @par Release Summary
    Bugfix release; see below for more information

    @subsection qore_1_0_3_bug_fixes Bug Fixes in Qore
    - <a href="../../modules/OracleSqlUtil/html/index.html">OracleSqlUtil</a> module
      - fixed a bug where keywords were not properly quoted in merge / upsert statements
        (<a href="https://github.com/qorelanguage/qore/issues/4297">issue 4297</a>)
    - <a href="../../modules/ServiceNowRestClient/html/index.html">ServiceNowRestClient</a> module
      - updated to no longer require OAuth2 login params
        (<a href="https://github.com/qorelanguage/qore/issues/4295">issue 4295</a>)
    - <a href="../../modules/ServiceNowRestDataProvider/html/index.html">ServiceNowRestDataProvider</a> module
      - updated to no longer require OAuth2 login params
        (<a href="https://github.com/qorelanguage/qore/issues/4295">issue 4295</a>)
    - added internal library APIs to allow modules to determine the injection target class for objects that
      implement classes that have been injected
      (<a href="https://github.com/qorelanguage/qore/issues/4301">issue 4301</a>)

    @section qore_1_0_2 Qore 1.0.2

    @par Release Summary
    Bugfix release; see below for more information

    @subsection qore_1_0_2_bug_fixes Bug Fixes in Qore
    - <a href="../../modules/RestHandler/html/index.html">RestHandler</a> module
      - fixed a bug handling errors registering stream errors with a stream handler
        (<a href="https://github.com/qorelanguage/qore/issues/4291">issue 4291</a>)

    @section qore_1_0_1 Qore 1.0.1

    @par Release Summary
    Bugfix release; see below for more information

    @subsection qore_1_0_1_bug_fixes Bug Fixes in Qore
    - <a href="../../modules/HttpServer/html/index.html">HttpServer</a> module
      - allow dynamic handlers to be removed without waiting for all connections to terminate
        (<a href="https://github.com/qorelanguage/qore/issues/4273">issue 4273</a>)
      - allow for full logging of authentication errors if HTTP server debugging is enabled
        (<a href="https://github.com/qorelanguage/qore/issues/4217">issue 4217</a>)
    - fixed a bug matching types at parse time that could cause unexpected and confusing results
      (<a href="https://github.com/qorelanguage/qore/issues/4284">issue 4284</a>)
    - fixed abstract method matching in inherited Java classes overriding abstract methods
      (<a href="https://github.com/qorelanguage/qore/issues/4282">issue 4282</a>)
    - fixed a bug where trying to export or import code in other languages in a @ref Qore::Program "Program"
      object with pending parse structures could cause a crash
      (<a href="https://github.com/qorelanguage/qore/issues/4279">issue 4279</a>)
    - fixed a bug in @ref Qore::sleep() and @ref Qore::usleep() where calls could return early on platforms with
      \c nanosleep() if a signal arrived when sleeping
      (<a href="https://github.com/qorelanguage/qore/issues/4275">issue 4275</a>)

    @section qore_1_0 Qore 1.0

    @par Release Summary
    Bugfix release; see below for more information

    @subsection qore_1_0_compatibility Fixes That Can Affect Backwards-Compatibility
    - Some server-side APIs have changed due to the integration of the
      <a href="../../modules/Logger/html/index.html">Logger</a> module in the
      <a href="../../modules/HttpServer/html/index.html">HttpServer</a> and the
      <a href="../../modules/HttpServerUtil/html/index.html">HttpServerUtil</a> modules, in particular the
      \a errorlogger listener option has been removed, and the type of the \a logger listener option has been
      updated to require a \c Logger object.  Additionally, deprecated APIs have been removed from these modules.
    - Implemented the @ref invalid-catch "invalid-catch" warning when types are required by parse options, byt the
      exception variable declaration has no type; this was also added to the default warning mask for modules

    @subsection qore_1_0_new_features New Features in Qore
    - added support for <a href="https://alpinelinux.org/">Alpine Linux</a>
    - added support for @ref thread_local_variables "thread-local global variables"; see the
      @ref thread_local "thread_local" keyword
    - new constants:
      - @ref Qore::PO_NO_INHERIT_PROGRAM_DATA "PO_NO_INHERIT_PROGRAM_DATA"
      - @ref Qore::WARN_INVALID_CATCH "WARN_INVALID_CATCH"
    - updated methods:
      - @ref <value>::fullType()
    - type errors with function and method resolution will report the full namespace paths of class and hashdecl
      types
    - %Qore builds now support outputting javadoc for %Qore sources to support code completion in Java IDEs for
      dynamic imports of %Qore APIs
    - fixed bugs reporting parse errors where a single error could cause many more unrelated errors to be output
    - module updates:
      - <a href="../../modules/ConnectionProvider/html/index.html">ConnectionProvider</a> module:
        - updated the \c AbstractConnection::getInfo() method
        - added the \c AbstractConnection::getExtendedInfo() method
      - <a href="../../modules/DataProvider/html/index.html">DataProvider</a> module:
        - added the \c limit search option to the \c DefaultRecordIterator class
          (<a href="https://github.com/qorelanguage/qore/issues/4225">issue 4225</a>)
      - <a href="../../modules/HttpServer/html/index.html">HttpServer</a> module:
        - allow dynamic handlers to be disabled before being removed
          (<a href="https://github.com/qorelanguage/qore/issues/4173">issue 4173</a>)
        - integrated the <a href="../../modules/Logger/html/index.html">Logger</a> module
        - removed deprecated APIs
      - <a href="../../modules/HttpServerUtil/html/index.html">HttpServerUtil</a> module:
        - integrated the <a href="../../modules/Logger/html/index.html">Logger</a> module
      - <a href="../../modules/Logger/html/index.html">Logger</a> module:
        - added support for the \c %%h and \c %%P patterns for hostname and PID, respectively
          (<a href="https://github.com/qorelanguage/qore/issues/4179">issue 4179</a>)
        - allow file appenders to be reopened
          (<a href="https://github.com/qorelanguage/qore/issues/4171">issue 4171</a>)
        - enable serialization for \c LoggerEvent objects as well as for them to be submitted
          directly to \c Logger objects
          (<a href="https://github.com/qorelanguage/qore/issues/4164">issue 4164</a>)

    @subsection qore_1_0_bug_fixes Bug Fixes in Qore
    - <a href="../../modules/ConnectionProvider/html/index.html">ConnectionProvider</a> module
      - connection path options are subjected to environment variable substitution
        (<a href="https://github.com/qorelanguage/qore/issues/4236">issue 4236</a>)
    - <a href="../../modules/HttpServerUtil/html/index.html">HttpServerUtil</a> module
      - fixed a bug handling wildcard address binds in \c http_get_url_from_bind()
        (<a href="https://github.com/qorelanguage/qore/issues/4266">issue 4266</a>)
    - <a href="../../modules/MailMessage/html/index.html">MailMessage</a> module
      - fixed message serialization for SMTP handling; default to base64 encoding for attachments and if the message
        body has a single \c "." character on a line; convert any single \c "." characters on a line to two \c ".."
        characters if using only quoted printable encoding
        (issue <a href="https://github.com/qorelanguage/qore/issues/3275">issue 3275</a>)
    - <a href="../../modules/Mime/html/index.html">Mime</a> module
      - fixed bugs parsing binary data in multipart messages
        (<a href="https://github.com/qorelanguage/qore/issues/4223">issue 4223</a>)
    - <a href="../../modules/PgsqlSqlUtil/html/index.html">PgsqlSqlUtil</a> module
      - fixed bugs dropping foreign constraints and indices when aligning tables
        (<a href="https://github.com/qorelanguage/qore/issues/4246">issue 4246</a>)
    - <a href="../../modules/Qdx/html/index.html">Qdx</a> module
      - fixed stripping the final \c "\" character in multi-line entries in tables
        (<a href="https://github.com/qorelanguage/qore/issues/4195">issue 4195</a>)
    - <a href="../../modules/SqlUtil/html/index.html">SqlUtil</a> module
      - fixed a bug handling foreign constraints backed by indices on DBs that link indices and constraints
        automatically
        (<a href="https://github.com/qorelanguage/qore/issues/4269">issue 4269</a>)
    - <a href="../../modules/SmtpClient/html/index.html">SmtpClient</a> module
      - fixed message serialization for SMTP handling in case of single \c "." characters on a line in serialized data
        (issue <a href="https://github.com/qorelanguage/qore/issues/3275">issue 3275</a>)
    - fixed a bug where negative timeouts with lock methods and internal condition variable wait calls would return
      immediately instead of waiting indefinitely with some objects
      (<a href="https://github.com/qorelanguage/qore/issues/4263">issue 4263</a>)
    - fixed bugs reporting parse errors where a single error could cause many more unrelated errors to be output
      (<a href="https://github.com/qorelanguage/qore/issues/4260">issue 4260</a>)
    - fixed a bug in method resolution in class hierarchies that could lead to spurious parse errors
      (<a href="https://github.com/qorelanguage/qore/issues/4250">issue 4250</a>)
    - fixed a bug handling @ref softlist_complex_type "complex softlist<...>" values where illegal matches were
      allowed under some circumstances leading to runtime errors
      (<a href="https://github.com/qorelanguage/qore/issues/4184">issue 4184</a>)
    - fixed a bug handling \c private:internal members in base classes with multiple inheritance
      (<a href="https://github.com/qorelanguage/qore/issues/4175">issue 4175</a>)
    - fixed a bug in @ref Qore::Socket "Socket" where multiple \c Content-Length headers could be sent in HTTP
      responses
      (<a href="https://github.com/qorelanguage/qore/issues/4168">issue 4168</a>)
    - fixed a crash when adding the same module from a path multiple times with debug builds
      (<a href="https://github.com/qorelanguage/qore/issues/4159">issue 4159</a>)
    - fixed bugs handling namespaces in imported binary classes
      (<a href="https://github.com/qorelanguage/qore/issues/4142">issue 4142</a>)
    - fixed line number reporting for statements and expressions where the first element is optional
      (<a href="https://github.com/qorelanguage/qore/issues/2946">issue 2946</a>)
    - added a warning when strings and non scalar types are mixed with the @ref plus_operator "+" and
      @ref plus_equals_operator "+=" operators; these operations are errors when @ref strict-types "%strict-types"
      is in effect
      (<a href="https://github.com/qorelanguage/qore/issues/2943">issue 2943</a>)
    - fixed a bug where the \c ";charset=xxx" string was not added to the \c Content-Type header when sending HTTP
      messages with strings with non-ISO-8859-1 character encodings
      (<a href="https://github.com/qorelanguage/qore/issues/1824">issue 1824</a>)

    @section qore_0915 Qore 0.9.15

    @par Release Summary
    Bugfix release; see below for more information

    @subsection qore_0915_bug_fixes Bug Fixes in Qore
    - <a href="../../modules/DataProvider/html/index.html">DataProvider</a>
      - fixed a bug where the @ref data_type "data" type was not supported correctly as a data provider type
        (<a href="https://github.com/qorelanguage/qore/issues/4232">issue 4232</a>)
    - fixed a potential crash when raising a large number of exceptions or parse warnings that can cause an unprotected
      stack exhaustion error; max 20 exceptions can be raised at any one time; the rest are ignored
      (<a href="https://github.com/qorelanguage/qore/issues/4257">issue 4257</a>)
    - fixed a potential deadlock loading user modules with complex initialization code
      (<a href="https://github.com/qorelanguage/qore/issues/4254">issue 4254</a>)
    - fixed a bug where SSL errors were not properly cleared before I/O operations in all cases, leading to incorrect
      spurious errors being raised in rare cases
      (<a href="https://github.com/qorelanguage/qore/issues/4242">issue 4242</a>)
    - fixed a bug where empty binary values could not be deserialized
      (<a href="https://github.com/qorelanguage/qore/issues/4238">issue 4238</a>)
    - fixed handling %Qore program destruction in a foreign thread in a binary module that could cause a crash
      (<a href="https://github.com/qorelanguage/qore/issues/4228">issue 4228</a>)

    @section qore_0914 Qore 0.9.14

    @par Release Summary
    Bugfix release; see below for more information

    @subsection qore_0914_bug_fixes Bug Fixes in Qore
    - <a href="../../modules/OracleSqlUtil/html/index.html">OracleSqlUtil</a> module updates:
      - fixed a bug where pseudocolumn references were used ambiguously in joins
        (<a href="https://github.com/qorelanguage/qore/issues/4214">issue 4214</a>)
      - fixed a bug where pseudocolumn names were quoted in queries leading to errors
        (<a href="https://github.com/qorelanguage/qore/issues/4210">issue 4210</a>)
      - fixed a bug generating queries with \c limit and \c forupdate
        (<a href="https://github.com/qorelanguage/qore/issues/4206">issue 4206</a>)
    - <a href="../../modules/SqlUtil/html/index.html">SqlUtil</a> module updates:
      - fixed a bug where pseudocolumn references were used ambiguously in joins
        (<a href="https://github.com/qorelanguage/qore/issues/4214">issue 4214</a>)
    - <a href="../../modules/Swagger/html/index.html">Swagger</a> module updates:
      - fixed a bug where unknown string format types were not ignored but instead caused an exception to be thrown
        (<a href="https://github.com/qorelanguage/qore/issues/4203">issue 4203</a>)
    - <a href="../../modules/Util/html/index.html">Util</a> module updates:
      - fixed a bug in \c parse_memory_size() with numbers larger than \c 9
        (<a href="https://github.com/qorelanguage/qore/issues/4198">issue 4198</a>)
    - fixed module path handling on Windows to respect the \c ';' separator as well as the \c ':' character
      (<a href="https://github.com/qorelanguage/qore/issues/4154">issue 4154</a>)

    @section qore_0913 Qore 0.9.13

    @par Release Summary
    Bugfix release; see below for more information

    @subsection qore_0913_bug_fixes Bug Fixes in Qore
    - <a href="../../modules/Mapper/html/index.html">Mapper</a> module updates:
      - fixed a bug handling the \c struct key in mappers
        (<a href="https://github.com/qorelanguage/qore/issues/4189">issue 4189</a>)

    @section qore_0912 Qore 0.9.12

    @par Release Summary
    Bugfix release; see below for more information

    @subsection qore_0912_bug_fixes Bug Fixes in Qore
    - fixed path handling on Windows to respect the \c ';' separator
      (<a href="https://github.com/qorelanguage/qore/issues/4154">issue 4154</a>)

    @section qore_0911 Qore 0.9.11

    @par Release Summary
    Bugfix release; see below for more information

    @subsection qore_0911_bug_fixes Bug Fixes in Qore
    - <a href="../../modules/CsvUtil/html/index.html">CsvUtil</a>
      - updated read and write data providers to provide verbose option support
        (<a href="https://github.com/qorelanguage/qore/issues/4139">issue 4139</a>)
      - implemented support for the missing \c bool and <tt>*bool</tt> types
        (<a href="https://github.com/qorelanguage/qore/issues/4118">issue 4118</a>)
    - <a href="../../modules/DataProvider/html/index.html">DataProvider</a>
      - fixed an issue where it was not possible for pipeline to flush any pending data or to perform reset or purge
        operations when pipeline processing is complete; for this the \c AbstractDataProcessor::flush() and
        \c AbstractDataProcessor::flushImpl() methods were implemented
        (<a href="https://github.com/qorelanguage/qore/issues/4107">issue 4107</a>)
    - <a href="../../modules/FixedLengthUtil/html/index.html">FixedLengthUtil</a>
      - updated read and write data providers to provide verbose option support
        (<a href="https://github.com/qorelanguage/qore/issues/4139">issue 4139</a>)
    - <a href="../../modules/HttpServer/html/index.html">HttpServer</a>
      - fixed a bug shutting down dedicated socket I/O handlers
        (<a href="https://github.com/qorelanguage/qore/issues/4130">issue 4130</a>)
      - fixed a bug where invalid HTTP responses were sent with error messages and chunked transfer encoding
        (<a href="https://github.com/qorelanguage/qore/issues/4124">issue 4124</a>)
      - fixed a bug where HTTP stream handlers could not also implement protocol switching
        (<a href="https://github.com/qorelanguage/qore/issues/4111">issue 4111</a>)
    - <a href="../../modules/HttpServerUtil/html/index.html">HttpServerUtil</a>
      - fixed a bug where it was not possible to include CORS headers or any context-sensitive information in a 401
        response
        (<a href="https://github.com/qorelanguage/qore/issues/4136">issue 4136</a>)
      - fixed a bug where HTTP stream handlers could not also implement protocol switching
        (<a href="https://github.com/qorelanguage/qore/issues/4111">issue 4111</a>)
      - fixed a bug handling responses to streaming requests with \c HEAD requests with a
        <tt>Transfer-Encoding: chunked</tt> response
        (<a href="https://github.com/qorelanguage/qore/issues/4109">issue 4109</a>)
    - <a href="../../modules/ServiceNowRestDataProvider/html/index.html">ServiceNowRestDataProvider</a>
      - fixed a type error in DataProvider API support
        (<a href="https://github.com/qorelanguage/qore/issues/4104">issue 4104</a>)
    - fixed support for 64-bit ARM CPUs; added stack guard support
      (<a href="https://github.com/qorelanguage/qore/issues/3965">issue 3965</a>)
    - fixed a bug handling types in assignments with complex hashes
      (<a href="https://github.com/qorelanguage/qore/issues/4133">issue 4133</a>)
    - fixed a bug in the @ref remove "remove" operator when used with a slice of a hash or an object; hash keys for
      nonexistent values were returned in a manner inconsistnent with the hash slice operator when not used with the
      @ref remove "remove" operator
      (<a href="https://github.com/qorelanguage/qore/issues/4122">issue 4122</a>)
    - fixed a bug in the @ref cast "cast<>" operator; invalid exceptions were raised during parsing for
      values that could still inherit the target class; the check must only be made at runtime
      (<a href="https://github.com/qorelanguage/qore/issues/4113">issue 4113</a>)
    - fixed a bug in the @ref instanceof "instanceof" operator; invalid exceptions were raised during parsing for
      values that could still inherit the target class; the check must only be made at runtime
      (<a href="https://github.com/qorelanguage/qore/issues/4112">issue 4112</a>)
    - fixed a bug where it was not possible to poll for I/O on more than one @ref Qore::Socket "Socket" at a time; for
      this the @ref Qore::Socket::poll() "Socket::poll()" static method was implemented
      (<a href="https://github.com/qorelanguage/qore/issues/4069">issue 4069</a>)

    @section qore_0910 Qore 0.9.10

    @par Release Summary
    Bugfix release; see below for more information

    @subsection qore_0910_new_modules New Modules in Qore
    - <a href="../../modules/ServiceNowRestClient/html/index.html">ServiceNowRestClient</a>: provides APIs for
      communicating with the ServiceNow REST API
    - <a href="../../modules/ServiceNowRestDataProvider/html/index.html">ServiceNowRestDataProvider</a>: Provides a
        <a href="../../modules/DataProvider/html/index.html">data provider</a> API for the ServiceNow REST API

    @subsection qore_0910_bug_fixes Bug Fixes in Qore
    - <a href="../../modules/WebUtil/html/index.html">WebUtil</a> module updates:
      - fixed a bug serving files did not work in server contexts with multiple threads
        (<a href="https://github.com/qorelanguage/qore/issues/4096">issue 4096</a>)
    - fixed an invalid assert in class handling in complex hierarchies
      (<a href="https://github.com/qorelanguage/qore/issues/4094">issue 4094</a>)

    @section qore_099 Qore 0.9.9

    @par Release Summary
    Bugfix release; see below for more information

    @subsection qore_099_bug_fixes Bug Fixes in Qore
    - <a href="../../modules/RestClient/html/index.html">RestClient</a> module updates:
      - additional fixes to REST path handling with schema validators with a base path
        (<a href="https://github.com/qorelanguage/qore/issues/4059">issue 4059</a>)

    @section qore_098 Qore 0.9.8

    @par Release Summary
    Bugfix release; see below for more information

    @subsection qore_098_bug_fixes Bug Fixes in Qore
    - <a href="../../modules/CsvUtil/html/index.html">CsvUtil</a> module updates:
      - fixed a bug where CSV iteration would fail if a quoted field had a line break in it
        (<a href="https://github.com/qorelanguage/qore/issues/4079">issue 4079</a>)
    - <a href="../../modules/WebSocketClient/html/index.html">WebSocketClient</a> module updates:
      - fixed handling WebSocket message fragmentation
        (<a href="https://github.com/qorelanguage/qore/issues/4073">issue 4073</a>)
    - <a href="../../modules/WebSocketHandler/html/index.html">WebSocketHandler</a> module updates:
      - fixed a bug handling closing server-side web sockets on demand
        (<a href="https://github.com/qorelanguage/qore/issues/4075">issue 4075</a>)
      - fixed a bug where I/O could not be flushed before closing the socket
        (<a href="https://github.com/qorelanguage/qore/issues/4074">issue 4074</a>)
      - fixed handling WebSocket message fragmentation
        (<a href="https://github.com/qorelanguage/qore/issues/4073">issue 4073</a>)
    - <a href="../../modules/WebSocketUtil/html/index.html">WebSocketUtil</a> module updates:
      - fixed handling WebSocket message fragmentation
        (<a href="https://github.com/qorelanguage/qore/issues/4073">issue 4073</a>)
    - fixed type errors with the @ref map when used as a functional operator
      (<a href="https://github.com/qorelanguage/qore/issues/4085">issue 4085</a>)
    - added @ref Qore::AbstractLineIterator::getSplitLine() "AbstractLineIterator::getSplitLine()" to allow quoted
      fields with line breaks to be iterated in <a href="../../modules/CsvUtil/html/index.html">CsvUtil</a>
      (<a href="https://github.com/qorelanguage/qore/issues/4079">issue 4079</a>)
    - fixed a crash in @ref Qore::Thread::Queue "Queue" methods with negative timeout values in debug builds
      (<a href="https://github.com/qorelanguage/qore/issues/4077">issue 4077</a>)

    @section qore_097 Qore 0.9.7

    @par Release Summary
    Bugfix release; see below for more information

    @subsection qore_097_notes Release Notes
    Note that when a REST validator is present in a REST connection, any URI path in the connection URL is ignored; to
    change the base path specified by a REST validator, use the \a swagger_base_path connection option.

    @subsection qore_097_bug_fixes Bug Fixes in Qore
    - <a href="../../modules/DataProvider/html/index.html">DataProvider</a> module updates:
      - fixed type-handling bugs handling data provider options
        (<a href="https://github.com/qorelanguage/qore/issues/4062">issue 4062</a>)
    - <a href="../../modules/RestClient/html/index.html">RestClient</a> module updates:
      - fixed a bug where the base path in the Swagger schema was ignored; note that when a REST validator is present,
        any URI path in the connection URL is ignored; to change the base path specified by a REST validator, use the
        \a swagger_base_path connection option
        (<a href="https://github.com/qorelanguage/qore/issues/4059">issue 4059</a>)
    - <a href="../../modules/Swagger/html/index.html">Swagger</a> module updates:
      - fixed a type error in \c Swagger::getBasePath() for the case when the base path is not set
        (<a href="https://github.com/qorelanguage/qore/issues/4064">issue 4064</a>)
    - <a href="../../modules/WebSocketHandler/html/index.html">WebSocketHandler</a> module updates:
      - fixed a bug handling the case when a connection object is deleted in a callback method
        (<a href="https://github.com/qorelanguage/qore/issues/4063">issue 4063</a>)

    @section qore_096 Qore 0.9.6

    @note From %Qore 0.9.6 onwards, %Qore releases will use <a href="https://semver.org/">semantic versioning</a>.

    @par Release Summary
    Bugfix release; see below for more information

    @subsection qore_096_bug_fixes Bug Fixes in Qore
    - <a href="../../modules/DataProvider/html/index.html">DataProvider</a> module updates:
      - fixed invalid default return values for \c AbstractDataProcessor methods
        (<a href="https://github.com/qorelanguage/qore/issues/4043">issue 4043</a>)
    - <a href="../../modules/RestClient/html/index.html">RestClient</a> module updates:
      - added the \a swagger_base_path option to REST clients and connections to allow for Swagger schemas to have their
        base path overridden
        (<a href="https://github.com/qorelanguage/qore/issues/4059">issue 4059</a>)
    - <a href="../../modules/SwaggerDataProvider/html/index.html">SwaggerDataProvider</a> module updates:
      - fixed a bug where the base path in the Swagger schema was ignored
        (<a href="https://github.com/qorelanguage/qore/issues/4059">issue 4059</a>)
    - fixed a problem with lazy resolution of static class variables that could lead to incorrect runtime execution
      (<a href="https://github.com/qorelanguage/qore/issues/4045">issue 4045</a>)
    - fixed a symbol conflict with the \c gettid() C++ function; use \c q_gettid() instead to avoid potential symbol
      conflicts that can result in a crash
      (<a href="https://github.com/qorelanguage/qore/issues/4046">issue 4046</a>)
    - fixed a bug handling the class context in closures created with the @ref background "background operator" when
      created in the context of a subclass of the method called
      (<a href="https://github.com/qorelanguage/qore/issues/4051">issue 4051</a>)
    - fixed a bug that could cause a crash destroying thread-local vars when threads terminate
      (<a href="https://github.com/qorelanguage/qore/issues/4053">issue 4053</a>)
    - fixed a race condition that could cause a crash when deleting closure-local variable data while holding a lock
      (<a href="https://github.com/qorelanguage/qore/issues/4055">issue 4055</a>)

    @section qore_095 Qore 0.9.5

    @par Release Summary
    Bugfix release with minor new features; including full ARM CPU support; see below for more information

    @subsection qore_095_compatibility Fixes That Can Affect Backwards-Compatibility
    - The <a href="../../modules/ConnectionProvider/html/index.html">ConnectionProvider</a> module was updated with
      support for verbose option reporting and a connection cache; support for the deprecated constructor was removed
      from \c HttpConnection, HttpBasedConnection, as well as from other connection classes
    - The @ref Qore::mkdir() "mkdir()" function was modified to provide consistent behavior and a consistent return
      value with and without the \a parents argument; this function never throws an exception now, and always returns
      either \c 0 (meaning no error occurred) or \c 1 (meaning an error occurred) and no longer returns the number of
      directories created when \a parents = @ref True.  Use @ref Qore::Dir::create() "Dir::create()" to get the number
      of directories created as in previous versions of %Qore; @see Qore::mkdir_ex()
    - Fixed broken @ref Qore::range() "range()" and @ref Qore::xrange() "xrange()" where the upper limit of the range
      was included in the result for maximum compatibility with other languages.  To get the old behavior, use the
      @ref broken-range "%broken-range" parse directive.
    - Floating-point values are always converted to strings with a decimal point; in previous releases of %Qore,
      round floating-point values were converted to strings without any decimal point; i.e. <tt>1.0</tt> will now be
      converted to \c "1.0" (in previous releases of %Qore, it would be converted to simply \c "1")

    @subsection qore_095_new_features New Features in Qore
    - <a href="../../modules/CdsRestClient/html/index.html">CdsRestClient</a>
      - new module providing APIs for communicating with the Microsoft Common Data Service REST API
    - <a href="../../modules/CdsRestDataProvider/html/index.html">CdsRestDataProvider</a>
      - new module providing a <a href="../../modules/DataProvider/html/index.html">data provider</a> API for the
        Microsoft Common Data Service REST API
    - <a href="../../modules/ConnectionProvider/html/index.html">ConnectionProvider</a>
      - added support for verbose connection option reporting
      - added a connection cache
      - all connection classes updated to support verbose option reporting
    - <a href="../../modules/DataProvider/html/index.html">DataProvider</a> module updates:
      - added new %Qore base types to the data type hierarchy
      - implemented the following classes:
        - \c AbstractDataProcessor
        - \c DataProviderBulkRecordIterator
        - \c DataProviderPipeline
        \n
        (<a href="https://github.com/qorelanguage/qore/issues/3876">issue 3876</a>)
      - added the \c DUPLICATE-RECORD exception documentation for \c AbstractDataProvider::createRecord()
      - updated to allow data provider type attributes to appear as children in the type hierarchy
        (<a href="https://github.com/qorelanguage/qore/issues/4015">issue 4015</a>)
    - <a href="../../modules/FsUtil/html/index.html">FsUtil</a> module updates:
      - added @ref Qore::Dir "Dir" as a parent class of \c TmpDir
        (<a href="https://github.com/qorelanguage/qore/issues/3945">issue 3945</a>)
    - <a href="../../modules/reflection/html/index.html">reflection</a> module updates:
      - added \c AbstractConstant::getModuleName()
      - added \c AbstractReflectionFunction::getCodeFlags()
      - added \c AbstractReflectionFunction::getCodeFlagList()
      - added \c AbstractReflectionFunction::getDomain()
      - added \c AbstractReflectionFunction::getDomainStringList()
      - added \c AbstractReflectionFunction::getModuleName()
      - added \c Namespace::getModuleName()
      - added \c TypedHash::doCast()
    - <a href="../../modules/RestClient/html/index.html">RestClient</a>
      - added the \c no_charset option to options
        (<a href="https://github.com/qorelanguage/qore/issues/3328">issue 3328</a>)
    - <a href="../../modules/RestSchemaValidator/html/index.html">RestSchemaValidator</a>
      - added the \c no_charset option to options
        (<a href="https://github.com/qorelanguage/qore/issues/3328">issue 3328</a>)
    - <a href="../../modules/Schema/html/index.html">Schema</a> module updates:
      - allow schema operations to be executed with no output (verbose < 0)
        (<a href="https://github.com/qorelanguage/qore/issues/3996">issue 3996</a>)
    - <a href="../../modules/SqlUtil/html/index.html">SqlUtil</a> module updates:
      - new \c AbstractTable methods returning a hash with info about the operation as well as the SQL and any bind
        arguments used
    - <a href="../../modules/Util/html/index.html">Util</a> module updates:
      - added the \c parse_memory_size() function
        (<a href="https://github.com/qorelanguage/qore/issues/4004">issue 4004</a>)
    - New data type:
      - @ref softbinary_type "softbinary"
    - New methods:
      - @ref Qore::HTTPClient::addDefaultHeaders() "HTTPClient::addDefaultHeaders()"
      - @ref Qore::HTTPClient::getDefaultHeaders() "HTTPClient::getDefaultHeaders()"
      - @ref Qore::Program::callStaticMethod() "Program::callStaticMethod()"
      - @ref Qore::Program::callStaticMethodArgs() "Program::callStaticMethodArgs()"
    - New functions:
      - @ref Qore::compare() "compare()" compares floating-point and arbitrary-precision numeric values with a given
        epsilon
      - @ref Qore::get_stack_size() "get_stack_size()" now works on Darwin / macOS
      - @ref Qore::mkdir_ex() "mkdir_ex()"
    - Added stack guard support for ARM processors
      (<a href="https://github.com/qorelanguage/qore/issues/3965">issue 3965</a>)

    @subsection qore_095_bug_fixes Bug Fixes in Qore
    - <a href="../../modules/DataProvider/html/index.html">DataProvider</a> module updates:
      - fixed a bug where \c HashDataType would not enforce fields or field types when checking for type and value
        compatibility
        (<a href="https://github.com/qorelanguage/qore/issues/4037">issue 4037</a>)
    - <a href="../../modules/FreetdsSqlUtil/html/index.html">FreetdsSqlUtil</a> module updates:
      - fixed a bug generating literal date/time values for SQL queries
        (<a href="https://github.com/qorelanguage/qore/issues/3948">issue 3948</a>)
    - <a href="../../modules/HttpServer/html/index.html">HttpServer</a> module updates:
      - fixed a bug where the HTTP server would not always stop the @ref Qore::Thread::ThreadPool "ThreadPool" which
        caused process shutdowns to hang
        (<a href="https://github.com/qorelanguage/qore/issues/3999">issue 3999</a>)
      - fixed a bug where the \c Expect header was not supported and where binary message bodies were read as strings
        (<a href="https://github.com/qorelanguage/qore/issues/4035">issue 4035</a>)
    - <a href="../../modules/MysqlSqlUtil/html/index.html">MysqlSqlUtil</a> module updates:
      - fixed a bug generating literal date/time values for SQL queries
        (<a href="https://github.com/qorelanguage/qore/issues/3948">issue 3948</a>)
    - <a href="../../modules/PgsqlSqlUtil/html/index.html">PgsqlSqlUtil</a> module updates:
      - implemented atomic merge / upsert support
        (<a href="https://github.com/qorelanguage/qore/issues/3963">issue 3963</a>)
      - fixed a bug generating literal date/time values for SQL queries
        (<a href="https://github.com/qorelanguage/qore/issues/3948">issue 3948</a>)
    - <a href="../../modules/Qdx/html/index.html">Qdx</a> module updates:
      - fixed a bug where %Qore-language post processing fixes were applied to non-%Qore docs
        (<a href="https://github.com/qorelanguage/qore/issues/3985">issue 3985</a>)
    - <a href="../../modules/QUnit/html/index.html">QUnit</a> module updates:
      - updated to allow tests to be run with argument handling from languages that do not support lvalue references
        (<a href="https://github.com/qorelanguage/qore/issues/3934">issue 3934</a>)
    - fixed a bug in @ref Qore::range() "range()" and @ref Qore::xrange() "xrange()" where the upper limit of the
      range was included in the result
      (<a href="https://github.com/qorelanguage/qore/issues/4031">issue 4031</a>)
    - fixed a bug in exception handling with external language modules where stack trace elements were added in
      reverse order
      (<a href="https://github.com/qorelanguage/qore/issues/4030">issue 4030</a>)
    - fixed a bug in @ref Qore::mkdir() with \c parents = @ref True
      (<a href="https://github.com/qorelanguage/qore/issues/3992">issue 3992</a>)
    - fixed a bug where complex formatting output with @ref Qore::sprintf() "sprintf()" and related dunctions would
      have \c "." separators instead of \c "," separators when floating-point values were included in the output
      (<a href="https://github.com/qorelanguage/qore/issues/3947">issue 3947</a>)
    - fixed a bug handling embedded nulls in UTF-8 strings
      (<a href="https://github.com/qorelanguage/qore/issues/2942">issue 2942</a>)

    @section qore_0947 Qore 0.9.4.7

    @par Release Summary

    Bugfix release; see details below

    @subsection qore_0947_bug_fixesd Bug Fixes in Qore
    - fixed a bug in the return type of @ref Qore::Dir::statvfs() "Dir::statvfs()"
      (<a href="https://github.com/qorelanguage/qore/issues/3989">issue 3989</a>)

    @section qore_0946 Qore 0.9.4.6

    @par Release Summary

    Bugfix release; see details below

    @subsection qore_0946_bug_fixesd Bug Fixes in Qore
    - <a href="../../modules/Swagger/html/index.html">Swagger</a> module updates:
      - fixed a bug supporting number formats
        (<a href="https://github.com/qorelanguage/qore/issues/3979">issue 3979</a>)
    - fixed a bug maintaining the socket encoding for outgoing messages in @ref Qore::HTTPClient "HTTPClient" objects
      (<a href="https://github.com/qorelanguage/qore/issues/3978">issue 3978</a>)

    @section qore_0945 Qore 0.9.4.5

    @par Release Summary

    Bugfix release; see details below

    @subsection qore_0945_new_features New Features in Qore
    - <a href="../../modules/DataProvider/html/index.html">DataProvider</a> module updates:
      - added a thread callback for background queue threads
        (<a href="https://github.com/qorelanguage/qore/issues/3927">issue 3927</a>)

    @subsection qore_0945_bug_fixes Bug Fixes in Qore
    - <a href="../../modules/Mapper/html/index.html">Mapper</a> module updates:
      - fixed a bug handling external runtime keys with bulk input for keys that do not require the current input
        value
        (<a href="https://github.com/qorelanguage/qore/issues/3931">issue 3931</a>)
    - fixed a race condition in closure-bound variable reference handling that could result in a runtime crash
      (<a href="https://github.com/qorelanguage/qore/issues/3939">issue 3939</a>)

    @section qore_0944 Qore 0.9.4.4

    @par Release Summary

    Bugfix release; see details below

    @subsection qore_0944_new_features New Features in Qore
    - <a href="../../modules/Mapper/html/index.html">Mapper</a> module updates:
      - added support for mapper context in mapper field key handlers
        (<a href="https://github.com/qorelanguage/qore/issues/3893">issue 3893</a>)
      - added support for nested mappers and the \c submappers option
        (<a href="https://github.com/qorelanguage/qore/issues/3414">issue 3414</a>)
      - implemented the \c output_create_ignore_duplicates option
    - added support for freestanding expression evaluation:
      - @ref Qore::Expression "Expression" class
      - @ref Qore::Program::getExpression() "Program::getExpression()" method

    @subsection qore_0944_bug_fixes Bug Fixes in Qore
    - <a href="../../modules/CsvUtil/html/index.html">CsvUtil</a> module updates:
      - fixed \c FixedLengthWriteDataProvider to return the record created with the \c createRecord() call
        (<a href="https://github.com/qorelanguage/qore/issues/3914">issue 3914</a>)
    - <a href="../../modules/DataProvider/html/index.html">DataProvider</a> module updates:
      - added the \c DUPLICATE-RECORD exception documentation for \c AbstractDataProvider::createRecord()
    - <a href="../../modules/FixedLengthUtil/html/index.html">FixedLengthUtil</a> module updates:
      - fixed \c CsvWriteDataProvider to return the record created with the \c createRecord() call
        (<a href="https://github.com/qorelanguage/qore/issues/3914">issue 3914</a>)
    - <a href="../../modules/Mapper/html/index.html">Mapper</a> module updates:
      - fixed a bug where mapper output data was not logged in case of an error in an output provider
        (<a href="https://github.com/qorelanguage/qore/issues/3909">issue 3909</a>)
      - updated mapper key handler calling convertion + docs
        (<a href="https://github.com/qorelanguage/qore/issues/3894">issue 3894</a>)
      - fixed \c Mapper::mapAuto() to return @ref NOTHING with no input
        (<a href="https://github.com/qorelanguage/qore/issues/3872">issue 3872</a>)
    - <a href="../../modules/SalesforceRestDataProvider/html/index.html">SalesforceRestDataProvider</a> module updates:
      - fixed a bug deleting records with no matches
        (<a href="https://github.com/qorelanguage/qore/issues/3921">issue 3921</a>)
      - fixed serializing \c DATE fields
        (<a href="https://github.com/qorelanguage/qore/issues/3908">issue 3908</a>)
    - fixed a bug in class copy methods with \c private:internal members
      (<a href="https://github.com/qorelanguage/qore/issues/3901">issue 3901</a>)
    - fixed bugs running \c qdbg
      (<a href="https://github.com/qorelanguage/qore/issues/3900">issue 3900</a>)

    @section qore_0943 Qore 0.9.4.3

    @par Release Summary

    Bugfix release; see details below

    @subsection qore_0943_new_features New Features in Qore
    - <a href="../../modules/DataProvider/html/index.html">DataProvider</a> module updates:
      - added new classes:
        - \c AbstractDataProcessor
        - \c DataProviderBulkRecordIterator
        - \c DataProviderPipeline
        .
        (<a href="https://github.com/qorelanguage/qore/issues/3876">issue 3876</a>)
    - <a href="../../modules/Mapper/html/index.html">Mapper</a> module updates:
      - added the \c Mapper::mapAuto() method and the \c disable_bulk option
        (<a href="https://github.com/qorelanguage/qore/issues/3872">issue 3872</a>)
      - \c Mapper now inherits \c DataProvider::AbstractDataProviderRecordProcessor
        (<a href="https://github.com/qorelanguage/qore/issues/3876">issue 3876</a>)

    @subsection qore_0943_bug_fixes Bug Fixes in Qore
    - fixed a bug in the @ref Qore::Thread::ThreadPool "ThreadPool" class where queued tasks were discarded without
      being executed when @ref Qore::Thread::ThreadPool::stopWait() "ThreadPool::stopWait()" was called
      (<a href="https://github.com/qorelanguage/qore/issues/3897">issue 3897</a>)
    - fixed a bug determining method signature compatibility with variants of the @ref softlist_type "softlist" type
      (<a href="https://github.com/qorelanguage/qore/issues/3887">issue 3887</a>)
    - fixed a parse-time type error taking a slice of a hashdecl value
      (<a href="https://github.com/qorelanguage/qore/issues/3882">issue 3882</a>)
    - fixed HTTP responses with no message body and no \c Transfer-Encoding header to include a
      <tt>Content-Length: 0</tt> header to correctly support
      <a href="http://tools.ietf.org/html/rfc2616#section-4.4">RFC-2616</a>
      (<a href="https://github.com/qorelanguage/qore/issues/3879">issue 3879</a>)
    - fixed a crash in handling reference arguments in call references in mixed class contexts
      (<a href="https://github.com/qorelanguage/qore/issues/3869">issue 3869</a>)
    - fixed a memory leak in the code that manages remote client certificates in the @ref Qore::Socket "Socket" class
      (<a href="https://github.com/qorelanguage/qore/issues/3865">issue 3865</a>)

    @section qore_0942 Qore 0.9.4.2

    @par Release Summary

    Bugfix release; see details below

    @subsection qore_0942_new_features New Features in Qore
    - new user modules:
      - <a href="../../modules/BillwerkRestClient/html/index.html">BillwerkRestClient</a>
        - added this new module providing APIs for communicating with
          <a href="http://www.billwerk.com">billwerk.com</a>'s REST API
    - <a href="../../modules/DataProvider/html/index.html">DataProvider</a> module updates:
      - implemented callbacks to allow for dynamic elements of request-response data providers (such as URI paths) to
        be resolved at runtime
        (<a href="https://github.com/qorelanguage/qore/issues/3838">issue 3838</a>)
      - \c AbstractDataProviderType and \c AbstractDataField classes made serializable
        (<a href="https://github.com/qorelanguage/qore/issues/3809">issue 3809</a>)
      - implemented the \c DataProviderTypeCache class to encapsulate reusable type caching logic
        (<a href="https://github.com/qorelanguage/qore/issues/3810">issue 3810</a>)
    - <a href="../../modules/Mapper/html/index.html">Mapper</a> module updates:
      - added the \c ignore_missing_input mapper option
        (<a href="https://github.com/qorelanguage/qore/issues/3837">issue 3837</a>)
      - added support for the \c use_input_record output field mapping key
        (<a href="https://github.com/qorelanguage/qore/issues/3823">issue 3823</a>)
    - <a href="../../modules/MapperUtil/html/index.html">MapperUtil</a> module updates:
      - added support for the \c use_input_record output field mapping key
        (<a href="https://github.com/qorelanguage/qore/issues/3823">issue 3823</a>)
    - <a href="../../modules/reflection/html/index.html">reflection</a> module updates:
      - \c Type class made serializable
        (<a href="https://github.com/qorelanguage/qore/issues/3810">issue 3810</a>)
    - new methods:
      - @ref Qore::HTTPClient::getAssumedEncoding() "HTTPClient::getAssumedEncoding()"
      - @ref Qore::HTTPClient::setAssumedEncoding() "HTTPClient::setAssumedEncoding()"

    @subsection qore_0942_bug_fixes Bug Fixes in Qore

    - <a href="../../modules/DataProvider/html/index.html">DataProvider</a> module:
      - fixed \c AbstractDataProviderType::get() to return the correct type with all string arguments
        (<a href="https://github.com/qorelanguage/qore/issues/3829">issue 3829</a>)
    - <a href="../../modules/DataProvider/html/index.html">QUnit</a> module:
      - allow %QUnit to be used from other languages like Java
        (<a href="https://github.com/qorelanguage/qore/issues/3857">issue 3857</a>)
    - <a href="../../modules/SmtpClient/html/index.html">SmtpClient</a> module:
      - fixed type errors sending mails
        (<a href="https://github.com/qorelanguage/qore/issues/3813">issue 3813</a>)
    - <a href="../../modules/SwaggerDataProvider/html/index.html">SwaggerDataProvider</a> module:
      - fixed support empty responses
        (<a href="https://github.com/qorelanguage/qore/issues/3801">issue 3801</a>)
    - <a href="../../modules/Swagger/html/index.html">Swagger</a> module:
      - fixed \c date-time value handling
        (<a href="https://github.com/qorelanguage/qore/issues/3847">issue 3847</a>)
      - fixed a bug where sibling elements to a \c "$ref" were not ignored (see
        <a href="https://swagger.io/docs/specification/using-ref">https://swagger.io/docs/specification/using-ref</a>)
        (<a href="https://github.com/qorelanguage/qore/issues/3843">issue 3843</a>)
      - fixed support for query parameters of type object
        (<a href="https://github.com/qorelanguage/qore/issues/3799">issue 3799</a>)
    - <a href="../../modules/Util/html/index.html">Util</a> module:
      - fixed bugs in \c %EVAL= expressions in \c parse_to_qore_value() where
        expressions that evaluated to integer 0 or floating-point values were returned as @ref NOTHING
        (<a href="https://github.com/qorelanguage/qore/issues/3851">issue 3851</a>)
    - fixed a bug where spurious \c DUPLICATE-SIGNATURE parse errors were raised with signatures that referred to
      classes that differed only in their namespace paths
      (<a href="https://github.com/qorelanguage/qore/issues/3861">issue 3861</a>)
    - fixed the \c Type object for \c "*hash<auto>" to return the correct name
        (<a href="https://github.com/qorelanguage/qore/issues/3826">issue 3826</a>)
    - added additional accept and returns keys for base type that accept and return integers; now they return both
      \c int and \c integer to ensure that they match for logic that does standard comparisons with \c "integer"
      (<a href="https://github.com/qorelanguage/qore/issues/3854">issue 3854</a>)
    - fixed certificate verification; openssl will now use default CA certs when
      @ref Qore::Socket::acceptAllCertificates() "Socket::acceptAllCertificates(False)" is set when
      @ref Qore::SSL_VERIFY_PEER "SSL_VERIFY_PEER" or similar is used with
      @ref Qore::Socket::setSslVerifyMode() "Socket::setSslVerifyMode()"
      (<a href="https://github.com/qorelanguage/qore/issues/3818">issue 3818</a>)
    - fixed hostname verification in X.508 certificate verification
      (<a href="https://github.com/qorelanguage/qore/issues/3808">issue 3808</a>)
    - fixed patch version to appear in the %Qore version
      (<a href="https://github.com/qorelanguage/qore/issues/3797">issue 3797</a>)

    @section qore_0941 Qore 0.9.4.1

    @par Release Summary

    Bugfix release; see details below

    @subsection qore_0941_new_features New Features in Qore
    - New <a href="../../modules/FileLocationHandler/html/index.html">FileLocationHandler</a> module: provides an API
      for retrieving file data based on a URL-like location string

    @subsection qore_0941_bug_fixes Bug Fixes in Qore

    - <a href="../../modules/DataProvider/html/index.html">DataProvider</a> module:
      - allow type paths to resolved to internal fields in \c DataProvider::getType() and \c DataProvider::getTypeEx()
        (<a href="https://github.com/qorelanguage/qore/issues/3791">issue 3791</a>)
    - <a href="../../modules/Mapper/html/index.html">Mapper</a> module:
      - added the \c Mapper::setNullableOutput() method and the \c output_nullable option
        (<a href="https://github.com/qorelanguage/qore/issues/3788">issue 3788</a>)
    - <a href="../../modules/Swagger/html/index.html">Swagger</a> module:
      - added support for the <tt>x-nullable</tt> attribute to allow for nullable values
        (<a href="https://github.com/qorelanguage/qore/issues/3785">issue 3785</a>)
      - fixed support for types with no type declaration
        (<a href="https://github.com/qorelanguage/qore/issues/3775">issue 3775</a>)
    - <a href="../../modules/SwaggerDataProvider/html/index.html">SwaggerDataProvider</a> module:
      - fixed support for requests that do not require a request hash
        (<a href="https://github.com/qorelanguage/qore/issues/3784">issue 3784</a>)

    @section qore_094 Qore 0.9.4

    @par Release Summary
    The main new feature in this release is the <a href="../../modules/DataProvider/html/index.html">DataProvider</a>
    API, which provides a generic API for introspecting and manipulating data in any format and over any protocol.
    %Qore 0.9.4 also contains many usability and consistency fixes as well.

    @subsection qore_094_compatibility Fixes That Can Affect Backwards-Compatibility
    - <a href="../../modules/RestHandler/html/index.html">RestHandler</a> module: renamed
      \c RestHandler::getPossibleSubClasses() to \c RestHandler::doGetPossibleSubClasses() in order to avoid a
      collision with a REST method name
      (<a href="https://github.com/qorelanguage/qore/issues/3614">issue 3614</a>)
    - fixed broken @ref cast "cast<>" operator handling; in previous releases, @ref cast "cast<>" would accept and
      return @ref nothing without raising an error with type specifications that did not accept or return
      @ref nothing.  To get the old behavior, use the @ref broken-cast "%broken-cast" parse directive.
    - disallowed the use of the deprecated \c returns keyword by default.  To get the old behavior, use the
      @ref allow-returns "%allow-returns" parse directive.
    - classes inheriting \c AbstractConnection must be serializable; the \c AbstractConnection::getConstructorInfo()
      and \c AbstractConnection::getConstructorInfoImpl() methods have been removed and are ignored in child classes
    - the following are now reserved words in Qore to prohibit them from being redefined:
      - @ref NULL
      - @ref NOTHING
      - @ref True
      - @ref False

    @subsection qore_094_new_features New Features in Qore
    - <a href="../../modules/ConnectionProvider/html/index.html">ConnectionProvider</a> module:
      - implemented support for serializing connections
        (<a href="https://github.com/qorelanguage/qore/issues/3696">issue 3696</a>)
    - <a href="../../modules/CsvUtil/html/index.html">CsvUtil</a> module:
      - adds <a href="../../modules/DataProvider/html/index.html">data provider</a> API support
    - <a href="../../modules/DataProvider/html/index.html">DataProvider</a> module:
      - supports arbitrary data inputs and outputs with introspection and strong type support
    - <a href="../../modules/DbDataProvider/html/index.html">DbDataProvider</a> module:
      - adds a data provider API for databases
    - <a href="../../modules/FixedLengthUtil/html/index.html">FixedLengthUtil</a> module:
      - adds  <a href="../../modules/DataProvider/html/index.html">data provider</a> API support
    - <a href="../../modules/FtpPoller/html/index.html">FtpPoller</a> module:
      - added this new module to support polling files from a remote directory with the FTP protocol
    - <a href="../../modules/FtpPollerUtil/html/index.html">FtpPollerUtil</a> module:
      - added this new module to provide definitions for the
        <a href="../../modules/FtpPoller/html/index.html">FtpPoller</a> module
    - <a href="../../modules/HttpServer/html/index.html">HttpServer</a> module:
      - added support for sending chunked replies from an @ref Qore::InputStream "InputStream"
    - <a href="../../modules/Mapper/html/index.html">Mapper</a> module:
      - adds <a href="../../modules/DataProvider/html/index.html">data provider</a> API support
    - <a href="../../modules/SalesforceRestDataProvider/html/index.html">SalesforceRestDataProvider</a> module:
      - adds a data provider API for Salesforce REST connections
    - <a href="../../modules/SqlUtil/html/index.html">SqlUtil</a>:
      - adds infrastructure support for the <a href="../../modules/DataProvider/html/index.html">data provider</a>
        module
      - implemented the \c op_in_select() function for where clause hashes
    - <a href="../../modules/SwaggerDataProvider/html/index.html">SwaggerDataProvider</a> module:
      - adds a data provider API for Swagger / OpenAPI schemas
    - support for Unicode character matching in regular expressions:
      - the \c <tt>/u</tt> option in @ref qore_regex_options
      - the @ref Qore::RE_Unicode "RE_Unicode" constant
      - the \c "%w" string format code that uses character widths with field widths (ex: \c "%5w" specifies a field 5
        characters wide; see @ref format_specification for more information)
    - new constants:
      - @ref Qore::EVENT_HTTP_CHUNKED_DATA_READ "EVENT_HTTP_CHUNKED_DATA_READ"
      - @ref Qore::EVENT_HTTP_CHUNKED_DATA_SENT "EVENT_HTTP_CHUNKED_DATA_SENT"
      - @ref Qore::EVENT_HTTP_CHUNKED_FOOTERS_SENT "EVENT_HTTP_CHUNKED_FOOTERS_SENT"
      - @ref Qore::EVENT_HTTP_HEADERS_READ "EVENT_HTTP_HEADERS_READ"
      - @ref Qore::EVENT_SOCKET_DATA_READ "EVENT_SOCKET_DATA_READ"
      - @ref Qore::EVENT_SOCKET_DATA_SENT "EVENT_SOCKET_DATA_SENT"
      - @ref Qore::NT_ALL "NT_ALL"
      - @ref Qore::RE_Unicode "RE_Unicode"
      - @ref Qore::PO_ALLOW_RETURNS "PO_ALLOW_RETURNS"
      - @ref Qore::PO_BROKEN_CAST "PO_BROKEN_CAST"
      - @ref Qore::PO_STRICT_TYPES "PO_STRICT_TYPES"
    - new pseudo-methods:
      - <object>::getCallReference()
      - <string>::width()
    - pseudo-methods now run in the same class context as the caller
    - new functions
      - @ref Qore::char_width()
      - @ref Qore::get_call_reference()
    - new methods:
      - @ref Qore::FtpClient::sendControlMessage() "FtpClient::sendControlMessage()"
      - @ref Qore::Program::getCallReference() "Program::getCallReference()"
    - updated methods:
      - @ref Qore::BinaryInputStream::constructor() "BinaryInputStream::constructor()" accepts strings as well as binary values
      - @ref Qore::FtpClient::setControlEventQueue() "FtpClient::setControlEventQueue()": added the \a arg and \a with_data options
      - @ref Qore::FtpClient::setDataEventQueue() "FtpClient::setDataEventQueue()": added the \a arg and \a with_data options
      - @ref Qore::FtpClient::setEventQueue() "FtpClient::setEventQueue()": added the \a arg and \a with_data options
      - @ref Qore::HTTPClient::setEventQueue() "HTTPClient::setEventQueue()": added the \a arg and \a with_data options
      - @ref Qore::Program::loadApplyToUserModule() "Program::loadApplyToUserModule()": added the \a reexport argument
      - @ref Qore::Program::loadApplyToUserModuleWarn() "Program::loadApplyToUserModuleWarn()": added the \a reexport argument
      - @ref Qore::ReadOnlyFile::setEventQueue() "ReadOnlyFile::setEventQueue()": added the \a arg and \a with_data options
      - @ref Qore::Socket::setEventQueue() "Socket::setEventQueue()": added the \a arg and \a with_data options
    - new parse options:
      - @ref allow-returns "%allow-returns"
      - @ref broken-cast "%broken-cast"
      - @ref loose-types "%loose-types"
      - @ref strict-types "%strict-types"
    - <a href="../../modules/reflection/html/index.html">reflection</a> module updates:
      - added \c Type::isAssignableFrom() methods
      - added a working \c Type::constructor() method
      - added \c Type::getAcceptTypeHash()
      - added \c Type::getBaseType()
      - added \c Type::getBaseTypeCode()
      - added \c Type::getElementType()
      - added \c Type::getReturnTypeHash()
      - added \c Type::getTypedHash()
      - added \c Type::hasType()
      - added \c Type::isCompatible()
      - added \c Type::isOrNothingType()
      - added \c Type::isTypedHash()

    @subsection qore_094_bug_fixes Bug Fixes in Qore
    - fixes in modules:
      - <a href="../../modules/HttpServerUtil/html/index.html">HttpServerUtil</a> and
        <a href="../../modules/HttpServer/html/index.html">HttpServer</a>:
        - fixed the version number reported by the server
      - <a href="../../modules/MysqlSqlUtil/html/index.html">MysqlSqlUtil</a>:
        - fixed a bug where the table collation could not be specified
          (<a href="https://github.com/qorelanguage/qore/issues/3752">issue 3752</a>)
        - fixed quoting reserved words with backticks
          (<a href="https://github.com/qorelanguage/qore/issues/3750">issue 3750</a>)
      - <a href="../../modules/Swagger/html/index.html">Swagger</a>:
        - fixed support for additional YAML MIME types
          (<a href="https://github.com/qorelanguage/qore/issues/3699">issue 3699</a>)
        - fixed a bug resolving out of order definitions
          (<a href="https://github.com/qorelanguage/qore/issues/3694">issue 3694</a>)
        - fixed a bug handling \c formData elements
          (<a href="https://github.com/qorelanguage/qore/issues/3692">issue 3692</a>)
    - the default exception handler now shows the exception \c "arg" key exceptions in builtin code if present
      (<a href="https://github.com/qorelanguage/qore/issues/3768">issue 3768</a>)
    - fixed reporting the exception location when exceptions occur in builtin code
      (<a href="https://github.com/qorelanguage/qore/issues/3742">issue 3742</a>)
    - fixed type handling in list and hash evaluation with complex types that can only be determined at runtime
      (<a href="https://github.com/qorelanguage/qore/issues/3740">issue 3740</a>)
    - fixed setting the time zone region in date/time values to not include the system-specific zoneinfo path prefix
      in order to allow for deserialization of date/time values on different systems
      (<a href="https://github.com/qorelanguage/qore/issues/3736">issue 3736</a>)
    - fixed a crash in parse error handling for recursive constant parse hash resolution cases
      (<a href="https://github.com/qorelanguage/qore/issues/3708">issue 3708</a>)
    - fixed a bug retrieving HTTP message bodies with servers that do not send a \c Content-Length header but close the
      connection
      (<a href="https://github.com/qorelanguage/qore/issues/3691">issue 3691</a>)
    - fixed inconsistent handling of the @ref plus_equals_operator "+= operator" with
      @ref list_or_nothing_type "*list<...>" types with element types
      (<a href="https://github.com/qorelanguage/qore/issues/3586">issue 3586</a>)
    - <string>::split(string, string, bool) and Qore::split(string, string, string, bool) now properly handle double
      quote characters as an alternative way to include quotes in fields
      (<a href="https://github.com/qorelanguage/qore/issues/3550">issue 3550</a>)
    - the @ref cast "cast<>" operator can now cast directly to "or nothing" types: ex:
      @code{.py} *list<int> l = cast<*list<int>>(getList()); @endcode
      (<a href="https://github.com/qorelanguage/qore/issues/3331">issue 3331</a>)
    - fixed detecting invalid input in @ref Qore::date(string, string) "date(string, string)
      (<a href="https://github.com/qorelanguage/qore/issues/3239">issue 3239</a>)

    @section qore_0933 Qore 0.9.3.3

    @par Release Summary

    Bugfix release; see details below

    @subsection qore_0933_bug_fixes Bug Fixes in Qore

    - fixed a bug where a crash would result when calling
      @ref Qore::SQL::Datasource::getOption() "Datasource::getOption()" when the connection was closed
      (<a href="https://github.com/qorelanguage/qore/issues/3754">issue 3754</a>)
    - <a href="../../modules/MysqlSqlUtil/html/index.html">MysqlSqlUtil</a> module fix: updated to work also with
      newer versions of MySQL / MariaDB that support sequences
      (<a href="https://github.com/qorelanguage/qore/issues/3747">issue 3747</a>)
    - fixed a bug where the @ref Qore::SQL::Datasource "Datasource" class would not always remove the transaction
      thread resource when rolling back transactions
      (<a href="https://github.com/qorelanguage/qore/issues/3745">issue 3745</a>)

    @section qore_0932 Qore 0.9.3.2

    @par Release Summary

    Bugfix release; see details below

    @subsection qore_0932_new_features New Features in Qore
    - the <a href="../../modules/Sap4HanaRestClient/html/index.html">Sap4HanaRestClient</a> module was added
      (<a href="https://github.com/qorelanguage/qore/issues/3600">issue 3600</a>)

    @subsection qore_0932_bug_fixes Bug Fixes in Qore

    - <a href="../../modules/RestHandler/html/index.html">RestHandler</a>: fixed a bug handling exceptions in REST
      methods with unserializable exception data
      (<a href="https://github.com/qorelanguage/qore/issues/3667">issue 3667</a>)
    - fixed a bug in hashdecl member initialization in constants
      (<a href="https://github.com/qorelanguage/qore/issues/3654">issue 3654</a>)
    - fixed a bug in type handling that could cause a runtime crash
      (<a href="https://github.com/qorelanguage/qore/issues/3644">issue 3644</a>)
    - <a href="../../modules/MysqlSqlUtil/html/index.html">MysqlSqlUtil</a>: fixed a bug where the sequence table name
      was not respected in \c MysqlDatabase::getNextSequenceValueImpl()
      (<a href="https://github.com/qorelanguage/qore/issues/3641">issue 3641</a>)
    - <a href="../../modules/Schema/html/index.html">Schema</a>: fixed a bug where too little information was passed
      to post schema alignment code
      (<a href="https://github.com/qorelanguage/qore/issues/3640">issue 3640</a>)
    - fixed a bug where in-object calls to implicit \c copy() methods would result in a core dump
      (<a href="https://github.com/qorelanguage/qore/issues/3637">issue 3637</a>)
    - <a href="../../modules/Mapper/html/index.html">Mapper</a> module: fixed a bug where list values could not be
      passed as a value in non-bulk mode
      (<a href="https://github.com/qorelanguage/qore/issues/3611">issue 3611</a>)
    - fixed an error with runtime method call resolution with <b><tt>private:internal</tt></b> methods
      (<a href="https://github.com/qorelanguage/qore/issues/3596">issue 3596</a>)
    - <a href="../../modules/PgsqlSqlUtil/html/index.html">PgsqlSqlUtil</a> module: fixed compatibility with
      PostgreSQL 12
      (<a href="https://github.com/qorelanguage/qore/issues/3589">issue 3589</a>)

    @section qore_0931 Qore 0.9.3.1

    @par Release Summary

    Bugfix release; see details below

    @subsection qore_0931_bug_fixes Bug Fixes in Qore
    - fixed a critical error handling thread resources where if an exception was thrown handling thread resources,
      user thread resource handlers queued afterwards were not executed
      (<a href="https://github.com/qorelanguage/qore/issues/3571">issue 3571</a>)
    - fixed a crash handling recursive user module dependencies with directory-based (split) user modules
      (<a href="https://github.com/qorelanguage/qore/issues/3570">issue 3570</a>)
    - fixed an error handling aborted chunked HTTP transfers that can result in a long timeout stalling the I/O thread
      (<a href="https://github.com/qorelanguage/qore/issues/3564">issue 3564</a>)
    - added library option constants and functions to allow the TLS v1.3 protocol to be disabled when the library is
      initialized or at runtime
      (<a href="https://github.com/qorelanguage/qore/issues/3561">issue 3561</a>)
    - fixed a bug where different connections on the same @ref Qore::Socket "Socket" object could not be identified;
      code that relied on @ref Qore::Socket::getSocket() "Socket::getSocket()" is unreliable as the same descriptor
      can be reassigned
      (<a href="https://github.com/qorelanguage/qore/issues/3558">issue 3558</a>)
    - fixed a core dump in @ref Qore::FileLineIterator::getFileName() "FileLineIterator::getFileName()"
      (<a href="https://github.com/qorelanguage/qore/issues/3555">issue 3555</a>)
    - fixed a race condition in thread resource cleanups where a spurious exception could be raised
      (<a href="https://github.com/qorelanguage/qore/issues/3551">issue 3551</a>)
    - <a href="../../modules/RestSchemaValidator/html/index.html">RestSchemaValidator</a>: fixed a bug where REST
      serialization errors in server responses were ignored and a <tt>200 OK</tt> response was sent instead
      (<a href="https://github.com/qorelanguage/qore/issues/3547">issue 3547</a>)
    - fixed a bug where false positive parse-time matches with a complex list or hash type could be made with
      incompatible types
      (<a href="https://github.com/qorelanguage/qore/issues/3546">issue 3546</a>)
    - <a href="../../modules/astparser/html/index.html">astparser</a> module:
      - fixed memory leaks in astparser module
        (<a href="https://github.com/qorelanguage/qore/issues/3344">issue 3344</a>)

    @section qore_093 Qore 0.9.3

    @par Release Summary

    Bugfix release; see details below

    @subsection qore_093_compatibility Fixes That Can Affect Backwards-Compatibility
    Complex type fixes in this release have the effect that complex type declarations are not exactly equal to
    the base types without a complex type restrictions, and also abstract argument type matching with concrete
    implementations has been loosened to accept nearly identical matches, so that for example an abstract method may
    declare a parameter with a \c hash<auto> type which may be implemented by a concrete method with type \c hash.

    @subsection qore_093_new_features New Features in Qore
    - the <a href="../../modules/ConnectionProvider/html/index.html">ConnectionProvider</a> module was updated to
      support connection tags
      (<a href="https://github.com/qorelanguage/qore/issues/3486">issue 3486</a>)
    - updated the @ref Qore::HTTPClient "HTTPClient" class to support the following new constructor options:
      - \c encoding_passthru
      - \c error_passthru
      - \c redirect_passthru
      as well as the \c "response-headers-raw" output info key, plus the following methods:
      - @ref Qore::HTTPClient::getHostHeaderValue() "HTTPClient::getHostHeaderValue()"
      - @ref Qore::HTTPClient::getEncodingPassthru() "HTTPClient::getEncodingPassthru()"
      - @ref Qore::HTTPClient::setEncodingPassthru() "HTTPClient::setEncodingPassthru()"
      - @ref Qore::HTTPClient::getErrorPassthru() "HTTPClient::getErrorPassthru()"
      - @ref Qore::HTTPClient::setErrorPassthru() "HTTPClient::setErrorPassthru()"
      - @ref Qore::HTTPClient::getRedirectPassthru() "HTTPClient::getRedirectPassthru()"
      - @ref Qore::HTTPClient::setRedirectPassthru() "HTTPClient::setRedirectPassthru()"
      .
      (<a href="https://github.com/qorelanguage/qore/issues/3472">issue 3472</a>)
    - added the following methods:
      - @ref Qore::GetOpt::parse() "GetOpt::parse(hash<auto>, reference<list<string>>)"
      - @ref Qore::GetOpt::parseEx() "GetOpt::parseEx(hash<auto>, reference<list<string>>)"
      - @ref Qore::GetOpt::parseExit() "GetOpt::parseExit(hash<auto>, reference<list<string>>)"
      - @ref Qore::Socket::getRemoteCertificate() "Socket::getRemoteCertificate()"
    - added the following new functions:
      - @ref Qore::auto_cast() "auto_cast()"
      - @ref Qore::digest() "digest()"
      - @ref Qore::get_digests() "get_digests()
      - @ref Qore::hmac() "hmac()"
    - added the following new constants:
      - @ref Qore::DigestMap "DigestMap"
      - @ref Qore::CRYPTO_DIGEST_MD2 "CRYPTO_DIGEST_MD2"
      - @ref Qore::CRYPTO_DIGEST_MD4 "CRYPTO_DIGEST_MD4"
      - @ref Qore::CRYPTO_DIGEST_MD5 "CRYPTO_DIGEST_MD5"
      - @ref Qore::CRYPTO_DIGEST_SHA "CRYPTO_DIGEST_SHA"
      - @ref Qore::CRYPTO_DIGEST_SHA1 "CRYPTO_DIGEST_SHA1"
      - @ref Qore::CRYPTO_DIGEST_SHA224 "CRYPTO_DIGEST_SHA224"
      - @ref Qore::CRYPTO_DIGEST_SHA256 "CRYPTO_DIGEST_SHA256"
      - @ref Qore::CRYPTO_DIGEST_SHA384 "CRYPTO_DIGEST_SHA384"
      - @ref Qore::CRYPTO_DIGEST_SHA512 "CRYPTO_DIGEST_SHA512"
      - @ref Qore::CRYPTO_DIGEST_DSS "CRYPTO_DIGEST_DSS"
      - @ref Qore::CRYPTO_DIGEST_DSS1 "CRYPTO_DIGEST_DSS1"
      - @ref Qore::CRYPTO_DIGEST_MDC2 "CRYPTO_DIGEST_MDC2"
      - @ref Qore::CRYPTO_DIGEST_RIPEMD160 "CRYPTO_DIGEST_RIPEMD160"
    - added the @ref Qore::UrlInfo hash as the return type to:
      - @ref Qore::parse_url() "parse_url()"
      - @ref Qore::parseURL() "parseURL()"
    - added the \a module_visibility parameter to @ref Qore::Program::importClass() "Program::importClass()" and the
      @ref import_visibility_constants as possible argument values
    - added the \a max_file_len param to @ref Qore::ReadOnlyFile::readTextFile() "ReadOnlyFile::readTextFile()"
      and @ref Qore::ReadOnlyFile::readBinaryFile() "ReadOnlyFile::readBinaryFile()"
      (<a href="https://github.com/qorelanguage/qore/issues/3525">issue 3525</a>)
    - added <string>::toBinary()
    - added the <a href="../../modules/AwsRestClient/html/index.html">AwsRestClient</a> module
    - the <a href="../../modules/HttpServer/html/index.html">HttpServer</a> module was updated to
      enable remote certificates to be retrieved in listeners and handlers by default; added new API entry points for
      listeners and handlers with more flexible and saner parameters, deprecated old complex methods
      (<a href="https://github.com/qorelanguage/qore/issues/3512">issue 3512</a>)
    - the <a href="../../modules/Mapper/html/index.html">Mapper</a> module now supports the \c "runtime_keys" option
      for adding support for new field keys to existing classes
      (<a href="https://github.com/qorelanguage/qore/issues/3535">issue 3535</a>)
    - the <a href="../../modules/Mapper/html/index.html">Mapper</a> module now supports \c "hash" and \c "any" types
      for output fields
      (<a href="https://github.com/qorelanguage/qore/issues/3453">issue 3453</a>)
    - the <a href="../../modules/Mapper/html/index.html">Mapper</a> module now supports dot notation in output fields
      for the "hash" output type
      (<a href="https://github.com/qorelanguage/qore/issues/3413">issue 3413</a>)
    - the <a href="../../modules/RestClient/html/index.html">RestClient</a> module was updated so that
      \c RestConnection objects now support the \c "headers" option
      (<a href="https://github.com/qorelanguage/qore/issues/3455">issue 3455</a>)
    - \c qdbg-vsc-adapter supports the VSCode Debug Protocol
      (<a href="https://github.com/qorelanguage/qore/issues/3392">issue 3392</a>)

    @subsection qore_093_bug_fixes Bug Fixes in Qore
    - fixed bugs in handling object members assigned to references
      (<a href="https://github.com/qorelanguage/qore/issues/3523">issue 3523</a>)
    - fixed bugs in thread-local variable handling and Program destruction
      (<a href="https://github.com/qorelanguage/qore/issues/3521">issue 3521</a>)
    - fixed a bug where a crash would result when serializing imported typed hashes
      (<a href="https://github.com/qorelanguage/qore/issues/3518">issue 3518</a>)
    - fixed a bug where attempting to serialize a weak references to a serializable object would result in an
      exception
      (<a href="https://github.com/qorelanguage/qore/issues/3515">issue 3515</a>)
    - fixed a bug where new @ref Qore::SQL::DatasourcePool "DatasourcePool" connections were left in place when calls to
      @ref Qore::SQL::DatasourcePool::beginTransaction() "DatasourcePool::beginTransaction()" would fail with an exception
      (<a href="https://github.com/qorelanguage/qore/issues/3509">issue 3509</a>)
    - fixed bugs importing user modules with an injected API in an existing @ref Qore::Program "Program" container
      (<a href="https://github.com/qorelanguage/qore/issues/3504">issue 3504</a>)
    - fixed a memory leak in @ref Qore::Serializable::deserialize(string) "Serializable::deserialize(string)"
    - fixed a memory leak (crash in debug mode) related to @ref garbage_collection "deterministic garbage collection"
      (<a href="https://github.com/qorelanguage/qore/issues/3481">issue 3481</a>)
    - fixed a bug where HTTP redirect messages with a simple path and not a full URL were not processed correctly
      (<a href="https://github.com/qorelanguage/qore/issues/3475">issue 3475</a>)
    - fixed a bug where HTTP connections with UNIX domain sockets were sending an incorrect \c Host: header without
      URL encoding
      (<a href="https://github.com/qorelanguage/qore/issues/3474">issue 3474</a>)
    - fixed bugs affecting injection and @ref Qore::Program "Program" API management
      (<a href="https://github.com/qorelanguage/qore/issues/3461">issue 3461</a>)
    - fixed a bug where a \c '/' character in an HTTP username would cause a URL to be parsed incorrectly
      (<a href="https://github.com/qorelanguage/qore/issues/3457">issue 3457</a>)
    - added optional flags to the following methods to allow them to open file streams in nonblocking mode to handle
      opening named pipes independently of the writer without blocking:
      - @ref Qore::FileInputStream::constructor() "FileInputStream::constructor()"
      - @ref Qore::FileLineIterator::constructor() "FileLineIterator::constructor()"
      .
      (<a href="https://github.com/qorelanguage/qore/issues/3451">issue 3451</a>)
    - fixed a bug compiling with openssl with the MDC2 algorithm disabled
      (<a href="https://github.com/qorelanguage/qore/issues/3443">issue 3443</a>)
    - fixed a confusing error message with runtime overload type errors where complex type information was missing
      (<a href="https://github.com/qorelanguage/qore/issues/3441">issue 3441</a>)
    - fixed parse-time error handling complex types in hashes
      (<a href="https://github.com/qorelanguage/qore/issues/3438">issue 3438</a>)
    - fixed many type errors with complex types
      (<a href="https://github.com/qorelanguage/qore/issues/3429">issue 3429</a>)
    - fixed inconsistent behavior of references with pseudo-methods
      (<a href="https://github.com/qorelanguage/qore/issues/3417">issue 3417</a>)
    - fixed bugs in the return types of @ref Qore::regex_extract() and <string>::regexExtract()
      (<a href="https://github.com/qorelanguage/qore/issues/3416">issue 3416</a>)
    - fixed documentation links between dependent modules
      (<a href="https://github.com/qorelanguage/qore/issues/3406">issue 3406</a>)
    - fixed a bug where an lvalue with a complex type accepted incompatible assignments from values without complex
      types if the base type was the same; this fix also ensures that complex type declarations with \c auto are not
      treated as identical to the base type without any complex type restrictions, in addition abstract type matching
      was loosened to accept near matches with parameter types so that ab stract method with a parameter type of
      \c hash<auto> can be implemented with a concrete method with a \c hash parameter type, for example.
      (<a href="https://github.com/qorelanguage/qore/issues/3404">issue 3404</a>)
    - fixed a bug where a crash could result when deserializing invalid integer data
      (<a href="https://github.com/qorelanguage/qore/issues/3395">issue 3395</a>)
    - fixed a parse type error in initialization using return value of abstract method
      (<a href="https://github.com/qorelanguage/qore/issues/3387">issue 3387</a>)
    - fixed a bug where sort functions were incorrectly sorting strings with different lengths
      (<a href="https://github.com/qorelanguage/qore/issues/3378">issue 3378</a>)
    - fixed a member initialization bug with imported classes
      (<a href="https://github.com/qorelanguage/qore/issues/3368">issue 3368</a>)
    - <a href="../../modules/HttpServer/html/index.html">HttpServer</a> module:
      - shut down dedicated socket conenctions last in order to allow for effective keep-alive implementations with
        WebSocket for example
        (<a href="https://github.com/qorelanguage/qore/issues/3488">issue 3488</a>)
      - fixed a bug where disconnected connections could cause unhandled exceptions to be output in the connection
        thread
        (<a href="https://github.com/qorelanguage/qore/issues/3415">issue 3415</a>)
      - fixed certificate and key errors for HTTPS listeners to generate user-friendly exceptions
        (<a href="https://github.com/qorelanguage/qore/issues/3397">issue 3397</a>)
    - <a href="../../modules/Logger/html/index.html">Logger</a> module:
      - added \c Logger::logArgs()
        (<a href="https://github.com/qorelanguage/qore/issues/3492">issue 3492</a>)
    - <a href="../../modules/Mime/html/index.html">Mime</a> module:
      - fixed bugs parsing binary data in multipart messages
        (<a href="https://github.com/qorelanguage/qore/issues/2936">issue 2936</a>)
    - <a href="../../modules/PgsqlSqlUtil/html/index.html">PgsqlSqlUtil</a> module:
      - fixed comparison of triggers with column restrictions with table alignment
        (<a href="https://github.com/qorelanguage/qore/issues/3466">issue 3466</a>)
    - <a href="../../modules/Pop3Client/html/index.html">Pop3Client</a> module:
      - fixed the timeout value for upgrading the SSL connection in \c Pop3Client
        (<a href="https://github.com/qorelanguage/qore/issues/3388">issue 3388</a>)
    - <a href="../../modules/QUnit/html/index.html">QUnit</a> module:
      - allow binary modules to be subjected to dependency injections
        (<a href="https://github.com/qorelanguage/qore/issues/3382">issue 3382</a>)
    - <a href="../../modules/RestHandler/html/index.html">RestHandler</a> module:
      - fixed RestHandler losing internal exception info when response was considered invalid by schema validator
        (<a href="https://github.com/qorelanguage/qore/issues/3435">issue 3435</a>)
      - fixed RestHandler incorrectly handling Accept header of incoming requests
        (<a href="https://github.com/qorelanguage/qore/issues/3426">issue 3426</a>)
      - added debug logging for REST schema validation errors
        (<a href="https://github.com/qorelanguage/qore/issues/3410">issue 3410</a>)
    - <a href="../../modules/RestSchemaValidator/html/index.html">RestSchemaValidator</a> module:
      - fixed \c NullRestSchemaValidator not respecting set Content-Type header from RestClass
        (<a href="https://github.com/qorelanguage/qore/issues/3427">issue 3427</a>)
    - <a href="../../modules/SmtpClient/html/index.html">SmtpClient</a> module:
      - fixed the timeout value for upgrading to SSL connection in \c SmtpClient
        (<a href="https://github.com/qorelanguage/qore/issues/3381">issue 3381</a>)
    - <a href="../../modules/SqlUtil/html/index.html">SqlUtil</a> module:
      - fixed quoting of reserved words in column names in table alignment
        (<a href="https://github.com/qorelanguage/qore/issues/3400">issue 3400</a>)
      - implemented the \c AbstractDatabase::getPhysicalSize() method
        (<a href="https://github.com/qorelanguage/qore/issues/3385">issue 3385</a>)
    - <a href="../../modules/Util/html/index.html">Util</a> module:
      - fixed a bug parsing nested lists in \c parse_to_qore_value()
        (<a href="https://github.com/qorelanguage/qore/issues/3483">issue 3483</a>)

    @section qore_092 Qore 0.9.2

    @par Release Summary

    Bugfix release; see details below

    @subsection qore_092_new_features New Features in Qore
    - \c qdbg-remote supports an option to provide HTTP headers for WebSocket connections
      (<a href="https://github.com/qorelanguage/qore/issues/3350">issue 3350</a>)

    @subsection qore_092_bug_fixes Bug Fixes in Qore
    - implemented support for deserializing data from a binary string
      (<a href="https://github.com/qorelanguage/qore/issues/3357">issue 3357</a>)
    - fixed a bug with class initialization that could sometimes result in members of parent classes not being
      initialized when objects were constructed
      (<a href="https://github.com/qorelanguage/qore/issues/3355">issue 3355</a>)
    - fixed a bug in the <a href="../../modules/SqlUtil/html/index.html">SqlUtil</a> module that could lead to a
      deadlock when DML methods are used with a datasource pool with connection contention
      (<a href="https://github.com/qorelanguage/qore/issues/3352">issue 3352</a>)

    @section qore_091 Qore 0.9.1

    @par Release Summary

    Bugfix release; see details below

    @subsection qore_091_new_features New Features in Qore
    - the serialization protocol has been updated to version 1.1; it still reads both binary- and data-serialized data
      from v1.0
    - added the @ref Qore::ListSerializationInfo "ListSerializationInfo" hashdecl to support serializing and
      deserializing lists with complex type information
    - new user modules:
      - <a href="../../modules/ZeyosRestClient/html/index.html">ZeyosRestClient</a>
        - added this new module providing APIs for communicating with <a href="http://www.zeyos.com">Zeyos.com</a>'s REST API

    @subsection qore_091_bug_fixes Bug Fixes in Qore
    - fixed a bug where the Salesforce rest connection returns 'rest' type instead of 'sfrests'
      (<a href="https://github.com/qorelanguage/qore/issues/3346">issue 3346</a>)
    - fixed a bug where an invalid parse exception would be raised with an assignment of a global variable to another
      global variable with the same name in a different namespace
      (<a href="https://github.com/qorelanguage/qore/issues/3337">issue 3337</a>)
    - implemented support for serializing and deserializing complex type information in lists and hashes
      (<a href="https://github.com/qorelanguage/qore/issues/3318">issue 3318</a>)
    - fixed bugs handling unassigned lvalues with complex type declarations with the @ref push "push" and
      @ref unshift "unshift" operators
      (<a href="https://github.com/qorelanguage/qore/issues/3317">issue 3317</a>)
    - fixed a memory leak in copy constructor execution in complex class hierarchies
      (<a href="https://github.com/qorelanguage/qore/issues/3312">issue 3312</a>)
    - implemented support for automatically initializing the \c %Qore library from Java when dynamically loaded from
      the JVM; additionally in this case the <a href="https://github.com/qorelanguage/module-jni">jni</a> module is
      loaded automatically immediately after the \c %Qore library is initialized
      (<a href="https://github.com/qorelanguage/qore/issues/3310">issue 3310</a>)
    - implemented support for performing binary searches in binary data by adding the following new pseudo-methods:
      - <binary>::find(data, softint)
      - <binary>::rfind(data, softint)
      .
      (<a href="https://github.com/qorelanguage/qore/issues/3300">issue 3300</a>)
    - <a href="../../modules/Util/html/index.html">Util</a> module fixes:
      - fixed a bug in \c get_exception_string() with Java exceptions
        (<a href="https://github.com/qorelanguage/qore/issues/3304">issue 3304</a>)
    - <a href="../../modules/QUnit/html/index.html">QUnit</a> module fixes:
      - fixed a bug where tests could not be nested
        (<a href="https://github.com/qorelanguage/qore/issues/3306">issue 3306</a>)
    - <a href="../../modules/RestClient/html/index.html">RestClient</a>:
      - fixed a bug with charset in the RestClient module
        (<a href="https://github.com/qorelanguage/qore/issues/3328">issue 3328</a>)
      - fixed default option handling in REST connections including timeout handling
        (<a href="https://github.com/qorelanguage/qore/issues/3321">issue 3321</a>)
    - <a href="../../modules/SalesforceRestClient/html/index.html">SalesforceRestClient</a>:
      - fixed default option handling in REST connections including timeout handling
        (<a href="https://github.com/qorelanguage/qore/issues/3321">issue 3321</a>)
    - <a href="../../modules/SewioRestClient/html/index.html">SewioRestClient</a>:
      - fixed default option handling in REST connections including timeout handling
        (<a href="https://github.com/qorelanguage/qore/issues/3321">issue 3321</a>)
    - <a href="../../modules/WebUtil/html/index.html">WebUtil</a>:
      - fixed a bug when StaticTemplateManager does not respect constructor's parse options in templates
        (<a href="https://github.com/qorelanguage/qore/issues/3334">issue 3334</a>

    @section qore_09 Qore 0.9

    @par Release Summary
    This is a major release of %Qore with large portions of code subject to extensive optimizations leading
    to large memory and performance improvements along with more control of @ref Qore::Program "Program"
    logic containers, multithreading, and a <a href="../../modules/reflection/html/index.html">reflection API</a>.
    This release breaks binary compatibility with older versions of %Qore as well, requiring binary modules
    to support the new API and ABI.

    @subsection qore_09_compatibility Changes That Can Affect Backwards-Compatibility
    - Qore classes and functions are now immutable once created; any attempt to add a new user
      variant to an existing function or method or to add new declarations to an existing class will result in a
      parse error.
    - @ref Qore::Program "Program" objects now only support a single complete parse action
      (@ref Qore::Program::parse() "Program::parse()" or @ref Qore::Program::parseCommit() "Program::parseCommit()");
      subsequent attempts to parse code into the same %Program object will fail with an exception.  If parsing fails
      due to a parse exception, the @ref Qore::Program "Program" object is generally no longer usable and must be
      recreated to be used.
    - @ref Qore::Program::parseRollback() "Program::parseRollback()" is now deprecated; this action removes all user
      code and most builtin code from the @ref Qore::Program "Program" object; delete the object instead of using
      this method
    - the @ref transient "transient" keyword has been introduced to support control over
      @ref Qore::Serializable "object serialization"; see also @ref no-transient "%no-transient"

    @subsection qore_09_new_features New Features in Qore
    - Up to 70% reduced memory usage in %Qore programs through:
      - Extensive memory optimizations
      - Changing the default thread stack size from 8 MB to 512 KB
        (<a href="https://github.com/qorelanguage/qore/issues/2701">issue 2701</a>)
      - Eliminating heap-allocated, atomic-reference-counted integer and floating-point values resulted in
        reduced memory usage as well as faster runtime execution
    - <a href="../../modules/reflection/html/index.html">Reflection API</a>
    - @ref Qore::Serializable "Data and object serialization" support:
      - All data types except @ref closure "closures", @ref call_reference "call references",
        @ref lvalue_references "references", and non-serializable objects can be serializeed
      - All objects from classes inheriting @ref Qore::Serializable "Serializable" can be serialized
      - Class members declared with the @ref transient "transient" keyword (new in this release) will not be serialized
        but instead will get their default values when deserialized
      - Classes can define their own local serialization and deserialization logic by defining the
        @ref Qore::Serializable::serializeMembers() "serializeMembers()" and
        @ref Qore::Serializable::deserializeMembers() "deserializeMembers()" methods, respectively
      - The following builtin classes support serialization:
        - @ref Qore::SQL::Datasource "Datasource"
        - @ref Qore::SQL::DatasourcePool "DatasourcePool"
        - @ref Qore::SSLCertificate "SSLCertificate"
        - @ref Qore::SSLPrivateKey "SSLPrivateKey"
        - @ref Qore::TimeZone "TimeZone"
    - New classes:
      - @ref Qore::SQL::AbstractSQLStatement "AbstractSQLStatement": has been added as the parent class
        defining an abstract API for @ref Qore::SQL::SQLStatement "SQLStatement"
      - @ref Qore::Serializable "Serializable": a new class supporting data and object serialization
      - @ref Qore::StreamBase "StreamBase": a base class for stream classes allowing for a controlled
        handoff of a stream to another thread
    - Added support for importing a split user module represented as directory (<a href="https://github.com/qorelanguage/qore/issues/2562">issue 2562</a>)
    - New and updated methods in existing classes:
      - @ref Qore::SQL::AbstractDatasource::getSQLStatement() "AbstractDatasource::getSQLStatement()"
      - @ref Qore::SQL::Datasource::getSQLStatement() "Datasource::getSQLStatement()"
      - @ref Qore::SQL::DatasourcePool::getSQLStatement() "DatasourcePool::getSQLStatement()"
      - @ref Qore::File::redirect() "File::redirect()"
      - @ref Qore::FtpClient::getNetworkFamily() "FtpClient::getNetworkFamily()"
      - @ref Qore::FtpClient::setNetworkFamily() "FtpClient::setNetworkFamily()"
      - @ref Qore::FtpClient::getControlPeerInfo() "FtpClient::getControlPeerInfo()"
      - @ref Qore::FtpClient::getControlSocketInfo() "FtpClient::getControlSocketInfo()"
      - @ref Qore::FtpClient::getDataPeerInfo() "FtpClient::getDataPeerInfo()"
      - @ref Qore::FtpClient::getDataSocketInfo() "FtpClient::getDataSocketInfo()"
      - @ref Qore::Program::getParseOptionStringList() "Program::getParseOptionStringList()"
      - @ref Qore::Program::issueModuleCmd() "Program::issueModuleCmd()"
      - @ref Qore::Program::loadApplyToPrivateUserModule() "Program::loadApplyToPrivateUserModule()"
      - @ref Qore::Program::loadApplyToPrivateUserModuleWarn() "Program::loadApplyToPrivateUserModuleWarn()"
      - @ref Qore::Program::loadApplyToUserModule() "Program::loadApplyToUserModule()"
      - @ref Qore::Program::loadApplyToUserModuleWarn() "Program::loadApplyToUserModuleWarn()"
      - @ref Qore::Program::loadModule() "Program::loadModule()"
      - @ref Qore::Program::loadModuleWarn() "Program::loadModuleWarn()"
      - @ref Qore::Program::loadUserModuleWithProgram() "Program::loadUserModuleWithProgram()"
      - @ref Qore::Program::loadUserModuleWithProgramWarn() "Program::loadUserModuleWithProgramWarn()"
      - @ref Qore::Program::parse() "Program::parse()"
      - @ref Qore::Program::parsePending() "Program::parsePending()"
      - @ref Qore::SSLCertificate::copy() "SSLCertificate::copy()"
      - @ref Qore::SSLCertificate::getDER() "SSLCertificate::getDER()"
      - @ref Qore::SSLPrivateKey::copy() "SSLPrivateKey::copy()"
      - @ref Qore::SSLPrivateKey::getDER() "SSLPrivateKey::getDER()"
      - @ref Qore::StreamReader::getInputStream() "StreamReader::getInputStream()"
      - @ref Qore::StreamWriter::getOutputStream() "StreamWriter::getOutputStream()"
      - @ref Qore::Thread::Counter::inc() "Counter::inc()"
    - New functions:
      - @ref Qore::call_static_method() "call_static_method()"
      - @ref Qore::call_static_method_args() "call_static_method_args()"
      - @ref Qore::get_default_thread_stack_size() "get_default_thread_stack_size()"
      - @ref Qore::get_module_option() "get_module_option()"
      - @ref Qore::get_netif_list() "get_netif_list()"
      - @ref Qore::get_stack_size() "get_stack_size()"
      - @ref Qore::get_thread_name() "get_thread_name()"
      - @ref Qore::load_module_warn() "load_module_warn()
      - @ref Qore::set_default_thread_stack_size() "set_default_thread_stack_size()"
      - @ref Qore::set_module_option() "set_module_option()"
      - @ref Qore::set_thread_name() "set_thread_name()"
    - Updated functions:
      - @ref Qore::get_ex_pos() "get_ex_pos()": \c lang info was added to the result string if available
      - @ref Qore::load_module() "load_module(): added an optional \c warning_mask parameter
    - New modules:
      - <a href="../../modules/FsUtil/html/index.html">FsUtil</a>
      - <a href="../../modules/Logger/html/index.html">Logger</a>
      - <a href="../../modules/reflection/html/index.html">reflection</a>
    - New and updated hashdecls:
      - @ref Qore::NetIfInfo "NetIfInfo": new @ref hashdecl "hashdecl" for the @ref Qore::get_netif_list() "get_netif_list()" function
      - @ref Qore::CallStackInfo "CallStackInfo": updated with new members:
        - \c lang
        - \c programid
        - \c statementid
      - @ref Qore::ExceptionInfo "ExceptionInfo": updated with a new member:
        - \c lang
    - New constants:
      - @ref Qore::DomainCodeMap "DomainCodeMap"
      - @ref Qore::DomainStringMap "DomainStringMap"
      - @ref Qore::Option::HAVE_GET_NETIF_LIST "HAVE_GET_NETIF_LIST"
      - @ref Qore::Option::HAVE_GET_STACK_SIZE "HAVE_GET_STACK_SIZE"
      - @ref Qore::Option::HAVE_MANAGE_STACK "HAVE_MANAGE_STACK"
      - @ref Qore::Option::HAVE_THREAD_NAME "HAVE_THREAD_NAME"
      - @ref Qore::PO_BROKEN_SPRINTF "PO_BROKEN_SPRINTF"
      - @ref Qore::PO_NO_REFLECTION "PO_NO_REFLECTION"
      - @ref Qore::PO_NO_TRANSIENT "PO_NO_TRANSIENT"
      - @ref functional_domain_constants
    - New @ref date_formatting "date formatting" codes for <date>::format() and @ref Qore::format_date() "format_date()":
      - \c "Dn" and \c "DN": the ordinal day number in the year
      - \c "I": ISO-8601 week string
      - \c "Id" and \c "ID": <a href="http://en.wikipedia.org/wiki/ISO_week_date">ISO-8601 week</a> day number
      - \c "IF": the value in <a href="https://en.wikipedia.org/wiki/ISO_8601">ISO-8601</a> format for both
        @ref relative_dates "relative" (ex: \c "P2Y1M3DT5H7M9.002S") and @ref absolute_dates "absolute"
        dates (ex: \c "2018-03-23T10:43:12.067628+01:00")
      - \c "Iw" and \c "IW": <a href="http://en.wikipedia.org/wiki/ISO_week_date">ISO-8601 week</a> number
      - \c "Iy" and \c "IY": <a href="http://en.wikipedia.org/wiki/ISO_week_date">ISO-8601 week</a> year
    - New parse directives:
      - @ref broken-sprintf "%broken-sprintf"
      - @ref correct-sprintf "%correct-sprintf"
      - @ref no-reflection "%no-reflection"
      - @ref no-transient "%no-transient"
    - @ref Qore::Program::parse() "Program::parse()" and @ref Qore::Program::parsePending() "Program::parsePending()" updates:
      the \a format_label parameter is obsolete/ignored
      (<a href="https://github.com/qorelanguage/qore/issues/2903">issue 2903</a>)
    - Module updates
      - <a href="../../modules/reflection/html/index.html">reflection</a>: a new binary module providing a
        reflection API to %Qore
      - <a href="../../modules/ConnectionProvider/html/index.html">ConnectionProvider</a> module changes:
        - The \c AbstractConnection::getConstructorInfo() method (and supporting declarations) was added to allow
          connections to be created dynamically, potentially in another process from a network call (<a href="https://github.com/qorelanguage/qore/issues/2628">issue 2628</a>)
        - The \c AbstractConnection has new public flag \c enabled. Also constructors are updated. (<a href="https://github.com/qorelanguage/qore/issues/3001">issue 3001</a>)
        - The \c AbstractConnection has new constructors, old ones are obsolete. Custom URL/URI parsing is possible (<a href="https://github.com/qorelanguage/qore/issues/3162">issue 3162</a>)
      - <a href="../../modules/CsvUtil/html/index.html">CsvUtil</a> module updates:
        - Added public methods \c AbstractCsvIterator::getRawLine() and \c AbstractCsvIterator::getRawLineValues() (<a href="https://github.com/qorelanguage/qore/issues/2739">issue 2739</a>)
      - <a href="../../modules/FreetdsSqlUtil/html/index.html">FreetdsSqlUtil</a> module changes:
        - Added support for serializing and deserializing \c AbstractTable objects (<a href="https://github.com/qorelanguage/qore/issues/2663">issue 2663</a>)
      - <a href="../../modules/HttpServer/html/index.html">HttpServer</a> module changes:
        - added the \c "header-info" hash to the context argument when calling handlers
          (<a href="https://github.com/qorelanguage/qore/issues/3260">issue 3260</a>)
        - Added support for adding new HTTP methods to the server with the \c HttpServer::addHttpMethod() method
          (<a href="https://github.com/qorelanguage/qore/issues/2805">issue 2805</a>)
      - <a href="../../modules/Mime/html/index.html">Mime</a> module changes:
        - allow the default type for unknown extensions to be overridden in
          \c get_mime_type_from_ext()
          (<a href="https://github.com/qorelanguage/qore/issues/3260">issue 3260</a>)
      - <a href="../../modules/MysqlSqlUtil/html/index.html">MysqlSqlUtil</a> module changes:
        - Added support for serializing and deserializing \c AbstractTable objects (<a href="https://github.com/qorelanguage/qore/issues/2663">issue 2663</a>)
      - <a href="../../modules/OracleSqlUtil/html/index.html">OracleSqlUtil</a> module changes:
        - Implemented a check for allowed types when is the AUTO_INCREMENT flag used
          (<a href="https://github.com/qorelanguage/qore/issues/2978">issue 2978</a>)
        - Added support for serializing and deserializing \c AbstractTable objects (<a href="https://github.com/qorelanguage/qore/issues/2663">issue 2663</a>)
      - <a href="../../modules/PgsqlSqlUtil/html/index.html">PgsqlSqlUtil</a> module changes:
        - Added support for serializing and deserializing \c AbstractTable objects
          (<a href="https://github.com/qorelanguage/qore/issues/2663">issue 2663</a>)
      - <a href="../../modules/QUnit/html/index.html">QUnit</a> module changes:
        - updated \c Test::testSkip() to use the reason argument a format string with
          @ref Qore::vsprintf() "vsprintf()"
          (<a href="https://github.com/qorelanguage/qore/issues/3172">issue 3172</a>)
      - <a href="../../modules/RestHandler/html/index.html">RestHandler</a> module changes:
        - added the \c RestHandler::returnRestException() method that allows subclasses to determine how exceptions
          are handled
          (<a href="https://github.com/qorelanguage/qore/issues/3235">issue 3235</a>)
        - Updated to support alternative URI paths for actions so that an "action=xxx" argument is not needed; instead
          the action can be added to the end of the URI path so that \c "PUT path/xxx" can be used instead of
          \c "PUT path?action=xxx"
          (<a href="https://github.com/qorelanguage/qore/issues/2994">issue 2994</a>)
      - <a href="../../modules/RestSchemaValidator/html/index.html">RestSchemaValidator</a> module changes:
        - Updated the default validator to try all serialization methods if multiple methods are available and one fails
          (<a href="https://github.com/qorelanguage/qore/issues/2831">issue 2831</a>)
      - <a href="../../modules/Schema/html/index.html">Schema</a> module changes:
        - improved logging output when aligning schemas
          (<a href="https://github.com/qorelanguage/qore/issues/3114">issue 3114</a>)
      - <a href="../../modules/SqlUtil/html/index.html">SqlUtil</a> module changes:
        - Deprecated \c AbstractTable::getRowIterator() for \c AbstractTable::getStatement()
          (<a href="https://github.com/qorelanguage/qore/issues/2326">issue 2326</a>)
        - Updated the module to use the @ref Qore::SQL::AbstractSQLStatement "AbstractSQLStatement" class instead of the
          @ref Qore::SQL::SQLStatement "SQLStatement"
          (<a href="https://github.com/qorelanguage/qore/issues/2326">issue 2326</a>)
        - Added support for serializing and deserializing \c AbstractTable objects (<a href="https://github.com/qorelanguage/qore/issues/2663">issue 2663</a>)
      - <a href="../../modules/Swagger/html/index.html">Swagger</a>:
        - Swagger module does not accept multipart/form-data content-type and also does not work with list and hash parameters
          (<a href="https://github.com/qorelanguage/qore/issues/2932">issue 2932</a>)
      - <a href="../../modules/Util/html/index.html">Util</a> module updates:
        - Added public function \c parse_ranges() (<a href="https://github.com/qorelanguage/qore/issues/2438">issue 2438</a>)
        - Added public function \c check_ip_address() (<a href="https://github.com/qorelanguage/qore/issues/2483">issue 2483</a>)
        - Updated \c parse_to_qore_value() to support single-element lists and hashes with curly brackets including
          empty hashes
          (<a href="https://github.com/qorelanguage/qore/issues/3138">issue 3138</a>)
        - updated \c get_exception_string() to show the \c lang value
          (<a href="https://github.com/qorelanguage/qore/issues/3182">issue 3182</a>)
      - <a href="../../modules/WebSocketHandler/html/index.html">WebSocketHandler</a>:
        - added stopping connection from server side via \c WebSocketConnection::stop(), \c WebSocketHandler::stopOne()
          and \c WebSocketClient handling of the \c WSCC_GoingAway event
      - <a href="../../modules/WebUtil/html/index.html">WebUtil</a> module changes:
        - updated to allow more control over file serving
          (<a href="https://github.com/qorelanguage/qore/issues/3260">issue 3260</a>)
    - @ref relative_dates "Relative date" changes
      - Fractional seconds are accepted in the @ref single_reldates
      - Fractional date components are accepted in the @ref short_reldates based on <a href="https://en.wikipedia.org/wiki/ISO_8601#Durations">ISO-8601 durations</a>
    - Improved debugging support:
      - @ref Qore::ProgramControl::getStatementIdInfo() "ProgramControl::getStatementIdInfo()" provides breakpoint info
      - Command to resolve statement
      - Interrupt notification provides call stack info
      - \c "Run to statement" implementation
      - <a href="../../modules/DebugHandler/html/index.html">DebugHandler</a> reimplemented to support multiple websocket handlers
      - Programs are not interrupted in bootstrap code
      - Command line utils display source line code when interrupted
    - Runtime thread stack traces are available in all builds and the
      @ref Qore::Option::HAVE_RUNTIME_THREAD_STACK_TRACE "HAVE_RUNTIME_THREAD_STACK_TRACE" constant is always
      \c True.  Furthermore, the %Qore library has been extended to support stack tracing when embedding
      or integrating code in other programming languages at runtime

    @subsection qore_09_bug_fixes Bug Fixes in Qore
    - fixed a bug in @ref Qore::parse_url() "parse_url()" with single-character hostnames with a port number
      (<a href="https://github.com/qorelanguage/qore/issues/3287">issue 3287</a>)
    - fixed a minor bug handling error info in exception handling in the
      <a href="../../modules/RestClient/html/index.html">RestClient</a> module
      (<a href="https://github.com/qorelanguage/qore/issues/3280">issue 3280</a>)
    - fixed a crash in acquiring a new connection with datasource options
      (<a href="https://github.com/qorelanguage/qore/issues/3262">issue 3262</a>)
    - fixed a bug reporting the source location for runtime type errors related to missing return statements
      (<a href="https://github.com/qorelanguage/qore/issues/3255">issue 3255</a>)
    - fixed bugs where @ref Qore::SQL::Datasource::getConfigString() "Datasource::getConfigString()" and
      @ref Qore::SQL::Datasource::getConfigHash() "Datasource::getConfigHash()" would require a connection to the
      server, making it impossible to check option before connecting
      (<a href="https://github.com/qorelanguage/qore/issues/3247">issue 3247</a>)
    - fixed a bug with @ref weak_assignment_operator "weak references" in some assignment expressions
      (<a href="https://github.com/qorelanguage/qore/issues/3202">issue 3202</a>)
    - fixed bugs in @ref Qore::sprintf() "sprintf()", @ref Qore::vsprintf() "vsprintf()", and all variants where
      @ref nothing was not treated the same as no value
      (<a href="https://github.com/qorelanguage/qore/issues/3184">issue 3184</a>)
    - worked around a potential COW bug in \c std::string in GNU libdstdc++ 6+
      (<a href="https://github.com/qorelanguage/qore/issues/3179">issue 3179</a>)
    - fixed a bug with simple additional and subtraction with mixed @ref timeout_type "timeout" and
      @ref date_type "date" values; updated docs that arithmetic operations with timeout values are not recommended
      and can return unexpected values in some situations
      (<a href="https://github.com/qorelanguage/qore/issues/3157">issue 3157</a>)
    - fixed a bug in deterministic garbage collection where @ref Qore::Thread::Queue "Queue" objects were not scanned
      and therefore cycles due to @ref Qore::Thread::Queue "Queue" elements would cause a memory and reference leak
      (<a href="https://github.com/qorelanguage/qore/issues/3101">issue 3101</a>)
    - fixed a bug where call references did not set the execution context with builtin functions
      and therefore calls to builtin functions in modules (such as \c jni) with
      per-program private data would fail
      (<a href="https://github.com/qorelanguage/qore/issues/3024">issue 3024</a>)
    - fixed a bug where rvalue references with complex subtypes could get modified during an assignment
      (<a href="https://github.com/qorelanguage/qore/issues/2891">issue 2891</a>)
    - Fixed a bug where class members could be initialized multiple times in a class with multiple
      inheritance where the same class is inherited multiple times in the hierarchy
      (<a href="https://github.com/qorelanguage/qore/issues/2741">issue 2741</a>)
    - Fixed bugs handling @ref abstract "abstract" methods in complex hierarchies with multiple inheritance
      (<a href="https://github.com/qorelanguage/qore/issues/2741">issue 2741</a>)
    - Fixed bugs handling object scope in @ref background "background" expressions
      (<a href="https://github.com/qorelanguage/qore/issues/2653">issue 2653</a>)
    - Fixed a bug: @ref Qore::hash(list<auto>) "hash(list<auto>)" where l has an odd number of elements never returns
      (<a href="https://github.com/qorelanguage/qore/issues/2860">issue 2860</a>)
    - Fixed a bug where no error is issued when an expression does not have meaning as a top-level statement
      (<a href="https://github.com/qorelanguage/qore/issues/2826">issue 2826</a>),
      and also where such expression is an argument to the @ref background "background" operator (<a href="https://github.com/qorelanguage/qore/issues/2747">issue 2747</a>)
    - Fixed a bug where the parser does not recognize that a return value of a function call is not ignored if it
      is an object and its method is immediately called
      (<a href="https://github.com/qorelanguage/qore/issues/2863">issue 2863</a>),
    - Fixed a bug where \c public and \c private members of classes inherited with \c private:internal inheritance
      were not initialized when objects were created
      (<a href="https://github.com/qorelanguage/qore/issues/2970">issue 2970</a>),
    - Module fixes:
      - <a href="../../modules/QUnit/html/index.html">QUnit</a>:
        - fixed error reporting with type errors with number values
          (<a href="https://github.com/qorelanguage/qore/issues/2984">issue 2984</a>)

    @section qore_08139 Qore 0.8.13.9

    @par Release Summary
    Bugfix release; see details below

    @subsection qore_08139_bug_fixes Bug Fixes in Qore
    - fixed a bug handling start and end arguments in @ref Qore::replace() "replace()" that would cause a crash
      (<a href="https://github.com/qorelanguage/qore/issues/3345">issue 3345</a>)
    - fixed a bug handling invalid DB driver options in datasource creation that could lead to a crash with some
      drivers
      (<a href="https://github.com/qorelanguage/qore/issues/3243">issue 3243</a>)
    - fixed a memory error in internal list handling that could lead to memory corruption and crashes
      (<a href="https://github.com/qorelanguage/qore/issues/3206">issue 3206</a>)
    - fixed calls to Dir::list*() methods which failed whenever there was a symlink with a non-existent target in a directory
      (<a href="https://github.com/qorelanguage/qore/issues/3192">issue 3192</a>)
    - fixed a bug handling illegal abstract method definitions of special class methods
      (<a href="https://github.com/qorelanguage/qore/issues/3126">issue 3126</a>)
    - fixed handling <tt>304 Not Modified</tt> responses in the @ref Qore::HTTPClient "HTTPClient" class
      (<a href="https://github.com/qorelanguage/qore/issues/3116">issue 3116</a>)
    - fixed a crashing bug in the @ref Qore::Transform "Transform" class when used with encryption algorithms
      (<a href="https://github.com/qorelanguage/qore/issues/3111">issue 3111</a>)
    - fixed a crash with multiple hash keys when parsing the @ref hmap "hash map operator"
      (<a href="https://github.com/qorelanguage/qore/issues/3108">issue 3108</a>)
    - module fixes:
      - <a href="../../modules/HttpServer/html/index.html">HttpServer</a>:
        - fixed responses that cannot have a message body (ex: \c HEAD requests and others)
          (<a href="https://github.com/qorelanguage/qore/issues/3116">issue 3116</a>)
      - <a href="../../modules/RestClient/html/index.html">RestClient</a>:
        - fixed default option handling in REST connections including timeout handling
          (<a href="https://github.com/qorelanguage/qore/issues/3321">issue 3321</a>)
      - <a href="../../modules/SalesforceRestClient/html/index.html">SalesforceRestClient</a>:
        - fixed default option handling in REST connections including timeout handling
          (<a href="https://github.com/qorelanguage/qore/issues/3321">issue 3321</a>)
      - <a href="../../modules/SewioRestClient/html/index.html">SewioRestClient</a>:
        - fixed default option handling in REST connections including timeout handling
          (<a href="https://github.com/qorelanguage/qore/issues/3321">issue 3321</a>)
      - <a href="../../modules/WebSocketClient/html/index.html">WebSocketClient</a>:
        - added missing exception handling in the connection close callback
          (<a href="https://github.com/qorelanguage/qore/issues/3225">issue 3225</a>)
      - <a href="../../modules/WebSocketHandler/html/index.html">WebSocketHandler</a>:
        - added missing exception handling to connection registration code
          (<a href="https://github.com/qorelanguage/qore/issues/3215">issue 3215</a>)

    @section qore_08138 Qore 0.8.13.8

    @par Release Summary
    Bugfix release; see details below

    @subsection qore_08138_bug_fixes Bug Fixes in Qore
    - fixed a bug where @ref Qore::stdout, @ref Qore::stdin, @ref Qore::stderr,
      @ref Qore::stdout_stream, @ref Qore::stdin_stream, and @ref Qore::stderr_stream, would
      perform automatic CRLF -> LF translations on Windows
      (<a href="https://github.com/qorelanguage/qore/issues/3061">issue 3061</a>)
    - fixed a bug in secure socket TLS communication making it impossible to talk to servers
      that require <a href="https://en.wikipedia.org/wiki/Server_Name_Indication">SNI</a>
      (<a href="https://github.com/qorelanguage/qore/issues/3053">issue 3053</a>)
    - fixed a deadlock in @ref Qore::FtpClient::put() "FtpClient::put()" with zero-length files
      (<a href="https://github.com/qorelanguage/qore/issues/3038">issue 3038</a>)
    - fixed an error respecting the I/O timeout in @ref Qore::FtpClient::put() "FtpClient::put()"
      with @ref Qore::InputStream "InputStream" argugments
      (<a href="https://github.com/qorelanguage/qore/issues/3032">issue 3032</a>)
    - fixed an error where @ref Qore::FtpClient "FtpClient" \c PORT operations would not time out
      (<a href="https://github.com/qorelanguage/qore/issues/3031">issue 3031</a>)

    @section qore_08137 Qore 0.8.13.7

    @par Release Summary
    Bugfix release; see details below

    @subsection qore_08137_bug_fixes Bug Fixes in Qore
    - module fixes:
      - <a href="../../modules/ConnectionProvider/html/index.html">ConnectionProvider</a>:
        - removed unnecessary serialization from AbstractConnection::get()
          (<a href="https://github.com/qorelanguage/qore/issues/2880">issue 2880</a>)
      - <a href="../../modules/PgsqlSqlUtil/html/index.html">PgsqlSqlUtil</a>
        - fixed schema alignment when there are functions to be dropped
          (<a href="https://github.com/qorelanguage/qore/issues/2963">issue 2963</a>)
    - fixed a race condition in @ref Qore::Thread::ThreadPool "ThreadPool" destruction that could
      cause a crash
      (<a href="https://github.com/qorelanguage/qore/issues/2906">issue 2906</a>)
    - fixed a hard to reproduce bug with internal runtime type matching that sometimes caused
      invalid runtime exceptions to be raised with base class constructors
      (<a href="https://github.com/qorelanguage/qore/issues/2928">issue 2928</a>)
    - fixed an error handling attach errors to @ref Qore::Program "Program" objects from foreign threads
      after the program has been deleted
      (<a href="https://github.com/qorelanguage/qore/issues/2950">issue 2950</a>)
    - fixed a bug that would cause a crash if an unknown \c "Content-Encoding" value were received by the
      @ref Qore::HTTPClient "HTTPClient" class
      (<a href="https://github.com/qorelanguage/qore/issues/2953">issue 2953</a>)
    - fixed a memory leak with binary objects in certain operations such as when reading a file into a
      binary object
      (<a href="https://github.com/qorelanguage/qore/issues/2982">issue 2982</a>)

    @section qore_08136 Qore 0.8.13.6

    @par Release Summary
    Bugfix release; see details below

    @subsection qore_08136_bug_fixes Bug Fixes in Qore
    - fixed a deadlock in lvalue handling with complex object operations in multithreaded contexts
      (<a href="https://github.com/qorelanguage/qore/issues/2889">issue 2889</a>)
    - fixed type errors with complex hashes in <hash>::values() and @ref Qore::hash_values() "hash_values()"
      (<a href="https://github.com/qorelanguage/qore/issues/2877">issue 2877</a>)
    - fixed an error handling complex types with the @ref plus_equals_operator "+=" operator
      (<a href="https://github.com/qorelanguage/qore/issues/2869">issue 2869</a>)
    - fixed a memory leak in @ref Qore::TreeMap::put() "TreeMap::put()"
      (<a href="https://github.com/qorelanguage/qore/issues/2840">issue 2840</a>)
    - fixed a crashing bug in \c qpp (used in building Qore from source)
      (<a href="https://github.com/qorelanguage/qore/issues/2838">issue 2838</a>)
    - fixed a crashing bug in @ref Qore::Socket::accept() "Socket::accept()" handling
      (<a href="https://github.com/qorelanguage/qore/issues/2835">issue 2835</a>)
    - fixed a cosmetic bug in module load error messages to provide the context of the module where the error
      is found in cases where it was missing
      (<a href="https://github.com/qorelanguage/qore/issues/2834">issue 2834</a>)
    - module fixes:
      - <a href="../../modules/SqlUtil/html/index.html">SqlUtil</a>:
        - schema alignment fails when user accidentally creates table
          schema with strings instead of hashes
          (<a href="https://github.com/qorelanguage/qore/issues/2761">issue 2358</a>)
      - <a href="../../modules/Swagger/html/index.html">Swagger</a>:
        - Swagger module does not use text/plain Content-Type for simple string responses
          (<a href="https://github.com/qorelanguage/qore/issues/2893">issue 2893</a>)
        - Swagger module does not check response body if response schema is missing in Swaggerfile
          (<a href="https://github.com/qorelanguage/qore/issues/2894">issue 2894</a>)
      - <a href="../../modules/WebSocketClient/html/index.html">WebSocketClient</a>:
        - allowed the handling of \c PING messages to be customized
          (<a href="https://github.com/qorelanguage/qore/issues/2887">issue 2887</a>)
      - <a href="../../modules/WebSocketHandler/html/index.html">WebSocketHandler</a>:
        - added support for heartbeat messages
          (<a href="https://github.com/qorelanguage/qore/issues/2887">issue 2887</a>)


    @section qore_08135 Qore 0.8.13.5

    @par Release Summary
    Bugfix release; see details below

    @subsection qore_08135_bug_fixes Bug Fixes in Qore
    - fixed a bug where user modules with global variables could not be loaded into @ref Qore::Program "Program"
      containers where @ref Qore::PO_NO_GLOBAL_VARS "PO_NO_GLOBAL_VARS" was set
      (<a href="https://github.com/qorelanguage/qore/issues/2807">issue 2807</a>)
    - fixed a deadlock with @ref Qore::Thread::RWLock "RWLock" and @ref Qore::Thread::Condition "Condition" objects when the
      read lock is held recursively (<a href="https://github.com/qorelanguage/qore/issues/2817">issue 2817</a>)
    - module fixes:
      - <a href="../../modules/CsvUtil/html/index.html">CsvUtil</a>:
        - implemented the \c number_format option to allow numbers with alternative decimal separators
          to be parsed and generated (<a href="https://github.com/qorelanguage/qore/issues/2806">issue 2806</a>)
      - <a href="../../modules/RestClient/html/index.html">RestClient</a>:
        - added support for REST requests with binary message bodies; added the \c "bin" serialization method
        (<a href="https://github.com/qorelanguage/qore/issues/2816">issue 2816</a>)
      - <a href="../../modules/RestSchemaValidator/html/index.html">RestSchemaValidator</a>:
        - fixed the null validator to handle binary message bodies; fixed issues with \c "text"
          serialization with binary message bodies
          (<a href="https://github.com/qorelanguage/qore/issues/2816">issue 2816</a>)

      - <a href="../../modules/Mime/html/index.html">Mime</a>:
        - fixed a bug in \c mime_parse_form_urlencoded_string() where
          repeated elements would be overwriteen by subsequent keys with the same name
          (<a href="https://github.com/qorelanguage/qore/issues/2761">issue 2761</a>)

    @section qore_08134 Qore 0.8.13.4

    @par Release Summary
    Bugfix release; see details below

    @subsection qore_08134_bug_fixes Bug Fixes in Qore
    - fixed a bug where hashes and lists with subtype @ref auto_type "auto" were not created correctly with
      implicit initialization causing excess type stripping which could lead to performance issues with large
      data structures (<a href="https://github.com/qorelanguage/qore/issues/2767">issue 2767</a>)
    - implemented a new optional DBI statement method to allow for statement execution only for describing the
      result set to solve performance issues when describing statements with large data sets
      (<a href="https://github.com/qorelanguage/qore/issues/2773">issue 2773</a>)
    - fixed a performance bug by eliminating overzealous and unnecessary internal type stripping
      (<a href="https://github.com/qorelanguage/qore/issues/2791">issue 2791</a>)
    - module fixes:
      - <a href="../../modules/CsvUtil/html/index.html">CsvUtil</a>:
        - implemented the \c csvutil_set_global_compat_force_empty_string() function and
          the \c compat_force_empty_string CSV parsing option to force \c "*string" fields with no
          value to return an empty string when parsing rather than @ref nothing for backwards compatibility
          with very early versions of CsvUtil
          (<a href="https://github.com/qorelanguage/qore/issues/2476">issue 2476</a>)
      - <a href="../../modules/Mime/html/index.html">Mime</a>:
        - mime_parse_form_urlencoded_string raies a parse exception when there is no value for a key
          (<a href="https://github.com/qorelanguage/qore/issues/2760">issue 2760</a>)
      - <a href="../../modules/OracleSqlUtil/html/index.html">OracleSqlUtil</a> module changes
        - synonym resolving can fail with duplicated object name
          (<a href="https://github.com/qorelanguage/qore/issues/2758">issue 758</a>)
      - <a href="../../modules/SqlUtil/html/index.html">SqlUtil</a>:
        - implemented the \c AbstractTable::getRowIteratorNoExec() method (<a href="https://github.com/qorelanguage/qore/issues/2773">issue 2773</a>)
      - <a href="../../modules/TableMapper/html/index.html">TableMapper</a>:
        - updated to use the new SQL statement DBI method for efficient execution of queries only for describing
          result sets with outbound mappers to solve performance problems related to mappers that
          have statements with large data sets (<a href="https://github.com/qorelanguage/qore/issues/2773">issue 2773</a>)
        - fixed \c RawSqlStatementOutboundMapper to be usable without subclassing
          (<a href="https://github.com/qorelanguage/qore/issues/2775">issue 2775</a>)

    @section qore_08133 Qore 0.8.13.3

    @par Release Summary
    Bugfix release; see details below

    @subsection qore_08133_new_features New Features in Qore
    - improved debugging support:
      - added support for a <a href="https://code.visualstudio.com/">Visual Studio Code</a> debug adapter for %Qore
      - the debugger can now retrieve sources when running from a remote debug server
      - debugger options can now be set from command line (verbosity etc.)
      - the \c onAttach() event is now executed synchronously when the program thread context starts
      - the \c onDetach() event is executed properly when program thread contexts terminate
      - the \c onStep() now provides the \c breakpointId value if available
      - the \c onExit() event was added for greater control over code execution in the debugger
      - the \c onException() event was improved
      - server commands now support \c frameid as a parameter
      - added the following methods to support retrieving source code in the debugger:
        - @ref Qore::ProgramControl::getSourceFileNames() "ProgramControl::getSourceFileNames()"
        - @ref Qore::ProgramControl::getSourceLabels() "ProgramControl::getSourceLabels()"
    - new module:
      - <a href="../../modules/DebugLinenoiseCmdLine/html/index.html">DebuLinenoiseCmdLine</a>

    @subsection qore_08133_bug_fixes Bug Fixes in Qore
    - module fixes:
      - <a href="../../modules/QUnit/html/index.html">QUnit</a>:
        - improved output in assertion failures for strings with special whitespace and for multi-line data structures (<a href="https://github.com/qorelanguage/qore/issues/2680">issue 2680</a>)
      - <a href="../../modules/WebUtil/html/index.html">WebUtil</a>:
        - made it possible for FileHandler subclasses to add headers to response (<a href="https://github.com/qorelanguage/qore/issues/2686">issue 2686</a>)
    - <a href="../../modules/HttpServerUtil/html/index.html">HttpServerUtil</a>:
        - improved HTTP log masking to mask fewer false positives when attempting to mask sensitive data (<a href="https://github.com/qorelanguage/qore/issues/2621">issue 2621</a>)
    - fixed a crashing bug initializing constants with recursive references to code
      (<a href="https://github.com/qorelanguage/qore/issues/3027">issue 3027</a>)
    - fixed a crashing bug in the @ref plus_equals_operator "+= operator" with objects and hashes when @ref require-types "%require-types" is not in force (<a href="https://github.com/qorelanguage/qore/issues/2634">issue 2634</a>)
    - fixed a crashing bug in the @ref background "background operator" with non-constant hash expressions with local variable references (<a href="https://github.com/qorelanguage/qore/issues/2637">issue 2637</a>)
    - worked around an Oracle bug in materialized view creation in the <a href="../../modules/OracleSqlUtil/html/index.html">OracleSqlUtil</a> module where when the schema user is missing the <tt>CREATE MATERIALIZED VIEW</tt> grant the table backing the view is created but the materialized view itself is not created causing future creation actions to fail (<a href="https://github.com/qorelanguage/qore/issues/2643">issue 2643</a>)
    - implemented support for an optional error-handling method in SQL callbacks in the <a href="../../modules/SqlUtil/html/index.html">SqlUtil</a> module to allow SqlUtil to recover from error scenarios in schema creation/alignment (<a href="https://github.com/qorelanguage/qore/issues/2643">issue 2643</a>)
    - fixed a design bug where an empty list <tt>()</tt> and an empty hash <tt>{}</tt> could not be assigned to complex types, leading to excess typing and casting for simple operations (<a href="https://github.com/qorelanguage/qore/issues/2647">issue 2647</a>)
    - fixed a bug in the @ref map "map operator" with complex types and empty list expressions (<a href="https://github.com/qorelanguage/qore/issues/2651">issue 2651</a>)
    - fixed a bug where implicitly-declared values of complex "or nothing" types would not be declared with the correct runtime type information (<a href="https://github.com/qorelanguage/qore/issues/2652">issue 2652</a>)
    - fixed a bug affecting class initialization with out of order initialization (<a href="https://github.com/qorelanguage/qore/issues/2657">issue 2657</a>)
    - implemented support for the more concise declaration of immediate typed hash values (<a href="https://github.com/qorelanguage/qore/issues/2675">issue 2675</a>)
    - fixed a bug where a crash would result when evaluating certain expressions in the @ref background "brackground operator" due to a memory error (<a href="https://github.com/qorelanguage/qore/issues/2679">issue 2679</a>)
    - fixed @ref date_formatting "date formatting" output with the \c Z placeholder to always output the UTC offset as documented (<a href="https://github.com/qorelanguage/qore/issues/2684">issue 2684</a>)
    - fixed program thread context to return frames properly (<a href="https://github.com/qorelanguage/qore/issues/2674">issue 2674</a>)
    - fixed an internal memory bug that could cause unallocated memory to be read when creating objects (<a href="https://github.com/qorelanguage/qore/issues/2712">issue 2712</a>)
    - fixed a memory issue with typed hashes that could lead to a runtime creash (<a href="https://github.com/qorelanguage/qore/issues/2725">issue 2725</a>)

    @section qore_08132 Qore 0.8.13.2

    @par Release Summary
    Bugfix release; see details below

    @subsection qore_08132_new_features New Features in Qore
    - \c "thread list", \c "backtrace all" commands implemented for the debugger (<a href="https://github.com/qorelanguage/qore/issues/2608">issue 2608</a>)
    - <a href="../../modules/QUnit/html/index.html">QUnit</a>: overloaded the \c testAssertionValue() method to support auto/number/float and more verbose output when a difference in number/float values is found (<a href="https://github.com/qorelanguage/qore/issues/2556">issue 2556</a>)
    - qdbg-remote supports ConnectionProvider connections (<a href="https://github.com/qorelanguage/qore/issues/2613">issue 2613</a>)
    - new method: @ref Qore::Breakpoint::getProgram() "Breakpoint::getProgram()"

    @subsection qore_08132_bug_fixes Bug Fixes in Qore
    - module fixes:
      - <a href="../../modules/DebugCmdLine/html/index.html">DebugCmdLine</a>:
        - improved breakpoint usability (<a href="https://github.com/qorelanguage/qore/issues/2604">issue 2604</a>)
        - fixed a bug parsing call signatures when setting breakpoints (<a href="https://github.com/qorelanguage/qore/issues/2601">issue 2601</a>)
      - <a href="../../modules/DebugProgramControl/html/index.html">DebugProgramControl</a>:
        - improved breakpoint usability (<a href="https://github.com/qorelanguage/qore/issues/2604">issue 2604</a>)
        - fixed a bug providing the programId context (<a href="https://github.com/qorelanguage/qore/issues/2603">issue 2603</a>)
      - <a href="../../modules/QUnit/html/index.html">QUnit</a>:
        - improved error location reporting by providing all stack location information up until the QUnit call to cover the case when multiple code layers are used such as one or more test modules (<a href="https://github.com/qorelanguage/qore/issues/1720">issue 1720</a>)
      - <a href="../../modules/SqlUtil/html/index.html">SqlUtil</a>:
        - implemented support for literal values in column operators taking column arguments with \c cop_value() (<a href="https://github.com/qorelanguage/qore/issues/2555">issue 2555</a>)
      - <a href="../../modules/WebSocketClient/html/index.html">WebSocketClient</a>:
        - added \c WebSocketClient::pong() to allow unsolicited \c PONG messages to be sent (<a href="https://github.com/qorelanguage/qore/issues/2566">issue 2566</a>)
      - <a href="../../modules/WebSocketHandler/html/index.html">WebSocketHandler</a>:
        - fixed a bug where unsolicited \c PONG messages caused the connection to be prematurely closed (<a href="https://github.com/qorelanguage/qore/issues/2566">issue 2566</a>)
    - fixed a bug with implicit initialization of typed hashes; this is now illegal and a \c HASHDECL-IMPLICIT-CONSTRUCTION-ERROR exception is raised in such cases (<a href="https://github.com/qorelanguage/qore/issues/2491">issue 2491</a>)
    - fixed a bug with @ref Qore::Thread::Condition "Condition" variable handling on macOS High Sierra due to an internal undocumented API change (<a href="https://github.com/qorelanguage/qore/issues/2576">issue 2576</a>)
    - fixed a memory error with the @ref plus_equals_operator "+= operator" and uninitialized date/time values (<a href="https://github.com/qorelanguage/qore/issues/2591">issue 2591</a>)
    - fixed a bug in the remote debugger \c qdbg-remote where \c wss:// schemes were not accepted (<a href="https://github.com/qorelanguage/qore/issues/2596">issue 2596</a>)
    - fixed a bug in an error message in @ref Qore::ProgramControl::findFunctionStatementId() "ProgramControl::findFunctionStatementId()" (<a href="https://github.com/qorelanguage/qore/issues/2600">issue 2600</a>)
    - fixed a crash when @ref Qore::HTTPClient::setDefaultPath() "HTTPClient::setDefaultPath()" was called with no argument (<a href="https://github.com/qorelanguage/qore/issues/2610">issue 2610</a>)
    - fixed a bug in debugger when program is not set (<a href="https://github.com/qorelanguage/qore/issues/2603">issue 2603</a>)

    @section qore_08131 Qore 0.8.13.1

    @par Release Summary
    Bugfix release; see details below

    @subsection qore_08131_new_features New Features in Qore
    - the \c sqlutil script has been updated with the \c --select option to allow dumped table rows to be filtered (<a href="https://github.com/qorelanguage/qore/issues/2509">issue 2509</a>)

    @subsection qore_08131_bug_fixes Bug Fixes in Qore
    - fixes in modules:
      - \c astparser module fixes:
        - fixed memory leaks in \c AstParser::parseFile() and \c AstParser::parseString() methods (<a href="https://github.com/qorelanguage/qore/issues/2261">issue 2261</a>)
        - fixed incorrect flex code regarding parse options leading to segfaults (<a href="https://github.com/qorelanguage/qore/issues/2262">issue 2262</a>)
      - <a href="../../modules/DebugCmdLine/html/index.html">DebugCmdLine</a> module fixes:
        - fixed value setting to process all remaining arguments on the command line (<a href="https://github.com/qorelanguage/qore/issues/2294">issue 2294</a>)
      - <a href="../../modules/DebugCmdLine/html/index.html">DebugCmdLine</a> module fixes:
        - the debugger should report ambiguous partial matches as an error (<a href="https://github.com/qorelanguage/qore/issues/2292">issue 2292</a>)
      - <a href="../../modules/MailMessage/html/index.html">MailMessage</a> module fixes:
        - fixed \c Message::addBody() with no body present (issue <a href="https://github.com/qorelanguage/qore/issues/2360">issue 2360</a>)
      - <a href="../../modules/Mapper/html/index.html">Mapper</a> module fixes:
        - fixed a bug in the \c STRING-TOO-LONG exception (<a href="https://github.com/qorelanguage/qore/issues/2495">issue 2405</a>)
      - <a href="../../modules/PgsqlSqlUtil/html/index.html">PgsqlSqlUtil</a> module fixes:
        - fixed a bug where default column values were compared incorrectly leading to false positives when comparing and aligning DB schemas (<a href="https://github.com/qorelanguage/qore/issues/2527">issue 2527</a>)
      - <a href="../../modules/Qdx/html/index.html">Qdx</a> module fixes:
        - fixed a bug in documentation post-processing for @ref hashdecl "hashdecl" declarations (<a href="https://github.com/qorelanguage/qore/issues/2298">issue 2298</a>)
      - <a href="../../modules/QUnit/html/index.html">QUnit</a> fixes:
        - added missing comparison methods (<a href="https://github.com/qorelanguage/qore/issues/1588">issue 1588</a>):
          - \c Test::assertRegex()
          - \c Test::assertNRegex()
          - \c Test::assertNeq()
          - \c Test::assertNeqSoft()
          - \c Test::assertGt()
          - \c Test::assertGtSoft()
          - \c Test::assertGe()
          - \c Test::assertGeSoft()
          - \c Test::assertLt()
          - \c Test::assertLtSoft()
          - \c Test::assertLe()
          - \c Test::assertLeSoft()
          - \c Test::assertNothing()
      - <a href="../../modules/RestHandler/html/index.html">RestHandler</a> module fixes:
        - updated to return a 400 Bad Request error when REST schema validation fails on messages received <a href="https://github.com/qorelanguage/qore/issues/2344">issue 2344</a>)
        - updated to return a 400 Bad Request error when there are string encoding errors with messages received (<a href="https://github.com/qorelanguage/qore/issues/2398">issue 2398</a>)
        - updated to return a 404 Not Found error when REST subclass does not exist (<a href="https://github.com/qorelanguage/qore/issues/2405">issue 2405</a>)
        - updated to return a 400 Bad Request error when ENCODING-CONVERSION-ERROR occurs during request parsing (<a href="https://github.com/qorelanguage/qore/issues/2543">issue 2543</a>)
      - <a href="../../modules/RestSchemaValidator/html/index.html">RestSchemaValidator</a> module fixes:
        - updated docs for \c AbstractRestSchemaValidator::parseRequest() to reflect how validation exceptions should be raised for proper error reporting (<a href="https://github.com/qorelanguage/qore/issues/2344">issue 2344</a>)
        - fixed handling of messages with non-object (i.e. non-hash) bodies (<a href="https://github.com/qorelanguage/qore/issues/2366">issue 2366</a>)
      - <a href="../../modules/SqlUtil/html/index.html">SqlUtil</a> module changes
        - implemented support for custom column operators (<a href="https://github.com/qorelanguage/qore/issues/2314">issue 2314</a>)
      - <a href="../../modules/OracleSqlUtil/html/index.html">OracleSqlUtil</a> module changes
        - implemented support for chained synonyms (<a href="https://github.com/qorelanguage/qore/issues/2408">issue 2408</a>)
        - allow to use DBA_* views instead of ALL_* if possible (<a href="https://github.com/qorelanguage/qore/issues/2418">issue 2418</a>)
      - <a href="../../modules/Swagger/html/index.html">Swagger</a> module fixes:
        - fixed handling of string type date and date-time formats (<a href="https://github.com/qorelanguage/qore/issues/2341">issue 2341</a>)
        - fixed example value for binary type (<a href="https://github.com/qorelanguage/qore/issues/2342">issue 2342</a>)
        - fixed serialization of date/time values (<a href="https://github.com/qorelanguage/qore/issues/2349">issue 2349</a>)
        - updated to return a 400 Bad Request error when REST schema validation fails on messages received <a href="https://github.com/qorelanguage/qore/issues/2344">issue 2344</a>)
        - fixed handling of non-string enum types (<a href="https://github.com/qorelanguage/qore/issues/2364">issue 2364</a>)
        - fixed confusing error messages with invalid parameter types (<a href="https://github.com/qorelanguage/qore/issues/2365">issue 2365</a>)
        - fixed handling of messages with non-object (i.e. non-hash) bodies (<a href="https://github.com/qorelanguage/qore/issues/2366">issue 2366</a>)
        - fixed handling of optional parameters (<a href="https://github.com/qorelanguage/qore/issues/2369">issue 2369</a>)
        - fixed handling of non-string query parameters (<a href="https://github.com/qorelanguage/qore/issues/2388">issue 2388</a>)
        - fixed a bug where string value constraints were only enforced in requests but not responses (<a href="https://github.com/qorelanguage/qore/issues/2396">issue 2396</a>)
        - fixed a bug where invalid date, binary, and byte values would cause a <tt>500 Internal Server Error</tt> response to be returned instead of a <tt>400 Bad Request</tt> error (<a href="https://github.com/qorelanguage/qore/issues/2397">issue 2397</a>)
        - fixed a bug where date values were formatted incorrectly in Swagger responses (<a href="https://github.com/qorelanguage/qore/issues/2409">issue 2409</a>)
        - fixed a bug which made it impossible to send data with other content/mime types than json, yamlrpc, FormUrlEncoded or MultipartFormData (<a href="https://github.com/qorelanguage/qore/issues/2497">issue 2497</a>)
        - fixed handling of string/binary values (<a href="https://github.com/qorelanguage/qore/issues/2505">issue 2505</a>)
        - fixed a bug where consumes property of operations was sometimes ignored (<a href="https://github.com/qorelanguage/qore/issues/2507">issue 2507</a>)
        - fixed parsing of responses without Content-Type header (<a href="https://github.com/qorelanguage/qore/issues/2517">issue 2517</a>)
        - fixed path matching for paths not beginning with a slash (<a href="https://github.com/qorelanguage/qore/issues/2516">issue 2516</a>)
      - <a href="../../modules/TableMapper/html/index.html">TableMapper</a> module fixes:
        - fixed issues where where description fields of input and output records for automatically-generated options did not reflect column comments and could not be overridden with user input (<a href="https://github.com/qorelanguage/qore/issues/2520">issue 2520</a>)
    - fixed bugs affecting debugging matching function/method variants and finding statements with special methods and with complex types (<a href="https://github.com/qorelanguage/qore/issues/1865">issue 1865</a>)
    - fixed a bug in \c qpp generating hashdecl code in a specific namespace (<a href="https://github.com/qorelanguage/qore/issues/2255">issue 2255</a>)
    - fixed an error in a @ref hashdecl "hashdecl" documentation example (<a href="https://github.com/qorelanguage/qore/issues/2299">issue 2299</a>)
    - made C++ APIs for complex types for modules public (<a href="https://github.com/qorelanguage/qore/issues/2271">issue 2271</a>)
    - fixed inconsistencies in the behavior of the @ref range_operator "range operator (..)" and the @ref list_element_operator "square brackets operator []" with lists and ranges between immediate evaluation and lazy functional evaluation and aligned the behavior of the operators among supported data types with the @ref remove "remove" and @ref delete "delete" operators (<a href="https://github.com/qorelanguage/qore/issues/2260">issue 2260</a>)
    - fixed a bug handling statement indices with parse errors (<a href="https://github.com/qorelanguage/qore/issues/2312">issue 2312</a>)
    - fixed too-agressive class hierachy checks that disallowed legal hierarchies where the same base class appears more than once in the hierarchy (<a href="https://github.com/qorelanguage/qore/issues/2317">issue 2317</a>)
    - fixed a crashing bug in the background operator when the object in context goes out of scope with the thread and an exception is thrown (<a href="https://github.com/qorelanguage/qore/issues/2319">issue 2319</a>)
    - fixed sending duplicate headers when header hash keys differ only in case; headers that differ only in case will be overwritten by the last header in the hash with a matching name with a case-insensitive search (<a href="https://github.com/qorelanguage/qore/issues/2340">issue 2340</a>)
    - fixed \c q_absolute_path_windows to correctly recognize relative Windows paths beginning with a drive letter (<a href="https://github.com/qorelanguage/qore/issues/2377">issue 2377</a>)
    - fixed a bug in <tt><b>private:internal</b></tt> in method execution within a class hierarchy in some cases (<a href="https://github.com/qorelanguage/qore/issues/2380">issue 2380</a>)
    - fixed an obscure bug handling runtime errors in code calls with a variant matched at parse time where a runtime exception could occur (<a href="https://github.com/qorelanguage/qore/issues/2392">issue 2392</a>)
    - improved breakpoints (enabled by default), extended help texts, load/save debug history and session (<a href="https://github.com/qorelanguage/qore/issues/2401">issue 2401</a>)
    - fixed a bug in an error message regarding binary module signal assignments (<a href="https://github.com/qorelanguage/qore/issues/2439">issue 2439</a>)
    - added C++ functions to allow binary modules to allocate and deallocate multiple signals atomically (<a href="https://github.com/qorelanguage/qore/issues/2440">issue 2440</a>)
    - eliminated a warning in a header file when building with g++ 7+ (<a href="https://github.com/qorelanguage/qore/issues/2449">issue 2449</a>)
    - implemented a fix in \c qdbg to resume any blocked threads before exiting to ensure a clean and correct shutdown of the debugger; fixes a problem when the process ould freeze on \c quit (<a href="https://github.com/qorelanguage/qore/issues/2472">issue 2472</a>)
    - fixed bugs in Windows builds (<a href="https://github.com/qorelanguage/qore/issues/2529">issue 2529</a>)

    @section qore_0813 Qore 0.8.13

    @par Release Summary
    Major new features and bug fixes including input and output stream support and sigificant new functionality including several new modules.

    @subsection qore_0813_compatibility Changes That Can Affect Backwards-Compatibility
    - fixed broken @ref continue "continue" and @ref break "break" statements that were accepted anywhere in the source and behaved like a @ref return "return" statement; now such statements outside a loop context will result in a parse exception; to get the old behavior, use @ref broken-loop-statement "%broken-loop-statement" in your source code
    - fixed broken @ref reference_type "reference" and @ref reference_or_nothing_type "*reference" type restrictions which had no effect prior to this release; to get the old behavior, use @ref broken-references "%broken-references" in your source code
    - the random number generator is always seeded with a random number when the Qore library is initialized; to get a predictable sequence from @ref Qore::rand() "rand()", you must explicitly seed the random number generator by calling @ref Qore::srand() "srand()" with a predefined seed number
    - the @ref synchronized "synchronized" keyword now operates differently depending on the context; <tt><b>synchronized</b></tt> functions have a global reentrant lock associated with the function (as in previous versions of %Qore), whereas now <tt><b>synchronized</b></tt> normal class methods share a reentrant lock associated with the object, while <tt><b>synchronized</b></tt> static class methods share a reentrant lock associated with the class itself.  This aligns %Qore's @ref synchronized "synchronized" behavior with that of Java and <tt>[MethodImpl(MethodImplOptions.Synchronized)]</tt> .NET/CLR (<a href="https://github.com/qorelanguage/qore/issues/894">issue 894</a>).
    - classes may not have the name \c "auto" due to the introduction of this identifier as a special type name
    - a new keyword @ref hashdecl "hashdecl" has been introduced to support type-safe hash declarations

    @subsection qore_0813_new_features New Features in Qore
    - complex type support
      - @ref hashdecl "type safe hashes" (@ref hash_hashdecl_type); ex: @code{.py} hash<MyInfo> = get_info(); @endcode
      - new system types:
        - @ref Qore::CallStackInfo "CallStackInfo"
        - @ref Qore::DateTimeInfo "DateTimeInfo"
        - @ref Qore::DirStatInfo "DirStatInfo"
        - @ref Qore::ExceptionInfo "ExceptionInfo"
        - @ref Qore::FilesystemInfo "FilesystemInfo"
        - @ref Qore::IsoWeekInfo "IsoWeekInfo"
        - @ref Qore::StatInfo "StatInfo"
      - @ref hash_complex_type "hash with type-safe values"; ex: @code{.py} hash<string, int> h = ("str": 1); @endcode
      - @ref list_complex_type "list with type-safe values"; ex: @code{.py} list<int> l = (1); @endcode
      - @ref reference_complex_type "reference with type-safe lvalues"; ex: @code{.py} int i = 1; reference<int> r = \i; @endcode
      - @ref auto_type "auto" (allows any value including complex types to be assigned without losing complex type information); ex: @code{.py} auto l = (1, 2); @endcode
      - improved @ref new "new", @ref cast "cast<>", and @ref instanceof "instanceof" operators
      - the @ref instanceof "instanceof" operator now works with any type; ex: @code{.py} bool b = v instanceof hash<string, int>; @endcode
      - note that complex type information is lost when assigning to an lvalue with a compatible but more generic type or by assigning to an untyped lvalue; this was necessary to allow complex types to be introduced in %Qore without breaking backwards compatibility.
    - support for input and output streams for the efficient piecewise processing of small or large amounts of data with a low memory overhead
      - includes the following classes:
        - @ref Qore::BinaryInputStream "BinaryInputStream"
        - @ref Qore::BinaryOutputStream "BinaryOutputStream"
        - @ref Qore::BufferedStreamReader "BufferedStreamReader"
        - @ref Qore::EncodingConversionInputStream "EncodingConversionInputStream"
        - @ref Qore::EncodingConversionOutputStream "EncodingConversionOutputStream"
        - @ref Qore::FileInputStream "FileInputStream"
        - @ref Qore::FileOutputStream "FileOutputStream"
        - @ref Qore::InputStream "InputStream"
        - @ref Qore::InputStreamLineIterator "InputStreamLineIterator"
        - @ref Qore::OutputStream "OutputStream"
        - @ref Qore::PipeInputStream "PipeInputStream"
        - @ref Qore::PipeOutputStream "PipeOutputStream"
        - @ref Qore::StreamPipe "StreamPipe"
        - @ref Qore::StreamReader "StreamReader"
        - @ref Qore::StreamWriter "StreamWriter"
        - @ref Qore::StringInputStream "StringInputStream"
        - @ref Qore::StringOutputStream "StringOutputStream"
        - @ref Qore::Transform "Transform"
        - @ref Qore::TransformInputStream "TransformInputStream"
        - @ref Qore::TransformOutputStream "TransformOutputStream"
        - @ref Qore::StdoutOutputStream "StdoutOutputStream"
        - @ref Qore::StderrOutputStream "StderrOutputStream"
      - Three constants were introduced for accessing standard input/output using streams API:
        - @ref Qore::stdin_stream "stdin_stream"
        - @ref Qore::stdout_stream "stdout_stream"
        - @ref Qore::stderr_stream "stderr_stream"
      - Additionally, stream support has been added to the following functions and methods:
        - @ref Qore::FtpClient::put()
        - @ref Qore::FtpClient::get()
        - @ref Qore::HTTPClient::send()
        - @ref Qore::HTTPClient::sendChunked()
        - @ref Qore::Socket::sendHTTPChunkedBodyFromInputStream()
        - @ref Qore::Socket::readHTTPChunkedBodyToOutputStream()
      - Stream support was also added to the following user modules:
        - <a href="../../modules/CsvUtil/html/index.html">CsvUtil</a>
        - <a href="../../modules/FixedLengthUtil/html/index.html">FixedLengthUtil</a>
    - support for @ref op_functional "lazy functional evaluation" of functional operators (including nested lazy evaluation) for much more efficient processing of iterated expressions; affects:
      - @ref map "map": supports lazy evaluation of itself and also of the iterator expression
      - @ref select "select": supports lazy evaluation of itself and also of the iterator expression
      - @ref keys "keys": supports lazy evaluation of itself
      - @ref foldl "foldl": supports lazy evaluation of the iterator expression
      - @ref foldr "foldlr": supports lazy evaluation of the iterator expression
      - @ref foreach "foreach": supports lazy evaluation of the iterator expression
      - @ref range_operator ".. (range operator)": supports lazy evaluation of itself
      - @ref list_element_operator "[n,m,...] (list, string, or binary dereference with multiple indices))": supports lazy evaluation of itself
    - support for list, string, and binary slices with offsets and ranges:
      - @ref list_slicing "list slices"
      - @ref string_slicing "string slices"
      - @ref binary_slicing "binary slices"
      - new @ref range_operator ".. range operator"
      - updated @ref list_element_operator "[] operator"
    - enhanced cryptographic support including support for
      <a href="https://en.wikipedia.org/wiki/Advanced_Encryption_Standard">AES</a> with Additional Authenticated Data
      and <a href="https://en.wikipedia.org/wiki/Message_authentication_code">Message Authentication Code (MAC)</a>
      support
      - The following new API functions were added:
        - @ref Qore::decrypt_to_binary()
        - @ref Qore::decrypt_to_string()
        - @ref Qore::encrypt()
        - @ref Qore::get_crypto_info()
        - @ref Qore::get_decryptor()
        - @ref Qore::get_encryptor()
      - The following constants were added to support the new generic cryptographic APIs:
        - @ref Qore::CRYPTO_ALG_AES_128
        - @ref Qore::CRYPTO_ALG_AES_192
        - @ref Qore::CRYPTO_ALG_AES_256
        - @ref Qore::CRYPTO_ALG_BLOWFISH
        - @ref Qore::CRYPTO_ALG_BLOWFISH_CFB
        - @ref Qore::CRYPTO_ALG_BLOWFISH_OFB
        - @ref Qore::CRYPTO_ALG_CAST5
        - @ref Qore::CRYPTO_ALG_CAST5_CFB
        - @ref Qore::CRYPTO_ALG_CAST5_OFB
        - @ref Qore::CRYPTO_ALG_DES
        - @ref Qore::CRYPTO_ALG_DES_CFB
        - @ref Qore::CRYPTO_ALG_DES_OFB
        - @ref Qore::CRYPTO_ALG_DES_EDE
        - @ref Qore::CRYPTO_ALG_DES_EDE_CFB
        - @ref Qore::CRYPTO_ALG_DES_EDE_OFB
        - @ref Qore::CRYPTO_ALG_DES_EDE3
        - @ref Qore::CRYPTO_ALG_DES_EDE3_CFB
        - @ref Qore::CRYPTO_ALG_DES_EDE3_OFB
        - @ref Qore::CRYPTO_ALG_DESX
        - @ref Qore::CRYPTO_ALG_RC2
        - @ref Qore::CRYPTO_ALG_RC2_CFB
        - @ref Qore::CRYPTO_ALG_RC2_OFB
        - @ref Qore::CRYPTO_ALG_RC4
        - @ref Qore::CRYPTO_ALG_RC5
        - @ref Qore::CRYPTO_ALG_RC5_CFB
        - @ref Qore::CRYPTO_ALG_RC5_OFB
    - support for binding output placeholder buffers for @ref resultset_output_binding "result sets" that return an @ref Qore::SQL::SQLStatement "SQLStatement" object:
      - new DBI capability constant @ref Qore::SQL::DBI_CAP_HAS_RESULTSET_OUTPUT "DBI_CAP_HAS_RESULTSET_OUTPUT"
      - new placeholder buffer specification constant @ref Qore::SQL::RESULTSET "RESULTSET"
    - new debugging support (note that APIs are subject to change until the next major release):
      - new classes:
        - @ref Qore::Breakpoint "Breakpoint"
        - @ref Qore::DebugProgram "DebugProgram"
        - @ref Qore::ProgramControl "ProgramControl"
      - new modules:
        - <a href="../../modules/DebugCmdLine/html/index.html">DebugCmdLine</a>
        - <a href="../../modules/DebugHandler/html/index.html">DebugHandler</a>
        - <a href="../../modules/DebugProgramControl/html/index.html">DebugProgramControl</a>
        - <a href="../../modules/DebugUtil/html/index.html">DebugUtil</a>
      - new parse directives:
        - @ref allow-debugger "%allow-debugger": allows running debug commands
        - @ref no-debugging "%no-debugging": forbids debugging of the current @ref Qore::Program "Program" object
    - new user modules:
      - <a href="../../modules/DebugCmdLine/html/index.html">DebugCmdLine</a>
      - <a href="../../modules/DebugHandler/html/index.html">DebugHandler</a>
      - <a href="../../modules/DebugProgramControl/html/index.html">DebugProgramControl</a>
      - <a href="../../modules/DebugUtil/html/index.html">DebugUtil</a>
      - <a href="../../modules/ConnectionProvider/html/index.html">ConnectionProvider</a>
      - <a href="../../modules/DatasourceProvider/html/index.html">DatasourceProvider</a>
      - <a href="../../modules/Qdx/html/index.html">Qdx</a>
      - <a href="../../modules/SewioRestClient/html/index.html">SewioRestClient</a>
      - <a href="../../modules/SewioWebSocketClient/html/index.html">SewioWebSocketClient</a>
      - <a href="../../modules/Swagger/html/index.html">Swagger</a>
      - <a href="../../modules/TextWrap/html/index.html">TextWrap</a>
    - new access modifiers: <tt><b>private:internal</b></tt> (providing strong encapsulation of the following declaration(s)) and <tt><b>private:hierarchy</b></tt> (which is equivalent to <tt><b>private</b></tt>; <a href="https://github.com/qorelanguage/qore/issues/1197">issue 1197</a>)
    - new parse options and directives:
      - @ref allow-debugger "%allow-debugger": allows running debug commands
      - @ref no-debugging "%no-debugging": forbids debugging of the current @ref Qore::Program "Program" object
      - @ref allow-weak-references "%allow-weak-references": allows the use of the @ref weak_assignment_operator "weak assignment operator (:=)"
      - @ref broken-loop-statement "%broken-loop-statement": allows @ref continue "continue" and @ref break "break" statements to be accepted anywhere in the source and behave like a @ref return "return" statement
      - @ref broken-references "%broken-references": allows @ref reference_type "reference" and @ref reference_or_nothing_type "*reference" type restrictions to accept any type contrary to the documented design and intention of these type restrictions
      - @ref correct-loop-statement "%correct-loop-statement": to revert the effect of @ref broken-loop-statement "%broken-loop-statement"
      - @ref correct-references "%correct-references": to revert the effect of @ref broken-references "%broken-references"
      - @ref no-uncontrolled-apis "%no-uncontrolled-apis": disallow access to uncontrolled APIs such as external language bindings or direct generic system call APIs that could bypass %Qore's sandboxing controls
      - @ref strong-encapsulation "%strong-encapsulation": disallows out of line class and namespace declarations
      - @ref try-reexport-module "%try-reexport-module": conditionally loads a module in a @ref user_modules "user module" and allows for that module to be reexported as well
    - new constants:
      - @ref Qore::SQL::DBI_CAP_HAS_RESULTSET_OUTPUT "DBI_CAP_HAS_RESULTSET_OUTPUT": DBI capability for drivers that support returning an @ref Qore::SQL::SQLStatement "SQLStatement" object for a @ref resultset_output_binding "result set" when bound with the @ref Qore::SQL::RESULTSET "RESULTSET" placeholder specification
      - @ref Qore::PathSep "PathSep": defines the platform-specific path separator character
      - @ref Qore::PO_ALLOW_DEBUGGER "PO_ALLOW_DEBUGGER": allows running debugger commands
      - @ref Qore::PO_NO_DEBUGGING "PO_NO_DEBUGGING": disallows debugging of the @ref Qore::Program "Program"
      - @ref Qore::PO_ALLOW_WEAK_REFERENCES "PO_ALLOW_WEAK_REFERENCES": allows the use of the @ref weak_assignment_operator "weak assignment operator (:=)"
      - @ref Qore::PO_BROKEN_LOOP_STATEMENT "PO_BROKEN_LOOP_STATEMENT": allows @ref continue "continue" and @ref break "break" statements to be accepted anywhere in the source and behave like a @ref return "return" statement
      - @ref Qore::PO_BROKEN_REFERENCES "PO_BROKEN_REFERENCES": reverts @ref reference_type "reference" and @ref reference_or_nothing_type "*reference" type restrictions to pre-%Qore-0.8.13 behavior where they would have no effect
      - @ref Qore::PO_NO_UNCONTROLLED_APIS "PO_NO_UNCONTROLLED_APIS": disallow access to uncontrolled APIs such as external language bindings or direct generic system call APIs that could bypass %Qore's sandboxing controls; note that this parse option was also added to @ref Qore::PO_NO_IO "PO_NO_IO" and @ref Qore::PO_NO_EXTERNAL_ACCESS "PO_NO_EXTERNAL_ACCESS"
      - @ref Qore::PO_STRONG_ENCAPSULATION "PO_STRONG_ENCAPSULATION": disallows out of line class and namespace declarations
      - @ref Qore::SQL::RESULTSET "RESULTSET": specifies that an @ref Qore::SQL::SQLStatement "SQLStatement" object should be returned from a @ref resultset_output_binding "result set" output variable in an SQL query
      - @ref Qore::SSL_VERIFY_NONE "SSL_VERIFY_NONE": @ref Qore::Socket::setSslVerifyMode() "Socket::setSslVerifyMode()" option: do not verify peer certificates
      - @ref Qore::SSL_VERIFY_PEER "SSL_VERIFY_PEER": @ref Qore::Socket::setSslVerifyMode() "Socket::setSslVerifyMode()" option: verify peer certificates
      - @ref Qore::SSL_VERIFY_FAIL_IF_NO_PEER_CERT "SSL_VERIFY_FAIL_IF_NO_PEER_CERT": @ref Qore::Socket::setSslVerifyMode() "Socket::setSslVerifyMode()" option: fail if the client does not provide a certificate (server mode only)
      - @ref Qore::SSL_VERIFY_CLIENT_ONCE "SSL_VERIFY_CLIENT_ONCE": @ref Qore::Socket::setSslVerifyMode() "Socket::setSslVerifyMode()" option: only require the client to send a certificate once (server mode only)
      - @ref Qore::ParseOptionCmdCodeMap
      - @ref Qore::ParseOptionCmdStringMap
      - see new cryptographic constants listed above
    - implemented additional parse-time checks for many @ref operators "operators" to provide feedback for invalid operations detected at parse time
    - implemented the @ref weak_assignment_operator "weak assignment operator (:=)" (only available with @ref allow-weak-references "%allow-weak-references")
    - implemented the @ref range_operator "range operator (..)"
    - implemented support for list expressions inside the @ref list_element_operator "dereference operator ([])"
    - new methods:
      - @ref Qore::Program::getAllDefines()
      - @ref Qore::Program::getGlobalVars()
      - @ref Qore::Program::importHashDecl()
      - @ref Qore::Program::importSystemHashDecls()
      - @ref Qore::Program::setGlobalVarValue()
      - @ref Qore::Program::setThreadInit()
      - @ref Qore::Program::getThreadList()
      - @ref Qore::Socket::acceptAllCertificates()
      - @ref Qore::Socket::getAcceptAllCertificates()
      - @ref Qore::Socket::getSslVerifyMode()
      - @ref Qore::Socket::setSslVerifyMode()
    - updated methods:
      - @ref Qore::Thread::Counter::dec() "Counter::dec()": now returns the current value of the counter
      - @ref Qore::HTTPClient::constructor() updates
        - Added support for the following options:
          - \c ssl_cert_path: allows an X.509 client certificate to be set in the constructor
          - \c ssl_key_path: allows a private key for an X.509 client certificate to be set in the constructor
          - \c ssl_key_password: allows a password-protected private key to be used wih an X.509 client certificate
          - \c ssl_verify_cert: enforces server certificate validation with HTTPS connections
        - Additionally, the HTTPClient class now understands the \c PATCH method (<a href="https://tools.ietf.org/html/rfc5789">RFC 5789</a>)
      - @ref Qore::RangeIterator::constructor(int) was updated; the second argument was removed to avoid ambiguity with the other overloaded constructor
      - @ref Qore::TreeMap::get() "TreeMap::get()": added a new optional argument to return the unmatched part of the search string
      - the following read-only static methods were moved from the @ref Qore::File "File" class to the @ref Qore::ReadOnlyFile "ReadOnlyFile" class:
        - @ref Qore::ReadOnlyFile::hstat() "ReadOnlyFile::hstat()"
        - @ref Qore::ReadOnlyFile::hlstat() "ReadOnlyFile::hlstat()"
        - @ref Qore::ReadOnlyFile::lstat() "ReadOnlyFile::lstat()"
        - @ref Qore::ReadOnlyFile::stat() "ReadOnlyFile::stat()"
        - @ref Qore::ReadOnlyFile::statvfs() "ReadOnlyFile::statvfs()"
    - new pseudo-methods:
      - <int>::format(int, string, string)
      - <float>::format(int, string, string)
      - <number>::format(int, string, string)
      - <string>::toInt(int)
      - <int>::toBase(int)
      - <number>::toBase(int)
      - <float>::toBase(int)
      - <value>::complexType()
      - <value>::fullType()
    - new functions:
      - @ref Qore::decrypt_to_binary()
      - @ref Qore::decrypt_to_string()
      - @ref Qore::encrypt()
      - @ref Qore::get_compressor()
      - @ref Qore::get_crypto_info()
      - @ref Qore::get_decompressor()
      - @ref Qore::get_decryptor()
      - @ref Qore::get_encryptor()
      - @ref Qore::get_global_vars()
      - @ref Qore::get_local_vars()
      - @ref Qore::get_random_bytes()
      - @ref Qore::get_thread_call_stack()
      - @ref Qore::parse_int()
      - @ref Qore::set_global_var_value()
      - @ref Qore::set_local_var_value()
    - updated functions/methods:
      - @ref Qore::Thread::Counter::dec() "Counter::dec()": now returns the current value of the counter
      - @ref Qore::thread_yield()
    - updated functions:
      - @ref Qore::ceil() "ceil()": now allows the precision to be specified
      - @ref Qore::floor() "floor()": now allows the precision to be specified
      - @ref Qore::hash() "hash()": now returns an untyped hash stripped of any key type information
      - @ref Qore::mkdir() "mkdir()": now allows parent directories to be created in the same call
      - @ref Qore::round() "round()": now allows the precision to be specified
      - @ref Qore::set_thread_init() "set_thread_init()": now allows for thread init code to be removed
      - @ref Qore::xrange(int) was updated; the second argument was removed to avoid ambiguity with the other overloaded variant
    - module updates:
      - <a href="../../modules/BulkSqlUtil/html/index.html">BulkSqlUtil</a> module updates:
        - added complex type support
        - added the \c AbstractBulkOperation::size() method
        - implemented analytic/window functions: new functions [<a href="https://github.com/qorelanguage/qore/issues/2203">issue 2202</a>]
        - implemented analytic/window functions: cop_over full support including ORDER BY [<a href="https://github.com/qorelanguage/qore/issues/2203">issue 2203</a>]
      - <a href="../../modules/CsvUtil/html/index.html">CsvUtil</a> module updates:
        - added support for streams
      - <a href="../../modules/FixedLengthUtil/html/index.html">FixedLengthUtil</a> module updates:
        - added support for streams
        - added \c FixedLengthFileIterator::getFileName() (<a href="https://github.com/qorelanguage/qore/issues/1164">issue 1164</a>)
        - added field as well as global option "truncate" (<a href="https://github.com/qorelanguage/qore/issues/1841">issue 1841</a>)
        - added field as well as global option "tab2space" (<a href="https://github.com/qorelanguage/qore/issues/1866">issue 1866</a>)
      - <a href="../../modules/HttpServer/html/index.html">HttpServer</a> module updates:
        - added a minimal substring of string bodies received to the log message when logging HTTP requests
      - <a href="../../modules/HttpServerUtil/html/index.html">HttpServerUtil</a> module updates:
        - the \c parse_uri_query() function was moved to the <a href="../../modules/Util/html/index.html">Util</a> module
      - <a href="../../modules/Mime/html/index.html">Mime</a> module updates:
        - added complex type support
        - added the following constants:
          - \c MimeTypeMultipartFormData
          - \c MimeTypeMultipartRelated
          - \c MimeTypeMultipartMixed
        - added the following methods:
          - \c MultipartMessage::getBoundary()
          - \c MultipartMessage::serializeBody()
          - \c MultipartMessage::size()
        - fixed a bug parsing multipart messages where unnecessary characters were searched (<a href="https://github.com/qorelanguage/qore/issues/2099">issue 2099</a>)
      - <a href="../../modules/Pop3Client/html/index.html">Pop3Client</a> module updates:
        - added the \c Pop3Connection class to support the <a href="../../ConnectionProvider/html/index.html">ConnectionProvider</a> module
      - <a href="../../modules/Qorize/html/index.html">Qorize</a> module updates:
        - \c qorize_named() added support for objects
      - <a href="../../modules/RestClient/html/index.html">RestClient</a> module updates:
        - added the \c RestConnection class to support the <a href="../../ConnectionProvider/html/index.html">ConnectionProvider</a> module
        - support for the \c text/plain \c Content-Type
      - <a href="../../modules/RestClient/html/index.html">RestClient</a> module updates:
        - added support for runtime REST API validation against a REST schema using the <a href="../../modules/RestSchemaValidator/html/index.html">RestSchemaValidator</a> module
        - added support for Swagger 2.0 REST API validation and \c "swagger" options using the <a href="../../modules/Swagger/html/index.html">Swagger</a> module in the \c RestClient and \c RestConnection classes
      - <a href="../../modules/RestHandler/html/index.html">RestHandler</a> module updates:
        - added an API to allow REST calls to be made internally (<a href="https://github.com/qorelanguage/qore/issues/1899">issue 1899</a>)
        - added support for runtime REST API validation against a REST schema using the <a href="../../modules/RestSchemaValidator/html/index.html">RestSchemaValidator</a> module
      - <a href="../../modules/RestSchemaValidator/html/index.html">RestSchemaValidator</a> module:
        - added this new module providing a <a href="https://en.wikipedia.org/wiki/Representational_state_transfer">REST</a> schema validation API
      - <a href="../../modules/SalesforceRestClient/html/index.html">SalesforceRestClient</a> module updates:
        - added the \c SalesforcRestConnection class to support the <a href="../../ConnectionProvider/html/index.html">ConnectionProvider</a> module
      - <a href="../../modules/Schema/html/index.html">Schema</a> module updates:
        - added the \c c_blob() and \c c_clob() functions (<a href="https://github.com/qorelanguage/qore/issues/1851">issue 1851</a>)
      - <a href="../../modules/SewioRestClient/html/index.html">SewioRestClient</a> module:
        - added this new module providing APIs for communicating with <a href="http://www.sewio.net">Sewio.net</a>'s RTLS Studio REST API
      - <a href="../../modules/SewioWebSocketClient/html/index.html">SewioWebSocketClient</a> module:
        - added this new module providing APIs for communicating with <a href="http://www.sewio.net">Sewio.net</a>'s RTLS Studio WebSocket API
      - <a href="../../modules/SmtpClient/html/index.html">SmtpClient</a> module updates:
        - added the \c SmtpConnection class to support the <a href="../../ConnectionProvider/html/index.html">ConnectionProvider</a> module
      - <a href="../../modules/SqlUtil/html/index.html">SqlUtil</a> module updates:
        - implemented the \c cop_trunc_date() function (<a href="https://github.com/qorelanguage/qore/issues/2032">issue 2032</a>)
      - <a href="../../modules/Swagger/html/index.html">Swagger</a> module added:
        - added this new module providing a <a href="https://swagger.io/">Swagger 2.0 REST API validation API</a> to %Qore
      - <a href="../../modules/TableMapper/html/index.html">TableMapper</a> module updates:
        - added support for upserts in \c InboundTableMapper (<a href="https://github.com/qorelanguage/qore/issues/1067">issue 1067</a>)
        - added \c InboundTableMapper::queueData(list)
      - <a href="../../modules/TelnetClient/html/index.html">TelnetClient</a> module updates:
        - added the \c TelnetConnection class to support the <a href="../../ConnectionProvider/html/index.html">ConnectionProvider</a> module
        - added support for URLs in the constructor()
        - added the \c TelnetClient::getTarget() method
      - <a href="../../modules/Util/html/index.html">Util</a> module updates:
        - the \c parse_uri_query() function was moved here from the <a href="../../modules/HttpServerUtil/html/index.html">HttpServerUtil</a> module
        - \c parse_uri_query() now handles repeated query arguments as a list
        - added public function \c flatten()
        - added public function \c uniq()
      - <a href="../../modules/WebSocketClient/html/index.html">WebSocketClient</a> module updates:
        - added the \c WebSocketConnectionObject class to support the <a href="../../ConnectionProvider/html/index.html">ConnectionProvider</a> module
        - updated for complex types
        - fixed a bug where the event loop thread would immediately terminate after a reconnection (<a href="https://github.com/qorelanguage/qore/issues/2061">issue 2061</a>)
        - improved client logging
        - fixed a bug where the \c WebSocketClient class did not validate the \c Sec-WebSocket-Accept response header according to RFC6455 (<a href="https://github.com/qorelanguage/qore/issues/2062">issue 2062</a>)
      - <a href="../../modules/WebSocketUtil/html/index.html">WebSocketUtil</a> module updates:
        - added the \c ws_get_response_key() function
    - the following classes can be used from binary modules:
      - @ref Qore::File "File"
      - @ref Qore::ReadOnlyFile "ReadOnlyFile"
    - updated the build to require a <a href="https://en.wikipedia.org/wiki/C%2B%2B11">C++11</a> compiler or better to build %Qore (<a href="https://github.com/qorelanguage/qore/issues/994">issue 994</a>)
    - a relative time stamp is now logged in trace and debug output

    @subsection qore_0813_bug_fixes Bug Fixes in Qore
    - fixed a bug causing @ref Qore::AbstractQuantifiedBidirectionalIterator "AbstractQuantifiedBidirectionalIterator" not being available (<a href="https://github.com/qorelanguage/qore/issues/968">issue 968</a>)
    - <a href="../../modules/BulkSqlUtil/html/index.html">BulkSqlUtil</a> module fixes:
      - fixed the module to work properly even with DB drivers that do not support parameter array binding (<a href="https://github.com/qorelanguage/qore/issues/1154">issue 1154</a>)
    - <a href="../../modules/CsvUtil/html/index.html">CsvUtil</a> module fixes:
      - fixed a bug in an error message validating input data (<a href="https://github.com/qorelanguage/qore/issues/1062">issue 1062</a>)
      - added an exception when detected headers do not match the \a fields option (<a href="https://github.com/qorelanguage/qore/issues/2179">issue 2179</a>)
    - <a href="../../modules/HttpServer/html/index.html">HttpServer</a> module fixes:
      - added logic to attempt to mask passwords in log messages (<a href="https://github.com/qorelanguage/qore/issues/1086">issue 1086</a>)
    - <a href="../../modules/HttpServerUtil/html/index.html">HttpServerUtil</a> module fixes:
      - fixed a bug where the \a msg arg to \c AbstractAuthenticator::do401() was ignored (<a href="https://github.com/qorelanguage/qore/issues/1047">issue 1047</a>)
    - <a href="../../modules/RestHandler/html/index.html">RestHandler</a> module fixes:
      - added logic to allow sensitive data to be masked in log messages (<a href="https://github.com/qorelanguage/qore/issues/1086">issue 1086</a>)
    - <a href="../../modules/SqlUtil/html/index.html">SqlUtil</a> module fixes:
      - fixed a bug in update and upsert statement generation when the given data does not have enough columns to use the unique index found, an error message is generated that contains all the columns names instead of just the column names required by the index (<a href="https://github.com/qorelanguage/qore/issues/1013">issue 1013</a>)
    - <a href="../../modules/WebSocketClient/html/index.html">WebSocketClient</a> module fixes:
      - fixed a thread lock starvation race condition (<a href="https://github.com/qorelanguage/qore/issues/2130">issue 2130</a>)
    - \c UTF-16 fixes:
      - fixed a bug comparing strings in \c UTF-16 encodings (<a href="https://github.com/qorelanguage/qore/issues/1579">issue 1579</a>)
      - fixed @ref Qore::substr() and <string>::substr() with strings in \c UTF-16 encodings (<a href="https://github.com/qorelanguage/qore/issues/1586">issue 1586</a>)
      - fixed @ref Qore::trim(), @ref Qore::ltrim(), @ref Qore::rtrim() and the @ref trim "trim" operator with strings with \c UTF-16 encodings (<a href="https://github.com/qorelanguage/qore/issues/1775">issue 1775</a>)
    - fixed a bug where @ref break "break" and @ref continue "continue" statements were accepted outside of loops (<a href="https://github.com/qorelanguage/qore/issues/976">issue 976</a>)
    - fixed a bug compiling on Solaris SPARC with g++ where \c MPFR_DECL_INIT() is compiled incorrectly with -O1 or greater (<a href="https://github.com/qorelanguage/qore/issues/958">issue 958</a>)
    - fixed a bug causing an infinite loop in decompression functions (<a href="https://github.com/qorelanguage/qore/issues/966">issue 966</a>)
    - fixed an issue where an internal C++ API (QoreProgram::parseCmdLineDefines()) performed a needless copy of a data structure (<a href="https://github.com/qorelanguage/qore/issues/1099">issue 1099</a>)
    - fixed a stack corruption bug with asynchronous I/O on UNIX systems with @ref Qore::ReadOnlyFile "ReadOnlyFile" methods (<a href="https://github.com/qorelanguage/qore/issues/1106">issue 1106</a>)
    - fixed bugs with inconsistent conversions of @ref int_type "int", @ref float_type "float", and @ref bool_type "boolean" values to date/time values, now they are all converted uniformly to @ref relative_dates "relative date/time values" (<a href="https://github.com/qorelanguage/qore/issues/1156">issue 1156</a>)
    - fixed a bug where Qore allowed code to be declared both public and private without a warning (<a href="https://github.com/qorelanguage/qore/issues/1187">issue 1187</a>)
    - fixed a bug where the @ref instanceof "instanceof" operator would return @ref True "True" with objects that did not publically inherit the given class or where the given class is not accessible (<a href="https://github.com/qorelanguage/qore/issues/1191">issue 1191</a>)
    - fixed a bug in qpp support of the 'final' class flag (<a href="https://github.com/qorelanguage/qore/issues/1222">issue 1222</a>)
    - fixed a bug where the @ref plus_operator "+ operator" provided access to private members from outside the class (<a href="https://github.com/qorelanguage/qore/issues/1209">issue 1209</a>)
    - fixed a bug where different @ref overloading "overloaded" method variant resolution rules were used at parse time (best match in hierarchy) and runtime (best match in first matching class) in a class hierarchy (<a href="https://github.com/qorelanguage/qore/issues/1229">issue 1229</a>)
    - fixed a bug where exceptions in base class constructor calls did not reflect the actual source location (<a href="https://github.com/qorelanguage/qore/issues/1230">issue 1230</a>)
    - fixed a bug where runtime function/method variant matching was incorrectly biased towards default matches for missing arguments (<a href="https://github.com/qorelanguage/qore/issues/1231">issue 1231</a>)
    - fixed bugs where calls to @ref Qore::Socket::upgradeClientToSSL() "Socket::upgradeClientToSSL()" and @ref Qore::Socket::upgradeServerToSSL() "Socket::upgradeServerToSSL()" were ignored with no exception thrown if the socket was not connected (<a href="https://github.com/qorelanguage/qore/issues/1258">issue 1258</a>)
    - fixed a bug where a closure created in an object scope could not be called if the object had been deleted, even if the closure did not refer to the object (<a href="https://github.com/qorelanguage/qore/issues/1303">issue 1303</a>)
    - fixed a bug where @ref Qore::ord() "ord()" would return negative numbers for bytes with the high bit set with compilers where <tt>char</tt> is the same as <tt>signed char</tt> (<a href="https://github.com/qorelanguage/qore/issues/1385">issue 1385</a>)
    - fixed a bug where @ref Qore::int(softint) "int(number)" returned rounded value instead of the integer part (while @ref Qore::int(softint) "int(float)" behaved correctly; also cf. initializing a softint value from a number vs. from a float) (<a href="https://github.com/qorelanguage/qore/issues/1463">issue 1463</a>)
    - @ref Qore::File::read() "File::read()" now uses character semantics for the length argument (<a href="https://github.com/qorelanguage/qore/issues/1548">issue 1548</a>)
    - fixed a bug with strongly-typed lvalue assignments with classes created in different @ref Qore::Program "Program" objects (<a href="https://github.com/qorelanguage/qore/issues/1551">issue 1551</a>)
    - fixed a bug where an ASCII string and the same string in a different encoding and with diacritics could incorrectly be marked as equal (<a href="https://github.com/qorelanguage/qore/issues/1579">issue 1579</a>)
    - fixed bugs in @ref Qore::HTTPClient "HTTPClient" methods where string message bodies were not converted to the object's @ref character_encoding "character encoding" before transmission (<a href="https://github.com/qorelanguage/qore/issues/1813">issue 1813</a>)
    - fixed a bug in the @ref reference_type "reference" and @ref reference_or_nothing_type "*reference" assignment restrictions; previously any value was accepted, now only references are accepted as the initial assignment values (<a href="https://github.com/qorelanguage/qore/issues/1819">issue 1819</a>)
    - fixed a bug in handling the \c SqlUtil::BLOB type in the <a href="../../modules/FreetdsSqlUtil/html/index.html">FreetdsSqlUtil</a> module (<a href="https://github.com/qorelanguage/qore/issues/1852">issue 1852</a>)
    - fixed a bug in overloaded call variant matching where missing arguments were counted towards the match (<a href="https://github.com/qorelanguage/qore/issues/1897">issue 1897</a>)
    - fixed many bugs where parse-time errors could be reported at an incorrect source location; parse-time error location reporting has been completely overhauled and reimplemented for correctness (<a href="https://github.com/qorelanguage/qore/issues/1930">issue 1930</a>)
    - fixed a bug where code signatures would accept parameter variables without \c "$" signs even when @ref allow-bare-refs "%allow-bare-refs" was not in effect (<a href="https://github.com/qorelanguage/qore/issues/1941">issue 1941</a>)
    - fixed memory leaks in the scanner related to EOF conditions (<a href="https://github.com/qorelanguage/qore/issues/1976">issue 1976</a>)
    - rewrote %Qore functions @ref Qore::gethostbyname(), @ref Qore::gethostbyname_long() and @ref Qore::gethostbyaddr() to use standard C functions \c getaddrinfo(3) and \c getnameinfo(3) internally instead of the deprecated \c gethostbyname(3) and \c gethostbyaddr(3) (<a href="https://github.com/qorelanguage/qore/issues/1952">issue 1952</a>)
    - fixed cmake builds on Darwin (<a href="https://github.com/qorelanguage/qore/issues/1980">issue 1980</a>)
    - fixed a bug where immediate date-time values were not marked with their type at parse time (<a href="https://github.com/qorelanguage/qore/issues/2001">issue 2001</a>)
    - fixed a bug where the @ref data_or_nothing_type "*data" type restriction would allow all types to be assigned at runtime (<a href="https://github.com/qorelanguage/qore/issues/2002">issue 2002</a>)
    - @ref Qore::RangeIterator::constructor(int) and @ref Qore::xrange(int) were updated; the second arguments were removed to avoid ambiguity with the other overloaded variants (<a href="https://github.com/qorelanguage/qore/issues/2016">issue 2016</a>)
    - fixed a bug where @ref Qore::replace() could get in an infinite loop with arguments with embededed nulls (<a href="https://github.com/qorelanguage/qore/issues/2098">issue 2098</a>)
    - fixed a bug in regular expression extraction where an infinite loop could occur (<a href="https://github.com/qorelanguage/qore/issues/2083">issue 2083</a>)
    - fixed a bug where a call reference to an object method that crosses @ref Qore::Program "Program" boundaries could result in a core dump when called due to an error managing thread-local data (<a href="https://github.com/qorelanguage/qore/issues/2145">issue 2145</a>)
    - fixed crashes in scanner due to EOF in comments (<a href="https://github.com/qorelanguage/qore/issues/2175">issue 2175</a>)

    @section qore_081212 Qore 0.8.12.12

    @par Release Summary
    Bugfix release; see details below

    @subsection qore_081212_new_features New Features in Qore

    - added the @ref Qore::Option::HAVE_DSS "HAVE_DSS" constant to indicate if the outdated DSS(), DSS1(), DSS_bin(), DSS1_bin(), DSS_HMAC(), and DSS1_HMAC() functions are available in the opnessl library used to compile %Qore

    @subsection qore_081212_bug_fixes Bug Fixes in Qore

    - fixed a bug handling \c argv in base class constructor execution (<a href="https://github.com/qorelanguage/qore/issues/2030">issue 2030</a>)
    - fixed a bug handling the connection status in the @ref Qore::HTTPClient "HTTPClient" class (<a href="https://github.com/qorelanguage/qore/issues/2058">issue 2058</a>)
    - fixed building with openssl 1.1+ (<a href="https://github.com/qorelanguage/qore/issues/2135">issue 2135</a>)
    - fixed binding more than one wilcard port on a specific address in the <a href="../../modules/HttpServer/html/index.html">HttpServer</a> module (<a href="https://github.com/qorelanguage/qore/issues/2155">issue 2155</a>)
    - fixed a bug in <a href="../../modules/SqlUtil/html/index.html">SqlUtil</a> with column aliases that are reserved words (<a href="https://github.com/qorelanguage/qore/issues/2163">issue 2163</a>)
    - fixed a memory bug in the @ref splice "splice" operator with a binary operand (<a href="https://github.com/qorelanguage/qore/issues/2303">issue 2303</a>)
    - fixed a bug where calling any @ref Qore::SQL::SQLStatement "SQLStatement" method in another thread with an active connection from a @ref Qore::SQL::DatasourcePool "DatasourcePool" causes a crash (<a href="https://github.com/qorelanguage/qore/issues/2334">issue 2334</a>)
    - fixed a bug in <a href="../../modules/RestHandler/html/index.html">RestHandler</a> regarding inconsistent handling of URI parameter arguments; the \c "action" key was only removed from the \c ah hash when there were no other arguments, introducing an inconsistency in argument handling in REST services (<a href="https://github.com/qorelanguage/qore/issues/2479">issue 2479</a>)
    - fixed a bug where \c ENCODING-CONVERSION-ERROR exceptions were not thrown with newer GNU iconv libraries with an API change (<a href="https://github.com/qorelanguage/qore/issues/2500">issue 2500</a>)

    @section qore_081211 Qore 0.8.12.11

    @par Release Summary
    Bugfix release; see details below

    @subsection qore_081211_new_features New Features in Qore
    - <a href="https://github.com/qorelanguage/qore/issues/1947">issue 1947</a> added @ref warning-broken-logic-precedence "broken-logic-precedence" warning.

    @subsection qore_081211_bug_fixes Bug Fixes in Qore
    - fixed documentation regarding escaping of characters in strings and added a parse exception in case of trying to escape octal values in range 400-777 (<a href="https://github.com/qorelanguage/qore/issues/50">issue 50</a>)
    - fixed a crashing bug where @ref Qore::SQL::Datasource::getConfigString() "Datasource::getConfigString()" was called without a connection, also could crash in an implicit internal call to this method with the @ref Qore::SQL::DatasourcePool "DatasourcePool" class when connections were lost and the warning callback should be called (<a href="https://github.com/qorelanguage/qore/issues/1992">issue 1992</a>)
    - fixed a bug where @ref Qore::SQL::Datasource::getConfigHash() "Datasource::getConfigHash()" returned different values depending on if the object was connected or not (<a href="https://github.com/qorelanguage/qore/issues/1994">issue 1994</a>)

    @section qore_081210 Qore 0.8.12.10

    @par Release Summary
    Bugfix release; see details below

    @subsection qore_081210_bug_fixes Bug Fixes in Qore

    - module fixes:
      - <a href="../../modules/FixedLengthUtil/html/index.html">FixedLengthUtil</a>:
        - fixes and improvements to errors and exceptions (<a href="https://github.com/qorelanguage/qore/issues/1828">issue 1828</a>)
      - <a href="../../modules/HttpServerUtil/html/index.html">HttpServerUtil</a>:
        - eliminated excess logging of all HTTP chunks sent and received (<a href="https://github.com/qorelanguage/qore/issues/1832">issue 1832</a>)
      - <a href="../../modules/PgsqlSqlUtil/html/index.html">PgsqlSqlUtil</a>:
        - fixed a bug in setting a \c comment for a table column (<a href="https://github.com/qorelanguage/qore/issues/1886">issue 1886</a>)
      - <a href="../../modules/SqlUtil/html/index.html">SqlUtil</a>:
        - fixed a bug in the \c offset query hash argument in SQL operation methods (<a href="https://github.com/qorelanguage/qore/issues/1880">issue 1880</a>)
        - fixed a bug that prohibited only columns from the main query to be selected when joins are used (<a href="https://github.com/qorelanguage/qore/issues/1909">issue 1909</a>)
      - <a href="../../modules/TableMapper/html/index.html">TableMapper</a>:
        - fixed a bug in flush messages in the \c InboundTableMapper class (<a href="https://github.com/qorelanguage/qore/issues/1849">issue 1849</a>)
    - fixed a bug that could cause spurious parse-time exceptions to be thrown when matching call variants with multiple return types for the same callable object (<a href="https://github.com/qorelanguage/qore/issues/1928">issue 1928</a>)
    - fixed the process return code in the output reference in @ref Qore::backquote() "backquote()" on Unix/Linux platforms (<a href="https://github.com/qorelanguage/qore/issues/1884">issue 1884</a>)
    - fixed a bug where connections were not immediately released back to the @ref Qore::SQL::DatasourcePool "DatasourcePool" in case of an \c SQLSTATEMENT-ERROR exception (<a href="https://github.com/qorelanguage/qore/issues/1836">issue 1836</a>)
    - eliminated a spurious exception in the @ref Qore::SQL::SQLStatement "SQLStatement" class in case of a @ref Qore::SQL::DatasourcePool "DatasourcePool" timeout (<a href="https://github.com/qorelanguage/qore/issues/1832">issue 1832</a>)
    - fixed a crash when the incorrect type was passed to a parameter declared @ref reference_or_nothing_type "*reference" (<a href="https://github.com/qorelanguage/qore/issues/1815">issue 1815</a>)
    - fixed a crash when the %Qore library exits caused by an error in handling module dependencies with injected modules (<a href="https://github.com/qorelanguage/qore/issues/1805">issue 1805</a>)
    - fixed segfault crashes caused by calling object methods with null pointers (<a href="https://github.com/qorelanguage/qore/issues/1791">issue 1791</a>)
    - added internal API support to make it easier for DBI drivers to handle lost connections and to allow DBI drivers that must close all open handles before a connection is closed (such as the oracle driver); due to this change, @ref Qore::SQL::SQLStatement "SQLStatement" objects based on a @ref Qore::SQL::DatasourcePool "DatasourcePool" are closed automatically whenever the datasource is returned to the pool (<a href="https://github.com/qorelanguage/qore/issues/1250">issue 1250</a>)
    - implemented new parse options to revert the effect of parse options that affect code safety (<a href="https://github.com/qorelanguage/qore/issues/1895">issue 1895</a>):
      - @ref correct-list-parsing "%correct-list-parsing"
      - @ref correct-logic-precedence "%correct-logic-precedence"
      - @ref correct-int-assignments "%correct-int-assignments"
      - @ref correct-operators "%correct-operators"
      - @ref loose-args "%loose-args"
    - fixed parse locations of strings and regexes (<a href="https://github.com/qorelanguage/qore/issues/1905">issue 1905</a>)

    @section qore_08129 Qore 0.8.12.9

    @par Release Summary
    Bugfix release; see details below

    @subsection qore_08129_bug_fixes Bug Fixes in Qore

    - fixed a memory leak where references participate in recursive references (<a href="https://github.com/qorelanguage/qore/issues/1774">issue 1774</a>)
    - fixed a build issue with clang++ (<a href="https://github.com/qorelanguage/qore/issues/1768">issue 1768</a>)
    - fixed a memory leak in the @ref Qore::Thread::Queue "Queue" copy constructor when the @ref Qore::Thread::Queue "Queue" was used in other objects (such as an event queue, etc; <a href="https://github.com/qorelanguage/qore/issues/1749">issue 1749</a>)
    - <a href="../../modules/Mapper/html/index.html">Mapper</a> module fixes:
      - fixed bugs handling the \c allow_dot and \c allow_output_dot options (<a href="https://github.com/qorelanguage/qore/issues/1690">issue 1690</a>)
      - fixed \c TableMapper bugs introduced in Qore 0.8.12.7 (<a href="https://github.com/qorelanguage/qore/issues/1754">issue 1754</a>)

    @section qore_08128 Qore 0.8.12.8

    @par Release Summary
    Bugfix release; see details below

    @subsection qore_08128_bug_fixes Bug Fixes in Qore

    - fixed a memory leak in @ref try-module "%try-module" error handling (<a href="https://github.com/qorelanguage/qore/issues/1690">issue 1690</a>)
    - fixed a bug in @ref Qore::trunc_str() "trunc_str()" when the string has an invalid multi-byte character at the end of the string and the string is exactly the byte width requested (<a href="https://github.com/qorelanguage/qore/issues/1693">issue 1693</a>)
    - fixed a bug where @ref Qore::ReadOnlyFile::getchar() "ReadOnlyFile::getchar()" did not respect character semantics as documented (<a href="https://github.com/qorelanguage/qore/issues/1547">issue 1547</a>)
    - <a href="../../modules/OracleSqlUtil/html/index.html">OracleSqlUtil</a> module fixes:
      - fixed a bug in \c character_semantics for standalone column (<a href="https://github.com/qorelanguage/qore/issues/1688">issue 1688</a>)
    - <a href="../../modules/Mapper/html/index.html">Mapper</a> module fixes:
      - fixed a bug in handling "list mode" data such as submitted by \c InboundTableMapper::queueData() (<a href="https://github.com/qorelanguage/qore/issues/1736">issue 1736</a>, bug introduced in Qore 0.8.12.7 with the fix for <a href="https://github.com/qorelanguage/qore/issues/1626">issue 1626</a>)
    - <a href="../../modules/SqlUtil/html/index.html">SqlUtil</a> module fixes:
      - fixed schema alignment skipping column with name "driver" (<a href="https://github.com/qorelanguage/qore/issues/1684">issue 1684</a>)
      - fixed sqlutil schema management: functional indexes are rejected without () in name (<a href="https://github.com/qorelanguage/qore/issues/1610">issue 1610</a>)
    - <a href="../../modules/TableMapper/html/index.html">TableMapper</a> module fixes:
      - fixed a bug in handling "list mode" data with optimized inserts (<a href="https://github.com/qorelanguage/qore/issues/1736">issue 1736</a>, bug introduced in Qore 0.8.12.7 with the fix for <a href="https://github.com/qorelanguage/qore/issues/1626">issue 1626</a>)
    - <a href="../../modules/WebSocketClient/html/index.html">WebSocketClient</a> module fixes:
      - added timeout values to @ref Qore::Socket "Socket" and @ref Qore::HTTPClient "HTTPClient" calls (<a href="https://github.com/qorelanguage/qore/issues/1725">issue 1725</a>)
    - <a href="../../modules/WebSocketHandler/html/index.html">WebSocketHandler</a> module fixes:
      - added timeout values to @ref Qore::Socket "Socket" calls (<a href="https://github.com/qorelanguage/qore/issues/1725">issue 1725</a>)
    - <a href="../../modules/WebSocketUtil/html/index.html">WebSocketUtil</a> module fixes:
      - added timeout values to @ref Qore::Socket "Socket" calls (<a href="https://github.com/qorelanguage/qore/issues/1725">issue 1725</a>)
    - fixed a bug where a type conversion error in an lvalue assignment could generate a confusing unrelated runtime exception (<a href="https://github.com/qorelanguage/qore/issues/1697">issue 1697</a>)
    - fixed a bug where invalid characters in the port specification in a URL were ignored (<a href="https://github.com/qorelanguage/qore/issues/1728">issue 1728</a>)
    - fixed a bug with SSL socket communication the remote closing the connection during a send operation could cause the current thread to go into an infinite loop consuming 100% CPU (<a href="https://github.com/qorelanguage/qore/issues/1729">issue 1729</a>)
    - fixed a bug in the @ref Qore::HashListIterator "HashListIterator" class iterating hashes with a mix of lists and single values such as used by bulk DML binds; now the single values will appear as the current value for all list elements as per the original design instead of throwing a runtime exception (<a href="https://github.com/qorelanguage/qore/issues/1738">issue 1738</a>)

    @section qore_08127 Qore 0.8.12.7

    @par Release Summary
    Bugfix release; see details below

    @subsection qore_08127_bug_fixes Bug Fixes in Qore

    - fixed bug in internal string generation with \c size_t arguments that could cause invalid data to be output or crashes on 32-bit platforms (<a href="https://github.com/qorelanguage/qore/issues/1640">issue 1640</a>)
    - fixed a runtime memory leak and invalid runtime behavior with undetected recursive lvalue references (<a href="https://github.com/qorelanguage/qore/issues/1617">issue 1617</a>)
    - improved @ref garbage_collection "prompt collection" performance with large graphs of objects by eliminating additional unnecessary graph scans, resulting in further large performance improvements in the garbage collector (<a href="https://github.com/qorelanguage/qore/issues/1363">issue 1363</a>)
    - improved \c InboundTableMapper::queueData() performance (in the <a href="../../modules/TableMapper/html/index.html">TableMapper</a> module) when used with data in hash of lists format to use bulk DML in input and output without internal data conversions (<a href="https://github.com/qorelanguage/qore/issues/1626">issue 1626</a>)
    - <a href="../../modules/OracleSqlUtil/html/index.html">OracleSqlUtil</a> module fixes:
      - worked around \c ORA-22165 from \c op_in() caused by Oracle's limit on number of collection elements (<a href="https://github.com/qorelanguage/qore/issues/1660">issue 1660</a>)
      - fixed a bug in the \a force option (i.e. cascade) for dropping types (<a href="https://github.com/qorelanguage/qore/issues/1683">issue 1683</a>)
    - improved @ref try-module "%try-module" error reporting and documentation (<a href="https://github.com/qorelanguage/qore/issues/1648">issue 1648</a>)

    @section qore_08126 Qore 0.8.12.6

    @par Release Summary
    Bugfix release; see details below

    @subsection qore_08126_bug_fixes Bug Fixes in Qore

    - fixed a bug in @ref Qore::parse_url() parsing single-character hostnames (<a href="https://github.com/qorelanguage/qore/issues/1524">issue 1524</a>)
    - fixed a bug where @ref Qore::PO_LOCKDOWN "PO_LOCKDOWN" was not set when parsing \c init and \c del attributes in @ref user_modules "user module" headers (<a href="https://github.com/qorelanguage/qore/issues/1535">issue 1535</a>)
    - fixed a bug parsing exception catch block parameter errors (in debug builds only; <a href="https://github.com/qorelanguage/qore/issues/1558">issue 1558</a>)
    - fixed a bug dereferencing @ref binary "binary values" with the @ref list_element_operator "[] operator"; the behavior now corresponds to the documentation (<a href="https://github.com/qorelanguage/qore/issues/1566">issue 1566</a>)
    - fixed a bug that would result in a crash if a method were declared both \c static and \c abstract (<a href="https://github.com/qorelanguage/qore/issues/1590">issue 1590</a>)
    - fixed performance issues with the <a href="../../modules/Mapper/html/index.html">Mapper</a> module (and by extension the <a href="../../modules/TableMapper/html/index.html">TableMapper</a> module) for mappers with many identity (i.e. 1:1) and constant mappings (<a href="https://github.com/qorelanguage/qore/issues/1620">issue 1620</a>)
    - fixed a bug in the \c BulkInsertOperation class in the <a href="../../modules/BulkSqlUtil/html/index.html">BulkSqlUtil</a> module where inserts would fail or silently insert invalid data in the second or later blocks when constant hashes were used (<a href="https://github.com/qorelanguage/qore/issues/1625">issue 1625</a>)

    @section qore_08125 Qore 0.8.12.5

    @par Release Summary
    Bugfix release; see details below

    @subsection qore_08125_new_features New Features in Qore

    - added the <a href="../../modules/SalesforceRestClient/html/index.html">SalesforceRestClient</a> module for communicating with Salesforce.com using the REST APIs
    - module <a href="../../modules/SqlUtil/html/index.html">SqlUtil</a>
      - has support for native default values in tables (<a href="https://github.com/qorelanguage/qore/issues/1428">issue 1428</a>)
      - has support for Oracle named types (eg. spatial types) for Schema.qm and SchemaReverse.qm. (<a href="https://github.com/qorelanguage/qore/issues/1465">issue 1465</a>)

    @subsection qore_08125_bug_fixes Bug Fixes in Qore

    - <a href="../../modules/Mime/html/index.html">Mime</a> module:
      - added support for URL form-encoded messages (<a href="https://github.com/qorelanguage/qore/issues/1436">issue 1436</a>
    - <a href="../../modules/RestClient/html/index.html">RestClient</a> module:
      - added support for URL form-encoded messages (<a href="https://github.com/qorelanguage/qore/issues/1436">issue 1436</a>
      - added support for the \c "rawxml" message body encoding (<a href="https://github.com/qorelanguage/qore/issues/1437">issue 1437</a>
    - fixed handling of invalid compressed data in the following functions (<a href="https://github.com/qorelanguage/qore/issues/1432">issue 1432</a>):
      - @ref Qore::gunzip_to_binary()
      - @ref Qore::gunzip_to_string()
      - @ref Qore::uncompress_to_binary()
      - @ref Qore::uncompress_to_string()
    - fixed \c \@inf\@ on Windows (<a href="https://github.com/qorelanguage/qore/issues/1442">issue 1442</a>)
    - fixed @ref Qore::parse_url() with single-character usernames (<a href="https://github.com/qorelanguage/qore/issues/1455">issue 1455</a>)
    - corrected the error message with SSL reads when the server closes the connection prematurely (<a href="https://github.com/qorelanguage/qore/issues/1488">issue 1488</a>)
    - fixed the \c Host header in HTTP requests to not include the port if the port is the default port for the scheme because it causes some servers to reject the request (<a href="https://github.com/qorelanguage/qore/issues/1489">issue 1489</a>)

    @section qore_08124 Qore 0.8.12.4

    @par Release Summary
    Bugfix release; see details below

    @subsection qore_08124_bug_fixes Bug Fixes in Qore

    - fixed a reference bug in the @ref Qore::Thread::Queue "Queue" class introduced in the last release (<a href="https://github.com/qorelanguage/qore/issues/1309">issue 1309</a>)
    - fixed a bug where database types could not be correctly aligned if they had dependencies (<a href="https://github.com/qorelanguage/qore/issues/1314">issue 1314</a>); entailed updates in the following modules:
      - <a href="../../modules/SqlUtil/html/index.html">SqlUtil</a>
      - <a href="../../modules/FreetdsSqlUtil/html/index.html">FreetdsSqlUtil</a>
      - <a href="../../modules/MysqlSqlUtil/html/index.html">MysqlSqlUtil</a>
      - <a href="../../modules/OracleSqlUtil/html/index.html">OracleSqlUtil</a>
      - <a href="../../modules/PgsqlSqlUtil/html/index.html">PgsqlSqlUtil</a>
      - <a href="../../modules/Schema/html/index.html">Schema</a>
    - fixed a bug in @ref Qore::trunc_str() "trunc_str()" where an infinite loop could be triggered with certain arguments and multi-byte character encodings (<a href="https://github.com/qorelanguage/qore/issues/1327">issue 1327</a>)
    - improved @ref garbage_collection "prompt collection" performance with larger graphs of objects by eliminating unnecessary graph scans made during object method calls (<a href="https://github.com/qorelanguage/qore/issues/1363">issue 1363</a>)
    - fixed bugs in @ref Qore::date(string) "date(string)" and @ref Qore::date(string, string) "date(string, string)" where invalid input data was ignored and invalid dates were returned (<a href="https://github.com/qorelanguage/qore/issues/1369">issue 1369</a>)
    - <a href="../../modules/CsvUtil/html/index.html">CsvUtil</a> module:
      - fixed a bug in \c AbstractCsvIterator::identifyTypeImpl() generating an error message (<a href="https://github.com/qorelanguage/qore/issues/1355">issue 1355</a>)
    - <a href="../../modules/MailMessage/html/index.html">MailMessage</a> module:
      - fixed a bug using the default encoding in \c Message::attach() (issue <a href="https://github.com/qorelanguage/qore/issues/1352">issue 1352</a>)
    - <a href="../../modules/SqlUtil/html/index.html">SqlUtil</a> module:
      - fixed the ignored character_semantics column option in schema alignmed (<a href="https://github.com/qorelanguage/qore/issues/1379">issue 1379</a>)
      - implemented the \c cop_length() column function (<a href="https://github.com/qorelanguage/qore/issues/1395">issue 1395</a>)
    - <a href="../../modules/OracleSqlUtil/html/index.html">OracleSqlUtil</a> module:
      - OraclePackage attribute body_src is now public to access package bodies
    - <a href="../../modules/Qorize/html/index.html">Qorize</a> module:
      -  Qorize module: new qorize_val() set of functions; qorize_named() introduced; qorize tests
    - <a href="../../modules/TableMapper/html/index.html">TableMapper</a> module:
      - fixed runtime option propagation to \c TableMapper::SqlStatementMapperIterator from \c TableMapper::AbstractSqlStatementOutboundMapper::iterator() (<a href="https://github.com/qorelanguage/qore/issues/1418">issue 1418</a>)
      - fixed SqlStatementMapperIterator::getCount() (<a href="https://github.com/qorelanguage/qore/issues/1417">issue 1417</a>)
      - added the following methods:
        - \c TableMapper::AbstractSqlStatementOutboundMapper::getRowIterator()
        - \c TableMapper::InboundTableMapper::iterator()
        - \c TableMapper::InboundTableMapperIterator::getRuntime()
        - \c TableMapper::InboundTableMapperIterator::replaceRuntime()
        - \c TableMapper::InboundTableMapperIterator::setRuntime()
        - \c TableMapper::SqlStatementMapperIterator::getRuntime()
        - \c TableMapper::SqlStatementMapperIterator::replaceRuntime()
        - \c TableMapper::SqlStatementMapperIterator::setRuntime()
    - <a href="../../modules/QUnit/html/index.html">QUnit</a> module:
      - fixed showing the assertion location when there are test modules on top of QUnit (<a href="https://github.com/qorelanguage/qore/issues/1046">issue 1046</a>)
    - fixed inconsistency between list splice operator and splice function (<a href="https://github.com/qorelanguage/qore/issues/1380">issue 1380</a>)

    @section qore_08123 Qore 0.8.12.3

    @par Release Summary
    Bugfix release; see details below

    @subsection qore_08123_bug_fixes Bug Fixes in Qore

    - fixed the documentation (and DB modules) where @ref Qore::SQL::SQLStatement::fetchColumns() "SQLStatement::fetchColumns()" was inconsistent; now it will return a empty hash when no more rows are available to fetch (<a href="https://github.com/qorelanguage/qore/issues/1241">issue 1241</a>)
    - added I/O timeout support to the @ref Qore::FtpClient "FtpClient" class (<a href="https://github.com/qorelanguage/qore/issues/1252">issue 1252</a>)
    - fixed bugs in @ref Qore::Socket::recv() "Socket::recv()" and @ref Qore::Socket::recvBinary() "Socket::recvBinary()" with <tt>size = 0</tt> where @ref nothing could be returned which is invalid according to the methods' declared return types (<a href="https://github.com/qorelanguage/qore/issues/1260">issue 1260</a>)
    - fixed a bug where @ref Qore::FtpClient::get() "FtpClient:get()" would fail with an exception when retrieving an empty file (<a href="https://github.com/qorelanguage/qore/issues/1255">issue 1255</a>)
    - fixed a bug where executing a call reference to a deleted object method would cause a crash (<a href="https://github.com/qorelanguage/qore/issues/1268">issue 1268</a>)
    - fixed a bug where Qore would allow methods to be called on already deleted objects under certain conditions (<a href="https://github.com/qorelanguage/qore/issues/1270">issue 1270</a>)
    - fixed a bug where calling @ref Qore::exit() "exit()" in a multithreaded program could result in a segmentation fault (<a href="https://github.com/qorelanguage/qore/issues/1215">issue 1215</a>)
    - fixed a bug where <a href="../../modules/HttpServer/html/index.html">HttpServer::addListener()</a> could not accept a bind on port 0 to mean any random port (<a href="https://github.com/qorelanguage/qore/issues/1284">issue 1284</a>)
    - fixed a race condition in @ref garbage_collection "prompt collection" that could lead to a crash (<a href="https://github.com/qorelanguage/qore/issues/1084">issue 1084</a>)
    - fixed a bug clearing @ref Qore::Socket "Socket" event queues when the @ref Qore::Socket "Socket" goes out of scope that could lead to a crash (<a href="https://github.com/qorelanguage/qore/issues/1292">issue 1292</a>)
    - fixed a bug with @ref Qore::FtpClient::setWarningQueue() "FtpClient::setWarningQueue()" that could cause a crash (<a href="https://github.com/qorelanguage/qore/issues/1293">issue 1293</a>)
    - fixed a bug where @ref Qore::FtpClient::pwd() returned invalid directory names (<a href="https://github.com/qorelanguage/qore/issues/1295">issue 1295</a>)

    @section qore_08122 Qore 0.8.12.2

    @par Release Summary
    Bugfix release; see details below

    @subsection qore_08122_bug_fixes Bug Fixes in Qore
    - fixed bugs in handling websocket close status codes in the <a href="../../modules/WebSocketUtil/html/index.html">WebSocketUtil</a>, <a href="../../modules/WebSocketClient/html/index.html">WebSocketClient</a>, and <a href="../../modules/WebSocketHandler/html/index.html">WebSocketHandler</a> modules (<a href="https://github.com/qorelanguage/qore/issues/1216">issue 1216</a>)
    - fixed a crashing bug with recursive class initialization (<a href="https://github.com/qorelanguage/qore/issues/2023">issue 2023</a>)

    @section qore_08121 Qore 0.8.12.1

    @par Release Summary
    Bugfix release; see details below

    @subsection qore_08121_bug_fixes Bug Fixes in Qore
    - <a href="../../modules/TableMapper/html/index.html">TableMapper</a> module fixes:
      - fixed a bug with the \c SqlStatementOutboundMapper::iterator() method; corrected the iterator object return value which was causing \c AbstractMapperIterator::mapBulk() to fail (<a href="https://github.com/qorelanguage/qore/issues/979">issue 979</a>)
      - fixed a bug with \c SqlStatementOutboundMapper; it would throw an error if the required \c "table" or \c "sh" options were used and only worked with subclasses that declared these options (<a href="https://github.com/qorelanguage/qore/issues/981">issue 981</a>)
      - fixed a bug where \c AbstractSqlStatementOutboundMapper::iterator() failed to use options when creating the new \c Mapper object (<a href="https://github.com/qorelanguage/qore/issues/1088">issue 1088</a>)
    - fixed a bug where optional arguments were not handled correctly in some rare cases (<a href="https://github.com/qorelanguage/qore/issues/974">issue 974</a>)
    - fixed a bug causing a crash when @ref Qore::parse_base64_string_to_string() "parse_base64_string_to_string()" was called with an empty string (<a href="https://github.com/qorelanguage/qore/issues/996">issue 996</a>)
    - fixed a bug resolving base class method calls during parse initialization (<a href="https://github.com/qorelanguage/qore/issues/1075">issue 1075</a>)
    - fixed thread memory handling bug with some operator expressions and the @ref background "background operator" (<a href="https://github.com/qorelanguage/qore/issues/1096">issue 1096</a>)
    - fixed a race condition in the prompt collection of closure-bound local variables in the @ref garbage_collection "garbage collector" (<a href="https://github.com/qorelanguage/qore/issues/1103">issue 1103</a>)
    - fixed a bug where @ref Qore::HTTPClient "HTTPClient" class method variants such as @ref Qore::HTTPClient::get() "HTTPClient::get()" without a callback would fail to return the message body when the server sent a reply with chunked transfer encoding (<a href="https://github.com/qorelanguage/qore/issues/1117">issue 1117</a>)
    - fixed a bug in CsvUtil where backward compatibility was broken for single-row-type format (<a href="https://github.com/qorelanguage/qore/issues/1124">issue 1124</a>)
    - fixed bugs where declared public functions were missing from the library ABI (<a href="https://github.com/qorelanguage/qore/issues/1126">issue 1126</a>)
    - fixed bugs where @ref Qore::format_number() and <float>::format() gave incorrect results when rounding to the significant decimals given in the format string (<a href="https://github.com/qorelanguage/qore/issues/1149">issue 1149</a>)
    - fixed a bug referencing \c self in base class constructor arguments (<a href="https://github.com/qorelanguage/qore/issues/1169">issue 1169</a>)
    - fixed a bug where the incorrect class destructor was called in the openldap module (<a href="https://github.com/qorelanguage/qore/issues/1174">issue 1174</a>)
    - fixed a bug where declaring a \c copy() method as @ref synchronized would result in a crash when the method was called (<a href="https://github.com/qorelanguage/qore/issues/1188">issue 1188</a>)
    - fixed bugs in <string>::getEncoded() and <string>::getDecoded() regarding @ref Qore::CE_XML "CE_XML" and @ref Qore::CE_NONASCII "CE_NONASCII" (<a href="https://github.com/qorelanguage/qore/issues/1193">issue 1193</a>)
    - fixed bugs where @ref Qore::call_object_method() and @ref Qore::call_object_method_args() allowed private methods to be called from outside the class (<a href="https://github.com/qorelanguage/qore/issues/1194">issue 1194</a>)
    - fixed a bug where @ref deprecated methods were being internally registered as @ref RUNTIME_NOOP (<a href="https://github.com/qorelanguage/qore/issues/1197">issue 1197</a>)
    - fixed bugs where the @ref Qore::SQL::Datasource "Datasource" class would open a connection to the server in the constructor before options were set and where a server connection was required to call @ref Qore::SQL::Datasource::getOption() "Datasource::getOption()" or @ref Qore::SQL::Datasource::setOption() "Datasource::setOption()" (<a href="https://github.com/qorelanguage/qore/issues/1201">issue 1201</a>)
    - fixed memory errors in the @ref Qore::Thread::Queue "Queue" class where spurious exceptions could be raised (<a href="https://github.com/qorelanguage/qore/issues/1202">issue 1202</a>)
    - fixed a memory leak with static class member initializers (<a href="https://github.com/qorelanguage/qore/issues/1206">issue 1206</a>)

    @section qore_0812 Qore 0.8.12

    @par Release Summary
    Major new release with major new features and bug fixes as well as packaging fixes:
    - added support for @ref garbage_collection "deterministic garbage collection"
    - standardized function naming convention
    - new functions, methods, constants, operators, and user modules
    - greatly improved support on Windows

    @subsection qore_0812_compatibility Changes That Can Affect Backwards-Compatibility
    - fixed broken list parsing; in previous releases, %Qore's parser re-wrote lists without parentheses used as top-level statements with certain assignment operators (@ref assignment_operator "=", @ref plus_equals_operator "+=", @ref minus_equals_operator "-=", @ref multiply_equals_operator "*=", and @ref divide_equals_operator "/=", but not with others) so that statements like <tt>list l = 1, 2, 3;</tt> were valid assignments.   Due to operator precedence, such statements should normally be interpreted as <tt>(list l = 1), 2, 3;</tt>, which is not a valid expression.  Not only were the rules applied with only some assignment operators, but such lists were only rewritten if used as top-level statements, therefore the rules were applied inconsistenctly depending on where the expression was located in the parse tree.  As of %Qore 0.8.12, these inconsistencies have been eliminated by default from %Qore; all lists are processed according to the precedence rules defined in @ref operators.  This could break old code that relied on the old, broken behavior.  To get the old behavior, use the @ref broken-list-parsing "%broken-list-parsing" parse directive.
    - fixed broken @ref int_type "int" and @ref softint_type "softint" assignments; previously runtime type errors with these type restrictions were ignored and all values were silently converted to integers for the assignment, now runtime type errors are thrown according to the original design.  Parse errors are detected as before.  This could break old code that relied on the old, broken behavior.  To get the old behavior, use the @ref broken-int-assignments "%broken-int-assignments" parse directive.
    - fixed broken multi-character operator parsing; the %Qore parser has been updated to no longer accept multi-character operators with whitespace between the chacters making up the operator; it is believed that this was never used and simply caused the parser to be needlessly complicated and caused %Qore to be less compatible with other languages.  To get the old behavior, use the @ref broken-operators "%broken-operators" parse directive.
    - the @ref push "push", @ref unshift "unshift", @ref pop "pop" and @ref shift "shift" operators now throw an exception when their first operand is not a list and @ref strict-args "%strict-args" is in effect

    @subsection qore_0812_new_features New Features in Qore
    - Added the @ref value_coalescing_operator which checks first argument if it evaluates to @ref False "False" with @ref <value>::val() and if so assigns the second argument. The operator can be further chained; for example: @code{.py} expr1 ?* expr2 ?* expr3 @endcode
    - Added the @ref null_coalescing_operator which checks the first operand for @ref nothing or @ref null; if true returns the second argument. The operator can be further chained, in which case the first operand with a value is returned; ex: @code{.py} expr1 ?? expr2 ?? expr3 @endcode
    - %Qore identifiers can now begin with an underscore character \c "_"; the following is now a valid (with @ref new-style "%new-style"): @code{.py}int _var = 1;@endcode
    - hash enhancements:
      - new syntax for an expression giving an empty hash: <tt>{}</tt>; for example: @code{.py} hash h = {};@endcode
      - new literal hash support: hashes can now be given as literal values as follows: @code{.py} (<key_expr>: <val_expr>, [...]) @endcode For example: @code{.py} return (get_key(): get_value()); @endcode in the past the keys in literal hashes had to be either a string or a constant; now any valid %Qore expression can be used to generate the hash keys at runtime
      - new hash syntax; hash elements can now be enclosed by curly brackets as well as regular parentheses; the version with curly brackets when used with the @ref hmap "map" operator results in the hash version of the map operator being used
      - Added new @ref hmap "hash version of the map" operator to build a hash from a list or iterator expression; ex: @code{.py} hash h = map {$1, h2.$1}, i; @endcode
    - implemented support for loading user modules in a pre-defined @ref Qore::Program "Program" object (that can have a custom API) in the following new functions and methods:
      - @ref Qore::load_user_module_with_program() "load_user_module_with_program()"
      - @ref Qore::Program::loadApplyToPrivateUserModule() "Program::loadApplyToPrivateUserModule()"
      - @ref Qore::Program::loadApplyToUserModule() "Program::loadApplyToUserModule()"
      - @ref Qore::Program::loadUserModuleWithProgram() "Program::loadUserModuleWithProgram()"
    - implemented support for code / dependency injections in @ref Qore::Program "Program" containers with the following changes:
      - @ref Qore::Program::importClass() now accepts optional arguments that allow the imported version of the class to live in another namespace and have another name and an argument that allows the imported version of the class to remain even if it overlaps with an imported system or user class from a module
      - @ref Qore::Program::importFunction() now accepts an optional argument that allows the imported version of the function to remain even if it overlaps with an imported system or user function from a module
      - the new parse option @ref Qore::PO_ALLOW_INJECTION must be set on the @ref Qore::Program "Program" object in order to use code / dependency injection parameters in the above methods
      - @ref Qore::Program "Program" changes:
        - Once the object has an injected API set up, the system API can be imported
          (possibly already overridden with injected code) with the following new methods:
          - @ref Qore::Program::importSystemApi()
          - @ref Qore::Program::importSystemClasses()
          - @ref Qore::Program::importSystemConstants()
          - @ref Qore::Program::importSystemFunctions()
        - Additionally user modules can be loaded with overridden injected code with the following new functions / methods:
          - @ref Qore::load_user_module_with_program() "load_user_module_with_program()"
          - @ref Qore::Program::loadApplyToPrivateUserModule() "Program::loadApplyToPrivateUserModule()"
          - @ref Qore::Program::loadApplyToUserModule() "Program::loadApplyToUserModule()"
          - @ref Qore::Program::loadUserModuleWithProgram() "Program::loadUserModuleWithProgram()"
        - Furthermore the following function can be used to reload injected modules with the non-injected version:
          - @ref Qore::reload_module() "reload_module()"
    - implemented support for user-defined thread-resource management, allowing %Qore code to safely manage resources associated to a particular thread:
      - @ref Qore::Thread::AbstractThreadResource
      - @ref Qore::remove_thread_resource()
      - @ref Qore::set_thread_resource()
    - new constants:
      - @ref Qore::DirSep
      - @ref Qore::Platform
      - @ref Qore::ParseOptionCodeMap
      - @ref Qore::ParseOptionStringMap
      - @ref Qore::PO_BROKEN_LIST_PARSING
      - @ref Qore::PO_BROKEN_LOGIC_PRECEDENCE
      - @ref Qore::PO_BROKEN_OPERATORS
      - @ref Qore::PO_NO_INHERIT_SYSTEM_CONSTANTS
      - @ref Qore::PO_NO_INHERIT_USER_CONSTANTS
      - @ref Qore::PO_NO_API
      - @ref Qore::PO_NO_SYSTEM_API
      - @ref Qore::PO_NO_USER_API
      - @ref Qore::SQL::DBI_CAP_HAS_ARRAY_BIND "Qore::SQL::DBI_CAP_HAS_ARRAY_BIND"
      - @ref StringConcatEncoding
      - @ref StringConcatDecoding
    - new classes:
      - @ref Qore::DataLineIterator
      - @ref Qore::Thread::AbstractThreadResource
    - other new methods:
      - @ref Qore::SQL::DatasourcePool::getCapabilities()
      - @ref Qore::SQL::DatasourcePool::getCapabilityList()
      - @ref Qore::SQL::SQLStatement::currentThreadInTransaction()
      - @ref Qore::Thread::Queue::setError()
      - @ref Qore::Thread::Queue::clearError()
    - updated methods:
      - @ref Qore::TimeZone::constructor() "TimeZone::constructor()": now accepts a path to the zoneinfo file if the @ref Qore::PO_NO_FILESYSTEM sandboxing restrictions is not set
    - the \c SOCKET-THROUGHPUT-WARNING event is no longer raised on the warning queue if the transfer size is less than 1024 bytes; this affects:
      - @ref Qore::FtpClient::setWarningQueue()
      - @ref Qore::HTTPClient::setWarningQueue()
      - @ref Qore::Socket::setWarningQueue()
    - new functions:
      - @ref Qore::create_object()
      - @ref Qore::create_object_args()
      - @ref Qore::decode_uri_request()
      - @ref Qore::encode_uri_request()
      - @ref Qore::get_duration_seconds_f()
      - @ref Qore::getgroups()
      - @ref Qore::getusername()
      - @ref Qore::ltrim()
      - @ref Qore::parse_float()
      - @ref Qore::parse_number()
      - @ref Qore::realpath()
      - @ref Qore::rtrim()
      - @ref Qore::set_return_value()
      - @ref Qore::setgroups()
      - @ref Qore::remove_thread_resource()
      - @ref Qore::set_thread_resource()
    - updated functions:
      - @ref Qore::parse_boolean()
      - @ref Qore::string()
      - @ref Qore::strmul()
    - new pseudo-methods:
      - @ref <date>::dayNumber()
      - @ref <date>::dayOfWeek()
      - @ref <date>::durationSecondsFloat()
      - @ref <date>::isoDayOfWeek()
      - @ref <date>::isoWeekHash()
      - @ref <date>::isoWeekString()
      - @ref <object>::uniqueHash()
      - @ref <string>::getDecoded()
      - @ref <string>::getEncoded()
    - the following functions were moved from the <a href="../../modules/Util/html/index.html">Util</a> module to %Qore:
      - @ref Qore::absolute_path()
      - @ref Qore::absolute_path_windows()
      - @ref Qore::absolute_path_unix()
    - camel-case functions were deprecated in this release
      - the following functions were deprecated:
        - @ref Qore::callObjectMethod(): deprecated for @ref Qore::call_object_method()
        - @ref Qore::callObjectMethodArgs(): deprecated for @ref Qore::call_object_method_args()
        - @ref Qore::existsFunction(): deprecated for @ref Qore::exists_function()
        - @ref Qore::functionType(): deprecated for @ref Qore::function_type()
        - @ref Qore::getAllThreadCallStacks(): deprecated for @ref Qore::get_all_thread_call_stacks()
        - @ref Qore::getClassName(): deprecated for @ref Qore::get_class_name()
        - @ref Qore::getDateFromISOWeek(): deprecated for @ref Qore::get_date_from_iso_week()
        - @ref Qore::getDayNumber(): deprecated for @ref Qore::get_day_number()
        - @ref Qore::getDayOfWeek(): deprecated for @ref Qore::get_day_of_week()
        - @ref Qore::SQL::getDBIDriverCapabilities(): deprecated for @ref Qore::SQL::dbi_get_driver_capabilities()
        - @ref Qore::SQL::getDBIDriverCapabilityList(): deprecated for @ref Qore::SQL::dbi_get_driver_capability_list()
        - @ref Qore::SQL::getDBIDriverList(): deprecated for @ref Qore::SQL::dbi_get_driver_list()
        - @ref Qore::getFeatureList(): deprecated for @ref Qore::get_feature_list()
        - @ref Qore::getISODayOfWeek(): deprecated for @ref Qore::get_iso_day_of_week()
        - @ref Qore::getISOWeekHash(): deprecated for @ref Qore::get_iso_week_hash()
        - @ref Qore::getISOWeekString(): deprecated for @ref Qore::get_iso_week_string()
        - @ref Qore::getMethodList(): deprecated for @ref Qore::get_method_list()
        - @ref Qore::getModuleHash(): deprecated for @ref Qore::get_module_hash()
        - @ref Qore::getModuleList(): deprecated for @ref Qore::get_module_list()
        - @ref Qore::makeBase64String(): deprecated for @ref Qore::make_base64_string()
        - @ref Qore::makeHexString(): deprecated for @ref Qore::make_hex_string()
        - @ref Qore::parseBase64String(): deprecated for @ref Qore::parse_base64_string()
        - @ref Qore::parseBase64StringToString(): deprecated for @ref Qore::parse_base64_string_to_string()
        - @ref Qore::SQL::parseDatasource(): deprecated for @ref Qore::SQL::parse_datasource()
        - @ref Qore::parseHexString(): deprecated for @ref Qore::parse_hex_string()
        - @ref Qore::sortDescending(): deprecated for @ref Qore::sort_descending()
        - @ref Qore::sortDescendingStable(): deprecated for @ref Qore::sort_descending_stable()
        - @ref Qore::sortStable(): deprecated for @ref Qore::sort_stable()
        - @ref Qore::throwThreadResourceExceptions(): deprecated for @ref Qore::throw_thread_resource_exceptions()
      - Functions deprecated in this release will remain for the forseeable future for backwards-compatibility
    - Added support for reexporting imported definitions in user module with the new <tt>%%requires(reexport)</tt> form of the @ref requires "%requires" parse directive.
    - @ref Qore::xrange() and @ref Qore::RangeIterator updates:
      - @ref Qore::xrange() and @ref Qore::RangeIterator::constructor() and <list>::rangeIterator() updated to take an optional value to return in the @ref Qore::RangeIterator::getValue() method
    - @ref Qore::FtpClient updates:
      - added @ref Qore::FtpClient::getMode()
    - Performance improvements:
      - @ref Qore::HashPairIterator and @ref Qore::ObjectPairIterator objects (returned by @ref <hash>::pairIterator() and @ref <object>::pairIterator(), respectively and the associated reverse iterators) have had their performance improved by approximately 70% by reusing the hash iterator object when possible
    - module directory handling changed
      - user modules are now stored in prefix/share/qore-modules/version
      - prefix/share/qore-modules is also added to the module path
      - version-specific module directories are added first, then the "generic" directories
    - <a href="../../modules/CsvUtil/html/index.html">CsvUtil</a> module updates:
      - new \c "tolwr" option in structured text parsing classes
      - \c AbstractCsvWriter will set \c "headers" from the \c "fields" option if \c "headers" are not explicitly set
      - added write() methods returning the generated strings to the \c CsvStringWriter class for API compatibility with the corresponding FixedLengthDataWriter methods
      - implemented support for @ref Qore::SQL::SQLStatement "SQLStatement" as an iterator source for \c AbstractCsvWriter::write()
      - \c quote_escape option implemented in \c AbstractCsvWriter
      - implemented the \c "datamap" and \c "info_log" options for CSV generation
      - implemented alternative options with underscores instead of dashes for all constructors
      - extended multi-type support, record type rules and default value in field specification
      - implemented multi-type record support in \c AbstractCsvWriter and \c AbstractCsvIterator using \c resolve_type and \c headers options
    - <a href="../../modules/Mapper/html/index.html">Mapper</a> module updates:
      - implemented the \c "constant" field tag, allowing a constant value for an output field to be specified directly in the mapper hash
      - implemented the \c "default" field tag, giving a default value if no input value is specified
      - implemented the global \c "date_format" mapper option
      - implemented support for structured output fields with dot notation in the output field name
      - implemented per-field and global \c "number_format" mapper options
      - changed the behavior of the \c "number" field type: now leaves numeric values in their original type, converts all other types to a number
      - removed the deprecated \c "crec" option
      - implemented the \c "input" option with input record validation
      - implemented the \c "output" option with output record validation
      - implemented the \c "info_log" option and removed the \c "trunc" option
      - implemented the \c "runtime" field tag
      - implemented the \c "index" field tag
      - improved the Mapper::mapAll() method by adding support for hashes of lists to better support input from bulk DML (@ref Qore::SQL::SQLStatement::fetchColumns() "SQLStatement::fetchColumns()")
    - <a href="../../modules/TableMapper/html/index.html">TableMapper</a> module updates:
      - added table name and datasource description to error messages
      - implemented more efficient support for inserts from a sequence for databases supporting the \c "returning" clause in insert statements; now such inserts are made in a single round trip instead of n + 1 where n is the number of sequences in the insert
      - implemented an optimized insert approach assuming stable input data
      - implemented the following new options:
        - \c unstable_input: to accommodate unstable input data and disable the insert optimization (default: False)
        - \c insert_block: for DB drivers supporting bulk DML, the number of rows inserted at once (default: 500, only used when \c unstable_input is False) and bulk inserts are supported in the table object
      - added methods for bulk / batch inserts for db drivers supporting bulk DML (ex: Oracle)
      - updated to <a href="../../modules/Mapper/html/index.html">Mapper</a> changes: use table description to define output record for the <a href="../../modules/Mapper/html/index.html">Mapper</a> module
      - added the AbstractSqlStatementOutboundMapper class
      - added the InboundIdentityTableMapper class
      - added the SqlStatementMapperIterator class
      - added the SqlStatementOutboundMapper class
    - <a href="../../modules/RestClient/html/index.html">RestClient</a> module updates:
      - implemented RestClient::addDefaultHeaders()
      - implemented RestClient::getDefaultHeaders()
      - implemented RestClient::getSendEncoding()
      - implemented RestClient::setContentEncoding()
      - when possible, REST bodies are decoded and stored in the \a info output argument when the HTTP server returns a status code < 100 or >= 300 to allow for error-handling in the client
    - <a href="../../modules/RestHandler/html/index.html">RestHandler</a> module updates:
      - implemented support for notifying persistent connections when the connection is terminated while a persistent connection is in place
      - the AbstractRestStreamRequestHandler class is now the base abstract class for REST stream request handlers
    - <a href="../../modules/WebUtil/html/index.html">WebUtil</a> module updates:
      - updated FileHandler::handleRequest() to allow for chunked sends
    - <a href="../../modules/BulkSqlUtil/html/index.html">BulkSqlUtil</a> module:
      - added this new module providing APIs supporting bulk DML with <a href="../../modules/SqlUtil/html/index.html">SqlUtil</a> with supported drivers
    - <a href="../../modules/FilePoller/html/index.html">FilePoller</a> module:
      - added this new module to support polling files in directories on the filesystem
    - <a href="../../modules/FixedLengthUtil/html/index.html">FixedLengthUtil</a> module:
      - added this new module for handling fixed length line data
    - <a href="../../modules/HttpServer/html/index.html">HttpServer</a> module updates:
      - <a href="../../modules/HttpServerUtil/html/index.html">HttpServerUtil</a> module split from the <a href="../../modules/HttpServer/html/index.html">HttpServer</a> module containing supporting definitions for handler classes and other code interfacing with the <a href="../../modules/HttpServer/html/index.html">HttpServer</a> module
      - added the PermissiveAuthenticator class
      - translate \c "+" (plus) to \c " " (space) in the query portion of URIs in parse_uri_query()
      - implemented support for notifying persistent connections when the connection is terminated while a persistent connection is in place
      - new methods implemented in HttpServer:
        - HttpServer::getListenerLogOptions()
        - HttpServer::getListenerLogOptionsID()
        - HttpServer::setListenerLogOptions()
        - HttpServer::setListenerLogOptionsID()
        - HttpServer::addListeners() (new variant taking a hash of SSL info)
        - HttpServer::listenerStarted() (to allow for reporting when listeners are actually running since they are started asynchronously)
      - improved performance matching request URIs to handlers
      - added the \c "ssl" key to the listener socket info hash
      - implemented support for notifying persistent connections when the connection is terminated while a persistent connection is in place
      - removed the unused AbstractStreamRequestHandler class
      - fixed parse_uri_query() to always return \a params as a hash (<a href="https://github.com/qorelanguage/qore/issues/569">issue 569</a>)
      - added \c root_path to the context hash if the path was matched by a URL path prefix (<a href="https://github.com/qorelanguage/qore/issues/570">issue 570</a>)
      - implemented support for configurable stream handler timeout values (<a href="https://github.com/qorelanguage/qore/issues/719">issue 719</a>)
    - <a href="../../modules/Schema/html/index.html">Schema</a> module updates:
      - added the following public functions to make column definitions easier:
        - c_char()
        - c_date()
        - c_int()
        - c_number()
        - c_timestamp()
        - c_varchar()
    - added option @ref Qore::Option::HAVE_DETERMINISTIC_GC "HAVE_DETERMINISTIC_GC" for %Qore builds where deterministic garbage collection is enabled
    - @ref Qore::Program "Program" class enhancements:
      - the @ref Qore::Program "Program" class now creates @ref conditional_parsing "parse defines" for parse options so that conditional code can be implemented depending on the sandboxing configuration of the program container
      - the @ref Qore::Program::importClass() method now accepts an optional \a new_name argument to allow for importing classes with a different name and namespace path
    - added a timeout parameter to the following @ref Qore::Socket "Socket" methods:
      - @ref Qore::Socket::upgradeClientToSSL()
      - @ref Qore::Socket::upgradeServerToSSL()
    - added zoneinfo -> Windows time zone translation code on Windows to support standard UNIX (zoneinfo) time zone names on Windows; time zone information is still taken from the Windows registry but region names are reported using the standard zoneinfo names
    - @ref Qore::FileLineIterator updates:
      - added @ref Qore::FileLineIterator::hstat() and @ref Qore::FileLineIterator::stat()
    - <a href="../../modules/SqlUtil/html/index.html">SqlUtil</a> module updates:
      - implemented insert option support and support for the \c "returning" clause in supported drivers to avoid server round trips
      - implemented the AbstractTable::getDesc() method and improved exception description messages
      - implemented support for late table resoluton in join arguments to enable joins from serialized parameters
      - improved error messages for common errors such as join errors
      - implemented support for DBA management actions
      - implemented support for driver-dependent pseudocolumns
      - implemented per-column support for the \c "desc" keyword in orderby expressions
      - implemented the \c "wop_or()" function to allow complex SQL expressions to be generated with \c "or" as well as \c "and"
      - implemented the \c "cop_cast()" operator for converting [column] value into another datatype
      - implemented the \c "cop_sum()" aggregate operator for returning sum of column values
      - implemented update operators \c "uop_plus()", \c "uop_minus()", \c "uop_multiply()", \c "uop_divide()"
      - implemented AbstractTable::getBulkUpsertClosure() to better support bulk SQL merge operations
      - removed all APIs that handle implicit transactions; APIs must commit transactions explicitly
      - \a orderby and \a groupby select options now take positive integers as column identifiers
      - column aliases (defined with cop_as()) can now be used in the where hash argument and in join criteria
      - column operator functions can be used in the where clause and in join conditions (<a href="https://github.com/qorelanguage/qore/issues/529">issue 529</a>)
      - implemented the \c "cop_coalesce()" column operation function to support the \c "COALESCE" operator in queries (<a href="https://github.com/qorelanguage/qore/issues/671">issue 671</a>)
      - implemented \c cop_substr() and \c uop_substr() operators (<a href="https://github.com/qorelanguage/qore/issues/801">issue 801</a>)
      - implemented \c op_substr() where operator (<a href="https://github.com/qorelanguage/qore/issues/883">issue 883</a>)
      - implemented the \c "omit_update" upsert option for asymmetrical upserts (updates only update a subset of the columns inserted) (<a href="https://github.com/qorelanguage/qore/issues/791">issue 791</a>)
      - implemented the \c "UpsertUpdateOnly" upsert option (<a href="https://github.com/qorelanguage/qore/issues/793">issue 793</a>)
    - <a href="../../modules/OracleSqlUtil/html/index.html">OracleSqlUtil</a> module updates:
      - implemented support for views for DML in the OracleTable class
      - implemented support for Oracle pseudocolumns in queries
      - return lists from Oracle's data dictionary ordered
      - implemented AbstractTable::emptyStringsAsNull()
    - <a href="../../modules/PgsqlSqlUtil/html/index.html">PgsqlSqlUtil</a> module updates:
      - added support for the following datatypes and aliases: \c bool, \c float, \c int, \c timetz, \c timestamptz, \c varbit
      - added support for listing PostgreSQL types and materialized views (<a href="https://github.com/qorelanguage/qore/issues/699">issue 699</a>)
    - <a href="../../modules/MysqlSqlUtil/html/index.html">MysqlSqlUtil</a> module updates:
      - added support for the following datatypes: \c binary, \c varbinary
    - <a href="../../modules/Util/html/index.html">Util</a> module updates:
      - added public function \c glob_to_regex()
      - added public functions \c lpad() and \c rpad()
      - added public function \c ordinal()
      - added public function \c plural()
      - added public function \c regex_escape()
      - added public function \c zip()
      - \c parse_to_qore_value() now respects parentheses when parsing lists and hashes (<a href="https://github.com/qorelanguage/qore/issues/846">issue 846</a>)
    - added initial support for UTF-16 character encoding; note that UTF-16 is not backwards-compatible with ASCII and therefore not supported universally in %Qore; it's recommended to convert these strings to UTF-8 in %Qore; do not use UTF-16 as the default character encoding in %Qore; currently UTF-16 data can be parsed using the following classes that convert the data to UTF-8:
      - @ref Qore::DataLineIterator
      - @ref Qore::FileLineIterator
    - removed support for the C++ \c QDBI_METHOD_ABORT_TRANSACTION_START DBI method; transactions are always assumed to be in progress even if an exec call throws an exception in the first statement in a new transaction; this is necessary to handle bulk DML where a single statement can partially succeed and partially fail; the ABI remains unchanged; drivers that set this DBI method will no longer have it called because it's not necessary; in the upcoming API/ABI change this C++ DBI method will be removed entirely
    - added support for @ref unary_plus_operator "unary plus"
    - added support for empty private blocks in classes
    - added support for @ref Qore::statvfs() on Windows (simulated from \c GetDiskFreeSpaceEx() <a href="https://github.com/qorelanguage/qore/issues/618">issue 618</a>)
    - assignment of a variable to itself is now illegal (<a href="https://github.com/qorelanguage/qore/issues/526">issue 526</a>)
    - extended qpp to support the 'final' class flag (<a href="https://github.com/qorelanguage/qore/issues/876">issue 876</a>)
    - extended qpp to support private members (<a href="https://github.com/qorelanguage/qore/issues/924">issue 924</a>)
    - added @ref <float>::infp() and @ref <float>::nanp() predicates to @ref float_type (<a href="https://github.com/qorelanguage/qore/issues/909">issue 909</a>)

    @subsection qore_0812_bug_fixes Bug Fixes in Qore
    - fixed format of octal constant - there was an error if a string contained octal constant that is shorter than 3 digit
    - <a href="../../modules/HttpServer/html/index.html">HttpServer</a> module fixes:
      - fixed a bug setting the response encoding in HttpServer::setReplyHeaders() where the Socket encoding was not set properly and therefore the encoding in the Content-Type in the response header did not necessarily match the encoding of the response
      - fixed a socket / connection performance problem with HTTPS listeners where the SSL connection was being negotiated inline with the accept instead of in the connection thread, thereby blocking new connections from being accepted
      - fixed bugs where URI strings were improperly encoded and decoded (also fixed in the <a href="../../modules/RestClient/html/index.html">RestClient</a> module)
      - fixed a bug in the <a href="../../modules/HttpServer/html/index.html">HttpServer</a> module where chunked sends were not received and decoded properly in all cases for handlers that did not explicitly handle chunked messages
      - fixed a bug in HttpServer::addListener() with an integer argument; a UNIX socket was opened instead of a wildcard listener on the given port
      - fixed typos causing bugs in HTTP error logging (<a href="https://github.com/qorelanguage/qore/issues/308">issue 308</a>)
      - fixed a bug formatting IPv6 host addresses in the return value to \c HttpServer::http_get_url_from_bind() (<a href="https://github.com/qorelanguage/qore/issues/821">issue 821</a>)
    - <a href="../../modules/RestClient/html/index.html">RestClient</a> module fixes:
      - fixed bugs where URI strings were improperly encoded and decoded (also fixed in the <a href="../../modules/HttpServer/html/index.html">HttpServer</a> module)
      - fixed a bug where URI paths were sent as relative paths instead of absolute paths
      - fixed issues where multiple leading \c "/" chars were sometimes present in the request URI path
      - fixed an issue where a trailing \c "/" char was sometimes added to the request URI path (<a href="https://github.com/qorelanguage/qore/issues/899">issue 899</a>)
    - <a href="../../modules/CsvUtil/html/index.html">CsvUtil</a> module fixes:
      - fixed a bug where the \c "format" field option was not usable with fields assigned type \c "*date"
      - fixed the default field type as "*string" (from "string") to avoid parsing and outputting empty strings for missing input data
    - <a href="../../modules/Schema/html/index.html">Schema</a> module fixes:
      - AbstractSchema::combineOptions() fails when an option variable contains @ref nothing instead of a valid hash
      - fixed a bug with <i>"insert-only reference data"</i> with the verbose option; the upsert strategy was changed to \c UpsertSelectFirst which means that insert-only reference data could also be updated
      - fixed a bug where it was not possible to provide Database options when creating schemas (<a href="https://github.com/qorelanguage/qore/issues/501">issue 501</a>)
    - <a href="../../modules/Mapper/html/index.html">Mapper</a> module fixes:
      - moved field length checks after all transformations have been applied
      - fixed bugs in the \c "timezone" and \c "input_timezone" options, documented those options
      - fixed a bug where \c "constant" field tags assigned to a value that evaluated to boolean @ref False "False" were not recognized (<a href="https://github.com/qorelanguage/qore/issues/610">issue 610</a>)
    - <a href="../../modules/SqlUtil/html/index.html">SqlUtil</a> module fixes:
      - fixed a bug with queries using a \a desc argument with the \a orderby query option with multiple sort columns; the \c "desc" string was added only to the last column but should have been added to all columns
      - fixed a bug where foreign key constraints with supporting indexes were not tracked and therefore schema alignment on DBs that automatically create indexes for foreign key constraints would fail
      - fixed a bug where driver-specific objects were not included when dropping a schema
      - fixed a bug in subquery handling where bind-by-value arguments from the subquery were lost
      - fixed a bug in the partition by/over operator where column names as given in the query argument hash were not properly recognized
      - fixed a bug in schema alignment; when aligning a schema and an index supporting a PK constraint is introduced in the new schema, the alignment would fail when a constraint is attempted to be disabled that doesn't exist
      - fixed a bug generating select statements for tables accessed through a synonym when used with join clauses; previously inconsistent schema prefixes could be used which could cause errors parsing the SQL statements generated
      - fixed a bug where the AbstractTable lock was held while executing SQL to determine the upsert strategy to use with UpsertAuto
      - fixed a bug where complex bind values as hashes (such as used by the pgsql and oracle drivers) were rejected by SqlUtil (<a href="https://github.com/qorelanguage/qore/issues/494">issue 494</a>) when updating
      - fixed a bug where wildcard columns in join tables were not working (<a href="https://github.com/qorelanguage/qore/issues/499">issue 499</a>)
      - fixed a bug in \c "op_in()" where invalid SQL was generated with an argument of 0 (<a href="https://github.com/qorelanguage/qore/issues/500">issue 500</a>)
      - fixed bugs in \c cop_seq() and \c cop_seq_currval() (<a href="https://github.com/qorelanguage/qore/issues/624">issue 624</a>)
      - fixed a bug in \c join_inner() where the \a cond argument was ignored (<a href="https://github.com/qorelanguage/qore/issues/645">issue 645</a>)
      - fixed \c "uop_lower()" and \c "uop_upper()" operators to allow nesting (<a href="https://github.com/qorelanguage/qore/issues/657">issue 657</a>)
      - fixed a bug where SqlUtil was generating invalid SQL for some DBs where a wilcard was used with explicit column names (<a href="https://github.com/qorelanguage/qore/issues/708">issue 708</a>)
      - fixed a bug where updating an index without any source constraints caused an invalid exception to be raised (<a href="https://github.com/qorelanguage/qore/issues/768">issue 768</a>)
      - fixed a bug in \c AbstractTable::update() with sequence operators (<a href="https://github.com/qorelanguage/qore/issues/942">issue 942</a>)
    - <a href="../../modules/OracleSqlUtil/html/index.html">OracleSqlUtil</a> module fixes:
      - fixed a bug where column names that are reserved words were not quoted in generated SQL
      - fixed bugs in \c cop_seq() and \c cop_seq_currval() (<a href="https://github.com/qorelanguage/qore/issues/624">issue 624</a>)
    - <a href="../../modules/PgsqlSqlUtil/html/index.html">PgsqlSqlUtil</a> module fixes:
      - fixed a bug in PgsqlTable::tryInsertImpl(); added an explicit \c "begin" call to make the savepoint work with PostgreSQL 9.3+ servers
      - fixed a bug retrieving foreign constraints; columns were not guaranteed to be returned in declaration order
      - fixed a bug handling tablespaces in unique constraints
      - fixed a bug handling \c "time" columns; they were being issued as \c "time6" instead of "time(6)" (<a href="https://github.com/qorelanguage/qore/issues/385">issue 385</a>)
      - fixed support for the following datatypes and aliases: \c "bit", \c "bit varying", \c "char", \c "character", \c "character varying", \c "char varying", \c "oid", \c "varchar"
      - fixed bugs in \c cop_seq() and \c cop_seq_currval() (<a href="https://github.com/qorelanguage/qore/issues/624">issue 624</a>)
    - <a href="../../modules/MysqlSqlUtil/html/index.html">MysqlSqlUtil</a> module fixes:
      - corrected support for the \c varbinary type (<a href="https://github.com/qorelanguage/qore/issues/403">issue 403</a>)
      - corrected support for the \c binary type (<a href="https://github.com/qorelanguage/qore/issues/524">issue 524</a>)
      - \c schema member incorrectly set by @ref Qore::SQL::AbstractDatasource::getUserName() "AbstractDatasource::getUserName()" instead of @ref Qore::SQL::AbstractDatasource::getDBName() "AbstractDatasource::getDBName()" (<a href="https://github.com/qorelanguage/qore/pull/519">issue 519</a>)
    -  <a href="../../modules/WebUtil/html/index.html">WebUtil</a> module fixes:
      - fixed a bug where template programs with @ref Qore::PO_ALLOW_BARE_REFS set did not work
      - fixed a bug serving index files in \c FileHandler::tryServeRequest() where index files could be incorrectly served with a \c "204 No Content" response (<a href="https://github.com/qorelanguage/qore/issues/616">issue 616</a>)
    - <a href="../../modules/WebSocketHandler/html/index.html">WebSocketHandler</a> module fixes:
      - fixed a bug where the connection object was deleted when the connection closes which could cause excess exceptions in multithreaded server code
      - added the WebSocketConnection::connectionClosed() method to be called when the connection is closed
    - <a href="../../modules/WebSocketClient/html/index.html">WebSocketClient</a> module updates:
      - updated module to version 1.3
      - ignore \c SOCKET-NOT-OPEN errors when closing (server already closed the connection)
    - <a href="../../modules/RestHandler/html/index.html">RestHandler</a> module fixes:
      - fold all possible arguments in the REST request body into the argument hash so that complex REST requests can be made with clear URI strings
      - fixed a bug where an error calling an internal nonexistent method would be reported with an incorrect error message
      - send errors are now reported in the \c AbstractRestStreamRequestHandler object so they can be properly logged (<a href="https://github.com/qorelanguage/qore/issues/734">issue 734</a>)
      - unknown REST class errors with the base class are now reported consistently like all other such errors (<a href="https://github.com/qorelanguage/qore/issues/859">issue 859</a>)
      - fixed an issue where request URI paths with multiple consecutive \c "/" chars were handled incorrectly (<a href="https://github.com/qorelanguage/qore/issues/900">issue 900</a>)
    - <a href="../../modules/Util/html/index.html">Util</a> module fixes:
      - fixed \c normalize_dir_windows() handling of UNC paths (<a href="https://github.com/qorelanguage/qore/issues/813">issue 813</a>)
    - fixed a memory error in error-handling with type errors when parsing user module headers that could cause a crash
    - fixed a memory leak in @ref Qore::Socket::setWarningQueue() "Socket::setWarningQueue()": when a callback argument is used, the argument can be leaked when the @ref Qore::Socket "Socket" is destroyed
    - fixed a bug where the @ref Qore::HTTPClient "HTTPClient" class did not send the X.509 certificate and private key when making a client SSL connection
    - fixed a bug in the @ref Qore::Thread::ThreadPool "ThreadPool" class where an error in shutdown handling could cause a crash in rare conditions when @ref Qore::Thread::ThreadPool "ThreadPool" methods are called while the pool is shutting down
    - fixed a crashing bug initializing some lvalues with type restrictions; affected static class variables at least
    - fixed a bug where a class calling an overridden method in a base class constructor that referred to a member that should have been initialized in the subclass would be executed before the subclass's members were initialized causing the method call to fail
    - fixed a memory leak in classes with multiple inheritance and base classes that are inherited multiple times with member initialization
    - fixed a bug in the @ref include "%include" and @ref append-module-path "%append-module-path" parse directives where relative paths were not calculated from the script's directory but instead were calculated from the current working directory, causing such paths to fail
    - fixed a bug in @ref Qore::get_qore_library_info() that could cause a crash due to treating the \a Build attribute as a string when it was an integer
    - fixed a bug in the @ref divide_equals_operator "divide-equals (/=) operator" where an exception was not thrown when an operand of zero with arbitrary-precision numeric arguments is used
    - fixed a bug where the connection mode would be reset for every connection in the @ref Qore::FtpClient class
    - fixed a bug in the @ref Qore::FtpClient class where connection problems in the data channel when executing certain FTP commands could cause a crash due to missing error checking
    - fixed a bug in Qore's internal strcasestr() function on platforms that do not support this function (ex: Solaris) that could result in a crash
    - fixed a bug in Qore where string data formatted with \c %%n, \c %%N, or \c %%y could be added to another string with a different character encoding without any automatic conversions, therefore resulting in an improperly-encoded string
    - fixed a crash when parsing when parsing function, method, or closure arguments when either of the @ref duplicate-local-vars or @ref duplicate-block-vars warnings are set due to an error handling thread-local variable info in parse initialization
    - fixed a bug where code with mixed coding styles (old and new) could result in invalid parse errors when parsing base class constructor calls to a base class defined in another coding style
    - fixed a bug where an HTTP response with an unknown \c Content-Encoding header would cause a crash
    - fixed a memory error with receiving HTTP chunked data with receive callbacks where the buffer object was reset with reference counts > 1
    - fixed a bug in the @ref Qore::FtpClient "FtpClient" class where socket errors would not cause the connection to be closed automatically and therefore further use of the object required a manual disconnect even though the object supports transparent auto-reconnection
    - fixed a bug where conversions from float to number would introduce inaccuracy in the arbitrary-precision number; ex: <code>737.38.toNumber() -> 737.3799999999999954525264911353588104248</code>
    - fixed a bug where @ref requires "%requires" would fail loading a user module inside a @ref try-module "%try-module" block
    - fixed a bug in @ref Qore::Program::importClass() where the import would fail if a namespace-justified class name was given and any element of the namespace path didn't already exist in the target whereas the same import would succeed if the namespace were omitted in the call
    - fixed bugs in @ref Qore::Program::importClass(), @ref Qore::Program::importFunction(), and @ref Qore::Program::importGlobalVariable() when namespace-justified arguments were given, in this case when namespaces were created in the target, the internal root namespace index was not updated so the imported objects could not be found with namespace-justified references until the root indexes were updated
    - fixed a bug in the @ref requires "%requires" directive where relative paths were not calculated from the script's directory but rather from the current working directory
    - fixed various bugs in path handling on Windows in the following areas:
      - @ref Qore::basename()
      - @ref Qore::get_script_dir()
      - @ref Qore::get_script_path()
      - @ref Qore::get_script_name()
      - @ref Qore::Dir
      - module importing and include file handling
    - fixed a bug in parsing constant value assignment expressions where such expressions could use or instantiate classes with uncommitted changes and therefore a crash could result
    - fixed a bug in user module initialization and destruction where call references were not accepted, contrary to the documentation and design goals
    - fixed a bug in @ref Qore::Socket::acceptSSL() and @ref Qore::Socket::connectSSL() where the timeout argument was not respected for SSL protocol negotation by implementing non-blocking I/O support for the internal SSL calls for upgrading the socket connection
    - fixed a memory leak in exception handling in the @ref Qore::FtpClient::put() method (thanks to nros)
    - fixed a memory error in string handling in the @ref Qore::FtpClient class's FTP response handling code
    - fixed a bug in aligning table data in the sqlutil example program
    - fixed a bug when loading modules by a path argument; if the module is already loaded, then do not throw an exception
    - adjusted the stack guard buffer for x86_64 from 20K -> 32K which solved some rare crashes related to stack exhaustion (ex: make check works consistently now on x86_64 Linux)
    - fixed a bug handling HTTP send callbacks that returned zero-length strings and binary objects which would cause invalid chunked data to be sent violating the HTTP protocol
    - fixed a bug in the @ref Qore::SQL::DatasourcePool::getServerVersion() "DatasourcePool::getServerVersion()" method where the connection to the server was not guaranteed to be in place before the call, in case of connection errors in the pool a crash could result
    - fixed a crash in @ref Qore::FileLineIterator::copy() when no \a eol attribute is set
    - fixed a bug importing invalid user modules with no module declaration
    - fixed bugs in @ref Qore::Socket::accept() and @ref Qore::Socket::acceptSSL() where the SSL configuration was not copied to the new @ref Qore::Socket
    - fixed some object encapsulation violation bugs where access to methods of a privately-inherited class was allowed from a subclass in certain situations
    - fixed inconsistent object encapsulation enforcement with method references; if a reference to a method is created inside the class, then when executed the call inherits the access rights at the time of creation
    - fixed inconsistent thread gating for code data structures in @ref Qore::Program "Program" containers that could have theoretically lead to crashes in @ref Qore::Program "Program" containers that parse code while threads are running
    - fixed a bug in @ref Qore::Program::importFunction() with function names with a namespace path
    - fixed a bug in closure calls when a closure is called from within a closure and referes to closure-bound locally variables in the internal closure call which would previously result in a crash
    - fixed a parse-time memory leak in call reference calls when the callable object is resolved from a class constant
    - fixed a bug in maintaining the conditional compilation status when parsing @ref include "%include" directives and @ref requires "%requires" directives with user modules
    - fixed an obscure bug when a thread terminates in a  @ref Qore::Program "Program" object after the Program container itself has already been deleted where the termination would hang while waiting for the Program's thread count to reach zero while the last thread doing the waiting also held the last thread reference
    - fixed a bug where incompatible class definitions were not verified at parse time which could cause a crash in debug builds and unpredictable behavior in non-debug builds
    - fixed a race condition in finalizing thread-local data in  @ref Qore::Program "Program" objects during Program destruction that could lead to a runtime crash
    - fixed a crash when user modules have recursive dependencies
    - fixed a bug with @ref push-parse-options "%push-parse-options" when used multiple times in the same file; now multiple appearances of this parse directive are ignored
    - fixed a bug initializing static class variables in the parse commit phase where a crash could result due to an error in managing parse commit dependencies
    - fixed @ref Qore::is_writable():
      - on Windows when used with a directory
      - on UNIX to return a value for the current permissions the program is running under
    - fixed a bug in @ref Qore::regex_extract() and in the @ref regex_extract_operator where the result buffer was not resized when it was too small, limiting regular expressions to nine subpatterns; the maximum has been raised to between 90 and 100 before an exception is raised (since the subpattern buffer is allocated on the stack, we need to enforce a limit)
    - fixed a bug with the @ref cast "cast<>() operator where compatible classes were not recognized at runtime that would otherwise be recognized correctly without the cast
    - fixed the return type in @ref Qore::getcwd() to @ref string_or_nothing_type "*string"
    - fixed a bug in the @ref return "return statement" where the runtime return type was used at parse time which did not work when parsing embedded code
    - fixed a bug validating return values in method evaluation that could lead to a qore crash
    - fixed a bug in the @ref requires "%requires" directive when applied to builtin features where code to manage user module dependencies was inappropriately applied
    - fixed a bug nesting 3 levels or more of parse conditionals (@ref ifdef "%ifdef" and @ref ifndef "%ifndef") where the conditional parse state could be lost (and an assertion was made in debug mode)
    - fixed a bug where ==, >, and < operators applied type precedence incorrectly when applying optimizations at parse time in relation to arbitrary-precision numeric values
    - fixed a static memory leak in the parser handling out of line method declarations
    - fixed a bug in handling socket disconnection errors in SSL operations where the SSL helper object was deleted and then used causing a crash
    - fixed a bug where @ref deprecated and @ref return-value-ignored warnings were reported at the incorrect source location
    - fixed a bug in @ref Qore::set_thread_init() where thread initialization did not occur when foreign threads attached to a @ref Qore::Program object with thread initialization set
    - fixed a bug in call references and objects by replacing string references to the containing Program object with weak references which solved a recursive reference / memory leak issue
    - fixed a memory leak when a thread init call reference was used with @ref Qore::Program objects
    - fixed bugs in Qore SSL socket handling when the remote connection is disconnected while performing an SSL upgrade (client or server) that could cause a crash
    - fixed a bug where the sending an invalid HTTP header to the @ref Qore::Socket::sendHTTPResponse() method could cause a crash
    - fixed bugs in @ref Qore::system() "system()":
      - the shell was not being used to execute commands with commands where shell meta-characters were not found with a manual search which caused such commands to fail; additionally \c & (ampersand) characters were not recognized as shell meta-characters
      - fixed problems with signal handling in child processes on UNIXes: @ref Qore::system() "system()" now always performs a \c fork(2), enables all signals, and calls <tt>execl("/bin/sh", "sh", "-c", </tt><i>command</i><tt>, 0)</tt> in the child process (on UNIX systems; on Windows, system(3) is used directly as before)
    - fixed a race condition in the @ref Qore::SQL::DatasourcePool "DatasourcePool" class when opening new datasources after a connection error in the first datasource which could cause a crash.  Now the first datasource is no longer a "special" datasource used for configuration information; configuration information is contained in a separate object which serves as an internal Datasource factory
    - fixed a problem where \c SIGCHLD was blocked by default which caused deadlocks when spawning child processes that in turn waited on grandchild processes - now %Qore no longer blocks \c SIGCHLD on UNIX platforms
    - fixed a bug in BinaryNode::clear() where the internal pointer was freed but not set to 0 leading to a subsequent crash when the object is destroyed; affected HTTPClient chunked reads of binary data when used with a callback
    - fixed a bug where the runtime exception location could be reported in the wrong location
    - fixed a bug where the bzip2 library can request a buffer size that could not be handled by the bzip2 library which is not handled by qore and causes a crash while decompressing certain input
    - fixed a bug handling closure-bound local variables when closures are created in the background operator expression that caused a core dump
    - fixed the precedence of the @ref assignment_operator "assignment operator (=)"; now the precedence of this operator is the same as the other assignment operators (@ref plus_equals_operator "+=", @ref minus_equals_operator "-=", @ref multiply_equals_operator "*=", and @ref divide_equals_operator "/=", etc); this does not break any code, but does align %Qore with other programming languages (such as C, among others) and allows for expressions such as @code{.py} a = b += 2@endcode to be correctly parsed
    - fixed a parse-time bug in the @ref trim "trim operator" where the operator's return type was incorrectly returned as @ref int_type "int" instead of the type of the lvalue
    - fixed a bug initializing object members with a closure that refers to \a self
    - fixed bugs in the documentation and return types of:
      - @ref Qore::ReadOnlyFile::readBinaryFile()
      - @ref Qore::ReadOnlyFile::readTextFile()
    - fixed a bug in @ref Qore::GetOpt::parse(softlist<auto>), @ref Qore::GetOpt::parse2(softlist<auto>), and @ref Qore::GetOpt::parse3(softlist<auto>) where call-by-value and copy-on-write semantics were not enforced and a shared list argument could be modified
    - fixed a bug in zoneinfo file parsing where invalid bands with no UTC offset changes against the previous band could cause invalid date/time values to be displayed by Qore for dates on the invalid transition
    - fixed a bug where imported global variables (@ref Qore::Program::importGlobalVariable()) were added to the pending global variable list and therefore were removed if a parse exception occurred, hwoever the namespace indexes remained, which could lead to unexpected problems at runtime including a crash.  Additionally the pending global variable list was not checked which could lead to a memory leak if the a single global variable name is pending, imported, and then committed to the @ref Qore::Program "Program" object.
    - fixed memory errors managing program feature lists in the CharPtrList class by copying string memory instead of using sometimes temporary values in the list
    - fixed minor bugs with directive parsing, mostly related to error reporting
    - fixed bugs in relative date arithmetic where operands were swapped with the @ref minus_operator "- operator" if the first operand was a @ref relative_dates "relative date/time value", additionally an operation with the @ref minus_operator "- operator" where the first operand is a @ref relative_dates "relative date" and the second operand is a @ref absolute_dates "absolute date" is now calculated using the @ref absolute_dates "absolute date"'s epoch offset (offset in seconds and microseconds from \c 1970-01-01Z), and a @ref relative_dates "relative date/time value" is produced
    - fixed a bug normalizing the result of date arithmetic between hour and minute components of @ref relative_dates "relative date/time value"
    - fixed a bug where time components of absolute date/time values before the UNIX epoch were returned with invalid values
    - fixed a bug where the @ref exec-class "%exec-class" directive did not check for classes with unimplemented abstract variants
    - fixed a bug where the @ref push "push" and @ref unshift "unshift" operators applied to a variable declared as softlist did not use the default value
    - fixed a bug where calls to @ref Qore::HTTPClient::setConnectTimeout() had no effect (<a href="https://github.com/qorelanguage/qore/issues/323">issue 323</a>)
    - fixed several bugs with logical comparison operators and arbitrary-precision numeric values (<a href="https://github.com/qorelanguage/qore/issues/330">issue 330</a>)
    - fixed a bug where @ref Qore::HashListIterator (and therefore @ref <hash>::contextIterator()) would not iterate a simple hash with non-list values once but would instead silently ignore the hash (<a href="https://github.com/qorelanguage/qore/issues/336">issue 336</a>)
    - fixed a bug where a warning was not always issued when square brackets were used on unsuitable types (<a href="https://github.com/qorelanguage/qore/issues/184">issue 184</a>), internally ported the square bracket operator to the C++ QoreOperatorNode hierarchy
    - fixed a bug handling return type information for method and pseudo-method calls; uninitialized memory could be used which could cause a runtime crash (<a href="https://github.com/qorelanguage/qore/issues/364">issue 364</a>)
    - corrected the name of the @ref modulo_operator "modulo operator" (was incorrectly referred to as the "modula" operator earlier: <a href="">issue 389</a>)
    - fixed a bug handling identifiers in parentheses used to dereference hashes or objects; the identifer is not resolved properly whereas previoulsy it was incorrectly interpreted as a string literal (<a href="https://github.com/qorelanguage/qore/issues/416">issue 416</a>)
    - fixed a bug with handling local variables in const initializers (<a href="https://github.com/qorelanguage/qore/issues/421">issue 421</a>)
    - fixed a bug where \c select(2) was called after \c EINTR without reinitializing the descriptor array argument (<a href="https://github.com/qorelanguage/qore/issues/435">issue 435</a>)
    - fixed a crashing bug on all platforms where select(2) was being called with socket descriptor values > \c FD_SETSIZE (<a href="https://github.com/qorelanguage/qore/issues/436">issue 436</a>)
    - fixed inconsistencies @ref reldate_comparisons "comparing relative date/time values" (<a href="https://github.com/qorelanguage/qore/issues/437">issue 437</a>)
    - fixed a bug where @ref on_exit and @ref on_error statements were not being executed if an exception was raised in an earlier-executed @ref on_exit, @ref on_error, or @ref on_success statement (<a href="https://github.com/qorelanguage/qore/issues/380">issue 380</a>)
    - fixed a bug where @ref Qore::HTTPClient::get() and @ref Qore::HTTPClient::post() would try to retrieve a message body even if <tt>Content-Length: 0</tt> was returned (or if no \c Content-Length header was returned at all) which would result in a deadlock until the server would close the connection (<a href="https://github.com/qorelanguage/qore/issues/434">issue 434</a>)
    - fixed a bug where regular expression substitution would go into an infinite loop when used with an empty pattern and the global flag (@ref Qore::RE_Global, <a href="https://github.com/qorelanguage/qore/issues/329">issue 329</a>)
    - fixed a bug with connection handling in the @ref Qore::SQL::SQLStatement "SQLStatement" class; an exception is now thrown if a @ref Qore::SQL::SQLStatement "SQLStatement" object tries to execute its prepared SQL on a connection other than the original connection used to prepare the statement (<a href="https://github.com/qorelanguage/qore/issues/465">issue 465</a>)
    - fixed a bug where @ref Qore::is_executable() would return NOTHING instead of False (as per documentation) when called with non-existent path as it's parameter (<a href="https://github.com/qorelanguage/qore/issues/470">issue 470</a>)
    - fixed precedence of logical and bitwise \ref operators (<a href="https://github.com/qorelanguage/qore/issues/481">issue 481</a>)
    - fixed a bug where nested lists were not parsed correctly in some cases (<a href="https://github.com/qorelanguage/qore/issues/320">issue 320</a>)
    - fixed a bug where the type of catch parameter was ignored (<a href="https://github.com/qorelanguage/qore/issues/28">issue 28</a>)
    - fixed a bug where namespace hierarchies were not indexed during parse time when added to already-committed namespaces which lead to symbol resolution errors for valid code (<a href="https://github.com/qorelanguage/qore/issues/538">issue 538</a>)
    - fixed a bug where a @ref Qore::Socket "Socket" operation attempted in another thread while a callback operation on the same socket was in progress would result in a confusing error message (<a href="https://github.com/qorelanguage/qore/issues/530">issue 530</a>)
    - fixed a bug where local variable declarations in class member initialization expressions caused a crash (<a href="https://github.com/qorelanguage/qore/issues/574">issue 574</a>)
    - fixed a bug where HTTP data in HTTP socket events was modified even though it was shared which caused data consistency problems and crashes in the worst case (<a href="https://github.com/qorelanguage/qore/issues/576">issue 576</a>)
    - fixed a bug where the `+=` operator handled NOTHING values incorrectly (<a href="https://github.com/qorelanguage/qore/issues/582">issue 582</a>)
    - fixed a bug where a non-numeric define specified on the command line could cause a crash (<a href="https://github.com/qorelanguage/qore/issues/583">issue 583</a>)
    - fixed a bug where the @ref Qore::SQL::SQLStatement::describe() method would not grab the transation lock even when statements were implicitly executed (<a href="https://github.com/qorelanguage/qore/issues/591">issue 591</a>)
    - fixed the order of initialization of class members (<a href="https://github.com/qorelanguage/qore/issues/42">issue 42</a>)
    - fixed a bug in @ref Qore::TimeZone::date(string) where the date returned was in the current contextual time zone and not that of the object (<a href="https://github.com/qorelanguage/qore/issues/584">issue 584</a>)
    - fixed a bug parsing windows paths in URLs with @ref Qore::parse_url() (<a href="https://github.com/qorelanguage/qore/issues/618">issue 618</a>)
    - fixed a bug in @ref Qore::TimeZone::constructor(string) on Windows when used with an absolute path (<a href="https://github.com/qorelanguage/qore/issues/626">issue 626</a>)
    - fixed an I/O-handling bug in the @ref Qore::ReadOnlyFile and @ref Qore::File classes where I/O errors in read operations were silently ignored (<a href="https://github.com/qorelanguage/qore/issues/627">issue 627</a>)
    - fixed bugs in @ref Qore::ReadOnlyFile::readTextFile() and @ref Qore::ReadOnlyFile::readBinaryFile() would return @ref nothing instead of an empty object when reading empty files; now empty objects are returned in these cases (<a href="https://github.com/qorelanguage/qore/issues/508">issue 508</a>)
    - fixed a bug in *printf() outputs on Windows with scientific notation with floating-point values (<a href="https://github.com/qorelanguage/qore/issues/631">issue 621</a>)
    - fixed a bug where the precision of numbers during arithmetic operations was not adjusted correctly (<a href="https://github.com/qorelanguage/qore/issues/630">issue 630</a>, <a href="https://github.com/qorelanguage/qore/issues/908">issue 908</a>)
    - fixed a bug where the type of subtraction of two numbers was inferred as NOTHING during parsing (<a href="https://github.com/qorelanguage/qore/issues/636">issue 636</a>)
    - fixed a bug on Windows with @ref Qore::Dir::create() (<a href="https://github.com/qorelanguage/qore/issues/643">issue 643</a>)
    - fixed a bug where CRLF line endings were not handled correctly by the %exec-class parse directive (<a href="https://github.com/qorelanguage/qore/issues/653">issue 653</a>)
    - fixed a bug on Windows where @ref Qore::glob() would return paths beginning with \c "." by default (<a href="https://github.com/qorelanguage/qore/issues/660">issue 660</a>)
    - fixed a bug on Windows where @ref Qore::glob() would fail on \c "\*" or \c xxx "/<i></i>*" (<a href="https://github.com/qorelanguage/qore/issues/664">issue 664</a>)
    - fixed a bug on Windows where @ref Qore::glob() would not return paths in sorted order by default (<a href="https://github.com/qorelanguage/qore/issues/665">issue 665</a>)
    - fixed a bug on Windows where the @ref Qore::Dir class would incorrectly normalize UNC paths by stripping the leading backslash (<a href="https://github.com/qorelanguage/qore/issues/666">issue 666</a>)
    - fixed a bug where the @ref int_type "int" type restriction would accept any data type at runtime instead of throwing a \c RUNTIME-TYPE-ERROR exception (<a href="https://github.com/qorelanguage/qore/issues/683">issue 683</a>)
    - fixed bugs reporting the current method context with certain @ref Qore::HTTPClient "HTTPClient" methods that would report the @ref Qore::Socket "Socket" class instead (<a href="https://github.com/qorelanguage/qore/issues/689">issue 689</a>)
    - fixed a bug handling aborted HTTP chunked transfers; now any data available for reading on a socket when a chunked transfer is aborted is read instead of having a \c SOCKET-SEND-ERROR thrown when the remote end closes the socket during the transfer (<a href="https://github.com/qorelanguage/qore/issues/691">issue 691</a>)
    - fixed a bug with socket handling where SSL send failures did not cause an exception to be thrown in all cases (<a href="https://github.com/qorelanguage/qore/issues/732">issue 732</a>)
    - fixed a bug on Windows where @ref Qore::glob() returned files matched without the leading path component (<a href="https://github.com/qorelanguage/qore/issues/761">issue 761</a>)
    - fixed a bug with socket connection refused handling on Windows where connections were waiting until the timeout instead of returning an error immediately (<a href="https://github.com/qorelanguage/qore/issues/763">issue 763</a>)
    - fixed a bug where it was not possible to escape an escape character before a \c '$' character in a regular expression substitution target string (<a href="https://github.com/qorelanguage/qore/issues/777">issue 777</a>)
    - fixed a bug where object member references were treated as expressions returning a constant value which could cause a crash when used in an expression used to initialize a constant value at parse time (<a href="https://github.com/qorelanguage/qore/issues/817">issue 817</a>)
    - fixed a bug parsing IPv6 localhost (\c "::") with @ref Qore::parse_url() (<a href="https://github.com/qorelanguage/qore/issues/822">issue 822</a>)
    - fixed a bug in Windows timezone handling caused by erroneous region names (<a href="https://github.com/qorelanguage/qore/issues/824">issue 824</a>)
    - fixed an internal memory-handling bug that caused a crash when cleaning up the qore library on FreeBSD with clang++ and possibly other platforms (<a href="https://github.com/qorelanguage/qore/issues/839">issue 839</a>)
    - fixed a bug where \c CALL-WITH-TYPE-ERROR exceptions were thrown based on the parse options in the caller instead of in the target when calling across a @ref Qore::Program "Program" barrier (<a href="https://github.com/qorelanguage/qore/issues/841">issue 841</a>)
    - fixed a bug where @ref Qore::is_writable() and @ref Qore::is_readable() could return an incorrect value in some cases (<a href="https://github.com/qorelanguage/qore/issues/852">issue 852</a>)
    - fixed a bug where @ref Qore::format_number() would return an invalid string when the number of decimals to be returned was 0 (<a href="https://github.com/qorelanguage/qore/issues/851">issue 851</a>)
    - fixed a bug where the @ref delete "delete" and @ref remove "remove" operators would incorrectly create hash keys when attempting to delete inside complex hash structures with non-existent keys (<a href="https://github.com/qorelanguage/qore/issues/855">issue 855</a>)
    - fixed a bug where duplicate global variable declarations caused a crash (<a href="https://github.com/qorelanguage/qore/issues/891">issue 891</a>)
    - fixed a memory leak in @ref Qore::SQL::DatasourcePool "DatasourcePool" initialization when the minimum connections cannot be established (<a href="https://github.com/qorelanguage/qore/issues/994">issue 994</a>)
    - fixed handling of NaN values in logical operators (<a href="https://github.com/qorelanguage/qore/issues/915">issue 915</a>)
    - fixed sort_descending_stable so that it keeps (instead of reversing) the original order of items that compare equal (<a href="https://github.com/qorelanguage/qore/issues/940">issue 940</a>)
    - fixed a bug in \c copy() method argument parsing; compatible type declarations were not accepted (<a href="https://github.com/qorelanguage/qore/issues/946">issue 946</a>)

    @section qore_0811 Qore 0.8.11

    @par Release Summary
    Minor bugfix release for UNIX, major bugfixes for Windows

    @subsection qore_0811_new_features New Features in Qore
    - added the @ref Qore::AFMap and @ref Qore::AFStrMap constants
    - <a href="../../modules/WebUtil/html/index.html">WebUtil</a> updates:
      - added logic to the default file serving code to determine if the file is a binary or text file from the MIME type
    - @ref Qore::HTTPClient::sendWithSendCallback() "HTTPClient::sendWithSendCallback()" and @ref Qore::HTTPClient::sendWithSendCallback() "HTTPClient::sendWithSendCallback()" updated such that if a response is received while the chunked send operation is still in progress, an error is assumed, the send operation is aborted, and the response header is read immediately

    @subsection qore_0811_bug_fixes Bug Fixes in Qore
    - Windows fixes:
      - fixed TimeZone copying to use the standard name instead of the display name so that the info can be found in the registry
      - <a href="../../modules/Util/html/index.html">Util</a> module fixes:
        - fixed get_random_string() on Windows
        - fixed absolute_path_windows()
      - <a href="../../modules/HttpServer/html/index.html">HttpServer</a> module fixes:
        - when binding a wildcard address with @ref Qore::AF_UNSPEC "AF_UNSPEC" on Windows with HttpServer::addListeners()
          and both IPv6 and IPv4 addresses are returned, bind both addresses since Windows doesn't direct the IPv4 requests to the wildcard-bound IPv6 listener
      - fixed file reading by always opening in binary mode
      - added support for the WSAECONNABORTED socket error
      - replaced Mime::MultiPartMessage::getRandomString() with Util::get_random_string() to make it work on Windows
    - fixed a bug in the DBI layer where calling @ref Qore::SQL::SQLStatement::describe() "SQLStatement::describe()" would crash when called with an older module that did not implement this method
    - other fixes in the <a href="../../modules/Util/html/index.html">Util</a> module (in addition to the Windows-specific fixes above):
      - fixed \c parse_to_qore_value() with hashes with a comma in the first key name
      - read from /dev/urandom instead of /dev/random since reads from the latter can block for long periods to fill the entropy pool
    - do not start signal thread after a fork() if signal handling is enabled, pthread_create() is not async-signal safe (on FreeBSD at least this reliably causes segfaults)

    @section qore_0810 Qore 0.8.10

    @par Release Summary
    Major release with many many bugfixes and new features such as much improved HTTP and REST support (ex: chunked transfer support + new
    client and server classes for REST support for chunked transfers and data streaming), improved DB support
    (ex: new <a href="../../modules/Schema/html/index.html">Schema</a> module, <a href="../../modules/SqlUtil/html/index.html">SqlUtil</a> improvements),
    and much more.

    @subsection qore_0810_new_features New Features in Qore
    - better HTTP support; support for chunked sends and receives for streaming data over HTTP and other improvements:
      - @ref Qore::HTTPClient::sendWithSendCallback() "HTTPClient::sendWithSendCallback()"
      - @ref Qore::HTTPClient::sendWithRecvCallback() "HTTPClient::sendWithRecvCallback()"
      - @ref Qore::HTTPClient::sendWithCallbacks() "HTTPClient::sendWithCallbacks()"
      - @ref Qore::HTTPClient::setPersistent() "HTTPClient::setPersistent()"
      - @ref Qore::Socket::readHTTPChunkedBodyBinaryWithCallback() "Socket::readHTTPChunkedBodyBinaryWithCallback()"
      - @ref Qore::Socket::readHTTPChunkedBodyWithCallback() "Socket::readHTTPChunkedBodyWithCallback()"
      - @ref Qore::Socket::sendHTTPMessageWithCallback() "Socket::sendHTTPMessageWithCallback()"
      - @ref Qore::Socket::sendHTTPResponseWithCallback() "Socket::sendHTTPResponseWithCallback()"
      - @ref Qore::Socket::pendingHttpChunkedBody() "Socket::pendingHttpChunkedBody()"
    - added a minimum body size threshold for compression to <a href="../../modules/HttpServer/html/index.html">HttpServer</a>
    - <a href="../../modules/RestClient/html/index.html">RestClient</a> module updates:
      - configurable content encoding for send request message bodies is now supported (ie optional compression)
    - new user modules:
      - <a href="../../modules/Schema/html/index.html">Schema</a>: for DB-independent schema management
    - new public C++ socket performance instrumentation API
    - new functions:
      - @ref Qore::close_all_fd()
    - new constants:
      - @ref Qore::Err::ESRCH "ESRCH": search error
    - getModuleHash() and getModuleList() no longer return the \c "filename" key when run in a @ref Qore::Program "Program" context with @ref Qore::PO_NO_EXTERNAL_INFO set
    - <a href="../../modules/SqlUtil/html/index.html">SqlUtil</a> updates:
      - added insert operator support; for example, for inserting with values from sequences
      - added new upsert constant maps
      - added static SqlUtil::AbstractSqlUtilBase::getDatasourceDesc() method
      - added new Table::insertFromSelect*() variants taking Table arguments
      - added SqlUtil::Table::checkExistence() method
      - added support for the \c "forupdate" select option
    - <a href="../../modules/OracleSqlUtil/html/index.html">OracleSqlUtil</a> updates:
      - fixed selects with "limit" but no "offset"
      - convert date/time values to timestamps with microseconds resolution instead of dates with second resolution when dynamically inserting values as strings in SQL (binding by value not affected)
    - <a href="../../modules/CsvUtil/html/index.html">CsvUtil</a> module updates:
      - added the \c "write-headers" option to \c AbstractCsvWriter and subclasses to enable headers to be suppressed
      - added the \c "optimal-quotes" option to \c AbstractCsvWriter and subclasses to enable more efficient csv output (now the default)
    - added @ref Qore::SQL::AbstractDatasource::currentThreadInTransaction() "AbstractDatasource::currentThreadInTransaction()" which is reimplemented as @ref Qore::SQL::Datasource::currentThreadInTransaction() "Datasource::currentThreadInTransaction()" and @ref Qore::SQL::DatasourcePool::currentThreadInTransaction() "DatasourcePool::currentThreadInTransaction()"; the base class method throws an exception when called; it was not added as an abstract method in order to not break existing subclasses of AbstractDatasource
    - enhanced module license support
      - module license strings may now be specified in binary and user modules
      - @ref Qore::getModuleHash() and @ref Qore::getModuleList() now report license information for each module

    @subsection qore_0810_bug_fixes Bug Fixes in Qore
    - fixed an issue with class constant parse initialization where invalid recursive class constant definition parse exceptions could be raised and in some cases also crashes could result
    - <a href="../../modules/SmtpClient/html/index.html">SmtpClient</a> module: fixed missing username and missing password errors
    - fixed a bug where a qore switch statement with no case conditions and only a default label would erroneously never have it's default code executed
    - fixed a reference leak related to exception handling with invalid arguments with @ref Qore::Socket::setWarningQueue() and @ref Qore::HTTPClient::setWarningQueue()
    - fixed several bugs where the parse location could be reported incorrectly for type errors regarding in-object variable references
    - fixed a bug where an error could result with @ref Qore::Thread::Condition::wait() "Condition::wait()" with timeouts > 2147483648ms
    - fixed bugs handling "bigint" and "double precision" column types with schema alignments with the <a href="../../modules/PgsqlSqlUtil/html/index.html">PgsqlSqlUtil</a> module
    - fixed a bug handling parse initialization of constant values requiring run-time evaluation after other parse exceptions have been raised that could cause a parse-time crash
    - fixed a bug where qore could crash on exit with certain openssl versions by calling ERR_remove_state(0) in the main thread's cleanup function
    - fixed a bug where qore could crash on exit due to user module destruction not taking into consideration user module dependencies
    - fixed a bug in schema management in <a href="../../modules/SqlUtil/html/index.html">SqlUtil</a> where excessively verbose column aliases were used that caused errors when automatically updating columns with existing rows and new default values and non-null contraints with PostgreSQL databases
    - fixed a bug where a call reference to an abstract object method returned from an abstract class could be executed even though it must have been instantiated by a concrete subclass
    - fixed a bug where a valid call reference to a private object method was created within the class, then in some cases an object protection exception was raised when the call reference was called outside the class
    - fixed a bug in the <a href="../../modules/RestClient/html/index.html">RestClient</a> module when the yaml binary module is not available
    - fixed programmatic select queries with "limit" but no "offset" in <a href="../../modules/OracleSqlUtil/html/index.html">OracleSqlUtil</a>
    - fixed a bug in @ref Qore::Program::importFunction() where only the committed function list was checked when importing functions with a specific target namespace path
    - fixed a bug in @ref Qore::Program::importClass() where only the committed class list was checked when importing functions with a specific target namespace path
    - fixed a bug when parsing subnamespaces into a parent namespace where the subnamespace already exists (either in the committed list or in the pending list)
    - fixed a memory and reference leak caused by recursive references when closures encapsulating an object's scope are assigned to or accessible from members of the object by making references to the object from within a closure encapsulating the object's state weak references instead of strong references
    - fixed schema information classes when the "string-numbers" driver option is enabled
    - fixed crashing bugs in @ref Qore::get_thread_data() in certain use cases
    - fixed a bug in <a href="../../modules/SqlUtil/html/index.html">SqlUtil</a> where select and row iterator operations could fail with certain select hash arguments without a \c "columns" entry but where column names were otherwise required
    - fixed a bug in HTTP response parsing where case-signficant comparisons where being made with certain critical header values
    - fixed a bug handling thread cancellation with the @ref Qore::Thread::ThreadPool "ThreadPool" class
    - fixed several race conditions and potential deadlocks in @ref Qore::Thread::ThreadPool "ThreadPool" destruction with active threads in the pool

    @section qore_089 Qore 0.8.9

    @par Release Summary
    Major release with many new features and also many bugfixes.

    @subsection qore_089_new_features New Features in Qore
    - <a href="../../modules/CsvUtil/html/index.html">CsvUtil</a> module updates:
      - new classes:
        - \c CsvAbstractIterator: base abstract iterator class for iterating line-based CSV data
        - \c CsvDataIterator: iterator class allowing for CSV string data to be processed line by line on a record basis
        - \c AbstractCsvWriter: a base class for new CSV writer implementations
        - \c CsvFileWriter: CSV file writer class
        - \c CsvStringWriter: CSV in memory writer class
      - implemented support for allowing subclasses of CsvFileIterator to implement support for other custom types
      - no need to set \c "headers" in the constructor if \c "fields" are set; headers are assumed to be the field labels in the same order
    - added the @ref Qore::encode_url() function with <a href="http://tools.ietf.org/html/rfc3986#section-2.1">RFC 3986 section 2.1</a> compliance
    - @ref Qore::decode_url() function updated to decode UTF-8 encoded characters according to <a href="http://tools.ietf.org/html/rfc3986#section-2.1">RFC 3986 section 2.1</a>
    - added get_byte_size() and get_marketing_byte_size() to the <a href="../../modules/Util/html/index.html">Util</a> module
    - the error message now includes the module path used for the search when a module cannot be found in the module path
    - @ref Qore::SQL::DatasourcePool "DatasourcePool" enhancements:
      - new method: @ref Qore::SQL::DatasourcePool::clearWarningCallback() "DatasourcePool::clearWarningCallback()"
      - new method: @ref Qore::SQL::DatasourcePool::setWarningCallback() "DatasourcePool::setWarningCallback()"
      - new method: @ref Qore::SQL::DatasourcePool::getUsageInfo() "DatasourcePool::getUsageInfo()"
      - new method: @ref Qore::SQL::DatasourcePool::setErrorTimeout() "DatasourcePool::setErrorTimeout()"
      - new method: @ref Qore::SQL::DatasourcePool::getErrorTimeout() "DatasourcePool::getErrorTimeout()"
      - new method: @ref Qore::SQL::DatasourcePool::setEventQueue() "DatasourcePool::setEventQueue()"
      - new method: @ref Qore::SQL::DatasourcePool::clearEventQueue() "DatasourcePool::clearEventQueue()"
      - the new methods allow for monitoring @ref Qore::SQL::DatasourcePool "DatasourcePool" objects for pool contention issues (in case the pool needs to be resized), for throwing an exception if a connection is not acquired within the error timeout period (new default: 2 minutes), and for DBI drivers to raise warnings on an event queue that can be monitored in a separate thread
      - additionally connection acquisition statistics are tracked and returned in @ref Qore::SQL::DatasourcePool::getUsageInfo() "DatasourcePool::getUsageInfo()" (total requests, hits, maximum wait time)
    - @ref Qore::SQL::Datasource "Datasource" enhancements:
      - new method: @ref Qore::SQL::Datasource::setEventQueue() "Datasource::setEventQueue()"
      - new method: @ref Qore::SQL::Datasource::clearEventQueue() "Datasource::clearEventQueue()"
      - the new methods allow for DBI drivers to raise warnings on an event queue that can be monitored in a separate thread
    - @ref Qore::Socket "Socket" enhancements:
      - new method: @ref Qore::Socket::setWarningQueue() "Socket::setWarningQueue()"
      - new method: @ref Qore::Socket::clearWarningQueue() "Socket::clearWarningQueue()"
      - new method: @ref Qore::Socket::getUsageInfo() "Socket::getUsageInfo()"
      - new method: @ref Qore::Socket::clearStats() "Socket::clearStats()"
    - @ref Qore::FtpClient "FtpClient" enhancements:
      - new method: @ref Qore::FtpClient::setWarningQueue() "FtpClient::setWarningQueue()"
      - new method: @ref Qore::FtpClient::clearWarningQueue() "FtpClient::clearWarningQueue()"
      - new method: @ref Qore::FtpClient::getUsageInfo() "FtpClient::getUsageInfo()"
      - new method: @ref Qore::FtpClient::clearStats() "FtpClient::clearStats()"
    - <a href="../../modules/SmtpClient/html/index.html">SmtpClient</a> module updates:
      - optimized connection and login code; HELO/EHLO and authorization are performed when connecting only, not before each email
      - added support for socket performance instrumentation and warning events
    - <a href="../../modules/Pop3Client/html/index.html">Pop3Client</a> module updates:
      - added support for socket performance instrumentation and warning events
    - <a href="../../modules/TelnetClient/html/index.html">TelnetClient</a> module updates:
      - added support for socket performance instrumentation and warning events
    - <a href="../../modules/WebSocketClient/html/index.html">WebSocketClient</a> module updates:
      - added support for socket performance instrumentation and warning events
    - <a href="../../modules/RestClient/html/index.html">RestClient</a> module updates:
      - use the new @ref Qore::encode_url() function to encode URL paths to ensure that valid requests are sent when spaces, percent characters, and non-ascii characters are used in the URL path
      - set the character encoding in the \c Content-Type request header when sending strings
      - set the \c Accept header correctly in requests (previously only indicated yaml (\c "text/x-yaml") as an acceptible response encoding)
    - <a href="../../modules/RestHandler/html/index.html">RestHandler</a> module updates:
      - added support for the \c OPTIONS method
      - return a 400 \c "Bad Request" error if an unsupported HTTP method is used in a REST Call
    - added new \c UpsertInsertOnly upsert strategy to <a href="../../modules/SqlUtil/html/index.html">SqlUtil</a>
    - new pseudo-methods:
      - @ref <value>::sizep(): returns @ref True "True" if the type can return a non-zero size (@ref True "True" for containers including @ref binary "binary objects" and @ref string "strings", @ref False "False" for everything else)
      - @ref <string>::getLine(): finds lines in a string buffer
    - <a href="../../modules/Mime/html/index.html">Mime</a> module updates:
      - added mime type for WSDL files (\c "application/wsdl+xml")
      - added mappings for \c "xls" and \c "xlst" extensions to MimeTypeXml
    - added new modules:
      - <a href="../../modules/Mapper/html/index.html">Mapper</a>: data mapping module
      - <a href="../../modules/TableMapper/html/index.html">TableMapper</a>: data mapping module using <a href="../../modules/SqlUtil/html/index.html">SqlUtil</a> and <a href="../../modules/Mapper/html/index.html">Mapper</a> to map to an SQL table target
      - <a href="../../modules/FreetdsSqlUtil/html/index.html">FreetdsSqlUtil</a>: provides back-end support for MS SQL Server and Sybase databases with <a href="../../modules/SqlUtil/html/index.html">SqlUtil</a> using the <a href="https://github.com/qorelanguage/module-sybase">freetds module</a>
    - the @ref include "%include" parse directive now supports environment variable substitution at the beginning of the file path

    @subsection qore_089_bug_fixes Bug Fixes in Qore
    - fixed a crashing bug handling access to members as default values of normal method arguments
      (<a href="https://github.com/qorelanguage/qore/issues/3240">issue 3240</a>)
    - fixed a bug in the <a href="../../modules/RestClient/html/index.html">RestClient</a> module where the
      \c "response-code" key of the info output hash could be missing in some cases
      (<a href="https://github.com/qorelanguage/qore/issues/3237">issue 3237</a>)
    - fixed bugs handling object-local access in member initialization
      (<a href="https://github.com/qorelanguage/qore/issues/3193">issue 3193</a>)
    - fixed a crashing bug when HTTP messages with duplicate \c Connection, \c Content-Encoding, \c Transfer-Encoding,
      \c Location, or \c Content-Type headers are received
    - fixed a bug parsing octal character constants in the lexer when octal digits followed the octal constant (ex:
      \c "\0441" where the \c "1" would cause an error)
    - allow escaping "$" character in regular expression substitution target strings, previously it was impossible to
      output a literal "$" + a digit, since this would be interpreted as a numbered input pattern expression
    - fixed a bug in the @ref Qore::HTTPClient::getURL() "HTTPClient::getURL()" and
      @ref Qore::HTTPClient::getProxyURL() "HTTPClient::getProxyURL()" methods where the URL's path was not given with
      a leading "/" character
    - <a href="../../modules/CsvUtil/html/index.html">CsvUtil</a> module fixes:
      - fixed \c "date" field handling with empty input (now maps to 1970-01-01)
      - fixed CsvDataIterator::next() when header_lines > 0 and working with empty input data
    - added support for compiling on OSX Mavericks
    - fixed an infinitely recursive call in Table::del() in <a href="../../modules/SqlUtil/html/index.html">SqlUtil</a>
    - fixed a bug in v*printf() where \c '%%' was not handled correctly in all cases
    - fixed bugs in @ref Qore::microseconds() "microseconds" and @ref Qore::milliseconds() "milliseconds()" with large
      arguments
    - fixed a bug where a call to a call reference to a static method across a program boundary with local variables
      as arguments would cause a crash due to improper setting of the program context before the arguments are
      evaluated
    - fixed a bug in @ref Qore::SQL::Datasource::copy() "Datasource::copy()" method where implicitly-set options were
      not carried over into the new object
    - fixed a bug in the @ref Qore::SQL::DatasourcePool "DatasourcePool" class where implicitly-opened connections
      would not be guaranteed to have the same server time zone setting as the initial connections (for example, could
      cause problems with server timezone settings if running in a program context with a different local time zone
      attribute)
    - fixed bugs in <a href="../../modules/SqlUtil/html/index.html">SqlUtil</a> generating "create table" and
      "align table" SQL with DBs where unique indexes automatically create unique constraints (ex: MySQL)
    - fixed a bug in lchown() where chown() was used interally instead of lchown()
    - fixed a bug in <a href="../../modules/PgsqlSqlUtil/html/index.html">PgsqlSqlUtil</a> retrieving sequence values
      with Database::getNextSequenceValue()
    - fixed an off-by-one memory bug in @ref Qore::date(string, string) parsing a 4-digit date mask
    - fixed memory leaks in class member and class static variable management
    - fixed memory leaks when an entire class has to be rolled back due to parse errors and the class has pending
      static variables
    - fixed memory leaks in constant handling with values containing call references
    - fixed a memory leak in constant destruction with parse rollbacks when the constant value was NULL
    - fixed an error in the rounding heuristic for arbitrary-precision numeric values that could produce invalid
      results (ex: 34.9n * 100 = 34902n)
    - enforce @ref Qore::PO_NO_FILESYSTEM "PO_NO_FILESYSTEM" with the @ref include "%include" directive
    - fixed a bug managing object private data in complex inheritance cases where the same class may be inherited with
      virtual private data and also real private data
    - fixed a bug in socket timeout handling with select() errors
    - fixed a memory leak in handling abstract methods when multiple abstract methods with the same name but different
      signatures were declared in a class

    @section qore_088 Qore 0.8.8

    @par Release Summary
    Major new features and bug fixes with a particular focus on enhanced HTTP capabilities and enhanced database processing

    @subsection qore_088_compatibility Changes That Can Affect Backwards-Compatibility
    - Fixed method resolution order; it's now possible to call pseudo-methods directly on classes that implement @ref methodGate_methods "methodGate() methods"
    - Added the following abstract methods to @ref Qore::SQL::AbstractDatasource "AbstractDatasource":
      - @ref Qore::SQL::AbstractDatasource::getConfigHash() "AbstractDatasource::getConfigHash()"
      - @ref Qore::SQL::AbstractDatasource::getConfigString() "AbstractDatasource::getConfigString()"
    - "hard" string comparisons now perform encoding conversions if necessary (however as usual different data types cause the comparison to fail)

    @subsection qore_088_new_features New Features in Qore
    - new @ref user_modules "user modules" delivered with %Qore:
      - <a href="../../modules/RestClient/html/index.html">RestClient</a>: Provides a simple API for communicating with HTTP servers implementing <a href="http://en.wikipedia.org/wiki/Representational_state_transfer">REST</a> services
      - <a href="../../modules/RestHandler/html/index.html">RestHandler</a>: Provides an easy to use interface to the Qore <a href="../../modules/HttpServer/html/index.html">HttpServer</a> module for implementing server-side <a href="http://en.wikipedia.org/wiki/Representational_state_transfer">REST</a> services
      - <a href="../../modules/SqlUtil/html/index.html">SqlUtil</a>: Provides a high-level DB-independent API for working with database objects
        - <a href="../../modules/MysqlSqlUtil/html/index.html">MysqlSqlUtil</a>: Provides a high-level DB-independent API for working with MySQL database objects; loaded automatically by the <a href="../../modules/SqlUtil/html/index.html">SqlUtil</a> module when working with MySQL databases
        - <a href="../../modules/OracleSqlUtil/html/index.html">OracleSqlUtil</a>: Provides a high-level DB-independent API for working with Oracle database objects; loaded automatically by the <a href="../../modules/SqlUtil/html/index.html">SqlUtil</a> module when working with Oracle databases
        - <a href="../../modules/PgsqlSqlUtil/html/index.html">PgsqlSqlUtil</a>: Provides a high-level DB-independent API for working with PostgreSQL database objects; loaded automatically by the <a href="../../modules/SqlUtil/html/index.html">SqlUtil</a> module when working with PostgreSQL databases
      - <a href="../../modules/Util/html/index.html">Util</a>: Provides a some miscellaneous generally useful routines
      - <a href="../../modules/WebSocketClient/html/index.html">WebSocketClient</a>: Provides a client API for connecting to WebSocket servers
      - <a href="../../modules/WebSocketHandler/html/index.html">WebSocketHandler</a>: Provides an interface to the Qore <a href="../../modules/HttpServer/html/index.html">HttpServer</a> module for implementing server-side WebSocket services
      - <a href="../../modules/WebSocketUtil/html/index.html">WebSocketUtil</a>: Provides common client and server code for implementing WebSocket protocol services in %Qore
      - <a href="../../modules/WebUtil/html/index.html">WebUtil</a>: Provides server support for implementing complex web services including serving resources with mixed text and %Qore code that are automatically rendered on demand
    - improvements in existing @ref user_modules "user modules":
      - much improved <a href="../../modules/HttpServer/html/index.html">HttpServer</a> module, better performance, much better RFC compliance, more flexibility
      - new CSV generation class in <a href="../../modules/CsvUtil/html/index.html">CsvUtil</a>
      - much better message serialization and email attachment handling in the <a href="../../modules/SmtpClient/html/index.html">SmtpClient</a> and <a href="../../modules/MailMessage/html/index.html">MailMessage</a> modules
    - there is a new @ref Qore::Thread::ThreadPool "ThreadPool" class for implementing thread pools that automatically upscale and downscale within user-defined limits depending on the load placed on them
    - it's possible to inherit concrete versions of abstract method variants from a parent class that does not define the abstract method, meaning that concrete variants of an abstract method do not have to be implemented in a direct subclass of the class declaring the abstract method\n
      this makes using abstract base classes much easier in complex hierarchies using multiple inheritance; now common code can be separated into a single class and inherited by child classes sharing the common implementation
    - major @ref Qore::Socket "Socket" read performance increase by implementing internal read buffering (up to 10x faster socket read performance for certain operations, particularly with HTTP methods)
    - improved Unicode / UTF-8 support
      - <string>::lwr(), <string>::upr(), @ref Qore::tolower(string), and @ref Qore::toupper(string) now operate on a very wide range of non-ASCII characters, including Latin, Cyrillic, Greek, Armenian, Georgian, etc characters whereas they were previously limited to working on ASCII characters
      - <string>::unaccent() was added which removes accents from strings using a Unicode lookup map from a very wide range of accented Unicode characters to unaccented characters
    - new @ref Qore::SQL::Datasource "Datasource" and @ref Qore::SQL::DatasourcePool "DatasourcePool" methods:
      - Qore::SQL::Datasource::getConfigHash()
      - Qore::SQL::Datasource::getConfigString()
      - Qore::SQL::DatasourcePool::getConfigHash()
      - Qore::SQL::DatasourcePool::getConfigString()
      - Qore::SQL::DatasourcePool::copy()
    - @ref Qore::HTTPClient "HTTPClient" changes:
      - the @ref Qore::HTTPClient "HTTPClient" class is now a subclass of @ref Qore::Socket "Socket", so all @ref Qore::Socket "Socket" methods can be called on  @ref Qore::HTTPClient "HTTPClient" objects, making it easier to implement protocols based on HTTP
      - Qore::HTTPClient::getDefaultPath(): added
      - Qore::HTTPClient::setDefaultPath(): added
      - Qore::HTTPClient::getURL(): changed: now returns @ref nothing if no URL is set instead of an invalid URL
    - new functions:
      - call_pseudo_args()
      - @ref Qore::substr(binary, softint) "substr(binary, softint)"
      - @ref Qore::substr(binary, softint, softint) "substr(binary, softint, softint)"
    - new pseudo methods:
      - <binary>::substr(softint)
      - <binary>::substr(softint, softint)
      - <binary>::toBase64()
      - <binary>::toHex()
      - <binary>::toString()
      - <date>::getEpochSeconds()
      - <date>::getEpochSecondsLocalTime()
      - <date>::info()
      - <float>::abs()
      - <hash>::compareKeys(hash)
      - <int>::abs()
      - <int>::encodeLsb(int)
      - <int>::encodeMsb(int)
      - <int>::toUnicode()
      - <number>::abs()
      - <object>::hasCallableMethod()
      - <object>::hasCallableNormalMethod()
      - <object>::hasCallableStaticMethod()
      - <list>::rangeIterator()
      - <nothing>::rangeIterator()
      - <string>::comparePartial()
      - <string>::getUnicode()
      - <string>::equalPartial()
      - <string>::equalPartialPath()
      - <string>::toBase64()
      - <string>::toHex()
      - <string>::unaccent()
      - <value>::toNumber()
    - other new methods and method changes:
      - added new static methods in the @ref Qore::ReadOnlyFile "ReadOnlyFile" class making it easier to read entire files in one call:
        - @ref Qore::ReadOnlyFile::readTextFile()
        - @ref Qore::ReadOnlyFile::readBinaryFile()
      - changes to catch usage errors with the @ref Qore::Thread::Counter "Counter" class:
        - Qore::Thread::Counter::constructor() will throw an exception if called with an argument < 0
        - Qore::Thread::Counter::dec() will now throw an exception if called when the Counter is already at 0
      - Qore::Thread::Queue::empty(): new method
      - Qore::Socket::listen(): now has a new \a backlog parameter; the default backlog queue size was changed from 5 to 20
      - Qore::Socket::getPeerInfo() and Qore::Socket::getSocketInfo(): now takes an optional argument to avoid name lookups
      - Qore::Socket::readHTTPHeaderString(): new method
      - Qore::Dir: all list*() methods now take an optional parameter to return a list of file status value hashes plus \c "name" and optionally \c "link" keys for symbolic links; additionally symbolic links are now followed and files and directories are differentiated based on their targets when processing symbolic links
    - function changes
      - added optional \a start and \a end parameters to the @ref Qore::replace "replace()" function
    - all @ref data_type_declarations "data type declarations" that optionally accept @ref nothing also now accept @ref null and map @ref null to @ref nothing; this makes direct assignments from values derived from SQL queries much easier
    - added an optional reference to an integer to the @ref Qore::backquote() function to return the return code of the program executed
    - @ref implicit_index "implicit index" references now work in the @ref map "map" and @ref select "select" operators with lists and iterators
    - the @ref regex_extract_operator now accepts an optional \c g specifier to extract all occurrences of the pattern(s) in a string; also @ref Qore::regex_extract "regex_extract()" and <string>::regexExtract(string, int) now accept @ref Qore::RE_Global to extract all occurrences of the pattern(s) in a string
    - the @ref splice "splice" and @ref extract "extract" operators were extended to work on @ref binary "binary objects" as well as lists and strings
    - printing out binary values with the \c "%y" @ref string_formatting "format specifier" now produces YAML-like output for the binary value
    - added path name to error messages in @ref Qore::Dir "Dir" class exception strings

    @subsection qore_088_bug_fixes Bug Fixes in Qore
    - fixed a bug where the ?: operator could thrown spurious exceptions when parsing because it would return the type of the initial boolean expression as the return type of the operator
    - fixed a bug where classes with unimplemented inherited abstract variants would sometimes cause runtime exceptions to be thrown when instantiated but should have instead been caught at parse time
    - fixed a parser bug where out-of-line class method definitions could not be defined in a namespace block
    - fixed a bug parsing arguments in parse_uri_query() in the <a href="../../modules/HttpServer/html/index.html">HttpServer</a> module
    - fixed several bugs where parse exceptions could show the wrong source location:
      - with type errors in function calls
      - when resolving global variables
      - in base class constructor arguments
      - for empty blocks with a missing return statement
      - when validating types used with the return statement (also associated warnings)
      - in methods calls
      - in hash value expressions
      - with redeclaring local variable return types
      - in local variable object instantiations
    - really fixed the bug thought to be fixed in 0.8.7 "where SSL errors would cause the affected thread to go into a infinite loop using 100% CPU" - this turned out to be easily reproducible on all platforms; when the SSL connection was shut down cleanly by the remote end before a response message was returned, an infinite loop would result
    - fixed a bug where it was impossible to output a single '\' character in regex substitution expressions; '\' was taken as an escape character, and '\\\' was output literally, now '\\\' is output as '\'
    - fixed a bug where a parse-time crash would occur when calling the copy() method for a class that does not implement an explicit copy() method
    - fixed a bug where arguments passed to a copy method were ignored; now an exception is thrown
    - fixed a bug where public members and static variables of privately-inherited classes were incorrectly treated as public attributes of the child class
    - fixed a bug where slices could be made of objects from outside the class including private members
    - fixed a bug where @ref Qore::SQL::SQLStatement::memberGate() "memberGate() methods" were not being respected when taking a slice of an object
    - fixed bugs in the integer Socket::recv*() methods where a \c SOCKET-CLOSED exception was not thrown when the remote end closed the connection
    - fixed a bug related to out-of-order parse initialization for functions and methods which resulted in the wrong return type being returned for a method with more than 1 variant where the variant could not be matched at parse time
    - fixed a bug where a non-variable-reference member of an "our" variable declaration list would cause a crash due to passing the incorrect argument in sprintf()
    - fixed sandboxing / protection errors with inherited code; subclasses inheriting code from a parent class with different parse options would cause the child parse options to be used when running the parent class code which caused errors; now parse options are enforced properly on the block level
    - fixed the @ref Qore::RangeIterator "RangeIterator" class; it was still abstract due to a missing @ref Qore::RangeIterator::valid() method
    - fixed a bug where the wrong error was being returned after a connection reset (remote connection close) in sockets with integer recv*() methods which could in some cases lead to an infinite loop
    - fixed a bug where private members of a common base class were not accessible by objects of subclasses sharing the common base class
    - fixed many bugs in <a href="../../modules/CsvUtil/html/index.html">CsvUtil</a> and updated the module version to 1.1
    - initialize static openssl crypto locks for multi-threaded openssl library access; without this crashes can result (for example in error queue management)
    - fixed a bug where Qore::HTTPClient::getURL() returned an invalid URL when no URL was set; now it returns @ref nothing in this case
    - fixed a bug managing feature/module lists in inherited @ref Qore::Program "Program" objects; user modules were listed in the child @ref Qore::Program "Program" object even though user module code is not imported in child @ref Qore::Program "Program" objects
    - fixed a bug where an invalid guard condition in critical lvalue storage code can cause unreferenced data to be returned while in a lock which can cause a crash in a multithreaded program
    - fixed a bug where references were not being written to the output variable if an exception was active when the code block exited
    - fixed a bug setting the precision for arbitrary-precision numbers with large exponents (like "1e100n")
    - implemented more strict adherence to <a href="http://tools.ietf.org/html/rfc2616">RFC 2616</a> (HTTP 1.1) regarding message-body handling in requests and response message generation and parsing
    - fixed a bug with @ref Qore::Thread::Condition::wait() "Condition::wait()" on Darwin with negative timeout values where a short timeout was used instead of an indefinite wait
    - fixed bugs in the <a href="../../modules/SmtpClient/html/index.html">SmtpClient</a> and <a href="../../modules/MailMessage/html/index.html">MailMessage</a> modules where mail messages were being serialized incorrectly if there were no attachments (there was no possibility to set the content transfer encoding) and also where it was not possible to set the content-type for the message body when it was sent as a part of a multipart message
    - fixed bugs handling arguments declared as type @ref reference_or_nothing_type "*reference" (reference or nothing)
    - fixed bugs in executing code accross @ref Qore::Program "Program" object barriers with reference arguments
    - fixed a bug with the switch statement where character encoding differences would cause strings to mismatch even if they were otherwise identical; now hard comparisons with strings allow for implicit automatic temporary character encoding conversions for the comparison
    - fixed a bug where qore failed to set the time zone region correctly when set from /etc/localtime and this file is a relative symlink rather than absolute
    - fixed a bug where substr() and <string>::substr() were returning @ref nothing if the arguments could not be satisifed contrary to the documentation and the declared return type, now an empty string is returned in those cases
    - fixed bugs rounding number values between 10 and -10 (non-inclusive) for display, fixed bugs rounding number value regarding digits after the decimal point for display with @ref Qore::NF_Scientific
    - fixed a bug in the @ref Qore::Dir class where it was not possible to chdir to the root directory \c "/"
    - fixed a bug where recursive references were allowed and memory leaks would occur due to recursive references; these are now caught at runtime and a \c REFERENCE-ERROR exception is thrown
    - fixed a configure bug with bison >= 3
    - fixed a bug in the <a href="../../modules/HttpServer/html/index.html">HttpServer</a> module when automatically uncompressing supported content-encodings to set the resulting string's character encoding correctly
    - fixed a bug in the @ref instanceof "instanceof" operator when working with objects and classes created from different source @ref Qore::Program "Program" objects
    - fixed a bug in *printf() formatting with floating-point and number values where no digits were displayed right of the decimal point unless a specific number of digits was specified in the format string
    - fixed the return type of <bool>::typeCode(); was returning a boolean instead of @ref Qore::NT_BOOLEAN
    - fixed a bug there @ref null was evaluated as @ref True "True" in a boolean context rather than @ref False "False"
    - fixed a bug where @ref Qore::Socket::recvBinary() would ignore the first data read
    - fixed starting listeners on UNIX domain sockets on Soalris in the <a href="../../modules/HttpServer/html/index.html">HttpServer</a> module
    - fixed a bug where number("") was being converted to \@NaN\@n
    - fixed return type of @ref Qore::HTTPClient::getConnectionPath() "HTTPClient::getConnectionPath()"
    - fixed several bugs with logical comparison operators and arbitrary-precision numeric values where arbitrary-precision numeric values were not being prioritized as numeric values and also in some cases were being first converted to doubles and then operated on
    - fixed a bug in the socket code where the socket close condition was not flagged with SSL connections when writes failed due to the remote end closing the connection; an error would only be raised on the following socket operation
    - fixed a mismatched delete/malloc error with time zone initialization and the localtime file

    @section qore_087 Qore 0.8.7

    @par Release Summary
    Code embedding improvements

    @subsection qore_087_compatibility Changes That Can Affect Backwards-Compatibility
    @par Fixes for Code Inheritance in Program Objects
    The following changes are meant to sanitize code inheritance in child @ref Qore::Program "Program" objects to fix long-standing design bugs in code encapsulation by addressing the lack of fine-grained control over symbol visibility in inherited code.
    - @ref mod_public "public": The @ref mod_public "public" keyword's usage in modules has now been expanded
      to provide the same functionality generically in @ref Qore::Program "Program" objects; if @ref qore_classes "classes",
      @ref constants "constants", @ref qore_namespaces "namespaces", @ref qore_functions "functions", or
      @ref global_variables "global variables" are defined with the @ref mod_public "public" keyword, then these symbols will
      be inherited into child @ref Qore::Program "Program" objects as long as no @ref parse_options "parse options" prohibit
      it.\n\n
      This change was made to give programmers complete control over which symbols are inherited in child
      @ref Qore::Program "Program" objects, whereas because prior to this change, the control was very course.\n\n
    - the default behavior of %Qore regarding inherting global variables and functions with user variants was changed to be
      consistent with namespaces, classes, and constants; that is; public symbols are inherited by default.\n\n
      The following constants were renamed:
      - <tt>PO_INHERIT_USER_FUNC_VARIANTS</tt> is now: @ref Qore::PO_NO_INHERIT_USER_FUNC_VARIANTS "PO_NO_INHERIT_USER_FUNC_VARIANTS"
      - <tt>PO_INHERIT_GLOBAL_VARS</tt> is now: @ref Qore::PO_NO_INHERIT_GLOBAL_VARS "PO_NO_INHERIT_GLOBAL_VARS"\n\n
      This change was made to fix a long-standing design problem with symbol inheritance and make the implementation consistent.\n\n
    - builtin symbols are no longer inherited from user modules; only independent user symbols; the main change is that if a user
      module adds new user methods to a builtin class or new user variants to a builtin function, these changes are no longer imported
      into target @ref Qore::Program "Program" objects.

    @par File Method Changes
    The following methods were updated to throw exceptions on all errors rather than a return code for I/O errors in order to avoid hard to debug conditions due to ignoring I/O errors by forgetting to check the return value on the following methods:
    - Qore::File::f_printf()
    - Qore::File::f_vprintf()
    - Qore::File::print()
    - Qore::File::printf()
    - Qore::File::vprintf()
    - Qore::File::write()
    - Qore::File::writei1()
    - Qore::File::writei2()
    - Qore::File::writei4()
    - Qore::File::writei8()
    - Qore::File::writei2LSB()
    - Qore::File::writei4LSB()
    - Qore::File::writei8LSB()
    .
    Note that the above changes will hopefully only minimally impact backwards-compatibilty since the change is in error handling, and additionally each of the above methods could also throw an exception if called when the object was not open.

    @subsection qore_087_new_features New Features in Qore
    - new methods offering code encapsulation enhancements
      - @ref Qore::Program::loadModule() "Program::loadModule()": allows modules to be loaded in a @ref Qore::Program "Program" object directly
      - @ref Qore::Program::importClass() "Program::importClass()": allows classes to be individually imported in @ref Qore::Program "Program" objects
    - new pseudo-methods in @ref Qore::zzz8nothingzzz9 to allow for @ref Qore::zzz8hashzzz9 pseudo-methods to be safely used with @ref nothing
      - <nothing>::firstKey()
      - <nothing>::firstValue()
      - <nothing>::hasKey()
      - <nothing>::hasKeyValue()
      - <nothing>::keys()
      - <nothing>::lastKey()
      - <nothing>::lastValue()
      - <nothing>::values()
    - other new pseudo-methods:
     - <date>::durationSeconds()
     - <date>::durationMilliseconds()
     - <date>::durationMicroseconds()
    - removed most restrictions on embedded logic in user modules; user module @ref Qore::Program "Program" objects are subject to the
      same restrictions as the parent @ref Qore::Program "Program" object (if any)
    - added the get_parse_options() function so that parse options in the current @ref Qore::Program "Program" can be determined at
      runtime
    - added the get_ex_pos() function to help with formatting exception locations where the \c source and \c offset information is present
    - new methods and method variants:
      - @ref Qore::HTTPClient::getPeerInfo()
      - @ref Qore::HTTPClient::getSocketInfo()
      - @ref Qore::File::getTerminalAttributes()
      - @ref Qore::SQL::Datasource::transactionTid()
      - @ref Qore::SQL::Datasource::currentThreadInTransaction()
      - @ref Qore::SQL::DatasourcePool::currentThreadInTransaction()
    - new location tags \c "source" and \c "offset" added for parse and runtime exceptions to allow for error-reporting to display information about files where sections of a source file are parsed; this allows both the label and line offset in the label and the file name and absolute file line position to be reported in exception information
      - new parameters added to the following methods and function to accommodate the new location information:
        - @ref Qore::Program::parse() "Program::parse()"
        - @ref Qore::Program::parsePending() "Program::parsePending()"
        - @ref Qore::parse() "parse()"
      - see @ref Qore::ExceptionInfo "Exception Hash" and @ref Qore::CallStackInfo "Call Stacks" for new keys in exception and call stack information hashes
    - <date>::format() now accepts \c "us" for microseconds (see @ref date_formatting)
    - <a href="../../modules/SmtpClient/html/index.html">SmtpClient</a> module improvements:
      - added automatic recognition and support of the \c "STARTTLS" command when connecting to an ESMTP server; this way
        the class will automatically upgrade the connection to a secure TLS/SSL connection if the server supports it
      - added support for SMTP server schemes in the URL in the constructor (ex: \c "esmtptls://user@password:smtp.example.com")
      - added support for the deprecated (but still in use) \c "smtps" scheme with a default port of 465
      - when throwing an exception when a Message cannot be sent because it is incomplete, the reason for the error is also included
        in the exception (previously the exception message was generic making problems with the Message object harder to debug)
    - C++ API Enhancements
      - added C++ APIs to allow for %Qore @ref Qore::File "File" and @ref Qore::Thread::Queue "Queue" object arguments to be used by modules
      - added C++ APIs for controlling openssl initialization and cleanup by the qore library
      - extended qpp to allow for parsing relative dates in qpp code for assignments/default argument values
      - made it possible to call the C++ function QoreFunction::findVariant() from threads where there is no current QoreProgram object
        (such as from a thread created by foreign code)
      - added APIs to allow foreign threads to be registered/deregistered as %Qore threads (for example, to allow %Qore code to be called
        in a callback in a foreign thread created by a library linked with a %Qore binary module)
      - added APIs to allow for TID reservations to allow (for example) for a callback that is executed in the same foreign thread to always have the same TID
      - the old Datasource::execRaw() function with the \a args parameter was deprecated since args was ignored anyway, a new Datasource::execRaw() function was added that has no args parammeter

    @subsection qore_087_bug_fixes Bug Fixes in Qore
    - fixed a runtime class matching bug when identical user classes were created in different @ref Qore::Program "Program" objects,
      the match could fail at runtime because the wrong APIs were being used
    - fixed a crashing bug in the @ref map "map" operator with a select expression when used with an
      @ref Qore::AbstractIterator "AbstractIterator" object for the list operand
    - fixed a bug where the generation of internal strings for abstract method signatures tries to resolve class names that
      are declared out of order, which incorrectly resulted in a parse exception; the fix is to use the class name in the
      signature before class resolution; the class is resolved in the second stage of parsing (symbol resolution) anyway, if it
      can't be resolved then the changes to the @ref Qore::Program "Program" are rolled back anyway
    - a potential deadlock was fixed when calling @ref Qore::exit() "exit()" while background threads were running; it was
      possible for a thread to be canceled while holding a @ref Qore::Thread::Mutex "Mutex" (for example) and then for another
      thread to deadlock trying to acquire the @ref Qore::Thread::Mutex "Mutex" and therefore for the process to deadlock because
      pthread_mutex_lock() is not a cancellation point. The solution was to cancel all threads first, then wait half a second, then call exit()
    - fixed a bug where global variables were being evaluated with strict mathematical boolean evaluation even when @ref perl-bool-eval
      "%perl-bool-eval" was enabled (which is the default)
    - fixed bug in @ref Qore::parseBase64String() and @ref Qore::parseBase64StringToString() when called with an empty string argument; in this case uninitialized memory was returned
    - fixed runtime dynamic memory leaks in the @ref select and @ref map operators when used with iterators
    - do thread-specific cleanup in the main thread when cleaning up/shutting down the qore library
    - added additional openssl cleanup code for thread-local data and when cleaning up the qore library
    - fixed a bug matching function/method variants at runtime
    - fixed a race condition deleting global dynamic handlers in the <a href="../../modules/HttpServer/html/index.html">HttpServer</a> module
    - fixed a bug where declaring an abstract method with parameters and then declaring a concrete reimplementation of the method in a child class with no parameters caused a parse-time crash
    - fixed a bug where trying to dynamically call a function that does not exist results in a deadlock due to an error where a mutex is not unlocked
    - fixed a bug in the @ref Qore::Socket::sendHTTPMessage() and @ref Qore::Socket::sendHTTPResponse() methods regarding the timeout parameter
    - fixed a bug in an socket SSL error message where the method name was printed from non-string memory (used wrong ptr for the <tt>%%s</tt> format argument)
    - fixed some major crashing bugs related to reference handling; a global variable assigned a reference to a reference to a local variable would cause a crash
    - @ref reference_type and @ref reference_or_nothing_type type fixes: an error in @ref reference_type type handling allowed non-reference values to be passed to builtin code expecing references which caused a crash; the @ref reference_type and @ref reference_or_nothing_type types would accept any value type
    - attempted to fix a non-reproducible bug seen on rhel5 in the @ref Qore::Socket "Socket class" where SSL errors would cause the affected thread to go into a infinite loop using 100% CPU

    @section qore_0862 Qore 0.8.6.2

    @par Release Summary
    Iterator improvements and design fixes

    @subsection qore_0862_compatibility Changes That Can Affect Backwards-Compatibility
    @par Fixes for Iterator Class Design Bugs
    Iterators, particular regarding the @ref map "map" and @ref select "select" operators, were implemented in a confusing and inconsistent way; even the %qore documentation was incorrect, and examples were given incorrectly.  The following changes will break functionality using the badly-implemented behavior of iterators before, but since the fix comes fairly soon after the introduction, hopefully this change will not cause too many problems with existing code.   All users polled about the iterator changes in this release saw them as positive and desired changes to the language.
    - the @ref map "map" and @ref select "select" operators' behavior was changed when used with an @ref Qore::AbstractIterator "AbstractIterator" object for the list operand; now the implied argument is the result of @ref Qore::AbstractIterator::getValue() "AbstractIterator::getValue()" instead of the iterator object itself.  This addresses a confusing design choice in the original iterator integration with the @ref map "map" and @ref select "select" operators
    - the second boolean argument was removed from the @ref Qore::HashIterator::constructor(hash&lt;auto&gt;) "HashIterator::constructor(hash&lt;auto&gt;)" and @ref Qore::HashReverseIterator::constructor(hash&lt;auto&gt;) "HashReverseIterator::constructor(hash)" methods; use the new  @ref Qore::HashPairIterator "HashPairIterator" and @ref Qore::ObjectPairIterator "ObjectPairIterator" classes instead (<hash>::pairIterator() and <object>::pairIterator())
    - the single boolean argument was removed from <hash>::iterator() and <object>::iterator(); use <hash>::pairIterator() and <object>::pairIterator() instead to get the old behavior

    @subsection qore_0862_changes Changes in Qore
    - new iterator classes:
      - @ref Qore::HashKeyIterator "HashKeyIterator"
      - @ref Qore::HashKeyReverseIterator "HashKeyReverseIterator"
      - @ref Qore::HashPairIterator "HashPairIterator"
      - @ref Qore::HashPairReverseIterator "HashPairReverseIterator"
      - @ref Qore::ObjectKeyIterator "ObjectKeyIterator"
      - @ref Qore::ObjectKeyReverseIterator "ObjectKeyReverseIterator"
      - @ref Qore::ObjectPairIterator "ObjectPairIterator"
      - @ref Qore::ObjectPairReverseIterator "ObjectPairReverseIterator"
    - new pseudo-methods:
      - <hash>::keyIterator()
      - <hash>::pairIterator()
      - <hash>::contextIterator()
      - <object>::keyIterator()
      - <object>::pairIterator()
      - <nothing>::keyIterator()
      - <nothing>::pairIterator()
      - <nothing>::contextIterator()
    - the internal C++ QoreProgramHelper object has been updated to wait until all background threads in the %Qore library have executed before taking the @ref Qore::Program "Program" object out of scope; this allows for callbacks and other code that might be needed by background threads started in user modules (for example) to stay valid until the threads in the user modules also have terminated.  Note that this does not affect the case when using @ref exec-class "%exec-class" and an application program object goes out of scope with background threads in user modules having non-static method call references as callbacks to the application program; see @ref user_module_program_scope for more information on this topic.

    @section qore_0861 Qore 0.8.6.1

    @par Release Summary
    Major bug fixes and minor new features

    @subsection qore_0861_changes Changes in Qore
    - updated the @ref try-module "%try-module" parse directive to support a variant without an exception variable for usage in @ref Qore::Program "Program" objects where @ref Qore::PO_NO_TOP_LEVEL_STATEMENTS is set
    - added code to raise an @ref invalid-operation warning with the @ref elements "elements operator" when called with a type that can never return a value with this operator
    - updated the @ref Qore::File "File" class's internal buffer size from 4KB to 16KB which greatly improves read performance
    - added new public APIs for the QoreNumberNode class to allow for proper de/serialization in external modules
    - <a href="../../modules/Pop3Client/html/index.html">Pop3Client</a> module:
      - added the Pop3Client::logPassword() methods and masked password by default in the debug log
      - updated module to v1.1
    - <a href="../../modules/Mime/html/index.html">Mime</a> module:
      - declared the MultiPartMessage::getMsgAndHeaders() method abstract as originally intended
      - added MultiPartMessage::parseBody() static method
      - updated module to v1.3

    @subsection qore_0861_bug_fixes Bug Fixes in Qore
    - fixed crashing bugs due to the lack of proper lvalue checks with the expression for the background operator with operators using lvalues with local variables
    - fixed rounding of arbitrary-precision numeric values for display purposes when the last significant digit is just to the right of the decimal point (ex: was displaying 10.2 as "11." for example)
    - fixed a race condition in static destruction of the library when a background thread calls exit() that could cause a segfault on exit
    - fixed a static memory leak in Program objects when constants contain code references to functions or static methods
    - fixed a bug parsing user modules; the Program context was not set properly which could lead to a crash when parsing user modules loaded from the command-line or to incorrect parse options when loaded from user Program code
    - fixed a bug where the @ref invalid-operation warning with the @ref keys "keys operator" was not being triggered in common cases that should have triggered the warning
    - <a href="../../modules/MailMessage/html/index.html">MailMessage</a> module:
      - fixed recognizing mime messages with additional text after the version number (ex: \c "Mime-Version: 1.0 (Mac OS X Mail 6.2 \(1499\))")
      - fixed a bug setting the content-type of message parts (this fix is now in the <a href="../../modules/Mime/html/index.html">Mime</a> in the MultiPartMessage::getMsgAndHeaders() method
      - fixed multipart message parsing by using MultiPartMessage::parseBody() in the <a href="../../modules/Mime/html/index.html">Mime</a> module; now also parts with subparts are parsed correctly as well
      - fixed a bug where the sender and from values were not being set properly when parsing email messages
      - updated module to v1.0.3

    @section qore_086 Qore 0.8.6

    @par Release Summary
    Major new features and a few bug fixes

    @subsection qore_086_compatibility Changes That Can Affect Backwards-Compatibility

    @par Perl-Style Boolean Evaluation
    %Qore's default boolean evaluation mode was changed from strict mathematical to a more intuitive perl- (and Python-) like style.
    This change was implemented to address one of the oldest design bugs in %Qore: strict mathematical boolean evaluation.  See @ref perl-bool-eval "%perl-bool-eval" for a description of the new default boolean evaluation mode.\n\n
    To get the old strict mathematical boolean evaluation, use the @ref strict-bool-eval "%strict-bool-eval" parse option.\n\n
    An example of the change; now the following @ref if "if statement" block will be executed as the <tt><b>if</b></tt> expression is now evaluated as @ref True "True":
    @code{.py}
    string str = "hello";
    if (str)
        printf("Qore says hello\n");
    @endcode
    Previously (i.e. with @ref strict-bool-eval "%strict-bool-eval") the <tt><b>if</b></tt> expression above would be evaluated as @ref False "False" because the string value was converted to an integer 0, however as of %Qore 0.8.6 (with the default @ref perl-bool-eval "perl-bool-eval") it is @ref True "True" since the string is not empty; empty strings and string value \c "0" are evaluated as @ref False "False".\n\n
    Perhaps counterintuitively (and the reason this was changed to be the default in qore), the chance for regression errors in
    qore code is very small, because for all cases where the old logic could be applied (meaning excluding cases where the result
    was always @ref False "False" due to the data types or values being evaluated), the results are the same with the new logic,
    except for one case; the case where a string has more than one character and begins with a zero (ex: \c "00").
    In this case, the old logic would always return @ref False "False", because the value was first converted to an integer \c 0,
    whereas the new logic will return @ref True "True".  Note that in the case of a string with a single \c "0", both the old and
    new boolean logic returns @ref False "False".\n\n
    Basically with this option set, qore's boolean evaluation becomes like perl's and Python's, whereas any expression that has the following values is @ref False "False": @ref nothing, @ref string "string" \c "0" and @ref string "empty strings", @ref integer "integer", @ref float "float", and @ref number "number" \c 0 (zero), @ref absolute_dates "absolute date" \c 1970-01-01Z (ie the start of the epoch with an offset of 0), @ref relative_dates "relative date" \c 0s (or any  @ref relative_dates "relative date" with a 0 duration), @ref null, @ref binary "empty binary objects", @ref hash "empty hashes", and @ref list "empty lists".  All other values are @ref True "True".
    @note also affects the @ref Qore::boolean(any) "boolean(any)" function

    @par Changes in the Socket Class
    The @ref Qore::Socket "Socket" class was enhanced to support timeouts with non-blocking I/O on all send operations;
    many Socket methods that send data were originally implemented to return an error code on error, however they would
    also throw exceptions if the socket were not open, so the error handling was inconsistent (exceptions versus return codes).\n\n
    Additionally it was not possible to get error information at all for SSL errors if the socket was connected with SSL, which,
    according to %Qore's socket design, should be transparent for the programmer.\n\n
    For these reasons the implementation was deemed inconsistent and unintuitive; the change was to add optional timeout parameters
    to all send methods and to allow the methods to throw exceptions (instead of simply returning -1 and not being able to determine the cause of the error in many cases).\n\n
    The following methods were updated to accept optional timeout parameters and throw exceptions on all errors rather than a return code for I/O errors:
    - Qore::Socket::send()
    - Qore::Socket::sendBinary()
    - Qore::Socket::sendi1()
    - Qore::Socket::sendi2()
    - Qore::Socket::sendi4()
    - Qore::Socket::sendi8()
    - Qore::Socket::sendi2LSB()
    - Qore::Socket::sendi4LSB()
    - Qore::Socket::sendi8LSB()

    @par New Abstract Method in AbstractIterator
    The following abstract method was added:
    - Qore::AbstractIterator::valid() was added (with concrete implementations in all iterator classes derived from this base class delivered with %Qore); this method tells if the object is currently pointing to a valid iterator.\n\n For any user classes inherting @ref Qore::AbstractIterator "AbstractIterator" directly (as opposed to another concrete iterator class in %Qore, where the method has already been added), a concrete implementation of this method will have to be added as well or that class will become @ref abstract with this release of %Qore.

    @subsection qore_086_new_features New Features in Qore
    @par Arbitrary-Precision Numeric Support
    %Qore now uses the <a href="http://www.mpfr.org/">MPFR</a> and <a href="http://gmplib.org">GMP</a> libraries to provide arbitrary-precision numeric support.  This type can be used for high-precision mathematics or for storing \c NUMERIC (ie \c DECIMAL or \c NUMBER) column values when retrieved from databases by %Qore DBI drivers that support the new capability @ref Qore::SQL::DBI_CAP_HAS_NUMBER_SUPPORT "DBI_CAP_HAS_NUMBER_SUPPORT" (previously these values would be retrieved as %Qore strings in order to avoid information loss).\n\n
    For more information, see the new @ref number "number" type, @ref number_type, and @ref Qore::zzz8numberzzz9

    @par New CsvUtil Module
    The <a href="../../modules/CsvUtil/html/index.html">CsvUtil</a> module implements the CsvFileIterator class that allows for easy parsing of csv-like text files

    @par %%try-module Parse Directive to Handle Module Load Errors at Parse Time
    The new @ref try-module "%try-module" parse directive allows for module load errors to be handled at parse time; ex:
    @code{.py}
%try-module($ex) some-module > 1.0
    printf("error loading module %y: %s: %s\n", ex.arg, ex.err, ex.desc);
    exit(1);
%endtry
    @endcode

    @par Abstract Class Hierarchy Improvement
    As of this version of qore, concrete implementations of @ref abstract "abstract methods" no longer have to have exactly the same return type as the abstract method; it is now sufficient that the return type in the concrete method meets a compatibility test with the return type of the abstract method in the parent class.\n\n
    For example the following is now valid (and <tt>MyConcreteClass</tt> is not abstract, whereas previously because the return types in the child class were not exact, <tt>MyConcreteClass</tt> would be considered abstract by qore):
    @code{.py}
class MyAbstractClass {
    abstract any doSomething();
    abstract *string getString();
}

class MyConcreteClass inherits MyAbstractClass {
    int doSomething() {
        return 1;
    }
    string getString() {
        return "hello";
    }
}
    @endcode

    @par DBI Improvements
    Three new DBI capabilities were implemented, including a new option API as follows:
    - @ref Qore::SQL::DBI_CAP_HAS_NUMBER_SUPPORT "DBI_CAP_HAS_NUMBER_SUPPORT": DBI drivers declaring this capability can accept @ref number "number" values and can also return @ref number "number" values, if a DBI driver does not declare this capability, then @ref number "number" values sent for binding by value are automatically converted to @ref float "float" values before being sent to the driver
    - @ref Qore::SQL::DBI_CAP_HAS_OPTION_SUPPORT "DBI_CAP_HAS_OPTION_SUPPORT": this indicates that the driver supports the new option API, allowing options to be set on each connection.  See the following for more information:
      - @ref Qore::SQL::Datasource::constructor() "Datasource::constructor(hash)": now passes options to the DBI driver if the driver supports the option API
      - @ref Qore::SQL::Datasource::constructor() "Datasource::constructor(string)": (new in 0.8.6) passes options to the DBI driver if the driver supports the option API
      - @ref Qore::SQL::Datasource::getOption(string) "Datasource::getOption(string)": (new in 0.8.6) returns the value of the given option if the driver supports the option API
      - @ref Qore::SQL::Datasource::getOptionHash() "Datasource::getOptionHash()": (new in 0.8.6) returns a hash of the current option values for the current connection if the driver supports the option API
      - @ref Qore::SQL::Datasource::setOption() "Datasource::setOption()": (new in 0.8.6) allows options to be changed after the object is created
      - @ref Qore::SQL::DatasourcePool::constructor() "DatasourcePool::constructor(hash)": now passes options to the DBI driver if the driver supports the option API
      - @ref Qore::SQL::DatasourcePool::constructor() "DatasourcePool::constructor(string)": (new in 0.8.6) passes options to the DBI driver if the driver supports the option API
      - @ref Qore::SQL::DatasourcePool::getOption(string) "DatasourcePool::getOption(string)": (new in 0.8.6) returns the value of the given option if the driver supports the option API
      - @ref Qore::SQL::DatasourcePool::getOptionHash() "DatasourcePool::getOptionHash()": (new in 0.8.6) returns a hash of the current option values for the current connection if the driver supports the option API
      - @ref Qore::SQL::dbi_get_driver_options(string) "dbi_get_driver_options(string)": (new in 0.8.6) returns a hash of driver option information without values
    - @ref Qore::SQL::DBI_CAP_SERVER_TIME_ZONE "DBI_CAP_SERVER_TIME_ZONE": indicates that the DBI driver will convert any bound date/time values to the server's time zone before binding and also will tag date/time values retrieved from the server with the server's time zone.  This capability also implies that the driver supports the new \c "timezone" option.

    @par Socket Improvements
    The @ref Qore::Socket "Socket" class was updated to support non-blocking I/O on all send methods; the following methods were updated to accept optional timeout parameters:
    - Qore::Socket::send2()
    - Qore::Socket::sendBinary2()
    - Qore::Socket::sendHTTPMessage()
    - Qore::Socket::sendHTTPResponse()
    .
    The following methods were enhanced to provide better error information when throwing exceptions:
    - Qore::Socket::recvi1()
    - Qore::Socket::recvi2()
    - Qore::Socket::recvi4()
    - Qore::Socket::recvi8()
    - Qore::Socket::recvi2LSB()
    - Qore::Socket::recvi4LSB()
    - Qore::Socket::recvi8LSB()
    - Qore::Socket::recvu1()
    - Qore::Socket::recvu2()
    - Qore::Socket::recvu4()
    - Qore::Socket::recvu2LSB()
    - Qore::Socket::recvu4LSB()

    @par Iterator Improvements
    The following improvements were made in qore to support more flexible and ubiquitous iterators:
    - new iterator classes:
      - @ref Qore::SingleValueIterator "SingleValueIterator": allows single values (or any value without an iterator class) to be iterated; this provides the basis for the return type for the new base <value>::iterator() method for non-container types
      - @ref Qore::FileLineIterator "FileLineIterator": allows files to be iterated line by line
      - @ref Qore::ObjectIterator "ObjectIterator": a generic iterator for objects
      - @ref Qore::ObjectReverseIterator "ObjectReverseIterator": a generic reverse iterator for objects
      - @ref Qore::RangeIterator "RangeIterator": a numerical sequence generator (the basis for the return type for the new @ref Qore::xrange() "xrange()" function
    - new pseudo-methods were added to return iterator objects based on the value type:
      - <value>::iterator()
      - <hash>::iterator()
      - <list>::iterator()
      - <object>::iterator()
      .
      The base pseudo-method (<value>::iterator()) ensures that any value can be iterated, and the type-specific methods ensure that the most suitable iterator for container types is returned for container values; values without an iterator class are iterated with the @ref Qore::SingleValueIterator "SingleValueIterator"
    - the @ref Qore::HashIterator "HashIterator" and @ref Qore::HashReverseIterator "HashReverseIterator" classes had an additional optional boolean argument added to their constructors; if @ref True "True", then the @ref Qore::HashIterator::getValue() "HashIterator::getValue()" and @ref Qore::HashReverseIterator::getValue() "HashReverseIterator::getValue()" methods return a hash with the following keys: \c "key" and \c "value", allowing for more convenient iteration with constructions that only use \c getValue() methods (such as the @ref foreach "foreach statement"); to accommodate this, two new methods were added to the @ref Qore::HashIterator "HashIterator" base class:
      - @ref Qore::HashIterator::getKeyValue()
      - @ref Qore::HashIterator::getValuePair()
    - all iterator classes had copy methods added to them (ex: @ref Qore::HashIterator::copy())
    - new Python-inspired @ref Qore::range() "range()" and @ref Qore::xrange() "xrange()" functions (the latter returning a @ref Qore::RangeIterator "RangeIterator" object to efficiently iterate large integral sequences or ranges

    @par Text File Parsing Enhancements
    The following improvements were made in qore to support more flexible file parsing:
    - the @ref Qore::ReadOnlyFile class was added as a parent class of @ref Qore::File to allow for a more convenient API for reading files (the @ref Qore::File class's API remains the same as it publically inherits  @ref Qore::ReadOnlyFile)
    - the @ref Qore::ReadOnlyFile::readLine() "ReadOnlyFile::readLine()" method (formerlly a method of the @ref Qore::File class) was enhanced to accept 2 optional arguments, allowing the end of line character(s) to be stripped from the line returned, and also to allow the end of line characters to be specified.  If no end of line characters are specified, then the method automatically determines the end of line characters (can be \c "\n", \c "\r", or \c "\r\n"; the last one only if the underlying file is not a TTY in order to avoid stalling I/O on an interactive TTY)
    - the @ref file_stat_constants were moved from the @ref Qore::File class to the @ref Qore::ReadOnlyFile class
    - added a new @ref Qore::FileLineIterator "FileLineIterator" iterator class
    - added a new optional parameter to <string>::split(string, string, bool) and Qore::split(string, string, string, bool) to allow for automatic stripping unquoted fields of leading and trailing whitespace (the default is the old behavior; i.e. leave the whitespace as it is read)
    - added a new @ref Qore::TimeZone "TimeZone" method for parsing string dates in a specific @ref Qore::TimeZone "TimeZone": @ref Qore::TimeZone::date(string, string)
    - added a new function for parsing text as a boolean value: @ref Qore::parse_boolean() "parse_boolean()"
    - as mentioned above, the new <a href="../../modules/CsvUtil/html/index.html">CsvUtil</a> module was added, implementing the CsvFileIterator class that allows for easy parsing of csv-like text files

    @par Other Improvements and Changes
    - the @ref foreach "foreach statement" now iterates objects derived from @ref Qore::AbstractIterator "AbstractIterator" automatically
    - added a @ref Qore::Option::HAVE_SYMLINK "HAVE_SYMLINK" constant for the symlink() function added in qore 0.8.5
    - added the @ref Qore::SQL::SQLStatement::memberGate() "SQLStatement::memberGate()" method so @ref Qore::SQL::SQLStatement "SQLStatement" objects can be dereferenced directly to a column value when iterated with @ref Qore::SQL::SQLStatement::next() "SQLStatement::next()"; also this method will throw exceptions when an unknown column name is used so that typos in column names can be caught (instead of being silently ignored producing hard to find bugs)
    - implemented @ref Qore::SQL::Datasource::constructor() "Datasource::constructor(string)" and @ref Qore::SQL::DatasourcePool::constructor() "DatasourcePool::constructor(string)" variants to allow for creating datasources from a string that can be parsed by Qore::SQL::parse_datasource(string) "parse_datasource(string)"
    - added the following new DBI-related functions:
      - @ref Qore::SQL::dbi_get_driver_list() "dbi_get_driver_list()"
      - @ref Qore::SQL::dbi_get_driver_capability_list(string) "dbi_get_driver_capability_list(string)"
      - @ref Qore::SQL::dbi_get_driver_capabilities(string) "dbi_get_driver_capabilities(string)"
      - @ref Qore::SQL::dbi_get_driver_options(string) "dbi_get_driver_options(string)"
      - @ref Qore::SQL::parse_datasource(string) "parse_datasource(string)"
    - implemented support for \c "A" and \c "a", (hexadecimal floating-point output) \c "G", \c "g", (compact floating-point output) \c "F", (non-scientific floating-point output) and \c "E" and \c "e" (scientific/exponential floating-point output) format arguments for @ref float "floats" and @ref number "numbers" (new arbitrary-precision @ref number "number type values"); see @ref string_formatting
    - new pseudo-methods:
      - <value>::toString()
      - <value>::toInt()
      - <value>::toFloat()
      - <value>::toBool()
      - <float>::format(string fmt)
      - <int>::format(string fmt)
      - <string>::isDataAscii()
      - <string>::isDataPrintableAscii()
      - <value>::callp()
      - <callref>::callp()
      - <int>::sign()
      - <float>::sign()
    - the value of the @ref Qore::SQL::NUMBER "NUMBER", @ref Qore::SQL::NUMERIC "NUMERIC", and @ref Qore::SQL::DECIMAL "DECIMAL" @ref sql_constants is now \c "number" instead of \c "string" (see also @ref sql_binding)
    - new constants:
      - @ref Qore::M_PIn "M_PIn"
      - @ref Qore::MAXINT "MAXINT"
      - @ref Qore::MININT "MININT"
    - new functions:
      - @ref Qore::range() "range()"
      - @ref Qore::xrange() "xrange()"
    - new methods:
      - @ref Qore::ReadOnlyFile::isTty() and @ref Qore::ReadOnlyFile::getFileName() (the @ref Qore::ReadOnlyFile class was added in qore 0.8.6 otherwise made up of methods formerly belonging to the @ref Qore::File class)
    - added the @ref append-module-path "%append-module-path" parse directive
    - @ref user_modules "user modules" may now use @ref Qore::Program "Program" objects for embedded logic; any @ref Qore::Program "Program" objects created in a @ref user_modules "user module" will have its parse options masked to be not less restrictive than the parse options in the current @ref Qore::Program "Program", and additionally parse options will be locked so that user module are not able to circumvent function restrictions imposed by parse options.
    - updated docs to show functional restrictions tagged at the class level

    @subsection qore_086_bug_fixes Bug Fixes in Qore
    - fixed a bug in the @ref map "map operator" with a select expression when the list operand is @ref nothing; it was returning a list with one @ref nothing element instead of @ref nothing
    - applied a patch by Reini Urban to allow for multi-arch builds on Debian
    - fixed bugs calculating the byte offset for string searches in the c++ %QoreString::index() and %QoreString::rindex() functions when the offset is negative and the strings have a multi-byte character encoding (such as UTF-8)
    - fixed a bug where calling an abstract method from a class where the abstract method is implemented was causing a parse error to be thrown
    - fixed a bug where the wrong source code location was displayed when raising a parse exception in operator expression parse initialization for some operators
    - fixed bugs in regexes in the HttpServer::addListeners() and HttpServer::addListenersWithHandler() methods (<a href="../../modules/HttpServer/html/index.html">HttpServer</a> module version updated to 0.3.5)
    - fixed bugs handling non-blocking reads in the @ref Qore::Socket "Socket" class; the timeout setting was only enforced for the first read; subsequent reads were made as blocking reads
    - fixed a bug in the @ref Qore::Socket "Socket" class when the SSL session requires renegotiation during non-blocking I/O
    - @ref Qore::File::constructor() "File::constructor()" now throws an exception if called with a tty target and @ref no-terminal-io "%no-terminal-io" is set
    - fixed a bug in split with quote (<string>::split(string, string, bool) and Qore::split(string, string, string, bool)) if the separator pattern was not found and the single field was not quoted either
    - fixed a bug handling nested @ref ifdef "%ifdef" and @ref ifndef "%ifndef" blocks with @ref else "%else" in the inside block
    - fixed a crashing due to the failure to clear the "PF_TOP_LEVEL" flag when initializing statements, this could cause temporary variables in a statement to be marked as the start of the global thread-local variable list, and then after such variables are deleted, then a crash happens when trying to access the global thread-local variable list
    - fixed a crashing bug at parse time merging function lists in namespaces declared multiple times
    - fixed a bug in executing user module init() closures
    - fixed a bug where the qore library could crash when destroying a Program object due to a race condition in removing signal handlers managed by the Program object; the Program calls the signal handler manager to remove the signals, but the signals can be removed concurrently to the request while the Program object is iterating the signal set (ie it is modified while being iterated), which causes a crash
    - added code to detect when the same namespace is declared both with and without the @ref mod_public "public keyword" when defining user modules which can result in entire namespaces being silently not exported (and can be difficult to debug); now a parse exception is thrown if this happens while parsing a user module
    - added code tags to @ref Qore::File "File" methods without side effects
    - made many minor documentation fixes

    @section qore_0851 Qore 0.8.5.1

    @par Release Summary
    Bugfix release

    @subsection qore_0851_bug_fixes Bug Fixes in Qore
    - fixed a race condition accessing global and closure-bound thread-local variables in multithreaded contexts
    - fixed a bug in transaction management with the @ref Qore::SQL::DatasourcePool "DatasourcePool" class when used with the @ref Qore::SQL::SQLStatement "SQLStatement" class
    - fixed an error in the <a href="../../modules/MailMessage/html/index.html">MailMessage</a> user module where mail headers requiring encoding were not encoded and those not requiring encoding were encoded with Q encoding
    - fixed an error in the <a href="../../modules/Mime/html/index.html">Mime</a> user module where \c "_" characters in q-encoded headers were not encoded correctly

    <hr>
    @section qore_085 Qore 0.8.5

    @par Release Summary
    Major new features and a few bug fixes

    @subsection qore_085_new_features New Features in Qore
    @par Abstract Methods and Interfaces
    %Qore now supports the <b>abstract</b> keyword when declaring methods; an <b>abstract</b> method has no implementation and must be
    implemented in child classes with the same signature for the child class to be instantiated.\n\n
    Classes with <b>abstract</b> methods define interfaces; a concrete implementation of the interface is a class that inherits the class with <b>abstract</b> methods and implements all the <b>abstract</b> methods.\n\n
    Abstract methods are defined with the following syntax:
    @code{.py}
class MyAbstractInterface {
    abstract string doSomething(int param);
    abstract bool checkSomething(string arg);
}
    @endcode
    The following abstract classes now exist in %Qore:
    - @ref Qore::SQL::AbstractDatasource "AbstractDatasource"
    - @ref Qore::AbstractIterator "AbstractIterator"
      - @ref Qore::AbstractQuantifiedIterator "AbstractQuantifiedIterator"
      - @ref Qore::AbstractBidirectionalIterator "AbstractBidirectionalIterator"
      - @ref Qore::AbstractQuantifiedBidirectionalIterator "AbstractQuantifiedBidirectionalIterator"
    - @ref Qore::Thread::AbstractSmartLock "AbstractSmartLock" (which was already present in %Qore but now implements abstract methods)
    .
    The following new iterator classes have been added to %Qore:
    - @ref Qore::HashIterator "HashIterator"
      - @ref Qore::HashReverseIterator "HashReverseIterator"
    - @ref Qore::HashListIterator "HashListIterator"
      - @ref Qore::HashListReverseIterator "HashListReverseIterator"
    - @ref Qore::ListHashIterator "ListHashIterator"
      - @ref Qore::ListHashReverseIterator "ListHashReverseIterator"
    - @ref Qore::ListIterator "ListIterator"
      - @ref Qore::ListReverseIterator "ListReverseIterator"
    - @ref Qore::SQL::SQLStatement "SQLStatement" (which was already present in %Qore but now implements the @ref Qore::AbstractIterator "AbstractIterator" interface to allow query results to be iterated)
    .
    Classes inheriting @ref Qore::AbstractIterator "AbstractIterator" have special support so that objects can be easily iterated in the following list operators:
    - @ref map
    - @ref foldr and @ref foldl
    - @ref select
    .
    @par Universal References
    All restrictions on references have been removed from %Qore; references to local variables may now be passed to the @ref background "background operator" and passed as arguments to @ref closure "closures".\n\n
    Basically when a reference is taken of a local variable that could result in the local variable being accessed in a multi-threaded context, the variable is treated as a closure-bound local variable in the sense that it's lifetime is reference-counted, and all accesses are wrapped in a dedicated mutual-exclusion lock to ensure thread safety.

    @par Pop3Client Module
    A <a href="../../modules/Pop3Client/html/index.html">Pop3Client</a> module has been added providing an API for communicating with <a href="http://en.wikipedia.org/wiki/Post_Office_Protocol">POP3</a> servers and retrieving email messages.\n\n
    The module uses functionality provided by the new <a href="../../modules/MailMessage/html/index.html">MailMessage</a> module to represent email messages (and attachment data) downloaded from the server.

    @par MailMessage Module
    The <a href="../../modules/MailMessage/html/index.html">MailMessage</a> module provides common functionality to the <a href="../../modules/Pop3Client/html/index.html">Pop3Client</a> and <a href="../../modules/SmtpClient/html/index.html">SmtpClient</a> modules to represent email messages for receiving and sending, respectively.  This module was created mostly from functionality removed from the <a href="../../modules/SmtpClient/html/index.html">SmtpClient</a> and enhanced to provide support for reading email messages in the new <a href="../../modules/Pop3Client/html/index.html">Pop3Client</a> module.

    @par SmtpClient Module Changes
    The Message and Attachment classes were removed from the <a href="../../modules/SmtpClient/html/index.html">SmtpClient</a> module to the <a href="../../modules/MailMessage/html/index.html">MailMessage</a> module.  Backwards-compatible definitions for the Message and Attachment classes are provided in the <a href="../../modules/SmtpClient/html/index.html">SmtpClient</a> module to rexport the removed functionality for backwards compatibility.

    @par Other Minor Improvements and Changes
    - qpp updated to support abstract methods and multiple inheritance (+ other minor qpp enhancements)
    - improved the \c QOREADDRINFO-GETINFO-ERROR exception description by adding information about the arguments passed
    - added a string argument to @ref Qore::chr(softint, __7_ string) "char(softint, *string)" to accept an output encoding
    - added a @ref Qore::int(string, int) "int(string, int)" variant to parse a string as a number and give the base
    - added a new parameter to parse_url() and parseURL() to allow for any [] in the hostname to be included in the \c "host" output key for indicating that the <a href="http://wikipedia.org/wiki/IPv6">ipv6</a> protocol be used
    - added the following pseudo-methods:
      - Qore::zzz8valuezzz9::lsize()
      - Qore::zzz8binaryzzz9::split()
      - Qore::zzz8binaryzzz9::toMD5()
      - Qore::zzz8binaryzzz9::toSHA1()
      - Qore::zzz8binaryzzz9::toSHA224()
      - Qore::zzz8binaryzzz9::toSHA256()
      - Qore::zzz8binaryzzz9::toSHA384()
      - Qore::zzz8binaryzzz9::toSHA512()
      - Qore::zzz8datezzz9::midnight()
      - Qore::zzz8listzzz9::first()
      - Qore::zzz8listzzz9::join()
      - Qore::zzz8listzzz9::last()
      - Qore::zzz8listzzz9::lsize()
      - Qore::zzz8nothingzzz9::lsize()
      - Qore::zzz8stringzzz9::regex()
      - Qore::zzz8stringzzz9::regexExtract()
      - Qore::zzz8stringzzz9::split()
      - Qore::zzz8stringzzz9::substr()
      - Qore::zzz8stringzzz9::toMD5()
      - Qore::zzz8stringzzz9::toSHA1()
      - Qore::zzz8stringzzz9::toSHA224()
      - Qore::zzz8stringzzz9::toSHA256()
      - Qore::zzz8stringzzz9::toSHA384()
      - Qore::zzz8stringzzz9::toSHA512()
    - added the <a href="http://code.google.com/p/xxhash/">xxhash FAST algorithm</a> with unordered_map to %Qore on supported platforms resuling in nearly 2x haster hash lookups
    - added the Qore::File::isOpen() method
    - added the Qore::call_pseudo() function to explicitly call a pseudo method on a value
    - added the Qore::symlink() function to create symbolic links
    - added Qore::TypeCodeMap and Qore::TypeNameMap to lookup type codes from type names and vice versa
    - added the following functions to allow the time zone to be set per thread:
      - Qore::set_thread_tz()
      - Qore::get_thread_tz()

    @subsection qore_085_bug_fixes Bug Fixes in Qore
    - fixed format_date() output for \c "MON" and \c "DAY", etc
    - fixed a memory leak in the parser related to parse exception handling with namespace members
    - fixed an invalid assert() in module handling when an error occurs loading the module (only affected debug builds)
    - tagged digest and crypto functions internally as @ref RET_VALUE_ONLY
    - do not kill TID 1 (the initial / main thread) when calling exit() in background threads as a crash can result with some 3rd party libraries that spawn their own threads on some platforms (observed on Darwin & Solaris 10 at least)
    - fixed a memory bug in the new builtin function API used by modules built with qpp
    - fixed memory bugs in the type system where uninitialized type pointers could be used causing a crash
    - fixed a memory bug in handling "or nothing" types where a non-null pointer would be assumed to be a pointer to the type, however it could actually be a pointer to the NOTHING object, the fix was to ensure that any NOTHING objects in argument lists would be substituted with a null pointer
    - fixed a bug in parse-time variant matching where an argument with parse-time type "object" would be matched as a perfect match to any parameter with any class restriction; this would cause run-time type errors if another valid class was passed that matched another variant of the method or function
    - fixed a build bug that caused qore to be built twice

    <hr>
    @section qore_084 Qore 0.8.4

    @par Release Summary
    Major new features and changes that can affect backwards-compatibility, plus 40 bug fixes

    @subsection qore_084_compatibility Changes That Can Affect Backwards-Compatibility

    @par Namespace Changes
    %Qore's internal namespace handling was nearly completely rewritten for %Qore 0.8.4.  This is because the old code was inefficient and applied namespaces inconsistently to @ref Qore::Program "Program" objects.\n\n
    The main change that can cause backwards-compatibility issues is that now functions are full namespace members.  If no namespace is explicitly given in a function definition, the function is a member of the unnamed root namespace.\n\n
    Also the distinction between builtin and user functions was removed.  Internally, there is only one kind of function object, which can contain both builtin and user function variants (overloaded variants of the same function with the same name but different arguments).\n\n
    All %Qore builtin functions were moved to the Qore namespace.\n\n
    Other namespace changes:
    - loading namespaces provided by builtin modules into a @ref Qore::Program "Program" object is now an atomic operation that may fail, if, for example, objects have already been defined in the target @ref Qore::Program "Program" with the same name as objects provided by the builtin module.  Previously this could cause undefined behavior.
    - namespace lookups are now truly breadth-first as documented; previously the algorithm was depth-first (contrary to the documentation)
    - namespace lookups are now done (both at parse time and runtime) with the help of symbol lookup tables for fast lookups; tables are maintained for both committed and temporary uncomitted parse symbols; this leads to up to 3x faster parsing for %Qore code
    - global variables are also now full namespace members, however this does not cause problems with backwards-compatibility

    @subsection qore_084_new_features New Features in Qore

    @par User Modules
    It is now possible to develop user modules in %Qore; several user modules are now included in the %Qore distribution, forming %Qore-language components of %Qore's runtime library.\n\n
    User modules delivered with %Qore 0.8.4:
    - <a href="../../modules/HttpServer/html/index.html">HttpServer</a>: a multi-threaded HTTP server implementation
    - <a href="../../modules/SmtpClient/html/index.html">SmtpClient</a>: an SMTP client library
    - <a href="../../modules/TelnetClient/html/index.html">TelnetClient</a>: a TELNET client implementation
    - <a href="../../modules/Mime/html/index.html">Mime</a>: a set of MIME definitions and functions for manipulating MIME data
    .
    There are also new example programs for the above modules in the examples/ directory.\n\n
    User modules are subject to %Qore's functional restriction framework.

    @par Namespace Changes
    As listed above:\n
    - global variables and functions are now full namespace members
    - all builtin functions are now in the Qore namespace
    - real depth-first searches are used for namespace symbols
    - symbols are resolved first in the current namespace when parsing declarations/code in a namespace

    @par The <b><tt>final</tt></b> Keyword
    Classes and methods can now be declared "final" to prevent subclassing or overriding in a subclass

    @par Pseudo Methods
    Pseudo-methods are class methods that can be implemented on any value; they are also part of class hierarchy.  The methods that can be executed on the value depend on the value's type, and all "pseudo-classes" inherit methods from a common base class.\n\n
    For example:
    @code{.py}
"string".strlen()
<abf05da3>.size()
500.typeCode()
    @endcode
    Are examples of pseudo-methods on literal values.\n\n
    Some expensive operations such as getting the first or last key (or value) of a hash are now cheap using pseudo-methods, for example:
    @code{.py}
hash.firstKey()
hash.lastValue()
    @endcode

    @par New Doxygen-Based Documentation
    The %Qore reference documentation is now generated by Doxygen, and is generated directly from the %Qore sources.  In fact, a new preprocessor known as "qpp" was developed for %Qore 0.8.4 to facilitate and enforce doxygen documentation on %Qore's runtime library (as well as abstract the relatively complex APIs used to bind C++ code to the %Qore runtime library from the C++ programmer).\n\n
    The documentation is more comprehensive, and corresponds much closer to the actual internal implementation since the documentation is now also contained in and directly generated from the internal C++ implementation of %Qore.\n\n
    For example, there is the <value>::val() method.  This method is implemented in the base pseudo class and is reimplemented in other pseudo-classes for other runtime data types as necessary.  This method returns @ref True "True" if the value has a value in the same sense as Perl's boolean context evaluation.  For example, if the value is a hash with no keys, it returns @ref False "False"; if it is a hash with keys, it returns @ref True "True"; if it is an empty string, it returns @ref False "False";
if it is a non-empty string, it returns @ref True "True", etc.

   @par LValue Handling Changes
   lvalue handling was rewritten as the old implementation was ugly and subject to deadlocks (in rare corner cases).\n\n
   Furthermore, medium-term, an architectural goal of %Qore is to store all ints, floats, and bools internally as the basic C++ type instead of using a class wrapper for each value, which needs dynamic allocation and destruction, which takes up more memory and negatively affects execution speed.\n\n
   With %Qore 0.8.4, all local and global variables are stored using optimized C++ types when declared with the appropriate type restrictions; for example:
   @code{.py}
int i0;
our int i1;
   @endcode
   These declares local and global variables that can only be assigned integer values; in %Qore 0.8.4 the value internally will be stored as an "int64" value (and not a dynamically-allocated QoreBigIntNode object).\n\n
   The same holds for:
   - @ref int_type "int"
   - @ref softint_type "softint"
   - @ref float_type "float"
   - @ref softfloat_type "softfloat"
   - @ref bool_type "bool"
   - @ref softbool_type "softbool"
   .
   Note that the optimized lvalue handling has not yet been applied to all lvalues, in particular non-static object members with declared types are not yet implemented with optimized storage; to do this requires a rewrite of %Qore's API and ABI (will happen in the next major release of %Qore).\n\n
   This change leads to improved integer and floating-point performance and a smaller runtime memory footprint.

   @par Runtime Optimizations
   In addition to the up to 3x faster parsing (as decribed in the namespace changes above), %Qore 0.8.4 contains many runtime optimizations designed to reduce the number of dynamic memory allocations performed at runtime.\n\n
   The optimizations included in this version of %Qore are only a half-measure compared to future changes that will necessitate a new binary %Qore API.

   @par Per-Thread Initialization
   the new set_thread_init() function allows a call reference or closure to be set which will be automatically executed when new threads are started (or a new thread accesses a @ref Qore::Program "Program" object) which can be used to transparently initialize thread-local data.

   @par More Control Over Thread Resource Exceptions
   new functions:
   - throw_thread_resource_exceptions_to_mark()
   - mark_thread_resources()
   .
   Allow for only thread resouces created after a certain point to be processed (for example only thread resources left after some embedded code was called)

   @par New Socket Methods
   new methods:
   - Qore::Socket::upgradeClientToSSL()
   - Qore::Socket::upgradeServerToSSL()
   .
   Allow upgrading an already-existing socket connection to SSL

   @par Better Socket Error Messages
   More information has been added to socket exceptions to provide better feedback when errors occur.

   @par New Socket Event Fields
   - added \c "type" and \c "typename" keys to the @ref EVENT_HOSTNAME_RESOLVED event
   - added \c "type", \c "typename", and \c "address" keys to the @ref EVENT_CONNECTING event

   @par Support For Blocking Writes in the Queue Class
   @ref Qore::Thread::Queue "Queue" objects can now be used as a blocking message channel (similar to a Go channel); if a maximum size is given to the @ref Qore::Thread::Queue "Queue" constructor, then trying to write data to the @ref Qore::Thread::Queue "Queue" when it is full will block until the @ref Qore::Thread::Queue "Queue"'s size goes below the maximum size; optional timeout parameters have been added to @ref Qore::Thread::Queue "Queue" methods that write to the @ref Qore::Thread::Queue "Queue".

   @par New Queue::clear() Method
   Does just what you think it does :)

   @par date(string, string) Improvement
   added the possibility to specify microseconds when parsing dates against a mask with the date() function

   @par New Support For ++ And -- Operators With Floating-Point Lvalues
   previously this would either convert the lvalue to an int or throw an exception if the lvalue could not be converted to an int due to type restrictions

   @par Class Recognition/Compatibility Between Program Objects
   The problem is that a user class created from the same source code in two different @ref Qore::Program "Program" objects would be recognized as a different class with parameter and variable type restrictions - ie you could not declare a variable or parameter with a class type restrictions and assign it an object created from the same class source code but created in another @ref Qore::Program "Program" object.\n\n
   This problem is analogous to a similar problem with java in that classes built from the same source but from different classloaders are also recognized as different classes.\n\n
   In %Qore 0.8.4 a class signature is created of all public and private objects, and an SHA1 hash is maintained of the class signature, and if the class names and signatures match, then the classes are assumed to be identical, even if they have different internal class IDs (because they were created in different @ref Qore::Program "Program" objects, for example).

   @par New TimeZone::date(string) Method
   to support creating arbitrary dates in a given @ref Qore::TimeZone "TimeZone"

   @par New GetOpt::parse3() method
   This method will display any errors on @ref Qore::stderr "stderr" and exit the program (which is the most typical way of handling command line errors anyway)

   @par += Operator Optimization For object += hash
   this operation is faster in this release

   @par New Parse Option PO_NO_MODULES
   Using this option disables module loading

   @par New Parse Option PO_NO_EMBEDDED_LOGIC
   Using this option disables all dynamic parsing

   @par New Parse Directives
   - @ref assume-global "%assume-global": the opposite of @ref assume-local "%assume-local"
   - @ref old-style "%old-style": the opposite of @ref new-style "%new-style"
   - @ref require-dollar "%require-dollar": the opposite of @ref allow-bare-refs "%allow-bare-refs"
   - @ref push-parse-options "%push-parse-options": allows parse options to be saved and restored when the current file is done parsing; very useful for %include files

   @par New Context Functions
   - cx_value(): returns the value of the given key
   - cx_first(): returns @ref True "True" if iterating the first row
   - cx_last(): returns @ref True "True" if iterating the last row
   - cx_pos(): returns the current row number (starting from 0)
   - cx_total(): returns the total number of rows in the set

   @par SOCKET-HTTP-ERROR Exception Enhancement
   The invalid header info received is reported in the exception's \c "arg" key

   @par Improved Parse Error Messages
   Improved some parse error messages dealing with namespace and class declaration errors

   @par Added NT_CLOSURE Constant
   type code for runtime closure values

    @subsection qore_084_bug_fixes Bug Fixes in Qore
    - fixed a race condition with @ref Qore::Program "Program" objects when a signal handler is left active and the @ref Qore::Program "Program" terminates
    - fixed a bug in the @ref Qore::File "File" class where the encoding given in the constructor was ignored; if no encoding was given in the File::open*() method then the @ref Qore::File "File"'s encoding would always be set to the default encoding, now it's set to the encoding given in the constructor (as documented)
    - runtime checks have been implemented so that references to local variables cannot be passed to a closure; this would cause a runtime crash
    - a fix has been made to the @ref delete "delete" and @ref remove "remove" operators; lists will not be extended when trying to remove/delete list elements that do not exist
    - fixed some bugs showing the error location with bugs in the second stage of parsing (symbol resolution)
    - apply type filters to blocks with a designated return type but no @ref return "return statement"
    - fixed crashing bugs on some 32bit platforms where size_t was assumed to be 64 bits
    - fixed a crashing bug parsing invalid @ref requires "%requires" directives in the scanner
    - fixed a bug in usleep() with relative date/time values (added a new usleep() variant to support this)
    - fixed a typo in the command-line help for the qore binary with unknown parse options
    - fixed @ref Qore::Option::HAVE_SIGNAL_HANDLING "HAVE_SIGNAL_HANDLING" to be @ref False "False" if signal handling is disabled on platforms where signal handling is otherwise available
    - fixed a scanner bug parsing out of line class definitions with a root-justified namespace path (ex: \c "class ::X::ClassName ...")
    - merging code from binary modules at parse time and at runtime is now transaction-safe (before it would cause memory errors and/or a crash), now if errors are detected then an exception is raised and changes are not applied.
    - fixed a crashing bug in the C++ API function QoreHashNode::setKeyValue() when the value is 0 and an exception occurs or is already active before the call is made
    - fixed a bug in date parsing with a format string - off by one with integer months - added a regression test for this case
    - fixed a memory error with the @ref rethrow "rethrow statement" in enclosing but nested try-catch blocks
    - fixed a crashing bug where qore would try to instantiate a class for a type that did not represent a class (ex: \c "int i();")
    - fixed a memory leak in the @ref softlist_type "softlist" and @ref softlist_or_nothing_type "*softlist" type implementation
    - make sure and raise a \c SOCKET-CLOSED error when reading a HTTP header if no data is received
    - make sure and convert encodings with @ref Qore::index() "index()" and @ref Qore::rindex() "rindex()" functions if the encodings don't match
    - build fix: only use a lib64 directory if the directory exists already
    - raise a parse exception in the scanner if a numeric overflow occurs in literal integer values
    - fixed a bug in @ref Qore::Thread::AbstractSmartLock::lockTID() "AbstractSmartLock::lockTID()"
    - fixed a major crashing error in the C++ API function QoreStringNode::createAndConvertEncoding(); this function is used by the xml module when parsing XML-RPC sent in a non-UTF-8 character encoding
    - fixed Qore::File::getchar() to always retrieve 1 character (even for multi-byte character encodings)
    - fixed string evaluation in a boolean context to return @ref True "True" with floating-point numbers between -1.0 and 1.0 exclusive
    - printf formatting fix: output YAML-style \c "null" for @ref nothing with %%y
    - scanner fix: accept \c "\r" as whitespace to allow better parsing of sources with Windows EOL markers
    - fixed parse-time type processing/checks for the keys, + and * operators
    - foreach statement fix: unconditionally evaluate the hash when iterating as otherwise it could change during iteration which could cause a crash
    - fixed another parse-time variant matching bug where the variant-matching algorithm was too aggressive and excluded possible matches at parse time which could result in a false parse-time definitive match even though a better match could be available at runtime
    - fixed a static memory leak when signal handlers are left registered when the qore library terminates
    - fixed static memory leaks and 1 dynamic memory leak in strmul()
    - fixed a crashing bug in handling recursive constant references
    - fixed a bug in the C++ API function HashIterator::deleteKey() when the node's value is NULL
    - fixed time zone/DST calculations for time zone regions with DST with dates before the epoch but after the last DST transition before the epoch
    - fixed a memory error where invalid source expressions referenced in a regular expression substitution expression would cause a crash (ex: @verbatim str =~ s/public (name)/$2/g @endverbatim
    - fixed a memory error in regular expression substitution where the unconverted string (if not given in UTF-8 encoding) was used when copying source expressions to the target string
    - fixed a bug where a recursive class inheritance tree would cause a crash
    - fixed a bug where a static class method could not access private members of the class
*/<|MERGE_RESOLUTION|>--- conflicted
+++ resolved
@@ -2,11 +2,7 @@
 
     @tableofcontents
 
-<<<<<<< HEAD
-    @section qore_1_3 Qore 1.3
-=======
     @section qore_1_3_0 Qore 1.3.0
->>>>>>> 9611e909
 
     @par Release Summary
     Bugfix release; see below for more information
@@ -18,11 +14,7 @@
     - added an optional \a encoding parameter to the @ref Qore::FtpClient::getAsString() "FtpClient::getAsString()"
       API
 
-<<<<<<< HEAD
-    @subsection qore_1_3_bug_fixes Bug Fixes in Qore
-=======
     @subsection qore_1_3_0_bug_fixes Bug Fixes in Qore
->>>>>>> 9611e909
     - fixed a bug handling committing parse operations where final checks were not always made before committing
       (<a href="https://github.com/qorelanguage/qore/issues/4426">issue 4426</a>)
     - fixed return type for <tt>Type::isAssignableFrom(Type)</tt> in the
