/** @page release_notes Release Notes

    @tableofcontents

    @section qore_08133 Qore 0.8.13.3

    @par Release Summary
    Bugfix release; see details below

    @subsection qore_08133_new_features New Features in Qore
    - improved debugging support:
      - added support for a <href="https://code.visualstudio.com/">Visual Studio Code</a> debug adapter for %Qore
      - the debugger can now retrieve sources when running from a remote debug server
      - debugger options can now be set from command line (verbosity etc.)
      - the \c onAttach() event is now executed synchronously when the program thread context starts
      - the \c onDetach() event is executed properly when program thread contexts terminate
      - the \c onStep() now provides the \c breakpointId value if available
      - the \c onExit() event was added for greater control over code execution in the debugger
      - the \c onException() event was improved
      - server commands now support \c frameid as a parameter
      - added the following methods to support retrieving source code in the debugger:
        - @ref Qore::ProgramControl::getSourceFileNames() "ProgramControl::getSourceFileNames()"
        - @ref Qore::ProgramControl::getSourceLabels() "ProgramControl::getSourceLabels()"
    - new module:
      - <a href="../../modules/DebugLinenoiseCmdLine/html/index.html">DebuLinenoiseCmdLine</a>

    @subsection qore_08133_bug_fixes Bug Fixes in Qore
    - module fixes:
      - <a href="../../modules/QUnit/html/index.html">QUnit</a>:
        - improved output in assertion failures for strings with special whitespace and for multi-line data structures (<a href="https://github.com/qorelanguage/qore/issues/2680">issue 2680</a>)
      - <a href="../../modules/WebUtil/html/index.html">WebUtil</a>:
        - made it possible for FileHandler subclasses to add headers to response (<a href="https://github.com/qorelanguage/qore/issues/2686">issue 2686</a>)
    - <a href="../../modules/HttpServerUtil/html/index.html">HttpServerUtil</a>:
        - improved HTTP log masking to mask fewer false positives when attempting to mask sensitive data (<a href="https://github.com/qorelanguage/qore/issues/2621">issue 2621</a>)
    - fixed a crashing bug in the @ref plus_equals_operator "+= operator" with objects and hashes when @ref require-types "%require-types" is not in force (<a href="https://github.com/qorelanguage/qore/issues/2634">issue 2634</a>)
    - fixed a crashing bug in the @ref background "background operator" with non-constant hash expressions with local variable references (<a href="https://github.com/qorelanguage/qore/issues/2637">issue 2637</a>)
    - worked around an Oracle bug in materialized view creation in the <a href="../../modules/OracleSqlUtil/html/index.html">OracleSqlUtil</a> module where when the schema user is missing the <tt>CREATE MATERIALIZED VIEW</tt> grant the table backing the view is created but the materialized view itself is not created causing future creation actions to fail (<a href="https://github.com/qorelanguage/qore/issues/2643">issue 2643</a>)
    - implemented support for an optional error-handling method in SQL callbacks in the <a href="../../modules/SqlUtil/html/index.html">SqlUtil</a> module to allow SqlUtil to recover from error scenarios in schema creation/alignment (<a href="https://github.com/qorelanguage/qore/issues/2643">issue 2643</a>)
    - fixed a design bug where an empty list <tt>()</tt> and an empty hash <tt>{}</tt> could not be assigned to complex types, leading to excess typing and casting for simple operations (<a href="https://github.com/qorelanguage/qore/issues/2647">issue 2647</a>)
    - fixed a bug in the @ref map "map operator" with complex types and empty list expressions (<a href="https://github.com/qorelanguage/qore/issues/2651">issue 2651</a>)
    - fixed a bug where implicitly-declared values of complex "or nothing" types would not be declared with the correct runtime type information (<a href="https://github.com/qorelanguage/qore/issues/2652">issue 2652</a>)
    - fixed a bug affecting class initialization with out of order initialization (<a href="https://github.com/qorelanguage/qore/issues/2657">issue 2657</a>)
    - implemented support for the more concise declaration of immediate typed hash values (<a href="https://github.com/qorelanguage/qore/issues/2675">issue 2675</a>)
    - fixed a bug where a crash would result when evaluating certain expressions in the @ref background "brackground operator" due to a memory error (<a href="https://github.com/qorelanguage/qore/issues/2679">issue 2679</a>)
    - fixed @ref date_formatting "date formatting" output with the \c Z placeholder to always output the UTC offset as documented (<a href="https://github.com/qorelanguage/qore/issues/2684">issue 2684</a>)
<<<<<<< HEAD
    - fixed program thread context to return frames properly (<a href="https://github.com/qorelanguage/qore/issues/2674">issue 2674</a>)
=======
    - fixed an internal memory bug that could cause unallocated memory to be read when creating objects (<a href="https://github.com/qorelanguage/qore/issues/2712">issue 2712</a>)
>>>>>>> 6049eed4

    @section qore_08132 Qore 0.8.13.2

    @par Release Summary
    Bugfix release; see details below

    @subsection qore_08132_new_features New Features in Qore
    - \c "thread list", \c "backtrace all" commands implemented for the debugger (<a href="https://github.com/qorelanguage/qore/issues/2608">issue 2608</a>)
    - <a href="../../modules/QUnit/html/index.html">QUnit</a>: overloaded the \c testAssertionValue() method to support auto/number/float and more verbose output when a difference in number/float values is found (<a href="https://github.com/qorelanguage/qore/issues/2556">issue 2556</a>)
    - qdbg-remote supports ConnectionProvider connections (<a href="https://github.com/qorelanguage/qore/issues/2613">issue 2613</a>)
    - new method: @ref Qore::Breakpoint::getProgram() "Breakpoint::getProgram()"

    @subsection qore_08132_bug_fixes Bug Fixes in Qore
    - module fixes:
      - <a href="../../modules/DebugCmdLine/html/index.html">DebugCmdLine</a>:
        - improved breakpoint usability (<a href="https://github.com/qorelanguage/qore/issues/2604">issue 2604</a>)
        - fixed a bug parsing call signatures when setting breakpoints (<a href="https://github.com/qorelanguage/qore/issues/2601">issue 2601</a>)
      - <a href="../../modules/DebugProgramControl/html/index.html">DebugProgramControl</a>:
        - improved breakpoint usability (<a href="https://github.com/qorelanguage/qore/issues/2604">issue 2604</a>)
        - fixed a bug providing the programId context (<a href="https://github.com/qorelanguage/qore/issues/2603">issue 2603</a>)
      - <a href="../../modules/QUnit/html/index.html">QUnit</a>:
        - improved error location reporting by providing all stack location information up until the QUnit call to cover the case when multiple code layers are used such as one or more test modules (<a href="https://github.com/qorelanguage/qore/issues/1720">issue 1720</a>)
      - <a href="../../modules/SqlUtil/html/index.html">SqlUtil</a>:
        - implemented support for literal values in column operators taking column arguments with \c cop_value() (<a href="https://github.com/qorelanguage/qore/issues/2555">issue 2555</a>)
      - <a href="../../modules/WebSocketClient/html/index.html">WebSocketClient</a>:
        - added \c WebSocketClient::pong() to allow unsolicited \c PONG messages to be sent (<a href="https://github.com/qorelanguage/qore/issues/2566">issue 2566</a>)
      - <a href="../../modules/WebSocketHandler/html/index.html">WebSocketHandler</a>:
        - fixed a bug where unsolicited \c PONG messages caused the connection to be prematurely closed (<a href="https://github.com/qorelanguage/qore/issues/2566">issue 2566</a>)
    - fixed a bug with implicit initialization of typed hashes; this is now illegal and a \c HASHDECL-IMPLICIT-CONSTRUCTION-ERROR exception is raised in such cases (<a href="https://github.com/qorelanguage/qore/issues/2491">issue 2491</a>)
    - fixed a bug with @ref Qore::Thread::Condition "Condition" variable handling on macOS High Sierra due to an internal undocumented API change (<a href="https://github.com/qorelanguage/qore/issues/2576">issue 2576</a>)
    - fixed a memory error with the @ref plus_equals_operator "+= operator" and uninitialized date/time values (<a href="https://github.com/qorelanguage/qore/issues/2591">issue 2591</a>)
    - fixed a bug in the remote debugger \c qdbg-remote where \c wss:// schemes were not accepted (<a href="https://github.com/qorelanguage/qore/issues/2596">issue 2596</a>)
    - fixed a bug in an error message in @ref Qore::ProgramControl::findFunctionStatementId() "ProgramControl::findFunctionStatementId()" (<a href="https://github.com/qorelanguage/qore/issues/2600">issue 2600</a>)
    - fixed a crash when @ref Qore::HTTPClient::setDefaultPath() "HTTPClient::setDefaultPath()" was called with no argument (<a href="https://github.com/qorelanguage/qore/issues/2610">issue 2610</a>)
    - fixed a bug in debugger when program is not set (<a href="https://github.com/qorelanguage/qore/issues/2603">issue 2603</a>)

    @section qore_08131 Qore 0.8.13.1

    @par Release Summary
    Bugfix release; see details below

    @subsection qore_08131_new_features New Features in Qore
    - the \c sqlutil script has been updated with the \c --select option to allow dumped table rows to be filtered (<a href="https://github.com/qorelanguage/qore/issues/2509">issue 2509</a>)

    @subsection qore_08131_bug_fixes Bug Fixes in Qore
    - fixes in modules:
      - \c astparser module fixes:
        - fixed memory leaks in \c AstParser::parseFile() and \c AstParser::parseString() methods (<a href="https://github.com/qorelanguage/qore/issues/2261">issue 2261</a>)
        - fixed incorrect flex code regarding parse options leading to segfaults (<a href="https://github.com/qorelanguage/qore/issues/2262">issue 2262</a>)
      - <a href="../../modules/DebugCmdLine/html/index.html">DebugCmdLine</a> module fixes:
        - fixed value setting to process all remaining arguments on the command line (<a href="https://github.com/qorelanguage/qore/issues/2294">issue 2294</a>)
      - <a href="../../modules/DebugCmdLine/html/index.html">DebugCmdLine</a> module fixes:
        - the debugger should report ambiguous partial matches as an error (<a href="https://github.com/qorelanguage/qore/issues/2292">issue 2292</a>)
      - <a href="../../modules/MailMessage/html/index.html">MailMessage</a> module fixes:
        - fixed \c Message::addBody() with no body present (issue <a href="https://github.com/qorelanguage/qore/issues/2360">issue 2360</a>)
      - <a href="../../modules/Mapper/html/index.html">Mapper</a> module fixes:
        - fixed a bug in the \c STRING-TOO-LONG exception (<a href="https://github.com/qorelanguage/qore/issues/2495">issue 2405</a>)
      - <a href="../../modules/PgsqlSqlUtil/html/index.html">PgsqlSqlUtil</a> module fixes:
        - fixed a bug where default column values were compared incorrectly leading to false positives when comparing and aligning DB schemas (<a href="https://github.com/qorelanguage/qore/issues/2527">issue 2527</a>)
      - <a href="../../modules/Qdx/html/index.html">Qdx</a> module fixes:
        - fixed a bug in documentation post-processing for @ref hashdecl "hashdecl" declarations (<a href="https://github.com/qorelanguage/qore/issues/2298">issue 2298</a>)
      - <a href="../../modules/QUnit/html/index.html">QUnit</a> fixes:
        - added missing comparison methods (<a href="https://github.com/qorelanguage/qore/issues/1588">issue 1588</a>):
          - \c Test::assertRegex()
          - \c Test::assertNRegex()
          - \c Test::assertNeq()
          - \c Test::assertNeqSoft()
          - \c Test::assertGt()
          - \c Test::assertGtSoft()
          - \c Test::assertGe()
          - \c Test::assertGeSoft()
          - \c Test::assertLt()
          - \c Test::assertLtSoft()
          - \c Test::assertLe()
          - \c Test::assertLeSoft()
          - \c Test::assertNothing()
      - <a href="../../modules/RestHandler/html/index.html">RestHandler</a> module fixes:
        - updated to return a 400 Bad Request error when REST schema validation fails on messages received <a href="https://github.com/qorelanguage/qore/issues/2344">issue 2344</a>)
        - updated to return a 400 Bad Request error when there are string encoding errors with messages received (<a href="https://github.com/qorelanguage/qore/issues/2398">issue 2398</a>)
        - updated to return a 404 Not Found error when REST subclass does not exist (<a href="https://github.com/qorelanguage/qore/issues/2405">issue 2405</a>)
        - updated to return a 400 Bad Request error when ENCODING-CONVERSION-ERROR occurs during request parsing (<a href="https://github.com/qorelanguage/qore/issues/2543">issue 2543</a>)
      - <a href="../../modules/RestSchemaValidator/html/index.html">RestSchemaValidator</a> module fixes:
        - updated docs for @ref RestSchemaValidator::AbstractRestSchemaValidator::parseRequest() "AbstractRestSchemaValidator::parseRequest()" to reflect how validation exceptions should be raised for proper error reporting (<a href="https://github.com/qorelanguage/qore/issues/2344">issue 2344</a>)
        - fixed handling of messages with non-object (i.e. non-hash) bodies (<a href="https://github.com/qorelanguage/qore/issues/2366">issue 2366</a>)
      - <a href="../../modules/SqlUtil/html/index.html">SqlUtil</a> module changes
        - implemented support for custom column operators (<a href="https://github.com/qorelanguage/qore/issues/2314">issue 2314</a>)
      - <a href="../../modules/OracleSqlUtil/html/index.html">OracleSqlUtil</a> module changes
        - implemented support for chained synonyms (<a href="https://github.com/qorelanguage/qore/issues/2408">issue 2408</a>)
        - allow to use DBA_* views instead of ALL_* if possible (<a href="https://github.com/qorelanguage/qore/issues/2418">issue 2418</a>)
      - <a href="../../modules/Swagger/html/index.html">Swagger</a> module fixes:
        - fixed handling of string type date and date-time formats (<a href="https://github.com/qorelanguage/qore/issues/2341">issue 2341</a>)
        - fixed example value for binary type (<a href="https://github.com/qorelanguage/qore/issues/2342">issue 2342</a>)
        - fixed serialization of date/time values (<a href="https://github.com/qorelanguage/qore/issues/2349">issue 2349</a>)
        - updated to return a 400 Bad Request error when REST schema validation fails on messages received <a href="https://github.com/qorelanguage/qore/issues/2344">issue 2344</a>)
        - fixed handling of non-string enum types (<a href="https://github.com/qorelanguage/qore/issues/2364">issue 2364</a>)
        - fixed confusing error messages with invalid parameter types (<a href="https://github.com/qorelanguage/qore/issues/2365">issue 2365</a>)
        - fixed handling of messages with non-object (i.e. non-hash) bodies (<a href="https://github.com/qorelanguage/qore/issues/2366">issue 2366</a>)
        - fixed handling of optional parameters (<a href="https://github.com/qorelanguage/qore/issues/2369">issue 2369</a>)
        - fixed handling of non-string query parameters (<a href="https://github.com/qorelanguage/qore/issues/2388">issue 2388</a>)
        - fixed a bug where string value constraints were only enforced in requests but not responses (<a href="https://github.com/qorelanguage/qore/issues/2396">issue 2396</a>)
        - fixed a bug where invalid date, binary, and byte values would cause a <tt>500 Internal Server Error</tt> response to be returned instead of a <tt>400 Bad Request</tt> error (<a href="https://github.com/qorelanguage/qore/issues/2397">issue 2397</a>)
        - fixed a bug where date values were formatted incorrectly in Swagger responses (<a href="https://github.com/qorelanguage/qore/issues/2409">issue 2409</a>)
        - fixed a bug which made it impossible to send data with other content/mime types than json, yamlrpc, FormUrlEncoded or MultipartFormData (<a href="https://github.com/qorelanguage/qore/issues/2497">issue 2497</a>)
        - fixed handling of string/binary values (<a href="https://github.com/qorelanguage/qore/issues/2505">issue 2505</a>)
        - fixed a bug where consumes property of operations was sometimes ignored (<a href="https://github.com/qorelanguage/qore/issues/2507">issue 2507</a>)
        - fixed parsing of responses without Content-Type header (<a href="https://github.com/qorelanguage/qore/issues/2517">issue 2517</a>)
        - fixed path matching for paths not beginning with a slash (<a href="https://github.com/qorelanguage/qore/issues/2516">issue 2516</a>)
      - <a href="../../modules/TableMapper/html/index.html">TableMapper</a> module fixes:
        - fixed issues where where description fields of input and output records for automatically-generated options did not reflect column comments and could not be overridden with user input (<a href="https://github.com/qorelanguage/qore/issues/2520">issue 2520</a>)
    - fixed bugs affecting debugging matching function/method variants and finding statements with special methods and with complex types (<a href="https://github.com/qorelanguage/qore/issues/1865">issue 1865</a>)
    - fixed a bug in \c qpp generating hashdecl code in a specific namespace (<a href="https://github.com/qorelanguage/qore/issues/2255">issue 2255</a>)
    - fixed an error in a @ref hashdecl "hashdecl" documentation example (<a href="https://github.com/qorelanguage/qore/issues/2299">issue 2299</a>)
    - made C++ APIs for complex types for modules public (<a href="https://github.com/qorelanguage/qore/issues/2271">issue 2271</a>)
    - fixed inconsistencies in the behavior of the @ref range_operator "range operator (..)" and the @ref list_element_operator "square brackets operator []" with lists and ranges between immediate evaluation and lazy functional evaluation and aligned the behavior of the operators among supported data types with the @ref remove "remove" and @ref delete "delete" operators (<a href="https://github.com/qorelanguage/qore/issues/2260">issue 2260</a>)
    - fixed a bug handling statement indices with parse errors (<a href="https://github.com/qorelanguage/qore/issues/2312">issue 2312</a>)
    - fixed too-agressive class hierachy checks that disallowed legal hierarchies where the same base class appears more than once in the hierarchy (<a href="https://github.com/qorelanguage/qore/issues/2317">issue 2317</a>)
    - fixed a crashing bug in the background operator when the object in context goes out of scope with the thread and an exception is thrown (<a href="https://github.com/qorelanguage/qore/issues/2319">issue 2319</a>)
    - fixed sending duplicate headers when header hash keys differ only in case; headers that differ only in case will be overwritten by the last header in the hash with a matching name with a case-insensitive search (<a href="https://github.com/qorelanguage/qore/issues/2340">issue 2340</a>)
    - fixed \c q_absolute_path_windows to correctly recognize relative Windows paths beginning with a drive letter (<a href="https://github.com/qorelanguage/qore/issues/2377">issue 2377</a>)
    - fixed a bug in <tt><b>private:internal</b></tt> in method execution within a class hierarchy in some cases (<a href="https://github.com/qorelanguage/qore/issues/2380">issue 2380</a>)
    - fixed an obscure bug handling runtime errors in code calls with a variant matched at parse time where a runtime exception could occur (<a href="https://github.com/qorelanguage/qore/issues/2392">issue 2392</a>)
    - improved breakpoints (enabled by default), extended help texts, load/save debug history and session (<a href="https://github.com/qorelanguage/qore/issues/2401">issue 2401</a>)
    - fixed a bug in an error message regarding binary module signal assignments (<a href="https://github.com/qorelanguage/qore/issues/2439">issue 2439</a>)
    - added C++ functions to allow binary modules to allocate and deallocate multiple signals atomically (<a href="https://github.com/qorelanguage/qore/issues/2440">issue 2440</a>)
    - eliminated a warning in a header file when building with g++ 7+ (<a href="https://github.com/qorelanguage/qore/issues/2449">issue 2449</a>)
    - implemented a fix in \c qdbg to resume any blocked threads before exiting to ensure a clean and correct shutdown of the debugger; fixes a problem when the process ould freeze on \c quit (<a href="https://github.com/qorelanguage/qore/issues/2472">issue 2472</a>)
    - fixed bugs in Windows builds (<a href="https://github.com/qorelanguage/qore/issues/2529">issue 2529</a>)

    @section qore_0813 Qore 0.8.13

    @par Release Summary
    Major new features and bug fixes including input and output stream support and sigificant new functionality including several new modules.

    @subsection qore_0813_compatibility Changes That Can Affect Backwards-Compatibility
    - fixed broken @ref continue "continue" and @ref break "break" statements that were accepted anywhere in the source and behaved like a @ref return "return" statement; now such statements outside a loop context will result in a parse exception; to get the old behavior, use @ref broken-loop-statement "%broken-loop-statement" in your source code
    - fixed broken @ref reference_type "reference" and @ref reference_or_nothing_type "*reference" type restrictions which had no effect prior to this release; to get the old behavior, use @ref broken-references "%broken-references" in your source code
    - the random number generator is always seeded with a random number when the Qore library is initialized; to get a predictable sequence from @ref Qore::rand() "rand()", you must explicitly seed the random number generator by calling @ref Qore::srand() "srand()" with a predefined seed number
    - the @ref synchronized "synchronized" keyword now operates differently depending on the context; <tt><b>synchronized</b></tt> functions have a global reentrant lock associated with the function (as in previous versions of %Qore), whereas now <tt><b>synchronized</b></tt> normal class methods share a reentrant lock associated with the object, while <tt><b>synchronized</b></tt> static class methods share a reentrant lock associated with the class itself.  This aligns %Qore's @ref synchronized "synchronized" behavior with that of Java and <tt>[MethodImpl(MethodImplOptions.Synchronized)]</tt> .NET/CLR (<a href="https://github.com/qorelanguage/qore/issues/894">issue 894</a>).
    - classes may not have the name \c "auto" due to the introduction of this identifier as a special type name
    - a new keyword @ref hashdecl "hashdecl" has been introduced to support type-safe hash declarations

    @subsection qore_0813_new_features New Features in Qore
    - complex type support
      - @ref hashdecl "type safe hashes" (@ref hash_hashdecl_type); ex: @code{.py} hash<MyInfo> = get_info(); @endcode
      - new system types:
        - @ref Qore::CallStackInfo "CallStackInfo"
        - @ref Qore::DateTimeInfo "DateTimeInfo"
        - @ref Qore::DirStatInfo "DirStatInfo"
        - @ref Qore::ExceptionInfo "ExceptionInfo"
        - @ref Qore::FilesystemInfo "FilesystemInfo"
        - @ref Qore::IsoWeekInfo "IsoWeekInfo"
        - @ref Qore::StatInfo "StatInfo"
      - @ref hash_complex_type "hash with type-safe values"; ex: @code{.py} hash<string, int> h = ("str": 1); @endcode
      - @ref list_complex_type "list with type-safe values"; ex: @code{.py} list<int> l = (1); @endcode
      - @ref reference_complex_type "reference with type-safe lvalues"; ex: @code{.py} int i = 1; reference<int> r = \i; @endcode
      - @ref auto_type "auto" (allows any value including complex types to be assigned without losing complex type information); ex: @code{.py} auto l = (1, 2); @endcode
      - improved @ref new "new", @ref cast "cast<>", and @ref instanceof "instanceof" operators
      - the @ref instanceof "instanceof" operator now works with any type; ex: @code{.py} bool b = v instanceof hash<string, int>; @endcode
      - note that complex type information is lost when assigning to an lvalue with a compatible but more generic type or by assigning to an untyped lvalue; this was necessary to allow complex types to be introduced in %Qore without breaking backwards compatibility.
    - support for input and output streams for the efficient piecewise processing of small or large amounts of data with a low memory overhead; includes the following classes:
      - @ref Qore::BinaryInputStream "BinaryInputStream"
      - @ref Qore::BinaryOutputStream "BinaryOutputStream"
      - @ref Qore::BufferedStreamReader "BufferedStreamReader"
      - @ref Qore::EncodingConversionInputStream "EncodingConversionInputStream"
      - @ref Qore::EncodingConversionOutputStream "EncodingConversionOutputStream"
      - @ref Qore::FileInputStream "FileInputStream"
      - @ref Qore::FileOutputStream "FileOutputStream"
      - @ref Qore::InputStream "InputStream"
      - @ref Qore::InputStreamLineIterator "InputStreamLineIterator"
      - @ref Qore::OutputStream "OutputStream"
      - @ref Qore::PipeInputStream "PipeInputStream"
      - @ref Qore::PipeOutputStream "PipeOutputStream"
      - @ref Qore::StreamPipe "StreamPipe"
      - @ref Qore::StreamReader "StreamReader"
      - @ref Qore::StreamWriter "StreamWriter"
      - @ref Qore::StringInputStream "StringInputStream"
      - @ref Qore::StringOutputStream "StringOutputStream"
      - @ref Qore::Transform "Transform"
      - @ref Qore::TransformInputStream "TransformInputStream"
      - @ref Qore::TransformOutputStream "TransformOutputStream"
      - @ref Qore::StdoutOutputStream "StdoutOutputStream"
      - @ref Qore::StderrOutputStream "StderrOutputStream"
      .
      Three constants were introduced for accessing standard input/output using streams API:
      - @ref Qore::stdin_stream "stdin_stream"
      - @ref Qore::stdout_stream "stdout_stream"
      - @ref Qore::stderr_stream "stderr_stream"
      .
      Additionally, stream support has been added to the following functions and methods:
      - @ref Qore::FtpClient::put()
      - @ref Qore::FtpClient::get()
      - @ref Qore::HTTPClient::send()
      - @ref Qore::HTTPClient::sendChunked()
      - @ref Qore::Socket::sendHTTPChunkedBodyFromInputStream()
      - @ref Qore::Socket::readHTTPChunkedBodyToOutputStream()
      .
      Stream support was also added to the following user modules:
      - <a href="../../modules/CsvUtil/html/index.html">CsvUtil</a>
      - <a href="../../modules/FixedLengthUtil/html/index.html">FixedLengthUtil</a>
    - support for @ref op_functional "lazy functional evaluation" of functional operators (including nested lazy evaluation) for much more efficient processing of iterated expressions; affects:
      - @ref map "map": supports lazy evaluation of itself and also of the iterator expression
      - @ref select "select": supports lazy evaluation of itself and also of the iterator expression
      - @ref keys "keys": supports lazy evaluation of itself
      - @ref foldl "foldl": supports lazy evaluation of the iterator expression
      - @ref foldr "foldlr": supports lazy evaluation of the iterator expression
      - @ref foreach "foreach": supports lazy evaluation of the iterator expression
      - @ref range_operator ".. (range operator)": supports lazy evaluation of itself
      - @ref list_element_operator "[n,m,...] (list, string, or binary dereference with multiple indices))": supports lazy evaluation of itself
    - support for list, string, and binary slices with offsets and ranges:
      - @ref list_slicing "list slices"
      - @ref string_slicing "string slices"
      - @ref binary_slicing "binary slices"
      - new @ref range_operator ".. range operator"
      - updated @ref list_element_operator "[] operator"
    - enhanced cryptographic support including support for <a href="https://en.wikipedia.org/wiki/Advanced_Encryption_Standard">AES</a> with Additional Authenticated Data and <a href="https://en.wikipedia.org/wiki/Message_authentication_code">Message Authentication Code (MAC)</a> support, plus the following new API functions:
      - @ref Qore::decrypt_to_binary()
      - @ref Qore::decrypt_to_string()
      - @ref Qore::encrypt()
      - @ref Qore::get_crypto_info()
      - @ref Qore::get_decryptor()
      - @ref Qore::get_encryptor()
      .
      The following constants were added to support the new generic cryptographic APIs:
      - @ref Qore::CRYPTO_ALG_AES_128
      - @ref Qore::CRYPTO_ALG_AES_192
      - @ref Qore::CRYPTO_ALG_AES_256
      - @ref Qore::CRYPTO_ALG_BLOWFISH
      - @ref Qore::CRYPTO_ALG_BLOWFISH_CFB
      - @ref Qore::CRYPTO_ALG_BLOWFISH_OFB
      - @ref Qore::CRYPTO_ALG_CAST5
      - @ref Qore::CRYPTO_ALG_CAST5_CFB
      - @ref Qore::CRYPTO_ALG_CAST5_OFB
      - @ref Qore::CRYPTO_ALG_DES
      - @ref Qore::CRYPTO_ALG_DES_CFB
      - @ref Qore::CRYPTO_ALG_DES_OFB
      - @ref Qore::CRYPTO_ALG_DES_EDE
      - @ref Qore::CRYPTO_ALG_DES_EDE_CFB
      - @ref Qore::CRYPTO_ALG_DES_EDE_OFB
      - @ref Qore::CRYPTO_ALG_DES_EDE3
      - @ref Qore::CRYPTO_ALG_DES_EDE3_CFB
      - @ref Qore::CRYPTO_ALG_DES_EDE3_OFB
      - @ref Qore::CRYPTO_ALG_DESX
      - @ref Qore::CRYPTO_ALG_RC2
      - @ref Qore::CRYPTO_ALG_RC2_CFB
      - @ref Qore::CRYPTO_ALG_RC2_OFB
      - @ref Qore::CRYPTO_ALG_RC4
      - @ref Qore::CRYPTO_ALG_RC5
      - @ref Qore::CRYPTO_ALG_RC5_CFB
      - @ref Qore::CRYPTO_ALG_RC5_OFB
    - support for binding output placeholder buffers for @ref resultset_output_binding "result sets" that return an @ref Qore::SQL::SQLStatement "SQLStatement" object:
      - new DBI capability constant @ref Qore::SQL::DBI_CAP_HAS_RESULTSET_OUTPUT "DBI_CAP_HAS_RESULTSET_OUTPUT"
      - new placeholder buffer specification constant @ref Qore::SQL::RESULTSET "RESULTSET"
    - new debugging support (note that APIs are subject to change until the next major release):
      - new classes:
        - @ref Qore::Breakpoint "Breakpoint"
        - @ref Qore::DebugProgram "DebugProgram"
        - @ref Qore::ProgramControl "ProgramControl"
      - new modules:
        - <a href="../../modules/DebugCmdLine/html/index.html">DebugCmdLine</a>
        - <a href="../../modules/DebugHandler/html/index.html">DebugHandler</a>
        - <a href="../../modules/DebugProgramControl/html/index.html">DebugProgramControl</a>
        - <a href="../../modules/DebugUtil/html/index.html">DebugUtil</a>
      - new parse directives:
        - @ref allow-debugger "%allow-debugger": allows running debug commands
        - @ref no-debugging "%no-debugging": forbids debugging of the current @ref Qore::Program "Program" object
    - new user modules:
      - <a href="../../modules/DebugCmdLine/html/index.html">DebugCmdLine</a>
      - <a href="../../modules/DebugHandler/html/index.html">DebugHandler</a>
      - <a href="../../modules/DebugProgramControl/html/index.html">DebugProgramControl</a>
      - <a href="../../modules/DebugUtil/html/index.html">DebugUtil</a>
      - <a href="../../modules/ConnectionProvider/html/index.html">ConnectionProvider</a>
      - <a href="../../modules/DatasourceProvider/html/index.html">DatasourceProvider</a>
      - <a href="../../modules/Qdx/html/index.html">Qdx</a>
      - <a href="../../modules/SewioRestClient/html/index.html">SewioRestClient</a>
      - <a href="../../modules/SewioWebSocketClient/html/index.html">SewioWebSocketClient</a>
      - <a href="../../modules/Swagger/html/index.html">Swagger</a>
      - <a href="../../modules/TextWrap/html/index.html">TextWrap</a>
    - new access modifiers: <tt><b>private:internal</b></tt> (providing strong encapsulation of the following declaration(s)) and <tt><b>private:hierarchy</b></tt> (which is equivalent to <tt><b>private</b></tt>; <a href="https://github.com/qorelanguage/qore/issues/1197">issue 1197</a>)
    - new parse options and directives:
      - @ref allow-debugger "%allow-debugger": allows running debug commands
      - @ref no-debugging "%no-debugging": forbids debugging of the current @ref Qore::Program "Program" object
      - @ref allow-weak-references "%allow-weak-references": allows the use of the @ref weak_assignment_operator "weak assignment operator (:=)"
      - @ref broken-loop-statement "%broken-loop-statement": allows @ref continue "continue" and @ref break "break" statements to be accepted anywhere in the source and behave like a @ref return "return" statement
      - @ref broken-references "%broken-references": allows @ref reference_type "reference" and @ref reference_or_nothing_type "*reference" type restrictions to accept any type contrary to the documented design and intention of these type restrictions
      - @ref correct-loop-statement "%correct-loop-statement": to revert the effect of @ref broken-loop-statement "%broken-loop-statement"
      - @ref correct-references "%correct-references": to revert the effect of @ref broken-references "%broken-references"
      - @ref no-uncontrolled-apis "%no-uncontrolled-apis": disallow access to uncontrolled APIs such as external language bindings or direct generic system call APIs that could bypass %Qore's sandboxing controls
      - @ref strong-encapsulation "%strong-encapsulation": disallows out of line class and namespace declarations
      - @ref try-reexport-module "%try-reexport-module": conditionally loads a module in a @ref user_modules "user module" and allows for that module to be reexported as well
    - new constants:
      - @ref Qore::SQL::DBI_CAP_HAS_RESULTSET_OUTPUT "DBI_CAP_HAS_RESULTSET_OUTPUT": DBI capability for drivers that support returning an @ref Qore::SQL::SQLStatement "SQLStatement" object for a @ref resultset_output_binding "result set" when bound with the @ref Qore::SQL::RESULTSET "RESULTSET" placeholder specification
      - @ref Qore::PathSep "PathSep": defines the platform-specific path separator character
      - @ref Qore::PO_ALLOW_DEBUGGER "PO_ALLOW_DEBUGGER": allows running debugger commands
      - @ref Qore::PO_NO_DEBUGGING "PO_NO_DEBUGGING": disallows debugging of the @ref Qore::Program "Program"
      - @ref Qore::PO_ALLOW_WEAK_REFERENCES "PO_ALLOW_WEAK_REFERENCES": allows the use of the @ref weak_assignment_operator "weak assignment operator (:=)"
      - @ref Qore::PO_BROKEN_LOOP_STATEMENT "PO_BROKEN_LOOP_STATEMENT": allows @ref continue "continue" and @ref break "break" statements to be accepted anywhere in the source and behave like a @ref return "return" statement
      - @ref Qore::PO_BROKEN_REFERENCES "PO_BROKEN_REFERENCES": reverts @ref reference_type "reference" and @ref reference_or_nothing_type "*reference" type restrictions to pre-%Qore-0.8.13 behavior where they would have no effect
      - @ref Qore::PO_NO_UNCONTROLLED_APIS "PO_NO_UNCONTROLLED_APIS": disallow access to uncontrolled APIs such as external language bindings or direct generic system call APIs that could bypass %Qore's sandboxing controls; note that this parse option was also added to @ref Qore::PO_NO_IO "PO_NO_IO" and @ref Qore::PO_NO_EXTERNAL_ACCESS "PO_NO_EXTERNAL_ACCESS"
      - @ref Qore::PO_STRONG_ENCAPSULATION "PO_STRONG_ENCAPSULATION": disallows out of line class and namespace declarations
      - @ref Qore::SQL::RESULTSET "RESULTSET": specifies that an @ref Qore::SQL::SQLStatement "SQLStatement" object should be returned from a @ref resultset_output_binding "result set" output variable in an SQL query
      - @ref Qore::SSL_VERIFY_NONE "SSL_VERIFY_NONE": @ref Qore::Socket::setSslVerifyMode() "Socket::setSslVerifyMode()" option: do not verify peer certificates
      - @ref Qore::SSL_VERIFY_PEER "SSL_VERIFY_PEER": @ref Qore::Socket::setSslVerifyMode() "Socket::setSslVerifyMode()" option: verify peer certificates
      - @ref Qore::SSL_VERIFY_FAIL_IF_NO_PEER_CERT "SSL_VERIFY_FAIL_IF_NO_PEER_CERT": @ref Qore::Socket::setSslVerifyMode() "Socket::setSslVerifyMode()" option: fail if the client does not provide a certificate (server mode only)
      - @ref Qore::SSL_VERIFY_CLIENT_ONCE "SSL_VERIFY_CLIENT_ONCE": @ref Qore::Socket::setSslVerifyMode() "Socket::setSslVerifyMode()" option: only require the client to send a certificate once (server mode only)
      - @ref Qore::ParseOptionCmdCodeMap
      - @ref Qore::ParseOptionCmdStringMap
      - see new cryptographic constants listed above
    - implemented additional parse-time checks for many @ref operators "operators" to provide feedback for invalid operations detected at parse time
    - implemented the @ref weak_assignment_operator "weak assignment operator (:=)" (only available with @ref allow-weak-references "%allow-weak-references")
    - implemented the @ref range_operator "range operator (..)"
    - implemented support for list expressions inside the @ref list_element_operator "dereference operator ([])"
    - new methods:
      - @ref Qore::Program::getAllDefines()
      - @ref Qore::Program::getGlobalVars()
      - @ref Qore::Program::importHashDecl()
      - @ref Qore::Program::importSystemHashDecls()
      - @ref Qore::Program::setGlobalVarValue()
      - @ref Qore::Program::setThreadInit()
      - @ref Qore::Program::getThreadList()
      - @ref Qore::Socket::acceptAllCertificates()
      - @ref Qore::Socket::getAcceptAllCertificates()
      - @ref Qore::Socket::getSslVerifyMode()
      - @ref Qore::Socket::setSslVerifyMode()
    - updated methods:
      - @ref Qore::Thread::Counter::dec() "Counter::dec()": now returns the current value of the counter
      - @ref Qore::HTTPClient::constructor() added support for the following options:
        - \c ssl_cert_path: allows an X.509 client certificate to be set in the constructor
        - \c ssl_key_path: allows a private key for an X.509 client certificate to be set in the constructor
        - \c ssl_key_password: allows a password-protected private key to be used wih an X.509 client certificate
        - \c ssl_verify_cert: enforces server certificate validation with HTTPS connections
        .
        Additionally, the HTTPClient class now understands the \c PATCH method (<a href="https://tools.ietf.org/html/rfc5789">RFC 5789</a>)
      - @ref Qore::RangeIterator::constructor(int) was updated; the second argument was removed to avoid ambiguity with the other overloaded constructor
      - @ref Qore::TreeMap::get() "TreeMap::get()": added a new optional argument to return the unmatched part of the search string
      - the following read-only static methods were moved from the @ref Qore::File "File" class to the @ref Qore::ReadOnlyFile "ReadOnlyFile" class:
        - @ref Qore::ReadOnlyFile::hstat() "ReadOnlyFile::hstat()"
        - @ref Qore::ReadOnlyFile::hlstat() "ReadOnlyFile::hlstat()"
        - @ref Qore::ReadOnlyFile::lstat() "ReadOnlyFile::lstat()"
        - @ref Qore::ReadOnlyFile::stat() "ReadOnlyFile::stat()"
        - @ref Qore::ReadOnlyFile::statvfs() "ReadOnlyFile::statvfs()"
    - new pseudo-methods:
      - <int>::format(int, string, string)
      - <float>::format(int, string, string)
      - <number>::format(int, string, string)
      - <string>::toInt(int)
      - <int>::toBase(int)
      - <number>::toBase(int)
      - <float>::toBase(int)
      - <value>::complexType()
      - <value>::fullType()
    - new functions:
      - @ref Qore::decrypt_to_binary()
      - @ref Qore::decrypt_to_string()
      - @ref Qore::encrypt()
      - @ref Qore::get_compressor()
      - @ref Qore::get_crypto_info()
      - @ref Qore::get_decompressor()
      - @ref Qore::get_decryptor()
      - @ref Qore::get_encryptor()
      - @ref Qore::get_global_vars()
      - @ref Qore::get_local_vars()
      - @ref Qore::get_random_bytes()
      - @ref Qore::get_thread_call_stack()
      - @ref Qore::parse_int()
      - @ref Qore::set_global_var_value()
      - @ref Qore::set_local_var_value()
    - updated functions/methods:
      - @ref Qore::Thread::Counter::dec() "Counter::dec()": now returns the current value of the counter
      - @ref Qore::Thread::thread_yield()
    - updated functions:
      - @ref Qore::ceil() "ceil()": now allows the precision to be specified
      - @ref Qore::floor() "floor()": now allows the precision to be specified
      - @ref Qore::hash() "hash()": now returns an untyped hash stripped of any key type information
      - @ref Qore::mkdir() "mkdir()": now allows parent directories to be created in the same call
      - @ref Qore::round() "round()": now allows the precision to be specified
      - @ref Qore::set_thread_init() "set_thread_init()": now allows for thread init code to be removed
      - @ref Qore::xrange(int) was updated; the second argument was removed to avoid ambiguity with the other overloaded variant
    - module updates:
      - <a href="../../modules/BulkSqlUtil/html/index.html">BulkSqlUtil</a> module updates:
        - added complex type support
        - added the \c AbstractBulkOperation::size() method
        - implemented analytic/window functions: new functions [<a href="https://github.com/qorelanguage/qore/issues/2203">issue 2202</a>]
        - implemented analytic/window functions: cop_over full support including ORDER BY [<a href="https://github.com/qorelanguage/qore/issues/2203">issue 2203</a>]
      - <a href="../../modules/CsvUtil/html/index.html">CsvUtil</a> module updates:
        - added support for streams
      - <a href="../../modules/FixedLengthUtil/html/index.html">FixedLengthUtil</a> module updates:
        - added support for streams
        - added \c FixedLengthFileIterator::getFileName() (<a href="https://github.com/qorelanguage/qore/issues/1164">issue 1164</a>)
        - added field as well as global option "truncate" (<a href="https://github.com/qorelanguage/qore/issues/1841">issue 1841</a>)
        - added field as well as global option "tab2space" (<a href="https://github.com/qorelanguage/qore/issues/1866">issue 1866</a>)
      - <a href="../../modules/HttpServer/html/index.html">HttpServer</a> module updates:
        - added a minimal substring of string bodies received to the log message when logging HTTP requests
      - <a href="../../modules/HttpServerUtil/html/index.html">HttpServerUtil</a> module updates:
        - the \c parse_uri_query() function was moved to the <a href="../../modules/Util/html/index.html">Util</a> module
      - <a href="../../modules/Mime/html/index.html">Mime</a> module updates:
        - added complex type support
        - added the following constants:
          - \c MimeTypeMultipartFormData
          - \c MimeTypeMultipartRelated
          - \c MimeTypeMultipartMixed
        - added the following methods:
          - \c MultipartMessage::getBoundary()
          - \c MultipartMessage::serializeBody()
          - \c MultipartMessage::size()
        - fixed a bug parsing multipart messages where unnecessary characters were searched (<a href="https://github.com/qorelanguage/qore/issues/2099">issue 2099</a>)
      - <a href="../../modules/Pop3Client/html/index.html">Pop3Client</a> module updates:
        - added the \c Pop3Connection class to support the <a href="../../ConnectionProvider/html/index.html">ConnectionProvider</a> module
      - <a href="../../modules/Qorize/html/index.html">Qorize</a> module updates:
        - \c qorize_named() added support for objects
      - <a href="../../modules/RestClient/html/index.html">RestClient</a> module updates:
        - added the \c RestConnection class to support the <a href="../../ConnectionProvider/html/index.html">ConnectionProvider</a> module
        - support for the \c text/plain \c Content-Type
      - <a href="../../modules/RestClient/html/index.html">RestClient</a> module updates:
        - added support for runtime REST API validation against a REST schema using the <a href="../../modules/RestSchemaValidator/html/index.html">RestSchemaValidator</a> module
        - added support for Swagger 2.0 REST API validation and \c "swagger" options using the <a href="../../modules/Swagger/html/index.html">Swagger</a> module in the \c RestClient and \c RestConnection classes
      - <a href="../../modules/RestHandler/html/index.html">RestHandler</a> module updates:
        - added an API to allow REST calls to be made internally (<a href="https://github.com/qorelanguage/qore/issues/1899">issue 1899</a>)
        - added support for runtime REST API validation against a REST schema using the <a href="../../modules/RestSchemaValidator/html/index.html">RestSchemaValidator</a> module
      - <a href="../../modules/RestSchemaValidator/html/index.html">RestSchemaValidator</a> module:
        - added this new module providing a <a href="https://en.wikipedia.org/wiki/Representational_state_transfer">REST</a> schema validation API
      - <a href="../../modules/SalesforceRestClient/html/index.html">SalesforceRestClient</a> module updates:
        - added the \c SalesforcRestConnection class to support the <a href="../../ConnectionProvider/html/index.html">ConnectionProvider</a> module
      - <a href="../../modules/Schema/html/index.html">Schema</a> module updates:
        - added the \c c_blob() and \c c_clob() functions (<a href="https://github.com/qorelanguage/qore/issues/1851">issue 1851</a>)
      - <a href="../../modules/SewioRestClient/html/index.html">SewioRestClient</a> module:
        - added this new module providing APIs for communicating with <a href="http://www.sewio.net">Sewio.net</a>'s RTLS Studio REST API
      - <a href="../../modules/SewioWebSocketClient/html/index.html">SewioWebSocketClient</a> module:
        - added this new module providing APIs for communicating with <a href="http://www.sewio.net">Sewio.net</a>'s RTLS Studio WebSocket API
      - <a href="../../modules/SmtpClient/html/index.html">SmtpClient</a> module updates:
        - added the \c SmtpConnection class to support the <a href="../../ConnectionProvider/html/index.html">ConnectionProvider</a> module
      - <a href="../../modules/SqlUtil/html/index.html">SqlUtil</a> module updates:
        - implemented the \c cop_trunc_date() function (<a href="https://github.com/qorelanguage/qore/issues/2032">issue 2032</a>)
      - <a href="../../modules/Swagger/html/index.html">Swagger</a> module added:
        - added this new module providing a <a href="https://swagger.io/">Swagger 2.0 REST API validation API</a> to %Qore
      - <a href="../../modules/TableMapper/html/index.html">TableMapper</a> module updates:
        - added support for upserts in \c InboundTableMapper (<a href="https://github.com/qorelanguage/qore/issues/1067">issue 1067</a>)
        - added \c InboundTableMapper::queueData(list)
      - <a href="../../modules/TelnetClient/html/index.html">TelnetClient</a> module updates:
        - added the \c TelnetConnection class to support the <a href="../../ConnectionProvider/html/index.html">ConnectionProvider</a> module
        - added support for URLs in the constructor()
        - added the \c TelnetClient::getTarget() method
      - <a href="../../modules/Util/html/index.html">Util</a> module updates:
        - the \c parse_uri_query() function was moved here from the <a href="../../modules/HttpServerUtil/html/index.html">HttpServerUtil</a> module
        - \c parse_uri_query() now handles repeated query arguments as a list
        - added public function \c flatten()
        - added public function \c uniq()
      - <a href="../../modules/WebSocketClient/html/index.html">WebSocketClient</a> module updates:
        - added the \c WebSocketConnectionObject class to support the <a href="../../ConnectionProvider/html/index.html">ConnectionProvider</a> module
        - updated for complex types
        - fixed a bug where the event loop thread would immediately terminate after a reconnection (<a href="https://github.com/qorelanguage/qore/issues/2061">issue 2061</a>)
        - improved client logging
        - fixed a bug where the \c WebSocketClient class did not validate the \c Sec-WebSocket-Accept response header according to RFC6455 (<a href="https://github.com/qorelanguage/qore/issues/2062">issue 2062</a>)
      - <a href="../../modules/WebSocketUtil/html/index.html">WebSocketUtil</a> module updates:
        - added the \c ws_get_response_key() function
    - the following classes can be used from binary modules:
      - @ref Qore::File "File"
      - @ref Qore::ReadOnlyFile "ReadOnlyFile"
    - updated the build to require a <a href="https://en.wikipedia.org/wiki/C%2B%2B11">C++11</a> compiler or better to build %Qore (<a href="https://github.com/qorelanguage/qore/issues/994">issue 994</a>)
    - a relative time stamp is now logged in trace and debug output

    @subsection qore_0813_bug_fixes Bug Fixes in Qore
    - fixed a bug causing @ref Qore::AbstractQuantifiedBidirectionalIterator "AbstractQuantifiedBidirectionalIterator" not being available (<a href="https://github.com/qorelanguage/qore/issues/968">issue 968</a>)
    - <a href="../../modules/BulkSqlUtil/html/index.html">BulkSqlUtil</a> module fixes:
      - fixed the module to work properly even with DB drivers that do not support parameter array binding (<a href="https://github.com/qorelanguage/qore/issues/1154">issue 1154</a>)
    - <a href="../../modules/CsvUtil/html/index.html">CsvUtil</a> module fixes:
      - fixed a bug in an error message validating input data (<a href="https://github.com/qorelanguage/qore/issues/1062">issue 1062</a>)
      - added an exception when detected headers do not match the \a fields option (<a href="https://github.com/qorelanguage/qore/issues/2179">issue 2179</a>)
    - <a href="../../modules/HttpServer/html/index.html">HttpServer</a> module fixes:
      - added logic to attempt to mask passwords in log messages (<a href="https://github.com/qorelanguage/qore/issues/1086">issue 1086</a>)
    - <a href="../../modules/HttpServerUtil/html/index.html">HttpServerUtil</a> module fixes:
      - fixed a bug where the \a msg arg to \c AbstractAuthenticator::do401() was ignored (<a href="https://github.com/qorelanguage/qore/issues/1047">issue 1047</a>)
    - <a href="../../modules/RestHandler/html/index.html">RestHandler</a> module fixes:
      - added logic to allow sensitive data to be masked in log messages (<a href="https://github.com/qorelanguage/qore/issues/1086">issue 1086</a>)
    - <a href="../../modules/SqlUtil/html/index.html">SqlUtil</a> module fixes:
      - fixed a bug in update and upsert statement generation when the given data does not have enough columns to use the unique index found, an error message is generated that contains all the columns names instead of just the column names required by the index (<a href="https://github.com/qorelanguage/qore/issues/1013">issue 1013</a>)
    - <a href="../../modules/WebSocketClient/html/index.html">WebSocketClient</a> module fixes:
      - fixed a thread lock starvation race condition (<a href="https://github.com/qorelanguage/qore/issues/2130">issue 2130</a>)
    - \c UTF-16 fixes:
      - fixed a bug comparing strings in \c UTF-16 encodings (<a href="https://github.com/qorelanguage/qore/issues/1579">issue 1579</a>)
      - fixed @ref Qore::substr() and <string>::substr() with strings in \c UTF-16 encodings (<a href="https://github.com/qorelanguage/qore/issues/1586">issue 1586</a>)
      - fixed @ref Qore::trim(), @ref Qore::ltrim(), @ref Qore::rtrim() and the @ref trim "trim" operator with strings with \c UTF-16 encodings (<a href="https://github.com/qorelanguage/qore/issues/1775">issue 1775</a>)
    - fixed a bug where @ref break "break" and @ref continue "continue" statements were accepted outside of loops (<a href="https://github.com/qorelanguage/qore/issues/976">issue 976</a>)
    - fixed a bug compiling on Solaris SPARC with g++ where \c MPFR_DECL_INIT() is compiled incorrectly with -O1 or greater (<a href="https://github.com/qorelanguage/qore/issues/958">issue 958</a>)
    - fixed a bug causing an infinite loop in decompression functions (<a href="https://github.com/qorelanguage/qore/issues/966">issue 966</a>)
    - fixed an issue where an internal C++ API (QoreProgram::parseCmdLineDefines()) performed a needless copy of a data structure (<a href="https://github.com/qorelanguage/qore/issues/1099">issue 1099</a>)
    - fixed a stack corruption bug with asynchronous I/O on UNIX systems with @ref Qore::ReadOnlyFile "ReadOnlyFile" methods (<a href="https://github.com/qorelanguage/qore/issues/1106">issue 1106</a>)
    - fixed bugs with inconsistent conversions of @ref int_type "int", @ref float_type "float", and @ref bool_type "boolean" values to date/time values, now they are all converted uniformly to @ref relative_dates "relative date/time values" (<a href="https://github.com/qorelanguage/qore/issues/1156">issue 1156</a>)
    - fixed a bug where Qore allowed code to be declared both public and private without a warning (<a href="https://github.com/qorelanguage/qore/issues/1187">issue 1187</a>)
    - fixed a bug where the @ref instanceof "instanceof" operator would return @ref Qore::True "True" with objects that did not publically inherit the given class or where the given class is not accessible (<a href="https://github.com/qorelanguage/qore/issues/1191">issue 1191</a>)
    - fixed a bug in qpp support of the 'final' class flag (<a href="https://github.com/qorelanguage/qore/issues/1222">issue 1222</a>)
    - fixed a bug where the @ref plus_operator "+ operator" provided access to private members from outside the class (<a href="https://github.com/qorelanguage/qore/issues/1209">issue 1209</a>)
    - fixed a bug where different @ref overloading "overloaded" method variant resolution rules were used at parse time (best match in hierarchy) and runtime (best match in first matching class) in a class hierarchy (<a href="https://github.com/qorelanguage/qore/issues/1229">issue 1229</a>)
    - fixed a bug where exceptions in base class constructor calls did not reflect the actual source location (<a href="https://github.com/qorelanguage/qore/issues/1230">issue 1230</a>)
    - fixed a bug where runtime function/method variant matching was incorrectly biased towards default matches for missing arguments (<a href="https://github.com/qorelanguage/qore/issues/1231">issue 1231</a>)
    - fixed bugs where calls to @ref Qore::Socket::upgradeClientToSSL() "Socket::upgradeClientToSSL()" and @ref Qore::Socket::upgradeServerToSSL() "Socket::upgradeServerToSSL()" were ignored with no exception thrown if the socket was not connected (<a href="https://github.com/qorelanguage/qore/issues/1258">issue 1258</a>)
    - fixed a bug where a closure created in an object scope could not be called if the object had been deleted, even if the closure did not refer to the object (<a href="https://github.com/qorelanguage/qore/issues/1303">issue 1303</a>)
    - fixed a bug where @ref Qore::ord() "ord()" would return negative numbers for bytes with the high bit set with compilers where <tt>char</tt> is the same as <tt>signed char</tt> (<a href="https://github.com/qorelanguage/qore/issues/1385">issue 1385</a>)
    - fixed a bug where @ref Qore::int(softint) "int(number)" returned rounded value instead of the integer part (while @ref Qore::int(softint) "int(float)" behaved correctly; also cf. initializing a softint value from a number vs. from a float) (<a href="https://github.com/qorelanguage/qore/issues/1463">issue 1463</a>)
    - @ref Qore::File::read() "File::read()" now uses character semantics for the length argument (<a href="https://github.com/qorelanguage/qore/issues/1548">issue 1548</a>)
    - fixed a bug with strongly-typed lvalue assignments with classes created in different @ref Qore::Program "Program" objects (<a href="https://github.com/qorelanguage/qore/issues/1551">issue 1551</a>)
    - fixed a bug where an ASCII string and the same string in a different encoding and with diacritics could incorrectly be marked as equal (<a href="https://github.com/qorelanguage/qore/issues/1579">issue 1579</a>)
    - fixed bugs in @ref Qore::HTTPClient "HTTPClient" methods where string message bodies were not converted to the object's @ref character_encoding "character encoding" before transmission (<a href="https://github.com/qorelanguage/qore/issues/1813">issue 1813</a>)
    - fixed a bug in the @ref reference_type "reference" and @ref reference_or_nothing_type "*reference" assignment restrictions; previously any value was accepted, now only references are accepted as the initial assignment values (<a href="https://github.com/qorelanguage/qore/issues/1819">issue 1819</a>)
    - fixed a bug in handling the \c SqlUtil::BLOB type in the <a href="../../modules/FreetdsSqlUtil/html/index.html">FreetdsSqlUtil</a> module (<a href="https://github.com/qorelanguage/qore/issues/1852">issue 1852</a>)
    - fixed a bug in overloaded call variant matching where missing arguments were counted towards the match (<a href="https://github.com/qorelanguage/qore/issues/1897">issue 1897</a>)
    - fixed many bugs where parse-time errors could be reported at an incorrect source location; parse-time error location reporting has been completely overhauled and reimplemented for correctness (<a href="https://github.com/qorelanguage/qore/issues/1930">issue 1930</a>)
    - fixed a bug where code signatures would accept parameter variables without \c "$" signs even when @ref allow-bare-refs "%allow-bare-refs" was not in effect (<a href="https://github.com/qorelanguage/qore/issues/1941">issue 1941</a>)
    - fixed memory leaks in the scanner related to EOF conditions (<a href="https://github.com/qorelanguage/qore/issues/1976">issue 1976</a>)
    - rewrote %Qore functions @ref gethostbyname(), @ref gethostbyname_long() and @ref gethostbyaddr() to use standard C functions \c getaddrinfo(3) and \c getnameinfo(3) internally instead of the deprecated \c gethostbyname(3) and \c gethostbyaddr(3) (<a href="https://github.com/qorelanguage/qore/issues/1952">issue 1952</a>)
    - fixed cmake builds on Darwin (<a href="https://github.com/qorelanguage/qore/issues/1980">issue 1980</a>)
    - fixed a bug where immediate date-time values were not marked with their type at parse time (<a href="https://github.com/qorelanguage/qore/issues/2001">issue 2001</a>)
    - fixed a bug where the @ref data_or_nothing_type "*data" type restriction would allow all types to be assigned at runtime (<a href="https://github.com/qorelanguage/qore/issues/2002">issue 2002</a>)
    - @ref Qore::RangeIterator::constructor(int) and @ref Qore::xrange(int) were updated; the second arguments were removed to avoid ambiguity with the other overloaded variants (<a href="https://github.com/qorelanguage/qore/issues/2016">issue 2016</a>)
    - fixed a bug where @ref Qore::replace() could get in an infinite loop with arguments with embededed nulls (<a href="https://github.com/qorelanguage/qore/issues/2098">issue 2098</a>)
    - fixed a bug in regular expression extraction where an infinite loop could occur (<a href="https://github.com/qorelanguage/qore/issues/2083">issue 2083</a>)
    - fixed a bug where a call reference to an object method that crosses @ref Qore::Program "Program" boundaries could result in a core dump when called due to an error managing thread-local data (<a href="https://github.com/qorelanguage/qore/issues/2145">issue 2145</a>)
    - fixed crashes in scanner due to EOF in comments (<a href="https://github.com/qorelanguage/qore/issues/2175">issue 2175</a>)

    @section qore_081212 Qore 0.8.12.12

    @par Release Summary
    Bugfix release; see details below

    @subsection qore_081212_new_features New Features in Qore

    - aded the @ref Qore::HAVE_DSS "HAVE_DSS" constant to indicate if the outdated DSS(), DSS1(), DSS_bin(), DSS1_bin(), DSS_HMAC(), and DSS1_HMAC() functions are available in the opnessl library used to compile %Qore

    @subsection qore_081212_bug_fixes Bug Fixes in Qore

    - fixed a bug handling \c argv in base class constructor execution (<a href="https://github.com/qorelanguage/qore/issues/2030">issue 2030</a>)
    - fixed a bug handling the connection status in the @ref Qore::HTTPClient "HTTPClient" class (<a href="https://github.com/qorelanguage/qore/issues/2058">issue 2058</a>)
    - fixed building with openssl 1.1+ (<a href="https://github.com/qorelanguage/qore/issues/2135">issue 2135</a>)
    - fixed binding more than one wilcard port on a specific address in the <a href="../../modules/HttpServer/html/index.html">HttpServer</a> module (<a href="https://github.com/qorelanguage/qore/issues/2155">issue 2155</a>)
    - fixed a bug in <a href="../../modules/SqlUtil/html/index.html">SqlUtil</a> with column aliases that are reserved words (<a href="https://github.com/qorelanguage/qore/issues/2163">issue 2163</a>)
    - fixed a memory bug in the @ref splice "splice" operator with a binary operand (<a href="https://github.com/qorelanguage/qore/issues/2303">issue 2303</a>)
    - fixed a bug where calling any @ref Qore::SQL::SQLStatement "SQLStatement" method in another thread with an active connection from a @ref Qore::SQL::DatasourcePool "DatasourcePool" causes a crash (<a href="https://github.com/qorelanguage/qore/issues/2334">issue 2334</a>)
    - fixed a bug in <a href="../../modules/RestHandler/html/index.html">RestHandler</a> regarding inconsistent handling of URI parameter arguments; the \c "action" key was only removed from the \c ah hash when there were no other arguments, introducing an inconsistency in argument handling in REST services (<a href="https://github.com/qorelanguage/qore/issues/2479">issue 2479</a>)
    - fixed a bug where \c ENCODING-CONVERSION-ERROR exceptions were not thrown with newer GNU iconv libraries with an API change (<a href="https://github.com/qorelanguage/qore/issues/2500">issue 2500</a>)

    @section qore_081211 Qore 0.8.12.11

    @par Release Summary
    Bugfix release; see details below

    @subsection qore_081211_new_features New Features in Qore
    - <a href="https://github.com/qorelanguage/qore/issues/1947">issue 1947</a> added @ref warning-broken-logic-precedence "broken-logic-precedence" warning.

    @subsection qore_081211_bug_fixes Bug Fixes in Qore
    - fixed documentation regarding escaping of characters in strings and added a parse exception in case of trying to escape octal values in range 400-777 (<a href="https://github.com/qorelanguage/qore/issues/50">issue 50</a>)
    - fixed a crashing bug where @ref Qore::SQL::Datasource::getConfigString() "Datasource::getConfigString()" was called without a connection, also could crash in an implicit internal call to this method with the @ref Qore::SQL::DatasourcePool "DatasourcePool" class when connections were lost and the warning callback should be called (<a href="https://github.com/qorelanguage/qore/issues/1992">issue 1992</a>)
    - fixed a bug where @ref Qore::SQL::Datasource::getConfigHash() "Datasource::getConfigHash()" returned different values depending on if the object was connected or not (<a href="https://github.com/qorelanguage/qore/issues/1994">issue 1994</a>)

    @section qore_081210 Qore 0.8.12.10

    @par Release Summary
    Bugfix release; see details below

    @subsection qore_081210_bug_fixes Bug Fixes in Qore

    - module fixes:
      - <a href="../../modules/FixedLengthUtil/html/index.html">FixedLengthUtil</a>:
        - fixes and improvements to errors and exceptions (<a href="https://github.com/qorelanguage/qore/issues/1828">issue 1828</a>)
      - <a href="../../modules/HttpServerUtil/html/index.html">HttpServerUtil</a>:
        - eliminated excess logging of all HTTP chunks sent and received (<a href="https://github.com/qorelanguage/qore/issues/1832">issue 1832</a>)
      - <a href="../../modules/PgsqlSqlUtil/html/index.html">PgsqlSqlUtil</a>:
        - fixed a bug in setting a \c comment for a table column (<a href="https://github.com/qorelanguage/qore/issues/1886">issue 1886</a>)
      - <a href="../../modules/SqlUtil/html/index.html">SqlUtil</a>:
        - fixed a bug in the \c offset query hash argument in SQL operation methods (<a href="https://github.com/qorelanguage/qore/issues/1880">issue 1880</a>)
        - fixed a bug that prohibited only columns from the main query to be selected when joins are used (<a href="https://github.com/qorelanguage/qore/issues/1909">issue 1909</a>)
      - <a href="../../modules/TableMapper/html/index.html">TableMapper</a>:
        - fixed a bug in flush messages in the \c InboundTableMapper class (<a href="https://github.com/qorelanguage/qore/issues/1849">issue 1849</a>)
    - fixed a bug that could cause spurious parse-time exceptions to be thrown when matching call variants with multiple return types for the same callable object (<a href="https://github.com/qorelanguage/qore/issues/1928">issue 1928</a>)
    - fixed the process return code in the output reference in @ref Qore::backquote() "backquote()" on Unix/Linux platforms (<a href="https://github.com/qorelanguage/qore/issues/1884">issue 1884</a>)
    - fixed a bug where connections were not immediately released back to the @ref Qore::SQL::DatasourcePool "DatasourcePool" in case of an \c SQLSTATEMENT-ERROR exception (<a href="https://github.com/qorelanguage/qore/issues/1836">issue 1836</a>)
    - eliminated a spurious exception in the @ref Qore::SQL::SQLStatement "SQLStatement" class in case of a @ref Qore::SQL::DatasourcePool "DatasourcePool" timeout (<a href="https://github.com/qorelanguage/qore/issues/1832">issue 1832</a>)
    - fixed a crash when the incorrect type was passed to a parameter declared @ref reference_or_nothing_type "*reference" (<a href="https://github.com/qorelanguage/qore/issues/1815">issue 1815</a>)
    - fixed a crash when the %Qore library exits caused by an error in handling module dependencies with injected modules (<a href="https://github.com/qorelanguage/qore/issues/1805">issue 1805</a>)
    - fixed segfault crashes caused by calling object methods with null pointers (<a href="https://github.com/qorelanguage/qore/issues/1791">issue 1791</a>)
    - added internal API support to make it easier for DBI drivers to handle lost connections and to allow DBI drivers that must close all open handles before a connection is closed (such as the oracle driver); due to this change, @ref Qore::SQL::SQLStatement "SQLStatement" objects based on a @ref Qore::SQL::DatasourcePool "DatasourcePool" are closed automatically whenever the datasource is returned to the pool (<a href="https://github.com/qorelanguage/qore/issues/1250">issue 1250</a>)
    - implemented new parse options to revert the effect of parse options that affect code safety (<a href="https://github.com/qorelanguage/qore/issues/1895">issue 1895</a>):
      - @ref correct-list-parsing "%correct-list-parsing"
      - @ref correct-logic-precedence "%correct-logic-precedence"
      - @ref correct-int-assignments "%correct-int-assignments"
      - @ref correct-operators "%correct-operators"
      - @ref loose-args "%loose-args"
    - fixed parse locations of strings and regexes (<a href="https://github.com/qorelanguage/qore/issues/1905">issue 1905</a>)

    @section qore_08129 Qore 0.8.12.9

    @par Release Summary
    Bugfix release; see details below

    @subsection qore_08129_bug_fixes Bug Fixes in Qore

    - fixed a memory leak where references participate in recursive references (<a href="https://github.com/qorelanguage/qore/issues/1774">issue 1774</a>)
    - fixed a build issue with clang++ (<a href="https://github.com/qorelanguage/qore/issues/1768">issue 1768</a>)
    - fixed a memory leak in the @ref Qore::Thread::Queue "Queue" copy constructor when the @ref Qore::Thread::Queue "Queue" was used in other objects (such as an event queue, etc; <a href="https://github.com/qorelanguage/qore/issues/1749">issue 1749</a>)
    - <a href="../../modules/Mapper/html/index.html">Mapper</a> module fixes:
      - fixed bugs handling the \c allow_dot and \c allow_output_dot options (<a href="https://github.com/qorelanguage/qore/issues/1690">issue 1690</a>)
      - fixed \c TableMapper bugs introduced in Qore 0.8.12.7 (<a href="https://github.com/qorelanguage/qore/issues/1754">issue 1754</a>)

    @section qore_08128 Qore 0.8.12.8

    @par Release Summary
    Bugfix release; see details below

    @subsection qore_08128_bug_fixes Bug Fixes in Qore

    - fixed a memory leak in @ref try-module "%try-module" error handling (<a href="https://github.com/qorelanguage/qore/issues/1690">issue 1690</a>)
    - fixed a bug in @ref Qore::trunc_str() "trunc_str()" when the string has an invalid multi-byte character at the end of the string and the string is exactly the byte width requested (<a href="https://github.com/qorelanguage/qore/issues/1693">issue 1693</a>)
    - fixed a bug where @ref Qore::ReadOnlyFile::getchar() "ReadOnlyFile::getchar()" did not respect character semantics as documented (<a href="https://github.com/qorelanguage/qore/issues/1547">issue 1547</a>)
    - <a href="../../modules/OracleSqlUtil/html/index.html">OracleSqlUtil</a> module fixes:
      - fixed a bug in \c character_semantics for standalone column (<a href="https://github.com/qorelanguage/qore/issues/1688">issue 1688</a>)
    - <a href="../../modules/Mapper/html/index.html">Mapper</a> module fixes:
      - fixed a bug in handling "list mode" data such as submitted by \c InboundTableMapper::queueData() (<a href="https://github.com/qorelanguage/qore/issues/1736">issue 1736</a>, bug introduced in Qore 0.8.12.7 with the fix for <a href="https://github.com/qorelanguage/qore/issues/1626">issue 1626</a>)
    - <a href="../../modules/SqlUtil/html/index.html">SqlUtil</a> module fixes:
      - fixed schema alignment skipping column with name "driver" (<a href="https://github.com/qorelanguage/qore/issues/1684">issue 1684</a>)
      - fixed sqlutil schema management: functional indexes are rejected without () in name (<a href="https://github.com/qorelanguage/qore/issues/1610">issue 1610</a>)
    - <a href="../../modules/TableMapper/html/index.html">TableMapper</a> module fixes:
      - fixed a bug in handling "list mode" data with optimized inserts (<a href="https://github.com/qorelanguage/qore/issues/1736">issue 1736</a>, bug introduced in Qore 0.8.12.7 with the fix for <a href="https://github.com/qorelanguage/qore/issues/1626">issue 1626</a>)
    - <a href="../../modules/WebSocketClient/html/index.html">WebSocketClient</a> module fixes:
      - added timeout values to @ref Qore::Socket "Socket" and @ref Qore::HTTPClient "HTTPClient" calls (<a href="https://github.com/qorelanguage/qore/issues/1725">issue 1725</a>)
    - <a href="../../modules/WebSocketHandler/html/index.html">WebSocketHandler</a> module fixes:
      - added timeout values to @ref Qore::Socket "Socket" calls (<a href="https://github.com/qorelanguage/qore/issues/1725">issue 1725</a>)
    - <a href="../../modules/WebSocketUtil/html/index.html">WebSocketUtil</a> module fixes:
      - added timeout values to @ref Qore::Socket "Socket" calls (<a href="https://github.com/qorelanguage/qore/issues/1725">issue 1725</a>)
    - fixed a bug where a type conversion error in an lvalue assignment could generate a confusing unrelated runtime exception (<a href="https://github.com/qorelanguage/qore/issues/1697">issue 1697</a>)
    - fixed a bug where invalid characters in the port specification in a URL were ignored (<a href="https://github.com/qorelanguage/qore/issues/1728">issue 1728</a>)
    - fixed a bug with SSL socket communication the remote closing the connection during a send operation could cause the current thread to go into an infinite loop consuming 100% CPU (<a href="https://github.com/qorelanguage/qore/issues/1729">issue 1729</a>)
    - fixed a bug in the @ref Qore::HashListIterator "HashListIterator" class iterating hashes with a mix of lists and single values such as used by bulk DML binds; now the single values will appear as the current value for all list elements as per the original design instead of throwing a runtime exception (<a href="https://github.com/qorelanguage/qore/issues/1738">issue 1738</a>)

    @section qore_08127 Qore 0.8.12.7

    @par Release Summary
    Bugfix release; see details below

    @subsection qore_08127_bug_fixes Bug Fixes in Qore

    - fixed bug in internal string generation with \c size_t arguments that could cause invalid data to be output or crashes on 32-bit platforms (<a href="https://github.com/qorelanguage/qore/issues/1640">issue 1640</a>)
    - fixed a runtime memory leak and invalid runtime behavior with undetected recursive lvalue references (<a href="https://github.com/qorelanguage/qore/issues/1617">issue 1617</a>)
    - improved @ref garbage_collection "prompt collection" performance with large graphs of objects by eliminating additional unnecessary graph scans, resulting in further large performance improvements in the garbage collector (<a href="https://github.com/qorelanguage/qore/issues/1363">issue 1363</a>)
    - improved \c InboundTableMapper::queueData() performance (in the <a href="../../modules/TableMapper/html/index.html">TableMapper</a> module) when used with data in hash of lists format to use bulk DML in input and output without internal data conversions (<a href="https://github.com/qorelanguage/qore/issues/1626">issue 1626</a>)
    - <a href="../../modules/OracleSqlUtil/html/index.html">OracleSqlUtil</a> module fixes:
      - worked around \c ORA-22165 from \c op_in() caused by Oracle's limit on number of collection elements (<a href="https://github.com/qorelanguage/qore/issues/1660">issue 1660</a>)
      - fixed a bug in the \a force option (i.e. cascade) for dropping types (<a href="https://github.com/qorelanguage/qore/issues/1683">issue 1683</a>)
    - improved @ref try-module "%try-module" error reporting and documentation (<a href="https://github.com/qorelanguage/qore/issues/1648">issue 1648</a>)

    @section qore_08126 Qore 0.8.12.6

    @par Release Summary
    Bugfix release; see details below

    @subsection qore_08126_bug_fixes Bug Fixes in Qore

    - fixed a bug in @ref Qore::parse_url() parsing single-character hostnames (<a href="https://github.com/qorelanguage/qore/issues/1524">issue 1524</a>)
    - fixed a bug where @ref Qore::PO_LOCKDOWN "PO_LOCKDOWN" was not set when parsing \c init and \c del attributes in @ref user_modules "user module" headers (<a href="https://github.com/qorelanguage/qore/issues/1535">issue 1535</a>)
    - fixed a bug parsing exception catch block parameter errors (in debug builds only; <a href="https://github.com/qorelanguage/qore/issues/1558">issue 1558</a>)
    - fixed a bug dereferencing @ref binary "binary values" with the @ref list_element_operator "[] operator"; the behavior now corresponds to the documentation (<a href="https://github.com/qorelanguage/qore/issues/1566">issue 1566</a>)
    - fixed a bug that would result in a crash if a method were declared both \c static and \c abstract (<a href="https://github.com/qorelanguage/qore/issues/1590">issue 1590</a>)
    - fixed performance issues with the <a href="../../modules/Mapper/html/index.html">Mapper</a> module (and by extension the <a href="../../modules/TableMapper/html/index.html">TableMapper</a> module) for mappers with many identity (i.e. 1:1) and constant mappings (<a href="https://github.com/qorelanguage/qore/issues/1620">issue 1620</a>)
    - fixed a bug in the \c BulkInsertOperation class in the <a href="../../modules/BulkSqlUtil/html/index.html">BulkSqlUtil</a> module where inserts would fail or silently insert invalid data in the second or later blocks when constant hashes were used (<a href="https://github.com/qorelanguage/qore/issues/1625">issue 1625</a>)

    @section qore_08125 Qore 0.8.12.5

    @par Release Summary
    Bugfix release; see details below

    @subsection qore_08125_new_features New Features in Qore

    - added the <a href="../../modules/SalesforceRestClient/html/index.html">SalesforceRestClient</a> module for communicating with Salesforce.com using the REST APIs
    - module <a href="../../modules/SqlUtil/html/index.html">SqlUtil</a>
      - has support for native default values in tables (<a href="https://github.com/qorelanguage/qore/issues/1428">issue 1428</a>)
      - has support for Oracle named types (eg. spatial types) for Schema.qm and SchemaReverse.qm. (<a href="https://github.com/qorelanguage/qore/issues/1465">issue 1465</a>)

    @subsection qore_08125_bug_fixes Bug Fixes in Qore

    - <a href="../../modules/Mime/html/index.html">Mime</a> module:
      - added support for URL form-encoded messages (<a href="https://github.com/qorelanguage/qore/issues/1436">issue 1436</a>
    - <a href="../../modules/RestClient/html/index.html">RestClient</a> module:
      - added support for URL form-encoded messages (<a href="https://github.com/qorelanguage/qore/issues/1436">issue 1436</a>
      - added support for the \c "rawxml" message body encoding (<a href="https://github.com/qorelanguage/qore/issues/1437">issue 1437</a>
    - fixed handling of invalid compressed data in the following functions (<a href="https://github.com/qorelanguage/qore/issues/1432">issue 1432</a>):
      - @ref Qore::gunzip_to_binary()
      - @ref Qore::gunzip_to_string()
      - @ref Qore::uncompress_to_binary()
      - @ref Qore::uncompress_to_string()
    - fixed \c \@inf\@ on Windows (<a href="https://github.com/qorelanguage/qore/issues/1442">issue 1442</a>)
    - fixed @ref Qore::parse_url() with single-character usernames (<a href="https://github.com/qorelanguage/qore/issues/1455">issue 1455</a>)
    - corrected the error message with SSL reads when the server closes the connection prematurely (<a href="https://github.com/qorelanguage/qore/issues/1488">issue 1488</a>)
    - fixed the \c Host header in HTTP requests to not include the port if the port is the default port for the scheme because it causes some servers to reject the request (<a href="https://github.com/qorelanguage/qore/issues/1489">issue 1489</a>)

    @section qore_08124 Qore 0.8.12.4

    @par Release Summary
    Bugfix release; see details below

    @subsection qore_08124_bug_fixes Bug Fixes in Qore

    - fixed a reference bug in the @ref Qore::Thread::Queue "Queue" class introduced in the last release (<a href="https://github.com/qorelanguage/qore/issues/1309">issue 1309</a>)
    - fixed a bug where database types could not be correctly aligned if they had dependencies (<a href="https://github.com/qorelanguage/qore/issues/1314">issue 1314</a>); entailed updates in the following modules:
      - <a href="../../modules/SqlUtil/html/index.html">SqlUtil</a>
      - <a href="../../modules/FreetdsSqlUtil/html/index.html">FreetdsSqlUtil</a>
      - <a href="../../modules/MysqlSqlUtil/html/index.html">MysqlSqlUtil</a>
      - <a href="../../modules/OracleSqlUtil/html/index.html">OracleSqlUtil</a>
      - <a href="../../modules/PgsqlSqlUtil/html/index.html">PgsqlSqlUtil</a>
      - <a href="../../modules/Schema/html/index.html">Schema</a>
    - fixed a bug in @ref Qore::trunc_str() "trunc_str()" where an infinite loop could be triggered with certain arguments and multi-byte character encodings (<a href="https://github.com/qorelanguage/qore/issues/1327">issue 1327</a>)
    - improved @ref garbage_collection "prompt collection" performance with larger graphs of objects by eliminating unnecessary graph scans made during object method calls (<a href="https://github.com/qorelanguage/qore/issues/1363">issue 1363</a>)
    - fixed bugs in @ref Qore::date(string) "date(string)" and @ref Qore::date(string, string) "date(string, string)" where invalid input data was ignored and invalid dates were returned (<a href="https://github.com/qorelanguage/qore/issues/1369">issue 1369</a>)
    - <a href="../../modules/CsvUtil/html/index.html">CsvUtil</a> module:
      - fixed a bug in \c AbstractCsvIterator::identifyTypeImpl() generating an error message (<a href="https://github.com/qorelanguage/qore/issues/1355">issue 1355</a>)
    - <a href="../../modules/MailMessage/html/index.html">MailMessage</a> module:
      - fixed a bug using the default encoding in \c Message::attach() (issue <a href="https://github.com/qorelanguage/qore/issues/1352">issue 1352</a>)
    - <a href="../../modules/SqlUtil/html/index.html">SqlUtil</a> module:
      - fixed the ignored character_semantics column option in schema alignmed (<a href="https://github.com/qorelanguage/qore/issues/1379">issue 1379</a>)
      - implemented the \c cop_length() column function (<a href="https://github.com/qorelanguage/qore/issues/1395">issue 1395</a>)
    - <a href="../../modules/OracleSqlUtil/html/index.html">OracleSqlUtil</a> module:
      - OraclePackage attribute body_src is now public to access package bodies
    - <a href="../../modules/Qorize/html/index.html">Qorize</a> module:
      -  Qorize module: new qorize_val() set of functions; qorize_named() introduced; qorize tests
    - <a href="../../modules/TableMapper/html/index.html">TableMapper</a> module:
      - fixed runtime option propagation to \c TableMapper::SqlStatementMapperIterator from \c TableMapper::AbstractSqlStatementOutboundMapper::iterator() (<a href="https://github.com/qorelanguage/qore/issues/1418">issue 1418</a>)
      - fixed SqlStatementMapperIterator::getCount() (<a href="https://github.com/qorelanguage/qore/issues/1417">issue 1417</a>)
      - added the following methods:
        - \c TableMapper::AbstractSqlStatementOutboundMapper::getRowIterator()
        - \c TableMapper::InboundTableMapper::iterator()
        - \c TableMapper::InboundTableMapperIterator::getRuntime()
        - \c TableMapper::InboundTableMapperIterator::replaceRuntime()
        - \c TableMapper::InboundTableMapperIterator::setRuntime()
        - \c TableMapper::SqlStatementMapperIterator::getRuntime()
        - \c TableMapper::SqlStatementMapperIterator::replaceRuntime()
        - \c TableMapper::SqlStatementMapperIterator::setRuntime()
    - <a href="../../modules/QUnit/html/index.html">QUnit</a> module:
      - fixed showing the assertion location when there are test modules on top of QUnit (<a href="https://github.com/qorelanguage/qore/issues/1046">issue 1046</a>)
    - fixed inconsistency between list splice operator and splice function (<a href="https://github.com/qorelanguage/qore/issues/1380">issue 1380</a>)

    @section qore_08123 Qore 0.8.12.3

    @par Release Summary
    Bugfix release; see details below

    @subsection qore_08123_bug_fixes Bug Fixes in Qore

    - fixed the documentation (and DB modules) where @ref Qore::SQL::SQLStatement::fetchColumns() "SQLStatement::fetchColumns()" was inconsistent; now it will return a empty hash when no more rows are available to fetch (<a href="https://github.com/qorelanguage/qore/issues/1241">issue 1241</a>)
    - added I/O timeout support to the @ref Qore::FtpClient "FtpClient" class (<a href="https://github.com/qorelanguage/qore/issues/1252">issue 1252</a>)
    - fixed bugs in @ref Qore::Socket::recv() "Socket::recv()" and @ref Qore::Socket::recvBinary() "Socket::recvBinary()" with <tt>size = 0</tt> where @ref nothing could be returned which is invalid according to the methods' declared return types (<a href="https://github.com/qorelanguage/qore/issues/1260">issue 1260</a>)
    - fixed a bug where @ref Qore::FtpClient::get() "FtpClient:get()" would fail with an exception when retrieving an empty file (<a href="https://github.com/qorelanguage/qore/issues/1255">issue 1255</a>)
    - fixed a bug where executing a call reference to a deleted object method would cause a crash (<a href="https://github.com/qorelanguage/qore/issues/1268">issue 1268</a>)
    - fixed a bug where Qore would allow methods to be called on already deleted objects under certain conditions (<a href="https://github.com/qorelanguage/qore/issues/1270">issue 1270</a>)
    - fixed a bug where calling @ref Qore::exit() "exit()" in a multithreaded program could result in a segmentation fault (<a href="https://github.com/qorelanguage/qore/issues/1215">issue 1215</a>)
    - fixed a bug where <a href="../../modules/HttpServer/html/index.html">HttpServer::addListener()</a> could not accept a bind on port 0 to mean any random port (<a href="https://github.com/qorelanguage/qore/issues/1284">issue 1284</a>)
    - fixed a race condition in @ref garbage_collection "prompt collection" that could lead to a crash (<a href="https://github.com/qorelanguage/qore/issues/1084">issue 1084</a>)
    - fixed a bug clearing @ref Qore::Socket "Socket" event queues when the @ref Qore::Socket "Socket" goes out of scope that could lead to a crash (<a href="https://github.com/qorelanguage/qore/issues/1292">issue 1292</a>)
    - fixed a bug with @ref Qore::FtpClient::setWarningQueue() "FtpClient::setWarningQueue()" that could cause a crash (<a href="https://github.com/qorelanguage/qore/issues/1293">issue 1293</a>)
    - fixed a bug where @ref Qore::FtpClient::pwd() returned invalid directory names (<a href="https://github.com/qorelanguage/qore/issues/1295">issue 1295</a>)

    @section qore_08122 Qore 0.8.12.2

    @par Release Summary
    Bugfix release; see details below

    @subsection qore_08122_bug_fixes Bug Fixes in Qore
    - fixed bugs in handling websocket close status codes in the <a href="../../modules/WebSocketUtil/html/index.html">WebSocketUtil</a>, <a href="../../modules/WebSocketClient/html/index.html">WebSocketClient</a>, and <a href="../../modules/WebSocketHandler/html/index.html">WebSocketHandler</a> modules (<a href="https://github.com/qorelanguage/qore/issues/1216">issue 1216</a>)
    - fixed a crashing bug with recursive class initialization (<a href="https://github.com/qorelanguage/qore/issues/2023">issue 2023</a>)

    @section qore_08121 Qore 0.8.12.1

    @par Release Summary
    Bugfix release; see details below

    @subsection qore_08121_bug_fixes Bug Fixes in Qore
    - <a href="../../modules/TableMapper/html/index.html">TableMapper</a> module fixes:
      - fixed a bug with the \c SqlStatementOutboundMapper::iterator() method; corrected the iterator object return value which was causing \c AbstractMapperIterator::mapBulk() to fail (<a href="https://github.com/qorelanguage/qore/issues/979">issue 979</a>)
      - fixed a bug with \c SqlStatementOutboundMapper; it would throw an error if the required \c "table" or \c "sh" options were used and only worked with subclasses that declared these options (<a href="https://github.com/qorelanguage/qore/issues/981">issue 981</a>)
      - fixed a bug where \c AbstractSqlStatementOutboundMapper::iterator() failed to use options when creating the new \c Mapper object (<a href="https://github.com/qorelanguage/qore/issues/1088">issue 1088</a>)
    - fixed a bug where optional arguments were not handled correctly in some rare cases (<a href="https://github.com/qorelanguage/qore/issues/974">issue 974</a>)
    - fixed a bug causing a crash when @ref Qore::parse_base64_string_to_string() "parse_base64_string_to_string()" was called with an empty string (<a href="https://github.com/qorelanguage/qore/issues/996">issue 996</a>)
    - fixed a bug resolving base class method calls during parse initialization (<a href="https://github.com/qorelanguage/qore/issues/1075">issue 1075</a>)
    - fixed thread memory handling bug with some operator expressions and the @ref background "background operator" (<a href="https://github.com/qorelanguage/qore/issues/1096">issue 1096</a>)
    - fixed a race condition in the prompt collection of closure-bound local variables in the @ref garbage_collection "garbage collector" (<a href="https://github.com/qorelanguage/qore/issues/1103">issue 1103</a>)
    - fixed a bug where @ref Qore::HTTPClient "HTTPClient" class method variants such as @ref Qore::HTTPClient::get() "HTTPClient::get()" without a callback would fail to return the message body when the server sent a reply with chunked transfer encoding (<a href="https://github.com/qorelanguage/qore/issues/1117">issue 1117</a>)
    - fixed a bug in CsvUtil where backward compatibility was broken for single-row-type format (<a href="https://github.com/qorelanguage/qore/issues/1124">issue 1124</a>)
    - fixed bugs where declared public functions were missing from the library ABI (<a href="https://github.com/qorelanguage/qore/issues/1126">issue 1126</a>)
    - fixed bugs where @ref Qore::format_number() and <float>::format() gave incorrect results when rounding to the significant decimals given in the format string (<a href="https://github.com/qorelanguage/qore/issues/1149">issue 1149</a>)
    - fixed a bug referencing \c self in base class constructor arguments (<a href="https://github.com/qorelanguage/qore/issues/1169">issue 1169</a>)
    - fixed a bug where the incorrect class destructor was called in the openldap module (<a href="https://github.com/qorelanguage/qore/issues/1174">issue 1174</a>)
    - fixed a bug where declaring a \c copy() method as @ref synchronized would result in a crash when the method was called (<a href="https://github.com/qorelanguage/qore/issues/1188">issue 1188</a>)
    - fixed bugs in <string>::getEncoded() and <string>::getDecoded() regarding @ref Qore::CE_XML "CE_XML" and @ref Qore::CE_NONASCII "CE_NONASCII" (<a href="https://github.com/qorelanguage/qore/issues/1193">issue 1193</a>)
    - fixed bugs where @ref Qore::call_object_method() and @ref Qore::call_object_method_args() allowed private methods to be called from outside the class (<a href="https://github.com/qorelanguage/qore/issues/1194">issue 1194</a>)
    - fixed a bug where @ref deprecated methods were being internally registered as @ref RUNTIME_NOOP (<a href="https://github.com/qorelanguage/qore/issues/1197">issue 1197</a>)
    - fixed bugs where the @ref Qore::SQL::Datasource "Datasource" class would open a connection to the server in the constructor before options were set and where a server connection was required to call @ref Qore::SQL::Datasource::getOption() "Datasource::getOption()" or @ref Qore::SQL::Datasource::setOption() "Datasource::setOption()" (<a href="https://github.com/qorelanguage/qore/issues/1201">issue 1201</a>)
    - fixed memory errors in the @ref Qore::Thread::Queue "Queue" class where spurious exceptions could be raised (<a href="https://github.com/qorelanguage/qore/issues/1202">issue 1202</a>)
    - fixed a memory leak with static class member initializers (<a href="https://github.com/qorelanguage/qore/issues/1206">issue 1206</a>)

    @section qore_0812 Qore 0.8.12

    @par Release Summary
    Major new release with major new features and bug fixes as well as packaging fixes:
    - added support for @ref garbage_collection "deterministic garbage collection"
    - standardized function naming convention
    - new functions, methods, constants, operators, and user modules
    - greatly improved support on Windows

    @subsection qore_0812_compatibility Changes That Can Affect Backwards-Compatibility
    - fixed broken list parsing; in previous releases, %Qore's parser re-wrote lists without parentheses used as top-level statements with certain assignment operators (@ref assignment_operator "=", @ref plus_equals_operator "+=", @ref minus_equals_operator "-=", @ref multiply_equals_operator "*=", and @ref divide_equals_operator "/=", but not with others) so that statements like <tt>list l = 1, 2, 3;</tt> were valid assignments.   Due to operator precedence, such statements should normally be interpreted as <tt>(list l = 1), 2, 3;</tt>, which is not a valid expression.  Not only were the rules applied with only some assignment operators, but such lists were only rewritten if used as top-level statements, therefore the rules were applied inconsistenctly depending on where the expression was located in the parse tree.  As of %Qore 0.8.12, these inconsistencies have been eliminated by default from %Qore; all lists are processed according to the precedence rules defined in @ref operators.  This could break old code that relied on the old, broken behavior.  To get the old behavior, use the @ref broken-list-parsing "%broken-list-parsing" parse directive.
    - fixed broken @ref int_type "int" and @ref softint_type "softint" assignments; previously runtime type errors with these type restrictions were ignored and all values were silently converted to integers for the assignment, now runtime type errors are thrown according to the original design.  Parse errors are detected as before.  This could break old code that relied on the old, broken behavior.  To get the old behavior, use the @ref broken-int-assignments "%broken-int-assignments" parse directive.
    - fixed broken multi-character operator parsing; the %Qore parser has been updated to no longer accept multi-character operators with whitespace between the chacters making up the operator; it is believed that this was never used and simply caused the parser to be needlessly complicated and caused %Qore to be less compatible with other languages.  To get the old behavior, use the @ref broken-operators "%broken-operators" parse directive.
    - the @ref push "push", @ref unshift "unshift", @ref pop "pop" and @ref shift "shift" operators now throw an exception when their first operand is not a list and @ref strict-args "%strict-args" is in effect

    @subsection qore_0812_new_features New Features in Qore
    - Added the @ref value_coalescing_operator which checks first argument if it evaluates to @ref Qore::False "False" with @ref <value>::val() and if so assigns the second argument. The operator can be further chained; for example: @code{.py} expr1 ?* expr2 ?* expr3 @endcode
    - Added the @ref null_coalescing_operator which checks the first operand for @ref nothing or @ref null; if true returns the second argument. The operator can be further chained, in which case the first operand with a value is returned; ex: @code{.py} expr1 ?? expr2 ?? expr3 @endcode
    - %Qore identifiers can now begin with an underscore character \c "_"; the following is now a valid (with @ref new-style "%new-style"): @code{.py}int _var = 1;@endcode
    - hash enhancements:
      - new syntax for an expression giving an empty hash: <tt>{}</tt>; for example: @code{.py} hash h = {};@endcode
      - new literal hash support: hashes can now be given as literal values as follows: @code{.py} (<key_expr>: <val_expr>, [...]) @endcode For example: @code{.py} return (get_key(): get_value()); @endcode in the past the keys in literal hashes had to be either a string or a constant; now any valid %Qore expression can be used to generate the hash keys at runtime
      - new hash syntax; hash elements can now be enclosed by curly brackets as well as regular parentheses; the version with curly brackets when used with the @ref hmap "map" operator results in the hash version of the map operator being used
      - Added new @ref hmap "hash version of the map" operator to build a hash from a list or iterator expression; ex: @code{.py} hash h = map {$1, h2.$1}, i; @endcode
    - implemented support for loading user modules in a pre-defined @ref Qore::Program "Program" object (that can have a custom API) in the following new functions and methods:
      - @ref Qore::load_user_module_with_program() "load_user_module_with_program()"
      - @ref Qore::Program::loadApplyToPrivateUserModule() "Program::loadApplyToPrivateUserModule()"
      - @ref Qore::Program::loadApplyToUserModule() "Program::loadApplyToUserModule()"
      - @ref Qore::Program::loadUserModuleWithProgram() "Program::loadUserModuleWithProgram()"
    - implemented support for code / dependency injections in @ref Qore::Program "Program" containers with the following changes:
      - @ref Qore::Program::importClass() now accepts optional arguments that allow the imported version of the class to live in another namespace and have another name and an argument that allows the imported version of the class to remain even if it overlaps with an imported system or user class from a module
      - @ref Qore::Program::importFunction() now accepts an optional argument that allows the imported version of the function to remain even if it overlaps with an imported system or user function from a module
      - the new parse option @ref Qore::PO_ALLOW_INJECTION must be set on the @ref Qore::Program "Program" object in order to use code / dependency injection parameters in the above methods
      - once a @ref Qore::Program "Program" object has an injected API set up, the system API can be imported (possibly already overridden with injected code) with the following new methods:
        - @ref Qore::Program::importSystemApi()
        - @ref Qore::Program::importSystemClasses()
        - @ref Qore::Program::importSystemConstants()
        - @ref Qore::Program::importSystemFunctions()
        .
        additionally user modules can be loaded with overridden injected code with the following new functions / methods:
        - @ref Qore::load_user_module_with_program() "load_user_module_with_program()"
        - @ref Qore::Program::loadApplyToPrivateUserModule() "Program::loadApplyToPrivateUserModule()"
        - @ref Qore::Program::loadApplyToUserModule() "Program::loadApplyToUserModule()"
        - @ref Qore::Program::loadUserModuleWithProgram() "Program::loadUserModuleWithProgram()"
        .
        furthermore the following function can be used to reload injected modules with the non-injected version:
        - @ref Qore::reload_module() "reload_module()"
    - implemented support for user-defined thread-resource management, allowing %Qore code to safely manage resources associated to a particular thread:
      - @ref Qore::Thread::AbstractThreadResource
      - @ref Qore::Thread::remove_thread_resource()
      - @ref Qore::Thread::set_thread_resource()
    - new constants:
      - @ref Qore::DirSep
      - @ref Qore::Platform
      - @ref Qore::ParseOptionCodeMap
      - @ref Qore::ParseOptionStringMap
      - @ref Qore::PO_BROKEN_LIST_PARSING
      - @ref Qore::PO_BROKEN_LOGIC_PRECEDENCE
      - @ref Qore::PO_BROKEN_OPERATORS
      - @ref Qore::PO_NO_INHERIT_SYSTEM_CONSTANTS
      - @ref Qore::PO_NO_INHERIT_USER_CONSTANTS
      - @ref Qore::PO_NO_API
      - @ref Qore::PO_NO_SYSTEM_API
      - @ref Qore::PO_NO_USER_API
      - @ref Qore::SQL::DBI_CAP_HAS_ARRAY_BIND "Qore::SQL::DBI_CAP_HAS_ARRAY_BIND"
      - @ref StringConcatEncoding
      - @ref StringConcatDecoding
    - new classes:
      - @ref Qore::DataLineIterator
      - @ref Qore::Thread::AbstractThreadResource
    - other new methods:
      - @ref Qore::SQL::DatasourcePool::getCapabilities()
      - @ref Qore::SQL::DatasourcePool::getCapabilityList()
      - @ref Qore::SQL::SQLStatement::currentThreadInTransaction()
      - @ref Qore::Thread::Queue::setError()
      - @ref Qore::Thread::Queue::clearError()
    - updated methods:
      - @ref Qore::TimeZone::constructor() "TimeZone::constructor()": now accepts a path to the zoneinfo file if the @ref Qore::PO_NO_FILESYSTEM sandboxing restrictions is not set
    - the \c SOCKET-THROUGHPUT-WARNING event is no longer raised on the warning queue if the transfer size is less than 1024 bytes; this affects:
      - @ref Qore::FtpClient::setWarningQueue()
      - @ref Qore::HTTPClient::setWarningQueue()
      - @ref Qore::Socket::setWarningQueue()
    - new functions:
      - @ref Qore::create_object()
      - @ref Qore::create_object_args()
      - @ref Qore::decode_uri_request()
      - @ref Qore::encode_uri_request()
      - @ref Qore::get_duration_seconds_f()
      - @ref Qore::getgroups()
      - @ref Qore::getusername()
      - @ref Qore::ltrim()
      - @ref Qore::parse_float()
      - @ref Qore::parse_number()
      - @ref Qore::realpath()
      - @ref Qore::rtrim()
      - @ref Qore::set_return_value()
      - @ref Qore::setgroups()
      - @ref Qore::Thread::remove_thread_resource()
      - @ref Qore::Thread::set_thread_resource()
    - updated functions:
      - @ref Qore::parse_boolean()
      - @ref Qore::string()
      - @ref Qore::strmul()
    - new pseudo-methods:
      - @ref <date>::dayNumber()
      - @ref <date>::dayOfWeek()
      - @ref <date>::durationSecondsFloat()
      - @ref <date>::isoDayOfWeek()
      - @ref <date>::isoWeekHash()
      - @ref <date>::isoWeekString()
      - @ref <object>::uniqueHash()
      - @ref <string>::getDecoded()
      - @ref <string>::getEncoded()
    - the following functions were moved from the <a href="../../modules/Util/html/index.html">Util</a> module to %Qore:
      - @ref Qore::absolute_path()
      - @ref Qore::absolute_path_windows()
      - @ref Qore::absolute_path_unix()
    - camel-case functions were deprecated in this release, covering the following functions:
      - @ref Qore::callObjectMethod(): deprecated for @ref Qore::call_object_method()
      - @ref Qore::callObjectMethodArgs(): deprecated for @ref Qore::call_object_method_args()
      - @ref Qore::existsFunction(): deprecated for @ref Qore::exists_function()
      - @ref Qore::functionType(): deprecated for @ref Qore::function_type()
      - @ref Qore::getAllThreadCallStacks(): deprecated for @ref Qore::get_all_thread_call_stacks()
      - @ref Qore::getClassName(): deprecated for @ref Qore::get_class_name()
      - @ref Qore::getDateFromISOWeek(): deprecated for @ref Qore::get_date_from_iso_week()
      - @ref Qore::getDayNumber(): deprecated for @ref Qore::get_day_number()
      - @ref Qore::getDayOfWeek(): deprecated for @ref Qore::get_day_of_week()
      - @ref Qore::getDBIDriverCapabilities(): deprecated for @ref Qore::dbi_get_driver_capabilities()
      - @ref Qore::getDBIDriverCapabilityList(): deprecated for @ref Qore::dbi_get_driver_capability_list()
      - @ref Qore::getDBIDriverList(): deprecated for @ref Qore::dbi_get_driver_list()
      - @ref Qore::getFeatureList(): deprecated for @ref Qore::get_feature_list()
      - @ref Qore::getISODayOfWeek(): deprecated for @ref Qore::get_iso_day_of_week()
      - @ref Qore::getISOWeekHash(): deprecated for @ref Qore::get_iso_week_hash()
      - @ref Qore::getISOWeekString(): deprecated for @ref Qore::get_iso_week_string()
      - @ref Qore::getMethodList(): deprecated for @ref Qore::get_method_list()
      - @ref Qore::getModuleHash(): deprecated for @ref Qore::get_module_hash()
      - @ref Qore::getModuleList(): deprecated for @ref Qore::get_module_list()
      - @ref Qore::makeBase64String(): deprecated for @ref Qore::make_base64_string()
      - @ref Qore::makeHexString(): deprecated for @ref Qore::make_hex_string()
      - @ref Qore::parseBase64String(): deprecated for @ref Qore::parse_base64_string()
      - @ref Qore::parseBase64StringToString(): deprecated for @ref Qore::parse_base64_string_to_string()
      - @ref Qore::parseDatasource(): deprecated for @ref Qore::parse_datasource()
      - @ref Qore::parseHexString(): deprecated for @ref Qore::parse_hex_string()
      - @ref Qore::sortDescending(): deprecated for @ref Qore::sort_descending()
      - @ref Qore::sortDescendingStable(): deprecated for @ref Qore::sort_descending_stable()
      - @ref Qore::sortStable(): deprecated for @ref Qore::sort_stable()
      - @ref Qore::throwThreadResourceExceptions(): deprecated for @ref Qore::throw_thread_resource_exceptions()
      .
      Functions deprecated in this release will remain for the forseeable future for backwards-compatibility
    - Added support for reexporting imported definitions in user module with the new <tt>%%requires(reexport)</tt> form of the @ref requires "%requires" parse directive.
    - @ref Qore::xrange() and @ref Qore::RangeIterator updates:
      - @ref Qore::xrange() and @ref Qore::RangeIterator::constructor() and <list>::rangeIterator() updated to take an optional value to return in the @ref Qore::RangeIterator::getValue() method
    - @ref Qore::FtpClient updates:
      - added @ref Qore::FtpClient::getMode()
    - Performance improvements:
      - @ref Qore::HashPairIterator and @ref Qore::ObjectPairIterator objects (returned by @ref <hash>::pairIterator() and @ref <object>::pairIterator(), respectively and the associated reverse iterators) have had their performance improved by approximately 70% by reusing the hash iterator object when possible
    - module directory handling changed
      - user modules are now stored in prefix/share/qore-modules/version
      - prefix/share/qore-modules is also added to the module path
      - version-specific module directories are added first, then the "generic" directories
    - <a href="../../modules/CsvUtil/html/index.html">CsvUtil</a> module updates:
      - new \c "tolwr" option in structured text parsing classes
      - \c AbstractCsvWriter will set \c "headers" from the \c "fields" option if \c "headers" are not explicitly set
      - added write() methods returning the generated strings to the \c CsvStringWriter class for API compatibility with the corresponding FixedLengthDataWriter methods
      - implemented support for @ref Qore::SQL::SQLStatement "SQLStatement" as an iterator source for \c AbstractCsvWriter::write()
      - \c quote_escape option implemented in \c AbstractCsvWriter
      - implemented the \c "datamap" and \c "info_log" options for CSV generation
      - implemented alternative options with underscores instead of dashes for all constructors
      - extended multi-type support, record type rules and default value in field specification
      - implemented multi-type record support in \c AbstractCsvWriter and \c AbstractCsvIterator using \c resolve_type and \c headers options
    - <a href="../../modules/Mapper/html/index.html">Mapper</a> module updates:
      - implemented the \c "constant" field tag, allowing a constant value for an output field to be specified directly in the mapper hash
      - implemented the \c "default" field tag, giving a default value if no input value is specified
      - implemented the global \c "date_format" mapper option
      - implemented support for structured output fields with dot notation in the output field name
      - implemented per-field and global \c "number_format" mapper options
      - changed the behavior of the \c "number" field type: now leaves numeric values in their original type, converts all other types to a number
      - removed the deprecated \c "crec" option
      - implemented the \c "input" option with input record validation
      - implemented the \c "output" option with output record validation
      - implemented the \c "info_log" option and removed the \c "trunc" option
      - implemented the \c "runtime" field tag
      - implemented the \c "index" field tag
      - improved the Mapper::mapAll() method by adding support for hashes of lists to better support input from bulk DML (@ref Qore::SQL::SQLStatement::fetchColumns() "SQLStatement::fetchColumns()")
    - <a href="../../modules/TableMapper/html/index.html">TableMapper</a> module updates:
      - added table name and datasource description to error messages
      - implemented more efficient support for inserts from a sequence for databases supporting the \c "returning" clause in insert statements; now such inserts are made in a single round trip instead of n + 1 where n is the number of sequences in the insert
      - implemented an optimized insert approach assuming stable input data
      - implemented the following new options:
        - \c unstable_input: to accommodate unstable input data and disable the insert optimization (default: False)
        - \c insert_block: for DB drivers supporting bulk DML, the number of rows inserted at once (default: 500, only used when \c unstable_input is False) and bulk inserts are supported in the table object
      - added methods for bulk / batch inserts for db drivers supporting bulk DML (ex: Oracle)
      - updated to <a href="../../modules/Mapper/html/index.html">Mapper</a> changes: use table description to define output record for the <a href="../../modules/Mapper/html/index.html">Mapper</a> module
      - added the AbstractSqlStatementOutboundMapper class
      - added the InboundIdentityTableMapper class
      - added the SqlStatementMapperIterator class
      - added the SqlStatementOutboundMapper class
    - <a href="../../modules/RestClient/html/index.html">RestClient</a> module updates:
      - implemented RestClient::addDefaultHeaders()
      - implemented RestClient::getDefaultHeaders()
      - implemented RestClient::getSendEncoding()
      - implemented RestClient::setContentEncoding()
      - when possible, REST bodies are decoded and stored in the \a info output argument when the HTTP server returns a status code < 100 or >= 300 to allow for error-handling in the client
    - <a href="../../modules/RestHandler/html/index.html">RestHandler</a> module updates:
      - implemented support for notifying persistent connections when the connection is terminated while a persistent connection is in place
      - the AbstractRestStreamRequestHandler class is now the base abstract class for REST stream request handlers
    - <a href="../../modules/WebUtil/html/index.html">WebUtil</a> module updates:
      - updated FileHandler::handleRequest() to allow for chunked sends
    - <a href="../../modules/BulkSqlUtil/html/index.html">BulkSqlUtil</a> module:
      - added this new module providing APIs supporting bulk DML with <a href="../../modules/SqlUtil/html/index.html">SqlUtil</a> with supported drivers
    - <a href="../../modules/FilePoller/html/index.html">FilePoller</a> module:
      - added this new module to support polling files in directories on the filesystem
    - <a href="../../modules/FixedLengthUtil/html/index.html">FixedLengthUtil</a> module:
      - added this new module for handling fixed length line data
    - <a href="../../modules/HttpServer/html/index.html">HttpServer</a> module updates:
      - <a href="../../modules/HttpServerUtil/html/index.html">HttpServerUtil</a> module split from the <a href="../../modules/HttpServer/html/index.html">HttpServer</a> module containing supporting definitions for handler classes and other code interfacing with the <a href="../../modules/HttpServer/html/index.html">HttpServer</a> module
      - added the PermissiveAuthenticator class
      - translate \c "+" (plus) to \c " " (space) in the query portion of URIs in parse_uri_query()
      - implemented support for notifying persistent connections when the connection is terminated while a persistent connection is in place
      - new methods implemented in HttpServer:
        - HttpServer::getListenerLogOptions()
        - HttpServer::getListenerLogOptionsID()
        - HttpServer::setListenerLogOptions()
        - HttpServer::setListenerLogOptionsID()
        - HttpServer::addListeners() (new variant taking a hash of SSL info)
        - HttpServer::listenerStarted() (to allow for reporting when listeners are actually running since they are started asynchronously)
      - improved performance matching request URIs to handlers
      - added the \c "ssl" key to the listener socket info hash
      - implemented support for notifying persistent connections when the connection is terminated while a persistent connection is in place
      - removed the unused AbstractStreamRequestHandler class
      - fixed parse_uri_query() to always return \a params as a hash (<a href="https://github.com/qorelanguage/qore/issues/569">issue 569</a>)
      - added \c root_path to the context hash if the path was matched by a URL path prefix (<a href="https://github.com/qorelanguage/qore/issues/570">issue 570</a>)
      - implemented support for configurable stream handler timeout values (<a href="https://github.com/qorelanguage/qore/issues/719">issue 719</a>)
    - <a href="../../modules/Schema/html/index.html">Schema</a> module updates:
      - added the following public functions to make column definitions easier:
        - c_char()
        - c_date()
        - c_int()
        - c_number()
        - c_timestamp()
        - c_varchar()
    - added option @ref Qore::Option::HAVE_DETERMINISTIC_GC "HAVE_DETERMINISTIC_GC" for %Qore builds where deterministic garbage collection is enabled
    - @ref Qore::Program "Program" class enhancements:
      - the @ref Qore::Program "Program" class now creates @ref conditional_parsing "parse defines" for parse options so that conditional code can be implemented depending on the sandboxing configuration of the program container
      - the @ref Qore::Program::importClass() method now accepts an optional \a new_name argument to allow for importing classes with a different name and namespace path
    - added a timeout parameter to the following @ref Qore::Socket "Socket" methods:
      - @ref Qore::Socket::upgradeClientToSSL()
      - @ref Qore::Socket::upgradeServerToSSL()
    - added zoneinfo -> Windows time zone translation code on Windows to support standard UNIX (zoneinfo) time zone names on Windows; time zone information is still taken from the Windows registry but region names are reported using the standard zoneinfo names
    - @ref Qore::FileLineIterator updates:
      - added @ref Qore::FileLineIterator::hstat() and @ref Qore::FileLineIterator::stat()
    - <a href="../../modules/SqlUtil/html/index.html">SqlUtil</a> module updates:
      - implemented insert option support and support for the \c "returning" clause in supported drivers to avoid server round trips
      - implemented the AbstractTable::getDesc() method and improved exception description messages
      - implemented support for late table resoluton in join arguments to enable joins from serialized parameters
      - improved error messages for common errors such as join errors
      - implemented support for DBA management actions
      - implemented support for driver-dependent pseudocolumns
      - implemented per-column support for the \c "desc" keyword in orderby expressions
      - implemented the \c "wop_or()" function to allow complex SQL expressions to be generated with \c "or" as well as \c "and"
      - implemented the \c "cop_cast()" operator for converting [column] value into another datatype
      - implemented the \c "cop_sum()" aggregate operator for returning sum of column values
      - implemented update operators \c "uop_plus()", \c "uop_minus()", \c "uop_multiply()", \c "uop_divide()"
      - implemented AbstractTable::getBulkUpsertClosure() to better support bulk SQL merge operations
      - removed all APIs that handle implicit transactions; APIs must commit transactions explicitly
      - \a orderby and \a groupby select options now take positive integers as column identifiers
      - column aliases (defined with cop_as()) can now be used in the where hash argument and in join criteria
      - column operator functions can be used in the where clause and in join conditions (<a href="https://github.com/qorelanguage/qore/issues/529">issue 529</a>)
      - implemented the \c "cop_coalesce()" column operation function to support the \c "COALESCE" operator in queries (<a href="https://github.com/qorelanguage/qore/issues/671">issue 671</a>)
      - implemented \c cop_substr() and \c uop_substr() operators (<a href="https://github.com/qorelanguage/qore/issues/801">issue 801</a>)
      - implemented \c op_substr() where operator (<a href="https://github.com/qorelanguage/qore/issues/883">issue 883</a>)
      - implemented the \c "omit_update" upsert option for asymmetrical upserts (updates only update a subset of the columns inserted) (<a href="https://github.com/qorelanguage/qore/issues/791">issue 791</a>)
      - implemented the \c "UpsertUpdateOnly" upsert option (<a href="https://github.com/qorelanguage/qore/issues/793">issue 793</a>)
    - <a href="../../modules/OracleSqlUtil/html/index.html">OracleSqlUtil</a> module updates:
      - implemented support for views for DML in the OracleTable class
      - implemented support for Oracle pseudocolumns in queries
      - return lists from Oracle's data dictionary ordered
      - implemented AbstractTable::emptyStringsAsNull()
    - <a href="../../modules/PgsqlSqlUtil/html/index.html">PgsqlSqlUtil</a> module updates:
      - added support for the following datatypes and aliases: \c bool, \c float, \c int, \c timetz, \c timestamptz, \c varbit
      - added support for listing PostgreSQL types and materialized views (<a href="https://github.com/qorelanguage/qore/issues/699">issue 699</a>)
    - <a href="../../modules/MysqlSqlUtil/html/index.html">MysqlSqlUtil</a> module updates:
      - added support for the following datatypes: \c binary, \c varbinary
    - <a href="../../modules/Util/html/index.html">Util</a> module updates:
      - added public function \c glob_to_regex()
      - added public functions \c lpad() and \c rpad()
      - added public function \c ordinal()
      - added public function \c plural()
      - added public function \c regex_escape()
      - added public function \c zip()
      - \c parse_to_qore_value() now respects parentheses when parsing lists and hashes (<a href="https://github.com/qorelanguage/qore/issues/846">issue 846</a>)
    - added initial support for UTF-16 character encoding; note that UTF-16 is not backwards-compatible with ASCII and therefore not supported universally in %Qore; it's recommended to convert these strings to UTF-8 in %Qore; do not use UTF-16 as the default character encoding in %Qore; currently UTF-16 data can be parsed using the following classes that convert the data to UTF-8:
      - @ref Qore::DataLineIterator
      - @ref Qore::FileLineIterator
    - removed support for the C++ \c QDBI_METHOD_ABORT_TRANSACTION_START DBI method; transactions are always assumed to be in progress even if an exec call throws an exception in the first statement in a new transaction; this is necessary to handle bulk DML where a single statement can partially succeed and partially fail; the ABI remains unchanged; drivers that set this DBI method will no longer have it called because it's not necessary; in the upcoming API/ABI change this C++ DBI method will be removed entirely
    - added support for @ref unary_plus_operator "unary plus"
    - added support for empty private blocks in classes
    - added support for @ref Qore::statvfs() on Windows (simulated from \c GetDiskFreeSpaceEx() <a href="https://github.com/qorelanguage/qore/issues/618">issue 618</a>)
    - assignment of a variable to itself is now illegal (<a href="https://github.com/qorelanguage/qore/issues/526">issue 526</a>)
    - extended qpp to support the 'final' class flag (<a href="https://github.com/qorelanguage/qore/issues/876">issue 876</a>)
    - extended qpp to support private members (<a href="https://github.com/qorelanguage/qore/issues/924">issue 924</a>)
    - added @ref <float>::infp() and @ref <float>::nanp() predicates to @ref float_type (<a href="https://github.com/qorelanguage/qore/issues/909">issue 909</a>)

    @subsection qore_0812_bug_fixes Bug Fixes in Qore
    - fixed format of octal constant - there was an error if a string contained octal constant that is shorter than 3 digit
    - <a href="../../modules/HttpServer/html/index.html">HttpServer</a> module fixes:
      - fixed a bug setting the response encoding in HttpServer::setReplyHeaders() where the Socket encoding was not set properly and therefore the encoding in the Content-Type in the response header did not necessarily match the encoding of the response
      - fixed a socket / connection performance problem with HTTPS listeners where the SSL connection was being negotiated inline with the accept instead of in the connection thread, thereby blocking new connections from being accepted
      - fixed bugs where URI strings were improperly encoded and decoded (also fixed in the <a href="../../modules/RestClient/html/index.html">RestClient</a> module)
      - fixed a bug in the <a href="../../modules/HttpServer/html/index.html">HttpServer</a> module where chunked sends were not received and decoded properly in all cases for handlers that did not explicitly handle chunked messages
      - fixed a bug in HttpServer::addListener() with an integer argument; a UNIX socket was opened instead of a wildcard listener on the given port
      - fixed typos causing bugs in HTTP error logging (<a href="https://github.com/qorelanguage/qore/issues/308">issue 308</a>)
      - fixed a bug formatting IPv6 host addresses in the return value to \c HttpServer::http_get_url_from_bind() (<a href="https://github.com/qorelanguage/qore/issues/821">issue 821</a>)
    - <a href="../../modules/RestClient/html/index.html">RestClient</a> module fixes:
      - fixed bugs where URI strings were improperly encoded and decoded (also fixed in the <a href="../../modules/HttpServer/html/index.html">HttpServer</a> module)
      - fixed a bug where URI paths were sent as relative paths instead of absolute paths
      - fixed issues where multiple leading \c "/" chars were sometimes present in the request URI path
      - fixed an issue where a trailing \c "/" char was sometimes added to the request URI path (<a href="https://github.com/qorelanguage/qore/issues/899">issue 899</a>)
    - <a href="../../modules/CsvUtil/html/index.html">CsvUtil</a> module fixes:
      - fixed a bug where the \c "format" field option was not usable with fields assigned type \c "*date"
      - fixed the default field type as "*string" (from "string") to avoid parsing and outputting empty strings for missing input data
    - <a href="../../modules/Schema/html/index.html">Schema</a> module fixes:
      - AbstractSchema::combineOptions() fails when an option variable contains @ref nothing instead of a valid hash
      - fixed a bug with <i>"insert-only reference data"</i> with the verbose option; the upsert strategy was changed to \c UpsertSelectFirst which means that insert-only reference data could also be updated
      - fixed a bug where it was not possible to provide Database options when creating schemas (<a href="https://github.com/qorelanguage/qore/issues/501">issue 501</a>)
    - <a href="../../modules/Mapper/html/index.html">Mapper</a> module fixes:
      - moved field length checks after all transformations have been applied
      - fixed bugs in the \c "timezone" and \c "input_timezone" options, documented those options
      - fixed a bug where \c "constant" field tags assigned to a value that evaluated to boolean @ref Qore::False "False" were not recognized (<a href="https://github.com/qorelanguage/qore/issues/610">issue 610</a>)
    - <a href="../../modules/SqlUtil/html/index.html">SqlUtil</a> module fixes:
      - fixed a bug with queries using a \a desc argument with the \a orderby query option with multiple sort columns; the \c "desc" string was added only to the last column but should have been added to all columns
      - fixed a bug where foreign key constraints with supporting indexes were not tracked and therefore schema alignment on DBs that automatically create indexes for foreign key constraints would fail
      - fixed a bug where driver-specific objects were not included when dropping a schema
      - fixed a bug in subquery handling where bind-by-value arguments from the subquery were lost
      - fixed a bug in the partition by/over operator where column names as given in the query argument hash were not properly recognized
      - fixed a bug in schema alignment; when aligning a schema and an index supporting a PK constraint is introduced in the new schema, the alignment would fail when a constraint is attempted to be disabled that doesn't exist
      - fixed a bug generating select statements for tables accessed through a synonym when used with join clauses; previously inconsistent schema prefixes could be used which could cause errors parsing the SQL statements generated
      - fixed a bug where the AbstractTable lock was held while executing SQL to determine the upsert strategy to use with UpsertAuto
      - fixed a bug where complex bind values as hashes (such as used by the pgsql and oracle drivers) were rejected by SqlUtil (<a href="https://github.com/qorelanguage/qore/issues/494">issue 494</a>) when updating
      - fixed a bug where wildcard columns in join tables were not working (<a href="https://github.com/qorelanguage/qore/issues/499">issue 499</a>)
      - fixed a bug in \c "op_in()" where invalid SQL was generated with an argument of 0 (<a href="https://github.com/qorelanguage/qore/issues/500">issue 500</a>)
      - fixed bugs in \c cop_seq() and \c cop_seq_currval() (<a href="https://github.com/qorelanguage/qore/issues/624">issue 624</a>)
      - fixed a bug in \c join_inner() where the \a cond argument was ignored (<a href="https://github.com/qorelanguage/qore/issues/645">issue 645</a>)
      - fixed \c "uop_lower()" and \c "uop_upper()" operators to allow nesting (<a href="https://github.com/qorelanguage/qore/issues/657">issue 657</a>)
      - fixed a bug where SqlUtil was generating invalid SQL for some DBs where a wilcard was used with explicit column names (<a href="https://github.com/qorelanguage/qore/issues/708">issue 708</a>)
      - fixed a bug where updating an index without any source constraints caused an invalid exception to be raised (<a href="https://github.com/qorelanguage/qore/issues/768">issue 768</a>)
      - fixed a bug in \c AbstractTable::update() with sequence operators (<a href="https://github.com/qorelanguage/qore/issues/942">issue 942</a>)
    - <a href="../../modules/OracleSqlUtil/html/index.html">OracleSqlUtil</a> module fixes:
      - fixed a bug where column names that are reserved words were not quoted in generated SQL
      - fixed bugs in \c cop_seq() and \c cop_seq_currval() (<a href="https://github.com/qorelanguage/qore/issues/624">issue 624</a>)
    - <a href="../../modules/PgsqlSqlUtil/html/index.html">PgsqlSqlUtil</a> module fixes:
      - fixed a bug in PgsqlTable::tryInsertImpl(); added an explicit \c "begin" call to make the savepoint work with PostgreSQL 9.3+ servers
      - fixed a bug retrieving foreign constraints; columns were not guaranteed to be returned in declaration order
      - fixed a bug handling tablespaces in unique constraints
      - fixed a bug handling \c "time" columns; they were being issued as \c "time6" instead of "time(6)" (<a href="https://github.com/qorelanguage/qore/issues/385">issue 385</a>)
      - fixed support for the following datatypes and aliases: \c "bit", \c "bit varying", \c "char", \c "character", \c "character varying", \c "char varying", \c "oid", \c "varchar"
      - fixed bugs in \c cop_seq() and \c cop_seq_currval() (<a href="https://github.com/qorelanguage/qore/issues/624">issue 624</a>)
    - <a href="../../modules/MysqlSqlUtil/html/index.html">MysqlSqlUtil</a> module fixes:
      - corrected support for the \c varbinary type (<a href="https://github.com/qorelanguage/qore/issues/403">issue 403</a>)
      - corrected support for the \c binary type (<a href="https://github.com/qorelanguage/qore/issues/524">issue 524</a>)
      - \c schema member incorrectly set by @ref Qore::SQL::AbstractDatasource::getUserName() "AbstractDatasource::getUserName()" instead of @ref Qore::SQL::AbstractDatasource::getDBName() "AbstractDatasource::getDBName()" (<a href="https://github.com/qorelanguage/qore/pull/519">issue 519</a>)
    -  <a href="../../modules/WebUtil/html/index.html">WebUtil</a> module fixes:
      - fixed a bug where template programs with @ref Qore::PO_ALLOW_BARE_REFS set did not work
      - fixed a bug serviing index files in \c FileHandler::tryServeRequest() where index files could be incorrectly served with a \c "204 No Content" response (<a href="https://github.com/qorelanguage/qore/issues/616">issue 616</a>)
    - <a href="../../modules/WebSocketHandler/html/index.html">WebSocketHandler</a> module fixes:
      - fixed a bug where the connection object was deleted when the connection closes which could cause excess exceptions in multithreaded server code
      - added the WebSocketConnection::connectionClosed() method to be called when the connection is closed
    - <a href="../../modules/WebSocketClient/html/index.html">WebSocketClient</a> module updates:
      - updated module to version 1.3
      - ignore \c SOCKET-NOT-OPEN errors when closing (server already closed the connection)
    - <a href="../../modules/RestHandler/html/index.html">RestHandler</a> module fixes:
      - fold all possible arguments in the REST request body into the argument hash so that complex REST requests can be made with clear URI strings
      - fixed a bug where an error calling an internal nonexistent method would be reported with an incorrect error message
      - send errors are now reported in the \c AbstractRestStreamRequestHandler object so they can be properly logged (<a href="https://github.com/qorelanguage/qore/issues/734">issue 734</a>)
      - unknown REST class errors with the base class are now reported consistently like all other such errors (<a href="https://github.com/qorelanguage/qore/issues/859">issue 859</a>)
      - fixed an issue where request URI paths with multiple consecutive \c "/" chars were handled incorrectly (<a href="https://github.com/qorelanguage/qore/issues/900">issue 900</a>)
    - <a href="../../modules/Util/html/index.html">Util</a> module fixes:
      - fixed \c normalize_dir_windows() handling of UNC paths (<a href="https://github.com/qorelanguage/qore/issues/813">issue 813</a>)
    - fixed a memory error in error-handling with type errors when parsing user module headers that could cause a crash
    - fixed a memory leak in @ref Qore::Socket::setWarningQueue() "Socket::setWarningQueue()": when a callback argument is used, the argument can be leaked when the @ref Qore::Socket "Socket" is destroyed
    - fixed a bug where the @ref Qore::HTTPClient "HTTPClient" class did not send the X.509 certificate and private key when making a client SSL connection
    - fixed a bug in the @ref Qore::Thread::ThreadPool "ThreadPool" class where an error in shutdown handling could cause a crash in rare conditions when @ref Qore::Thread::ThreadPool "ThreadPool" methods are called while the pool is shutting down
    - fixed a crashing bug initializing some lvalues with type restrictions; affected static class variables at least
    - fixed a bug where a class calling an overridden method in a base class constructor that referred to a member that should have been initialized in the subclass would be executed before the subclass's members were initialized causing the method call to fail
    - fixed a memory leak in classes with multiple inheritance and base classes that are inherited multiple times with member initialization
    - fixed a bug in the @ref include "%include" and @ref append-module-path "%append-module-path" parse directives where relative paths were not calculated from the script's directory but instead were calculated from the current working directory, causing such paths to fail
    - fixed a bug in @ref Qore::get_qore_library_info() that could cause a crash due to treating the \a Build attribute as a string when it was an integer
    - fixed a bug in the @ref divide_equals_operator "divide-equals (/=) operator" where an exception was not thrown when an operand of zero with arbitrary-precision numeric arguments is used
    - fixed a bug where the connection mode would be reset for every connection in the @ref Qore::FtpClient class
    - fixed a bug in the @ref Qore::FtpClient class where connection problems in the data channel when executing certain FTP commands could cause a crash due to missing error checking
    - fixed a bug in Qore's internal strcasestr() function on platforms that do not support this function (ex: Solaris) that could result in a crash
    - fixed a bug in Qore where string data formatted with \c %%n, \c %%N, or \c %%y could be added to another string with a different character encoding without any automatic conversions, therefore resulting in an improperly-encoded string
    - fixed a crash when parsing when parsing function, method, or closure arguments when either of the @ref duplicate-local-vars or @ref duplicate-block-vars warnings are set due to an error handling thread-local variable info in parse initialization
    - fixed a bug where code with mixed coding styles (old and new) could result in invalid parse errors when parsing base class constructor calls to a base class defined in another coding style
    - fixed a bug where an HTTP response with an unknown \c Content-Encoding header would cause a crash
    - fixed a memory error with receiving HTTP chunked data with receive callbacks where the buffer object was reset with reference counts > 1
    - fixed a bug in the @ref Qore::FtpClient "FtpClient" class where socket errors would not cause the connection to be closed automatically and therefore further use of the object required a manual disconnect even though the object supports transparent auto-reconnection
    - fixed a bug where conversions from float to number would introduce inaccuracy in the arbitrary-precision number; ex: <code>737.38.toNumber() -> 737.3799999999999954525264911353588104248</code>
    - fixed a bug where @ref requires "%requires" would fail loading a user module inside a @ref try-module "%try-module" block
    - fixed a bug in @ref Qore::Program::importClass() where the import would fail if a namespace-justified class name was given and any element of the namespace path didn't already exist in the target whereas the same import would succeed if the namespace were omitted in the call
    - fixed bugs in @ref Qore::Program::importClass(), @ref Qore::Program::importFunction(), and @ref Qore::Program::importGlobalVariable() when namespace-justified arguments were given, in this case when namespaces were created in the target, the internal root namespace index was not updated so the imported objects could not be found with namespace-justified references until the root indexes were updated
    - fixed a bug in the @ref requires "%requires" directive where relative paths were not calculated from the script's directory but rather from the current working directory
    - fixed various bugs in path handling on Windows in the following areas:
      - @ref Qore::basename()
      - @ref Qore::get_script_dir()
      - @ref Qore::get_script_path()
      - @ref Qore::get_script_name()
      - @ref Qore::Dir
      - module importing and include file handling
    - fixed a bug in parsing constant value assignment expressions where such expressions could use or instantiate classes with uncommitted changes and therefore a crash could result
    - fixed a bug in user module initialization and destruction where call references were not accepted, contrary to the documentation and design goals
    - fixed a bug in @ref Qore::Socket::acceptSSL() and @ref Qore::Socket::connectSSL() where the timeout argument was not respected for SSL protocol negotation by implementing non-blocking I/O support for the internal SSL calls for upgrading the socket connection
    - fixed a memory leak in exception handling in the @ref Qore::FtpClient::put() method (thanks to nros)
    - fixed a memory error in string handling in the @ref Qore::FtpClient class's FTP response handling code
    - fixed a bug in aligning table data in the sqlutil example program
    - fixed a bug when loading modules by a path argument; if the module is already loaded, then do not throw an exception
    - adjusted the stack guard buffer for x86_64 from 20K -> 32K which solved some rare crashes related to stack exhaustion (ex: make check works consistently now on x86_64 Linux)
    - fixed a bug handling HTTP send callbacks that returned zero-length strings and binary objects which would cause invalid chunked data to be sent violating the HTTP protocol
    - fixed a bug in the @ref Qore::SQL::DatasourcePool::getServerVersion() "DatasourcePool::getServerVersion()" method where the connection to the server was not guaranteed to be in place before the call, in case of connection errors in the pool a crash could result
    - fixed a crash in @ref Qore::FileLineIterator::copy() when no \a eol attribute is set
    - fixed a bug importing invalid user modules with no module declaration
    - fixed bugs in @ref Qore::Socket::accept() and @ref Qore::Socket::acceptSSL() where the SSL configuration was not copied to the new @ref Qore::Socket
    - fixed some object encapsulation violation bugs where access to methods of a privately-inherited class was allowed from a subclass in certain situations
    - fixed inconsistent object encapsulation enforcement with method references; if a reference to a method is created inside the class, then when executed the call inherits the access rights at the time of creation
    - fixed inconsistent thread gating for code data structures in @ref Qore::Program "Program" containers that could have theoretically lead to crashes in @ref Qore::Program "Program" containers that parse code while threads are running
    - fixed a bug in @ref Qore::Program::importFunction() with function names with a namespace path
    - fixed a bug in closure calls when a closure is called from within a closure and referes to closure-bound locally variables in the internal closure call which would previously result in a crash
    - fixed a parse-time memory leak in call reference calls when the callable object is resolved from a class constant
    - fixed a bug in maintaining the conditional compilation status when parsing @ref include "%include" directives and @ref requires "%requires" directives with user modules
    - fixed an obscure bug when a thread terminates in a  @ref Qore::Program "Program" object after the Program container itself has already been deleted where the termination would hang while waiting for the Program's thread count to reach zero while the last thread doing the waiting also held the last thread reference
    - fixed a bug where incompatible class definitions were not verified at parse time which could cause a crash in debug builds and unpredictable behavior in non-debug builds
    - fixed a race condition in finalizing thread-local data in  @ref Qore::Program "Program" objects during Program destruction that could lead to a runtime crash
    - fixed a crash when user modules have recursive dependencies
    - fixed a bug with @ref push-parse-options "%push-parse-options" when used multiple times in the same file; now multiple appearances of this parse directive are ignored
    - fixed a bug initializing static class variables in the parse commit phase where a crash could result due to an error in managing parse commit dependencies
    - fixed @ref Qore::is_writable():
      - on Windows when used with a directory
      - on UNIX to return a value for the current permissions the program is running under
    - fixed a bug in @ref Qore::regex_extract() and in the @ref regex_extract_operator where the result buffer was not resized when it was too small, limiting regular expressions to nine subpatterns; the maximum has been raised to between 90 and 100 before an exception is raised (since the subpattern buffer is allocated on the stack, we need to enforce a limit)
    - fixed a bug with the @ref cast "cast<>() operator where compatible classes were not recognized at runtime that would otherwise be recognized correctly without the cast
    - fixed the return type in @ref Qore::getcwd() to @ref string_or_nothing_type "*string"
    - fixed a bug in the @ref return "return statement" where the runtime return type was used at parse time which did not work when parsing embedded code
    - fixed a bug validating return values in method evaluation that could lead to a qore crash
    - fixed a bug in the @ref requires "%requires" directive when applied to builtin features where code to manage user module dependencies was inappropriately applied
    - fixed a bug nesting 3 levels or more of parse conditionals (@ref ifdef "%ifdef" and @ref ifndef "%ifndef") where the conditional parse state could be lost (and an assertion was made in debug mode)
    - fixed a bug where ==, >, and < operators applied type precedence incorrectly when applying optimizations at parse time in relation to arbitrary-precision numeric values
    - fixed a static memory leak in the parser handling out of line method declarations
    - fixed a bug in handling socket disconnection errors in SSL operations where the SSL helper object was deleted and then used causing a crash
    - fixed a bug where @ref deprecated and @ref return-value-ignored warnings were reported at the incorrect source location
    - fixed a bug in @ref Qore::set_thread_init() where thread initialization did not occur when foreign threads attached to a @ref Qore::Program object with thread initialization set
    - fixed a bug in call references and objects by replacing string references to the containing Program object with weak references which solved a recursive reference / memory leak issue
    - fixed a memory leak when a thread init call reference was used with @ref Qore::Program objects
    - fixed bugs in Qore SSL socket handling when the remote connection is disconnected while performing an SSL upgrade (client or server) that could cause a crash
    - fixed a bug where the sending an invalid HTTP header to the @ref Qore::Socket::sendHTTPResponse() method could cause a crash
    - fixed bugs in @ref Qore::system() "system()":
      - the shell was not being used to execute commands with commands where shell meta-characters were not found with a manual search which caused such commands to fail; additionally \c & (ampersand) characters were not recognized as shell meta-characters
      - fixed problems with signal handling in child processes on UNIXes: @ref Qore::system() "system()" now always performs a \c fork(2), enables all signals, and calls <tt>execl("/bin/sh", "sh", "-c", </tt><i>command</i><tt>, 0)</tt> in the child process (on UNIX systems; on Windows, system(3) is used directly as before)
    - fixed a race condition in the @ref Qore::SQL::DatasourcePool "DatasourcePool" class when opening new datasources after a connection error in the first datasource which could cause a crash.  Now the first datasource is no longer a "special" datasource used for configuration information; configuration information is contained in a separate object which serves as an internal Datasource factory
    - fixed a problem where \c SIGCHLD was blocked by default which caused deadlocks when spawning child processes that in turn waited on grandchild processes - now %Qore no longer blocks \c SIGCHLD on UNIX platforms
    - fixed a bug in BinaryNode::clear() where the internal pointer was freed but not set to 0 leading to a subsequent crash when the object is destroyed; affected HTTPClient chunked reads of binary data when used with a callback
    - fixed a bug where the runtime exception location could be reported in the wrong location
    - fixed a bug where the bzip2 library can request a buffer size that could not be handled by the bzip2 library which is not handled by qore and causes a crash while decompressing certain input
    - fixed a bug handling closure-bound local variables when closures are created in the background operator expression that caused a core dump
    - fixed the precedence of the @ref assignment_operator "assignment operator (=)"; now the precedence of this operator is the same as the other assignment operators (@ref plus_equals_operator "+=", @ref minus_equals_operator "-=", @ref multiply_equals_operator "*=", and @ref divide_equals_operator "/=", etc); this does not break any code, but does align %Qore with other programming languages (such as C, among others) and allows for expressions such as @code{.py} a = b += 2@endcode to be correctly parsed
    - fixed a parse-time bug in the @ref trim "trim operator" where the operator's return type was incorrectly returned as @ref int_type "int" instead of the type of the lvalue
    - fixed a bug initializing object members with a closure that refers to \a self
    - fixed bugs in the documentation and return types of:
      - @ref Qore::ReadOnlyFile::readBinaryFile()
      - @ref Qore::ReadOnlyFile::readTextFile()
    - fixed a bug in @ref Qore::GetOpt::parse(softlist), @ref Qore::GetOpt::parse2(softlist), and @ref Qore::GetOpt::parse3(softlist) where call-by-value and copy-on-write semantics were not enforced and a shared list argument could be modified
    - fixed a bug in zoneinfo file parsing where invalid bands with no UTC offset changes against the previous band could cause invalid date/time values to be displayed by Qore for dates on the invalid transition
    - fixed a bug where imported global variables (@ref Qore::Program::importGlobalVariable()) were added to the pending global variable list and therefore were removed if a parse exception occurred, hwoever the namespace indexes remained, which could lead to unexpected problems at runtime including a crash.  Additionally the pending global variable list was not checked which could lead to a memory leak if the a single global variable name is pending, imported, and then committed to the @ref Qore::Program "Program" object.
    - fixed memory errors managing program feature lists in the CharPtrList class by copying string memory instead of using sometimes temporary values in the list
    - fixed minor bugs with directive parsing, mostly related to error reporting
    - fixed bugs in relative date arithmetic where operands were swapped with the @ref minus_operator "- operator" if the first operand was a @ref relative_dates "relative date/time value", additionally an operation with the @ref minus_operator "- operator" where the first operand is a @ref relative_dates "relative date" and the second operand is a @ref absolute_dates "absolute date" is now calculated using the @ref absolute_dates "absolute date"'s epoch offset (offset in seconds and microseconds from \c 1970-01-01Z), and a @ref relative_dates "relative date/time value" is produced
    - fixed a bug normalizing the result of date arithmetic between hour and minute components of @ref relative_dates "relative date/time value"
    - fixed a bug where time components of absolute date/time values before the UNIX epoch were returned with invalid values
    - fixed a bug where the @ref exec-class "%exec-class" directive did not check for classes with unimplemented abstract variants
    - fixed a bug where the @ref push "push" and @ref unshift "unshift" operators applied to a variable declared as softlist did not use the default value
    - fixed a bug where calls to @ref Qore::HTTPClient::setConnectTimeout() had no effect (<a href="https://github.com/qorelanguage/qore/issues/323">issue 323</a>)
    - fixed several bugs with logical comparison operators and arbitrary-precision numeric values (<a href="https://github.com/qorelanguage/qore/issues/330">issue 330</a>)
    - fixed a bug where @ref Qore::HashListIterator (and therefore @ref <hash>::contextIterator()) would not iterate a simple hash with non-list values once but would instead silently ignore the hash (<a href="https://github.com/qorelanguage/qore/issues/336">issue 336</a>)
    - fixed a bug where a warning was not always issued when square brackets were used on unsuitable types (<a href="https://github.com/qorelanguage/qore/issues/184">issue 184</a>), internally ported the square bracket operator to the C++ QoreOperatorNode hierarchy
    - fixed a bug handling return type information for method and pseudo-method calls; uninitialized memory could be used which could cause a runtime crash (<a href="https://github.com/qorelanguage/qore/issues/364">issue 364</a>)
    - corrected the name of the @ref modulo_operator "modulo operator" (was incorrectly referred to as the "modula" operator earlier: <a href="">issue 389</a>)
    - fixed a bug handling identifiers in parentheses used to dereference hashes or objects; the identifer is not resolved properly whereas previoulsy it was incorrectly interpreted as a string literal (<a href="https://github.com/qorelanguage/qore/issues/416">issue 416</a>)
    - fixed a bug with handling local variables in const initializers (<a href="https://github.com/qorelanguage/qore/issues/421">issue 421</a>)
    - fixed a bug where \c select(2) was called after \c EINTR without reinitializing the descriptor array argument (<a href="https://github.com/qorelanguage/qore/issues/435">issue 435</a>)
    - fixed a crashing bug on all platforms where select(2) was being called with socket descriptor values > \c FD_SETSIZE (<a href="https://github.com/qorelanguage/qore/issues/436">issue 436</a>)
    - fixed inconsistencies @ref reldate_comparisons "comparing relative date/time values" (<a href="https://github.com/qorelanguage/qore/issues/437">issue 437</a>)
    - fixed a bug where @ref on_exit and @ref on_error statements were not being executed if an exception was raised in an earlier-executed @ref on_exit, @ref on_error, or @ref on_success statement (<a href="https://github.com/qorelanguage/qore/issues/380">issue 380</a>)
    - fixed a bug where @ref Qore::HTTPClient::get() and @ref Qore::HTTPClient::post() would try to retrieve a message body even if <tt>Content-Length: 0</tt> was returned (or if no \c Content-Length header was returned at all) which would result in a deadlock until the server would close the connection (<a href="https://github.com/qorelanguage/qore/issues/434">issue 434</a>)
    - fixed a bug where regular expression substitution would go into an infinite loop when used with an empty pattern and the global flag (@ref Qore::RE_Global, <a href="https://github.com/qorelanguage/qore/issues/329">issue 329</a>)
    - fixed a bug with connection handling in the @ref Qore::SQL::SQLStatement "SQLStatement" class; an exception is now thrown if a @ref Qore::SQL::SQLStatement "SQLStatement" object tries to execute its prepared SQL on a connection other than the original connection used to prepare the statement (<a href="https://github.com/qorelanguage/qore/issues/465">issue 465</a>)
    - fixed a bug where @ref Qore::is_executable() would return NOTHING instead of False (as per documentation) when called with non-existent path as it's parameter (<a href="https://github.com/qorelanguage/qore/issues/470">issue 470</a>)
    - fixed precedence of logical and bitwise \ref operators (<a href="https://github.com/qorelanguage/qore/issues/481">issue 481</a>)
    - fixed a bug where nested lists were not parsed correctly in some cases (<a href="https://github.com/qorelanguage/qore/issues/320">issue 320</a>)
    - fixed a bug where the type of catch parameter was ignored (<a href="https://github.com/qorelanguage/qore/issues/28">issue 28</a>)
    - fixed a bug where namespace hierarchies were not indexed during parse time when added to already-committed namespaces which lead to symbol resolution errors for valid code (<a href="https://github.com/qorelanguage/qore/issues/538">issue 538</a>)
    - fixed a bug where a @ref Qore::Socket "Socket" operation attempted in another thread while a callback operation on the same socket was in progress would result in a confusing error message (<a href="https://github.com/qorelanguage/qore/issues/530">issue 530</a>)
    - fixed a bug where local variable declarations in class member initialization expressions caused a crash (<a href="https://github.com/qorelanguage/qore/issues/574">issue 574</a>)
    - fixed a bug where HTTP data in HTTP socket events was modified even though it was shared which caused data consistency problems and crashes in the worst case (<a href="https://github.com/qorelanguage/qore/issues/576">issue 576</a>)
    - fixed a bug where the `+=` operator handled NOTHING values incorrectly (<a href="https://github.com/qorelanguage/qore/issues/582">issue 582</a>)
    - fixed a bug where a non-numeric define specified on the command line could cause a crash (<a href="https://github.com/qorelanguage/qore/issues/583">issue 583</a>)
    - fixed a bug where the @ref Qore::SQL::SQLStatement::describe() method would not grab the transation lock even when statements were implicitly executed (<a href="https://github.com/qorelanguage/qore/issues/591">issue 591</a>)
    - fixed the order of initialization of class members (<a href="https://github.com/qorelanguage/qore/issues/42">issue 42</a>)
    - fixed a bug in @ref Qore::TimeZone::date(string) where the date returned was in the current contextual time zone and not that of the object (<a href="https://github.com/qorelanguage/qore/issues/584">issue 584</a>)
    - fixed a bug parsing windows paths in URLs with @ref Qore::parse_url() (<a href="https://github.com/qorelanguage/qore/issues/618">issue 618</a>)
    - fixed a bug in @ref Qore::TimeZone::constructor(string) on Windows when used with an absolute path (<a href="https://github.com/qorelanguage/qore/issues/626">issue 626</a>)
    - fixed an I/O-handling bug in the @ref Qore::ReadOnlyFile and @ref Qore::File classes where I/O errors in read operations were silently ignored (<a href="https://github.com/qorelanguage/qore/issues/627">issue 627</a>)
    - fixed bugs in @ref Qore::ReadOnlyFile::readTextFile() and @ref Qore::ReadOnlyFile::readBinaryFile() would return @ref nothing instead of an empty object when reading empty files; now empty objects are returned in these cases (<a href="https://github.com/qorelanguage/qore/issues/508">issue 508</a>)
    - fixed a bug in *printf() outputs on Windows with scientific notation with floating-point values (<a href="https://github.com/qorelanguage/qore/issues/631">issue 621</a>)
    - fixed a bug where the precision of numbers during arithmetic operations was not adjusted correctly (<a href="https://github.com/qorelanguage/qore/issues/630">issue 630</a>, <a href="https://github.com/qorelanguage/qore/issues/908">issue 908</a>)
    - fixed a bug where the type of subtraction of two numbers was inferred as NOTHING during parsing (<a href="https://github.com/qorelanguage/qore/issues/636">issue 636</a>)
    - fixed a bug on Windows with @ref Qore::Dir::create() (<a href="https://github.com/qorelanguage/qore/issues/643">issue 643</a>)
    - fixed a bug where CRLF line endings were not handled correctly by the %exec-class parse directive (<a href="https://github.com/qorelanguage/qore/issues/653">issue 653</a>)
    - fixed a bug on Windows where @ref Qore::glob() would return paths beginning with \c "." by default (<a href="https://github.com/qorelanguage/qore/issues/660">issue 660</a>)
    - fixed a bug on Windows where @ref Qore::glob() would fail on \c "\*" or \c "/*" (<a href="https://github.com/qorelanguage/qore/issues/664">issue 664</a>)
    - fixed a bug on Windows where @ref Qore::glob() would not return paths in sorted order by default (<a href="https://github.com/qorelanguage/qore/issues/665">issue 665</a>)
    - fixed a bug on Windows where the @ref Qore::Dir class would incorrectly normalize UNC paths by stripping the leading backslash (<a href="https://github.com/qorelanguage/qore/issues/666">issue 666</a>)
    - fixed a bug where the @ref int_type "int" type restriction would accept any data type at runtime instead of throwing a \c RUNTIME-TYPE-ERROR exception (<a href="https://github.com/qorelanguage/qore/issues/683">issue 683</a>)
    - fixed bugs reporting the current method context with certain @ref Qore::HTTPClient "HTTPClient" methods that would report the @ref Qore::Socket "Socket" class instead (<a href="https://github.com/qorelanguage/qore/issues/689">issue 689</a>)
    - fixed a bug handling aborted HTTP chunked transfers; now any data available for reading on a socket when a chunked transfer is aborted is read instead of having a \c SOCKET-SEND-ERROR thrown when the remote end closes the socket during the transfer (<a href="https://github.com/qorelanguage/qore/issues/691">issue 691</a>)
    - fixed a bug with socket handling where SSL send failures did not cause an exception to be thrown in all cases (<a href="https://github.com/qorelanguage/qore/issues/732">issue 732</a>)
    - fixed a bug on Windows where @ref Qore::glob() returned files matched without the leading path component (<a href="https://github.com/qorelanguage/qore/issues/761">issue 761</a>)
    - fixed a bug with socket connection refused handling on Windows where connections were waiting until the timeout instead of returning an error immediately (<a href="https://github.com/qorelanguage/qore/issues/763">issue 763</a>)
    - fixed a bug where it was not possible to escape an escape character before a \c '$' character in a regular expression substitution target string (<a href="https://github.com/qorelanguage/qore/issues/777">issue 777</a>)
    - fixed a bug where object member references were treated as expressions returning a constant value which could cause a crash when used in an expression used to initialize a constant value at parse time (<a href="https://github.com/qorelanguage/qore/issues/817">issue 817</a>)
    - fixed a bug parsing IPv6 localhost (\c "::") with @ref Qore::parse_url() (<a href="https://github.com/qorelanguage/qore/issues/822">issue 822</a>)
    - fixed a bug in Windows timezone handling caused by erroneous region names (<a href="https://github.com/qorelanguage/qore/issues/824">issue 824</a>)
    - fixed an internal memory-handling bug that caused a crash when cleaning up the qore library on FreeBSD with clang++ and possibly other platforms (<a href="https://github.com/qorelanguage/qore/issues/839">issue 839</a>)
    - fixed a bug where \c CALL-WITH-TYPE-ERROR exceptions were thrown based on the parse options in the caller instead of in the target when calling across a @ref Qore::Program "Program" barrier (<a href="https://github.com/qorelanguage/qore/issues/841">issue 841</a>)
    - fixed a bug where @ref Qore::is_writable() and @ref Qore::is_readable() could return an incorrect value in some cases (<a href="https://github.com/qorelanguage/qore/issues/852">issue 852</a>)
    - fixed a bug where @ref Qore::format_number() would return an invalid string when the number of decimals to be returned was 0 (<a href="https://github.com/qorelanguage/qore/issues/851">issue 851</a>)
    - fixed a bug where the @ref delete "delete" and @ref remove "remove" operators would incorrectly create hash keys when attempting to delete inside complex hash structures with non-existent keys (<a href="https://github.com/qorelanguage/qore/issues/855">issue 855</a>)
    - fixed a bug where duplicate global variable declarations caused a crash (<a href="https://github.com/qorelanguage/qore/issues/891">issue 891</a>)
    - fixed a memory leak in @ref Qore::SQL::DatasourcePool "DatasourcePool" initialization when the minimum connections cannot be established (<a href="https://github.com/qorelanguage/qore/issues/994">issue 994</a>)
    - fixed handling of NaN values in logical operators (<a href="https://github.com/qorelanguage/qore/issues/915">issue 915</a>)
    - fixed sort_descending_stable so that it keeps (instead of reversing) the original order of items that compare equal (<a href="https://github.com/qorelanguage/qore/issues/940">issue 940</a>)
    - fixed a bug in \c copy() method argument parsing; compatible type declarations were not accepted (<a href="https://github.com/qorelanguage/qore/issues/946">issue 946</a>)

    @section qore_0811 Qore 0.8.11

    @par Release Summary
    Minor bugfix release for UNIX, major bugfixes for Windows

    @subsection qore_0811_new_features New Features in Qore
    - added the @ref Qore::AFMap and @ref Qore::AFStrMap constants
    - <a href="../../modules/WebUtil/html/index.html">WebUtil</a> updates:
      - added logic to the default file serving code to determine if the file is a binary or text file from the MIME type
    - @ref Qore::HTTPClient::sendWithSendCallback() "HTTPClient::sendWithSendCallback()" and @ref Qore::HTTPClient::sendWithSendCallback() "HTTPClient::sendWithSendCallback()" updated such that if a response is received while the chunked send operation is still in progress, an error is assumed, the send operation is aborted, and the response header is read immediately

    @subsection qore_0811_bug_fixes Bug Fixes in Qore
    - Windows fixes:
      - fixed TimeZone copying to use the standard name instead of the display name so that the info can be found in the registry
      - <a href="../../modules/Util/html/index.html">Util</a> module fixes:
        - fixed get_random_string() on Windows
        - fixed absolute_path_windows()
      - <a href="../../modules/HttpServer/html/index.html">HttpServer</a> module fixes:
        - when binding a wildcard address with @ref Qore::AF_UNSPEC "AF_UNSPEC" on Windows with HttpServer::addListeners()
          and both IPv6 and IPv4 addresses are returned, bind both addresses since Windows doesn't direct the IPv4 requests to the wildcard-bound IPv6 listener
      - fixed file reading by always opening in binary mode
      - added support for the WSAECONNABORTED socket error
      - replaced Mime::MultiPartMessage::getRandomString() with Util::get_random_string() to make it work on Windows
    - fixed a bug in the DBI layer where calling @ref Qore::SQL::SQLStatement::describe() "SQLStatement::describe()" would crash when called with an older module that did not implement this method
    - other fixes in the <a href="../../modules/Util/html/index.html">Util</a> module (in addition to the Windows-specific fixes above):
      - fixed parse_to_qore_value() with hashes with a comma in the first key name
      - read from /dev/urandom instead of /dev/random since reads from the latter can block for long periods to fill the entropy pool
    - do not start signal thread after a fork() if signal handling is enabled, pthread_create() is not async-signal safe (on FreeBSD at least this reliably causes segfaults)

    @section qore_0810 Qore 0.8.10

    @par Release Summary
    Major release with many many bugfixes and new features such as much improved HTTP and REST support (ex: chunked transfer support + new
    client and server classes for REST support for chunked transfers and data streaming), improved DB support
    (ex: new <a href="../../modules/Schema/html/index.html">Schema</a> module, <a href="../../modules/SqlUtil/html/index.html">SqlUtil</a> improvements),
    and much more.

    @subsection qore_0810_new_features New Features in Qore
    - better HTTP support; support for chunked sends and receives for streaming data over HTTP and other improvements:
      - @ref Qore::HTTPClient::sendWithSendCallback() "HTTPClient::sendWithSendCallback()"
      - @ref Qore::HTTPClient::sendWithRecvCallback() "HTTPClient::sendWithRecvCallback()"
      - @ref Qore::HTTPClient::sendWithCallbacks() "HTTPClient::sendWithCallbacks()"
      - @ref Qore::HTTPClient::setPersistent() "HTTPClient::setPersistent()"
      - @ref Qore::Socket::readHTTPChunkedBodyBinaryWithCallback() "Socket::readHTTPChunkedBodyBinaryWithCallback()"
      - @ref Qore::Socket::readHTTPChunkedBodyWithCallback() "Socket::readHTTPChunkedBodyWithCallback()"
      - @ref Qore::Socket::sendHTTPMessageWithCallback() "Socket::sendHTTPMessageWithCallback()"
      - @ref Qore::Socket::sendHTTPResponseWithCallback() "Socket::sendHTTPResponseWithCallback()"
      - @ref Qore::Socket::pendingHttpChunkedBody() "Socket::pendingHttpChunkedBody()"
    - added a minimum body size threshold for compression to <a href="../../modules/HttpServer/html/index.html">HttpServer</a>
    - <a href="../../modules/RestClient/html/index.html">RestClient</a> module updates:
      - configurable content encoding for send request message bodies is now supported (ie optional compression)
    - new user modules:
      - <a href="../../modules/Schema/html/index.html">Schema</a>: for DB-independent schema management
    - new public C++ socket performance instrumentation API
    - new functions:
      - @ref Qore::close_all_fd()
    - new constants:
      - @ref Qore::Err::ESRCH "ESRCH": search error
    - getModuleHash() and getModuleList() no longer return the \c "filename" key when run in a @ref Qore::Program "Program" context with @ref Qore::PO_NO_EXTERNAL_INFO set
    - <a href="../../modules/SqlUtil/html/index.html">SqlUtil</a> updates:
      - added insert operator support; for example, for inserting with values from sequences
      - added new upsert constant maps
      - added static SqlUtil::AbstractSqlUtilBase::getDatasourceDesc() method
      - added new Table::insertFromSelect*() variants taking Table arguments
      - added SqlUtil::Table::checkExistence() method
      - added support for the \c "forupdate" select option
    - <a href="../../modules/OracleSqlUtil/html/index.html">OracleSqlUtil</a> updates:
      - fixed selects with "limit" but no "offset"
      - convert date/time values to timestamps with microseconds resolution instead of dates with second resolution when dynamically inserting values as strings in SQL (binding by value not affected)
    - <a href="../../modules/CsvUtil/html/index.html">CsvUtil</a> module updates:
      - added the \c "write-headers" option to \c AbstractCsvWriter and subclasses to enable headers to be suppressed
      - added the \c "optimal-quotes" option to \c AbstractCsvWriter and subclasses to enable more efficient csv output (now the default)
    - added @ref Qore::SQL::AbstractDatasource::currentThreadInTransaction() "AbstractDatasource::currentThreadInTransaction()" which is reimplemented as @ref Qore::SQL::Datasource::currentThreadInTransaction() "Datasource::currentThreadInTransaction()" and @ref Qore::SQL::DatasourcePool::currentThreadInTransaction() "DatasourcePool::currentThreadInTransaction()"; the base class method throws an exception when called; it was not added as an abstract method in order to not break existing subclasses of AbstractDatasource
    - enhanced module license support
      - module license strings may now be specified in binary and user modules
      - @ref Qore::getModuleHash() and @ref Qore::getModuleList() now report license information for each module

    @subsection qore_0810_bug_fixes Bug Fixes in Qore
    - fixed an issue with class constant parse initialization where invalid recursive class constant definition parse exceptions could be raised and in some cases also crashes could result
    - <a href="../../modules/SmtpClient/html/index.html">SmtpClient</a> module: fixed missing username and missing password errors
    - fixed a bug where a qore switch statement with no case conditions and only a default label would erroneously never have it's default code executed
    - fixed a reference leak related to exception handling with invalid arguments with @ref Qore::Socket::setWarningQueue() and @ref Qore::HTTPClient::setWarningQueue()
    - fixed several bugs where the parse location could be reported incorrectly for type errors regarding in-object variable references
    - fixed a bug where an error could result with @ref Qore::Thread::Condition::wait() "Condition::wait()" with timeouts > 2147483648ms
    - fixed bugs handling "bigint" and "double precision" column types with schema alignments with the <a href="../../modules/PgsqlSqlUtil/html/index.html">PgsqlSqlUtil</a> module
    - fixed a bug handling parse initialization of constant values requiring run-time evaluation after other parse exceptions have been raised that could cause a parse-time crash
    - fixed a bug where qore could crash on exit with certain openssl versions by calling ERR_remove_state(0) in the main thread's cleanup function
    - fixed a bug where qore could crash on exit due to user module destruction not taking into consideration user module dependencies
    - fixed a bug in schema management in <a href="../../modules/SqlUtil/html/index.html">SqlUtil</a> where excessively verbose column aliases were used that caused errors when automatically updating columns with existing rows and new default values and non-null contraints with PostgreSQL databases
    - fixed a bug where a call reference to an abstract object method returned from an abstract class could be executed even though it must have been instantiated by a concrete subclass
    - fixed a bug where a valid call reference to a private object method was created within the class, then in some cases an object protection exception was raised when the call reference was called outside the class
    - fixed a bug in the <a href="../../modules/RestClient/html/index.html">RestClient</a> module when the yaml binary module is not available
    - fixed programmatic select queries with "limit" but no "offset" in <a href="../../modules/OracleSqlUtil/html/index.html">OracleSqlUtil</a>
    - fixed a bug in @ref Qore::Program::importFunction() where only the committed function list was checked when importing functions with a specific target namespace path
    - fixed a bug in @ref Qore::Program::importClass() where only the committed class list was checked when importing functions with a specific target namespace path
    - fixed a bug when parsing subnamespaces into a parent namespace where the subnamespace already exists (either in the committed list or in the pending list)
    - fixed a memory and reference leak caused by recursive references when closures encapsulating an object's scope are assigned to or accessible from members of the object by making references to the object from within a closure encapsulating the object's state weak references instead of strong references
    - fixed schema information classes when the "string-numbers" driver option is enabled
    - fixed crashing bugs in @ref Qore::get_thread_data() in certain use cases
    - fixed a bug in <a href="../../modules/SqlUtil/html/index.html">SqlUtil</a> where select and row iterator operations could fail with certain select hash arguments without a \c "columns" entry but where column names were otherwise required
    - fixed a bug in HTTP response parsing where case-signficant comparisons where being made with certain critical header values
    - fixed a bug handling thread cancellation with the @ref Qore::Thread::ThreadPool "ThreadPool" class
    - fixed several race conditions and potential deadlocks in @ref Qore::Thread::ThreadPool "ThreadPool" destruction with active threads in the pool

    @section qore_089 Qore 0.8.9

    @par Release Summary
    Major release with many new features and also many bugfixes.

    @subsection qore_089_new_features New Features in Qore
    - <a href="../../modules/CsvUtil/html/index.html">CsvUtil</a> module updates:
      - new classes:
        - \c CsvAbstractIterator: base abstract iterator class for iterating line-based CSV data
        - \c CsvDataIterator: iterator class allowing for CSV string data to be processed line by line on a record basis
        - \c AbstractCsvWriter: a base class for new CSV writer implementations
        - \c CsvFileWriter: CSV file writer class
        - \c CsvStringWriter: CSV in memory writer class
      - implemented support for allowing subclasses of CsvFileIterator to implement support for other custom types
      - no need to set \c "headers" in the constructor if \c "fields" are set; headers are assumed to be the field labels in the same order
    - added the @ref Qore::encode_url() function with <a href="http://tools.ietf.org/html/rfc3986#section-2.1">RFC 3986 section 2.1</a> compliance
    - @ref Qore::decode_url() function updated to decode UTF-8 encoded characters according to <a href="http://tools.ietf.org/html/rfc3986#section-2.1">RFC 3986 section 2.1</a>
    - added get_byte_size() and get_marketing_byte_size() to the <a href="../../modules/Util/html/index.html">Util</a> module
    - the error message now includes the module path used for the search when a module cannot be found in the module path
    - @ref Qore::SQL::DatasourcePool "DatasourcePool" enhancements:
      - new method: @ref Qore::SQL::DatasourcePool::clearWarningCallback() "DatasourcePool::clearWarningCallback()"
      - new method: @ref Qore::SQL::DatasourcePool::setWarningCallback() "DatasourcePool::setWarningCallback()"
      - new method: @ref Qore::SQL::DatasourcePool::getUsageInfo() "DatasourcePool::getUsageInfo()"
      - new method: @ref Qore::SQL::DatasourcePool::setErrorTimeout() "DatasourcePool::setErrorTimeout()"
      - new method: @ref Qore::SQL::DatasourcePool::getErrorTimeout() "DatasourcePool::getErrorTimeout()"
      - new method: @ref Qore::SQL::DatasourcePool::setEventQueue() "DatasourcePool::setEventQueue()"
      - new method: @ref Qore::SQL::DatasourcePool::clearEventQueue() "DatasourcePool::clearEventQueue()"
      - the new methods allow for monitoring @ref Qore::SQL::DatasourcePool "DatasourcePool" objects for pool contention issues (in case the pool needs to be resized), for throwing an exception if a connection is not acquired within the error timeout period (new default: 2 minutes), and for DBI drivers to raise warnings on an event queue that can be monitored in a separate thread
      - additionally connection acquisition statistics are tracked and returned in @ref Qore::SQL::DatasourcePool::getUsageInfo() "DatasourcePool::getUsageInfo()" (total requests, hits, maximum wait time)
    - @ref Qore::SQL::Datasource "Datasource" enhancements:
      - new method: @ref Qore::SQL::Datasource::setEventQueue() "Datasource::setEventQueue()"
      - new method: @ref Qore::SQL::Datasource::clearEventQueue() "Datasource::clearEventQueue()"
      - the new methods allow for DBI drivers to raise warnings on an event queue that can be monitored in a separate thread
    - @ref Qore::Socket "Socket" enhancements:
      - new method: @ref Qore::Socket::setWarningQueue() "Socket::setWarningQueue()"
      - new method: @ref Qore::Socket::clearWarningQueue() "Socket::clearWarningQueue()"
      - new method: @ref Qore::Socket::getUsageInfo() "Socket::getUsageInfo()"
      - new method: @ref Qore::Socket::clearStats() "Socket::clearStats()"
    - @ref Qore::FtpClient "FtpClient" enhancements:
      - new method: @ref Qore::FtpClient::setWarningQueue() "FtpClient::setWarningQueue()"
      - new method: @ref Qore::FtpClient::clearWarningQueue() "FtpClient::clearWarningQueue()"
      - new method: @ref Qore::FtpClient::getUsageInfo() "FtpClient::getUsageInfo()"
      - new method: @ref Qore::FtpClient::clearStats() "FtpClient::clearStats()"
    - <a href="../../modules/SmtpClient/html/index.html">SmtpClient</a> module updates:
      - optimized connection and login code; HELO/EHLO and authorization are performed when connecting only, not before each email
      - added support for socket performance instrumentation and warning events
    - <a href="../../modules/Pop3Client/html/index.html">Pop3Client</a> module updates:
      - added support for socket performance instrumentation and warning events
    - <a href="../../modules/TelnetClient/html/index.html">TelnetClient</a> module updates:
      - added support for socket performance instrumentation and warning events
    - <a href="../../modules/WebSocketClient/html/index.html">WebSocketClient</a> module updates:
      - added support for socket performance instrumentation and warning events
    - <a href="../../modules/RestClient/html/index.html">RestClient</a> module updates:
      - use the new @ref Qore::encode_url() function to encode URL paths to ensure that valid requests are sent when spaces, percent characters, and non-ascii characters are used in the URL path
      - set the character encoding in the \c Content-Type request header when sending strings
      - set the \c Accept header correctly in requests (previously only indicated yaml (\c "text/x-yaml") as an acceptible response encoding)
    - <a href="../../modules/RestHandler/html/index.html">RestHandler</a> module updates:
      - added support for the \c OPTIONS method
      - return a 400 \c "Bad Request" error if an unsupported HTTP method is used in a REST Call
    - added new \c UpsertInsertOnly upsert strategy to <a href="../../modules/SqlUtil/html/index.html">SqlUtil</a>
    - new pseudo-methods:
      - @ref <value>::sizep(): returns @ref Qore::True "True" if the type can return a non-zero size (@ref Qore::True "True" for containers including @ref binary "binary objects" and @ref string "strings", @ref Qore::False "False" for everything else)
      - @ref <string>::getLine(): finds lines in a string buffer
    - <a href="../../modules/Mime/html/index.html">Mime</a> module updates:
      - added mime type for WSDL files (\c "application/wsdl+xml")
      - added mappings for \c "xls" and \c "xlst" extensions to MimeTypeXml
    - added new modules:
      - <a href="../../modules/Mapper/html/index.html">Mapper</a>: data mapping module
      - <a href="../../modules/TableMapper/html/index.html">TableMapper</a>: data mapping module using <a href="../../modules/SqlUtil/html/index.html">SqlUtil</a> and <a href="../../modules/Mapper/html/index.html">Mapper</a> to map to an SQL table target
      - <a href="../../modules/FreetdsSqlUtil/html/index.html">FreetdsSqlUtil</a>: provides back-end support for MS SQL Server and Sybase databases with <a href="../../modules/SqlUtil/html/index.html">SqlUtil</a> using the <a href="https://github.com/qorelanguage/module-sybase">freetds module</a>
    - the @ref include "%include" parse directive now supports environment variable substitution at the beginning of the file path

    @subsection qore_089_bug_fixes Bug Fixes in Qore
    - fixed a crashing bug when HTTP messages with duplicate \c Connection, \c Content-Encoding, \c Transfer-Encoding, \c Location, or \c Content-Type headers is received
    - fixed a bug parsing octal character constants in the lexer when octal digits followed the octal constant (ex: \c "\0441" where the \c "1" would cause an error)
    - allow escaping "$" character in regular expression substitution target strings, previously it was impossible to output a literal "$" + a digit, since this would be interpreted as a numbered input pattern expression
    - fixed a bug in the @ref Qore::HTTPClient::getURL() "HTTPClient::getURL()" and @ref Qore::HTTPClient::getProxyURL() "HTTPClient::getProxyURL()" methods where the URL's path was not given with a leading "/" character
    - <a href="../../modules/CsvUtil/html/index.html">CsvUtil</a> module fixes:
      - fixed \c "date" field handling with empty input (now maps to 1970-01-01)
      - fixed CsvDataIterator::next() when header_lines > 0 and working with empty input data
    - added support for compiling on OSX Mavericks
    - fixed an infinitely recursive call in Table::del() in <a href="../../modules/SqlUtil/html/index.html">SqlUtil</a>
    - fixed a bug in v*printf() where \c '%%' was not handled correctly in all cases
    - fixed bugs in @ref Qore::microseconds() "microseconds" and @ref Qore::milliseconds() "milliseconds()" with large arguments
    - fixed a bug where a call to a call reference to a static method across a program boundary with local variables as arguments would cause a crash due to improper setting of the program context before the arguments are evaluated
    - fixed a bug in @ref Qore::SQL::Datasource::copy() "Datasource::copy()" method where implicitly-set options were not carried over into the new object
    - fixed a bug in the @ref Qore::SQL::DatasourcePool "DatasourcePool" class where implicitly-opened connections would not be guaranteed to have the same server time zone setting as the initial connections (for example, could cause problems with server timezone settings if running in a program context with a different local time zone attribute)
    - fixed bugs in <a href="../../modules/SqlUtil/html/index.html">SqlUtil</a> generating "create table" and "align table" SQL with DBs where unique indexes automatically create unique constraints (ex: MySQL)
    - fixed a bug in lchown() where chown() was used interally instead of lchown()
    - fixed a bug in <a href="../../modules/PgsqlSqlUtil/html/index.html">PgsqlSqlUtil</a> retrieving sequence values with Database::getNextSequenceValue()
    - fixed an off-by-one memory bug in @ref Qore::date(string, string) parsing a 4-digit date mask
    - fixed memory leaks in class member and class static variable management
    - fixed memory leaks when an entire class has to be rolled back due to parse errors and the class has pending static variables
    - fixed memory leaks in constant handling with values containing call references
    - fixed a memory leak in constant destruction with parse rollbacks when the constant value was NULL
    - fixed an error in the rounding heuristic for arbitrary-precision numeric values that could produce invalid results (ex: 34.9n * 100 = 34902n)
    - enforce @ref Qore::PO_NO_FILESYSTEM "PO_NO_FILESYSTEM" with the @ref include "%include" directive
    - fixed a bug managing object private data in complex inheritance cases where the same class may be inherited with virtual private data and also real private data
    - fixed a bug in socket timeout handling with select() errors
    - fixed a memory leak in handling abstract methods when multiple abstract methods with the same name but different signatures were declared in a class

    @section qore_088 Qore 0.8.8

    @par Release Summary
    Major new features and bug fixes with a particular focus on enhanced HTTP capabilities and enhanced database processing

    @subsection qore_088_compatibility Changes That Can Affect Backwards-Compatibility
    - Fixed method resolution order; it's now possible to call pseudo-methods directly on classes that implement @ref methodGate_methods "methodGate() methods"
    - Added the following abstract methods to @ref Qore::SQL::AbstractDatasource "AbstractDatasource":
      - @ref Qore::SQL::AbstractDatasource::getConfigHash() "AbstractDatasource::getConfigHash()"
      - @ref Qore::SQL::AbstractDatasource::getConfigString() "AbstractDatasource::getConfigString()"
    - "hard" string comparisons now perform encoding conversions if necessary (however as usual different data types cause the comparison to fail)

    @subsection qore_088_new_features New Features in Qore
    - new @ref user_modules "user modules" delivered with %Qore:
      - <a href="../../modules/RestClient/html/index.html">RestClient</a>: Provides a simple API for communicating with HTTP servers implementing <a href="http://en.wikipedia.org/wiki/Representational_state_transfer">REST</a> services
      - <a href="../../modules/RestHandler/html/index.html">RestHandler</a>: Provides an easy to use interface to the Qore <a href="../../modules/HttpServer/html/index.html">HttpServer</a> module for implementing server-side <a href="http://en.wikipedia.org/wiki/Representational_state_transfer">REST</a> services
      - <a href="../../modules/SqlUtil/html/index.html">SqlUtil</a>: Provides a high-level DB-independent API for working with database objects
        - <a href="../../modules/MysqlSqlUtil/html/index.html">MysqlSqlUtil</a>: Provides a high-level DB-independent API for working with MySQL database objects; loaded automatically by the <a href="../../modules/SqlUtil/html/index.html">SqlUtil</a> module when working with MySQL databases
        - <a href="../../modules/OracleSqlUtil/html/index.html">OracleSqlUtil</a>: Provides a high-level DB-independent API for working with Oracle database objects; loaded automatically by the <a href="../../modules/SqlUtil/html/index.html">SqlUtil</a> module when working with Oracle databases
        - <a href="../../modules/PgsqlSqlUtil/html/index.html">PgsqlSqlUtil</a>: Provides a high-level DB-independent API for working with PostgreSQL database objects; loaded automatically by the <a href="../../modules/SqlUtil/html/index.html">SqlUtil</a> module when working with PostgreSQL databases
      - <a href="../../modules/Util/html/index.html">Util</a>: Provides a some miscellaneous generally useful routines
      - <a href="../../modules/WebSocketClient/html/index.html">WebSocketClient</a>: Provides a client API for connecting to WebSocket servers
      - <a href="../../modules/WebSocketHandler/html/index.html">WebSocketHandler</a>: Provides an interface to the Qore <a href="../../modules/HttpServer/html/index.html">HttpServer</a> module for implementing server-side WebSocket services
      - <a href="../../modules/WebSocketUtil/html/index.html">WebSocketUtil</a>: Provides common client and server code for implementing WebSocket protocol services in %Qore
      - <a href="../../modules/WebUtil/html/index.html">WebUtil</a>: Provides server support for implementing complex web services including serving resources with mixed text and %Qore code that are automatically rendered on demand
    - improvements in existing @ref user_modules "user modules":
      - much improved <a href="../../modules/HttpServer/html/index.html">HttpServer</a> module, better performance, much better RFC compliance, more flexibility
      - new CSV generation class in <a href="../../modules/CsvUtil/html/index.html">CsvUtil</a>
      - much better message serialization and email attachment handling in the <a href="../../modules/SmtpClient/html/index.html">SmtpClient</a> and <a href="../../modules/MailMessage/html/index.html">MailMessage</a> modules
    - there is a new @ref Qore::Thread::ThreadPool "ThreadPool" class for implementing thread pools that automatically upscale and downscale within user-defined limits depending on the load placed on them
    - it's possible to inherit concrete versions of abstract method variants from a parent class that does not define the abstract method, meaning that concrete variants of an abstract method do not have to be implemented in a direct subclass of the class declaring the abstract method\n
      this makes using abstract base classes much easier in complex hierarchies using multiple inheritance; now common code can be separated into a single class and inherited by child classes sharing the common implementation
    - major @ref Qore::Socket "Socket" read performance increase by implementing internal read buffering (up to 10x faster socket read performance for certain operations, particularly with HTTP methods)
    - improved Unicode / UTF-8 support
      - <string>::lwr(), <string>::upr(), @ref Qore::tolower(string), and @ref Qore::toupper(string) now operate on a very wide range of non-ASCII characters, including Latin, Cyrillic, Greek, Armenian, Georgian, etc characters whereas they were previously limited to working on ASCII characters
      - <string>::unaccent() was added which removes accents from strings using a Unicode lookup map from a very wide range of accented Unicode characters to unaccented characters
    - new @ref Qore::SQL::Datasource "Datasource" and @ref Qore::SQL::DatasourcePool "DatasourcePool" methods:
      - Qore::SQL::Datasource::getConfigHash()
      - Qore::SQL::Datasource::getConfigString()
      - Qore::SQL::DatasourcePool::getConfigHash()
      - Qore::SQL::DatasourcePool::getConfigString()
      - Qore::SQL::DatasourcePool::copy()
    - @ref Qore::HTTPClient "HTTPClient" changes:
      - the @ref Qore::HTTPClient "HTTPClient" class is now a subclass of @ref Qore::Socket "Socket", so all @ref Qore::Socket "Socket" methods can be called on  @ref Qore::HTTPClient "HTTPClient" objects, making it easier to implement protocols based on HTTP
      - Qore::HTTPClient::getDefaultPath(): added
      - Qore::HTTPClient::setDefaultPath(): added
      - Qore::HTTPClient::getURL(): changed: now returns @ref nothing if no URL is set instead of an invalid URL
    - new functions:
      - call_pseudo_args()
      - @ref Qore::substr(binary, softint) "substr(binary, softint)"
      - @ref Qore::substr(binary, softint, softint) "substr(binary, softint, softint)"
    - new pseudo methods:
      - <binary>::substr(softint)
      - <binary>::substr(softint, softint)
      - <binary>::toBase64()
      - <binary>::toHex()
      - <binary>::toString()
      - <date>::getEpochSeconds()
      - <date>::getEpochSecondsLocalTime()
      - <date>::info()
      - <float>::abs()
      - <hash>::compareKeys(hash)
      - <int>::abs()
      - <int>::encodeLsb(int)
      - <int>::encodeMsb(int)
      - <int>::toUnicode()
      - <number>::abs()
      - <object>::hasCallableMethod()
      - <object>::hasCallableNormalMethod()
      - <object>::hasCallableStaticMethod()
      - <list>::rangeIterator()
      - <nothing>::rangeIterator()
      - <string>::comparePartial()
      - <string>::getUnicode()
      - <string>::equalPartial()
      - <string>::equalPartialPath()
      - <string>::toBase64()
      - <string>::toHex()
      - <string>::unaccent()
      - <value>::toNumber()
    - other new methods and method changes:
      - added new static methods in the @ref Qore::ReadOnlyFile "ReadOnlyFile" class making it easier to read entire files in one call:
        - @ref Qore::ReadOnlyFile::readTextFile()
        - @ref Qore::ReadOnlyFile::readBinaryFile()
      - changes to catch usage errors with the @ref Qore::Thread::Counter "Counter" class:
        - Qore::Thread::Counter::constructor() will throw an exception if called with an argument < 0
        - Qore::Thread::Counter::dec() will now throw an exception if called when the Counter is already at 0
      - Qore::Thread::Queue::empty(): new method
      - Qore::Socket::listen(): now has a new \a backlog parameter; the default backlog queue size was changed from 5 to 20
      - Qore::Socket::getPeerInfo() and Qore::Socket::getSocketInfo(): now takes an optional argument to avoid name lookups
      - Qore::Socket::readHTTPHeaderString(): new method
      - Qore::Dir: all list*() methods now take an optional parameter to return a list of file status value hashes plus \c "name" and optionally \c "link" keys for symbolic links; additionally symbolic links are now followed and files and directories are differentiated based on their targets when processing symbolic links
    - function changes
      - added optional \a start and \a end parameters to the @ref Qore::replace "replace()" function
    - all @ref data_type_declarations "data type declarations" that optionally accept @ref nothing also now accept @ref null and map @ref null to @ref nothing; this makes direct assignments from values derived from SQL queries much easier
    - added an optional reference to an integer to the @ref Qore::backquote() function to return the return code of the program executed
    - @ref implicit_index "implicit index" references now work in the @ref map "map" and @ref select "select" operators with lists and iterators
    - the @ref regex_extract_operator now accepts an optional \c g specifier to extract all occurrences of the pattern(s) in a string; also @ref Qore::regex_extract "regex_extract()" and <string>::regexExtract(string, int) now accept @ref Qore::RE_Global to extract all occurrences of the pattern(s) in a string
    - the @ref splice "splice" and @ref extract "extract" operators were extended to work on @ref binary "binary objects" as well as lists and strings
    - printing out binary values with the \c "%y" @ref string_formatting "format specifier" now produces YAML-like output for the binary value
    - added path name to error messages in @ref Qore::Dir "Dir" class exception strings

    @subsection qore_088_bug_fixes Bug Fixes in Qore
    - fixed a bug where the ?: operator could thrown spurious exceptions when parsing because it would return the type of the initial boolean expression as the return type of the operator
    - fixed a bug where classes with unimplemented inherited abstract variants would sometimes cause runtime exceptions to be thrown when instantiated but should have instead been caught at parse time
    - fixed a parser bug where out-of-line class method definitions could not be defined in a namespace block
    - fixed a bug parsing arguments in parse_uri_query() in the <a href="../../modules/HttpServer/html/index.html">HttpServer</a> module
    - fixed several bugs where parse exceptions could show the wrong source location:
      - with type errors in function calls
      - when resolving global variables
      - in base class constructor arguments
      - for empty blocks with a missing return statement
      - when validating types used with the return statement (also associated warnings)
      - in methods calls
      - in hash value expressions
      - with redeclaring local variable return types
      - in local variable object instantiations
    - really fixed the bug thought to be fixed in 0.8.7 "where SSL errors would cause the affected thread to go into a infinite loop using 100% CPU" - this turned out to be easily reproducible on all platforms; when the SSL connection was shut down cleanly by the remote end before a response message was returned, an infinite loop would result
    - fixed a bug where it was impossible to output a single '\' character in regex substitution expressions; '\' was taken as an escape character, and '\\\' was output literally, now '\\\' is output as '\'
    - fixed a bug where a parse-time crash would occur when calling the copy() method for a class that does not implement an explicit copy() method
    - fixed a bug where arguments passed to a copy method were ignored; now an exception is thrown
    - fixed a bug where public members and static variables of privately-inherited classes were incorrectly treated as public attributes of the child class
    - fixed a bug where slices could be made of objects from outside the class including private members
    - fixed a bug where @ref Qore::SQL::SQLStatement::memberGate() "memberGate() methods" were not being respected when taking a slice of an object
    - fixed bugs in the integer Socket::recv*() methods where a \c SOCKET-CLOSED exception was not thrown when the remote end closed the connection
    - fixed a bug related to out-of-order parse initialization for functions and methods which resulted in the wrong return type being returned for a method with more than 1 variant where the variant could not be matched at parse time
    - fixed a bug where a non-variable-reference member of an "our" variable declaration list would cause a crash due to passing the incorrect argument in sprintf()
    - fixed sandboxing / protection errors with inherited code; subclasses inheriting code from a parent class with different parse options would cause the child parse options to be used when running the parent class code which caused errors; now parse options are enforced properly on the block level
    - fixed the @ref Qore::RangeIterator "RangeIterator" class; it was still abstract due to a missing @ref Qore::RangeIterator::valid() method
    - fixed a bug where the wrong error was being returned after a connection reset (remote connection close) in sockets with integer recv*() methods which could in some cases lead to an infinite loop
    - fixed a bug where private members of a common base class were not accessible by objects of subclasses sharing the common base class
    - fixed many bugs in <a href="../../modules/CsvUtil/html/index.html">CsvUtil</a> and updated the module version to 1.1
    - initialize static openssl crypto locks for multi-threaded openssl library access; without this crashes can result (for example in error queue management)
    - fixed a bug where Qore::HTTPClient::getURL() returned an invalid URL when no URL was set; now it returns @ref nothing in this case
    - fixed a bug managing feature/module lists in inherited @ref Qore::Program "Program" objects; user modules were listed in the child @ref Qore::Program "Program" object even though user module code is not imported in child @ref Qore::Program "Program" objects
    - fixed a bug where an invalid guard condition in critical lvalue storage code can cause unreferenced data to be returned while in a lock which can cause a crash in a multithreaded program
    - fixed a bug where references were not being written to the output variable if an exception was active when the code block exited
    - fixed a bug setting the precision for arbitrary-precision numbers with large exponents (like "1e100n")
    - implemented more strict adherence to <a href="http://tools.ietf.org/html/rfc2616">RFC 2616</a> (HTTP 1.1) regarding message-body handling in requests and response message generation and parsing
    - fixed a bug with @ref Qore::Thread::Condition::wait() "Condition::wait()" on Darwin with negative timeout values where a short timeout was used instead of an indefinite wait
    - fixed bugs in the <a href="../../modules/SmtpClient/html/index.html">SmtpClient</a> and <a href="../../modules/MailMessage/html/index.html">MailMessage</a> modules where mail messages were being serialized incorrectly if there were no attachments (there was no possibility to set the content transfer encoding) and also where it was not possible to set the content-type for the message body when it was sent as a part of a multipart message
    - fixed bugs handling arguments declared as type @ref reference_or_nothing_type "*reference" (reference or nothing)
    - fixed bugs in executing code accross @ref Qore::Program "Program" object barriers with reference arguments
    - fixed a bug with the switch statement where character encoding differences would cause strings to mismatch even if they were otherwise identical; now hard comparisons with strings allow for implicit automatic temporary character encoding conversions for the comparison
    - fixed a bug where qore failed to set the time zone region correctly when set from /etc/localtime and this file is a relative symlink rather than absolute
    - fixed a bug where substr() and <string>::substr() were returning @ref nothing if the arguments could not be satisifed contrary to the documentation and the declared return type, now an empty string is returned in those cases
    - fixed bugs rounding number values between 10 and -10 (non-inclusive) for display, fixed bugs rounding number value regarding digits after the decimal point for display with @ref Qore::NF_Scientific
    - fixed a bug in the @ref Qore::Dir class where it was not possible to chdir to the root directory \c "/"
    - fixed a bug where recursive references were allowed and memory leaks would occur due to recursive references; these are now caught at runtime and a \c REFERENCE-ERROR exception is thrown
    - fixed a configure bug with bison >= 3
    - fixed a bug in the <a href="../../modules/HttpServer/html/index.html">HttpServer</a> module when automatically uncompressing supported content-encodings to set the resulting string's character encoding correctly
    - fixed a bug in the @ref instanceof "instanceof" operator when working with objects and classes created from different source @ref Qore::Program "Program" objects
    - fixed a bug in *printf() formatting with floating-point and number values where no digits were displayed right of the decimal point unless a specific number of digits was specified in the format string
    - fixed the return type of <bool>::typeCode(); was returning a boolean instead of @ref Qore::NT_BOOLEAN
    - fixed a bug there @ref null was evaluated as @ref Qore::True "True" in a boolean context rather than @ref Qore::False "False"
    - fixed a bug where @ref Qore::Socket::recvBinary() would ignore the first data read
    - fixed starting listeners on UNIX domain sockets on Soalris in the <a href="../../modules/HttpServer/html/index.html">HttpServer</a> module
    - fixed a bug where number("") was being converted to \@NaN\@n
    - fixed return type of @ref Qore::HTTPClient::getConnectionPath() "HTTPClient::getConnectionPath()"
    - fixed several bugs with logical comparison operators and arbitrary-precision numeric values where arbitrary-precision numeric values were not being prioritized as numeric values and also in some cases were being first converted to doubles and then operated on
    - fixed a bug in the socket code where the socket close condition was not flagged with SSL connections when writes failed due to the remote end closing the connection; an error would only be raised on the following socket operation
    - fixed a mismatched delete/malloc error with time zone initialization and the localtime file

    @section qore_087 Qore 0.8.7

    @par Release Summary
    Code embedding improvements

    @subsection qore_087_compatibility Changes That Can Affect Backwards-Compatibility
    @par Fixes for Code Inheritance in Program Objects
    The following changes are meant to sanitize code inheritance in child @ref Qore::Program "Program" objects to fix long-standing design bugs in code encapsulation by addressing the lack of fine-grained control over symbol visibility in inherited code.
    - @ref mod_public "public": The @ref mod_public "public" keyword's usage in modules has now been expanded
      to provide the same functionality generically in @ref Qore::Program "Program" objects; if @ref qore_classes "classes",
      @ref constants "constants", @ref qore_namespaces "namespaces", @ref qore_functions "functions", or
      @ref global_variables "global variables" are defined with the @ref mod_public "public" keyword, then these symbols will
      be inherited into child @ref Qore::Program "Program" objects as long as no @ref parse_options "parse options" prohibit
      it.\n\n
      This change was made to give programmers complete control over which symbols are inherited in child
      @ref Qore::Program "Program" objects, whereas because prior to this change, the control was very course.\n\n
    - the default behavior of %Qore regarding inherting global variables and functions with user variants was changed to be
      consistent with namespaces, classes, and constants; that is; public symbols are inherited by default.\n\n
      The following constants were renamed:
      - <tt>PO_INHERIT_USER_FUNC_VARIANTS</tt> is now: @ref Qore::PO_NO_INHERIT_USER_FUNC_VARIANTS "PO_NO_INHERIT_USER_FUNC_VARIANTS"
      - <tt>PO_INHERIT_GLOBAL_VARS</tt> is now: @ref Qore::PO_NO_INHERIT_GLOBAL_VARS "PO_NO_INHERIT_GLOBAL_VARS"\n\n
      This change was made to fix a long-standing design problem with symbol inheritance and make the implementation consistent.\n\n
    - builtin symbols are no longer inherited from user modules; only independent user symbols; the main change is that if a user
      module adds new user methods to a builtin class or new user variants to a builtin function, these changes are no longer imported
      into target @ref Qore::Program "Program" objects.

    @par File Method Changes
    The following methods were updated to throw exceptions on all errors rather than a return code for I/O errors in order to avoid hard to debug conditions due to ignoring I/O errors by forgetting to check the return value on the following methods:
    - Qore::File::f_printf()
    - Qore::File::f_vprintf()
    - Qore::File::print()
    - Qore::File::printf()
    - Qore::File::vprintf()
    - Qore::File::write()
    - Qore::File::writei1()
    - Qore::File::writei2()
    - Qore::File::writei4()
    - Qore::File::writei8()
    - Qore::File::writei2LSB()
    - Qore::File::writei4LSB()
    - Qore::File::writei8LSB()
    .
    Note that the above changes will hopefully only minimally impact backwards-compatibilty since the change is in error handling, and additionally each of the above methods could also throw an exception if called when the object was not open.

    @subsection qore_087_new_features New Features in Qore
    - new methods offering code encapsulation enhancements
      - @ref Qore::Program::loadModule() "Program::loadModule()": allows modules to be loaded in a @ref Qore::Program "Program" object directly
      - @ref Qore::Program::importClass() "Program::importClass()": allows classes to be individually imported in @ref Qore::Program "Program" objects
    - new pseudo-methods in @ref Qore::zzz8nothingzzz9 to allow for @ref Qore::zzz8hashzzz9 pseudo-methods to be safely used with @ref nothing
      - <nothing>::firstKey()
      - <nothing>::firstValue()
      - <nothing>::hasKey()
      - <nothing>::hasKeyValue()
      - <nothing>::keys()
      - <nothing>::lastKey()
      - <nothing>::lastValue()
      - <nothing>::values()
    - other new pseudo-methods:
     - <date>::durationSeconds()
     - <date>::durationMilliseconds()
     - <date>::durationMicroseconds()
    - removed most restrictions on embedded logic in user modules; user module @ref Qore::Program "Program" objects are subject to the
      same restrictions as the parent @ref Qore::Program "Program" object (if any)
    - added the get_parse_options() function so that parse options in the current @ref Qore::Program "Program" can be determined at
      runtime
    - added the get_ex_pos() function to help with formatting exception locations where the \c source and \c offset information is present
    - new methods and method variants:
      - @ref Qore::HTTPClient::getPeerInfo()
      - @ref Qore::HTTPClient::getSocketInfo()
      - @ref Qore::File::getTerminalAttributes()
      - @ref Qore::SQL::Datasource::transactionTid()
      - @ref Qore::SQL::Datasource::currentThreadInTransaction()
      - @ref Qore::SQL::DatasourcePool::currentThreadInTransaction()
    - new location tags \c "source" and \c "offset" added for parse and runtime exceptions to allow for error-reporting to display information about files where sections of a source file are parsed; this allows both the label and line offset in the label and the file name and absolute file line position to be reported in exception information
      - new parameters added to the following methods and function to accommodate the new location information:
        - @ref Qore::Program::parse() "Program::parse()"
        - @ref Qore::Program::parsePending() "Program::parsePending()"
        - @ref Qore::parse() "parse()"
      - see @ref Qore::ExceptionInfo "Exception Hash" and @ref Qore::CallStackInfo "Call Stacks" for new keys in exception and call stack information hashes
    - <date>::format() now accepts \c "us" for microseconds (see @ref date_formatting)
    - <a href="../../modules/SmtpClient/html/index.html">SmtpClient</a> module improvements:
      - added automatic recognition and support of the \c "STARTTLS" command when connecting to an ESMTP server; this way
        the class will automatically upgrade the connection to a secure TLS/SSL connection if the server supports it
      - added support for SMTP server schemes in the URL in the constructor (ex: \c "esmtptls://user@password:smtp.example.com")
      - added support for the deprecated (but still in use) \c "smtps" scheme with a default port of 465
      - when throwing an exception when a Message cannot be sent because it is incomplete, the reason for the error is also included
        in the exception (previously the exception message was generic making problems with the Message object harder to debug)
    - C++ API Enhancements
      - added C++ APIs to allow for %Qore @ref Qore::File "File" and @ref Qore::Thread::Queue "Queue" object arguments to be used by modules
      - added C++ APIs for controlling openssl initialization and cleanup by the qore library
      - extended qpp to allow for parsing relative dates in qpp code for assignments/default argument values
      - made it possible to call the C++ function QoreFunction::findVariant() from threads where there is no current QoreProgram object
        (such as from a thread created by foreign code)
      - added APIs to allow foreign threads to be registered/deregistered as %Qore threads (for example, to allow %Qore code to be called
        in a callback in a foreign thread created by a library linked with a %Qore binary module)
      - added APIs to allow for TID reservations to allow (for example) for a callback that is executed in the same foreign thread to always have the same TID
      - the old Datasource::execRaw() function with the \a args parameter was deprecated since args was ignored anyway, a new Datasource::execRaw() function was added that has no args parammeter

    @subsection qore_087_bug_fixes Bug Fixes in Qore
    - fixed a runtime class matching bug when identical user classes were created in different @ref Qore::Program "Program" objects,
      the match could fail at runtime because the wrong APIs were being used
    - fixed a crashing bug in the @ref map "map" operator with a select expression when used with an
      @ref Qore::AbstractIterator "AbstractIterator" object for the list operand
    - fixed a bug where the generation of internal strings for abstract method signatures tries to resolve class names that
      are declared out of order, which incorrectly resulted in a parse exception; the fix is to use the class name in the
      signature before class resolution; the class is resolved in the second stage of parsing (symbol resolution) anyway, if it
      can't be resolved then the changes to the @ref Qore::Program "Program" are rolled back anyway
    - a potential deadlock was fixed when calling @ref Qore::exit() "exit()" while background threads were running; it was
      possible for a thread to be canceled while holding a @ref Qore::Thread::Mutex "Mutex" (for example) and then for another
      thread to deadlock trying to acquire the @ref Qore::Thread::Mutex "Mutex" and therefore for the process to deadlock because
      pthread_mutex_lock() is not a cancellation point. The solution was to cancel all threads first, then wait half a second, then call exit()
    - fixed a bug where global variables were being evaluated with strict mathematical boolean evaluation even when @ref perl-bool-eval
      "%perl-bool-eval" was enabled (which is the default)
    - fixed bug in @ref Qore::parseBase64String() and @ref Qore::parseBase64StringToString() when called with an empty string argument; in this case uninitialized memory was returned
    - fixed runtime dynamic memory leaks in the @ref select and @ref map operators when used with iterators
    - do thread-specific cleanup in the main thread when cleaning up/shutting down the qore library
    - added additional openssl cleanup code for thread-local data and when cleaning up the qore library
    - fixed a bug matching function/method variants at runtime
    - fixed a race condition deleting global dynamic handlers in the <a href="../../modules/HttpServer/html/index.html">HttpServer</a> module
    - fixed a bug where declaring an abstract method with parameters and then declaring a concrete reimplementation of the method in a child class with no parameters caused a parse-time crash
    - fixed a bug where trying to dynamically call a function that does not exist results in a deadlock due to an error where a mutex is not unlocked
    - fixed a bug in the @ref Qore::Socket::sendHTTPMessage() and @ref Qore::Socket::sendHTTPResponse() methods regarding the timeout parameter
    - fixed a bug in an socket SSL error message where the method name was printed from non-string memory (used wrong ptr for the <tt>%%s</tt> format argument)
    - fixed some major crashing bugs related to reference handling; a global variable assigned a reference to a reference to a local variable would cause a crash
    - @ref reference_type and @ref reference_or_nothing_type type fixes: an error in @ref reference_type type handling allowed non-reference values to be passed to builtin code expecing references which caused a crash; the @ref reference_type and @ref reference_or_nothing_type types would accept any value type
    - attempted to fix a non-reproducible bug seen on rhel5 in the @ref Qore::Socket "Socket class" where SSL errors would cause the affected thread to go into a infinite loop using 100% CPU

    @section qore_0862 Qore 0.8.6.2

    @par Release Summary
    Iterator improvements and design fixes

    @subsection qore_0862_compatibility Changes That Can Affect Backwards-Compatibility
    @par Fixes for Iterator Class Design Bugs
    Iterators, particular regarding the @ref map "map" and @ref select "select" operators, were implemented in a confusing and inconsistent way; even the %qore documentation was incorrect, and examples were given incorrectly.  The following changes will break functionality using the badly-implemented behavior of iterators before, but since the fix comes fairly soon after the introduction, hopefully this change will not cause too many problems with existing code.   All users polled about the iterator changes in this release saw them as positive and desired changes to the language.
    - the @ref map "map" and @ref select "select" operators' behavior was changed when used with an @ref Qore::AbstractIterator "AbstractIterator" object for the list operand; now the implied argument is the result of @ref Qore::AbstractIterator::getValue() "AbstractIterator::getValue()" instead of the iterator object itself.  This addresses a confusing design choice in the original iterator integration with the @ref map "map" and @ref select "select" operators
    - the second boolean argument was removed from the @ref Qore::HashIterator::constructor(hash) "HashIterator::constructor(hash)" and @ref Qore::HashReverseIterator::constructor(hash) "HashReverseIterator::constructor(hash)" methods; use the new  @ref Qore::HashPairIterator "HashPairIterator" and @ref Qore::ObjectPairIterator "ObjectPairIterator" classes instead (<hash>::pairIterator() and <object>::pairIterator())
    - the single boolean argument was removed from <hash>::iterator() and <object>::iterator(); use <hash>::pairIterator() and <object>::pairIterator() instead to get the old behavior

    @subsection qore_0862_changes Changes in Qore
    - new iterator classes:
      - @ref Qore::HashKeyIterator "HashKeyIterator"
      - @ref Qore::HashKeyReverseIterator "HashKeyReverseIterator"
      - @ref Qore::HashPairIterator "HashPairIterator"
      - @ref Qore::HashPairReverseIterator "HashPairReverseIterator"
      - @ref Qore::ObjectKeyIterator "ObjectKeyIterator"
      - @ref Qore::ObjectKeyReverseIterator "ObjectKeyReverseIterator"
      - @ref Qore::ObjectPairIterator "ObjectPairIterator"
      - @ref Qore::ObjectPairReverseIterator "ObjectPairReverseIterator"
    - new pseudo-methods:
      - <hash>::keyIterator()
      - <hash>::pairIterator()
      - <hash>::contextIterator()
      - <object>::keyIterator()
      - <object>::pairIterator()
      - <nothing>::keyIterator()
      - <nothing>::pairIterator()
      - <nothing>::contextIterator()
    - the internal C++ QoreProgramHelper object has been updated to wait until all background threads in the %Qore library have executed before taking the @ref Qore::Program "Program" object out of scope; this allows for callbacks and other code that might be needed by background threads started in user modules (for example) to stay valid until the threads in the user modules also have terminated.  Note that this does not affect the case when using @ref exec-class "%exec-class" and an application program object goes out of scope with background threads in user modules having non-static method call references as callbacks to the application program; see @ref user_module_program_scope for more information on this topic.

    @section qore_0861 Qore 0.8.6.1

    @par Release Summary
    Major bug fixes and minor new features

    @subsection qore_0861_changes Changes in Qore
    - updated the @ref try-module "%try-module" parse directive to support a variant without an exception variable for usage in @ref Qore::Program "Program" objects where @ref Qore::PO_NO_TOP_LEVEL_STATEMENTS is set
    - added code to raise an @ref invalid-operation warning with the @ref elements "elements operator" when called with a type that can never return a value with this operator
    - updated the @ref Qore::File "File" class's internal buffer size from 4KB to 16KB which greatly improves read performance
    - added new public APIs for the QoreNumberNode class to allow for proper de/serialization in external modules
    - <a href="../../modules/Pop3Client/html/index.html">Pop3Client</a> module:
      - added the Pop3Client::logPassword() methods and masked password by default in the debug log
      - updated module to v1.1
    - <a href="../../modules/Mime/html/index.html">Mime</a> module:
      - declared the MultiPartMessage::getMsgAndHeaders() method abstract as originally intended
      - added MultiPartMessage::parseBody() static method
      - updated module to v1.3

    @subsection qore_0861_bug_fixes Bug Fixes in Qore
    - fixed crashing bugs due to the lack of proper lvalue checks with the expression for the background operator with operators using lvalues with local variables
    - fixed rounding of arbitrary-precision numeric values for display purposes when the last significant digit is just to the right of the decimal point (ex: was displaying 10.2 as "11." for example)
    - fixed a race condition in static destruction of the library when a background thread calls exit() that could cause a segfault on exit
    - fixed a static memory leak in Program objects when constants contain code references to functions or static methods
    - fixed a bug parsing user modules; the Program context was not set properly which could lead to a crash when parsing user modules loaded from the command-line or to incorrect parse options when loaded from user Program code
    - fixed a bug where the @ref invalid-operation warning with the @ref keys "keys operator" was not being triggered in common cases that should have triggered the warning
    - <a href="../../modules/MailMessage/html/index.html">MailMessage</a> module:
      - fixed recognizing mime messages with additional text after the version number (ex: \c "Mime-Version: 1.0 (Mac OS X Mail 6.2 \(1499\))")
      - fixed a bug setting the content-type of message parts (this fix is now in the <a href="../../modules/Mime/html/index.html">Mime</a> in the MultiPartMessage::getMsgAndHeaders() method
      - fixed multipart message parsing by using MultiPartMessage::parseBody() in the <a href="../../modules/Mime/html/index.html">Mime</a> module; now also parts with subparts are parsed correctly as well
      - fixed a bug where the sender and from values were not being set properly when parsing email messages
      - updated module to v1.0.3

    @section qore_086 Qore 0.8.6

    @par Release Summary
    Major new features and a few bug fixes

    @subsection qore_086_compatibility Changes That Can Affect Backwards-Compatibility

    @par Perl-Style Boolean Evaluation
    %Qore's default boolean evaluation mode was changed from strict mathematical to a more intuitive perl- (and Python-) like style.
    This change was implemented to address one of the oldest design bugs in %Qore: strict mathematical boolean evaluation.  See @ref perl-bool-eval "%perl-bool-eval" for a description of the new default boolean evaluation mode.\n\n
    To get the old strict mathematical boolean evaluation, use the @ref strict-bool-eval "%strict-bool-eval" parse option.\n\n
    An example of the change; now the following @ref if "if statement" block will be executed as the <tt><b>if</b></tt> expression is now evaluated as @ref Qore::True "True":
    @code{.py}
    string str = "hello";
    if (str)
        printf("Qore says hello\n");
    @endcode
    Previously (i.e. with @ref strict-bool-eval "%strict-bool-eval") the <tt><b>if</b></tt> expression above would be evaluated as @ref Qore::False "False" because the string value was converted to an integer 0, however as of %Qore 0.8.6 (with the default @ref perl-bool-eval "perl-bool-eval") it is @ref Qore::True "True" since the string is not empty; empty strings and string value \c "0" are evaluated as @ref Qore::False "False".\n\n
    Perhaps counterintuitively (and the reason this was changed to be the default in qore), the chance for regression errors in
    qore code is very small, because for all cases where the old logic could be applied (meaning excluding cases where the result
    was always @ref Qore::False "False" due to the data types or values being evaluated), the results are the same with the new logic,
    except for one case; the case where a string has more than one character and begins with a zero (ex: \c "00").
    In this case, the old logic would always return @ref Qore::False "False", because the value was first converted to an integer \c 0,
    whereas the new logic will return @ref Qore::True "True".  Note that in the case of a string with a single \c "0", both the old and
    new boolean logic returns @ref Qore::False "False".\n\n
    Basically with this option set, qore's boolean evaluation becomes like perl's and Python's, whereas any expression that has the following values is @ref Qore::False "False": @ref nothing, @ref string "string" \c "0" and @ref string "empty strings", @ref integer "integer", @ref float "float", and @ref number "number" \c 0 (zero), @ref absolute_dates "absolute date" \c 1970-01-01Z (ie the start of the epoch with an offset of 0), @ref relative_dates "relative date" \c 0s (or any  @ref relative_dates "relative date" with a 0 duration), @ref null, @ref binary "empty binary objects", @ref hash "empty hashes", and @ref list "empty lists".  All other values are @ref Qore::True "True".
    @note also affects the @ref Qore::boolean(any) "boolean(any)" function

    @par Changes in the Socket Class
    The @ref Qore::Socket "Socket" class was enhanced to support timeouts with non-blocking I/O on all send operations;
    many Socket methods that send data were originally implemented to return an error code on error, however they would
    also throw exceptions if the socket were not open, so the error handling was inconsistent (exceptions versus return codes).\n\n
    Additionally it was not possible to get error information at all for SSL errors if the socket was connected with SSL, which,
    according to %Qore's socket design, should be transparent for the programmer.\n\n
    For these reasons the implementation was deemed inconsistent and unintuitive; the change was to add optional timeout parameters
    to all send methods and to allow the methods to throw exceptions (instead of simply returning -1 and not being able to determine the cause of the error in many cases).\n\n
    The following methods were updated to accept optional timeout parameters and throw exceptions on all errors rather than a return code for I/O errors:
    - Qore::Socket::send()
    - Qore::Socket::sendBinary()
    - Qore::Socket::sendi1()
    - Qore::Socket::sendi2()
    - Qore::Socket::sendi4()
    - Qore::Socket::sendi8()
    - Qore::Socket::sendi2LSB()
    - Qore::Socket::sendi4LSB()
    - Qore::Socket::sendi8LSB()

    @par New Abstract Method in AbstractIterator
    The following abstract method was added:
    - Qore::AbstractIterator::valid() was added (with concrete implementations in all iterator classes derived from this base class delivered with %Qore); this method tells if the object is currently pointing to a valid iterator.\n\n For any user classes inherting @ref Qore::AbstractIterator "AbstractIterator" directly (as opposed to another concrete iterator class in %Qore, where the method has already been added), a concrete implementation of this method will have to be added as well or that class will become @ref abstract with this release of %Qore.

    @subsection qore_086_new_features New Features in Qore
    @par Arbitrary-Precision Numeric Support
    %Qore now uses the <a href="http://www.mpfr.org/">MPFR</a> and <a href="http://gmplib.org">GMP</a> libraries to provide arbitrary-precision numeric support.  This type can be used for high-precision mathematics or for storing \c NUMERIC (ie \c DECIMAL or \c NUMBER) column values when retrieved from databases by %Qore DBI drivers that support the new capability @ref Qore::SQL::DBI_CAP_HAS_NUMBER_SUPPORT "DBI_CAP_HAS_NUMBER_SUPPORT" (previously these values would be retrieved as %Qore strings in order to avoid information loss).\n\n
    For more information, see the new @ref number "number" type, @ref number_type, and @ref Qore::zzz8numberzzz9

    @par New CsvUtil Module
    The <a href="../../modules/CsvUtil/html/index.html">CsvUtil</a> module implements the CsvFileIterator class that allows for easy parsing of csv-like text files

    @par %%try-module Parse Directive to Handle Module Load Errors at Parse Time
    The new @ref try-module "%try-module" parse directive allows for module load errors to be handled at parse time; ex:
    @code{.py}
%try-module($ex) some-module > 1.0
    printf("error loading module %y: %s: %s\n", ex.arg, ex.err, ex.desc);
    exit(1);
%endtry
    @endcode

    @par Abstract Class Hierarchy Improvement
    As of this version of qore, concrete implementations of @ref abstract "abstract methods" no longer have to have exactly the same return type as the abstract method; it is now sufficient that the return type in the concrete method meets a compatibility test with the return type of the abstract method in the parent class.\n\n
    For example the following is now valid (and <tt>MyConcreteClass</tt> is not abstract, whereas previously because the return types in the child class were not exact, <tt>MyConcreteClass</tt> would be considered abstract by qore):
    @code{.py}
class MyAbstractClass {
    abstract any doSomething();
    abstract *string getString();
}

class MyConcreteClass inherits MyAbstractClass {
    int doSomething() {
        return 1;
    }
    string getString() {
        return "hello";
    }
}
    @endcode

    @par DBI Improvements
    Three new DBI capabilities were implemented, including a new option API as follows:
    - @ref Qore::SQL::DBI_CAP_HAS_NUMBER_SUPPORT "DBI_CAP_HAS_NUMBER_SUPPORT": DBI drivers declaring this capability can accept @ref number "number" values and can also return @ref number "number" values, if a DBI driver does not declare this capability, then @ref number "number" values sent for binding by value are automatically converted to @ref float "float" values before being sent to the driver
    - @ref Qore::SQL::DBI_CAP_HAS_OPTION_SUPPORT "DBI_CAP_HAS_OPTION_SUPPORT": this indicates that the driver supports the new option API, allowing options to be set on each connection.  See the following for more information:
      - @ref Qore::SQL::Datasource::constructor() "Datasource::constructor(hash)": now passes options to the DBI driver if the driver supports the option API
      - @ref Qore::SQL::Datasource::constructor() "Datasource::constructor(string)": (new in 0.8.6) passes options to the DBI driver if the driver supports the option API
      - @ref Qore::SQL::Datasource::getOption(string) "Datasource::getOption(string)": (new in 0.8.6) returns the value of the given option if the driver supports the option API
      - @ref Qore::SQL::Datasource::getOptionHash() "Datasource::getOptionHash()": (new in 0.8.6) returns a hash of the current option values for the current connection if the driver supports the option API
      - @ref Qore::SQL::Datasource::setOption() "Datasource::setOption()": (new in 0.8.6) allows options to be changed after the object is created
      - @ref Qore::SQL::DatasourcePool::constructor() "DatasourcePool::constructor(hash)": now passes options to the DBI driver if the driver supports the option API
      - @ref Qore::SQL::DatasourcePool::constructor() "DatasourcePool::constructor(string)": (new in 0.8.6) passes options to the DBI driver if the driver supports the option API
      - @ref Qore::SQL::DatasourcePool::getOption(string) "DatasourcePool::getOption(string)": (new in 0.8.6) returns the value of the given option if the driver supports the option API
      - @ref Qore::SQL::DatasourcePool::getOptionHash() "DatasourcePool::getOptionHash()": (new in 0.8.6) returns a hash of the current option values for the current connection if the driver supports the option API
      - @ref Qore::SQL::dbi_get_driver_options(string) "dbi_get_driver_options(string)": (new in 0.8.6) returns a hash of driver option information without values
    - @ref Qore::SQL::DBI_CAP_SERVER_TIME_ZONE "DBI_CAP_SERVER_TIME_ZONE": indicates that the DBI driver will convert any bound date/time values to the server's time zone before binding and also will tag date/time values retrieved from the server with the server's time zone.  This capability also implies that the driver supports the new \c "timezone" option.

    @par Socket Improvements
    The @ref Qore::Socket "Socket" class was updated to support non-blocking I/O on all send methods; the following methods were updated to accept optional timeout parameters:
    - Qore::Socket::send2()
    - Qore::Socket::sendBinary2()
    - Qore::Socket::sendHTTPMessage()
    - Qore::Socket::sendHTTPResponse()
    .
    The following methods were enhanced to provide better error information when throwing exceptions:
    - Qore::Socket::recvi1()
    - Qore::Socket::recvi2()
    - Qore::Socket::recvi4()
    - Qore::Socket::recvi8()
    - Qore::Socket::recvi2LSB()
    - Qore::Socket::recvi4LSB()
    - Qore::Socket::recvi8LSB()
    - Qore::Socket::recvu1()
    - Qore::Socket::recvu2()
    - Qore::Socket::recvu4()
    - Qore::Socket::recvu2LSB()
    - Qore::Socket::recvu4LSB()

    @par Iterator Improvements
    The following improvements were made in qore to support more flexible and ubiquitous iterators:
    - new iterator classes:
      - @ref Qore::SingleValueIterator "SingleValueIterator": allows single values (or any value without an iterator class) to be iterated; this provides the basis for the return type for the new base <value>::iterator() method for non-container types
      - @ref Qore::FileLineIterator "FileLineIterator": allows files to be iterated line by line
      - @ref Qore::ObjectIterator "ObjectIterator": a generic iterator for objects
      - @ref Qore::ObjectReverseIterator "ObjectReverseIterator": a generic reverse iterator for objects
      - @ref Qore::RangeIterator "RangeIterator": a numerical sequence generator (the basis for the return type for the new @ref Qore::xrange() "xrange()" function
    - new pseudo-methods were added to return iterator objects based on the value type:
      - <value>::iterator()
      - <hash>::iterator()
      - <list>::iterator()
      - <object>::iterator()
      .
      The base pseudo-method (<value>::iterator()) ensures that any value can be iterated, and the type-specific methods ensure that the most suitable iterator for container types is returned for container values; values without an iterator class are iterated with the @ref Qore::SingleValueIterator "SingleValueIterator"
    - the @ref Qore::HashIterator "HashIterator" and @ref Qore::HashReverseIterator "HashReverseIterator" classes had an additional optional boolean argument added to their constructors; if @ref Qore::True "True", then the @ref Qore::HashIterator::getValue() "HashIterator::getValue()" and @ref Qore::HashReverseIterator::getValue() "HashReverseIterator::getValue()" methods return a hash with the following keys: \c "key" and \c "value", allowing for more convenient iteration with constructions that only use \c getValue() methods (such as the @ref foreach "foreach statement"); to accommodate this, two new methods were added to the @ref Qore::HashIterator "HashIterator" base class:
      - @ref Qore::HashIterator::getKeyValue()
      - @ref Qore::HashIterator::getValuePair()
    - all iterator classes had copy methods added to them (ex: @ref Qore::HashIterator::copy())
    - new Python-inspired @ref Qore::range() "range()" and @ref Qore::xrange() "xrange()" functions (the latter returning a @ref Qore::RangeIterator "RangeIterator" object to efficiently iterate large integral sequences or ranges

    @par Text File Parsing Enhancements
    The following improvements were made in qore to support more flexible file parsing:
    - the @ref Qore::ReadOnlyFile class was added as a parent class of @ref Qore::File to allow for a more convenient API for reading files (the @ref Qore::File class's API remains the same as it publically inherits  @ref Qore::ReadOnlyFile)
    - the @ref Qore::ReadOnlyFile::readLine() "ReadOnlyFile::readLine()" method (formerlly a method of the @ref Qore::File class) was enhanced to accept 2 optional arguments, allowing the end of line character(s) to be stripped from the line returned, and also to allow the end of line characters to be specified.  If no end of line characters are specified, then the method automatically determines the end of line characters (can be \c "\n", \c "\r", or \c "\r\n"; the last one only if the underlying file is not a TTY in order to avoid stalling I/O on an interactive TTY)
    - the @ref file_stat_constants were moved from the @ref Qore::File class to the @ref Qore::ReadOnlyFile class
    - added a new @ref Qore::FileLineIterator "FileLineIterator" iterator class
    - added a new optional parameter to <string>::split(string, string, bool) and Qore::split(string, string, string, bool) to allow for automatic stripping unquoted fields of leading and trailing whitespace (the default is the old behavior; i.e. leave the whitespace as it is read)
    - added a new @ref Qore::TimeZone "TimeZone" method for parsing string dates in a specific @ref Qore::TimeZone "TimeZone": @ref Qore::TimeZone::date(string, string)
    - added a new function for parsing text as a boolean value: @ref Qore::parse_boolean() "parse_boolean()"
    - as mentioned above, the new <a href="../../modules/CsvUtil/html/index.html">CsvUtil</a> module was added, implementing the CsvFileIterator class that allows for easy parsing of csv-like text files

    @par Other Improvements and Changes
    - the @ref foreach "foreach statement" now iterates objects derived from @ref Qore::AbstractIterator "AbstractIterator" automatically
    - added a @ref Qore::Option::HAVE_SYMLINK "HAVE_SYMLINK" constant for the symlink() function added in qore 0.8.5
    - added the @ref Qore::SQL::SQLStatement::memberGate() "SQLStatement::memberGate()" method so @ref Qore::SQL::SQLStatement "SQLStatement" objects can be dereferenced directly to a column value when iterated with @ref Qore::SQL::SQLStatement::next() "SQLStatement::next()"; also this method will throw exceptions when an unknown column name is used so that typos in column names can be caught (instead of being silently ignored producing hard to find bugs)
    - implemented @ref Qore::SQL::Datasource::constructor() "Datasource::constructor(string)" and @ref Qore::SQL::DatasourcePool::constructor() "DatasourcePool::constructor(string)" variants to allow for creating datasources from a string that can be parsed by Qore::SQL::parse_datasource(string) "parse_datasource(string)"
    - added the following new DBI-related functions:
      - @ref Qore::SQL::dbi_get_driver_list() "dbi_get_driver_list()"
      - @ref Qore::SQL::dbi_get_driver_capability_list(string) "dbi_get_driver_capability_list(string)"
      - @ref Qore::SQL::dbi_get_driver_capabilities(string) "dbi_get_driver_capabilities(string)"
      - @ref Qore::SQL::dbi_get_driver_options(string) "dbi_get_driver_options(string)"
      - @ref Qore::SQL::parse_datasource(string) "parse_datasource(string)"
    - implemented support for \c "A" and \c "a", (hexadecimal floating-point output) \c "G", \c "g", (compact floating-point output) \c "F", (non-scientific floating-point output) and \c "E" and \c "e" (scientific/exponential floating-point output) format arguments for @ref float "floats" and @ref number "numbers" (new arbitrary-precision @ref number "number type values"); see @ref string_formatting
    - new pseudo-methods:
      - <value>::toString()
      - <value>::toInt()
      - <value>::toFloat()
      - <value>::toBool()
      - <float>::format(string fmt)
      - <int>::format(string fmt)
      - <string>::isDataAscii()
      - <string>::isDataPrintableAscii()
      - <value>::callp()
      - <callref>::callp()
      - <int>::sign()
      - <float>::sign()
    - the value of the @ref Qore::SQL::NUMBER "NUMBER", @ref Qore::SQL::NUMERIC "NUMERIC", and @ref Qore::SQL::DECIMAL "DECIMAL" @ref sql_constants is now \c "number" instead of \c "string" (see also @ref sql_binding)
    - new constants:
      - @ref Qore::M_PIn "M_PIn"
      - @ref Qore::MAXINT "MAXINT"
      - @ref Qore::MININT "MININT"
    - new functions:
      - @ref Qore::range() "range()"
      - @ref Qore::xrange() "xrange()"
    - new methods:
      - @ref Qore::ReadOnlyFile::isTty() and @ref Qore::ReadOnlyFile::getFileName() (the @ref Qore::ReadOnlyFile class was added in qore 0.8.6 otherwise made up of methods formerly belonging to the @ref Qore::File class)
    - added the @ref append-module-path "%append-module-path" parse directive
    - @ref user_modules "user modules" may now use @ref Qore::Program "Program" objects for embedded logic; any @ref Qore::Program "Program" objects created in a @ref user_modules "user module" will have its parse options masked to be not less restrictive than the parse options in the current @ref Qore::Program "Program", and additionally parse options will be locked so that user module are not able to circumvent function restrictions imposed by parse options.
    - updated docs to show functional restrictions tagged at the class level

    @subsection qore_086_bug_fixes Bug Fixes in Qore
    - fixed a bug in the @ref map "map operator" with a select expression when the list operand is @ref nothing; it was returning a list with one @ref nothing element instead of @ref nothing
    - applied a patch by Reini Urban to allow for multi-arch builds on Debian
    - fixed bugs calculating the byte offset for string searches in the c++ %QoreString::index() and %QoreString::rindex() functions when the offset is negative and the strings have a multi-byte character encoding (such as UTF-8)
    - fixed a bug where calling an abstract method from a class where the abstract method is implemented was causing a parse error to be thrown
    - fixed a bug where the wrong source code location was displayed when raising a parse exception in operator expression parse initialization for some operators
    - fixed bugs in regexes in the HttpServer::addListeners() and HttpServer::addListenersWithHandler() methods (<a href="../../modules/HttpServer/html/index.html">HttpServer</a> module version updated to 0.3.5)
    - fixed bugs handling non-blocking reads in the @ref Qore::Socket "Socket" class; the timeout setting was only enforced for the first read; subsequent reads were made as blocking reads
    - fixed a bug in the @ref Qore::Socket "Socket" class when the SSL session requires renegotiation during non-blocking I/O
    - @ref Qore::File::constructor() "File::constructor()" now throws an exception if called with a tty target and @ref no-terminal-io "%no-terminal-io" is set
    - fixed a bug in split with quote (<string>::split(string, string, bool) and Qore::split(string, string, string, bool)) if the separator pattern was not found and the single field was not quoted either
    - fixed a bug handling nested @ref ifdef "%ifdef" and @ref ifndef "%ifndef" blocks with @ref else "%else" in the inside block
    - fixed a crashing due to the failure to clear the "PF_TOP_LEVEL" flag when initializing statements, this could cause temporary variables in a statement to be marked as the start of the global thread-local variable list, and then after such variables are deleted, then a crash happens when trying to access the global thread-local variable list
    - fixed a crashing bug at parse time merging function lists in namespaces declared multiple times
    - fixed a bug in executing user module init() closures
    - fixed a bug where the qore library could crash when destroying a Program object due to a race condition in removing signal handlers managed by the Program object; the Program calls the signal handler manager to remove the signals, but the signals can be removed concurrently to the request while the Program object is iterating the signal set (ie it is modified while being iterated), which causes a crash
    - added code to detect when the same namespace is declared both with and without the @ref mod_public "public keyword" when defining user modules which can result in entire namespaces being silently not exported (and can be difficult to debug); now a parse exception is thrown if this happens while parsing a user module
    - added code tags to @ref Qore::File "File" methods without side effects
    - made many minor documentation fixes

    @section qore_0851 Qore 0.8.5.1

    @par Release Summary
    Bugfix release

    @subsection qore_0851_bug_fixes Bug Fixes in Qore
    - fixed a race condition accessing global and closure-bound thread-local variables in multithreaded contexts
    - fixed a bug in transaction management with the @ref Qore::SQL::DatasourcePool "DatasourcePool" class when used with the @ref Qore::SQL::SQLStatement "SQLStatement" class
    - fixed an error in the <a href="../../modules/MailMessage/html/index.html">MailMessage</a> user module where mail headers requiring encoding were not encoded and those not requiring encoding were encoded with Q encoding
    - fixed an error in the <a href="../../modules/Mime/html/index.html">Mime</a> user module where \c "_" characters in q-encoded headers were not encoded correctly

    <hr>
    @section qore_085 Qore 0.8.5

    @par Release Summary
    Major new features and a few bug fixes

    @subsection qore_085_new_features New Features in Qore
    @par Abstract Methods and Interfaces
    %Qore now supports the <b>abstract</b> keyword when declaring methods; an <b>abstract</b> method has no implementation and must be
    implemented in child classes with the same signature for the child class to be instantiated.\n\n
    Classes with <b>abstract</b> methods define interfaces; a concrete implementation of the interface is a class that inherits the class with <b>abstract</b> methods and implements all the <b>abstract</b> methods.\n\n
    Abstract methods are defined with the following syntax:
    @code{.py}
class MyAbstractInterface {
    abstract string doSomething(int param);
    abstract bool checkSomething(string arg);
}
    @endcode
    The following abstract classes now exist in %Qore:
    - @ref Qore::SQL::AbstractDatasource "AbstractDatasource"
    - @ref Qore::AbstractIterator "AbstractIterator"
      - @ref Qore::AbstractQuantifiedIterator "AbstractQuantifiedIterator"
      - @ref Qore::AbstractBidirectionalIterator "AbstractBidirectionalIterator"
      - @ref Qore::AbstractQuantifiedBidirectionalIterator "AbstractQuantifiedBidirectionalIterator"
    - @ref Qore::Thread::AbstractSmartLock "AbstractSmartLock" (which was already present in %Qore but now implements abstract methods)
    .
    The following new iterator classes have been added to %Qore:
    - @ref Qore::HashIterator "HashIterator"
      - @ref Qore::HashReverseIterator "HashReverseIterator"
    - @ref Qore::HashListIterator "HashListIterator"
      - @ref Qore::HashListReverseIterator "HashListReverseIterator"
    - @ref Qore::ListHashIterator "ListHashIterator"
      - @ref Qore::ListHashReverseIterator "ListHashReverseIterator"
    - @ref Qore::ListIterator "ListIterator"
      - @ref Qore::ListReverseIterator "ListReverseIterator"
    - @ref Qore::SQL::SQLStatement "SQLStatement" (which was already present in %Qore but now implements the @ref Qore::AbstractIterator "AbstractIterator" interface to allow query results to be iterated)
    .
    Classes inheriting @ref Qore::AbstractIterator "AbstractIterator" have special support so that objects can be easily iterated in the following list operators:
    - @ref map
    - @ref foldr and @ref foldl
    - @ref select
    .
    @par Universal References
    All restrictions on references have been removed from %Qore; references to local variables may now be passed to the @ref background "background operator" and passed as arguments to @ref closure "closures".\n\n
    Basically when a reference is taken of a local variable that could result in the local variable being accessed in a multi-threaded context, the variable is treated as a closure-bound local variable in the sense that it's lifetime is reference-counted, and all accesses are wrapped in a dedicated mutual-exclusion lock to ensure thread safety.

    @par Pop3Client Module
    A <a href="../../modules/Pop3Client/html/index.html">Pop3Client</a> module has been added providing an API for communicating with <a href="http://en.wikipedia.org/wiki/Post_Office_Protocol">POP3</a> servers and retrieving email messages.\n\n
    The module uses functionality provided by the new <a href="../../modules/MailMessage/html/index.html">MailMessage</a> module to represent email messages (and attachment data) downloaded from the server.

    @par MailMessage Module
    The <a href="../../modules/MailMessage/html/index.html">MailMessage</a> module provides common functionality to the <a href="../../modules/Pop3Client/html/index.html">Pop3Client</a> and <a href="../../modules/SmtpClient/html/index.html">SmtpClient</a> modules to represent email messages for receiving and sending, respectively.  This module was created mostly from functionality removed from the <a href="../../modules/SmtpClient/html/index.html">SmtpClient</a> and enhanced to provide support for reading email messages in the new <a href="../../modules/Pop3Client/html/index.html">Pop3Client</a> module.

    @par SmtpClient Module Changes
    The Message and Attachment classes were removed from the <a href="../../modules/SmtpClient/html/index.html">SmtpClient</a> module to the <a href="../../modules/MailMessage/html/index.html">MailMessage</a> module.  Backwards-compatible definitions for the Message and Attachment classes are provided in the <a href="../../modules/SmtpClient/html/index.html">SmtpClient</a> module to rexport the removed functionality for backwards compatibility.

    @par Other Minor Improvements and Changes
    - qpp updated to support abstract methods and multiple inheritance (+ other minor qpp enhancements)
    - improved the \c QOREADDRINFO-GETINFO-ERROR exception description by adding information about the arguments passed
    - added a string argument to @ref Qore::chr(softint, __7_ string) "char(softint, *string)" to accept an output encoding
    - added a @ref Qore::int(string, int) "int(string, int)" variant to parse a string as a number and give the base
    - added a new parameter to parse_url() and parseURL() to allow for any [] in the hostname to be included in the \c "host" output key for indicating that the <a href="http://wikipedia.org/wiki/IPv6">ipv6</a> protocol be used
    - added the following pseudo-methods:
      - Qore::zzz8valuezzz9::lsize()
      - Qore::zzz8binaryzzz9::split()
      - Qore::zzz8binaryzzz9::toMD5()
      - Qore::zzz8binaryzzz9::toSHA1()
      - Qore::zzz8binaryzzz9::toSHA224()
      - Qore::zzz8binaryzzz9::toSHA256()
      - Qore::zzz8binaryzzz9::toSHA384()
      - Qore::zzz8binaryzzz9::toSHA512()
      - Qore::zzz8datezzz9::midnight()
      - Qore::zzz8listzzz9::first()
      - Qore::zzz8listzzz9::join()
      - Qore::zzz8listzzz9::last()
      - Qore::zzz8listzzz9::lsize()
      - Qore::zzz8nothingzzz9::lsize()
      - Qore::zzz8stringzzz9::regex()
      - Qore::zzz8stringzzz9::regexExtract()
      - Qore::zzz8stringzzz9::split()
      - Qore::zzz8stringzzz9::substr()
      - Qore::zzz8stringzzz9::toMD5()
      - Qore::zzz8stringzzz9::toSHA1()
      - Qore::zzz8stringzzz9::toSHA224()
      - Qore::zzz8stringzzz9::toSHA256()
      - Qore::zzz8stringzzz9::toSHA384()
      - Qore::zzz8stringzzz9::toSHA512()
    - added the <a href="http://code.google.com/p/xxhash/">xxhash FAST algorithm</a> with unordered_map to %Qore on supported platforms resuling in nearly 2x haster hash lookups
    - added the Qore::File::isOpen() method
    - added the Qore::call_pseudo() function to explicitly call a pseudo method on a value
    - added the Qore::symlink() function to create symbolic links
    - added Qore::TypeCodeMap and Qore::TypeNameMap to lookup type codes from type names and vice versa
    - added the following functions to allow the time zone to be set per thread:
      - Qore::set_thread_tz()
      - Qore::get_thread_tz()

    @subsection qore_085_bug_fixes Bug Fixes in Qore
    - fixed format_date() output for \c "MON" and \c "DAY", etc
    - fixed a memory leak in the parser related to parse exception handling with namespace members
    - fixed an invalid assert() in module handling when an error occurs loading the module (only affected debug builds)
    - tagged digest and crypto functions internally as @ref RET_VALUE_ONLY
    - do not kill TID 1 (the initial / main thread) when calling exit() in background threads as a crash can result with some 3rd party libraries that spawn their own threads on some platforms (observed on Darwin & Solaris 10 at least)
    - fixed a memory bug in the new builtin function API used by modules built with qpp
    - fixed memory bugs in the type system where uninitialized type pointers could be used causing a crash
    - fixed a memory bug in handling "or nothing" types where a non-null pointer would be assumed to be a pointer to the type, however it could actually be a pointer to the NOTHING object, the fix was to ensure that any NOTHING objects in argument lists would be substituted with a null pointer
    - fixed a bug in parse-time variant matching where an argument with parse-time type "object" would be matched as a perfect match to any parameter with any class restriction; this would cause run-time type errors if another valid class was passed that matched another variant of the method or function
    - fixed a build bug that caused qore to be built twice

    <hr>
    @section qore_084 Qore 0.8.4

    @par Release Summary
    Major new features and changes that can affect backwards-compatibility, plus 40 bug fixes

    @subsection qore_084_compatibility Changes That Can Affect Backwards-Compatibility

    @par Namespace Changes
    %Qore's internal namespace handling was nearly completely rewritten for %Qore 0.8.4.  This is because the old code was inefficient and applied namespaces inconsistently to @ref Qore::Program "Program" objects.\n\n
    The main change that can cause backwards-compatibility issues is that now functions are full namespace members.  If no namespace is explicitly given in a function definition, the function is a member of the unnamed root namespace.\n\n
    Also the distinction between builtin and user functions was removed.  Internally, there is only one kind of function object, which can contain both builtin and user function variants (overloaded variants of the same function with the same name but different arguments).\n\n
    All %Qore builtin functions were moved to the Qore namespace.\n\n
    Other namespace changes:
    - loading namespaces provided by builtin modules into a @ref Qore::Program "Program" object is now an atomic operation that may fail, if, for example, objects have already been defined in the target @ref Qore::Program "Program" with the same name as objects provided by the builtin module.  Previously this could cause undefined behavior.
    - namespace lookups are now truly breadth-first as documented; previously the algorithm was depth-first (contrary to the documentation)
    - namespace lookups are now done (both at parse time and runtime) with the help of symbol lookup tables for fast lookups; tables are maintained for both committed and temporary uncomitted parse symbols; this leads to up to 3x faster parsing for %Qore code
    - global variables are also now full namespace members, however this does not cause problems with backwards-compatibility

    @subsection qore_084_new_features New Features in Qore

    @par User Modules
    It is now possible to develop user modules in %Qore; several user modules are now included in the %Qore distribution, forming %Qore-language components of %Qore's runtime library.\n\n
    User modules delivered with %Qore 0.8.4:
    - <a href="../../modules/HttpServer/html/index.html">HttpServer</a>: a multi-threaded HTTP server implementation
    - <a href="../../modules/SmtpClient/html/index.html">SmtpClient</a>: an SMTP client library
    - <a href="../../modules/TelnetClient/html/index.html">TelnetClient</a>: a TELNET client implementation
    - <a href="../../modules/Mime/html/index.html">Mime</a>: a set of MIME definitions and functions for manipulating MIME data
    .
    There are also new example programs for the above modules in the examples/ directory.\n\n
    User modules are subject to %Qore's functional restriction framework.

    @par Namespace Changes
    As listed above:\n
    - global variables and functions are now full namespace members
    - all builtin functions are now in the Qore namespace
    - real depth-first searches are used for namespace symbols
    - symbols are resolved first in the current namespace when parsing declarations/code in a namespace

    @par The <b><tt>final</tt></b> Keyword
    Classes and methods can now be declared "final" to prevent subclassing or overriding in a subclass

    @par Pseudo Methods
    Pseudo-methods are class methods that can be implemented on any value; they are also part of class hierarchy.  The methods that can be executed on the value depend on the value's type, and all "pseudo-classes" inherit methods from a common base class.\n\n
    For example:
    @code{.py}
"string".strlen()
<abf05da3>.size()
500.typeCode()
    @endcode
    Are examples of pseudo-methods on literal values.\n\n
    Some expensive operations such as getting the first or last key (or value) of a hash are now cheap using pseudo-methods, for example:
    @code{.py}
hash.firstKey()
hash.lastValue()
    @endcode

    @par New Doxygen-Based Documentation
    The %Qore reference documentation is now generated by Doxygen, and is generated directly from the %Qore sources.  In fact, a new preprocessor known as "qpp" was developed for %Qore 0.8.4 to facilitate and enforce doxygen documentation on %Qore's runtime library (as well as abstract the relatively complex APIs used to bind C++ code to the %Qore runtime library from the C++ programmer).\n\n
    The documentation is more comprehensive, and corresponds much closer to the actual internal implementation since the documentation is now also contained in and directly generated from the internal C++ implementation of %Qore.\n\n
    For example, there is the <value>::val() method.  This method is implemented in the base pseudo class and is reimplemented in other pseudo-classes for other runtime data types as necessary.  This method returns @ref Qore::True "True" if the value has a value in the same sense as Perl's boolean context evaluation.  For example, if the value is a hash with no keys, it returns @ref Qore::False "False"; if it is a hash with keys, it returns @ref Qore::True "True"; if it is an empty string, it returns @ref Qore::False "False";
if it is a non-empty string, it returns @ref Qore::True "True", etc.

   @par LValue Handling Changes
   lvalue handling was rewritten as the old implementation was ugly and subject to deadlocks (in rare corner cases).\n\n
   Furthermore, medium-term, an architectural goal of %Qore is to store all ints, floats, and bools internally as the basic C++ type instead of using a class wrapper for each value, which needs dynamic allocation and destruction, which takes up more memory and negatively affects execution speed.\n\n
   With %Qore 0.8.4, all local and global variables are stored using optimized C++ types when declared with the appropriate type restrictions; for example:
   @code{.py}
int i0;
our int i1;
   @endcode
   These declares local and global variables that can only be assigned integer values; in %Qore 0.8.4 the value internally will be stored as an "int64" value (and not a dynamically-allocated QoreBigIntNode object).\n\n
   The same holds for:
   - @ref int_type "int"
   - @ref softint_type "softint"
   - @ref float_type "float"
   - @ref softfloat_type "softfloat"
   - @ref bool_type "bool"
   - @ref softbool_type "softbool"
   .
   Note that the optimized lvalue handling has not yet been applied to all lvalues, in particular non-static object members with declared types are not yet implemented with optimized storage; to do this requires a rewrite of %Qore's API and ABI (will happen in the next major release of %Qore).\n\n
   This change leads to improved integer and floating-point performance and a smaller runtime memory footprint.

   @par Runtime Optimizations
   In addition to the up to 3x faster parsing (as decribed in the namespace changes above), %Qore 0.8.4 contains many runtime optimizations designed to reduce the number of dynamic memory allocations performed at runtime.\n\n
   The optimizations included in this version of %Qore are only a half-measure compared to future changes that will necessitate a new binary %Qore API.

   @par Per-Thread Initialization
   the new set_thread_init() function allows a call reference or closure to be set which will be automatically executed when new threads are started (or a new thread accesses a @ref Qore::Program "Program" object) which can be used to transparently initialize thread-local data.

   @par More Control Over Thread Resource Exceptions
   new functions:
   - throw_thread_resource_exceptions_to_mark()
   - mark_thread_resources()
   .
   Allow for only thread resouces created after a certain point to be processed (for example only thread resources left after some embedded code was called)

   @par New Socket Methods
   new methods:
   - Qore::Socket::upgradeClientToSSL()
   - Qore::Socket::upgradeServerToSSL()
   .
   Allow upgrading an already-existing socket connection to SSL

   @par Better Socket Error Messages
   More information has been added to socket exceptions to provide better feedback when errors occur.

   @par New Socket Event Fields
   - added \c "type" and \c "typename" keys to the @ref EVENT_HOSTNAME_RESOLVED event
   - added \c "type", \c "typename", and \c "address" keys to the @ref EVENT_CONNECTING event

   @par Support For Blocking Writes in the Queue Class
   @ref Qore::Thread::Queue "Queue" objects can now be used as a blocking message channel (similar to a Go channel); if a maximum size is given to the @ref Qore::Thread::Queue "Queue" constructor, then trying to write data to the @ref Qore::Thread::Queue "Queue" when it is full will block until the @ref Qore::Thread::Queue "Queue"'s size goes below the maximum size; optional timeout parameters have been added to @ref Qore::Thread::Queue "Queue" methods that write to the @ref Qore::Thread::Queue "Queue".

   @par New Queue::clear() Method
   Does just what you think it does :)

   @par date(string, string) Improvement
   added the possibility to specify microseconds when parsing dates against a mask with the date() function

   @par New Support For ++ And -- Operators With Floating-Point Lvalues
   previously this would either convert the lvalue to an int or throw an exception if the lvalue could not be converted to an int due to type restrictions

   @par Class Recognition/Compatibility Between Program Objects
   The problem is that a user class created from the same source code in two different @ref Qore::Program "Program" objects would be recognized as a different class with parameter and variable type restrictions - ie you could not declare a variable or parameter with a class type restrictions and assign it an object created from the same class source code but created in another @ref Qore::Program "Program" object.\n\n
   This problem is analogous to a similar problem with java in that classes built from the same source but from different classloaders are also recognized as different classes.\n\n
   In %Qore 0.8.4 a class signature is created of all public and private objects, and an SHA1 hash is maintained of the class signature, and if the class names and signatures match, then the classes are assumed to be identical, even if they have different internal class IDs (because they were created in different @ref Qore::Program "Program" objects, for example).

   @par New TimeZone::date(string) Method
   to support creating arbitrary dates in a given @ref Qore::TimeZone "TimeZone"

   @par New GetOpt::parse3() method
   This method will display any errors on @ref Qore::stderr "stderr" and exit the program (which is the most typical way of handling command line errors anyway)

   @par += Operator Optimization For object += hash
   this operation is faster in this release

   @par New Parse Option PO_NO_MODULES
   Using this option disables module loading

   @par New Parse Option PO_NO_EMBEDDED_LOGIC
   Using this option disables all dynamic parsing

   @par New Parse Directives
   - @ref assume-global "%assume-global": the opposite of @ref assume-local "%assume-local"
   - @ref old-style "%old-style": the opposite of @ref new-style "%new-style"
   - @ref require-dollar "%require-dollar": the opposite of @ref allow-bare-refs "%allow-bare-refs"
   - @ref push-parse-options "%push-parse-options": allows parse options to be saved and restored when the current file is done parsing; very useful for %include files

   @par New Context Functions
   - cx_value(): returns the value of the given key
   - cx_first(): returns @ref Qore::True "True" if iterating the first row
   - cx_last(): returns @ref Qore::True "True" if iterating the last row
   - cx_pos(): returns the current row number (starting from 0)
   - cx_total(): returns the total number of rows in the set

   @par SOCKET-HTTP-ERROR Exception Enhancement
   The invalid header info received is reported in the exception's \c "arg" key

   @par Improved Parse Error Messages
   Improved some parse error messages dealing with namespace and class declaration errors

   @par Added NT_CLOSURE Constant
   type code for runtime closure values

    @subsection qore_084_bug_fixes Bug Fixes in Qore
    - fixed a race condition with @ref Qore::Program "Program" objects when a signal handler is left active and the @ref Qore::Program "Program" terminates
    - fixed a bug in the @ref Qore::File "File" class where the encoding given in the constructor was ignored; if no encoding was given in the File::open*() method then the @ref Qore::File "File"'s encoding would always be set to the default encoding, now it's set to the encoding given in the constructor (as documented)
    - runtime checks have been implemented so that references to local variables cannot be passed to a closure; this would cause a runtime crash
    - a fix has been made to the @ref delete "delete" and @ref remove "remove" operators; lists will not be extended when trying to remove/delete list elements that do not exist
    - fixed some bugs showing the error location with bugs in the second stage of parsing (symbol resolution)
    - apply type filters to blocks with a designated return type but no @ref return "return statement"
    - fixed crashing bugs on some 32bit platforms where size_t was assumed to be 64 bits
    - fixed a crashing bug parsing invalid @ref requires "%requires" directives in the scanner
    - fixed a bug in usleep() with relative date/time values (added a new usleep() variant to support this)
    - fixed a typo in the command-line help for the qore binary with unknown parse options
    - fixed @ref Qore::Option::HAVE_SIGNAL_HANDLING "HAVE_SIGNAL_HANDLING" to be @ref Qore::False "False" if signal handling is disabled on platforms where signal handling is otherwise available
    - fixed a scanner bug parsing out of line class definitions with a root-justified namespace path (ex: \c "class ::X::ClassName ...")
    - merging code from binary modules at parse time and at runtime is now transaction-safe (before it would cause memory errors and/or a crash), now if errors are detected then an exception is raised and changes are not applied.
    - fixed a crashing bug in the C++ API function QoreHashNode::setKeyValue() when the value is 0 and an exception occurs or is already active before the call is made
    - fixed a bug in date parsing with a format string - off by one with integer months - added a regression test for this case
    - fixed a memory error with the @ref rethrow "rethrow statement" in enclosing but nested try-catch blocks
    - fixed a crashing bug where qore would try to instantiate a class for a type that did not represent a class (ex: \c "int i();")
    - fixed a memory leak in the @ref softlist_type "softlist" and @ref softlist_or_nothing_type "*softlist" type implementation
    - make sure and raise a \c SOCKET-CLOSED error when reading a HTTP header if no data is received
    - make sure and convert encodings with @ref Qore::index() "index()" and @ref Qore::rindex() "rindex()" functions if the encodings don't match
    - build fix: only use a lib64 directory if the directory exists already
    - raise a parse exception in the scanner if a numeric overflow occurs in literal integer values
    - fixed a bug in @ref Qore::Thread::AbstractSmartLock::lockTID() "AbstractSmartLock::lockTID()"
    - fixed a major crashing error in the C++ API function QoreStringNode::createAndConvertEncoding(); this function is used by the xml module when parsing XML-RPC sent in a non-UTF-8 character encoding
    - fixed Qore::File::getchar() to always retrieve 1 character (even for multi-byte character encodings)
    - fixed string evaluation in a boolean context to return @ref Qore::True "True" with floating-point numbers between -1.0 and 1.0 exclusive
    - printf formatting fix: output YAML-style \c "null" for @ref nothing with %%y
    - scanner fix: accept \c "\r" as whitespace to allow better parsing of sources with Windows EOL markers
    - fixed parse-time type processing/checks for the keys, + and * operators
    - foreach statement fix: unconditionally evaluate the hash when iterating as otherwise it could change during iteration which could cause a crash
    - fixed another parse-time variant matching bug where the variant-matching algorithm was too aggressive and excluded possible matches at parse time which could result in a false parse-time definitive match even though a better match could be available at runtime
    - fixed a static memory leak when signal handlers are left registered when the qore library terminates
    - fixed static memory leaks and 1 dynamic memory leak in strmul()
    - fixed a crashing bug in handling recursive constant references
    - fixed a bug in the C++ API function HashIterator::deleteKey() when the node's value is NULL
    - fixed time zone/DST calculations for time zone regions with DST with dates before the epoch but after the last DST transition before the epoch
    - fixed a memory error where invalid source expressions referenced in a regular expression substitution expression would cause a crash (ex: @verbatim str =~ s/public (name)/$2/g @endverbatim
    - fixed a memory error in regular expression substitution where the unconverted string (if not given in UTF-8 encoding) was used when copying source expressions to the target string
    - fixed a bug where a recursive class inheritance tree would cause a crash
    - fixed a bug where a static class method could not access private members of the class
*/<|MERGE_RESOLUTION|>--- conflicted
+++ resolved
@@ -43,11 +43,8 @@
     - implemented support for the more concise declaration of immediate typed hash values (<a href="https://github.com/qorelanguage/qore/issues/2675">issue 2675</a>)
     - fixed a bug where a crash would result when evaluating certain expressions in the @ref background "brackground operator" due to a memory error (<a href="https://github.com/qorelanguage/qore/issues/2679">issue 2679</a>)
     - fixed @ref date_formatting "date formatting" output with the \c Z placeholder to always output the UTC offset as documented (<a href="https://github.com/qorelanguage/qore/issues/2684">issue 2684</a>)
-<<<<<<< HEAD
     - fixed program thread context to return frames properly (<a href="https://github.com/qorelanguage/qore/issues/2674">issue 2674</a>)
-=======
     - fixed an internal memory bug that could cause unallocated memory to be read when creating objects (<a href="https://github.com/qorelanguage/qore/issues/2712">issue 2712</a>)
->>>>>>> 6049eed4
 
     @section qore_08132 Qore 0.8.13.2
 
