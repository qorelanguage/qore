--- conflicted
+++ resolved
@@ -133,22 +133,16 @@
     - fixed bug: @ref Qore::hash(list) "hash(list)" where l has an odd number of elements never returns (<a href="https://github.com/qorelanguage/qore/issues/2860">issue 2860</a>)
     - fixed bug where no error is issued when an expression does not have meaning as a top-level statement (<a href="https://github.com/qorelanguage/qore/issues/2826">issue 2826</a>),
       and also where such expression is an argument to the @ref background "background" operator (<a href="https://github.com/qorelanguage/qore/issues/2747">issue 2747</a>)
-<<<<<<< HEAD
     - fixed bug where the parser does not recognize that a return value of a function call is not ignored if it
       is an object and its method is immediately called
       (<a href="https://github.com/qorelanguage/qore/issues/2863">issue 2863</a>),
     - fixed bug where \c public and \c private members of classes inherited with \c private:internal inheritance
       were not initialized when objects were created
       (<a href="https://github.com/qorelanguage/qore/issues/2970">issue 2970</a>),
-
-=======
-    - fixed bug where the parser does not recognize that a return value of a function call is not ignored if it is an object and its method is immediately called
-      (<a href="https://github.com/qorelanguage/qore/issues/2863">issue 2863</a>)
     - module fixes:
       - <a href="../../modules/QUnit/html/index.html">QUnit</a>:
         - fixed error reporting with type errors with number values
           (<a href="https://github.com/qorelanguage/qore/issues/2984">issue 2984</a>)
->>>>>>> 655a1665
 
     @section qore_08137 Qore 0.8.13.7
 
