--- conflicted
+++ resolved
@@ -181,11 +181,6 @@
     - fixed a bug in deterministic garbage collection where @ref Qore::Thread::Queue "Queue" objects were not scanned
       and therefore cycles due to @ref Qore::Thread::Queue "Queue" elements would cause a memory and reference leak
       (<a href="https://github.com/qorelanguage/qore/issues/3101">issue 3101</a>)
-<<<<<<< HEAD
-    - fixed a bug handling method calls in complex @ref abstract "abstract" class hierarchies
-      (<a href="https://github.com/qorelanguage/qore/issues/3070">issue 3070</a>)
-=======
->>>>>>> 7d051853
     - fixed a bug where call references did not set the execution context with builtin functions
       and therefore calls to builtin functions in modules (such as \c jni) with
       per-program private data would fail
