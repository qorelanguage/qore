--- conflicted
+++ resolved
@@ -16,13 +16,10 @@
     with the old behavior regarding abstract method hierarchies.
 
     @subsection qore_093_bug_fixes Bug Fixes in Qore
-<<<<<<< HEAD
-=======
     - fixed inconsistent behavior of references with pseudo-methods
       (<a href="https://github.com/qorelanguage/qore/issues/3417">issue 3417</a>)
     - fixed bugs in the return types of @ref Qore::regex_extract() and <string>::regexExtract()
       (<a href="https://github.com/qorelanguage/qore/issues/3416">issue 3416</a>)
->>>>>>> 968324cc
     - <a href="../../modules/RestHandler/html/index.html">RestHandler</a>: added debug logging for REST schema
       validation errors
       (<a href="https://github.com/qorelanguage/qore/issues/3410">issue 3410</a>)
