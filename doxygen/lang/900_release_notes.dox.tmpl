--- conflicted
+++ resolved
@@ -31,13 +31,10 @@
       - \c Test::assertLeSoft()
       - \c Test::assertNothing()
     - fixed a bug in \c qpp generating hashdecl code in a specific namespace (<a href="https://github.com/qorelanguage/qore/issues/2255">issue 2255</a>)
-<<<<<<< HEAD
     - fixed an error in a @ref hashdecl "hashdecl" documentation example (<a href="https://github.com/qorelanguage/qore/issues/2299">issue 2299</a>)
     - \c astparser module fixes:
       - fixed memory leaks in \c AstParser::parseFile() and \c AstParser::parseString() methods (<a href="https://github.com/qorelanguage/qore/issues/2261">issue 2261</a>)
       - fixed incorrect flex code regarding parse options leading to segfaults (<a href="https://github.com/qorelanguage/qore/issues/2262">issue 2262</a>)
-=======
->>>>>>> 00fde2d4
     - made C++ APIs for complex types for modules public (<a href="https://github.com/qorelanguage/qore/issues/2271">issue 2271</a>)
     - fixed inconsistencies in the behavior of the @ref range_operator "range operator (..)" and the @ref list_element_operator "square brackets operator []" with lists and ranges between immediate evaluation and lazy functional evaluation and aligned the behavior of the operators among supported data types with the @ref remove "remove" and @ref delete "delete" operators (<a href="https://github.com/qorelanguage/qore/issues/2260">issue 2260</a>)
 
