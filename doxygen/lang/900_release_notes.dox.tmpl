/** @page release_notes Release Notes

    @tableofcontents

    @section qore_09 Qore 0.9

    @par Release Summary
    This is a major release of %Qore with large portions of code subject to extensive optimizations leading
    to large memory and performance improvements along with more control of @ref Qore::Program "Program"
    logic containers, multithreading, and a <a href="../../modules/reflection/html/index.html">reflection API</a>.
    This release breaks binary compatibility with older versions of %Qore as well, requiring binary modules
    to support the new API and ABI.

    @subsection qore_09_compatibility Changes That Can Affect Backwards-Compatibility
    - Qore classes and functions are now immutable once created; any attempt to add a new user
      variant to an existing function or method or to add new declarations to an existing class will result in a
      parse error.
    - @ref Qore::Program "Program" objects now only support a single complete parse action
      (@ref Qore::Program::parse() "Program::parse()" or @ref Qore::Program::parseCommit() "Program::parseCommit()");
      subsequent attempts to parse code into the same %Program object will fail with an exception.  If parsing fails
      due to a parse exception, the @ref Qore::Program "Program" object is generally no longer usable and must be
      recreated to be used.
    - @ref Qore::Program::parseRollback() "Program::parseRollback()" is now deprecated; this action removes all user
      code and most builtin code from the @ref Qore::Program "Program" object; delete the object instead of using
      this method
    - the @ref transient "transient" keyword has been introduced to support control over
      @ref Qore::Serializable "object serialization"; see also @ref no-transient "%no-transient"

    @subsection qore_09_new_features New Features in Qore
    - Up to 70% reduced memory usage in %Qore programs through:
      - Extensive memory optimizations
      - Changing the default thread stack size from 8 MB to 512 KB
        (<a href="https://github.com/qorelanguage/qore/issues/2701">issue 2701</a>)
      - Eliminating heap-allocated, atomic-reference-counted integer and floating-point values resulted in
        reduced memory usage as well as faster runtime execution
    - <a href="../../modules/reflection/html/index.html">Reflection API</a>
    - @ref Qore::Serializable "Data and object serialization" support:
      - All data types except @ref closure "closures", @ref call_reference "call references",
        @ref lvalue_references "references", and non-serializable objects can be serializeed
      - All objects from classes inheriting @ref Qore::Serializable "Serializable" can be serialized
      - Class members declared with the @ref transient "transient" keyword (new in this release) will not be serialized
        but instead will get their default values when deserialized
      - Classes can define their own local serialization and deserialization logic by defining the
        @ref Qore::Serializable::serializeMembers() "serializeMembers()" and
        @ref Qore::Serializable::deserializeMembers() "deserializeMembers()" methods, respectively
      - The following builtin classes support serialization:
        - @ref Qore::SQL::Datasource "Datasource"
        - @ref Qore::SQL::DatasourcePool "DatasourcePool"
        - @ref Qore::SSLCertificate "SSLCertificate"
        - @ref Qore::SSLPrivateKey "SSLPrivateKey"
        - @ref Qore::TimeZone "TimeZone"
    - New classes:
      - @ref Qore::SQL::AbstractSQLStatement "AbstractSQLStatement": has been added as the parent class
        defining an abstract API for @ref Qore::SQL::SQLStatement "SQLStatement"
      - @ref Qore::Serializable "Serializable": a new class supporting data and object serialization
      - @ref Qore::StreamBase "StreamBase": a base class for stream classes allowing for a controlled
        handoff of a stream to another thread
    - New and updated methods in existing classes:
      - @ref Qore::SQL::AbstractDatasource::getSQLStatement() "AbstractDatasource::getSQLStatement()"
      - @ref Qore::SQL::Datasource::getSQLStatement() "Datasource::getSQLStatement()"
      - @ref Qore::SQL::DatasourcePool::getSQLStatement() "DatasourcePool::getSQLStatement()"
      - @ref Qore::File::redirect() "File::redirect()"
      - @ref Qore::FtpClient::getNetworkFamily() "FtpClient::getNetworkFamily()"
      - @ref Qore::FtpClient::setNetworkFamily() "FtpClient::setNetworkFamily()"
      - @ref Qore::FtpClient::getControlPeerInfo() "FtpClient::getControlPeerInfo()"
      - @ref Qore::FtpClient::getControlSocketInfo() "FtpClient::getControlSocketInfo()"
      - @ref Qore::FtpClient::getDataPeerInfo() "FtpClient::getDataPeerInfo()"
      - @ref Qore::FtpClient::getDataSocketInfo() "FtpClient::getDataSocketInfo()"
      - @ref Qore::Program::getParseOptionStringList() "Program::getParseOptionStringList()"
<<<<<<< HEAD
      - @ref Qore::Program::issueModuleCmd() "Program::issueModuleCmd()"
      - @ref Qore::Program::parse() "Program::parse()"
      - @ref Qore::Program::parsePending() "Program::parsePending()"
      - @ref Qore::Program::parse() "Program::parse()"
      - @ref Qore::Program::parsePending() "Program::parsePending()"
      - @ref Qore::SSLCertificate::copy() "SSLCertificate::copy()"
      - @ref Qore::SSLCertificate::getDER() "SSLCertificate::getDER()"
      - @ref Qore::SSLPrivateKey::copy() "SSLPrivateKey::copy()"
      - @ref Qore::SSLPrivateKey::getDER() "SSLPrivateKey::getDER()"
=======
      - @ref Qore::Program::parse() "Program::parse()"
      - @ref Qore::Program::parsePending() "Program::parsePending()"
>>>>>>> 7b4b9fa8
      - @ref Qore::StreamReader::getInputStream() "StreamReader::getInputStream()"
      - @ref Qore::StreamWriter::getOutputStream() "StreamWriter::getOutputStream()"
    - New functions:
      - @ref Qore::get_default_thread_stack_size() "get_default_thread_stack_size()"
      - @ref Qore::get_netif_list() "get_netif_list()"
      - @ref Qore::get_stack_size() "get_stack_size()"
      - @ref Qore::get_thread_name() "get_thread_name()"
      - @ref Qore::set_default_thread_stack_size() "set_default_thread_stack_size()"
      - @ref Qore::set_thread_name() "set_thread_name()"
    - New modules:
      - <a href="../../modules/Logger/html/index.html">Logger</a>
      - <a href="../../modules/reflection/html/index.html">reflection</a>
    - New and updated hashdecls:
      - @ref Qore::NetIfInfo "NetIfInfo": new @ref hashdecl "hashdecl" for the @ref Qore::get_netif_list() "get_netif_list()" function
      - @ref Qore::CallStackInfo "CallStackInfo": updated with new members: \c programid and \c statementid
    - New constants:
      - @ref Qore::DomainCodeMap "DomainCodeMap"
      - @ref Qore::DomainStringMap "DomainStringMap"
      - @ref Qore::Option::HAVE_GET_NETIF_LIST "HAVE_GET_NETIF_LIST"
      - @ref Qore::Option::HAVE_GET_STACK_SIZE "HAVE_GET_STACK_SIZE"
      - @ref Qore::Option::HAVE_MANAGE_STACK "HAVE_MANAGE_STACK"
      - @ref Qore::Option::HAVE_THREAD_NAME "HAVE_THREAD_NAME"
      - @ref Qore::PO_NO_REFLECTION "PO_NO_REFLECTION"
      - @ref Qore::PO_NO_TRANSIENT "PO_NO_TRANSIENT"
      - @ref functional_domain_constants
    - New @ref date_formatting "date formatting" codes for <date>::format() and @ref Qore::format_date() "format_date()":
      - \c "Dn" and \c "DN": the ordinal day number in the year
      - \c "I": ISO-8601 week string
      - \c "Id" and \c "ID": <a href="http://en.wikipedia.org/wiki/ISO_week_date">ISO-8601 week</a> day number
      - \c "IF": the value in <a href="https://en.wikipedia.org/wiki/ISO_8601">ISO-8601</a> format for both
        @ref relative_dates "relative" (ex: \c "P2Y1M3DT5H7M9.002S") and @ref absolute_dates "absolute"
        dates (ex: \c "2018-03-23T10:43:12.067628+01:00")
      - \c "Iw" and \c "IW": <a href="http://en.wikipedia.org/wiki/ISO_week_date">ISO-8601 week</a> number
      - \c "Iy" and \c "IY": <a href="http://en.wikipedia.org/wiki/ISO_week_date">ISO-8601 week</a> year
<<<<<<< HEAD
<<<<<<< HEAD
    - New parse directives:
      - @ref no-reflection "%no-reflection"
      - @ref no-transient "%no-transient"
    - @ref Qore::Program::parse() "Program::parse()" and @ref Qore::Program::parsePending() "Program::parsePending()" updates:
      the \a format_label parameter is obsolete/ignored
      (<a href="https://github.com/qorelanguage/qore/issues/2903">issue 2903</a>)
    - Module updates
      - <a href="../../modules/reflection/html/index.html">reflection</a>: a new binary module providing a
        reflection API to %Qore
=======
    - @ref Qore::Program::parse() "Program::parse()" and @ref Qore::Program::parsePending() "Program::parsePending()" updates:
      the \a format_label parameter is obsolete/ignored
      (<a href="https://github.com/qorelanguage/qore/issues/2903">issue 2903</a>)
=======
    - @ref Qore::Program::parse() "Program::parse()" and @ref Qore::Program::parsePending() "Program::parsePending()" updates:
      the \a format_label parameter is obsolete/ignored
      (<a href="https://github.com/qorelanguage/qore/issues/2903">issue 2903</a>)
>>>>>>> 7b4b9fa8
    - module updates
      - a new binary module: <a href="../../modules/reflection/html/index.html">reflection</a>
        providing a reflection API to %Qore
>>>>>>> feature/3021_module_cmds
      - <a href="../../modules/ConnectionProvider/html/index.html">ConnectionProvider</a> module changes:
        - The \c AbstractConnection::getConstructorInfo() method (and supporting declarations) was added to allow
          connections to be created dynamically, potentially in another process from a network call (<a href="https://github.com/qorelanguage/qore/issues/2628">issue 2628</a>)
        - The \c AbstractConnection has new public flag \c enabled. Also constructors are updated. (<a href="https://github.com/qorelanguage/qore/issues/3001">issue 3001</a>)
      - <a href="../../modules/FreetdsSqlUtil/html/index.html">FreetdsSqlUtil</a> module changes:
        - Added support for serializing and deserializing \c AbstractTable objects (<a href="https://github.com/qorelanguage/qore/issues/2663">issue 2663</a>)
      - <a href="../../modules/HttpServer/html/index.html">HttpServer</a> module changes:
        - Added support for adding new HTTP methods to the server with the \c HttpServer::addHttpMethod() method
          (<a href="https://github.com/qorelanguage/qore/issues/2805">issue 2805</a>)
      - <a href="../../modules/MysqlSqlUtil/html/index.html">MysqlSqlUtil</a> module changes:
        - Added support for serializing and deserializing \c AbstractTable objects (<a href="https://github.com/qorelanguage/qore/issues/2663">issue 2663</a>)
      - <a href="../../modules/OracleSqlUtil/html/index.html">OracleSqlUtil</a> module changes:
        - Implemented a check for allowed types when is the AUTO_INCREMENT flag used
          (<a href="https://github.com/qorelanguage/qore/issues/2978">issue 2978</a>)
        - Added support for serializing and deserializing \c AbstractTable objects (<a href="https://github.com/qorelanguage/qore/issues/2663">issue 2663</a>)
      - <a href="../../modules/PgsqlSqlUtil/html/index.html">PgsqlSqlUtil</a> module changes:
        - Added support for serializing and deserializing \c AbstractTable objects
          (<a href="https://github.com/qorelanguage/qore/issues/2663">issue 2663</a>)
      - <a href="../../modules/RestHandler/html/index.html">RestHandler</a> module changes:
        - Updated to support alternative URI paths for actions so that an "action=xxx" argument is not needed; instead
          the action can be added to the end of the URI path so that \c "PUT path/xxx" can be used instead of
          \c "PUT path?action=xxx"
          (<a href="https://github.com/qorelanguage/qore/issues/2994">issue 2994</a>)
      - <a href="../../modules/RestSchemaValidator/html/index.html">RestSchemaValidator</a> module changes:
        - Updated the default validator to try all serialization methods if multiple methods are available and one fails
          (<a href="https://github.com/qorelanguage/qore/issues/2831">issue 2831</a>)
      - <a href="../../modules/SqlUtil/html/index.html">SqlUtil</a> module changes:
        - Deprecated \c AbstractTable::getRowIterator() for \c AbstractTable::getStatement()
          (<a href="https://github.com/qorelanguage/qore/issues/2326">issue 2326</a>)
        - Updated the module to use the @ref Qore::SQL::AbstractSQLStatement "AbstractSQLStatement" class instead of the
          @ref Qore::SQL::SQLStatement "SQLStatement"
          (<a href="https://github.com/qorelanguage/qore/issues/2326">issue 2326</a>)
        - Added support for serializing and deserializing \c AbstractTable objects (<a href="https://github.com/qorelanguage/qore/issues/2663">issue 2663</a>)
      - <a href="../../modules/Util/html/index.html">Util</a> module updates:
        - Added public function \c parse_ranges() (<a href="https://github.com/qorelanguage/qore/issues/2438">issue 2438</a>)
        - Added public function \c check_ip_address() (<a href="https://github.com/qorelanguage/qore/issues/2483">issue 2483</a>)
      - <a href="../../modules/CsvUtil/html/index.html">CsvUtil</a> module updates:
        - Added public methods \c AbstractCsvIterator::getRawLine() and \c AbstractCsvIterator::getRawLineValues() (<a href="https://github.com/qorelanguage/qore/issues/2739">issue 2739</a>)
      - <a href="../../modules/Swagger/html/index.html">Swagger</a>:
        - Swagger module does not accept multipart/form-data content-type and also does not work with list and hash parameters
          (<a href="https://github.com/qorelanguage/qore/issues/2932">issue 2932</a>)
<<<<<<< HEAD
<<<<<<< HEAD
    - @ref relative_dates "Relative date" changes
      - Fractional seconds are accepted in the @ref single_reldates
      - Fractional date components are accepted in the @ref short_reldates based on <a href="https://en.wikipedia.org/wiki/ISO_8601#Durations">ISO-8601 durations</a>
    - Improved debugging support:
      - @ref Qore::ProgramControl::getStatementIdInfo() "ProgramControl::getStatementIdInfo()" provides breakpoint info
      - Command to resolve statement
      - Interrupt notification provides call stack info
      - \c "Run to statement" implementation
      - <a href="../../modules/DebugHandler/html/index.html">DebugHandler</a> reimplemented to support multiple websocket handlers
      - Programs are not interrupted in bootstrap code
      - Command line utils display source line code when interrupted
=======
=======
<<<<<<< Updated upstream
>>>>>>> feature/3021_module_cmds
    - @ref relative_dates "relative date" changes
        - fraction seconds are accepted in the @ref single_reldates
        - fractional date components are accepted in the @ref short_reldates based on <a href="https://en.wikipedia.org/wiki/ISO_8601#Durations">ISO-8601 durations</a>
    - improved debugging support:
        - @ref Qore::ProgramControl::getStatementIdInfo() "ProgramControl::getStatementIdInfo()" provides breakpoint info
        - command to resolve statement
        - interrupt notification provides call stack info
        - \c "Run to statement" implementation
        - <a href="../../modules/DebugHandler/html/index.html">DebugHandler</a> reimplemented to support multiple websocket handlers
        - program is not interrupted at bootstrap code
        - command line utils display source line code when interrupted
<<<<<<< HEAD
>>>>>>> origin/develop
=======
=======
    - @ref relative_dates "Relative date" changes
      - Fractional seconds are accepted in the @ref single_reldates
      - Fractional date components are accepted in the @ref short_reldates based on <a href="https://en.wikipedia.org/wiki/ISO_8601#Durations">ISO-8601 durations</a>
    - Improved debugging support:
      - @ref Qore::ProgramControl::getStatementIdInfo() "ProgramControl::getStatementIdInfo()" provides breakpoint info
      - Command to resolve statement
      - Interrupt notification provides call stack info
      - \c "Run to statement" implementation
      - <a href="../../modules/DebugHandler/html/index.html">DebugHandler</a> reimplemented to support multiple websocket handlers
      - Programs are not interrupted in bootstrap code
      - Command line utils display source line code when interrupted
>>>>>>> Stashed changes
>>>>>>> feature/3021_module_cmds

    @subsection qore_09_bug_fixes Bug Fixes in Qore
<<<<<<< HEAD
    - Fixed a bug where rvalue references with complex subtypes could get modified during an assignment
=======
    - fixed a bug where call references did not set the execution context with builtin functions
      and therefore calls to builtin functions in modules (such as @ref jniintro "jni") with
      per-program private data would fail
      (<a href="https://github.com/qorelanguage/qore/issues/3024">issue 3024</a>)
    - fixed a bug where rvalue references with complex subtypes could get modified during an assignment
>>>>>>> 7b4b9fa8
      (<a href="https://github.com/qorelanguage/qore/issues/2891">issue 2891</a>)
    - Fixed a bug where class members could be initialized multiple times in a class with multiple
      inheritance where the same class is inherited multiple times in the hierarchy
      (<a href="https://github.com/qorelanguage/qore/issues/2741">issue 2741</a>)
    - Fixed bugs handling @ref abstract "abstract" methods in complex hierarchies with multiple inheritance
      (<a href="https://github.com/qorelanguage/qore/issues/2741">issue 2741</a>)
    - Fixed bugs handling object scope in @ref background "background" expressions
      (<a href="https://github.com/qorelanguage/qore/issues/2653">issue 2653</a>)
    - Fixed a bug: @ref Qore::hash(list) "hash(list)" where l has an odd number of elements never returns
      (<a href="https://github.com/qorelanguage/qore/issues/2860">issue 2860</a>)
    - Fixed a bug where no error is issued when an expression does not have meaning as a top-level statement
      (<a href="https://github.com/qorelanguage/qore/issues/2826">issue 2826</a>),
      and also where such expression is an argument to the @ref background "background" operator (<a href="https://github.com/qorelanguage/qore/issues/2747">issue 2747</a>)
    - Fixed a bug where the parser does not recognize that a return value of a function call is not ignored if it
      is an object and its method is immediately called
      (<a href="https://github.com/qorelanguage/qore/issues/2863">issue 2863</a>),
    - Fixed a bug where \c public and \c private members of classes inherited with \c private:internal inheritance
      were not initialized when objects were created
      (<a href="https://github.com/qorelanguage/qore/issues/2970">issue 2970</a>),
    - Module fixes:
      - <a href="../../modules/QUnit/html/index.html">QUnit</a>:
        - fixed error reporting with type errors with number values
          (<a href="https://github.com/qorelanguage/qore/issues/2984">issue 2984</a>)

    @section qore_08137 Qore 0.8.13.7

    @par Release Summary
    Bugfix release; see details below

    @subsection qore_08137_bug_fixes Bug Fixes in Qore
    - module fixes:
      - <a href="../../modules/ConnectionProvider/html/index.html">ConnectionProvider</a>:
        - removed unnecessary serialization from AbstractConnection::get()
          (<a href="https://github.com/qorelanguage/qore/issues/2880">issue 2880</a>)
      - <a href="../../modules/PgsqlSqlUtil/html/index.html">PgsqlSqlUtil</a>
        - fixed schema alignment when there are functions to be dropped
          (<a href="https://github.com/qorelanguage/qore/issues/2963">issue 2963</a>)
    - fixed a race condition in @ref Qore::Thread::ThreadPool "ThreadPool" destruction that could
      cause a crash
      (<a href="https://github.com/qorelanguage/qore/issues/2906">issue 2906</a>)
    - fixed a hard to reproduce bug with internal runtime type matching that sometimes caused
      invalid runtime exceptions to be raised with base class constructors
      (<a href="https://github.com/qorelanguage/qore/issues/2928">issue 2928</a>)
    - fixed an error handling attach errors to @ref Qore::Program "Program" objects from foreign threads
      after the program has been deleted
      (<a href="https://github.com/qorelanguage/qore/issues/2950">issue 2950</a>)
    - fixed a bug that would cause a crash if an unknown \c "Content-Encoding" value were received by the
      @ref Qore::HTTPClient "HTTPClient" class
      (<a href="https://github.com/qorelanguage/qore/issues/2953">issue 2953</a>)
    - fixed a memory leak with binary objects in certain operations such as when reading a file into a
      binary object
      (<a href="https://github.com/qorelanguage/qore/issues/2982">issue 2982</a>)

    @section qore_08136 Qore 0.8.13.6

    @par Release Summary
    Bugfix release; see details below

    @subsection qore_08136_bug_fixes Bug Fixes in Qore
    - fixed a deadlock in lvalue handling with complex object operations in multithreaded contexts
      (<a href="https://github.com/qorelanguage/qore/issues/2889">issue 2889</a>)
    - fixed type errors with complex hashes in <hash>::values() and @ref Qore::hash_values() "hash_values()"
      (<a href="https://github.com/qorelanguage/qore/issues/2877">issue 2877</a>)
    - fixed an error handling complex types with the @ref plus_equals_operator "+=" operator
      (<a href="https://github.com/qorelanguage/qore/issues/2869">issue 2869</a>)
    - fixed a memory leak in @ref Qore::TreeMap::put() "TreeMap::put()"
      (<a href="https://github.com/qorelanguage/qore/issues/2840">issue 2840</a>)
    - fixed a crashing bug in \c qpp (used in building Qore from source)
      (<a href="https://github.com/qorelanguage/qore/issues/2838">issue 2838</a>)
    - fixed a crashing bug in @ref Qore::Socket::accept() "Socket::accept()" handling
      (<a href="https://github.com/qorelanguage/qore/issues/2835">issue 2835</a>)
    - fixed a cosmetic bug in module load error messages to provide the context of the module where the error
      is found in cases where it was missing
      (<a href="https://github.com/qorelanguage/qore/issues/2834">issue 2834</a>)
    - module fixes:
      - <a href="../../modules/SqlUtil/html/index.html">SqlUtil</a>:
        - schema alignment fails when user accidentally creates table
          schema with strings instead of hashes
          (<a href="https://github.com/qorelanguage/qore/issues/2761">issue 2358</a>)
      - <a href="../../modules/Swagger/html/index.html">Swagger</a>:
        - Swagger module does not use text/plain Content-Type for simple string responses
          (<a href="https://github.com/qorelanguage/qore/issues/2893">issue 2893</a>)
        - Swagger module does not check response body if response schema is missing in Swaggerfile
          (<a href="https://github.com/qorelanguage/qore/issues/2894">issue 2894</a>)
      - <a href="../../modules/WebSocketClient/html/index.html">WebSocketClient</a>:
        - allowed the handling of \c PING messages to be customized
          (<a href="https://github.com/qorelanguage/qore/issues/2887">issue 2887</a>)
      - <a href="../../modules/WebSocketHandler/html/index.html">WebSocketHandler</a>:
        - added support for heartbeat messages
          (<a href="https://github.com/qorelanguage/qore/issues/2887">issue 2887</a>)


    @section qore_08135 Qore 0.8.13.5

    @par Release Summary
    Bugfix release; see details below

    @subsection qore_08135_bug_fixes Bug Fixes in Qore
    - fixed a bug where user modules with global variables could not be loaded into @ref Qore::Program "Program"
      containers where @ref Qore::PO_NO_GLOBAL_VARS "PO_NO_GLOBAL_VARS" was set
      (<a href="https://github.com/qorelanguage/qore/issues/2807">issue 2807</a>)
    - fixed a deadlock with @ref Qore::Thread::RWLock "RWLock" and @ref Qore::Thread::Condition "Condition" objects when the
      read lock is held recursively (<a href="https://github.com/qorelanguage/qore/issues/2817">issue 2817</a>)
    - module fixes:
      - <a href="../../modules/CsvUtil/html/index.html">CsvUtil</a>:
        - implemented the \c number_format option to allow numbers with alternative decimal separators
          to be parsed and generated (<a href="https://github.com/qorelanguage/qore/issues/2806">issue 2806</a>)
      - <a href="../../modules/RestClient/html/index.html">RestClient</a>:
        - added support for REST requests with binary message bodies; added the \c "bin" serialization method
        (<a href="https://github.com/qorelanguage/qore/issues/2816">issue 2816</a>)
      - <a href="../../modules/RestSchemaValidator/html/index.html">RestSchemaValidator</a>:
        - fixed the null validator to handle binary message bodies; fixed issues with \c "text"
          serialization with binary message bodies
          (<a href="https://github.com/qorelanguage/qore/issues/2816">issue 2816</a>)

      - <a href="../../modules/Mime/html/index.html">Mime</a>:
        - fixed a bug in \c mime_parse_form_urlencoded_string() where
          repeated elements would be overwriteen by subsequent keys with the same name
          (<a href="https://github.com/qorelanguage/qore/issues/2761">issue 2761</a>)

    @section qore_08134 Qore 0.8.13.4

    @par Release Summary
    Bugfix release; see details below

    @subsection qore_08134_bug_fixes Bug Fixes in Qore
    - fixed a bug where hashes and lists with subtype @ref auto_type "auto" were not created correctly with
      implicit initialization causing excess type stripping which could lead to performance issues with large
      data structures (<a href="https://github.com/qorelanguage/qore/issues/2767">issue 2767</a>)
    - implemented a new optional DBI statement method to allow for statement execution only for describing the
      result set to solve performance issues when describing statements with large data sets
      (<a href="https://github.com/qorelanguage/qore/issues/2773">issue 2773</a>)
    - fixed a performance bug by eliminating overzealous and unnecessary internal type stripping
      (<a href="https://github.com/qorelanguage/qore/issues/2791">issue 2791</a>)
    - module fixes:
      - <a href="../../modules/CsvUtil/html/index.html">CsvUtil</a>:
        - implemented the \c csvutil_set_global_compat_force_empty_string() function and
          the \c compat_force_empty_string CSV parsing option to force \c "*string" fields with no
          value to return an empty string when parsing rather than @ref nothing for backwards compatibility
          with very early versions of CsvUtil
          (<a href="https://github.com/qorelanguage/qore/issues/2476">issue 2476</a>)
      - <a href="../../modules/Mime/html/index.html">Mime</a>:
        - mime_parse_form_urlencoded_string raies a parse exception when there is no value for a key
          (<a href="https://github.com/qorelanguage/qore/issues/2760">issue 2760</a>)
      - <a href="../../modules/OracleSqlUtil/html/index.html">OracleSqlUtil</a> module changes
        - synonym resolving can fail with duplicated object name
          (<a href="https://github.com/qorelanguage/qore/issues/2758">issue 758</a>)
      - <a href="../../modules/SqlUtil/html/index.html">SqlUtil</a>:
        - implemented the \c AbstractTable::getRowIteratorNoExec() method (<a href="https://github.com/qorelanguage/qore/issues/2773">issue 2773</a>)
      - <a href="../../modules/TableMapper/html/index.html">TableMapper</a>:
        - updated to use the new SQL statement DBI method for efficient execution of queries only for describing
          result sets with outbound mappers to solve performance problems related to mappers that
          have statements with large data sets (<a href="https://github.com/qorelanguage/qore/issues/2773">issue 2773</a>)
        - fixed \c RawSqlStatementOutboundMapper to be usable without subclassing
          (<a href="https://github.com/qorelanguage/qore/issues/2775">issue 2775</a>)

    @section qore_08133 Qore 0.8.13.3

    @par Release Summary
    Bugfix release; see details below

    @subsection qore_08133_new_features New Features in Qore
    - improved debugging support:
      - added support for a <a href="https://code.visualstudio.com/">Visual Studio Code</a> debug adapter for %Qore
      - the debugger can now retrieve sources when running from a remote debug server
      - debugger options can now be set from command line (verbosity etc.)
      - the \c onAttach() event is now executed synchronously when the program thread context starts
      - the \c onDetach() event is executed properly when program thread contexts terminate
      - the \c onStep() now provides the \c breakpointId value if available
      - the \c onExit() event was added for greater control over code execution in the debugger
      - the \c onException() event was improved
      - server commands now support \c frameid as a parameter
      - added the following methods to support retrieving source code in the debugger:
        - @ref Qore::ProgramControl::getSourceFileNames() "ProgramControl::getSourceFileNames()"
        - @ref Qore::ProgramControl::getSourceLabels() "ProgramControl::getSourceLabels()"
    - new module:
      - <a href="../../modules/DebugLinenoiseCmdLine/html/index.html">DebuLinenoiseCmdLine</a>

    @subsection qore_08133_bug_fixes Bug Fixes in Qore
    - module fixes:
      - <a href="../../modules/QUnit/html/index.html">QUnit</a>:
        - improved output in assertion failures for strings with special whitespace and for multi-line data structures (<a href="https://github.com/qorelanguage/qore/issues/2680">issue 2680</a>)
      - <a href="../../modules/WebUtil/html/index.html">WebUtil</a>:
        - made it possible for FileHandler subclasses to add headers to response (<a href="https://github.com/qorelanguage/qore/issues/2686">issue 2686</a>)
    - <a href="../../modules/HttpServerUtil/html/index.html">HttpServerUtil</a>:
        - improved HTTP log masking to mask fewer false positives when attempting to mask sensitive data (<a href="https://github.com/qorelanguage/qore/issues/2621">issue 2621</a>)
    - fixed a crashing bug in the @ref plus_equals_operator "+= operator" with objects and hashes when @ref require-types "%require-types" is not in force (<a href="https://github.com/qorelanguage/qore/issues/2634">issue 2634</a>)
    - fixed a crashing bug in the @ref background "background operator" with non-constant hash expressions with local variable references (<a href="https://github.com/qorelanguage/qore/issues/2637">issue 2637</a>)
    - worked around an Oracle bug in materialized view creation in the <a href="../../modules/OracleSqlUtil/html/index.html">OracleSqlUtil</a> module where when the schema user is missing the <tt>CREATE MATERIALIZED VIEW</tt> grant the table backing the view is created but the materialized view itself is not created causing future creation actions to fail (<a href="https://github.com/qorelanguage/qore/issues/2643">issue 2643</a>)
    - implemented support for an optional error-handling method in SQL callbacks in the <a href="../../modules/SqlUtil/html/index.html">SqlUtil</a> module to allow SqlUtil to recover from error scenarios in schema creation/alignment (<a href="https://github.com/qorelanguage/qore/issues/2643">issue 2643</a>)
    - fixed a design bug where an empty list <tt>()</tt> and an empty hash <tt>{}</tt> could not be assigned to complex types, leading to excess typing and casting for simple operations (<a href="https://github.com/qorelanguage/qore/issues/2647">issue 2647</a>)
    - fixed a bug in the @ref map "map operator" with complex types and empty list expressions (<a href="https://github.com/qorelanguage/qore/issues/2651">issue 2651</a>)
    - fixed a bug where implicitly-declared values of complex "or nothing" types would not be declared with the correct runtime type information (<a href="https://github.com/qorelanguage/qore/issues/2652">issue 2652</a>)
    - fixed a bug affecting class initialization with out of order initialization (<a href="https://github.com/qorelanguage/qore/issues/2657">issue 2657</a>)
    - implemented support for the more concise declaration of immediate typed hash values (<a href="https://github.com/qorelanguage/qore/issues/2675">issue 2675</a>)
    - fixed a bug where a crash would result when evaluating certain expressions in the @ref background "brackground operator" due to a memory error (<a href="https://github.com/qorelanguage/qore/issues/2679">issue 2679</a>)
    - fixed @ref date_formatting "date formatting" output with the \c Z placeholder to always output the UTC offset as documented (<a href="https://github.com/qorelanguage/qore/issues/2684">issue 2684</a>)
    - fixed program thread context to return frames properly (<a href="https://github.com/qorelanguage/qore/issues/2674">issue 2674</a>)
    - fixed an internal memory bug that could cause unallocated memory to be read when creating objects (<a href="https://github.com/qorelanguage/qore/issues/2712">issue 2712</a>)
    - fixed a memory issue with typed hashes that could lead to a runtime creash (<a href="https://github.com/qorelanguage/qore/issues/2725">issue 2725</a>)

    @section qore_08132 Qore 0.8.13.2

    @par Release Summary
    Bugfix release; see details below

    @subsection qore_08132_new_features New Features in Qore
    - \c "thread list", \c "backtrace all" commands implemented for the debugger (<a href="https://github.com/qorelanguage/qore/issues/2608">issue 2608</a>)
    - <a href="../../modules/QUnit/html/index.html">QUnit</a>: overloaded the \c testAssertionValue() method to support auto/number/float and more verbose output when a difference in number/float values is found (<a href="https://github.com/qorelanguage/qore/issues/2556">issue 2556</a>)
    - qdbg-remote supports ConnectionProvider connections (<a href="https://github.com/qorelanguage/qore/issues/2613">issue 2613</a>)
    - new method: @ref Qore::Breakpoint::getProgram() "Breakpoint::getProgram()"

    @subsection qore_08132_bug_fixes Bug Fixes in Qore
    - module fixes:
      - <a href="../../modules/DebugCmdLine/html/index.html">DebugCmdLine</a>:
        - improved breakpoint usability (<a href="https://github.com/qorelanguage/qore/issues/2604">issue 2604</a>)
        - fixed a bug parsing call signatures when setting breakpoints (<a href="https://github.com/qorelanguage/qore/issues/2601">issue 2601</a>)
      - <a href="../../modules/DebugProgramControl/html/index.html">DebugProgramControl</a>:
        - improved breakpoint usability (<a href="https://github.com/qorelanguage/qore/issues/2604">issue 2604</a>)
        - fixed a bug providing the programId context (<a href="https://github.com/qorelanguage/qore/issues/2603">issue 2603</a>)
      - <a href="../../modules/QUnit/html/index.html">QUnit</a>:
        - improved error location reporting by providing all stack location information up until the QUnit call to cover the case when multiple code layers are used such as one or more test modules (<a href="https://github.com/qorelanguage/qore/issues/1720">issue 1720</a>)
      - <a href="../../modules/SqlUtil/html/index.html">SqlUtil</a>:
        - implemented support for literal values in column operators taking column arguments with \c cop_value() (<a href="https://github.com/qorelanguage/qore/issues/2555">issue 2555</a>)
      - <a href="../../modules/WebSocketClient/html/index.html">WebSocketClient</a>:
        - added \c WebSocketClient::pong() to allow unsolicited \c PONG messages to be sent (<a href="https://github.com/qorelanguage/qore/issues/2566">issue 2566</a>)
      - <a href="../../modules/WebSocketHandler/html/index.html">WebSocketHandler</a>:
        - fixed a bug where unsolicited \c PONG messages caused the connection to be prematurely closed (<a href="https://github.com/qorelanguage/qore/issues/2566">issue 2566</a>)
    - fixed a bug with implicit initialization of typed hashes; this is now illegal and a \c HASHDECL-IMPLICIT-CONSTRUCTION-ERROR exception is raised in such cases (<a href="https://github.com/qorelanguage/qore/issues/2491">issue 2491</a>)
    - fixed a bug with @ref Qore::Thread::Condition "Condition" variable handling on macOS High Sierra due to an internal undocumented API change (<a href="https://github.com/qorelanguage/qore/issues/2576">issue 2576</a>)
    - fixed a memory error with the @ref plus_equals_operator "+= operator" and uninitialized date/time values (<a href="https://github.com/qorelanguage/qore/issues/2591">issue 2591</a>)
    - fixed a bug in the remote debugger \c qdbg-remote where \c wss:// schemes were not accepted (<a href="https://github.com/qorelanguage/qore/issues/2596">issue 2596</a>)
    - fixed a bug in an error message in @ref Qore::ProgramControl::findFunctionStatementId() "ProgramControl::findFunctionStatementId()" (<a href="https://github.com/qorelanguage/qore/issues/2600">issue 2600</a>)
    - fixed a crash when @ref Qore::HTTPClient::setDefaultPath() "HTTPClient::setDefaultPath()" was called with no argument (<a href="https://github.com/qorelanguage/qore/issues/2610">issue 2610</a>)
    - fixed a bug in debugger when program is not set (<a href="https://github.com/qorelanguage/qore/issues/2603">issue 2603</a>)

    @section qore_08131 Qore 0.8.13.1

    @par Release Summary
    Bugfix release; see details below

    @subsection qore_08131_new_features New Features in Qore
    - the \c sqlutil script has been updated with the \c --select option to allow dumped table rows to be filtered (<a href="https://github.com/qorelanguage/qore/issues/2509">issue 2509</a>)

    @subsection qore_08131_bug_fixes Bug Fixes in Qore
    - fixes in modules:
      - \c astparser module fixes:
        - fixed memory leaks in \c AstParser::parseFile() and \c AstParser::parseString() methods (<a href="https://github.com/qorelanguage/qore/issues/2261">issue 2261</a>)
        - fixed incorrect flex code regarding parse options leading to segfaults (<a href="https://github.com/qorelanguage/qore/issues/2262">issue 2262</a>)
      - <a href="../../modules/DebugCmdLine/html/index.html">DebugCmdLine</a> module fixes:
        - fixed value setting to process all remaining arguments on the command line (<a href="https://github.com/qorelanguage/qore/issues/2294">issue 2294</a>)
      - <a href="../../modules/DebugCmdLine/html/index.html">DebugCmdLine</a> module fixes:
        - the debugger should report ambiguous partial matches as an error (<a href="https://github.com/qorelanguage/qore/issues/2292">issue 2292</a>)
      - <a href="../../modules/MailMessage/html/index.html">MailMessage</a> module fixes:
        - fixed \c Message::addBody() with no body present (issue <a href="https://github.com/qorelanguage/qore/issues/2360">issue 2360</a>)
      - <a href="../../modules/Mapper/html/index.html">Mapper</a> module fixes:
        - fixed a bug in the \c STRING-TOO-LONG exception (<a href="https://github.com/qorelanguage/qore/issues/2495">issue 2405</a>)
      - <a href="../../modules/PgsqlSqlUtil/html/index.html">PgsqlSqlUtil</a> module fixes:
        - fixed a bug where default column values were compared incorrectly leading to false positives when comparing and aligning DB schemas (<a href="https://github.com/qorelanguage/qore/issues/2527">issue 2527</a>)
      - <a href="../../modules/Qdx/html/index.html">Qdx</a> module fixes:
        - fixed a bug in documentation post-processing for @ref hashdecl "hashdecl" declarations (<a href="https://github.com/qorelanguage/qore/issues/2298">issue 2298</a>)
      - <a href="../../modules/QUnit/html/index.html">QUnit</a> fixes:
        - added missing comparison methods (<a href="https://github.com/qorelanguage/qore/issues/1588">issue 1588</a>):
          - \c Test::assertRegex()
          - \c Test::assertNRegex()
          - \c Test::assertNeq()
          - \c Test::assertNeqSoft()
          - \c Test::assertGt()
          - \c Test::assertGtSoft()
          - \c Test::assertGe()
          - \c Test::assertGeSoft()
          - \c Test::assertLt()
          - \c Test::assertLtSoft()
          - \c Test::assertLe()
          - \c Test::assertLeSoft()
          - \c Test::assertNothing()
      - <a href="../../modules/RestHandler/html/index.html">RestHandler</a> module fixes:
        - updated to return a 400 Bad Request error when REST schema validation fails on messages received <a href="https://github.com/qorelanguage/qore/issues/2344">issue 2344</a>)
        - updated to return a 400 Bad Request error when there are string encoding errors with messages received (<a href="https://github.com/qorelanguage/qore/issues/2398">issue 2398</a>)
        - updated to return a 404 Not Found error when REST subclass does not exist (<a href="https://github.com/qorelanguage/qore/issues/2405">issue 2405</a>)
        - updated to return a 400 Bad Request error when ENCODING-CONVERSION-ERROR occurs during request parsing (<a href="https://github.com/qorelanguage/qore/issues/2543">issue 2543</a>)
      - <a href="../../modules/RestSchemaValidator/html/index.html">RestSchemaValidator</a> module fixes:
        - updated docs for \c AbstractRestSchemaValidator::parseRequest() to reflect how validation exceptions should be raised for proper error reporting (<a href="https://github.com/qorelanguage/qore/issues/2344">issue 2344</a>)
        - fixed handling of messages with non-object (i.e. non-hash) bodies (<a href="https://github.com/qorelanguage/qore/issues/2366">issue 2366</a>)
      - <a href="../../modules/SqlUtil/html/index.html">SqlUtil</a> module changes
        - implemented support for custom column operators (<a href="https://github.com/qorelanguage/qore/issues/2314">issue 2314</a>)
      - <a href="../../modules/OracleSqlUtil/html/index.html">OracleSqlUtil</a> module changes
        - implemented support for chained synonyms (<a href="https://github.com/qorelanguage/qore/issues/2408">issue 2408</a>)
        - allow to use DBA_* views instead of ALL_* if possible (<a href="https://github.com/qorelanguage/qore/issues/2418">issue 2418</a>)
      - <a href="../../modules/Swagger/html/index.html">Swagger</a> module fixes:
        - fixed handling of string type date and date-time formats (<a href="https://github.com/qorelanguage/qore/issues/2341">issue 2341</a>)
        - fixed example value for binary type (<a href="https://github.com/qorelanguage/qore/issues/2342">issue 2342</a>)
        - fixed serialization of date/time values (<a href="https://github.com/qorelanguage/qore/issues/2349">issue 2349</a>)
        - updated to return a 400 Bad Request error when REST schema validation fails on messages received <a href="https://github.com/qorelanguage/qore/issues/2344">issue 2344</a>)
        - fixed handling of non-string enum types (<a href="https://github.com/qorelanguage/qore/issues/2364">issue 2364</a>)
        - fixed confusing error messages with invalid parameter types (<a href="https://github.com/qorelanguage/qore/issues/2365">issue 2365</a>)
        - fixed handling of messages with non-object (i.e. non-hash) bodies (<a href="https://github.com/qorelanguage/qore/issues/2366">issue 2366</a>)
        - fixed handling of optional parameters (<a href="https://github.com/qorelanguage/qore/issues/2369">issue 2369</a>)
        - fixed handling of non-string query parameters (<a href="https://github.com/qorelanguage/qore/issues/2388">issue 2388</a>)
        - fixed a bug where string value constraints were only enforced in requests but not responses (<a href="https://github.com/qorelanguage/qore/issues/2396">issue 2396</a>)
        - fixed a bug where invalid date, binary, and byte values would cause a <tt>500 Internal Server Error</tt> response to be returned instead of a <tt>400 Bad Request</tt> error (<a href="https://github.com/qorelanguage/qore/issues/2397">issue 2397</a>)
        - fixed a bug where date values were formatted incorrectly in Swagger responses (<a href="https://github.com/qorelanguage/qore/issues/2409">issue 2409</a>)
        - fixed a bug which made it impossible to send data with other content/mime types than json, yamlrpc, FormUrlEncoded or MultipartFormData (<a href="https://github.com/qorelanguage/qore/issues/2497">issue 2497</a>)
        - fixed handling of string/binary values (<a href="https://github.com/qorelanguage/qore/issues/2505">issue 2505</a>)
        - fixed a bug where consumes property of operations was sometimes ignored (<a href="https://github.com/qorelanguage/qore/issues/2507">issue 2507</a>)
        - fixed parsing of responses without Content-Type header (<a href="https://github.com/qorelanguage/qore/issues/2517">issue 2517</a>)
        - fixed path matching for paths not beginning with a slash (<a href="https://github.com/qorelanguage/qore/issues/2516">issue 2516</a>)
      - <a href="../../modules/TableMapper/html/index.html">TableMapper</a> module fixes:
        - fixed issues where where description fields of input and output records for automatically-generated options did not reflect column comments and could not be overridden with user input (<a href="https://github.com/qorelanguage/qore/issues/2520">issue 2520</a>)
    - fixed bugs affecting debugging matching function/method variants and finding statements with special methods and with complex types (<a href="https://github.com/qorelanguage/qore/issues/1865">issue 1865</a>)
    - fixed a bug in \c qpp generating hashdecl code in a specific namespace (<a href="https://github.com/qorelanguage/qore/issues/2255">issue 2255</a>)
    - fixed an error in a @ref hashdecl "hashdecl" documentation example (<a href="https://github.com/qorelanguage/qore/issues/2299">issue 2299</a>)
    - made C++ APIs for complex types for modules public (<a href="https://github.com/qorelanguage/qore/issues/2271">issue 2271</a>)
    - fixed inconsistencies in the behavior of the @ref range_operator "range operator (..)" and the @ref list_element_operator "square brackets operator []" with lists and ranges between immediate evaluation and lazy functional evaluation and aligned the behavior of the operators among supported data types with the @ref remove "remove" and @ref delete "delete" operators (<a href="https://github.com/qorelanguage/qore/issues/2260">issue 2260</a>)
    - fixed a bug handling statement indices with parse errors (<a href="https://github.com/qorelanguage/qore/issues/2312">issue 2312</a>)
    - fixed too-agressive class hierachy checks that disallowed legal hierarchies where the same base class appears more than once in the hierarchy (<a href="https://github.com/qorelanguage/qore/issues/2317">issue 2317</a>)
    - fixed a crashing bug in the background operator when the object in context goes out of scope with the thread and an exception is thrown (<a href="https://github.com/qorelanguage/qore/issues/2319">issue 2319</a>)
    - fixed sending duplicate headers when header hash keys differ only in case; headers that differ only in case will be overwritten by the last header in the hash with a matching name with a case-insensitive search (<a href="https://github.com/qorelanguage/qore/issues/2340">issue 2340</a>)
    - fixed \c q_absolute_path_windows to correctly recognize relative Windows paths beginning with a drive letter (<a href="https://github.com/qorelanguage/qore/issues/2377">issue 2377</a>)
    - fixed a bug in <tt><b>private:internal</b></tt> in method execution within a class hierarchy in some cases (<a href="https://github.com/qorelanguage/qore/issues/2380">issue 2380</a>)
    - fixed an obscure bug handling runtime errors in code calls with a variant matched at parse time where a runtime exception could occur (<a href="https://github.com/qorelanguage/qore/issues/2392">issue 2392</a>)
    - improved breakpoints (enabled by default), extended help texts, load/save debug history and session (<a href="https://github.com/qorelanguage/qore/issues/2401">issue 2401</a>)
    - fixed a bug in an error message regarding binary module signal assignments (<a href="https://github.com/qorelanguage/qore/issues/2439">issue 2439</a>)
    - added C++ functions to allow binary modules to allocate and deallocate multiple signals atomically (<a href="https://github.com/qorelanguage/qore/issues/2440">issue 2440</a>)
    - eliminated a warning in a header file when building with g++ 7+ (<a href="https://github.com/qorelanguage/qore/issues/2449">issue 2449</a>)
    - implemented a fix in \c qdbg to resume any blocked threads before exiting to ensure a clean and correct shutdown of the debugger; fixes a problem when the process ould freeze on \c quit (<a href="https://github.com/qorelanguage/qore/issues/2472">issue 2472</a>)
    - fixed bugs in Windows builds (<a href="https://github.com/qorelanguage/qore/issues/2529">issue 2529</a>)

    @section qore_0813 Qore 0.8.13

    @par Release Summary
    Major new features and bug fixes including input and output stream support and sigificant new functionality including several new modules.

    @subsection qore_0813_compatibility Changes That Can Affect Backwards-Compatibility
    - fixed broken @ref continue "continue" and @ref break "break" statements that were accepted anywhere in the source and behaved like a @ref return "return" statement; now such statements outside a loop context will result in a parse exception; to get the old behavior, use @ref broken-loop-statement "%broken-loop-statement" in your source code
    - fixed broken @ref reference_type "reference" and @ref reference_or_nothing_type "*reference" type restrictions which had no effect prior to this release; to get the old behavior, use @ref broken-references "%broken-references" in your source code
    - the random number generator is always seeded with a random number when the Qore library is initialized; to get a predictable sequence from @ref Qore::rand() "rand()", you must explicitly seed the random number generator by calling @ref Qore::srand() "srand()" with a predefined seed number
    - the @ref synchronized "synchronized" keyword now operates differently depending on the context; <tt><b>synchronized</b></tt> functions have a global reentrant lock associated with the function (as in previous versions of %Qore), whereas now <tt><b>synchronized</b></tt> normal class methods share a reentrant lock associated with the object, while <tt><b>synchronized</b></tt> static class methods share a reentrant lock associated with the class itself.  This aligns %Qore's @ref synchronized "synchronized" behavior with that of Java and <tt>[MethodImpl(MethodImplOptions.Synchronized)]</tt> .NET/CLR (<a href="https://github.com/qorelanguage/qore/issues/894">issue 894</a>).
    - classes may not have the name \c "auto" due to the introduction of this identifier as a special type name
    - a new keyword @ref hashdecl "hashdecl" has been introduced to support type-safe hash declarations

    @subsection qore_0813_new_features New Features in Qore
    - complex type support
      - @ref hashdecl "type safe hashes" (@ref hash_hashdecl_type); ex: @code{.py} hash<MyInfo> = get_info(); @endcode
      - new system types:
        - @ref Qore::CallStackInfo "CallStackInfo"
        - @ref Qore::DateTimeInfo "DateTimeInfo"
        - @ref Qore::DirStatInfo "DirStatInfo"
        - @ref Qore::ExceptionInfo "ExceptionInfo"
        - @ref Qore::FilesystemInfo "FilesystemInfo"
        - @ref Qore::IsoWeekInfo "IsoWeekInfo"
        - @ref Qore::StatInfo "StatInfo"
      - @ref hash_complex_type "hash with type-safe values"; ex: @code{.py} hash<string, int> h = ("str": 1); @endcode
      - @ref list_complex_type "list with type-safe values"; ex: @code{.py} list<int> l = (1); @endcode
      - @ref reference_complex_type "reference with type-safe lvalues"; ex: @code{.py} int i = 1; reference<int> r = \i; @endcode
      - @ref auto_type "auto" (allows any value including complex types to be assigned without losing complex type information); ex: @code{.py} auto l = (1, 2); @endcode
      - improved @ref new "new", @ref cast "cast<>", and @ref instanceof "instanceof" operators
      - the @ref instanceof "instanceof" operator now works with any type; ex: @code{.py} bool b = v instanceof hash<string, int>; @endcode
      - note that complex type information is lost when assigning to an lvalue with a compatible but more generic type or by assigning to an untyped lvalue; this was necessary to allow complex types to be introduced in %Qore without breaking backwards compatibility.
    - support for input and output streams for the efficient piecewise processing of small or large amounts of data with a low memory overhead; includes the following classes:
      - @ref Qore::BinaryInputStream "BinaryInputStream"
      - @ref Qore::BinaryOutputStream "BinaryOutputStream"
      - @ref Qore::BufferedStreamReader "BufferedStreamReader"
      - @ref Qore::EncodingConversionInputStream "EncodingConversionInputStream"
      - @ref Qore::EncodingConversionOutputStream "EncodingConversionOutputStream"
      - @ref Qore::FileInputStream "FileInputStream"
      - @ref Qore::FileOutputStream "FileOutputStream"
      - @ref Qore::InputStream "InputStream"
      - @ref Qore::InputStreamLineIterator "InputStreamLineIterator"
      - @ref Qore::OutputStream "OutputStream"
      - @ref Qore::PipeInputStream "PipeInputStream"
      - @ref Qore::PipeOutputStream "PipeOutputStream"
      - @ref Qore::StreamPipe "StreamPipe"
      - @ref Qore::StreamReader "StreamReader"
      - @ref Qore::StreamWriter "StreamWriter"
      - @ref Qore::StringInputStream "StringInputStream"
      - @ref Qore::StringOutputStream "StringOutputStream"
      - @ref Qore::Transform "Transform"
      - @ref Qore::TransformInputStream "TransformInputStream"
      - @ref Qore::TransformOutputStream "TransformOutputStream"
      - @ref Qore::StdoutOutputStream "StdoutOutputStream"
      - @ref Qore::StderrOutputStream "StderrOutputStream"
      .
      Three constants were introduced for accessing standard input/output using streams API:
      - @ref Qore::stdin_stream "stdin_stream"
      - @ref Qore::stdout_stream "stdout_stream"
      - @ref Qore::stderr_stream "stderr_stream"
      .
      Additionally, stream support has been added to the following functions and methods:
      - @ref Qore::FtpClient::put()
      - @ref Qore::FtpClient::get()
      - @ref Qore::HTTPClient::send()
      - @ref Qore::HTTPClient::sendChunked()
      - @ref Qore::Socket::sendHTTPChunkedBodyFromInputStream()
      - @ref Qore::Socket::readHTTPChunkedBodyToOutputStream()
      .
      Stream support was also added to the following user modules:
      - <a href="../../modules/CsvUtil/html/index.html">CsvUtil</a>
      - <a href="../../modules/FixedLengthUtil/html/index.html">FixedLengthUtil</a>
    - support for @ref op_functional "lazy functional evaluation" of functional operators (including nested lazy evaluation) for much more efficient processing of iterated expressions; affects:
      - @ref map "map": supports lazy evaluation of itself and also of the iterator expression
      - @ref select "select": supports lazy evaluation of itself and also of the iterator expression
      - @ref keys "keys": supports lazy evaluation of itself
      - @ref foldl "foldl": supports lazy evaluation of the iterator expression
      - @ref foldr "foldlr": supports lazy evaluation of the iterator expression
      - @ref foreach "foreach": supports lazy evaluation of the iterator expression
      - @ref range_operator ".. (range operator)": supports lazy evaluation of itself
      - @ref list_element_operator "[n,m,...] (list, string, or binary dereference with multiple indices))": supports lazy evaluation of itself
    - support for list, string, and binary slices with offsets and ranges:
      - @ref list_slicing "list slices"
      - @ref string_slicing "string slices"
      - @ref binary_slicing "binary slices"
      - new @ref range_operator ".. range operator"
      - updated @ref list_element_operator "[] operator"
    - enhanced cryptographic support including support for <a href="https://en.wikipedia.org/wiki/Advanced_Encryption_Standard">AES</a> with Additional Authenticated Data and <a href="https://en.wikipedia.org/wiki/Message_authentication_code">Message Authentication Code (MAC)</a> support, plus the following new API functions:
      - @ref Qore::decrypt_to_binary()
      - @ref Qore::decrypt_to_string()
      - @ref Qore::encrypt()
      - @ref Qore::get_crypto_info()
      - @ref Qore::get_decryptor()
      - @ref Qore::get_encryptor()
      .
      The following constants were added to support the new generic cryptographic APIs:
      - @ref Qore::CRYPTO_ALG_AES_128
      - @ref Qore::CRYPTO_ALG_AES_192
      - @ref Qore::CRYPTO_ALG_AES_256
      - @ref Qore::CRYPTO_ALG_BLOWFISH
      - @ref Qore::CRYPTO_ALG_BLOWFISH_CFB
      - @ref Qore::CRYPTO_ALG_BLOWFISH_OFB
      - @ref Qore::CRYPTO_ALG_CAST5
      - @ref Qore::CRYPTO_ALG_CAST5_CFB
      - @ref Qore::CRYPTO_ALG_CAST5_OFB
      - @ref Qore::CRYPTO_ALG_DES
      - @ref Qore::CRYPTO_ALG_DES_CFB
      - @ref Qore::CRYPTO_ALG_DES_OFB
      - @ref Qore::CRYPTO_ALG_DES_EDE
      - @ref Qore::CRYPTO_ALG_DES_EDE_CFB
      - @ref Qore::CRYPTO_ALG_DES_EDE_OFB
      - @ref Qore::CRYPTO_ALG_DES_EDE3
      - @ref Qore::CRYPTO_ALG_DES_EDE3_CFB
      - @ref Qore::CRYPTO_ALG_DES_EDE3_OFB
      - @ref Qore::CRYPTO_ALG_DESX
      - @ref Qore::CRYPTO_ALG_RC2
      - @ref Qore::CRYPTO_ALG_RC2_CFB
      - @ref Qore::CRYPTO_ALG_RC2_OFB
      - @ref Qore::CRYPTO_ALG_RC4
      - @ref Qore::CRYPTO_ALG_RC5
      - @ref Qore::CRYPTO_ALG_RC5_CFB
      - @ref Qore::CRYPTO_ALG_RC5_OFB
    - support for binding output placeholder buffers for @ref resultset_output_binding "result sets" that return an @ref Qore::SQL::SQLStatement "SQLStatement" object:
      - new DBI capability constant @ref Qore::SQL::DBI_CAP_HAS_RESULTSET_OUTPUT "DBI_CAP_HAS_RESULTSET_OUTPUT"
      - new placeholder buffer specification constant @ref Qore::SQL::RESULTSET "RESULTSET"
    - new debugging support (note that APIs are subject to change until the next major release):
      - new classes:
        - @ref Qore::Breakpoint "Breakpoint"
        - @ref Qore::DebugProgram "DebugProgram"
        - @ref Qore::ProgramControl "ProgramControl"
      - new modules:
        - <a href="../../modules/DebugCmdLine/html/index.html">DebugCmdLine</a>
        - <a href="../../modules/DebugHandler/html/index.html">DebugHandler</a>
        - <a href="../../modules/DebugProgramControl/html/index.html">DebugProgramControl</a>
        - <a href="../../modules/DebugUtil/html/index.html">DebugUtil</a>
      - new parse directives:
        - @ref allow-debugger "%allow-debugger": allows running debug commands
        - @ref no-debugging "%no-debugging": forbids debugging of the current @ref Qore::Program "Program" object
    - new user modules:
      - <a href="../../modules/DebugCmdLine/html/index.html">DebugCmdLine</a>
      - <a href="../../modules/DebugHandler/html/index.html">DebugHandler</a>
      - <a href="../../modules/DebugProgramControl/html/index.html">DebugProgramControl</a>
      - <a href="../../modules/DebugUtil/html/index.html">DebugUtil</a>
      - <a href="../../modules/ConnectionProvider/html/index.html">ConnectionProvider</a>
      - <a href="../../modules/DatasourceProvider/html/index.html">DatasourceProvider</a>
      - <a href="../../modules/Qdx/html/index.html">Qdx</a>
      - <a href="../../modules/SewioRestClient/html/index.html">SewioRestClient</a>
      - <a href="../../modules/SewioWebSocketClient/html/index.html">SewioWebSocketClient</a>
      - <a href="../../modules/Swagger/html/index.html">Swagger</a>
      - <a href="../../modules/TextWrap/html/index.html">TextWrap</a>
    - new access modifiers: <tt><b>private:internal</b></tt> (providing strong encapsulation of the following declaration(s)) and <tt><b>private:hierarchy</b></tt> (which is equivalent to <tt><b>private</b></tt>; <a href="https://github.com/qorelanguage/qore/issues/1197">issue 1197</a>)
    - new parse options and directives:
      - @ref allow-debugger "%allow-debugger": allows running debug commands
      - @ref no-debugging "%no-debugging": forbids debugging of the current @ref Qore::Program "Program" object
      - @ref allow-weak-references "%allow-weak-references": allows the use of the @ref weak_assignment_operator "weak assignment operator (:=)"
      - @ref broken-loop-statement "%broken-loop-statement": allows @ref continue "continue" and @ref break "break" statements to be accepted anywhere in the source and behave like a @ref return "return" statement
      - @ref broken-references "%broken-references": allows @ref reference_type "reference" and @ref reference_or_nothing_type "*reference" type restrictions to accept any type contrary to the documented design and intention of these type restrictions
      - @ref correct-loop-statement "%correct-loop-statement": to revert the effect of @ref broken-loop-statement "%broken-loop-statement"
      - @ref correct-references "%correct-references": to revert the effect of @ref broken-references "%broken-references"
      - @ref no-uncontrolled-apis "%no-uncontrolled-apis": disallow access to uncontrolled APIs such as external language bindings or direct generic system call APIs that could bypass %Qore's sandboxing controls
      - @ref strong-encapsulation "%strong-encapsulation": disallows out of line class and namespace declarations
      - @ref try-reexport-module "%try-reexport-module": conditionally loads a module in a @ref user_modules "user module" and allows for that module to be reexported as well
    - new constants:
      - @ref Qore::SQL::DBI_CAP_HAS_RESULTSET_OUTPUT "DBI_CAP_HAS_RESULTSET_OUTPUT": DBI capability for drivers that support returning an @ref Qore::SQL::SQLStatement "SQLStatement" object for a @ref resultset_output_binding "result set" when bound with the @ref Qore::SQL::RESULTSET "RESULTSET" placeholder specification
      - @ref Qore::PathSep "PathSep": defines the platform-specific path separator character
      - @ref Qore::PO_ALLOW_DEBUGGER "PO_ALLOW_DEBUGGER": allows running debugger commands
      - @ref Qore::PO_NO_DEBUGGING "PO_NO_DEBUGGING": disallows debugging of the @ref Qore::Program "Program"
      - @ref Qore::PO_ALLOW_WEAK_REFERENCES "PO_ALLOW_WEAK_REFERENCES": allows the use of the @ref weak_assignment_operator "weak assignment operator (:=)"
      - @ref Qore::PO_BROKEN_LOOP_STATEMENT "PO_BROKEN_LOOP_STATEMENT": allows @ref continue "continue" and @ref break "break" statements to be accepted anywhere in the source and behave like a @ref return "return" statement
      - @ref Qore::PO_BROKEN_REFERENCES "PO_BROKEN_REFERENCES": reverts @ref reference_type "reference" and @ref reference_or_nothing_type "*reference" type restrictions to pre-%Qore-0.8.13 behavior where they would have no effect
      - @ref Qore::PO_NO_UNCONTROLLED_APIS "PO_NO_UNCONTROLLED_APIS": disallow access to uncontrolled APIs such as external language bindings or direct generic system call APIs that could bypass %Qore's sandboxing controls; note that this parse option was also added to @ref Qore::PO_NO_IO "PO_NO_IO" and @ref Qore::PO_NO_EXTERNAL_ACCESS "PO_NO_EXTERNAL_ACCESS"
      - @ref Qore::PO_STRONG_ENCAPSULATION "PO_STRONG_ENCAPSULATION": disallows out of line class and namespace declarations
      - @ref Qore::SQL::RESULTSET "RESULTSET": specifies that an @ref Qore::SQL::SQLStatement "SQLStatement" object should be returned from a @ref resultset_output_binding "result set" output variable in an SQL query
      - @ref Qore::SSL_VERIFY_NONE "SSL_VERIFY_NONE": @ref Qore::Socket::setSslVerifyMode() "Socket::setSslVerifyMode()" option: do not verify peer certificates
      - @ref Qore::SSL_VERIFY_PEER "SSL_VERIFY_PEER": @ref Qore::Socket::setSslVerifyMode() "Socket::setSslVerifyMode()" option: verify peer certificates
      - @ref Qore::SSL_VERIFY_FAIL_IF_NO_PEER_CERT "SSL_VERIFY_FAIL_IF_NO_PEER_CERT": @ref Qore::Socket::setSslVerifyMode() "Socket::setSslVerifyMode()" option: fail if the client does not provide a certificate (server mode only)
      - @ref Qore::SSL_VERIFY_CLIENT_ONCE "SSL_VERIFY_CLIENT_ONCE": @ref Qore::Socket::setSslVerifyMode() "Socket::setSslVerifyMode()" option: only require the client to send a certificate once (server mode only)
      - @ref Qore::ParseOptionCmdCodeMap
      - @ref Qore::ParseOptionCmdStringMap
      - see new cryptographic constants listed above
    - implemented additional parse-time checks for many @ref operators "operators" to provide feedback for invalid operations detected at parse time
    - implemented the @ref weak_assignment_operator "weak assignment operator (:=)" (only available with @ref allow-weak-references "%allow-weak-references")
    - implemented the @ref range_operator "range operator (..)"
    - implemented support for list expressions inside the @ref list_element_operator "dereference operator ([])"
    - new methods:
      - @ref Qore::Program::getAllDefines()
      - @ref Qore::Program::getGlobalVars()
      - @ref Qore::Program::importHashDecl()
      - @ref Qore::Program::importSystemHashDecls()
      - @ref Qore::Program::setGlobalVarValue()
      - @ref Qore::Program::setThreadInit()
      - @ref Qore::Program::getThreadList()
      - @ref Qore::Socket::acceptAllCertificates()
      - @ref Qore::Socket::getAcceptAllCertificates()
      - @ref Qore::Socket::getSslVerifyMode()
      - @ref Qore::Socket::setSslVerifyMode()
    - updated methods:
      - @ref Qore::Thread::Counter::dec() "Counter::dec()": now returns the current value of the counter
      - @ref Qore::HTTPClient::constructor() added support for the following options:
        - \c ssl_cert_path: allows an X.509 client certificate to be set in the constructor
        - \c ssl_key_path: allows a private key for an X.509 client certificate to be set in the constructor
        - \c ssl_key_password: allows a password-protected private key to be used wih an X.509 client certificate
        - \c ssl_verify_cert: enforces server certificate validation with HTTPS connections
        .
        Additionally, the HTTPClient class now understands the \c PATCH method (<a href="https://tools.ietf.org/html/rfc5789">RFC 5789</a>)
      - @ref Qore::RangeIterator::constructor(int) was updated; the second argument was removed to avoid ambiguity with the other overloaded constructor
      - @ref Qore::TreeMap::get() "TreeMap::get()": added a new optional argument to return the unmatched part of the search string
      - the following read-only static methods were moved from the @ref Qore::File "File" class to the @ref Qore::ReadOnlyFile "ReadOnlyFile" class:
        - @ref Qore::ReadOnlyFile::hstat() "ReadOnlyFile::hstat()"
        - @ref Qore::ReadOnlyFile::hlstat() "ReadOnlyFile::hlstat()"
        - @ref Qore::ReadOnlyFile::lstat() "ReadOnlyFile::lstat()"
        - @ref Qore::ReadOnlyFile::stat() "ReadOnlyFile::stat()"
        - @ref Qore::ReadOnlyFile::statvfs() "ReadOnlyFile::statvfs()"
    - new pseudo-methods:
      - <int>::format(int, string, string)
      - <float>::format(int, string, string)
      - <number>::format(int, string, string)
      - <string>::toInt(int)
      - <int>::toBase(int)
      - <number>::toBase(int)
      - <float>::toBase(int)
      - <value>::complexType()
      - <value>::fullType()
    - new functions:
      - @ref Qore::decrypt_to_binary()
      - @ref Qore::decrypt_to_string()
      - @ref Qore::encrypt()
      - @ref Qore::get_compressor()
      - @ref Qore::get_crypto_info()
      - @ref Qore::get_decompressor()
      - @ref Qore::get_decryptor()
      - @ref Qore::get_encryptor()
      - @ref Qore::get_global_vars()
      - @ref Qore::get_local_vars()
      - @ref Qore::get_random_bytes()
      - @ref Qore::get_thread_call_stack()
      - @ref Qore::parse_int()
      - @ref Qore::set_global_var_value()
      - @ref Qore::set_local_var_value()
    - updated functions/methods:
      - @ref Qore::Thread::Counter::dec() "Counter::dec()": now returns the current value of the counter
      - @ref Qore::Thread::thread_yield()
    - updated functions:
      - @ref Qore::ceil() "ceil()": now allows the precision to be specified
      - @ref Qore::floor() "floor()": now allows the precision to be specified
      - @ref Qore::hash() "hash()": now returns an untyped hash stripped of any key type information
      - @ref Qore::mkdir() "mkdir()": now allows parent directories to be created in the same call
      - @ref Qore::round() "round()": now allows the precision to be specified
      - @ref Qore::set_thread_init() "set_thread_init()": now allows for thread init code to be removed
      - @ref Qore::xrange(int) was updated; the second argument was removed to avoid ambiguity with the other overloaded variant
    - module updates:
      - <a href="../../modules/BulkSqlUtil/html/index.html">BulkSqlUtil</a> module updates:
        - added complex type support
        - added the \c AbstractBulkOperation::size() method
        - implemented analytic/window functions: new functions [<a href="https://github.com/qorelanguage/qore/issues/2203">issue 2202</a>]
        - implemented analytic/window functions: cop_over full support including ORDER BY [<a href="https://github.com/qorelanguage/qore/issues/2203">issue 2203</a>]
      - <a href="../../modules/CsvUtil/html/index.html">CsvUtil</a> module updates:
        - added support for streams
      - <a href="../../modules/FixedLengthUtil/html/index.html">FixedLengthUtil</a> module updates:
        - added support for streams
        - added \c FixedLengthFileIterator::getFileName() (<a href="https://github.com/qorelanguage/qore/issues/1164">issue 1164</a>)
        - added field as well as global option "truncate" (<a href="https://github.com/qorelanguage/qore/issues/1841">issue 1841</a>)
        - added field as well as global option "tab2space" (<a href="https://github.com/qorelanguage/qore/issues/1866">issue 1866</a>)
      - <a href="../../modules/HttpServer/html/index.html">HttpServer</a> module updates:
        - added a minimal substring of string bodies received to the log message when logging HTTP requests
      - <a href="../../modules/HttpServerUtil/html/index.html">HttpServerUtil</a> module updates:
        - the \c parse_uri_query() function was moved to the <a href="../../modules/Util/html/index.html">Util</a> module
      - <a href="../../modules/Mime/html/index.html">Mime</a> module updates:
        - added complex type support
        - added the following constants:
          - \c MimeTypeMultipartFormData
          - \c MimeTypeMultipartRelated
          - \c MimeTypeMultipartMixed
        - added the following methods:
          - \c MultipartMessage::getBoundary()
          - \c MultipartMessage::serializeBody()
          - \c MultipartMessage::size()
        - fixed a bug parsing multipart messages where unnecessary characters were searched (<a href="https://github.com/qorelanguage/qore/issues/2099">issue 2099</a>)
      - <a href="../../modules/Pop3Client/html/index.html">Pop3Client</a> module updates:
        - added the \c Pop3Connection class to support the <a href="../../ConnectionProvider/html/index.html">ConnectionProvider</a> module
      - <a href="../../modules/Qorize/html/index.html">Qorize</a> module updates:
        - \c qorize_named() added support for objects
      - <a href="../../modules/RestClient/html/index.html">RestClient</a> module updates:
        - added the \c RestConnection class to support the <a href="../../ConnectionProvider/html/index.html">ConnectionProvider</a> module
        - support for the \c text/plain \c Content-Type
      - <a href="../../modules/RestClient/html/index.html">RestClient</a> module updates:
        - added support for runtime REST API validation against a REST schema using the <a href="../../modules/RestSchemaValidator/html/index.html">RestSchemaValidator</a> module
        - added support for Swagger 2.0 REST API validation and \c "swagger" options using the <a href="../../modules/Swagger/html/index.html">Swagger</a> module in the \c RestClient and \c RestConnection classes
      - <a href="../../modules/RestHandler/html/index.html">RestHandler</a> module updates:
        - added an API to allow REST calls to be made internally (<a href="https://github.com/qorelanguage/qore/issues/1899">issue 1899</a>)
        - added support for runtime REST API validation against a REST schema using the <a href="../../modules/RestSchemaValidator/html/index.html">RestSchemaValidator</a> module
      - <a href="../../modules/RestSchemaValidator/html/index.html">RestSchemaValidator</a> module:
        - added this new module providing a <a href="https://en.wikipedia.org/wiki/Representational_state_transfer">REST</a> schema validation API
      - <a href="../../modules/SalesforceRestClient/html/index.html">SalesforceRestClient</a> module updates:
        - added the \c SalesforcRestConnection class to support the <a href="../../ConnectionProvider/html/index.html">ConnectionProvider</a> module
      - <a href="../../modules/Schema/html/index.html">Schema</a> module updates:
        - added the \c c_blob() and \c c_clob() functions (<a href="https://github.com/qorelanguage/qore/issues/1851">issue 1851</a>)
      - <a href="../../modules/SewioRestClient/html/index.html">SewioRestClient</a> module:
        - added this new module providing APIs for communicating with <a href="http://www.sewio.net">Sewio.net</a>'s RTLS Studio REST API
      - <a href="../../modules/SewioWebSocketClient/html/index.html">SewioWebSocketClient</a> module:
        - added this new module providing APIs for communicating with <a href="http://www.sewio.net">Sewio.net</a>'s RTLS Studio WebSocket API
      - <a href="../../modules/SmtpClient/html/index.html">SmtpClient</a> module updates:
        - added the \c SmtpConnection class to support the <a href="../../ConnectionProvider/html/index.html">ConnectionProvider</a> module
      - <a href="../../modules/SqlUtil/html/index.html">SqlUtil</a> module updates:
        - implemented the \c cop_trunc_date() function (<a href="https://github.com/qorelanguage/qore/issues/2032">issue 2032</a>)
      - <a href="../../modules/Swagger/html/index.html">Swagger</a> module added:
        - added this new module providing a <a href="https://swagger.io/">Swagger 2.0 REST API validation API</a> to %Qore
      - <a href="../../modules/TableMapper/html/index.html">TableMapper</a> module updates:
        - added support for upserts in \c InboundTableMapper (<a href="https://github.com/qorelanguage/qore/issues/1067">issue 1067</a>)
        - added \c InboundTableMapper::queueData(list)
      - <a href="../../modules/TelnetClient/html/index.html">TelnetClient</a> module updates:
        - added the \c TelnetConnection class to support the <a href="../../ConnectionProvider/html/index.html">ConnectionProvider</a> module
        - added support for URLs in the constructor()
        - added the \c TelnetClient::getTarget() method
      - <a href="../../modules/Util/html/index.html">Util</a> module updates:
        - the \c parse_uri_query() function was moved here from the <a href="../../modules/HttpServerUtil/html/index.html">HttpServerUtil</a> module
        - \c parse_uri_query() now handles repeated query arguments as a list
        - added public function \c flatten()
        - added public function \c uniq()
      - <a href="../../modules/WebSocketClient/html/index.html">WebSocketClient</a> module updates:
        - added the \c WebSocketConnectionObject class to support the <a href="../../ConnectionProvider/html/index.html">ConnectionProvider</a> module
        - updated for complex types
        - fixed a bug where the event loop thread would immediately terminate after a reconnection (<a href="https://github.com/qorelanguage/qore/issues/2061">issue 2061</a>)
        - improved client logging
        - fixed a bug where the \c WebSocketClient class did not validate the \c Sec-WebSocket-Accept response header according to RFC6455 (<a href="https://github.com/qorelanguage/qore/issues/2062">issue 2062</a>)
      - <a href="../../modules/WebSocketUtil/html/index.html">WebSocketUtil</a> module updates:
        - added the \c ws_get_response_key() function
    - the following classes can be used from binary modules:
      - @ref Qore::File "File"
      - @ref Qore::ReadOnlyFile "ReadOnlyFile"
    - updated the build to require a <a href="https://en.wikipedia.org/wiki/C%2B%2B11">C++11</a> compiler or better to build %Qore (<a href="https://github.com/qorelanguage/qore/issues/994">issue 994</a>)
    - a relative time stamp is now logged in trace and debug output

    @subsection qore_0813_bug_fixes Bug Fixes in Qore
    - fixed a bug causing @ref Qore::AbstractQuantifiedBidirectionalIterator "AbstractQuantifiedBidirectionalIterator" not being available (<a href="https://github.com/qorelanguage/qore/issues/968">issue 968</a>)
    - <a href="../../modules/BulkSqlUtil/html/index.html">BulkSqlUtil</a> module fixes:
      - fixed the module to work properly even with DB drivers that do not support parameter array binding (<a href="https://github.com/qorelanguage/qore/issues/1154">issue 1154</a>)
    - <a href="../../modules/CsvUtil/html/index.html">CsvUtil</a> module fixes:
      - fixed a bug in an error message validating input data (<a href="https://github.com/qorelanguage/qore/issues/1062">issue 1062</a>)
      - added an exception when detected headers do not match the \a fields option (<a href="https://github.com/qorelanguage/qore/issues/2179">issue 2179</a>)
    - <a href="../../modules/HttpServer/html/index.html">HttpServer</a> module fixes:
      - added logic to attempt to mask passwords in log messages (<a href="https://github.com/qorelanguage/qore/issues/1086">issue 1086</a>)
    - <a href="../../modules/HttpServerUtil/html/index.html">HttpServerUtil</a> module fixes:
      - fixed a bug where the \a msg arg to \c AbstractAuthenticator::do401() was ignored (<a href="https://github.com/qorelanguage/qore/issues/1047">issue 1047</a>)
    - <a href="../../modules/RestHandler/html/index.html">RestHandler</a> module fixes:
      - added logic to allow sensitive data to be masked in log messages (<a href="https://github.com/qorelanguage/qore/issues/1086">issue 1086</a>)
    - <a href="../../modules/SqlUtil/html/index.html">SqlUtil</a> module fixes:
      - fixed a bug in update and upsert statement generation when the given data does not have enough columns to use the unique index found, an error message is generated that contains all the columns names instead of just the column names required by the index (<a href="https://github.com/qorelanguage/qore/issues/1013">issue 1013</a>)
    - <a href="../../modules/WebSocketClient/html/index.html">WebSocketClient</a> module fixes:
      - fixed a thread lock starvation race condition (<a href="https://github.com/qorelanguage/qore/issues/2130">issue 2130</a>)
    - \c UTF-16 fixes:
      - fixed a bug comparing strings in \c UTF-16 encodings (<a href="https://github.com/qorelanguage/qore/issues/1579">issue 1579</a>)
      - fixed @ref Qore::substr() and <string>::substr() with strings in \c UTF-16 encodings (<a href="https://github.com/qorelanguage/qore/issues/1586">issue 1586</a>)
      - fixed @ref Qore::trim(), @ref Qore::ltrim(), @ref Qore::rtrim() and the @ref trim "trim" operator with strings with \c UTF-16 encodings (<a href="https://github.com/qorelanguage/qore/issues/1775">issue 1775</a>)
    - fixed a bug where @ref break "break" and @ref continue "continue" statements were accepted outside of loops (<a href="https://github.com/qorelanguage/qore/issues/976">issue 976</a>)
    - fixed a bug compiling on Solaris SPARC with g++ where \c MPFR_DECL_INIT() is compiled incorrectly with -O1 or greater (<a href="https://github.com/qorelanguage/qore/issues/958">issue 958</a>)
    - fixed a bug causing an infinite loop in decompression functions (<a href="https://github.com/qorelanguage/qore/issues/966">issue 966</a>)
    - fixed an issue where an internal C++ API (QoreProgram::parseCmdLineDefines()) performed a needless copy of a data structure (<a href="https://github.com/qorelanguage/qore/issues/1099">issue 1099</a>)
    - fixed a stack corruption bug with asynchronous I/O on UNIX systems with @ref Qore::ReadOnlyFile "ReadOnlyFile" methods (<a href="https://github.com/qorelanguage/qore/issues/1106">issue 1106</a>)
    - fixed bugs with inconsistent conversions of @ref int_type "int", @ref float_type "float", and @ref bool_type "boolean" values to date/time values, now they are all converted uniformly to @ref relative_dates "relative date/time values" (<a href="https://github.com/qorelanguage/qore/issues/1156">issue 1156</a>)
    - fixed a bug where Qore allowed code to be declared both public and private without a warning (<a href="https://github.com/qorelanguage/qore/issues/1187">issue 1187</a>)
    - fixed a bug where the @ref instanceof "instanceof" operator would return @ref Qore::True "True" with objects that did not publically inherit the given class or where the given class is not accessible (<a href="https://github.com/qorelanguage/qore/issues/1191">issue 1191</a>)
    - fixed a bug in qpp support of the 'final' class flag (<a href="https://github.com/qorelanguage/qore/issues/1222">issue 1222</a>)
    - fixed a bug where the @ref plus_operator "+ operator" provided access to private members from outside the class (<a href="https://github.com/qorelanguage/qore/issues/1209">issue 1209</a>)
    - fixed a bug where different @ref overloading "overloaded" method variant resolution rules were used at parse time (best match in hierarchy) and runtime (best match in first matching class) in a class hierarchy (<a href="https://github.com/qorelanguage/qore/issues/1229">issue 1229</a>)
    - fixed a bug where exceptions in base class constructor calls did not reflect the actual source location (<a href="https://github.com/qorelanguage/qore/issues/1230">issue 1230</a>)
    - fixed a bug where runtime function/method variant matching was incorrectly biased towards default matches for missing arguments (<a href="https://github.com/qorelanguage/qore/issues/1231">issue 1231</a>)
    - fixed bugs where calls to @ref Qore::Socket::upgradeClientToSSL() "Socket::upgradeClientToSSL()" and @ref Qore::Socket::upgradeServerToSSL() "Socket::upgradeServerToSSL()" were ignored with no exception thrown if the socket was not connected (<a href="https://github.com/qorelanguage/qore/issues/1258">issue 1258</a>)
    - fixed a bug where a closure created in an object scope could not be called if the object had been deleted, even if the closure did not refer to the object (<a href="https://github.com/qorelanguage/qore/issues/1303">issue 1303</a>)
    - fixed a bug where @ref Qore::ord() "ord()" would return negative numbers for bytes with the high bit set with compilers where <tt>char</tt> is the same as <tt>signed char</tt> (<a href="https://github.com/qorelanguage/qore/issues/1385">issue 1385</a>)
    - fixed a bug where @ref Qore::int(softint) "int(number)" returned rounded value instead of the integer part (while @ref Qore::int(softint) "int(float)" behaved correctly; also cf. initializing a softint value from a number vs. from a float) (<a href="https://github.com/qorelanguage/qore/issues/1463">issue 1463</a>)
    - @ref Qore::File::read() "File::read()" now uses character semantics for the length argument (<a href="https://github.com/qorelanguage/qore/issues/1548">issue 1548</a>)
    - fixed a bug with strongly-typed lvalue assignments with classes created in different @ref Qore::Program "Program" objects (<a href="https://github.com/qorelanguage/qore/issues/1551">issue 1551</a>)
    - fixed a bug where an ASCII string and the same string in a different encoding and with diacritics could incorrectly be marked as equal (<a href="https://github.com/qorelanguage/qore/issues/1579">issue 1579</a>)
    - fixed bugs in @ref Qore::HTTPClient "HTTPClient" methods where string message bodies were not converted to the object's @ref character_encoding "character encoding" before transmission (<a href="https://github.com/qorelanguage/qore/issues/1813">issue 1813</a>)
    - fixed a bug in the @ref reference_type "reference" and @ref reference_or_nothing_type "*reference" assignment restrictions; previously any value was accepted, now only references are accepted as the initial assignment values (<a href="https://github.com/qorelanguage/qore/issues/1819">issue 1819</a>)
    - fixed a bug in handling the \c SqlUtil::BLOB type in the <a href="../../modules/FreetdsSqlUtil/html/index.html">FreetdsSqlUtil</a> module (<a href="https://github.com/qorelanguage/qore/issues/1852">issue 1852</a>)
    - fixed a bug in overloaded call variant matching where missing arguments were counted towards the match (<a href="https://github.com/qorelanguage/qore/issues/1897">issue 1897</a>)
    - fixed many bugs where parse-time errors could be reported at an incorrect source location; parse-time error location reporting has been completely overhauled and reimplemented for correctness (<a href="https://github.com/qorelanguage/qore/issues/1930">issue 1930</a>)
    - fixed a bug where code signatures would accept parameter variables without \c "$" signs even when @ref allow-bare-refs "%allow-bare-refs" was not in effect (<a href="https://github.com/qorelanguage/qore/issues/1941">issue 1941</a>)
    - fixed memory leaks in the scanner related to EOF conditions (<a href="https://github.com/qorelanguage/qore/issues/1976">issue 1976</a>)
    - rewrote %Qore functions @ref gethostbyname(), @ref gethostbyname_long() and @ref gethostbyaddr() to use standard C functions \c getaddrinfo(3) and \c getnameinfo(3) internally instead of the deprecated \c gethostbyname(3) and \c gethostbyaddr(3) (<a href="https://github.com/qorelanguage/qore/issues/1952">issue 1952</a>)
    - fixed cmake builds on Darwin (<a href="https://github.com/qorelanguage/qore/issues/1980">issue 1980</a>)
    - fixed a bug where immediate date-time values were not marked with their type at parse time (<a href="https://github.com/qorelanguage/qore/issues/2001">issue 2001</a>)
    - fixed a bug where the @ref data_or_nothing_type "*data" type restriction would allow all types to be assigned at runtime (<a href="https://github.com/qorelanguage/qore/issues/2002">issue 2002</a>)
    - @ref Qore::RangeIterator::constructor(int) and @ref Qore::xrange(int) were updated; the second arguments were removed to avoid ambiguity with the other overloaded variants (<a href="https://github.com/qorelanguage/qore/issues/2016">issue 2016</a>)
    - fixed a bug where @ref Qore::replace() could get in an infinite loop with arguments with embededed nulls (<a href="https://github.com/qorelanguage/qore/issues/2098">issue 2098</a>)
    - fixed a bug in regular expression extraction where an infinite loop could occur (<a href="https://github.com/qorelanguage/qore/issues/2083">issue 2083</a>)
    - fixed a bug where a call reference to an object method that crosses @ref Qore::Program "Program" boundaries could result in a core dump when called due to an error managing thread-local data (<a href="https://github.com/qorelanguage/qore/issues/2145">issue 2145</a>)
    - fixed crashes in scanner due to EOF in comments (<a href="https://github.com/qorelanguage/qore/issues/2175">issue 2175</a>)

    @section qore_081212 Qore 0.8.12.12

    @par Release Summary
    Bugfix release; see details below

    @subsection qore_081212_new_features New Features in Qore

    - added the @ref Qore::Option::HAVE_DSS "HAVE_DSS" constant to indicate if the outdated DSS(), DSS1(), DSS_bin(), DSS1_bin(), DSS_HMAC(), and DSS1_HMAC() functions are available in the opnessl library used to compile %Qore

    @subsection qore_081212_bug_fixes Bug Fixes in Qore

    - fixed a bug handling \c argv in base class constructor execution (<a href="https://github.com/qorelanguage/qore/issues/2030">issue 2030</a>)
    - fixed a bug handling the connection status in the @ref Qore::HTTPClient "HTTPClient" class (<a href="https://github.com/qorelanguage/qore/issues/2058">issue 2058</a>)
    - fixed building with openssl 1.1+ (<a href="https://github.com/qorelanguage/qore/issues/2135">issue 2135</a>)
    - fixed binding more than one wilcard port on a specific address in the <a href="../../modules/HttpServer/html/index.html">HttpServer</a> module (<a href="https://github.com/qorelanguage/qore/issues/2155">issue 2155</a>)
    - fixed a bug in <a href="../../modules/SqlUtil/html/index.html">SqlUtil</a> with column aliases that are reserved words (<a href="https://github.com/qorelanguage/qore/issues/2163">issue 2163</a>)
    - fixed a memory bug in the @ref splice "splice" operator with a binary operand (<a href="https://github.com/qorelanguage/qore/issues/2303">issue 2303</a>)
    - fixed a bug where calling any @ref Qore::SQL::SQLStatement "SQLStatement" method in another thread with an active connection from a @ref Qore::SQL::DatasourcePool "DatasourcePool" causes a crash (<a href="https://github.com/qorelanguage/qore/issues/2334">issue 2334</a>)
    - fixed a bug in <a href="../../modules/RestHandler/html/index.html">RestHandler</a> regarding inconsistent handling of URI parameter arguments; the \c "action" key was only removed from the \c ah hash when there were no other arguments, introducing an inconsistency in argument handling in REST services (<a href="https://github.com/qorelanguage/qore/issues/2479">issue 2479</a>)
    - fixed a bug where \c ENCODING-CONVERSION-ERROR exceptions were not thrown with newer GNU iconv libraries with an API change (<a href="https://github.com/qorelanguage/qore/issues/2500">issue 2500</a>)

    @section qore_081211 Qore 0.8.12.11

    @par Release Summary
    Bugfix release; see details below

    @subsection qore_081211_new_features New Features in Qore
    - <a href="https://github.com/qorelanguage/qore/issues/1947">issue 1947</a> added @ref warning-broken-logic-precedence "broken-logic-precedence" warning.

    @subsection qore_081211_bug_fixes Bug Fixes in Qore
    - fixed documentation regarding escaping of characters in strings and added a parse exception in case of trying to escape octal values in range 400-777 (<a href="https://github.com/qorelanguage/qore/issues/50">issue 50</a>)
    - fixed a crashing bug where @ref Qore::SQL::Datasource::getConfigString() "Datasource::getConfigString()" was called without a connection, also could crash in an implicit internal call to this method with the @ref Qore::SQL::DatasourcePool "DatasourcePool" class when connections were lost and the warning callback should be called (<a href="https://github.com/qorelanguage/qore/issues/1992">issue 1992</a>)
    - fixed a bug where @ref Qore::SQL::Datasource::getConfigHash() "Datasource::getConfigHash()" returned different values depending on if the object was connected or not (<a href="https://github.com/qorelanguage/qore/issues/1994">issue 1994</a>)

    @section qore_081210 Qore 0.8.12.10

    @par Release Summary
    Bugfix release; see details below

    @subsection qore_081210_bug_fixes Bug Fixes in Qore

    - module fixes:
      - <a href="../../modules/FixedLengthUtil/html/index.html">FixedLengthUtil</a>:
        - fixes and improvements to errors and exceptions (<a href="https://github.com/qorelanguage/qore/issues/1828">issue 1828</a>)
      - <a href="../../modules/HttpServerUtil/html/index.html">HttpServerUtil</a>:
        - eliminated excess logging of all HTTP chunks sent and received (<a href="https://github.com/qorelanguage/qore/issues/1832">issue 1832</a>)
      - <a href="../../modules/PgsqlSqlUtil/html/index.html">PgsqlSqlUtil</a>:
        - fixed a bug in setting a \c comment for a table column (<a href="https://github.com/qorelanguage/qore/issues/1886">issue 1886</a>)
      - <a href="../../modules/SqlUtil/html/index.html">SqlUtil</a>:
        - fixed a bug in the \c offset query hash argument in SQL operation methods (<a href="https://github.com/qorelanguage/qore/issues/1880">issue 1880</a>)
        - fixed a bug that prohibited only columns from the main query to be selected when joins are used (<a href="https://github.com/qorelanguage/qore/issues/1909">issue 1909</a>)
      - <a href="../../modules/TableMapper/html/index.html">TableMapper</a>:
        - fixed a bug in flush messages in the \c InboundTableMapper class (<a href="https://github.com/qorelanguage/qore/issues/1849">issue 1849</a>)
    - fixed a bug that could cause spurious parse-time exceptions to be thrown when matching call variants with multiple return types for the same callable object (<a href="https://github.com/qorelanguage/qore/issues/1928">issue 1928</a>)
    - fixed the process return code in the output reference in @ref Qore::backquote() "backquote()" on Unix/Linux platforms (<a href="https://github.com/qorelanguage/qore/issues/1884">issue 1884</a>)
    - fixed a bug where connections were not immediately released back to the @ref Qore::SQL::DatasourcePool "DatasourcePool" in case of an \c SQLSTATEMENT-ERROR exception (<a href="https://github.com/qorelanguage/qore/issues/1836">issue 1836</a>)
    - eliminated a spurious exception in the @ref Qore::SQL::SQLStatement "SQLStatement" class in case of a @ref Qore::SQL::DatasourcePool "DatasourcePool" timeout (<a href="https://github.com/qorelanguage/qore/issues/1832">issue 1832</a>)
    - fixed a crash when the incorrect type was passed to a parameter declared @ref reference_or_nothing_type "*reference" (<a href="https://github.com/qorelanguage/qore/issues/1815">issue 1815</a>)
    - fixed a crash when the %Qore library exits caused by an error in handling module dependencies with injected modules (<a href="https://github.com/qorelanguage/qore/issues/1805">issue 1805</a>)
    - fixed segfault crashes caused by calling object methods with null pointers (<a href="https://github.com/qorelanguage/qore/issues/1791">issue 1791</a>)
    - added internal API support to make it easier for DBI drivers to handle lost connections and to allow DBI drivers that must close all open handles before a connection is closed (such as the oracle driver); due to this change, @ref Qore::SQL::SQLStatement "SQLStatement" objects based on a @ref Qore::SQL::DatasourcePool "DatasourcePool" are closed automatically whenever the datasource is returned to the pool (<a href="https://github.com/qorelanguage/qore/issues/1250">issue 1250</a>)
    - implemented new parse options to revert the effect of parse options that affect code safety (<a href="https://github.com/qorelanguage/qore/issues/1895">issue 1895</a>):
      - @ref correct-list-parsing "%correct-list-parsing"
      - @ref correct-logic-precedence "%correct-logic-precedence"
      - @ref correct-int-assignments "%correct-int-assignments"
      - @ref correct-operators "%correct-operators"
      - @ref loose-args "%loose-args"
    - fixed parse locations of strings and regexes (<a href="https://github.com/qorelanguage/qore/issues/1905">issue 1905</a>)

    @section qore_08129 Qore 0.8.12.9

    @par Release Summary
    Bugfix release; see details below

    @subsection qore_08129_bug_fixes Bug Fixes in Qore

    - fixed a memory leak where references participate in recursive references (<a href="https://github.com/qorelanguage/qore/issues/1774">issue 1774</a>)
    - fixed a build issue with clang++ (<a href="https://github.com/qorelanguage/qore/issues/1768">issue 1768</a>)
    - fixed a memory leak in the @ref Qore::Thread::Queue "Queue" copy constructor when the @ref Qore::Thread::Queue "Queue" was used in other objects (such as an event queue, etc; <a href="https://github.com/qorelanguage/qore/issues/1749">issue 1749</a>)
    - <a href="../../modules/Mapper/html/index.html">Mapper</a> module fixes:
      - fixed bugs handling the \c allow_dot and \c allow_output_dot options (<a href="https://github.com/qorelanguage/qore/issues/1690">issue 1690</a>)
      - fixed \c TableMapper bugs introduced in Qore 0.8.12.7 (<a href="https://github.com/qorelanguage/qore/issues/1754">issue 1754</a>)

    @section qore_08128 Qore 0.8.12.8

    @par Release Summary
    Bugfix release; see details below

    @subsection qore_08128_bug_fixes Bug Fixes in Qore

    - fixed a memory leak in @ref try-module "%try-module" error handling (<a href="https://github.com/qorelanguage/qore/issues/1690">issue 1690</a>)
    - fixed a bug in @ref Qore::trunc_str() "trunc_str()" when the string has an invalid multi-byte character at the end of the string and the string is exactly the byte width requested (<a href="https://github.com/qorelanguage/qore/issues/1693">issue 1693</a>)
    - fixed a bug where @ref Qore::ReadOnlyFile::getchar() "ReadOnlyFile::getchar()" did not respect character semantics as documented (<a href="https://github.com/qorelanguage/qore/issues/1547">issue 1547</a>)
    - <a href="../../modules/OracleSqlUtil/html/index.html">OracleSqlUtil</a> module fixes:
      - fixed a bug in \c character_semantics for standalone column (<a href="https://github.com/qorelanguage/qore/issues/1688">issue 1688</a>)
    - <a href="../../modules/Mapper/html/index.html">Mapper</a> module fixes:
      - fixed a bug in handling "list mode" data such as submitted by \c InboundTableMapper::queueData() (<a href="https://github.com/qorelanguage/qore/issues/1736">issue 1736</a>, bug introduced in Qore 0.8.12.7 with the fix for <a href="https://github.com/qorelanguage/qore/issues/1626">issue 1626</a>)
    - <a href="../../modules/SqlUtil/html/index.html">SqlUtil</a> module fixes:
      - fixed schema alignment skipping column with name "driver" (<a href="https://github.com/qorelanguage/qore/issues/1684">issue 1684</a>)
      - fixed sqlutil schema management: functional indexes are rejected without () in name (<a href="https://github.com/qorelanguage/qore/issues/1610">issue 1610</a>)
    - <a href="../../modules/TableMapper/html/index.html">TableMapper</a> module fixes:
      - fixed a bug in handling "list mode" data with optimized inserts (<a href="https://github.com/qorelanguage/qore/issues/1736">issue 1736</a>, bug introduced in Qore 0.8.12.7 with the fix for <a href="https://github.com/qorelanguage/qore/issues/1626">issue 1626</a>)
    - <a href="../../modules/WebSocketClient/html/index.html">WebSocketClient</a> module fixes:
      - added timeout values to @ref Qore::Socket "Socket" and @ref Qore::HTTPClient "HTTPClient" calls (<a href="https://github.com/qorelanguage/qore/issues/1725">issue 1725</a>)
    - <a href="../../modules/WebSocketHandler/html/index.html">WebSocketHandler</a> module fixes:
      - added timeout values to @ref Qore::Socket "Socket" calls (<a href="https://github.com/qorelanguage/qore/issues/1725">issue 1725</a>)
    - <a href="../../modules/WebSocketUtil/html/index.html">WebSocketUtil</a> module fixes:
      - added timeout values to @ref Qore::Socket "Socket" calls (<a href="https://github.com/qorelanguage/qore/issues/1725">issue 1725</a>)
    - fixed a bug where a type conversion error in an lvalue assignment could generate a confusing unrelated runtime exception (<a href="https://github.com/qorelanguage/qore/issues/1697">issue 1697</a>)
    - fixed a bug where invalid characters in the port specification in a URL were ignored (<a href="https://github.com/qorelanguage/qore/issues/1728">issue 1728</a>)
    - fixed a bug with SSL socket communication the remote closing the connection during a send operation could cause the current thread to go into an infinite loop consuming 100% CPU (<a href="https://github.com/qorelanguage/qore/issues/1729">issue 1729</a>)
    - fixed a bug in the @ref Qore::HashListIterator "HashListIterator" class iterating hashes with a mix of lists and single values such as used by bulk DML binds; now the single values will appear as the current value for all list elements as per the original design instead of throwing a runtime exception (<a href="https://github.com/qorelanguage/qore/issues/1738">issue 1738</a>)

    @section qore_08127 Qore 0.8.12.7

    @par Release Summary
    Bugfix release; see details below

    @subsection qore_08127_bug_fixes Bug Fixes in Qore

    - fixed bug in internal string generation with \c size_t arguments that could cause invalid data to be output or crashes on 32-bit platforms (<a href="https://github.com/qorelanguage/qore/issues/1640">issue 1640</a>)
    - fixed a runtime memory leak and invalid runtime behavior with undetected recursive lvalue references (<a href="https://github.com/qorelanguage/qore/issues/1617">issue 1617</a>)
    - improved @ref garbage_collection "prompt collection" performance with large graphs of objects by eliminating additional unnecessary graph scans, resulting in further large performance improvements in the garbage collector (<a href="https://github.com/qorelanguage/qore/issues/1363">issue 1363</a>)
    - improved \c InboundTableMapper::queueData() performance (in the <a href="../../modules/TableMapper/html/index.html">TableMapper</a> module) when used with data in hash of lists format to use bulk DML in input and output without internal data conversions (<a href="https://github.com/qorelanguage/qore/issues/1626">issue 1626</a>)
    - <a href="../../modules/OracleSqlUtil/html/index.html">OracleSqlUtil</a> module fixes:
      - worked around \c ORA-22165 from \c op_in() caused by Oracle's limit on number of collection elements (<a href="https://github.com/qorelanguage/qore/issues/1660">issue 1660</a>)
      - fixed a bug in the \a force option (i.e. cascade) for dropping types (<a href="https://github.com/qorelanguage/qore/issues/1683">issue 1683</a>)
    - improved @ref try-module "%try-module" error reporting and documentation (<a href="https://github.com/qorelanguage/qore/issues/1648">issue 1648</a>)

    @section qore_08126 Qore 0.8.12.6

    @par Release Summary
    Bugfix release; see details below

    @subsection qore_08126_bug_fixes Bug Fixes in Qore

    - fixed a bug in @ref Qore::parse_url() parsing single-character hostnames (<a href="https://github.com/qorelanguage/qore/issues/1524">issue 1524</a>)
    - fixed a bug where @ref Qore::PO_LOCKDOWN "PO_LOCKDOWN" was not set when parsing \c init and \c del attributes in @ref user_modules "user module" headers (<a href="https://github.com/qorelanguage/qore/issues/1535">issue 1535</a>)
    - fixed a bug parsing exception catch block parameter errors (in debug builds only; <a href="https://github.com/qorelanguage/qore/issues/1558">issue 1558</a>)
    - fixed a bug dereferencing @ref binary "binary values" with the @ref list_element_operator "[] operator"; the behavior now corresponds to the documentation (<a href="https://github.com/qorelanguage/qore/issues/1566">issue 1566</a>)
    - fixed a bug that would result in a crash if a method were declared both \c static and \c abstract (<a href="https://github.com/qorelanguage/qore/issues/1590">issue 1590</a>)
    - fixed performance issues with the <a href="../../modules/Mapper/html/index.html">Mapper</a> module (and by extension the <a href="../../modules/TableMapper/html/index.html">TableMapper</a> module) for mappers with many identity (i.e. 1:1) and constant mappings (<a href="https://github.com/qorelanguage/qore/issues/1620">issue 1620</a>)
    - fixed a bug in the \c BulkInsertOperation class in the <a href="../../modules/BulkSqlUtil/html/index.html">BulkSqlUtil</a> module where inserts would fail or silently insert invalid data in the second or later blocks when constant hashes were used (<a href="https://github.com/qorelanguage/qore/issues/1625">issue 1625</a>)

    @section qore_08125 Qore 0.8.12.5

    @par Release Summary
    Bugfix release; see details below

    @subsection qore_08125_new_features New Features in Qore

    - added the <a href="../../modules/SalesforceRestClient/html/index.html">SalesforceRestClient</a> module for communicating with Salesforce.com using the REST APIs
    - module <a href="../../modules/SqlUtil/html/index.html">SqlUtil</a>
      - has support for native default values in tables (<a href="https://github.com/qorelanguage/qore/issues/1428">issue 1428</a>)
      - has support for Oracle named types (eg. spatial types) for Schema.qm and SchemaReverse.qm. (<a href="https://github.com/qorelanguage/qore/issues/1465">issue 1465</a>)

    @subsection qore_08125_bug_fixes Bug Fixes in Qore

    - <a href="../../modules/Mime/html/index.html">Mime</a> module:
      - added support for URL form-encoded messages (<a href="https://github.com/qorelanguage/qore/issues/1436">issue 1436</a>
    - <a href="../../modules/RestClient/html/index.html">RestClient</a> module:
      - added support for URL form-encoded messages (<a href="https://github.com/qorelanguage/qore/issues/1436">issue 1436</a>
      - added support for the \c "rawxml" message body encoding (<a href="https://github.com/qorelanguage/qore/issues/1437">issue 1437</a>
    - fixed handling of invalid compressed data in the following functions (<a href="https://github.com/qorelanguage/qore/issues/1432">issue 1432</a>):
      - @ref Qore::gunzip_to_binary()
      - @ref Qore::gunzip_to_string()
      - @ref Qore::uncompress_to_binary()
      - @ref Qore::uncompress_to_string()
    - fixed \c \@inf\@ on Windows (<a href="https://github.com/qorelanguage/qore/issues/1442">issue 1442</a>)
    - fixed @ref Qore::parse_url() with single-character usernames (<a href="https://github.com/qorelanguage/qore/issues/1455">issue 1455</a>)
    - corrected the error message with SSL reads when the server closes the connection prematurely (<a href="https://github.com/qorelanguage/qore/issues/1488">issue 1488</a>)
    - fixed the \c Host header in HTTP requests to not include the port if the port is the default port for the scheme because it causes some servers to reject the request (<a href="https://github.com/qorelanguage/qore/issues/1489">issue 1489</a>)

    @section qore_08124 Qore 0.8.12.4

    @par Release Summary
    Bugfix release; see details below

    @subsection qore_08124_bug_fixes Bug Fixes in Qore

    - fixed a reference bug in the @ref Qore::Thread::Queue "Queue" class introduced in the last release (<a href="https://github.com/qorelanguage/qore/issues/1309">issue 1309</a>)
    - fixed a bug where database types could not be correctly aligned if they had dependencies (<a href="https://github.com/qorelanguage/qore/issues/1314">issue 1314</a>); entailed updates in the following modules:
      - <a href="../../modules/SqlUtil/html/index.html">SqlUtil</a>
      - <a href="../../modules/FreetdsSqlUtil/html/index.html">FreetdsSqlUtil</a>
      - <a href="../../modules/MysqlSqlUtil/html/index.html">MysqlSqlUtil</a>
      - <a href="../../modules/OracleSqlUtil/html/index.html">OracleSqlUtil</a>
      - <a href="../../modules/PgsqlSqlUtil/html/index.html">PgsqlSqlUtil</a>
      - <a href="../../modules/Schema/html/index.html">Schema</a>
    - fixed a bug in @ref Qore::trunc_str() "trunc_str()" where an infinite loop could be triggered with certain arguments and multi-byte character encodings (<a href="https://github.com/qorelanguage/qore/issues/1327">issue 1327</a>)
    - improved @ref garbage_collection "prompt collection" performance with larger graphs of objects by eliminating unnecessary graph scans made during object method calls (<a href="https://github.com/qorelanguage/qore/issues/1363">issue 1363</a>)
    - fixed bugs in @ref Qore::date(string) "date(string)" and @ref Qore::date(string, string) "date(string, string)" where invalid input data was ignored and invalid dates were returned (<a href="https://github.com/qorelanguage/qore/issues/1369">issue 1369</a>)
    - <a href="../../modules/CsvUtil/html/index.html">CsvUtil</a> module:
      - fixed a bug in \c AbstractCsvIterator::identifyTypeImpl() generating an error message (<a href="https://github.com/qorelanguage/qore/issues/1355">issue 1355</a>)
    - <a href="../../modules/MailMessage/html/index.html">MailMessage</a> module:
      - fixed a bug using the default encoding in \c Message::attach() (issue <a href="https://github.com/qorelanguage/qore/issues/1352">issue 1352</a>)
    - <a href="../../modules/SqlUtil/html/index.html">SqlUtil</a> module:
      - fixed the ignored character_semantics column option in schema alignmed (<a href="https://github.com/qorelanguage/qore/issues/1379">issue 1379</a>)
      - implemented the \c cop_length() column function (<a href="https://github.com/qorelanguage/qore/issues/1395">issue 1395</a>)
    - <a href="../../modules/OracleSqlUtil/html/index.html">OracleSqlUtil</a> module:
      - OraclePackage attribute body_src is now public to access package bodies
    - <a href="../../modules/Qorize/html/index.html">Qorize</a> module:
      -  Qorize module: new qorize_val() set of functions; qorize_named() introduced; qorize tests
    - <a href="../../modules/TableMapper/html/index.html">TableMapper</a> module:
      - fixed runtime option propagation to \c TableMapper::SqlStatementMapperIterator from \c TableMapper::AbstractSqlStatementOutboundMapper::iterator() (<a href="https://github.com/qorelanguage/qore/issues/1418">issue 1418</a>)
      - fixed SqlStatementMapperIterator::getCount() (<a href="https://github.com/qorelanguage/qore/issues/1417">issue 1417</a>)
      - added the following methods:
        - \c TableMapper::AbstractSqlStatementOutboundMapper::getRowIterator()
        - \c TableMapper::InboundTableMapper::iterator()
        - \c TableMapper::InboundTableMapperIterator::getRuntime()
        - \c TableMapper::InboundTableMapperIterator::replaceRuntime()
        - \c TableMapper::InboundTableMapperIterator::setRuntime()
        - \c TableMapper::SqlStatementMapperIterator::getRuntime()
        - \c TableMapper::SqlStatementMapperIterator::replaceRuntime()
        - \c TableMapper::SqlStatementMapperIterator::setRuntime()
    - <a href="../../modules/QUnit/html/index.html">QUnit</a> module:
      - fixed showing the assertion location when there are test modules on top of QUnit (<a href="https://github.com/qorelanguage/qore/issues/1046">issue 1046</a>)
    - fixed inconsistency between list splice operator and splice function (<a href="https://github.com/qorelanguage/qore/issues/1380">issue 1380</a>)

    @section qore_08123 Qore 0.8.12.3

    @par Release Summary
    Bugfix release; see details below

    @subsection qore_08123_bug_fixes Bug Fixes in Qore

    - fixed the documentation (and DB modules) where @ref Qore::SQL::SQLStatement::fetchColumns() "SQLStatement::fetchColumns()" was inconsistent; now it will return a empty hash when no more rows are available to fetch (<a href="https://github.com/qorelanguage/qore/issues/1241">issue 1241</a>)
    - added I/O timeout support to the @ref Qore::FtpClient "FtpClient" class (<a href="https://github.com/qorelanguage/qore/issues/1252">issue 1252</a>)
    - fixed bugs in @ref Qore::Socket::recv() "Socket::recv()" and @ref Qore::Socket::recvBinary() "Socket::recvBinary()" with <tt>size = 0</tt> where @ref nothing could be returned which is invalid according to the methods' declared return types (<a href="https://github.com/qorelanguage/qore/issues/1260">issue 1260</a>)
    - fixed a bug where @ref Qore::FtpClient::get() "FtpClient:get()" would fail with an exception when retrieving an empty file (<a href="https://github.com/qorelanguage/qore/issues/1255">issue 1255</a>)
    - fixed a bug where executing a call reference to a deleted object method would cause a crash (<a href="https://github.com/qorelanguage/qore/issues/1268">issue 1268</a>)
    - fixed a bug where Qore would allow methods to be called on already deleted objects under certain conditions (<a href="https://github.com/qorelanguage/qore/issues/1270">issue 1270</a>)
    - fixed a bug where calling @ref Qore::exit() "exit()" in a multithreaded program could result in a segmentation fault (<a href="https://github.com/qorelanguage/qore/issues/1215">issue 1215</a>)
    - fixed a bug where <a href="../../modules/HttpServer/html/index.html">HttpServer::addListener()</a> could not accept a bind on port 0 to mean any random port (<a href="https://github.com/qorelanguage/qore/issues/1284">issue 1284</a>)
    - fixed a race condition in @ref garbage_collection "prompt collection" that could lead to a crash (<a href="https://github.com/qorelanguage/qore/issues/1084">issue 1084</a>)
    - fixed a bug clearing @ref Qore::Socket "Socket" event queues when the @ref Qore::Socket "Socket" goes out of scope that could lead to a crash (<a href="https://github.com/qorelanguage/qore/issues/1292">issue 1292</a>)
    - fixed a bug with @ref Qore::FtpClient::setWarningQueue() "FtpClient::setWarningQueue()" that could cause a crash (<a href="https://github.com/qorelanguage/qore/issues/1293">issue 1293</a>)
    - fixed a bug where @ref Qore::FtpClient::pwd() returned invalid directory names (<a href="https://github.com/qorelanguage/qore/issues/1295">issue 1295</a>)

    @section qore_08122 Qore 0.8.12.2

    @par Release Summary
    Bugfix release; see details below

    @subsection qore_08122_bug_fixes Bug Fixes in Qore
    - fixed bugs in handling websocket close status codes in the <a href="../../modules/WebSocketUtil/html/index.html">WebSocketUtil</a>, <a href="../../modules/WebSocketClient/html/index.html">WebSocketClient</a>, and <a href="../../modules/WebSocketHandler/html/index.html">WebSocketHandler</a> modules (<a href="https://github.com/qorelanguage/qore/issues/1216">issue 1216</a>)
    - fixed a crashing bug with recursive class initialization (<a href="https://github.com/qorelanguage/qore/issues/2023">issue 2023</a>)

    @section qore_08121 Qore 0.8.12.1

    @par Release Summary
    Bugfix release; see details below

    @subsection qore_08121_bug_fixes Bug Fixes in Qore
    - <a href="../../modules/TableMapper/html/index.html">TableMapper</a> module fixes:
      - fixed a bug with the \c SqlStatementOutboundMapper::iterator() method; corrected the iterator object return value which was causing \c AbstractMapperIterator::mapBulk() to fail (<a href="https://github.com/qorelanguage/qore/issues/979">issue 979</a>)
      - fixed a bug with \c SqlStatementOutboundMapper; it would throw an error if the required \c "table" or \c "sh" options were used and only worked with subclasses that declared these options (<a href="https://github.com/qorelanguage/qore/issues/981">issue 981</a>)
      - fixed a bug where \c AbstractSqlStatementOutboundMapper::iterator() failed to use options when creating the new \c Mapper object (<a href="https://github.com/qorelanguage/qore/issues/1088">issue 1088</a>)
    - fixed a bug where optional arguments were not handled correctly in some rare cases (<a href="https://github.com/qorelanguage/qore/issues/974">issue 974</a>)
    - fixed a bug causing a crash when @ref Qore::parse_base64_string_to_string() "parse_base64_string_to_string()" was called with an empty string (<a href="https://github.com/qorelanguage/qore/issues/996">issue 996</a>)
    - fixed a bug resolving base class method calls during parse initialization (<a href="https://github.com/qorelanguage/qore/issues/1075">issue 1075</a>)
    - fixed thread memory handling bug with some operator expressions and the @ref background "background operator" (<a href="https://github.com/qorelanguage/qore/issues/1096">issue 1096</a>)
    - fixed a race condition in the prompt collection of closure-bound local variables in the @ref garbage_collection "garbage collector" (<a href="https://github.com/qorelanguage/qore/issues/1103">issue 1103</a>)
    - fixed a bug where @ref Qore::HTTPClient "HTTPClient" class method variants such as @ref Qore::HTTPClient::get() "HTTPClient::get()" without a callback would fail to return the message body when the server sent a reply with chunked transfer encoding (<a href="https://github.com/qorelanguage/qore/issues/1117">issue 1117</a>)
    - fixed a bug in CsvUtil where backward compatibility was broken for single-row-type format (<a href="https://github.com/qorelanguage/qore/issues/1124">issue 1124</a>)
    - fixed bugs where declared public functions were missing from the library ABI (<a href="https://github.com/qorelanguage/qore/issues/1126">issue 1126</a>)
    - fixed bugs where @ref Qore::format_number() and <float>::format() gave incorrect results when rounding to the significant decimals given in the format string (<a href="https://github.com/qorelanguage/qore/issues/1149">issue 1149</a>)
    - fixed a bug referencing \c self in base class constructor arguments (<a href="https://github.com/qorelanguage/qore/issues/1169">issue 1169</a>)
    - fixed a bug where the incorrect class destructor was called in the openldap module (<a href="https://github.com/qorelanguage/qore/issues/1174">issue 1174</a>)
    - fixed a bug where declaring a \c copy() method as @ref synchronized would result in a crash when the method was called (<a href="https://github.com/qorelanguage/qore/issues/1188">issue 1188</a>)
    - fixed bugs in <string>::getEncoded() and <string>::getDecoded() regarding @ref Qore::CE_XML "CE_XML" and @ref Qore::CE_NONASCII "CE_NONASCII" (<a href="https://github.com/qorelanguage/qore/issues/1193">issue 1193</a>)
    - fixed bugs where @ref Qore::call_object_method() and @ref Qore::call_object_method_args() allowed private methods to be called from outside the class (<a href="https://github.com/qorelanguage/qore/issues/1194">issue 1194</a>)
    - fixed a bug where @ref deprecated methods were being internally registered as @ref RUNTIME_NOOP (<a href="https://github.com/qorelanguage/qore/issues/1197">issue 1197</a>)
    - fixed bugs where the @ref Qore::SQL::Datasource "Datasource" class would open a connection to the server in the constructor before options were set and where a server connection was required to call @ref Qore::SQL::Datasource::getOption() "Datasource::getOption()" or @ref Qore::SQL::Datasource::setOption() "Datasource::setOption()" (<a href="https://github.com/qorelanguage/qore/issues/1201">issue 1201</a>)
    - fixed memory errors in the @ref Qore::Thread::Queue "Queue" class where spurious exceptions could be raised (<a href="https://github.com/qorelanguage/qore/issues/1202">issue 1202</a>)
    - fixed a memory leak with static class member initializers (<a href="https://github.com/qorelanguage/qore/issues/1206">issue 1206</a>)

    @section qore_0812 Qore 0.8.12

    @par Release Summary
    Major new release with major new features and bug fixes as well as packaging fixes:
    - added support for @ref garbage_collection "deterministic garbage collection"
    - standardized function naming convention
    - new functions, methods, constants, operators, and user modules
    - greatly improved support on Windows

    @subsection qore_0812_compatibility Changes That Can Affect Backwards-Compatibility
    - fixed broken list parsing; in previous releases, %Qore's parser re-wrote lists without parentheses used as top-level statements with certain assignment operators (@ref assignment_operator "=", @ref plus_equals_operator "+=", @ref minus_equals_operator "-=", @ref multiply_equals_operator "*=", and @ref divide_equals_operator "/=", but not with others) so that statements like <tt>list l = 1, 2, 3;</tt> were valid assignments.   Due to operator precedence, such statements should normally be interpreted as <tt>(list l = 1), 2, 3;</tt>, which is not a valid expression.  Not only were the rules applied with only some assignment operators, but such lists were only rewritten if used as top-level statements, therefore the rules were applied inconsistenctly depending on where the expression was located in the parse tree.  As of %Qore 0.8.12, these inconsistencies have been eliminated by default from %Qore; all lists are processed according to the precedence rules defined in @ref operators.  This could break old code that relied on the old, broken behavior.  To get the old behavior, use the @ref broken-list-parsing "%broken-list-parsing" parse directive.
    - fixed broken @ref int_type "int" and @ref softint_type "softint" assignments; previously runtime type errors with these type restrictions were ignored and all values were silently converted to integers for the assignment, now runtime type errors are thrown according to the original design.  Parse errors are detected as before.  This could break old code that relied on the old, broken behavior.  To get the old behavior, use the @ref broken-int-assignments "%broken-int-assignments" parse directive.
    - fixed broken multi-character operator parsing; the %Qore parser has been updated to no longer accept multi-character operators with whitespace between the chacters making up the operator; it is believed that this was never used and simply caused the parser to be needlessly complicated and caused %Qore to be less compatible with other languages.  To get the old behavior, use the @ref broken-operators "%broken-operators" parse directive.
    - the @ref push "push", @ref unshift "unshift", @ref pop "pop" and @ref shift "shift" operators now throw an exception when their first operand is not a list and @ref strict-args "%strict-args" is in effect

    @subsection qore_0812_new_features New Features in Qore
    - Added the @ref value_coalescing_operator which checks first argument if it evaluates to @ref Qore::False "False" with @ref <value>::val() and if so assigns the second argument. The operator can be further chained; for example: @code{.py} expr1 ?* expr2 ?* expr3 @endcode
    - Added the @ref null_coalescing_operator which checks the first operand for @ref nothing or @ref null; if true returns the second argument. The operator can be further chained, in which case the first operand with a value is returned; ex: @code{.py} expr1 ?? expr2 ?? expr3 @endcode
    - %Qore identifiers can now begin with an underscore character \c "_"; the following is now a valid (with @ref new-style "%new-style"): @code{.py}int _var = 1;@endcode
    - hash enhancements:
      - new syntax for an expression giving an empty hash: <tt>{}</tt>; for example: @code{.py} hash h = {};@endcode
      - new literal hash support: hashes can now be given as literal values as follows: @code{.py} (<key_expr>: <val_expr>, [...]) @endcode For example: @code{.py} return (get_key(): get_value()); @endcode in the past the keys in literal hashes had to be either a string or a constant; now any valid %Qore expression can be used to generate the hash keys at runtime
      - new hash syntax; hash elements can now be enclosed by curly brackets as well as regular parentheses; the version with curly brackets when used with the @ref hmap "map" operator results in the hash version of the map operator being used
      - Added new @ref hmap "hash version of the map" operator to build a hash from a list or iterator expression; ex: @code{.py} hash h = map {$1, h2.$1}, i; @endcode
    - implemented support for loading user modules in a pre-defined @ref Qore::Program "Program" object (that can have a custom API) in the following new functions and methods:
      - @ref Qore::load_user_module_with_program() "load_user_module_with_program()"
      - @ref Qore::Program::loadApplyToPrivateUserModule() "Program::loadApplyToPrivateUserModule()"
      - @ref Qore::Program::loadApplyToUserModule() "Program::loadApplyToUserModule()"
      - @ref Qore::Program::loadUserModuleWithProgram() "Program::loadUserModuleWithProgram()"
    - implemented support for code / dependency injections in @ref Qore::Program "Program" containers with the following changes:
      - @ref Qore::Program::importClass() now accepts optional arguments that allow the imported version of the class to live in another namespace and have another name and an argument that allows the imported version of the class to remain even if it overlaps with an imported system or user class from a module
      - @ref Qore::Program::importFunction() now accepts an optional argument that allows the imported version of the function to remain even if it overlaps with an imported system or user function from a module
      - the new parse option @ref Qore::PO_ALLOW_INJECTION must be set on the @ref Qore::Program "Program" object in order to use code / dependency injection parameters in the above methods
      - once a @ref Qore::Program "Program" object has an injected API set up, the system API can be imported (possibly already overridden with injected code) with the following new methods:
        - @ref Qore::Program::importSystemApi()
        - @ref Qore::Program::importSystemClasses()
        - @ref Qore::Program::importSystemConstants()
        - @ref Qore::Program::importSystemFunctions()
        .
        additionally user modules can be loaded with overridden injected code with the following new functions / methods:
        - @ref Qore::load_user_module_with_program() "load_user_module_with_program()"
        - @ref Qore::Program::loadApplyToPrivateUserModule() "Program::loadApplyToPrivateUserModule()"
        - @ref Qore::Program::loadApplyToUserModule() "Program::loadApplyToUserModule()"
        - @ref Qore::Program::loadUserModuleWithProgram() "Program::loadUserModuleWithProgram()"
        .
        furthermore the following function can be used to reload injected modules with the non-injected version:
        - @ref Qore::reload_module() "reload_module()"
    - implemented support for user-defined thread-resource management, allowing %Qore code to safely manage resources associated to a particular thread:
      - @ref Qore::Thread::AbstractThreadResource
      - @ref Qore::Thread::remove_thread_resource()
      - @ref Qore::Thread::set_thread_resource()
    - new constants:
      - @ref Qore::DirSep
      - @ref Qore::Platform
      - @ref Qore::ParseOptionCodeMap
      - @ref Qore::ParseOptionStringMap
      - @ref Qore::PO_BROKEN_LIST_PARSING
      - @ref Qore::PO_BROKEN_LOGIC_PRECEDENCE
      - @ref Qore::PO_BROKEN_OPERATORS
      - @ref Qore::PO_NO_INHERIT_SYSTEM_CONSTANTS
      - @ref Qore::PO_NO_INHERIT_USER_CONSTANTS
      - @ref Qore::PO_NO_API
      - @ref Qore::PO_NO_SYSTEM_API
      - @ref Qore::PO_NO_USER_API
      - @ref Qore::SQL::DBI_CAP_HAS_ARRAY_BIND "Qore::SQL::DBI_CAP_HAS_ARRAY_BIND"
      - @ref StringConcatEncoding
      - @ref StringConcatDecoding
    - new classes:
      - @ref Qore::DataLineIterator
      - @ref Qore::Thread::AbstractThreadResource
    - other new methods:
      - @ref Qore::SQL::DatasourcePool::getCapabilities()
      - @ref Qore::SQL::DatasourcePool::getCapabilityList()
      - @ref Qore::SQL::SQLStatement::currentThreadInTransaction()
      - @ref Qore::Thread::Queue::setError()
      - @ref Qore::Thread::Queue::clearError()
    - updated methods:
      - @ref Qore::TimeZone::constructor() "TimeZone::constructor()": now accepts a path to the zoneinfo file if the @ref Qore::PO_NO_FILESYSTEM sandboxing restrictions is not set
    - the \c SOCKET-THROUGHPUT-WARNING event is no longer raised on the warning queue if the transfer size is less than 1024 bytes; this affects:
      - @ref Qore::FtpClient::setWarningQueue()
      - @ref Qore::HTTPClient::setWarningQueue()
      - @ref Qore::Socket::setWarningQueue()
    - new functions:
      - @ref Qore::create_object()
      - @ref Qore::create_object_args()
      - @ref Qore::decode_uri_request()
      - @ref Qore::encode_uri_request()
      - @ref Qore::get_duration_seconds_f()
      - @ref Qore::getgroups()
      - @ref Qore::getusername()
      - @ref Qore::ltrim()
      - @ref Qore::parse_float()
      - @ref Qore::parse_number()
      - @ref Qore::realpath()
      - @ref Qore::rtrim()
      - @ref Qore::set_return_value()
      - @ref Qore::setgroups()
      - @ref Qore::Thread::remove_thread_resource()
      - @ref Qore::Thread::set_thread_resource()
    - updated functions:
      - @ref Qore::parse_boolean()
      - @ref Qore::string()
      - @ref Qore::strmul()
    - new pseudo-methods:
      - @ref <date>::dayNumber()
      - @ref <date>::dayOfWeek()
      - @ref <date>::durationSecondsFloat()
      - @ref <date>::isoDayOfWeek()
      - @ref <date>::isoWeekHash()
      - @ref <date>::isoWeekString()
      - @ref <object>::uniqueHash()
      - @ref <string>::getDecoded()
      - @ref <string>::getEncoded()
    - the following functions were moved from the <a href="../../modules/Util/html/index.html">Util</a> module to %Qore:
      - @ref Qore::absolute_path()
      - @ref Qore::absolute_path_windows()
      - @ref Qore::absolute_path_unix()
    - camel-case functions were deprecated in this release, covering the following functions:
      - @ref Qore::callObjectMethod(): deprecated for @ref Qore::call_object_method()
      - @ref Qore::callObjectMethodArgs(): deprecated for @ref Qore::call_object_method_args()
      - @ref Qore::existsFunction(): deprecated for @ref Qore::exists_function()
      - @ref Qore::functionType(): deprecated for @ref Qore::function_type()
      - @ref Qore::getAllThreadCallStacks(): deprecated for @ref Qore::get_all_thread_call_stacks()
      - @ref Qore::getClassName(): deprecated for @ref Qore::get_class_name()
      - @ref Qore::getDateFromISOWeek(): deprecated for @ref Qore::get_date_from_iso_week()
      - @ref Qore::getDayNumber(): deprecated for @ref Qore::get_day_number()
      - @ref Qore::getDayOfWeek(): deprecated for @ref Qore::get_day_of_week()
      - @ref Qore::getDBIDriverCapabilities(): deprecated for @ref Qore::dbi_get_driver_capabilities()
      - @ref Qore::getDBIDriverCapabilityList(): deprecated for @ref Qore::dbi_get_driver_capability_list()
      - @ref Qore::getDBIDriverList(): deprecated for @ref Qore::dbi_get_driver_list()
      - @ref Qore::getFeatureList(): deprecated for @ref Qore::get_feature_list()
      - @ref Qore::getISODayOfWeek(): deprecated for @ref Qore::get_iso_day_of_week()
      - @ref Qore::getISOWeekHash(): deprecated for @ref Qore::get_iso_week_hash()
      - @ref Qore::getISOWeekString(): deprecated for @ref Qore::get_iso_week_string()
      - @ref Qore::getMethodList(): deprecated for @ref Qore::get_method_list()
      - @ref Qore::getModuleHash(): deprecated for @ref Qore::get_module_hash()
      - @ref Qore::getModuleList(): deprecated for @ref Qore::get_module_list()
      - @ref Qore::makeBase64String(): deprecated for @ref Qore::make_base64_string()
      - @ref Qore::makeHexString(): deprecated for @ref Qore::make_hex_string()
      - @ref Qore::parseBase64String(): deprecated for @ref Qore::parse_base64_string()
      - @ref Qore::parseBase64StringToString(): deprecated for @ref Qore::parse_base64_string_to_string()
      - @ref Qore::parseDatasource(): deprecated for @ref Qore::parse_datasource()
      - @ref Qore::parseHexString(): deprecated for @ref Qore::parse_hex_string()
      - @ref Qore::sortDescending(): deprecated for @ref Qore::sort_descending()
      - @ref Qore::sortDescendingStable(): deprecated for @ref Qore::sort_descending_stable()
      - @ref Qore::sortStable(): deprecated for @ref Qore::sort_stable()
      - @ref Qore::throwThreadResourceExceptions(): deprecated for @ref Qore::throw_thread_resource_exceptions()
      .
      Functions deprecated in this release will remain for the forseeable future for backwards-compatibility
    - Added support for reexporting imported definitions in user module with the new <tt>%%requires(reexport)</tt> form of the @ref requires "%requires" parse directive.
    - @ref Qore::xrange() and @ref Qore::RangeIterator updates:
      - @ref Qore::xrange() and @ref Qore::RangeIterator::constructor() and <list>::rangeIterator() updated to take an optional value to return in the @ref Qore::RangeIterator::getValue() method
    - @ref Qore::FtpClient updates:
      - added @ref Qore::FtpClient::getMode()
    - Performance improvements:
      - @ref Qore::HashPairIterator and @ref Qore::ObjectPairIterator objects (returned by @ref <hash>::pairIterator() and @ref <object>::pairIterator(), respectively and the associated reverse iterators) have had their performance improved by approximately 70% by reusing the hash iterator object when possible
    - module directory handling changed
      - user modules are now stored in prefix/share/qore-modules/version
      - prefix/share/qore-modules is also added to the module path
      - version-specific module directories are added first, then the "generic" directories
    - <a href="../../modules/CsvUtil/html/index.html">CsvUtil</a> module updates:
      - new \c "tolwr" option in structured text parsing classes
      - \c AbstractCsvWriter will set \c "headers" from the \c "fields" option if \c "headers" are not explicitly set
      - added write() methods returning the generated strings to the \c CsvStringWriter class for API compatibility with the corresponding FixedLengthDataWriter methods
      - implemented support for @ref Qore::SQL::SQLStatement "SQLStatement" as an iterator source for \c AbstractCsvWriter::write()
      - \c quote_escape option implemented in \c AbstractCsvWriter
      - implemented the \c "datamap" and \c "info_log" options for CSV generation
      - implemented alternative options with underscores instead of dashes for all constructors
      - extended multi-type support, record type rules and default value in field specification
      - implemented multi-type record support in \c AbstractCsvWriter and \c AbstractCsvIterator using \c resolve_type and \c headers options
    - <a href="../../modules/Mapper/html/index.html">Mapper</a> module updates:
      - implemented the \c "constant" field tag, allowing a constant value for an output field to be specified directly in the mapper hash
      - implemented the \c "default" field tag, giving a default value if no input value is specified
      - implemented the global \c "date_format" mapper option
      - implemented support for structured output fields with dot notation in the output field name
      - implemented per-field and global \c "number_format" mapper options
      - changed the behavior of the \c "number" field type: now leaves numeric values in their original type, converts all other types to a number
      - removed the deprecated \c "crec" option
      - implemented the \c "input" option with input record validation
      - implemented the \c "output" option with output record validation
      - implemented the \c "info_log" option and removed the \c "trunc" option
      - implemented the \c "runtime" field tag
      - implemented the \c "index" field tag
      - improved the Mapper::mapAll() method by adding support for hashes of lists to better support input from bulk DML (@ref Qore::SQL::SQLStatement::fetchColumns() "SQLStatement::fetchColumns()")
    - <a href="../../modules/TableMapper/html/index.html">TableMapper</a> module updates:
      - added table name and datasource description to error messages
      - implemented more efficient support for inserts from a sequence for databases supporting the \c "returning" clause in insert statements; now such inserts are made in a single round trip instead of n + 1 where n is the number of sequences in the insert
      - implemented an optimized insert approach assuming stable input data
      - implemented the following new options:
        - \c unstable_input: to accommodate unstable input data and disable the insert optimization (default: False)
        - \c insert_block: for DB drivers supporting bulk DML, the number of rows inserted at once (default: 500, only used when \c unstable_input is False) and bulk inserts are supported in the table object
      - added methods for bulk / batch inserts for db drivers supporting bulk DML (ex: Oracle)
      - updated to <a href="../../modules/Mapper/html/index.html">Mapper</a> changes: use table description to define output record for the <a href="../../modules/Mapper/html/index.html">Mapper</a> module
      - added the AbstractSqlStatementOutboundMapper class
      - added the InboundIdentityTableMapper class
      - added the SqlStatementMapperIterator class
      - added the SqlStatementOutboundMapper class
    - <a href="../../modules/RestClient/html/index.html">RestClient</a> module updates:
      - implemented RestClient::addDefaultHeaders()
      - implemented RestClient::getDefaultHeaders()
      - implemented RestClient::getSendEncoding()
      - implemented RestClient::setContentEncoding()
      - when possible, REST bodies are decoded and stored in the \a info output argument when the HTTP server returns a status code < 100 or >= 300 to allow for error-handling in the client
    - <a href="../../modules/RestHandler/html/index.html">RestHandler</a> module updates:
      - implemented support for notifying persistent connections when the connection is terminated while a persistent connection is in place
      - the AbstractRestStreamRequestHandler class is now the base abstract class for REST stream request handlers
    - <a href="../../modules/WebUtil/html/index.html">WebUtil</a> module updates:
      - updated FileHandler::handleRequest() to allow for chunked sends
    - <a href="../../modules/BulkSqlUtil/html/index.html">BulkSqlUtil</a> module:
      - added this new module providing APIs supporting bulk DML with <a href="../../modules/SqlUtil/html/index.html">SqlUtil</a> with supported drivers
    - <a href="../../modules/FilePoller/html/index.html">FilePoller</a> module:
      - added this new module to support polling files in directories on the filesystem
    - <a href="../../modules/FixedLengthUtil/html/index.html">FixedLengthUtil</a> module:
      - added this new module for handling fixed length line data
    - <a href="../../modules/HttpServer/html/index.html">HttpServer</a> module updates:
      - <a href="../../modules/HttpServerUtil/html/index.html">HttpServerUtil</a> module split from the <a href="../../modules/HttpServer/html/index.html">HttpServer</a> module containing supporting definitions for handler classes and other code interfacing with the <a href="../../modules/HttpServer/html/index.html">HttpServer</a> module
      - added the PermissiveAuthenticator class
      - translate \c "+" (plus) to \c " " (space) in the query portion of URIs in parse_uri_query()
      - implemented support for notifying persistent connections when the connection is terminated while a persistent connection is in place
      - new methods implemented in HttpServer:
        - HttpServer::getListenerLogOptions()
        - HttpServer::getListenerLogOptionsID()
        - HttpServer::setListenerLogOptions()
        - HttpServer::setListenerLogOptionsID()
        - HttpServer::addListeners() (new variant taking a hash of SSL info)
        - HttpServer::listenerStarted() (to allow for reporting when listeners are actually running since they are started asynchronously)
      - improved performance matching request URIs to handlers
      - added the \c "ssl" key to the listener socket info hash
      - implemented support for notifying persistent connections when the connection is terminated while a persistent connection is in place
      - removed the unused AbstractStreamRequestHandler class
      - fixed parse_uri_query() to always return \a params as a hash (<a href="https://github.com/qorelanguage/qore/issues/569">issue 569</a>)
      - added \c root_path to the context hash if the path was matched by a URL path prefix (<a href="https://github.com/qorelanguage/qore/issues/570">issue 570</a>)
      - implemented support for configurable stream handler timeout values (<a href="https://github.com/qorelanguage/qore/issues/719">issue 719</a>)
    - <a href="../../modules/Schema/html/index.html">Schema</a> module updates:
      - added the following public functions to make column definitions easier:
        - c_char()
        - c_date()
        - c_int()
        - c_number()
        - c_timestamp()
        - c_varchar()
    - added option @ref Qore::Option::HAVE_DETERMINISTIC_GC "HAVE_DETERMINISTIC_GC" for %Qore builds where deterministic garbage collection is enabled
    - @ref Qore::Program "Program" class enhancements:
      - the @ref Qore::Program "Program" class now creates @ref conditional_parsing "parse defines" for parse options so that conditional code can be implemented depending on the sandboxing configuration of the program container
      - the @ref Qore::Program::importClass() method now accepts an optional \a new_name argument to allow for importing classes with a different name and namespace path
    - added a timeout parameter to the following @ref Qore::Socket "Socket" methods:
      - @ref Qore::Socket::upgradeClientToSSL()
      - @ref Qore::Socket::upgradeServerToSSL()
    - added zoneinfo -> Windows time zone translation code on Windows to support standard UNIX (zoneinfo) time zone names on Windows; time zone information is still taken from the Windows registry but region names are reported using the standard zoneinfo names
    - @ref Qore::FileLineIterator updates:
      - added @ref Qore::FileLineIterator::hstat() and @ref Qore::FileLineIterator::stat()
    - <a href="../../modules/SqlUtil/html/index.html">SqlUtil</a> module updates:
      - implemented insert option support and support for the \c "returning" clause in supported drivers to avoid server round trips
      - implemented the AbstractTable::getDesc() method and improved exception description messages
      - implemented support for late table resoluton in join arguments to enable joins from serialized parameters
      - improved error messages for common errors such as join errors
      - implemented support for DBA management actions
      - implemented support for driver-dependent pseudocolumns
      - implemented per-column support for the \c "desc" keyword in orderby expressions
      - implemented the \c "wop_or()" function to allow complex SQL expressions to be generated with \c "or" as well as \c "and"
      - implemented the \c "cop_cast()" operator for converting [column] value into another datatype
      - implemented the \c "cop_sum()" aggregate operator for returning sum of column values
      - implemented update operators \c "uop_plus()", \c "uop_minus()", \c "uop_multiply()", \c "uop_divide()"
      - implemented AbstractTable::getBulkUpsertClosure() to better support bulk SQL merge operations
      - removed all APIs that handle implicit transactions; APIs must commit transactions explicitly
      - \a orderby and \a groupby select options now take positive integers as column identifiers
      - column aliases (defined with cop_as()) can now be used in the where hash argument and in join criteria
      - column operator functions can be used in the where clause and in join conditions (<a href="https://github.com/qorelanguage/qore/issues/529">issue 529</a>)
      - implemented the \c "cop_coalesce()" column operation function to support the \c "COALESCE" operator in queries (<a href="https://github.com/qorelanguage/qore/issues/671">issue 671</a>)
      - implemented \c cop_substr() and \c uop_substr() operators (<a href="https://github.com/qorelanguage/qore/issues/801">issue 801</a>)
      - implemented \c op_substr() where operator (<a href="https://github.com/qorelanguage/qore/issues/883">issue 883</a>)
      - implemented the \c "omit_update" upsert option for asymmetrical upserts (updates only update a subset of the columns inserted) (<a href="https://github.com/qorelanguage/qore/issues/791">issue 791</a>)
      - implemented the \c "UpsertUpdateOnly" upsert option (<a href="https://github.com/qorelanguage/qore/issues/793">issue 793</a>)
    - <a href="../../modules/OracleSqlUtil/html/index.html">OracleSqlUtil</a> module updates:
      - implemented support for views for DML in the OracleTable class
      - implemented support for Oracle pseudocolumns in queries
      - return lists from Oracle's data dictionary ordered
      - implemented AbstractTable::emptyStringsAsNull()
    - <a href="../../modules/PgsqlSqlUtil/html/index.html">PgsqlSqlUtil</a> module updates:
      - added support for the following datatypes and aliases: \c bool, \c float, \c int, \c timetz, \c timestamptz, \c varbit
      - added support for listing PostgreSQL types and materialized views (<a href="https://github.com/qorelanguage/qore/issues/699">issue 699</a>)
    - <a href="../../modules/MysqlSqlUtil/html/index.html">MysqlSqlUtil</a> module updates:
      - added support for the following datatypes: \c binary, \c varbinary
    - <a href="../../modules/Util/html/index.html">Util</a> module updates:
      - added public function \c glob_to_regex()
      - added public functions \c lpad() and \c rpad()
      - added public function \c ordinal()
      - added public function \c plural()
      - added public function \c regex_escape()
      - added public function \c zip()
      - \c parse_to_qore_value() now respects parentheses when parsing lists and hashes (<a href="https://github.com/qorelanguage/qore/issues/846">issue 846</a>)
    - added initial support for UTF-16 character encoding; note that UTF-16 is not backwards-compatible with ASCII and therefore not supported universally in %Qore; it's recommended to convert these strings to UTF-8 in %Qore; do not use UTF-16 as the default character encoding in %Qore; currently UTF-16 data can be parsed using the following classes that convert the data to UTF-8:
      - @ref Qore::DataLineIterator
      - @ref Qore::FileLineIterator
    - removed support for the C++ \c QDBI_METHOD_ABORT_TRANSACTION_START DBI method; transactions are always assumed to be in progress even if an exec call throws an exception in the first statement in a new transaction; this is necessary to handle bulk DML where a single statement can partially succeed and partially fail; the ABI remains unchanged; drivers that set this DBI method will no longer have it called because it's not necessary; in the upcoming API/ABI change this C++ DBI method will be removed entirely
    - added support for @ref unary_plus_operator "unary plus"
    - added support for empty private blocks in classes
    - added support for @ref Qore::statvfs() on Windows (simulated from \c GetDiskFreeSpaceEx() <a href="https://github.com/qorelanguage/qore/issues/618">issue 618</a>)
    - assignment of a variable to itself is now illegal (<a href="https://github.com/qorelanguage/qore/issues/526">issue 526</a>)
    - extended qpp to support the 'final' class flag (<a href="https://github.com/qorelanguage/qore/issues/876">issue 876</a>)
    - extended qpp to support private members (<a href="https://github.com/qorelanguage/qore/issues/924">issue 924</a>)
    - added @ref <float>::infp() and @ref <float>::nanp() predicates to @ref float_type (<a href="https://github.com/qorelanguage/qore/issues/909">issue 909</a>)

    @subsection qore_0812_bug_fixes Bug Fixes in Qore
    - fixed format of octal constant - there was an error if a string contained octal constant that is shorter than 3 digit
    - <a href="../../modules/HttpServer/html/index.html">HttpServer</a> module fixes:
      - fixed a bug setting the response encoding in HttpServer::setReplyHeaders() where the Socket encoding was not set properly and therefore the encoding in the Content-Type in the response header did not necessarily match the encoding of the response
      - fixed a socket / connection performance problem with HTTPS listeners where the SSL connection was being negotiated inline with the accept instead of in the connection thread, thereby blocking new connections from being accepted
      - fixed bugs where URI strings were improperly encoded and decoded (also fixed in the <a href="../../modules/RestClient/html/index.html">RestClient</a> module)
      - fixed a bug in the <a href="../../modules/HttpServer/html/index.html">HttpServer</a> module where chunked sends were not received and decoded properly in all cases for handlers that did not explicitly handle chunked messages
      - fixed a bug in HttpServer::addListener() with an integer argument; a UNIX socket was opened instead of a wildcard listener on the given port
      - fixed typos causing bugs in HTTP error logging (<a href="https://github.com/qorelanguage/qore/issues/308">issue 308</a>)
      - fixed a bug formatting IPv6 host addresses in the return value to \c HttpServer::http_get_url_from_bind() (<a href="https://github.com/qorelanguage/qore/issues/821">issue 821</a>)
    - <a href="../../modules/RestClient/html/index.html">RestClient</a> module fixes:
      - fixed bugs where URI strings were improperly encoded and decoded (also fixed in the <a href="../../modules/HttpServer/html/index.html">HttpServer</a> module)
      - fixed a bug where URI paths were sent as relative paths instead of absolute paths
      - fixed issues where multiple leading \c "/" chars were sometimes present in the request URI path
      - fixed an issue where a trailing \c "/" char was sometimes added to the request URI path (<a href="https://github.com/qorelanguage/qore/issues/899">issue 899</a>)
    - <a href="../../modules/CsvUtil/html/index.html">CsvUtil</a> module fixes:
      - fixed a bug where the \c "format" field option was not usable with fields assigned type \c "*date"
      - fixed the default field type as "*string" (from "string") to avoid parsing and outputting empty strings for missing input data
    - <a href="../../modules/Schema/html/index.html">Schema</a> module fixes:
      - AbstractSchema::combineOptions() fails when an option variable contains @ref nothing instead of a valid hash
      - fixed a bug with <i>"insert-only reference data"</i> with the verbose option; the upsert strategy was changed to \c UpsertSelectFirst which means that insert-only reference data could also be updated
      - fixed a bug where it was not possible to provide Database options when creating schemas (<a href="https://github.com/qorelanguage/qore/issues/501">issue 501</a>)
    - <a href="../../modules/Mapper/html/index.html">Mapper</a> module fixes:
      - moved field length checks after all transformations have been applied
      - fixed bugs in the \c "timezone" and \c "input_timezone" options, documented those options
      - fixed a bug where \c "constant" field tags assigned to a value that evaluated to boolean @ref Qore::False "False" were not recognized (<a href="https://github.com/qorelanguage/qore/issues/610">issue 610</a>)
    - <a href="../../modules/SqlUtil/html/index.html">SqlUtil</a> module fixes:
      - fixed a bug with queries using a \a desc argument with the \a orderby query option with multiple sort columns; the \c "desc" string was added only to the last column but should have been added to all columns
      - fixed a bug where foreign key constraints with supporting indexes were not tracked and therefore schema alignment on DBs that automatically create indexes for foreign key constraints would fail
      - fixed a bug where driver-specific objects were not included when dropping a schema
      - fixed a bug in subquery handling where bind-by-value arguments from the subquery were lost
      - fixed a bug in the partition by/over operator where column names as given in the query argument hash were not properly recognized
      - fixed a bug in schema alignment; when aligning a schema and an index supporting a PK constraint is introduced in the new schema, the alignment would fail when a constraint is attempted to be disabled that doesn't exist
      - fixed a bug generating select statements for tables accessed through a synonym when used with join clauses; previously inconsistent schema prefixes could be used which could cause errors parsing the SQL statements generated
      - fixed a bug where the AbstractTable lock was held while executing SQL to determine the upsert strategy to use with UpsertAuto
      - fixed a bug where complex bind values as hashes (such as used by the pgsql and oracle drivers) were rejected by SqlUtil (<a href="https://github.com/qorelanguage/qore/issues/494">issue 494</a>) when updating
      - fixed a bug where wildcard columns in join tables were not working (<a href="https://github.com/qorelanguage/qore/issues/499">issue 499</a>)
      - fixed a bug in \c "op_in()" where invalid SQL was generated with an argument of 0 (<a href="https://github.com/qorelanguage/qore/issues/500">issue 500</a>)
      - fixed bugs in \c cop_seq() and \c cop_seq_currval() (<a href="https://github.com/qorelanguage/qore/issues/624">issue 624</a>)
      - fixed a bug in \c join_inner() where the \a cond argument was ignored (<a href="https://github.com/qorelanguage/qore/issues/645">issue 645</a>)
      - fixed \c "uop_lower()" and \c "uop_upper()" operators to allow nesting (<a href="https://github.com/qorelanguage/qore/issues/657">issue 657</a>)
      - fixed a bug where SqlUtil was generating invalid SQL for some DBs where a wilcard was used with explicit column names (<a href="https://github.com/qorelanguage/qore/issues/708">issue 708</a>)
      - fixed a bug where updating an index without any source constraints caused an invalid exception to be raised (<a href="https://github.com/qorelanguage/qore/issues/768">issue 768</a>)
      - fixed a bug in \c AbstractTable::update() with sequence operators (<a href="https://github.com/qorelanguage/qore/issues/942">issue 942</a>)
    - <a href="../../modules/OracleSqlUtil/html/index.html">OracleSqlUtil</a> module fixes:
      - fixed a bug where column names that are reserved words were not quoted in generated SQL
      - fixed bugs in \c cop_seq() and \c cop_seq_currval() (<a href="https://github.com/qorelanguage/qore/issues/624">issue 624</a>)
    - <a href="../../modules/PgsqlSqlUtil/html/index.html">PgsqlSqlUtil</a> module fixes:
      - fixed a bug in PgsqlTable::tryInsertImpl(); added an explicit \c "begin" call to make the savepoint work with PostgreSQL 9.3+ servers
      - fixed a bug retrieving foreign constraints; columns were not guaranteed to be returned in declaration order
      - fixed a bug handling tablespaces in unique constraints
      - fixed a bug handling \c "time" columns; they were being issued as \c "time6" instead of "time(6)" (<a href="https://github.com/qorelanguage/qore/issues/385">issue 385</a>)
      - fixed support for the following datatypes and aliases: \c "bit", \c "bit varying", \c "char", \c "character", \c "character varying", \c "char varying", \c "oid", \c "varchar"
      - fixed bugs in \c cop_seq() and \c cop_seq_currval() (<a href="https://github.com/qorelanguage/qore/issues/624">issue 624</a>)
    - <a href="../../modules/MysqlSqlUtil/html/index.html">MysqlSqlUtil</a> module fixes:
      - corrected support for the \c varbinary type (<a href="https://github.com/qorelanguage/qore/issues/403">issue 403</a>)
      - corrected support for the \c binary type (<a href="https://github.com/qorelanguage/qore/issues/524">issue 524</a>)
      - \c schema member incorrectly set by @ref Qore::SQL::AbstractDatasource::getUserName() "AbstractDatasource::getUserName()" instead of @ref Qore::SQL::AbstractDatasource::getDBName() "AbstractDatasource::getDBName()" (<a href="https://github.com/qorelanguage/qore/pull/519">issue 519</a>)
    -  <a href="../../modules/WebUtil/html/index.html">WebUtil</a> module fixes:
      - fixed a bug where template programs with @ref Qore::PO_ALLOW_BARE_REFS set did not work
      - fixed a bug serviing index files in \c FileHandler::tryServeRequest() where index files could be incorrectly served with a \c "204 No Content" response (<a href="https://github.com/qorelanguage/qore/issues/616">issue 616</a>)
    - <a href="../../modules/WebSocketHandler/html/index.html">WebSocketHandler</a> module fixes:
      - fixed a bug where the connection object was deleted when the connection closes which could cause excess exceptions in multithreaded server code
      - added the WebSocketConnection::connectionClosed() method to be called when the connection is closed
    - <a href="../../modules/WebSocketClient/html/index.html">WebSocketClient</a> module updates:
      - updated module to version 1.3
      - ignore \c SOCKET-NOT-OPEN errors when closing (server already closed the connection)
    - <a href="../../modules/RestHandler/html/index.html">RestHandler</a> module fixes:
      - fold all possible arguments in the REST request body into the argument hash so that complex REST requests can be made with clear URI strings
      - fixed a bug where an error calling an internal nonexistent method would be reported with an incorrect error message
      - send errors are now reported in the \c AbstractRestStreamRequestHandler object so they can be properly logged (<a href="https://github.com/qorelanguage/qore/issues/734">issue 734</a>)
      - unknown REST class errors with the base class are now reported consistently like all other such errors (<a href="https://github.com/qorelanguage/qore/issues/859">issue 859</a>)
      - fixed an issue where request URI paths with multiple consecutive \c "/" chars were handled incorrectly (<a href="https://github.com/qorelanguage/qore/issues/900">issue 900</a>)
    - <a href="../../modules/Util/html/index.html">Util</a> module fixes:
      - fixed \c normalize_dir_windows() handling of UNC paths (<a href="https://github.com/qorelanguage/qore/issues/813">issue 813</a>)
    - fixed a memory error in error-handling with type errors when parsing user module headers that could cause a crash
    - fixed a memory leak in @ref Qore::Socket::setWarningQueue() "Socket::setWarningQueue()": when a callback argument is used, the argument can be leaked when the @ref Qore::Socket "Socket" is destroyed
    - fixed a bug where the @ref Qore::HTTPClient "HTTPClient" class did not send the X.509 certificate and private key when making a client SSL connection
    - fixed a bug in the @ref Qore::Thread::ThreadPool "ThreadPool" class where an error in shutdown handling could cause a crash in rare conditions when @ref Qore::Thread::ThreadPool "ThreadPool" methods are called while the pool is shutting down
    - fixed a crashing bug initializing some lvalues with type restrictions; affected static class variables at least
    - fixed a bug where a class calling an overridden method in a base class constructor that referred to a member that should have been initialized in the subclass would be executed before the subclass's members were initialized causing the method call to fail
    - fixed a memory leak in classes with multiple inheritance and base classes that are inherited multiple times with member initialization
    - fixed a bug in the @ref include "%include" and @ref append-module-path "%append-module-path" parse directives where relative paths were not calculated from the script's directory but instead were calculated from the current working directory, causing such paths to fail
    - fixed a bug in @ref Qore::get_qore_library_info() that could cause a crash due to treating the \a Build attribute as a string when it was an integer
    - fixed a bug in the @ref divide_equals_operator "divide-equals (/=) operator" where an exception was not thrown when an operand of zero with arbitrary-precision numeric arguments is used
    - fixed a bug where the connection mode would be reset for every connection in the @ref Qore::FtpClient class
    - fixed a bug in the @ref Qore::FtpClient class where connection problems in the data channel when executing certain FTP commands could cause a crash due to missing error checking
    - fixed a bug in Qore's internal strcasestr() function on platforms that do not support this function (ex: Solaris) that could result in a crash
    - fixed a bug in Qore where string data formatted with \c %%n, \c %%N, or \c %%y could be added to another string with a different character encoding without any automatic conversions, therefore resulting in an improperly-encoded string
    - fixed a crash when parsing when parsing function, method, or closure arguments when either of the @ref duplicate-local-vars or @ref duplicate-block-vars warnings are set due to an error handling thread-local variable info in parse initialization
    - fixed a bug where code with mixed coding styles (old and new) could result in invalid parse errors when parsing base class constructor calls to a base class defined in another coding style
    - fixed a bug where an HTTP response with an unknown \c Content-Encoding header would cause a crash
    - fixed a memory error with receiving HTTP chunked data with receive callbacks where the buffer object was reset with reference counts > 1
    - fixed a bug in the @ref Qore::FtpClient "FtpClient" class where socket errors would not cause the connection to be closed automatically and therefore further use of the object required a manual disconnect even though the object supports transparent auto-reconnection
    - fixed a bug where conversions from float to number would introduce inaccuracy in the arbitrary-precision number; ex: <code>737.38.toNumber() -> 737.3799999999999954525264911353588104248</code>
    - fixed a bug where @ref requires "%requires" would fail loading a user module inside a @ref try-module "%try-module" block
    - fixed a bug in @ref Qore::Program::importClass() where the import would fail if a namespace-justified class name was given and any element of the namespace path didn't already exist in the target whereas the same import would succeed if the namespace were omitted in the call
    - fixed bugs in @ref Qore::Program::importClass(), @ref Qore::Program::importFunction(), and @ref Qore::Program::importGlobalVariable() when namespace-justified arguments were given, in this case when namespaces were created in the target, the internal root namespace index was not updated so the imported objects could not be found with namespace-justified references until the root indexes were updated
    - fixed a bug in the @ref requires "%requires" directive where relative paths were not calculated from the script's directory but rather from the current working directory
    - fixed various bugs in path handling on Windows in the following areas:
      - @ref Qore::basename()
      - @ref Qore::get_script_dir()
      - @ref Qore::get_script_path()
      - @ref Qore::get_script_name()
      - @ref Qore::Dir
      - module importing and include file handling
    - fixed a bug in parsing constant value assignment expressions where such expressions could use or instantiate classes with uncommitted changes and therefore a crash could result
    - fixed a bug in user module initialization and destruction where call references were not accepted, contrary to the documentation and design goals
    - fixed a bug in @ref Qore::Socket::acceptSSL() and @ref Qore::Socket::connectSSL() where the timeout argument was not respected for SSL protocol negotation by implementing non-blocking I/O support for the internal SSL calls for upgrading the socket connection
    - fixed a memory leak in exception handling in the @ref Qore::FtpClient::put() method (thanks to nros)
    - fixed a memory error in string handling in the @ref Qore::FtpClient class's FTP response handling code
    - fixed a bug in aligning table data in the sqlutil example program
    - fixed a bug when loading modules by a path argument; if the module is already loaded, then do not throw an exception
    - adjusted the stack guard buffer for x86_64 from 20K -> 32K which solved some rare crashes related to stack exhaustion (ex: make check works consistently now on x86_64 Linux)
    - fixed a bug handling HTTP send callbacks that returned zero-length strings and binary objects which would cause invalid chunked data to be sent violating the HTTP protocol
    - fixed a bug in the @ref Qore::SQL::DatasourcePool::getServerVersion() "DatasourcePool::getServerVersion()" method where the connection to the server was not guaranteed to be in place before the call, in case of connection errors in the pool a crash could result
    - fixed a crash in @ref Qore::FileLineIterator::copy() when no \a eol attribute is set
    - fixed a bug importing invalid user modules with no module declaration
    - fixed bugs in @ref Qore::Socket::accept() and @ref Qore::Socket::acceptSSL() where the SSL configuration was not copied to the new @ref Qore::Socket
    - fixed some object encapsulation violation bugs where access to methods of a privately-inherited class was allowed from a subclass in certain situations
    - fixed inconsistent object encapsulation enforcement with method references; if a reference to a method is created inside the class, then when executed the call inherits the access rights at the time of creation
    - fixed inconsistent thread gating for code data structures in @ref Qore::Program "Program" containers that could have theoretically lead to crashes in @ref Qore::Program "Program" containers that parse code while threads are running
    - fixed a bug in @ref Qore::Program::importFunction() with function names with a namespace path
    - fixed a bug in closure calls when a closure is called from within a closure and referes to closure-bound locally variables in the internal closure call which would previously result in a crash
    - fixed a parse-time memory leak in call reference calls when the callable object is resolved from a class constant
    - fixed a bug in maintaining the conditional compilation status when parsing @ref include "%include" directives and @ref requires "%requires" directives with user modules
    - fixed an obscure bug when a thread terminates in a  @ref Qore::Program "Program" object after the Program container itself has already been deleted where the termination would hang while waiting for the Program's thread count to reach zero while the last thread doing the waiting also held the last thread reference
    - fixed a bug where incompatible class definitions were not verified at parse time which could cause a crash in debug builds and unpredictable behavior in non-debug builds
    - fixed a race condition in finalizing thread-local data in  @ref Qore::Program "Program" objects during Program destruction that could lead to a runtime crash
    - fixed a crash when user modules have recursive dependencies
    - fixed a bug with @ref push-parse-options "%push-parse-options" when used multiple times in the same file; now multiple appearances of this parse directive are ignored
    - fixed a bug initializing static class variables in the parse commit phase where a crash could result due to an error in managing parse commit dependencies
    - fixed @ref Qore::is_writable():
      - on Windows when used with a directory
      - on UNIX to return a value for the current permissions the program is running under
    - fixed a bug in @ref Qore::regex_extract() and in the @ref regex_extract_operator where the result buffer was not resized when it was too small, limiting regular expressions to nine subpatterns; the maximum has been raised to between 90 and 100 before an exception is raised (since the subpattern buffer is allocated on the stack, we need to enforce a limit)
    - fixed a bug with the @ref cast "cast<>() operator where compatible classes were not recognized at runtime that would otherwise be recognized correctly without the cast
    - fixed the return type in @ref Qore::getcwd() to @ref string_or_nothing_type "*string"
    - fixed a bug in the @ref return "return statement" where the runtime return type was used at parse time which did not work when parsing embedded code
    - fixed a bug validating return values in method evaluation that could lead to a qore crash
    - fixed a bug in the @ref requires "%requires" directive when applied to builtin features where code to manage user module dependencies was inappropriately applied
    - fixed a bug nesting 3 levels or more of parse conditionals (@ref ifdef "%ifdef" and @ref ifndef "%ifndef") where the conditional parse state could be lost (and an assertion was made in debug mode)
    - fixed a bug where ==, >, and < operators applied type precedence incorrectly when applying optimizations at parse time in relation to arbitrary-precision numeric values
    - fixed a static memory leak in the parser handling out of line method declarations
    - fixed a bug in handling socket disconnection errors in SSL operations where the SSL helper object was deleted and then used causing a crash
    - fixed a bug where @ref deprecated and @ref return-value-ignored warnings were reported at the incorrect source location
    - fixed a bug in @ref Qore::set_thread_init() where thread initialization did not occur when foreign threads attached to a @ref Qore::Program object with thread initialization set
    - fixed a bug in call references and objects by replacing string references to the containing Program object with weak references which solved a recursive reference / memory leak issue
    - fixed a memory leak when a thread init call reference was used with @ref Qore::Program objects
    - fixed bugs in Qore SSL socket handling when the remote connection is disconnected while performing an SSL upgrade (client or server) that could cause a crash
    - fixed a bug where the sending an invalid HTTP header to the @ref Qore::Socket::sendHTTPResponse() method could cause a crash
    - fixed bugs in @ref Qore::system() "system()":
      - the shell was not being used to execute commands with commands where shell meta-characters were not found with a manual search which caused such commands to fail; additionally \c & (ampersand) characters were not recognized as shell meta-characters
      - fixed problems with signal handling in child processes on UNIXes: @ref Qore::system() "system()" now always performs a \c fork(2), enables all signals, and calls <tt>execl("/bin/sh", "sh", "-c", </tt><i>command</i><tt>, 0)</tt> in the child process (on UNIX systems; on Windows, system(3) is used directly as before)
    - fixed a race condition in the @ref Qore::SQL::DatasourcePool "DatasourcePool" class when opening new datasources after a connection error in the first datasource which could cause a crash.  Now the first datasource is no longer a "special" datasource used for configuration information; configuration information is contained in a separate object which serves as an internal Datasource factory
    - fixed a problem where \c SIGCHLD was blocked by default which caused deadlocks when spawning child processes that in turn waited on grandchild processes - now %Qore no longer blocks \c SIGCHLD on UNIX platforms
    - fixed a bug in BinaryNode::clear() where the internal pointer was freed but not set to 0 leading to a subsequent crash when the object is destroyed; affected HTTPClient chunked reads of binary data when used with a callback
    - fixed a bug where the runtime exception location could be reported in the wrong location
    - fixed a bug where the bzip2 library can request a buffer size that could not be handled by the bzip2 library which is not handled by qore and causes a crash while decompressing certain input
    - fixed a bug handling closure-bound local variables when closures are created in the background operator expression that caused a core dump
    - fixed the precedence of the @ref assignment_operator "assignment operator (=)"; now the precedence of this operator is the same as the other assignment operators (@ref plus_equals_operator "+=", @ref minus_equals_operator "-=", @ref multiply_equals_operator "*=", and @ref divide_equals_operator "/=", etc); this does not break any code, but does align %Qore with other programming languages (such as C, among others) and allows for expressions such as @code{.py} a = b += 2@endcode to be correctly parsed
    - fixed a parse-time bug in the @ref trim "trim operator" where the operator's return type was incorrectly returned as @ref int_type "int" instead of the type of the lvalue
    - fixed a bug initializing object members with a closure that refers to \a self
    - fixed bugs in the documentation and return types of:
      - @ref Qore::ReadOnlyFile::readBinaryFile()
      - @ref Qore::ReadOnlyFile::readTextFile()
    - fixed a bug in @ref Qore::GetOpt::parse(softlist), @ref Qore::GetOpt::parse2(softlist), and @ref Qore::GetOpt::parse3(softlist) where call-by-value and copy-on-write semantics were not enforced and a shared list argument could be modified
    - fixed a bug in zoneinfo file parsing where invalid bands with no UTC offset changes against the previous band could cause invalid date/time values to be displayed by Qore for dates on the invalid transition
    - fixed a bug where imported global variables (@ref Qore::Program::importGlobalVariable()) were added to the pending global variable list and therefore were removed if a parse exception occurred, hwoever the namespace indexes remained, which could lead to unexpected problems at runtime including a crash.  Additionally the pending global variable list was not checked which could lead to a memory leak if the a single global variable name is pending, imported, and then committed to the @ref Qore::Program "Program" object.
    - fixed memory errors managing program feature lists in the CharPtrList class by copying string memory instead of using sometimes temporary values in the list
    - fixed minor bugs with directive parsing, mostly related to error reporting
    - fixed bugs in relative date arithmetic where operands were swapped with the @ref minus_operator "- operator" if the first operand was a @ref relative_dates "relative date/time value", additionally an operation with the @ref minus_operator "- operator" where the first operand is a @ref relative_dates "relative date" and the second operand is a @ref absolute_dates "absolute date" is now calculated using the @ref absolute_dates "absolute date"'s epoch offset (offset in seconds and microseconds from \c 1970-01-01Z), and a @ref relative_dates "relative date/time value" is produced
    - fixed a bug normalizing the result of date arithmetic between hour and minute components of @ref relative_dates "relative date/time value"
    - fixed a bug where time components of absolute date/time values before the UNIX epoch were returned with invalid values
    - fixed a bug where the @ref exec-class "%exec-class" directive did not check for classes with unimplemented abstract variants
    - fixed a bug where the @ref push "push" and @ref unshift "unshift" operators applied to a variable declared as softlist did not use the default value
    - fixed a bug where calls to @ref Qore::HTTPClient::setConnectTimeout() had no effect (<a href="https://github.com/qorelanguage/qore/issues/323">issue 323</a>)
    - fixed several bugs with logical comparison operators and arbitrary-precision numeric values (<a href="https://github.com/qorelanguage/qore/issues/330">issue 330</a>)
    - fixed a bug where @ref Qore::HashListIterator (and therefore @ref <hash>::contextIterator()) would not iterate a simple hash with non-list values once but would instead silently ignore the hash (<a href="https://github.com/qorelanguage/qore/issues/336">issue 336</a>)
    - fixed a bug where a warning was not always issued when square brackets were used on unsuitable types (<a href="https://github.com/qorelanguage/qore/issues/184">issue 184</a>), internally ported the square bracket operator to the C++ QoreOperatorNode hierarchy
    - fixed a bug handling return type information for method and pseudo-method calls; uninitialized memory could be used which could cause a runtime crash (<a href="https://github.com/qorelanguage/qore/issues/364">issue 364</a>)
    - corrected the name of the @ref modulo_operator "modulo operator" (was incorrectly referred to as the "modula" operator earlier: <a href="">issue 389</a>)
    - fixed a bug handling identifiers in parentheses used to dereference hashes or objects; the identifer is not resolved properly whereas previoulsy it was incorrectly interpreted as a string literal (<a href="https://github.com/qorelanguage/qore/issues/416">issue 416</a>)
    - fixed a bug with handling local variables in const initializers (<a href="https://github.com/qorelanguage/qore/issues/421">issue 421</a>)
    - fixed a bug where \c select(2) was called after \c EINTR without reinitializing the descriptor array argument (<a href="https://github.com/qorelanguage/qore/issues/435">issue 435</a>)
    - fixed a crashing bug on all platforms where select(2) was being called with socket descriptor values > \c FD_SETSIZE (<a href="https://github.com/qorelanguage/qore/issues/436">issue 436</a>)
    - fixed inconsistencies @ref reldate_comparisons "comparing relative date/time values" (<a href="https://github.com/qorelanguage/qore/issues/437">issue 437</a>)
    - fixed a bug where @ref on_exit and @ref on_error statements were not being executed if an exception was raised in an earlier-executed @ref on_exit, @ref on_error, or @ref on_success statement (<a href="https://github.com/qorelanguage/qore/issues/380">issue 380</a>)
    - fixed a bug where @ref Qore::HTTPClient::get() and @ref Qore::HTTPClient::post() would try to retrieve a message body even if <tt>Content-Length: 0</tt> was returned (or if no \c Content-Length header was returned at all) which would result in a deadlock until the server would close the connection (<a href="https://github.com/qorelanguage/qore/issues/434">issue 434</a>)
    - fixed a bug where regular expression substitution would go into an infinite loop when used with an empty pattern and the global flag (@ref Qore::RE_Global, <a href="https://github.com/qorelanguage/qore/issues/329">issue 329</a>)
    - fixed a bug with connection handling in the @ref Qore::SQL::SQLStatement "SQLStatement" class; an exception is now thrown if a @ref Qore::SQL::SQLStatement "SQLStatement" object tries to execute its prepared SQL on a connection other than the original connection used to prepare the statement (<a href="https://github.com/qorelanguage/qore/issues/465">issue 465</a>)
    - fixed a bug where @ref Qore::is_executable() would return NOTHING instead of False (as per documentation) when called with non-existent path as it's parameter (<a href="https://github.com/qorelanguage/qore/issues/470">issue 470</a>)
    - fixed precedence of logical and bitwise \ref operators (<a href="https://github.com/qorelanguage/qore/issues/481">issue 481</a>)
    - fixed a bug where nested lists were not parsed correctly in some cases (<a href="https://github.com/qorelanguage/qore/issues/320">issue 320</a>)
    - fixed a bug where the type of catch parameter was ignored (<a href="https://github.com/qorelanguage/qore/issues/28">issue 28</a>)
    - fixed a bug where namespace hierarchies were not indexed during parse time when added to already-committed namespaces which lead to symbol resolution errors for valid code (<a href="https://github.com/qorelanguage/qore/issues/538">issue 538</a>)
    - fixed a bug where a @ref Qore::Socket "Socket" operation attempted in another thread while a callback operation on the same socket was in progress would result in a confusing error message (<a href="https://github.com/qorelanguage/qore/issues/530">issue 530</a>)
    - fixed a bug where local variable declarations in class member initialization expressions caused a crash (<a href="https://github.com/qorelanguage/qore/issues/574">issue 574</a>)
    - fixed a bug where HTTP data in HTTP socket events was modified even though it was shared which caused data consistency problems and crashes in the worst case (<a href="https://github.com/qorelanguage/qore/issues/576">issue 576</a>)
    - fixed a bug where the `+=` operator handled NOTHING values incorrectly (<a href="https://github.com/qorelanguage/qore/issues/582">issue 582</a>)
    - fixed a bug where a non-numeric define specified on the command line could cause a crash (<a href="https://github.com/qorelanguage/qore/issues/583">issue 583</a>)
    - fixed a bug where the @ref Qore::SQL::SQLStatement::describe() method would not grab the transation lock even when statements were implicitly executed (<a href="https://github.com/qorelanguage/qore/issues/591">issue 591</a>)
    - fixed the order of initialization of class members (<a href="https://github.com/qorelanguage/qore/issues/42">issue 42</a>)
    - fixed a bug in @ref Qore::TimeZone::date(string) where the date returned was in the current contextual time zone and not that of the object (<a href="https://github.com/qorelanguage/qore/issues/584">issue 584</a>)
    - fixed a bug parsing windows paths in URLs with @ref Qore::parse_url() (<a href="https://github.com/qorelanguage/qore/issues/618">issue 618</a>)
    - fixed a bug in @ref Qore::TimeZone::constructor(string) on Windows when used with an absolute path (<a href="https://github.com/qorelanguage/qore/issues/626">issue 626</a>)
    - fixed an I/O-handling bug in the @ref Qore::ReadOnlyFile and @ref Qore::File classes where I/O errors in read operations were silently ignored (<a href="https://github.com/qorelanguage/qore/issues/627">issue 627</a>)
    - fixed bugs in @ref Qore::ReadOnlyFile::readTextFile() and @ref Qore::ReadOnlyFile::readBinaryFile() would return @ref nothing instead of an empty object when reading empty files; now empty objects are returned in these cases (<a href="https://github.com/qorelanguage/qore/issues/508">issue 508</a>)
    - fixed a bug in *printf() outputs on Windows with scientific notation with floating-point values (<a href="https://github.com/qorelanguage/qore/issues/631">issue 621</a>)
    - fixed a bug where the precision of numbers during arithmetic operations was not adjusted correctly (<a href="https://github.com/qorelanguage/qore/issues/630">issue 630</a>, <a href="https://github.com/qorelanguage/qore/issues/908">issue 908</a>)
    - fixed a bug where the type of subtraction of two numbers was inferred as NOTHING during parsing (<a href="https://github.com/qorelanguage/qore/issues/636">issue 636</a>)
    - fixed a bug on Windows with @ref Qore::Dir::create() (<a href="https://github.com/qorelanguage/qore/issues/643">issue 643</a>)
    - fixed a bug where CRLF line endings were not handled correctly by the %exec-class parse directive (<a href="https://github.com/qorelanguage/qore/issues/653">issue 653</a>)
    - fixed a bug on Windows where @ref Qore::glob() would return paths beginning with \c "." by default (<a href="https://github.com/qorelanguage/qore/issues/660">issue 660</a>)
    - fixed a bug on Windows where @ref Qore::glob() would fail on \c "\*" or \c "/*" (<a href="https://github.com/qorelanguage/qore/issues/664">issue 664</a>)
    - fixed a bug on Windows where @ref Qore::glob() would not return paths in sorted order by default (<a href="https://github.com/qorelanguage/qore/issues/665">issue 665</a>)
    - fixed a bug on Windows where the @ref Qore::Dir class would incorrectly normalize UNC paths by stripping the leading backslash (<a href="https://github.com/qorelanguage/qore/issues/666">issue 666</a>)
    - fixed a bug where the @ref int_type "int" type restriction would accept any data type at runtime instead of throwing a \c RUNTIME-TYPE-ERROR exception (<a href="https://github.com/qorelanguage/qore/issues/683">issue 683</a>)
    - fixed bugs reporting the current method context with certain @ref Qore::HTTPClient "HTTPClient" methods that would report the @ref Qore::Socket "Socket" class instead (<a href="https://github.com/qorelanguage/qore/issues/689">issue 689</a>)
    - fixed a bug handling aborted HTTP chunked transfers; now any data available for reading on a socket when a chunked transfer is aborted is read instead of having a \c SOCKET-SEND-ERROR thrown when the remote end closes the socket during the transfer (<a href="https://github.com/qorelanguage/qore/issues/691">issue 691</a>)
    - fixed a bug with socket handling where SSL send failures did not cause an exception to be thrown in all cases (<a href="https://github.com/qorelanguage/qore/issues/732">issue 732</a>)
    - fixed a bug on Windows where @ref Qore::glob() returned files matched without the leading path component (<a href="https://github.com/qorelanguage/qore/issues/761">issue 761</a>)
    - fixed a bug with socket connection refused handling on Windows where connections were waiting until the timeout instead of returning an error immediately (<a href="https://github.com/qorelanguage/qore/issues/763">issue 763</a>)
    - fixed a bug where it was not possible to escape an escape character before a \c '$' character in a regular expression substitution target string (<a href="https://github.com/qorelanguage/qore/issues/777">issue 777</a>)
    - fixed a bug where object member references were treated as expressions returning a constant value which could cause a crash when used in an expression used to initialize a constant value at parse time (<a href="https://github.com/qorelanguage/qore/issues/817">issue 817</a>)
    - fixed a bug parsing IPv6 localhost (\c "::") with @ref Qore::parse_url() (<a href="https://github.com/qorelanguage/qore/issues/822">issue 822</a>)
    - fixed a bug in Windows timezone handling caused by erroneous region names (<a href="https://github.com/qorelanguage/qore/issues/824">issue 824</a>)
    - fixed an internal memory-handling bug that caused a crash when cleaning up the qore library on FreeBSD with clang++ and possibly other platforms (<a href="https://github.com/qorelanguage/qore/issues/839">issue 839</a>)
    - fixed a bug where \c CALL-WITH-TYPE-ERROR exceptions were thrown based on the parse options in the caller instead of in the target when calling across a @ref Qore::Program "Program" barrier (<a href="https://github.com/qorelanguage/qore/issues/841">issue 841</a>)
    - fixed a bug where @ref Qore::is_writable() and @ref Qore::is_readable() could return an incorrect value in some cases (<a href="https://github.com/qorelanguage/qore/issues/852">issue 852</a>)
    - fixed a bug where @ref Qore::format_number() would return an invalid string when the number of decimals to be returned was 0 (<a href="https://github.com/qorelanguage/qore/issues/851">issue 851</a>)
    - fixed a bug where the @ref delete "delete" and @ref remove "remove" operators would incorrectly create hash keys when attempting to delete inside complex hash structures with non-existent keys (<a href="https://github.com/qorelanguage/qore/issues/855">issue 855</a>)
    - fixed a bug where duplicate global variable declarations caused a crash (<a href="https://github.com/qorelanguage/qore/issues/891">issue 891</a>)
    - fixed a memory leak in @ref Qore::SQL::DatasourcePool "DatasourcePool" initialization when the minimum connections cannot be established (<a href="https://github.com/qorelanguage/qore/issues/994">issue 994</a>)
    - fixed handling of NaN values in logical operators (<a href="https://github.com/qorelanguage/qore/issues/915">issue 915</a>)
    - fixed sort_descending_stable so that it keeps (instead of reversing) the original order of items that compare equal (<a href="https://github.com/qorelanguage/qore/issues/940">issue 940</a>)
    - fixed a bug in \c copy() method argument parsing; compatible type declarations were not accepted (<a href="https://github.com/qorelanguage/qore/issues/946">issue 946</a>)

    @section qore_0811 Qore 0.8.11

    @par Release Summary
    Minor bugfix release for UNIX, major bugfixes for Windows

    @subsection qore_0811_new_features New Features in Qore
    - added the @ref Qore::AFMap and @ref Qore::AFStrMap constants
    - <a href="../../modules/WebUtil/html/index.html">WebUtil</a> updates:
      - added logic to the default file serving code to determine if the file is a binary or text file from the MIME type
    - @ref Qore::HTTPClient::sendWithSendCallback() "HTTPClient::sendWithSendCallback()" and @ref Qore::HTTPClient::sendWithSendCallback() "HTTPClient::sendWithSendCallback()" updated such that if a response is received while the chunked send operation is still in progress, an error is assumed, the send operation is aborted, and the response header is read immediately

    @subsection qore_0811_bug_fixes Bug Fixes in Qore
    - Windows fixes:
      - fixed TimeZone copying to use the standard name instead of the display name so that the info can be found in the registry
      - <a href="../../modules/Util/html/index.html">Util</a> module fixes:
        - fixed get_random_string() on Windows
        - fixed absolute_path_windows()
      - <a href="../../modules/HttpServer/html/index.html">HttpServer</a> module fixes:
        - when binding a wildcard address with @ref Qore::AF_UNSPEC "AF_UNSPEC" on Windows with HttpServer::addListeners()
          and both IPv6 and IPv4 addresses are returned, bind both addresses since Windows doesn't direct the IPv4 requests to the wildcard-bound IPv6 listener
      - fixed file reading by always opening in binary mode
      - added support for the WSAECONNABORTED socket error
      - replaced Mime::MultiPartMessage::getRandomString() with Util::get_random_string() to make it work on Windows
    - fixed a bug in the DBI layer where calling @ref Qore::SQL::SQLStatement::describe() "SQLStatement::describe()" would crash when called with an older module that did not implement this method
    - other fixes in the <a href="../../modules/Util/html/index.html">Util</a> module (in addition to the Windows-specific fixes above):
      - fixed parse_to_qore_value() with hashes with a comma in the first key name
      - read from /dev/urandom instead of /dev/random since reads from the latter can block for long periods to fill the entropy pool
    - do not start signal thread after a fork() if signal handling is enabled, pthread_create() is not async-signal safe (on FreeBSD at least this reliably causes segfaults)

    @section qore_0810 Qore 0.8.10

    @par Release Summary
    Major release with many many bugfixes and new features such as much improved HTTP and REST support (ex: chunked transfer support + new
    client and server classes for REST support for chunked transfers and data streaming), improved DB support
    (ex: new <a href="../../modules/Schema/html/index.html">Schema</a> module, <a href="../../modules/SqlUtil/html/index.html">SqlUtil</a> improvements),
    and much more.

    @subsection qore_0810_new_features New Features in Qore
    - better HTTP support; support for chunked sends and receives for streaming data over HTTP and other improvements:
      - @ref Qore::HTTPClient::sendWithSendCallback() "HTTPClient::sendWithSendCallback()"
      - @ref Qore::HTTPClient::sendWithRecvCallback() "HTTPClient::sendWithRecvCallback()"
      - @ref Qore::HTTPClient::sendWithCallbacks() "HTTPClient::sendWithCallbacks()"
      - @ref Qore::HTTPClient::setPersistent() "HTTPClient::setPersistent()"
      - @ref Qore::Socket::readHTTPChunkedBodyBinaryWithCallback() "Socket::readHTTPChunkedBodyBinaryWithCallback()"
      - @ref Qore::Socket::readHTTPChunkedBodyWithCallback() "Socket::readHTTPChunkedBodyWithCallback()"
      - @ref Qore::Socket::sendHTTPMessageWithCallback() "Socket::sendHTTPMessageWithCallback()"
      - @ref Qore::Socket::sendHTTPResponseWithCallback() "Socket::sendHTTPResponseWithCallback()"
      - @ref Qore::Socket::pendingHttpChunkedBody() "Socket::pendingHttpChunkedBody()"
    - added a minimum body size threshold for compression to <a href="../../modules/HttpServer/html/index.html">HttpServer</a>
    - <a href="../../modules/RestClient/html/index.html">RestClient</a> module updates:
      - configurable content encoding for send request message bodies is now supported (ie optional compression)
    - new user modules:
      - <a href="../../modules/Schema/html/index.html">Schema</a>: for DB-independent schema management
    - new public C++ socket performance instrumentation API
    - new functions:
      - @ref Qore::close_all_fd()
    - new constants:
      - @ref Qore::Err::ESRCH "ESRCH": search error
    - getModuleHash() and getModuleList() no longer return the \c "filename" key when run in a @ref Qore::Program "Program" context with @ref Qore::PO_NO_EXTERNAL_INFO set
    - <a href="../../modules/SqlUtil/html/index.html">SqlUtil</a> updates:
      - added insert operator support; for example, for inserting with values from sequences
      - added new upsert constant maps
      - added static SqlUtil::AbstractSqlUtilBase::getDatasourceDesc() method
      - added new Table::insertFromSelect*() variants taking Table arguments
      - added SqlUtil::Table::checkExistence() method
      - added support for the \c "forupdate" select option
    - <a href="../../modules/OracleSqlUtil/html/index.html">OracleSqlUtil</a> updates:
      - fixed selects with "limit" but no "offset"
      - convert date/time values to timestamps with microseconds resolution instead of dates with second resolution when dynamically inserting values as strings in SQL (binding by value not affected)
    - <a href="../../modules/CsvUtil/html/index.html">CsvUtil</a> module updates:
      - added the \c "write-headers" option to \c AbstractCsvWriter and subclasses to enable headers to be suppressed
      - added the \c "optimal-quotes" option to \c AbstractCsvWriter and subclasses to enable more efficient csv output (now the default)
    - added @ref Qore::SQL::AbstractDatasource::currentThreadInTransaction() "AbstractDatasource::currentThreadInTransaction()" which is reimplemented as @ref Qore::SQL::Datasource::currentThreadInTransaction() "Datasource::currentThreadInTransaction()" and @ref Qore::SQL::DatasourcePool::currentThreadInTransaction() "DatasourcePool::currentThreadInTransaction()"; the base class method throws an exception when called; it was not added as an abstract method in order to not break existing subclasses of AbstractDatasource
    - enhanced module license support
      - module license strings may now be specified in binary and user modules
      - @ref Qore::getModuleHash() and @ref Qore::getModuleList() now report license information for each module

    @subsection qore_0810_bug_fixes Bug Fixes in Qore
    - fixed an issue with class constant parse initialization where invalid recursive class constant definition parse exceptions could be raised and in some cases also crashes could result
    - <a href="../../modules/SmtpClient/html/index.html">SmtpClient</a> module: fixed missing username and missing password errors
    - fixed a bug where a qore switch statement with no case conditions and only a default label would erroneously never have it's default code executed
    - fixed a reference leak related to exception handling with invalid arguments with @ref Qore::Socket::setWarningQueue() and @ref Qore::HTTPClient::setWarningQueue()
    - fixed several bugs where the parse location could be reported incorrectly for type errors regarding in-object variable references
    - fixed a bug where an error could result with @ref Qore::Thread::Condition::wait() "Condition::wait()" with timeouts > 2147483648ms
    - fixed bugs handling "bigint" and "double precision" column types with schema alignments with the <a href="../../modules/PgsqlSqlUtil/html/index.html">PgsqlSqlUtil</a> module
    - fixed a bug handling parse initialization of constant values requiring run-time evaluation after other parse exceptions have been raised that could cause a parse-time crash
    - fixed a bug where qore could crash on exit with certain openssl versions by calling ERR_remove_state(0) in the main thread's cleanup function
    - fixed a bug where qore could crash on exit due to user module destruction not taking into consideration user module dependencies
    - fixed a bug in schema management in <a href="../../modules/SqlUtil/html/index.html">SqlUtil</a> where excessively verbose column aliases were used that caused errors when automatically updating columns with existing rows and new default values and non-null contraints with PostgreSQL databases
    - fixed a bug where a call reference to an abstract object method returned from an abstract class could be executed even though it must have been instantiated by a concrete subclass
    - fixed a bug where a valid call reference to a private object method was created within the class, then in some cases an object protection exception was raised when the call reference was called outside the class
    - fixed a bug in the <a href="../../modules/RestClient/html/index.html">RestClient</a> module when the yaml binary module is not available
    - fixed programmatic select queries with "limit" but no "offset" in <a href="../../modules/OracleSqlUtil/html/index.html">OracleSqlUtil</a>
    - fixed a bug in @ref Qore::Program::importFunction() where only the committed function list was checked when importing functions with a specific target namespace path
    - fixed a bug in @ref Qore::Program::importClass() where only the committed class list was checked when importing functions with a specific target namespace path
    - fixed a bug when parsing subnamespaces into a parent namespace where the subnamespace already exists (either in the committed list or in the pending list)
    - fixed a memory and reference leak caused by recursive references when closures encapsulating an object's scope are assigned to or accessible from members of the object by making references to the object from within a closure encapsulating the object's state weak references instead of strong references
    - fixed schema information classes when the "string-numbers" driver option is enabled
    - fixed crashing bugs in @ref Qore::get_thread_data() in certain use cases
    - fixed a bug in <a href="../../modules/SqlUtil/html/index.html">SqlUtil</a> where select and row iterator operations could fail with certain select hash arguments without a \c "columns" entry but where column names were otherwise required
    - fixed a bug in HTTP response parsing where case-signficant comparisons where being made with certain critical header values
    - fixed a bug handling thread cancellation with the @ref Qore::Thread::ThreadPool "ThreadPool" class
    - fixed several race conditions and potential deadlocks in @ref Qore::Thread::ThreadPool "ThreadPool" destruction with active threads in the pool

    @section qore_089 Qore 0.8.9

    @par Release Summary
    Major release with many new features and also many bugfixes.

    @subsection qore_089_new_features New Features in Qore
    - <a href="../../modules/CsvUtil/html/index.html">CsvUtil</a> module updates:
      - new classes:
        - \c CsvAbstractIterator: base abstract iterator class for iterating line-based CSV data
        - \c CsvDataIterator: iterator class allowing for CSV string data to be processed line by line on a record basis
        - \c AbstractCsvWriter: a base class for new CSV writer implementations
        - \c CsvFileWriter: CSV file writer class
        - \c CsvStringWriter: CSV in memory writer class
      - implemented support for allowing subclasses of CsvFileIterator to implement support for other custom types
      - no need to set \c "headers" in the constructor if \c "fields" are set; headers are assumed to be the field labels in the same order
    - added the @ref Qore::encode_url() function with <a href="http://tools.ietf.org/html/rfc3986#section-2.1">RFC 3986 section 2.1</a> compliance
    - @ref Qore::decode_url() function updated to decode UTF-8 encoded characters according to <a href="http://tools.ietf.org/html/rfc3986#section-2.1">RFC 3986 section 2.1</a>
    - added get_byte_size() and get_marketing_byte_size() to the <a href="../../modules/Util/html/index.html">Util</a> module
    - the error message now includes the module path used for the search when a module cannot be found in the module path
    - @ref Qore::SQL::DatasourcePool "DatasourcePool" enhancements:
      - new method: @ref Qore::SQL::DatasourcePool::clearWarningCallback() "DatasourcePool::clearWarningCallback()"
      - new method: @ref Qore::SQL::DatasourcePool::setWarningCallback() "DatasourcePool::setWarningCallback()"
      - new method: @ref Qore::SQL::DatasourcePool::getUsageInfo() "DatasourcePool::getUsageInfo()"
      - new method: @ref Qore::SQL::DatasourcePool::setErrorTimeout() "DatasourcePool::setErrorTimeout()"
      - new method: @ref Qore::SQL::DatasourcePool::getErrorTimeout() "DatasourcePool::getErrorTimeout()"
      - new method: @ref Qore::SQL::DatasourcePool::setEventQueue() "DatasourcePool::setEventQueue()"
      - new method: @ref Qore::SQL::DatasourcePool::clearEventQueue() "DatasourcePool::clearEventQueue()"
      - the new methods allow for monitoring @ref Qore::SQL::DatasourcePool "DatasourcePool" objects for pool contention issues (in case the pool needs to be resized), for throwing an exception if a connection is not acquired within the error timeout period (new default: 2 minutes), and for DBI drivers to raise warnings on an event queue that can be monitored in a separate thread
      - additionally connection acquisition statistics are tracked and returned in @ref Qore::SQL::DatasourcePool::getUsageInfo() "DatasourcePool::getUsageInfo()" (total requests, hits, maximum wait time)
    - @ref Qore::SQL::Datasource "Datasource" enhancements:
      - new method: @ref Qore::SQL::Datasource::setEventQueue() "Datasource::setEventQueue()"
      - new method: @ref Qore::SQL::Datasource::clearEventQueue() "Datasource::clearEventQueue()"
      - the new methods allow for DBI drivers to raise warnings on an event queue that can be monitored in a separate thread
    - @ref Qore::Socket "Socket" enhancements:
      - new method: @ref Qore::Socket::setWarningQueue() "Socket::setWarningQueue()"
      - new method: @ref Qore::Socket::clearWarningQueue() "Socket::clearWarningQueue()"
      - new method: @ref Qore::Socket::getUsageInfo() "Socket::getUsageInfo()"
      - new method: @ref Qore::Socket::clearStats() "Socket::clearStats()"
    - @ref Qore::FtpClient "FtpClient" enhancements:
      - new method: @ref Qore::FtpClient::setWarningQueue() "FtpClient::setWarningQueue()"
      - new method: @ref Qore::FtpClient::clearWarningQueue() "FtpClient::clearWarningQueue()"
      - new method: @ref Qore::FtpClient::getUsageInfo() "FtpClient::getUsageInfo()"
      - new method: @ref Qore::FtpClient::clearStats() "FtpClient::clearStats()"
    - <a href="../../modules/SmtpClient/html/index.html">SmtpClient</a> module updates:
      - optimized connection and login code; HELO/EHLO and authorization are performed when connecting only, not before each email
      - added support for socket performance instrumentation and warning events
    - <a href="../../modules/Pop3Client/html/index.html">Pop3Client</a> module updates:
      - added support for socket performance instrumentation and warning events
    - <a href="../../modules/TelnetClient/html/index.html">TelnetClient</a> module updates:
      - added support for socket performance instrumentation and warning events
    - <a href="../../modules/WebSocketClient/html/index.html">WebSocketClient</a> module updates:
      - added support for socket performance instrumentation and warning events
    - <a href="../../modules/RestClient/html/index.html">RestClient</a> module updates:
      - use the new @ref Qore::encode_url() function to encode URL paths to ensure that valid requests are sent when spaces, percent characters, and non-ascii characters are used in the URL path
      - set the character encoding in the \c Content-Type request header when sending strings
      - set the \c Accept header correctly in requests (previously only indicated yaml (\c "text/x-yaml") as an acceptible response encoding)
    - <a href="../../modules/RestHandler/html/index.html">RestHandler</a> module updates:
      - added support for the \c OPTIONS method
      - return a 400 \c "Bad Request" error if an unsupported HTTP method is used in a REST Call
    - added new \c UpsertInsertOnly upsert strategy to <a href="../../modules/SqlUtil/html/index.html">SqlUtil</a>
    - new pseudo-methods:
      - @ref <value>::sizep(): returns @ref Qore::True "True" if the type can return a non-zero size (@ref Qore::True "True" for containers including @ref binary "binary objects" and @ref string "strings", @ref Qore::False "False" for everything else)
      - @ref <string>::getLine(): finds lines in a string buffer
    - <a href="../../modules/Mime/html/index.html">Mime</a> module updates:
      - added mime type for WSDL files (\c "application/wsdl+xml")
      - added mappings for \c "xls" and \c "xlst" extensions to MimeTypeXml
    - added new modules:
      - <a href="../../modules/Mapper/html/index.html">Mapper</a>: data mapping module
      - <a href="../../modules/TableMapper/html/index.html">TableMapper</a>: data mapping module using <a href="../../modules/SqlUtil/html/index.html">SqlUtil</a> and <a href="../../modules/Mapper/html/index.html">Mapper</a> to map to an SQL table target
      - <a href="../../modules/FreetdsSqlUtil/html/index.html">FreetdsSqlUtil</a>: provides back-end support for MS SQL Server and Sybase databases with <a href="../../modules/SqlUtil/html/index.html">SqlUtil</a> using the <a href="https://github.com/qorelanguage/module-sybase">freetds module</a>
    - the @ref include "%include" parse directive now supports environment variable substitution at the beginning of the file path

    @subsection qore_089_bug_fixes Bug Fixes in Qore
    - fixed a crashing bug when HTTP messages with duplicate \c Connection, \c Content-Encoding, \c Transfer-Encoding, \c Location, or \c Content-Type headers is received
    - fixed a bug parsing octal character constants in the lexer when octal digits followed the octal constant (ex: \c "\0441" where the \c "1" would cause an error)
    - allow escaping "$" character in regular expression substitution target strings, previously it was impossible to output a literal "$" + a digit, since this would be interpreted as a numbered input pattern expression
    - fixed a bug in the @ref Qore::HTTPClient::getURL() "HTTPClient::getURL()" and @ref Qore::HTTPClient::getProxyURL() "HTTPClient::getProxyURL()" methods where the URL's path was not given with a leading "/" character
    - <a href="../../modules/CsvUtil/html/index.html">CsvUtil</a> module fixes:
      - fixed \c "date" field handling with empty input (now maps to 1970-01-01)
      - fixed CsvDataIterator::next() when header_lines > 0 and working with empty input data
    - added support for compiling on OSX Mavericks
    - fixed an infinitely recursive call in Table::del() in <a href="../../modules/SqlUtil/html/index.html">SqlUtil</a>
    - fixed a bug in v*printf() where \c '%%' was not handled correctly in all cases
    - fixed bugs in @ref Qore::microseconds() "microseconds" and @ref Qore::milliseconds() "milliseconds()" with large arguments
    - fixed a bug where a call to a call reference to a static method across a program boundary with local variables as arguments would cause a crash due to improper setting of the program context before the arguments are evaluated
    - fixed a bug in @ref Qore::SQL::Datasource::copy() "Datasource::copy()" method where implicitly-set options were not carried over into the new object
    - fixed a bug in the @ref Qore::SQL::DatasourcePool "DatasourcePool" class where implicitly-opened connections would not be guaranteed to have the same server time zone setting as the initial connections (for example, could cause problems with server timezone settings if running in a program context with a different local time zone attribute)
    - fixed bugs in <a href="../../modules/SqlUtil/html/index.html">SqlUtil</a> generating "create table" and "align table" SQL with DBs where unique indexes automatically create unique constraints (ex: MySQL)
    - fixed a bug in lchown() where chown() was used interally instead of lchown()
    - fixed a bug in <a href="../../modules/PgsqlSqlUtil/html/index.html">PgsqlSqlUtil</a> retrieving sequence values with Database::getNextSequenceValue()
    - fixed an off-by-one memory bug in @ref Qore::date(string, string) parsing a 4-digit date mask
    - fixed memory leaks in class member and class static variable management
    - fixed memory leaks when an entire class has to be rolled back due to parse errors and the class has pending static variables
    - fixed memory leaks in constant handling with values containing call references
    - fixed a memory leak in constant destruction with parse rollbacks when the constant value was NULL
    - fixed an error in the rounding heuristic for arbitrary-precision numeric values that could produce invalid results (ex: 34.9n * 100 = 34902n)
    - enforce @ref Qore::PO_NO_FILESYSTEM "PO_NO_FILESYSTEM" with the @ref include "%include" directive
    - fixed a bug managing object private data in complex inheritance cases where the same class may be inherited with virtual private data and also real private data
    - fixed a bug in socket timeout handling with select() errors
    - fixed a memory leak in handling abstract methods when multiple abstract methods with the same name but different signatures were declared in a class

    @section qore_088 Qore 0.8.8

    @par Release Summary
    Major new features and bug fixes with a particular focus on enhanced HTTP capabilities and enhanced database processing

    @subsection qore_088_compatibility Changes That Can Affect Backwards-Compatibility
    - Fixed method resolution order; it's now possible to call pseudo-methods directly on classes that implement @ref methodGate_methods "methodGate() methods"
    - Added the following abstract methods to @ref Qore::SQL::AbstractDatasource "AbstractDatasource":
      - @ref Qore::SQL::AbstractDatasource::getConfigHash() "AbstractDatasource::getConfigHash()"
      - @ref Qore::SQL::AbstractDatasource::getConfigString() "AbstractDatasource::getConfigString()"
    - "hard" string comparisons now perform encoding conversions if necessary (however as usual different data types cause the comparison to fail)

    @subsection qore_088_new_features New Features in Qore
    - new @ref user_modules "user modules" delivered with %Qore:
      - <a href="../../modules/RestClient/html/index.html">RestClient</a>: Provides a simple API for communicating with HTTP servers implementing <a href="http://en.wikipedia.org/wiki/Representational_state_transfer">REST</a> services
      - <a href="../../modules/RestHandler/html/index.html">RestHandler</a>: Provides an easy to use interface to the Qore <a href="../../modules/HttpServer/html/index.html">HttpServer</a> module for implementing server-side <a href="http://en.wikipedia.org/wiki/Representational_state_transfer">REST</a> services
      - <a href="../../modules/SqlUtil/html/index.html">SqlUtil</a>: Provides a high-level DB-independent API for working with database objects
        - <a href="../../modules/MysqlSqlUtil/html/index.html">MysqlSqlUtil</a>: Provides a high-level DB-independent API for working with MySQL database objects; loaded automatically by the <a href="../../modules/SqlUtil/html/index.html">SqlUtil</a> module when working with MySQL databases
        - <a href="../../modules/OracleSqlUtil/html/index.html">OracleSqlUtil</a>: Provides a high-level DB-independent API for working with Oracle database objects; loaded automatically by the <a href="../../modules/SqlUtil/html/index.html">SqlUtil</a> module when working with Oracle databases
        - <a href="../../modules/PgsqlSqlUtil/html/index.html">PgsqlSqlUtil</a>: Provides a high-level DB-independent API for working with PostgreSQL database objects; loaded automatically by the <a href="../../modules/SqlUtil/html/index.html">SqlUtil</a> module when working with PostgreSQL databases
      - <a href="../../modules/Util/html/index.html">Util</a>: Provides a some miscellaneous generally useful routines
      - <a href="../../modules/WebSocketClient/html/index.html">WebSocketClient</a>: Provides a client API for connecting to WebSocket servers
      - <a href="../../modules/WebSocketHandler/html/index.html">WebSocketHandler</a>: Provides an interface to the Qore <a href="../../modules/HttpServer/html/index.html">HttpServer</a> module for implementing server-side WebSocket services
      - <a href="../../modules/WebSocketUtil/html/index.html">WebSocketUtil</a>: Provides common client and server code for implementing WebSocket protocol services in %Qore
      - <a href="../../modules/WebUtil/html/index.html">WebUtil</a>: Provides server support for implementing complex web services including serving resources with mixed text and %Qore code that are automatically rendered on demand
    - improvements in existing @ref user_modules "user modules":
      - much improved <a href="../../modules/HttpServer/html/index.html">HttpServer</a> module, better performance, much better RFC compliance, more flexibility
      - new CSV generation class in <a href="../../modules/CsvUtil/html/index.html">CsvUtil</a>
      - much better message serialization and email attachment handling in the <a href="../../modules/SmtpClient/html/index.html">SmtpClient</a> and <a href="../../modules/MailMessage/html/index.html">MailMessage</a> modules
    - there is a new @ref Qore::Thread::ThreadPool "ThreadPool" class for implementing thread pools that automatically upscale and downscale within user-defined limits depending on the load placed on them
    - it's possible to inherit concrete versions of abstract method variants from a parent class that does not define the abstract method, meaning that concrete variants of an abstract method do not have to be implemented in a direct subclass of the class declaring the abstract method\n
      this makes using abstract base classes much easier in complex hierarchies using multiple inheritance; now common code can be separated into a single class and inherited by child classes sharing the common implementation
    - major @ref Qore::Socket "Socket" read performance increase by implementing internal read buffering (up to 10x faster socket read performance for certain operations, particularly with HTTP methods)
    - improved Unicode / UTF-8 support
      - <string>::lwr(), <string>::upr(), @ref Qore::tolower(string), and @ref Qore::toupper(string) now operate on a very wide range of non-ASCII characters, including Latin, Cyrillic, Greek, Armenian, Georgian, etc characters whereas they were previously limited to working on ASCII characters
      - <string>::unaccent() was added which removes accents from strings using a Unicode lookup map from a very wide range of accented Unicode characters to unaccented characters
    - new @ref Qore::SQL::Datasource "Datasource" and @ref Qore::SQL::DatasourcePool "DatasourcePool" methods:
      - Qore::SQL::Datasource::getConfigHash()
      - Qore::SQL::Datasource::getConfigString()
      - Qore::SQL::DatasourcePool::getConfigHash()
      - Qore::SQL::DatasourcePool::getConfigString()
      - Qore::SQL::DatasourcePool::copy()
    - @ref Qore::HTTPClient "HTTPClient" changes:
      - the @ref Qore::HTTPClient "HTTPClient" class is now a subclass of @ref Qore::Socket "Socket", so all @ref Qore::Socket "Socket" methods can be called on  @ref Qore::HTTPClient "HTTPClient" objects, making it easier to implement protocols based on HTTP
      - Qore::HTTPClient::getDefaultPath(): added
      - Qore::HTTPClient::setDefaultPath(): added
      - Qore::HTTPClient::getURL(): changed: now returns @ref nothing if no URL is set instead of an invalid URL
    - new functions:
      - call_pseudo_args()
      - @ref Qore::substr(binary, softint) "substr(binary, softint)"
      - @ref Qore::substr(binary, softint, softint) "substr(binary, softint, softint)"
    - new pseudo methods:
      - <binary>::substr(softint)
      - <binary>::substr(softint, softint)
      - <binary>::toBase64()
      - <binary>::toHex()
      - <binary>::toString()
      - <date>::getEpochSeconds()
      - <date>::getEpochSecondsLocalTime()
      - <date>::info()
      - <float>::abs()
      - <hash>::compareKeys(hash)
      - <int>::abs()
      - <int>::encodeLsb(int)
      - <int>::encodeMsb(int)
      - <int>::toUnicode()
      - <number>::abs()
      - <object>::hasCallableMethod()
      - <object>::hasCallableNormalMethod()
      - <object>::hasCallableStaticMethod()
      - <list>::rangeIterator()
      - <nothing>::rangeIterator()
      - <string>::comparePartial()
      - <string>::getUnicode()
      - <string>::equalPartial()
      - <string>::equalPartialPath()
      - <string>::toBase64()
      - <string>::toHex()
      - <string>::unaccent()
      - <value>::toNumber()
    - other new methods and method changes:
      - added new static methods in the @ref Qore::ReadOnlyFile "ReadOnlyFile" class making it easier to read entire files in one call:
        - @ref Qore::ReadOnlyFile::readTextFile()
        - @ref Qore::ReadOnlyFile::readBinaryFile()
      - changes to catch usage errors with the @ref Qore::Thread::Counter "Counter" class:
        - Qore::Thread::Counter::constructor() will throw an exception if called with an argument < 0
        - Qore::Thread::Counter::dec() will now throw an exception if called when the Counter is already at 0
      - Qore::Thread::Queue::empty(): new method
      - Qore::Socket::listen(): now has a new \a backlog parameter; the default backlog queue size was changed from 5 to 20
      - Qore::Socket::getPeerInfo() and Qore::Socket::getSocketInfo(): now takes an optional argument to avoid name lookups
      - Qore::Socket::readHTTPHeaderString(): new method
      - Qore::Dir: all list*() methods now take an optional parameter to return a list of file status value hashes plus \c "name" and optionally \c "link" keys for symbolic links; additionally symbolic links are now followed and files and directories are differentiated based on their targets when processing symbolic links
    - function changes
      - added optional \a start and \a end parameters to the @ref Qore::replace "replace()" function
    - all @ref data_type_declarations "data type declarations" that optionally accept @ref nothing also now accept @ref null and map @ref null to @ref nothing; this makes direct assignments from values derived from SQL queries much easier
    - added an optional reference to an integer to the @ref Qore::backquote() function to return the return code of the program executed
    - @ref implicit_index "implicit index" references now work in the @ref map "map" and @ref select "select" operators with lists and iterators
    - the @ref regex_extract_operator now accepts an optional \c g specifier to extract all occurrences of the pattern(s) in a string; also @ref Qore::regex_extract "regex_extract()" and <string>::regexExtract(string, int) now accept @ref Qore::RE_Global to extract all occurrences of the pattern(s) in a string
    - the @ref splice "splice" and @ref extract "extract" operators were extended to work on @ref binary "binary objects" as well as lists and strings
    - printing out binary values with the \c "%y" @ref string_formatting "format specifier" now produces YAML-like output for the binary value
    - added path name to error messages in @ref Qore::Dir "Dir" class exception strings

    @subsection qore_088_bug_fixes Bug Fixes in Qore
    - fixed a bug where the ?: operator could thrown spurious exceptions when parsing because it would return the type of the initial boolean expression as the return type of the operator
    - fixed a bug where classes with unimplemented inherited abstract variants would sometimes cause runtime exceptions to be thrown when instantiated but should have instead been caught at parse time
    - fixed a parser bug where out-of-line class method definitions could not be defined in a namespace block
    - fixed a bug parsing arguments in parse_uri_query() in the <a href="../../modules/HttpServer/html/index.html">HttpServer</a> module
    - fixed several bugs where parse exceptions could show the wrong source location:
      - with type errors in function calls
      - when resolving global variables
      - in base class constructor arguments
      - for empty blocks with a missing return statement
      - when validating types used with the return statement (also associated warnings)
      - in methods calls
      - in hash value expressions
      - with redeclaring local variable return types
      - in local variable object instantiations
    - really fixed the bug thought to be fixed in 0.8.7 "where SSL errors would cause the affected thread to go into a infinite loop using 100% CPU" - this turned out to be easily reproducible on all platforms; when the SSL connection was shut down cleanly by the remote end before a response message was returned, an infinite loop would result
    - fixed a bug where it was impossible to output a single '\' character in regex substitution expressions; '\' was taken as an escape character, and '\\\' was output literally, now '\\\' is output as '\'
    - fixed a bug where a parse-time crash would occur when calling the copy() method for a class that does not implement an explicit copy() method
    - fixed a bug where arguments passed to a copy method were ignored; now an exception is thrown
    - fixed a bug where public members and static variables of privately-inherited classes were incorrectly treated as public attributes of the child class
    - fixed a bug where slices could be made of objects from outside the class including private members
    - fixed a bug where @ref Qore::SQL::SQLStatement::memberGate() "memberGate() methods" were not being respected when taking a slice of an object
    - fixed bugs in the integer Socket::recv*() methods where a \c SOCKET-CLOSED exception was not thrown when the remote end closed the connection
    - fixed a bug related to out-of-order parse initialization for functions and methods which resulted in the wrong return type being returned for a method with more than 1 variant where the variant could not be matched at parse time
    - fixed a bug where a non-variable-reference member of an "our" variable declaration list would cause a crash due to passing the incorrect argument in sprintf()
    - fixed sandboxing / protection errors with inherited code; subclasses inheriting code from a parent class with different parse options would cause the child parse options to be used when running the parent class code which caused errors; now parse options are enforced properly on the block level
    - fixed the @ref Qore::RangeIterator "RangeIterator" class; it was still abstract due to a missing @ref Qore::RangeIterator::valid() method
    - fixed a bug where the wrong error was being returned after a connection reset (remote connection close) in sockets with integer recv*() methods which could in some cases lead to an infinite loop
    - fixed a bug where private members of a common base class were not accessible by objects of subclasses sharing the common base class
    - fixed many bugs in <a href="../../modules/CsvUtil/html/index.html">CsvUtil</a> and updated the module version to 1.1
    - initialize static openssl crypto locks for multi-threaded openssl library access; without this crashes can result (for example in error queue management)
    - fixed a bug where Qore::HTTPClient::getURL() returned an invalid URL when no URL was set; now it returns @ref nothing in this case
    - fixed a bug managing feature/module lists in inherited @ref Qore::Program "Program" objects; user modules were listed in the child @ref Qore::Program "Program" object even though user module code is not imported in child @ref Qore::Program "Program" objects
    - fixed a bug where an invalid guard condition in critical lvalue storage code can cause unreferenced data to be returned while in a lock which can cause a crash in a multithreaded program
    - fixed a bug where references were not being written to the output variable if an exception was active when the code block exited
    - fixed a bug setting the precision for arbitrary-precision numbers with large exponents (like "1e100n")
    - implemented more strict adherence to <a href="http://tools.ietf.org/html/rfc2616">RFC 2616</a> (HTTP 1.1) regarding message-body handling in requests and response message generation and parsing
    - fixed a bug with @ref Qore::Thread::Condition::wait() "Condition::wait()" on Darwin with negative timeout values where a short timeout was used instead of an indefinite wait
    - fixed bugs in the <a href="../../modules/SmtpClient/html/index.html">SmtpClient</a> and <a href="../../modules/MailMessage/html/index.html">MailMessage</a> modules where mail messages were being serialized incorrectly if there were no attachments (there was no possibility to set the content transfer encoding) and also where it was not possible to set the content-type for the message body when it was sent as a part of a multipart message
    - fixed bugs handling arguments declared as type @ref reference_or_nothing_type "*reference" (reference or nothing)
    - fixed bugs in executing code accross @ref Qore::Program "Program" object barriers with reference arguments
    - fixed a bug with the switch statement where character encoding differences would cause strings to mismatch even if they were otherwise identical; now hard comparisons with strings allow for implicit automatic temporary character encoding conversions for the comparison
    - fixed a bug where qore failed to set the time zone region correctly when set from /etc/localtime and this file is a relative symlink rather than absolute
    - fixed a bug where substr() and <string>::substr() were returning @ref nothing if the arguments could not be satisifed contrary to the documentation and the declared return type, now an empty string is returned in those cases
    - fixed bugs rounding number values between 10 and -10 (non-inclusive) for display, fixed bugs rounding number value regarding digits after the decimal point for display with @ref Qore::NF_Scientific
    - fixed a bug in the @ref Qore::Dir class where it was not possible to chdir to the root directory \c "/"
    - fixed a bug where recursive references were allowed and memory leaks would occur due to recursive references; these are now caught at runtime and a \c REFERENCE-ERROR exception is thrown
    - fixed a configure bug with bison >= 3
    - fixed a bug in the <a href="../../modules/HttpServer/html/index.html">HttpServer</a> module when automatically uncompressing supported content-encodings to set the resulting string's character encoding correctly
    - fixed a bug in the @ref instanceof "instanceof" operator when working with objects and classes created from different source @ref Qore::Program "Program" objects
    - fixed a bug in *printf() formatting with floating-point and number values where no digits were displayed right of the decimal point unless a specific number of digits was specified in the format string
    - fixed the return type of <bool>::typeCode(); was returning a boolean instead of @ref Qore::NT_BOOLEAN
    - fixed a bug there @ref null was evaluated as @ref Qore::True "True" in a boolean context rather than @ref Qore::False "False"
    - fixed a bug where @ref Qore::Socket::recvBinary() would ignore the first data read
    - fixed starting listeners on UNIX domain sockets on Soalris in the <a href="../../modules/HttpServer/html/index.html">HttpServer</a> module
    - fixed a bug where number("") was being converted to \@NaN\@n
    - fixed return type of @ref Qore::HTTPClient::getConnectionPath() "HTTPClient::getConnectionPath()"
    - fixed several bugs with logical comparison operators and arbitrary-precision numeric values where arbitrary-precision numeric values were not being prioritized as numeric values and also in some cases were being first converted to doubles and then operated on
    - fixed a bug in the socket code where the socket close condition was not flagged with SSL connections when writes failed due to the remote end closing the connection; an error would only be raised on the following socket operation
    - fixed a mismatched delete/malloc error with time zone initialization and the localtime file

    @section qore_087 Qore 0.8.7

    @par Release Summary
    Code embedding improvements

    @subsection qore_087_compatibility Changes That Can Affect Backwards-Compatibility
    @par Fixes for Code Inheritance in Program Objects
    The following changes are meant to sanitize code inheritance in child @ref Qore::Program "Program" objects to fix long-standing design bugs in code encapsulation by addressing the lack of fine-grained control over symbol visibility in inherited code.
    - @ref mod_public "public": The @ref mod_public "public" keyword's usage in modules has now been expanded
      to provide the same functionality generically in @ref Qore::Program "Program" objects; if @ref qore_classes "classes",
      @ref constants "constants", @ref qore_namespaces "namespaces", @ref qore_functions "functions", or
      @ref global_variables "global variables" are defined with the @ref mod_public "public" keyword, then these symbols will
      be inherited into child @ref Qore::Program "Program" objects as long as no @ref parse_options "parse options" prohibit
      it.\n\n
      This change was made to give programmers complete control over which symbols are inherited in child
      @ref Qore::Program "Program" objects, whereas because prior to this change, the control was very course.\n\n
    - the default behavior of %Qore regarding inherting global variables and functions with user variants was changed to be
      consistent with namespaces, classes, and constants; that is; public symbols are inherited by default.\n\n
      The following constants were renamed:
      - <tt>PO_INHERIT_USER_FUNC_VARIANTS</tt> is now: @ref Qore::PO_NO_INHERIT_USER_FUNC_VARIANTS "PO_NO_INHERIT_USER_FUNC_VARIANTS"
      - <tt>PO_INHERIT_GLOBAL_VARS</tt> is now: @ref Qore::PO_NO_INHERIT_GLOBAL_VARS "PO_NO_INHERIT_GLOBAL_VARS"\n\n
      This change was made to fix a long-standing design problem with symbol inheritance and make the implementation consistent.\n\n
    - builtin symbols are no longer inherited from user modules; only independent user symbols; the main change is that if a user
      module adds new user methods to a builtin class or new user variants to a builtin function, these changes are no longer imported
      into target @ref Qore::Program "Program" objects.

    @par File Method Changes
    The following methods were updated to throw exceptions on all errors rather than a return code for I/O errors in order to avoid hard to debug conditions due to ignoring I/O errors by forgetting to check the return value on the following methods:
    - Qore::File::f_printf()
    - Qore::File::f_vprintf()
    - Qore::File::print()
    - Qore::File::printf()
    - Qore::File::vprintf()
    - Qore::File::write()
    - Qore::File::writei1()
    - Qore::File::writei2()
    - Qore::File::writei4()
    - Qore::File::writei8()
    - Qore::File::writei2LSB()
    - Qore::File::writei4LSB()
    - Qore::File::writei8LSB()
    .
    Note that the above changes will hopefully only minimally impact backwards-compatibilty since the change is in error handling, and additionally each of the above methods could also throw an exception if called when the object was not open.

    @subsection qore_087_new_features New Features in Qore
    - new methods offering code encapsulation enhancements
      - @ref Qore::Program::loadModule() "Program::loadModule()": allows modules to be loaded in a @ref Qore::Program "Program" object directly
      - @ref Qore::Program::importClass() "Program::importClass()": allows classes to be individually imported in @ref Qore::Program "Program" objects
    - new pseudo-methods in @ref Qore::zzz8nothingzzz9 to allow for @ref Qore::zzz8hashzzz9 pseudo-methods to be safely used with @ref nothing
      - <nothing>::firstKey()
      - <nothing>::firstValue()
      - <nothing>::hasKey()
      - <nothing>::hasKeyValue()
      - <nothing>::keys()
      - <nothing>::lastKey()
      - <nothing>::lastValue()
      - <nothing>::values()
    - other new pseudo-methods:
     - <date>::durationSeconds()
     - <date>::durationMilliseconds()
     - <date>::durationMicroseconds()
    - removed most restrictions on embedded logic in user modules; user module @ref Qore::Program "Program" objects are subject to the
      same restrictions as the parent @ref Qore::Program "Program" object (if any)
    - added the get_parse_options() function so that parse options in the current @ref Qore::Program "Program" can be determined at
      runtime
    - added the get_ex_pos() function to help with formatting exception locations where the \c source and \c offset information is present
    - new methods and method variants:
      - @ref Qore::HTTPClient::getPeerInfo()
      - @ref Qore::HTTPClient::getSocketInfo()
      - @ref Qore::File::getTerminalAttributes()
      - @ref Qore::SQL::Datasource::transactionTid()
      - @ref Qore::SQL::Datasource::currentThreadInTransaction()
      - @ref Qore::SQL::DatasourcePool::currentThreadInTransaction()
    - new location tags \c "source" and \c "offset" added for parse and runtime exceptions to allow for error-reporting to display information about files where sections of a source file are parsed; this allows both the label and line offset in the label and the file name and absolute file line position to be reported in exception information
      - new parameters added to the following methods and function to accommodate the new location information:
        - @ref Qore::Program::parse() "Program::parse()"
        - @ref Qore::Program::parsePending() "Program::parsePending()"
        - @ref Qore::parse() "parse()"
      - see @ref Qore::ExceptionInfo "Exception Hash" and @ref Qore::CallStackInfo "Call Stacks" for new keys in exception and call stack information hashes
    - <date>::format() now accepts \c "us" for microseconds (see @ref date_formatting)
    - <a href="../../modules/SmtpClient/html/index.html">SmtpClient</a> module improvements:
      - added automatic recognition and support of the \c "STARTTLS" command when connecting to an ESMTP server; this way
        the class will automatically upgrade the connection to a secure TLS/SSL connection if the server supports it
      - added support for SMTP server schemes in the URL in the constructor (ex: \c "esmtptls://user@password:smtp.example.com")
      - added support for the deprecated (but still in use) \c "smtps" scheme with a default port of 465
      - when throwing an exception when a Message cannot be sent because it is incomplete, the reason for the error is also included
        in the exception (previously the exception message was generic making problems with the Message object harder to debug)
    - C++ API Enhancements
      - added C++ APIs to allow for %Qore @ref Qore::File "File" and @ref Qore::Thread::Queue "Queue" object arguments to be used by modules
      - added C++ APIs for controlling openssl initialization and cleanup by the qore library
      - extended qpp to allow for parsing relative dates in qpp code for assignments/default argument values
      - made it possible to call the C++ function QoreFunction::findVariant() from threads where there is no current QoreProgram object
        (such as from a thread created by foreign code)
      - added APIs to allow foreign threads to be registered/deregistered as %Qore threads (for example, to allow %Qore code to be called
        in a callback in a foreign thread created by a library linked with a %Qore binary module)
      - added APIs to allow for TID reservations to allow (for example) for a callback that is executed in the same foreign thread to always have the same TID
      - the old Datasource::execRaw() function with the \a args parameter was deprecated since args was ignored anyway, a new Datasource::execRaw() function was added that has no args parammeter

    @subsection qore_087_bug_fixes Bug Fixes in Qore
    - fixed a runtime class matching bug when identical user classes were created in different @ref Qore::Program "Program" objects,
      the match could fail at runtime because the wrong APIs were being used
    - fixed a crashing bug in the @ref map "map" operator with a select expression when used with an
      @ref Qore::AbstractIterator "AbstractIterator" object for the list operand
    - fixed a bug where the generation of internal strings for abstract method signatures tries to resolve class names that
      are declared out of order, which incorrectly resulted in a parse exception; the fix is to use the class name in the
      signature before class resolution; the class is resolved in the second stage of parsing (symbol resolution) anyway, if it
      can't be resolved then the changes to the @ref Qore::Program "Program" are rolled back anyway
    - a potential deadlock was fixed when calling @ref Qore::exit() "exit()" while background threads were running; it was
      possible for a thread to be canceled while holding a @ref Qore::Thread::Mutex "Mutex" (for example) and then for another
      thread to deadlock trying to acquire the @ref Qore::Thread::Mutex "Mutex" and therefore for the process to deadlock because
      pthread_mutex_lock() is not a cancellation point. The solution was to cancel all threads first, then wait half a second, then call exit()
    - fixed a bug where global variables were being evaluated with strict mathematical boolean evaluation even when @ref perl-bool-eval
      "%perl-bool-eval" was enabled (which is the default)
    - fixed bug in @ref Qore::parseBase64String() and @ref Qore::parseBase64StringToString() when called with an empty string argument; in this case uninitialized memory was returned
    - fixed runtime dynamic memory leaks in the @ref select and @ref map operators when used with iterators
    - do thread-specific cleanup in the main thread when cleaning up/shutting down the qore library
    - added additional openssl cleanup code for thread-local data and when cleaning up the qore library
    - fixed a bug matching function/method variants at runtime
    - fixed a race condition deleting global dynamic handlers in the <a href="../../modules/HttpServer/html/index.html">HttpServer</a> module
    - fixed a bug where declaring an abstract method with parameters and then declaring a concrete reimplementation of the method in a child class with no parameters caused a parse-time crash
    - fixed a bug where trying to dynamically call a function that does not exist results in a deadlock due to an error where a mutex is not unlocked
    - fixed a bug in the @ref Qore::Socket::sendHTTPMessage() and @ref Qore::Socket::sendHTTPResponse() methods regarding the timeout parameter
    - fixed a bug in an socket SSL error message where the method name was printed from non-string memory (used wrong ptr for the <tt>%%s</tt> format argument)
    - fixed some major crashing bugs related to reference handling; a global variable assigned a reference to a reference to a local variable would cause a crash
    - @ref reference_type and @ref reference_or_nothing_type type fixes: an error in @ref reference_type type handling allowed non-reference values to be passed to builtin code expecing references which caused a crash; the @ref reference_type and @ref reference_or_nothing_type types would accept any value type
    - attempted to fix a non-reproducible bug seen on rhel5 in the @ref Qore::Socket "Socket class" where SSL errors would cause the affected thread to go into a infinite loop using 100% CPU

    @section qore_0862 Qore 0.8.6.2

    @par Release Summary
    Iterator improvements and design fixes

    @subsection qore_0862_compatibility Changes That Can Affect Backwards-Compatibility
    @par Fixes for Iterator Class Design Bugs
    Iterators, particular regarding the @ref map "map" and @ref select "select" operators, were implemented in a confusing and inconsistent way; even the %qore documentation was incorrect, and examples were given incorrectly.  The following changes will break functionality using the badly-implemented behavior of iterators before, but since the fix comes fairly soon after the introduction, hopefully this change will not cause too many problems with existing code.   All users polled about the iterator changes in this release saw them as positive and desired changes to the language.
    - the @ref map "map" and @ref select "select" operators' behavior was changed when used with an @ref Qore::AbstractIterator "AbstractIterator" object for the list operand; now the implied argument is the result of @ref Qore::AbstractIterator::getValue() "AbstractIterator::getValue()" instead of the iterator object itself.  This addresses a confusing design choice in the original iterator integration with the @ref map "map" and @ref select "select" operators
    - the second boolean argument was removed from the @ref Qore::HashIterator::constructor(hash&lt;auto&gt;) "HashIterator::constructor(hash&lt;auto&gt;)" and @ref Qore::HashReverseIterator::constructor(hash) "HashReverseIterator::constructor(hash)" methods; use the new  @ref Qore::HashPairIterator "HashPairIterator" and @ref Qore::ObjectPairIterator "ObjectPairIterator" classes instead (<hash>::pairIterator() and <object>::pairIterator())
    - the single boolean argument was removed from <hash>::iterator() and <object>::iterator(); use <hash>::pairIterator() and <object>::pairIterator() instead to get the old behavior

    @subsection qore_0862_changes Changes in Qore
    - new iterator classes:
      - @ref Qore::HashKeyIterator "HashKeyIterator"
      - @ref Qore::HashKeyReverseIterator "HashKeyReverseIterator"
      - @ref Qore::HashPairIterator "HashPairIterator"
      - @ref Qore::HashPairReverseIterator "HashPairReverseIterator"
      - @ref Qore::ObjectKeyIterator "ObjectKeyIterator"
      - @ref Qore::ObjectKeyReverseIterator "ObjectKeyReverseIterator"
      - @ref Qore::ObjectPairIterator "ObjectPairIterator"
      - @ref Qore::ObjectPairReverseIterator "ObjectPairReverseIterator"
    - new pseudo-methods:
      - <hash>::keyIterator()
      - <hash>::pairIterator()
      - <hash>::contextIterator()
      - <object>::keyIterator()
      - <object>::pairIterator()
      - <nothing>::keyIterator()
      - <nothing>::pairIterator()
      - <nothing>::contextIterator()
    - the internal C++ QoreProgramHelper object has been updated to wait until all background threads in the %Qore library have executed before taking the @ref Qore::Program "Program" object out of scope; this allows for callbacks and other code that might be needed by background threads started in user modules (for example) to stay valid until the threads in the user modules also have terminated.  Note that this does not affect the case when using @ref exec-class "%exec-class" and an application program object goes out of scope with background threads in user modules having non-static method call references as callbacks to the application program; see @ref user_module_program_scope for more information on this topic.

    @section qore_0861 Qore 0.8.6.1

    @par Release Summary
    Major bug fixes and minor new features

    @subsection qore_0861_changes Changes in Qore
    - updated the @ref try-module "%try-module" parse directive to support a variant without an exception variable for usage in @ref Qore::Program "Program" objects where @ref Qore::PO_NO_TOP_LEVEL_STATEMENTS is set
    - added code to raise an @ref invalid-operation warning with the @ref elements "elements operator" when called with a type that can never return a value with this operator
    - updated the @ref Qore::File "File" class's internal buffer size from 4KB to 16KB which greatly improves read performance
    - added new public APIs for the QoreNumberNode class to allow for proper de/serialization in external modules
    - <a href="../../modules/Pop3Client/html/index.html">Pop3Client</a> module:
      - added the Pop3Client::logPassword() methods and masked password by default in the debug log
      - updated module to v1.1
    - <a href="../../modules/Mime/html/index.html">Mime</a> module:
      - declared the MultiPartMessage::getMsgAndHeaders() method abstract as originally intended
      - added MultiPartMessage::parseBody() static method
      - updated module to v1.3

    @subsection qore_0861_bug_fixes Bug Fixes in Qore
    - fixed crashing bugs due to the lack of proper lvalue checks with the expression for the background operator with operators using lvalues with local variables
    - fixed rounding of arbitrary-precision numeric values for display purposes when the last significant digit is just to the right of the decimal point (ex: was displaying 10.2 as "11." for example)
    - fixed a race condition in static destruction of the library when a background thread calls exit() that could cause a segfault on exit
    - fixed a static memory leak in Program objects when constants contain code references to functions or static methods
    - fixed a bug parsing user modules; the Program context was not set properly which could lead to a crash when parsing user modules loaded from the command-line or to incorrect parse options when loaded from user Program code
    - fixed a bug where the @ref invalid-operation warning with the @ref keys "keys operator" was not being triggered in common cases that should have triggered the warning
    - <a href="../../modules/MailMessage/html/index.html">MailMessage</a> module:
      - fixed recognizing mime messages with additional text after the version number (ex: \c "Mime-Version: 1.0 (Mac OS X Mail 6.2 \(1499\))")
      - fixed a bug setting the content-type of message parts (this fix is now in the <a href="../../modules/Mime/html/index.html">Mime</a> in the MultiPartMessage::getMsgAndHeaders() method
      - fixed multipart message parsing by using MultiPartMessage::parseBody() in the <a href="../../modules/Mime/html/index.html">Mime</a> module; now also parts with subparts are parsed correctly as well
      - fixed a bug where the sender and from values were not being set properly when parsing email messages
      - updated module to v1.0.3

    @section qore_086 Qore 0.8.6

    @par Release Summary
    Major new features and a few bug fixes

    @subsection qore_086_compatibility Changes That Can Affect Backwards-Compatibility

    @par Perl-Style Boolean Evaluation
    %Qore's default boolean evaluation mode was changed from strict mathematical to a more intuitive perl- (and Python-) like style.
    This change was implemented to address one of the oldest design bugs in %Qore: strict mathematical boolean evaluation.  See @ref perl-bool-eval "%perl-bool-eval" for a description of the new default boolean evaluation mode.\n\n
    To get the old strict mathematical boolean evaluation, use the @ref strict-bool-eval "%strict-bool-eval" parse option.\n\n
    An example of the change; now the following @ref if "if statement" block will be executed as the <tt><b>if</b></tt> expression is now evaluated as @ref Qore::True "True":
    @code{.py}
    string str = "hello";
    if (str)
        printf("Qore says hello\n");
    @endcode
    Previously (i.e. with @ref strict-bool-eval "%strict-bool-eval") the <tt><b>if</b></tt> expression above would be evaluated as @ref Qore::False "False" because the string value was converted to an integer 0, however as of %Qore 0.8.6 (with the default @ref perl-bool-eval "perl-bool-eval") it is @ref Qore::True "True" since the string is not empty; empty strings and string value \c "0" are evaluated as @ref Qore::False "False".\n\n
    Perhaps counterintuitively (and the reason this was changed to be the default in qore), the chance for regression errors in
    qore code is very small, because for all cases where the old logic could be applied (meaning excluding cases where the result
    was always @ref Qore::False "False" due to the data types or values being evaluated), the results are the same with the new logic,
    except for one case; the case where a string has more than one character and begins with a zero (ex: \c "00").
    In this case, the old logic would always return @ref Qore::False "False", because the value was first converted to an integer \c 0,
    whereas the new logic will return @ref Qore::True "True".  Note that in the case of a string with a single \c "0", both the old and
    new boolean logic returns @ref Qore::False "False".\n\n
    Basically with this option set, qore's boolean evaluation becomes like perl's and Python's, whereas any expression that has the following values is @ref Qore::False "False": @ref nothing, @ref string "string" \c "0" and @ref string "empty strings", @ref integer "integer", @ref float "float", and @ref number "number" \c 0 (zero), @ref absolute_dates "absolute date" \c 1970-01-01Z (ie the start of the epoch with an offset of 0), @ref relative_dates "relative date" \c 0s (or any  @ref relative_dates "relative date" with a 0 duration), @ref null, @ref binary "empty binary objects", @ref hash "empty hashes", and @ref list "empty lists".  All other values are @ref Qore::True "True".
    @note also affects the @ref Qore::boolean(any) "boolean(any)" function

    @par Changes in the Socket Class
    The @ref Qore::Socket "Socket" class was enhanced to support timeouts with non-blocking I/O on all send operations;
    many Socket methods that send data were originally implemented to return an error code on error, however they would
    also throw exceptions if the socket were not open, so the error handling was inconsistent (exceptions versus return codes).\n\n
    Additionally it was not possible to get error information at all for SSL errors if the socket was connected with SSL, which,
    according to %Qore's socket design, should be transparent for the programmer.\n\n
    For these reasons the implementation was deemed inconsistent and unintuitive; the change was to add optional timeout parameters
    to all send methods and to allow the methods to throw exceptions (instead of simply returning -1 and not being able to determine the cause of the error in many cases).\n\n
    The following methods were updated to accept optional timeout parameters and throw exceptions on all errors rather than a return code for I/O errors:
    - Qore::Socket::send()
    - Qore::Socket::sendBinary()
    - Qore::Socket::sendi1()
    - Qore::Socket::sendi2()
    - Qore::Socket::sendi4()
    - Qore::Socket::sendi8()
    - Qore::Socket::sendi2LSB()
    - Qore::Socket::sendi4LSB()
    - Qore::Socket::sendi8LSB()

    @par New Abstract Method in AbstractIterator
    The following abstract method was added:
    - Qore::AbstractIterator::valid() was added (with concrete implementations in all iterator classes derived from this base class delivered with %Qore); this method tells if the object is currently pointing to a valid iterator.\n\n For any user classes inherting @ref Qore::AbstractIterator "AbstractIterator" directly (as opposed to another concrete iterator class in %Qore, where the method has already been added), a concrete implementation of this method will have to be added as well or that class will become @ref abstract with this release of %Qore.

    @subsection qore_086_new_features New Features in Qore
    @par Arbitrary-Precision Numeric Support
    %Qore now uses the <a href="http://www.mpfr.org/">MPFR</a> and <a href="http://gmplib.org">GMP</a> libraries to provide arbitrary-precision numeric support.  This type can be used for high-precision mathematics or for storing \c NUMERIC (ie \c DECIMAL or \c NUMBER) column values when retrieved from databases by %Qore DBI drivers that support the new capability @ref Qore::SQL::DBI_CAP_HAS_NUMBER_SUPPORT "DBI_CAP_HAS_NUMBER_SUPPORT" (previously these values would be retrieved as %Qore strings in order to avoid information loss).\n\n
    For more information, see the new @ref number "number" type, @ref number_type, and @ref Qore::zzz8numberzzz9

    @par New CsvUtil Module
    The <a href="../../modules/CsvUtil/html/index.html">CsvUtil</a> module implements the CsvFileIterator class that allows for easy parsing of csv-like text files

    @par %%try-module Parse Directive to Handle Module Load Errors at Parse Time
    The new @ref try-module "%try-module" parse directive allows for module load errors to be handled at parse time; ex:
    @code{.py}
%try-module($ex) some-module > 1.0
    printf("error loading module %y: %s: %s\n", ex.arg, ex.err, ex.desc);
    exit(1);
%endtry
    @endcode

    @par Abstract Class Hierarchy Improvement
    As of this version of qore, concrete implementations of @ref abstract "abstract methods" no longer have to have exactly the same return type as the abstract method; it is now sufficient that the return type in the concrete method meets a compatibility test with the return type of the abstract method in the parent class.\n\n
    For example the following is now valid (and <tt>MyConcreteClass</tt> is not abstract, whereas previously because the return types in the child class were not exact, <tt>MyConcreteClass</tt> would be considered abstract by qore):
    @code{.py}
class MyAbstractClass {
    abstract any doSomething();
    abstract *string getString();
}

class MyConcreteClass inherits MyAbstractClass {
    int doSomething() {
        return 1;
    }
    string getString() {
        return "hello";
    }
}
    @endcode

    @par DBI Improvements
    Three new DBI capabilities were implemented, including a new option API as follows:
    - @ref Qore::SQL::DBI_CAP_HAS_NUMBER_SUPPORT "DBI_CAP_HAS_NUMBER_SUPPORT": DBI drivers declaring this capability can accept @ref number "number" values and can also return @ref number "number" values, if a DBI driver does not declare this capability, then @ref number "number" values sent for binding by value are automatically converted to @ref float "float" values before being sent to the driver
    - @ref Qore::SQL::DBI_CAP_HAS_OPTION_SUPPORT "DBI_CAP_HAS_OPTION_SUPPORT": this indicates that the driver supports the new option API, allowing options to be set on each connection.  See the following for more information:
      - @ref Qore::SQL::Datasource::constructor() "Datasource::constructor(hash)": now passes options to the DBI driver if the driver supports the option API
      - @ref Qore::SQL::Datasource::constructor() "Datasource::constructor(string)": (new in 0.8.6) passes options to the DBI driver if the driver supports the option API
      - @ref Qore::SQL::Datasource::getOption(string) "Datasource::getOption(string)": (new in 0.8.6) returns the value of the given option if the driver supports the option API
      - @ref Qore::SQL::Datasource::getOptionHash() "Datasource::getOptionHash()": (new in 0.8.6) returns a hash of the current option values for the current connection if the driver supports the option API
      - @ref Qore::SQL::Datasource::setOption() "Datasource::setOption()": (new in 0.8.6) allows options to be changed after the object is created
      - @ref Qore::SQL::DatasourcePool::constructor() "DatasourcePool::constructor(hash)": now passes options to the DBI driver if the driver supports the option API
      - @ref Qore::SQL::DatasourcePool::constructor() "DatasourcePool::constructor(string)": (new in 0.8.6) passes options to the DBI driver if the driver supports the option API
      - @ref Qore::SQL::DatasourcePool::getOption(string) "DatasourcePool::getOption(string)": (new in 0.8.6) returns the value of the given option if the driver supports the option API
      - @ref Qore::SQL::DatasourcePool::getOptionHash() "DatasourcePool::getOptionHash()": (new in 0.8.6) returns a hash of the current option values for the current connection if the driver supports the option API
      - @ref Qore::SQL::dbi_get_driver_options(string) "dbi_get_driver_options(string)": (new in 0.8.6) returns a hash of driver option information without values
    - @ref Qore::SQL::DBI_CAP_SERVER_TIME_ZONE "DBI_CAP_SERVER_TIME_ZONE": indicates that the DBI driver will convert any bound date/time values to the server's time zone before binding and also will tag date/time values retrieved from the server with the server's time zone.  This capability also implies that the driver supports the new \c "timezone" option.

    @par Socket Improvements
    The @ref Qore::Socket "Socket" class was updated to support non-blocking I/O on all send methods; the following methods were updated to accept optional timeout parameters:
    - Qore::Socket::send2()
    - Qore::Socket::sendBinary2()
    - Qore::Socket::sendHTTPMessage()
    - Qore::Socket::sendHTTPResponse()
    .
    The following methods were enhanced to provide better error information when throwing exceptions:
    - Qore::Socket::recvi1()
    - Qore::Socket::recvi2()
    - Qore::Socket::recvi4()
    - Qore::Socket::recvi8()
    - Qore::Socket::recvi2LSB()
    - Qore::Socket::recvi4LSB()
    - Qore::Socket::recvi8LSB()
    - Qore::Socket::recvu1()
    - Qore::Socket::recvu2()
    - Qore::Socket::recvu4()
    - Qore::Socket::recvu2LSB()
    - Qore::Socket::recvu4LSB()

    @par Iterator Improvements
    The following improvements were made in qore to support more flexible and ubiquitous iterators:
    - new iterator classes:
      - @ref Qore::SingleValueIterator "SingleValueIterator": allows single values (or any value without an iterator class) to be iterated; this provides the basis for the return type for the new base <value>::iterator() method for non-container types
      - @ref Qore::FileLineIterator "FileLineIterator": allows files to be iterated line by line
      - @ref Qore::ObjectIterator "ObjectIterator": a generic iterator for objects
      - @ref Qore::ObjectReverseIterator "ObjectReverseIterator": a generic reverse iterator for objects
      - @ref Qore::RangeIterator "RangeIterator": a numerical sequence generator (the basis for the return type for the new @ref Qore::xrange() "xrange()" function
    - new pseudo-methods were added to return iterator objects based on the value type:
      - <value>::iterator()
      - <hash>::iterator()
      - <list>::iterator()
      - <object>::iterator()
      .
      The base pseudo-method (<value>::iterator()) ensures that any value can be iterated, and the type-specific methods ensure that the most suitable iterator for container types is returned for container values; values without an iterator class are iterated with the @ref Qore::SingleValueIterator "SingleValueIterator"
    - the @ref Qore::HashIterator "HashIterator" and @ref Qore::HashReverseIterator "HashReverseIterator" classes had an additional optional boolean argument added to their constructors; if @ref Qore::True "True", then the @ref Qore::HashIterator::getValue() "HashIterator::getValue()" and @ref Qore::HashReverseIterator::getValue() "HashReverseIterator::getValue()" methods return a hash with the following keys: \c "key" and \c "value", allowing for more convenient iteration with constructions that only use \c getValue() methods (such as the @ref foreach "foreach statement"); to accommodate this, two new methods were added to the @ref Qore::HashIterator "HashIterator" base class:
      - @ref Qore::HashIterator::getKeyValue()
      - @ref Qore::HashIterator::getValuePair()
    - all iterator classes had copy methods added to them (ex: @ref Qore::HashIterator::copy())
    - new Python-inspired @ref Qore::range() "range()" and @ref Qore::xrange() "xrange()" functions (the latter returning a @ref Qore::RangeIterator "RangeIterator" object to efficiently iterate large integral sequences or ranges

    @par Text File Parsing Enhancements
    The following improvements were made in qore to support more flexible file parsing:
    - the @ref Qore::ReadOnlyFile class was added as a parent class of @ref Qore::File to allow for a more convenient API for reading files (the @ref Qore::File class's API remains the same as it publically inherits  @ref Qore::ReadOnlyFile)
    - the @ref Qore::ReadOnlyFile::readLine() "ReadOnlyFile::readLine()" method (formerlly a method of the @ref Qore::File class) was enhanced to accept 2 optional arguments, allowing the end of line character(s) to be stripped from the line returned, and also to allow the end of line characters to be specified.  If no end of line characters are specified, then the method automatically determines the end of line characters (can be \c "\n", \c "\r", or \c "\r\n"; the last one only if the underlying file is not a TTY in order to avoid stalling I/O on an interactive TTY)
    - the @ref file_stat_constants were moved from the @ref Qore::File class to the @ref Qore::ReadOnlyFile class
    - added a new @ref Qore::FileLineIterator "FileLineIterator" iterator class
    - added a new optional parameter to <string>::split(string, string, bool) and Qore::split(string, string, string, bool) to allow for automatic stripping unquoted fields of leading and trailing whitespace (the default is the old behavior; i.e. leave the whitespace as it is read)
    - added a new @ref Qore::TimeZone "TimeZone" method for parsing string dates in a specific @ref Qore::TimeZone "TimeZone": @ref Qore::TimeZone::date(string, string)
    - added a new function for parsing text as a boolean value: @ref Qore::parse_boolean() "parse_boolean()"
    - as mentioned above, the new <a href="../../modules/CsvUtil/html/index.html">CsvUtil</a> module was added, implementing the CsvFileIterator class that allows for easy parsing of csv-like text files

    @par Other Improvements and Changes
    - the @ref foreach "foreach statement" now iterates objects derived from @ref Qore::AbstractIterator "AbstractIterator" automatically
    - added a @ref Qore::Option::HAVE_SYMLINK "HAVE_SYMLINK" constant for the symlink() function added in qore 0.8.5
    - added the @ref Qore::SQL::SQLStatement::memberGate() "SQLStatement::memberGate()" method so @ref Qore::SQL::SQLStatement "SQLStatement" objects can be dereferenced directly to a column value when iterated with @ref Qore::SQL::SQLStatement::next() "SQLStatement::next()"; also this method will throw exceptions when an unknown column name is used so that typos in column names can be caught (instead of being silently ignored producing hard to find bugs)
    - implemented @ref Qore::SQL::Datasource::constructor() "Datasource::constructor(string)" and @ref Qore::SQL::DatasourcePool::constructor() "DatasourcePool::constructor(string)" variants to allow for creating datasources from a string that can be parsed by Qore::SQL::parse_datasource(string) "parse_datasource(string)"
    - added the following new DBI-related functions:
      - @ref Qore::SQL::dbi_get_driver_list() "dbi_get_driver_list()"
      - @ref Qore::SQL::dbi_get_driver_capability_list(string) "dbi_get_driver_capability_list(string)"
      - @ref Qore::SQL::dbi_get_driver_capabilities(string) "dbi_get_driver_capabilities(string)"
      - @ref Qore::SQL::dbi_get_driver_options(string) "dbi_get_driver_options(string)"
      - @ref Qore::SQL::parse_datasource(string) "parse_datasource(string)"
    - implemented support for \c "A" and \c "a", (hexadecimal floating-point output) \c "G", \c "g", (compact floating-point output) \c "F", (non-scientific floating-point output) and \c "E" and \c "e" (scientific/exponential floating-point output) format arguments for @ref float "floats" and @ref number "numbers" (new arbitrary-precision @ref number "number type values"); see @ref string_formatting
    - new pseudo-methods:
      - <value>::toString()
      - <value>::toInt()
      - <value>::toFloat()
      - <value>::toBool()
      - <float>::format(string fmt)
      - <int>::format(string fmt)
      - <string>::isDataAscii()
      - <string>::isDataPrintableAscii()
      - <value>::callp()
      - <callref>::callp()
      - <int>::sign()
      - <float>::sign()
    - the value of the @ref Qore::SQL::NUMBER "NUMBER", @ref Qore::SQL::NUMERIC "NUMERIC", and @ref Qore::SQL::DECIMAL "DECIMAL" @ref sql_constants is now \c "number" instead of \c "string" (see also @ref sql_binding)
    - new constants:
      - @ref Qore::M_PIn "M_PIn"
      - @ref Qore::MAXINT "MAXINT"
      - @ref Qore::MININT "MININT"
    - new functions:
      - @ref Qore::range() "range()"
      - @ref Qore::xrange() "xrange()"
    - new methods:
      - @ref Qore::ReadOnlyFile::isTty() and @ref Qore::ReadOnlyFile::getFileName() (the @ref Qore::ReadOnlyFile class was added in qore 0.8.6 otherwise made up of methods formerly belonging to the @ref Qore::File class)
    - added the @ref append-module-path "%append-module-path" parse directive
    - @ref user_modules "user modules" may now use @ref Qore::Program "Program" objects for embedded logic; any @ref Qore::Program "Program" objects created in a @ref user_modules "user module" will have its parse options masked to be not less restrictive than the parse options in the current @ref Qore::Program "Program", and additionally parse options will be locked so that user module are not able to circumvent function restrictions imposed by parse options.
    - updated docs to show functional restrictions tagged at the class level

    @subsection qore_086_bug_fixes Bug Fixes in Qore
    - fixed a bug in the @ref map "map operator" with a select expression when the list operand is @ref nothing; it was returning a list with one @ref nothing element instead of @ref nothing
    - applied a patch by Reini Urban to allow for multi-arch builds on Debian
    - fixed bugs calculating the byte offset for string searches in the c++ %QoreString::index() and %QoreString::rindex() functions when the offset is negative and the strings have a multi-byte character encoding (such as UTF-8)
    - fixed a bug where calling an abstract method from a class where the abstract method is implemented was causing a parse error to be thrown
    - fixed a bug where the wrong source code location was displayed when raising a parse exception in operator expression parse initialization for some operators
    - fixed bugs in regexes in the HttpServer::addListeners() and HttpServer::addListenersWithHandler() methods (<a href="../../modules/HttpServer/html/index.html">HttpServer</a> module version updated to 0.3.5)
    - fixed bugs handling non-blocking reads in the @ref Qore::Socket "Socket" class; the timeout setting was only enforced for the first read; subsequent reads were made as blocking reads
    - fixed a bug in the @ref Qore::Socket "Socket" class when the SSL session requires renegotiation during non-blocking I/O
    - @ref Qore::File::constructor() "File::constructor()" now throws an exception if called with a tty target and @ref no-terminal-io "%no-terminal-io" is set
    - fixed a bug in split with quote (<string>::split(string, string, bool) and Qore::split(string, string, string, bool)) if the separator pattern was not found and the single field was not quoted either
    - fixed a bug handling nested @ref ifdef "%ifdef" and @ref ifndef "%ifndef" blocks with @ref else "%else" in the inside block
    - fixed a crashing due to the failure to clear the "PF_TOP_LEVEL" flag when initializing statements, this could cause temporary variables in a statement to be marked as the start of the global thread-local variable list, and then after such variables are deleted, then a crash happens when trying to access the global thread-local variable list
    - fixed a crashing bug at parse time merging function lists in namespaces declared multiple times
    - fixed a bug in executing user module init() closures
    - fixed a bug where the qore library could crash when destroying a Program object due to a race condition in removing signal handlers managed by the Program object; the Program calls the signal handler manager to remove the signals, but the signals can be removed concurrently to the request while the Program object is iterating the signal set (ie it is modified while being iterated), which causes a crash
    - added code to detect when the same namespace is declared both with and without the @ref mod_public "public keyword" when defining user modules which can result in entire namespaces being silently not exported (and can be difficult to debug); now a parse exception is thrown if this happens while parsing a user module
    - added code tags to @ref Qore::File "File" methods without side effects
    - made many minor documentation fixes

    @section qore_0851 Qore 0.8.5.1

    @par Release Summary
    Bugfix release

    @subsection qore_0851_bug_fixes Bug Fixes in Qore
    - fixed a race condition accessing global and closure-bound thread-local variables in multithreaded contexts
    - fixed a bug in transaction management with the @ref Qore::SQL::DatasourcePool "DatasourcePool" class when used with the @ref Qore::SQL::SQLStatement "SQLStatement" class
    - fixed an error in the <a href="../../modules/MailMessage/html/index.html">MailMessage</a> user module where mail headers requiring encoding were not encoded and those not requiring encoding were encoded with Q encoding
    - fixed an error in the <a href="../../modules/Mime/html/index.html">Mime</a> user module where \c "_" characters in q-encoded headers were not encoded correctly

    <hr>
    @section qore_085 Qore 0.8.5

    @par Release Summary
    Major new features and a few bug fixes

    @subsection qore_085_new_features New Features in Qore
    @par Abstract Methods and Interfaces
    %Qore now supports the <b>abstract</b> keyword when declaring methods; an <b>abstract</b> method has no implementation and must be
    implemented in child classes with the same signature for the child class to be instantiated.\n\n
    Classes with <b>abstract</b> methods define interfaces; a concrete implementation of the interface is a class that inherits the class with <b>abstract</b> methods and implements all the <b>abstract</b> methods.\n\n
    Abstract methods are defined with the following syntax:
    @code{.py}
class MyAbstractInterface {
    abstract string doSomething(int param);
    abstract bool checkSomething(string arg);
}
    @endcode
    The following abstract classes now exist in %Qore:
    - @ref Qore::SQL::AbstractDatasource "AbstractDatasource"
    - @ref Qore::AbstractIterator "AbstractIterator"
      - @ref Qore::AbstractQuantifiedIterator "AbstractQuantifiedIterator"
      - @ref Qore::AbstractBidirectionalIterator "AbstractBidirectionalIterator"
      - @ref Qore::AbstractQuantifiedBidirectionalIterator "AbstractQuantifiedBidirectionalIterator"
    - @ref Qore::Thread::AbstractSmartLock "AbstractSmartLock" (which was already present in %Qore but now implements abstract methods)
    .
    The following new iterator classes have been added to %Qore:
    - @ref Qore::HashIterator "HashIterator"
      - @ref Qore::HashReverseIterator "HashReverseIterator"
    - @ref Qore::HashListIterator "HashListIterator"
      - @ref Qore::HashListReverseIterator "HashListReverseIterator"
    - @ref Qore::ListHashIterator "ListHashIterator"
      - @ref Qore::ListHashReverseIterator "ListHashReverseIterator"
    - @ref Qore::ListIterator "ListIterator"
      - @ref Qore::ListReverseIterator "ListReverseIterator"
    - @ref Qore::SQL::SQLStatement "SQLStatement" (which was already present in %Qore but now implements the @ref Qore::AbstractIterator "AbstractIterator" interface to allow query results to be iterated)
    .
    Classes inheriting @ref Qore::AbstractIterator "AbstractIterator" have special support so that objects can be easily iterated in the following list operators:
    - @ref map
    - @ref foldr and @ref foldl
    - @ref select
    .
    @par Universal References
    All restrictions on references have been removed from %Qore; references to local variables may now be passed to the @ref background "background operator" and passed as arguments to @ref closure "closures".\n\n
    Basically when a reference is taken of a local variable that could result in the local variable being accessed in a multi-threaded context, the variable is treated as a closure-bound local variable in the sense that it's lifetime is reference-counted, and all accesses are wrapped in a dedicated mutual-exclusion lock to ensure thread safety.

    @par Pop3Client Module
    A <a href="../../modules/Pop3Client/html/index.html">Pop3Client</a> module has been added providing an API for communicating with <a href="http://en.wikipedia.org/wiki/Post_Office_Protocol">POP3</a> servers and retrieving email messages.\n\n
    The module uses functionality provided by the new <a href="../../modules/MailMessage/html/index.html">MailMessage</a> module to represent email messages (and attachment data) downloaded from the server.

    @par MailMessage Module
    The <a href="../../modules/MailMessage/html/index.html">MailMessage</a> module provides common functionality to the <a href="../../modules/Pop3Client/html/index.html">Pop3Client</a> and <a href="../../modules/SmtpClient/html/index.html">SmtpClient</a> modules to represent email messages for receiving and sending, respectively.  This module was created mostly from functionality removed from the <a href="../../modules/SmtpClient/html/index.html">SmtpClient</a> and enhanced to provide support for reading email messages in the new <a href="../../modules/Pop3Client/html/index.html">Pop3Client</a> module.

    @par SmtpClient Module Changes
    The Message and Attachment classes were removed from the <a href="../../modules/SmtpClient/html/index.html">SmtpClient</a> module to the <a href="../../modules/MailMessage/html/index.html">MailMessage</a> module.  Backwards-compatible definitions for the Message and Attachment classes are provided in the <a href="../../modules/SmtpClient/html/index.html">SmtpClient</a> module to rexport the removed functionality for backwards compatibility.

    @par Other Minor Improvements and Changes
    - qpp updated to support abstract methods and multiple inheritance (+ other minor qpp enhancements)
    - improved the \c QOREADDRINFO-GETINFO-ERROR exception description by adding information about the arguments passed
    - added a string argument to @ref Qore::chr(softint, __7_ string) "char(softint, *string)" to accept an output encoding
    - added a @ref Qore::int(string, int) "int(string, int)" variant to parse a string as a number and give the base
    - added a new parameter to parse_url() and parseURL() to allow for any [] in the hostname to be included in the \c "host" output key for indicating that the <a href="http://wikipedia.org/wiki/IPv6">ipv6</a> protocol be used
    - added the following pseudo-methods:
      - Qore::zzz8valuezzz9::lsize()
      - Qore::zzz8binaryzzz9::split()
      - Qore::zzz8binaryzzz9::toMD5()
      - Qore::zzz8binaryzzz9::toSHA1()
      - Qore::zzz8binaryzzz9::toSHA224()
      - Qore::zzz8binaryzzz9::toSHA256()
      - Qore::zzz8binaryzzz9::toSHA384()
      - Qore::zzz8binaryzzz9::toSHA512()
      - Qore::zzz8datezzz9::midnight()
      - Qore::zzz8listzzz9::first()
      - Qore::zzz8listzzz9::join()
      - Qore::zzz8listzzz9::last()
      - Qore::zzz8listzzz9::lsize()
      - Qore::zzz8nothingzzz9::lsize()
      - Qore::zzz8stringzzz9::regex()
      - Qore::zzz8stringzzz9::regexExtract()
      - Qore::zzz8stringzzz9::split()
      - Qore::zzz8stringzzz9::substr()
      - Qore::zzz8stringzzz9::toMD5()
      - Qore::zzz8stringzzz9::toSHA1()
      - Qore::zzz8stringzzz9::toSHA224()
      - Qore::zzz8stringzzz9::toSHA256()
      - Qore::zzz8stringzzz9::toSHA384()
      - Qore::zzz8stringzzz9::toSHA512()
    - added the <a href="http://code.google.com/p/xxhash/">xxhash FAST algorithm</a> with unordered_map to %Qore on supported platforms resuling in nearly 2x haster hash lookups
    - added the Qore::File::isOpen() method
    - added the Qore::call_pseudo() function to explicitly call a pseudo method on a value
    - added the Qore::symlink() function to create symbolic links
    - added Qore::TypeCodeMap and Qore::TypeNameMap to lookup type codes from type names and vice versa
    - added the following functions to allow the time zone to be set per thread:
      - Qore::set_thread_tz()
      - Qore::get_thread_tz()

    @subsection qore_085_bug_fixes Bug Fixes in Qore
    - fixed format_date() output for \c "MON" and \c "DAY", etc
    - fixed a memory leak in the parser related to parse exception handling with namespace members
    - fixed an invalid assert() in module handling when an error occurs loading the module (only affected debug builds)
    - tagged digest and crypto functions internally as @ref RET_VALUE_ONLY
    - do not kill TID 1 (the initial / main thread) when calling exit() in background threads as a crash can result with some 3rd party libraries that spawn their own threads on some platforms (observed on Darwin & Solaris 10 at least)
    - fixed a memory bug in the new builtin function API used by modules built with qpp
    - fixed memory bugs in the type system where uninitialized type pointers could be used causing a crash
    - fixed a memory bug in handling "or nothing" types where a non-null pointer would be assumed to be a pointer to the type, however it could actually be a pointer to the NOTHING object, the fix was to ensure that any NOTHING objects in argument lists would be substituted with a null pointer
    - fixed a bug in parse-time variant matching where an argument with parse-time type "object" would be matched as a perfect match to any parameter with any class restriction; this would cause run-time type errors if another valid class was passed that matched another variant of the method or function
    - fixed a build bug that caused qore to be built twice

    <hr>
    @section qore_084 Qore 0.8.4

    @par Release Summary
    Major new features and changes that can affect backwards-compatibility, plus 40 bug fixes

    @subsection qore_084_compatibility Changes That Can Affect Backwards-Compatibility

    @par Namespace Changes
    %Qore's internal namespace handling was nearly completely rewritten for %Qore 0.8.4.  This is because the old code was inefficient and applied namespaces inconsistently to @ref Qore::Program "Program" objects.\n\n
    The main change that can cause backwards-compatibility issues is that now functions are full namespace members.  If no namespace is explicitly given in a function definition, the function is a member of the unnamed root namespace.\n\n
    Also the distinction between builtin and user functions was removed.  Internally, there is only one kind of function object, which can contain both builtin and user function variants (overloaded variants of the same function with the same name but different arguments).\n\n
    All %Qore builtin functions were moved to the Qore namespace.\n\n
    Other namespace changes:
    - loading namespaces provided by builtin modules into a @ref Qore::Program "Program" object is now an atomic operation that may fail, if, for example, objects have already been defined in the target @ref Qore::Program "Program" with the same name as objects provided by the builtin module.  Previously this could cause undefined behavior.
    - namespace lookups are now truly breadth-first as documented; previously the algorithm was depth-first (contrary to the documentation)
    - namespace lookups are now done (both at parse time and runtime) with the help of symbol lookup tables for fast lookups; tables are maintained for both committed and temporary uncomitted parse symbols; this leads to up to 3x faster parsing for %Qore code
    - global variables are also now full namespace members, however this does not cause problems with backwards-compatibility

    @subsection qore_084_new_features New Features in Qore

    @par User Modules
    It is now possible to develop user modules in %Qore; several user modules are now included in the %Qore distribution, forming %Qore-language components of %Qore's runtime library.\n\n
    User modules delivered with %Qore 0.8.4:
    - <a href="../../modules/HttpServer/html/index.html">HttpServer</a>: a multi-threaded HTTP server implementation
    - <a href="../../modules/SmtpClient/html/index.html">SmtpClient</a>: an SMTP client library
    - <a href="../../modules/TelnetClient/html/index.html">TelnetClient</a>: a TELNET client implementation
    - <a href="../../modules/Mime/html/index.html">Mime</a>: a set of MIME definitions and functions for manipulating MIME data
    .
    There are also new example programs for the above modules in the examples/ directory.\n\n
    User modules are subject to %Qore's functional restriction framework.

    @par Namespace Changes
    As listed above:\n
    - global variables and functions are now full namespace members
    - all builtin functions are now in the Qore namespace
    - real depth-first searches are used for namespace symbols
    - symbols are resolved first in the current namespace when parsing declarations/code in a namespace

    @par The <b><tt>final</tt></b> Keyword
    Classes and methods can now be declared "final" to prevent subclassing or overriding in a subclass

    @par Pseudo Methods
    Pseudo-methods are class methods that can be implemented on any value; they are also part of class hierarchy.  The methods that can be executed on the value depend on the value's type, and all "pseudo-classes" inherit methods from a common base class.\n\n
    For example:
    @code{.py}
"string".strlen()
<abf05da3>.size()
500.typeCode()
    @endcode
    Are examples of pseudo-methods on literal values.\n\n
    Some expensive operations such as getting the first or last key (or value) of a hash are now cheap using pseudo-methods, for example:
    @code{.py}
hash.firstKey()
hash.lastValue()
    @endcode

    @par New Doxygen-Based Documentation
    The %Qore reference documentation is now generated by Doxygen, and is generated directly from the %Qore sources.  In fact, a new preprocessor known as "qpp" was developed for %Qore 0.8.4 to facilitate and enforce doxygen documentation on %Qore's runtime library (as well as abstract the relatively complex APIs used to bind C++ code to the %Qore runtime library from the C++ programmer).\n\n
    The documentation is more comprehensive, and corresponds much closer to the actual internal implementation since the documentation is now also contained in and directly generated from the internal C++ implementation of %Qore.\n\n
    For example, there is the <value>::val() method.  This method is implemented in the base pseudo class and is reimplemented in other pseudo-classes for other runtime data types as necessary.  This method returns @ref Qore::True "True" if the value has a value in the same sense as Perl's boolean context evaluation.  For example, if the value is a hash with no keys, it returns @ref Qore::False "False"; if it is a hash with keys, it returns @ref Qore::True "True"; if it is an empty string, it returns @ref Qore::False "False";
if it is a non-empty string, it returns @ref Qore::True "True", etc.

   @par LValue Handling Changes
   lvalue handling was rewritten as the old implementation was ugly and subject to deadlocks (in rare corner cases).\n\n
   Furthermore, medium-term, an architectural goal of %Qore is to store all ints, floats, and bools internally as the basic C++ type instead of using a class wrapper for each value, which needs dynamic allocation and destruction, which takes up more memory and negatively affects execution speed.\n\n
   With %Qore 0.8.4, all local and global variables are stored using optimized C++ types when declared with the appropriate type restrictions; for example:
   @code{.py}
int i0;
our int i1;
   @endcode
   These declares local and global variables that can only be assigned integer values; in %Qore 0.8.4 the value internally will be stored as an "int64" value (and not a dynamically-allocated QoreBigIntNode object).\n\n
   The same holds for:
   - @ref int_type "int"
   - @ref softint_type "softint"
   - @ref float_type "float"
   - @ref softfloat_type "softfloat"
   - @ref bool_type "bool"
   - @ref softbool_type "softbool"
   .
   Note that the optimized lvalue handling has not yet been applied to all lvalues, in particular non-static object members with declared types are not yet implemented with optimized storage; to do this requires a rewrite of %Qore's API and ABI (will happen in the next major release of %Qore).\n\n
   This change leads to improved integer and floating-point performance and a smaller runtime memory footprint.

   @par Runtime Optimizations
   In addition to the up to 3x faster parsing (as decribed in the namespace changes above), %Qore 0.8.4 contains many runtime optimizations designed to reduce the number of dynamic memory allocations performed at runtime.\n\n
   The optimizations included in this version of %Qore are only a half-measure compared to future changes that will necessitate a new binary %Qore API.

   @par Per-Thread Initialization
   the new set_thread_init() function allows a call reference or closure to be set which will be automatically executed when new threads are started (or a new thread accesses a @ref Qore::Program "Program" object) which can be used to transparently initialize thread-local data.

   @par More Control Over Thread Resource Exceptions
   new functions:
   - throw_thread_resource_exceptions_to_mark()
   - mark_thread_resources()
   .
   Allow for only thread resouces created after a certain point to be processed (for example only thread resources left after some embedded code was called)

   @par New Socket Methods
   new methods:
   - Qore::Socket::upgradeClientToSSL()
   - Qore::Socket::upgradeServerToSSL()
   .
   Allow upgrading an already-existing socket connection to SSL

   @par Better Socket Error Messages
   More information has been added to socket exceptions to provide better feedback when errors occur.

   @par New Socket Event Fields
   - added \c "type" and \c "typename" keys to the @ref EVENT_HOSTNAME_RESOLVED event
   - added \c "type", \c "typename", and \c "address" keys to the @ref EVENT_CONNECTING event

   @par Support For Blocking Writes in the Queue Class
   @ref Qore::Thread::Queue "Queue" objects can now be used as a blocking message channel (similar to a Go channel); if a maximum size is given to the @ref Qore::Thread::Queue "Queue" constructor, then trying to write data to the @ref Qore::Thread::Queue "Queue" when it is full will block until the @ref Qore::Thread::Queue "Queue"'s size goes below the maximum size; optional timeout parameters have been added to @ref Qore::Thread::Queue "Queue" methods that write to the @ref Qore::Thread::Queue "Queue".

   @par New Queue::clear() Method
   Does just what you think it does :)

   @par date(string, string) Improvement
   added the possibility to specify microseconds when parsing dates against a mask with the date() function

   @par New Support For ++ And -- Operators With Floating-Point Lvalues
   previously this would either convert the lvalue to an int or throw an exception if the lvalue could not be converted to an int due to type restrictions

   @par Class Recognition/Compatibility Between Program Objects
   The problem is that a user class created from the same source code in two different @ref Qore::Program "Program" objects would be recognized as a different class with parameter and variable type restrictions - ie you could not declare a variable or parameter with a class type restrictions and assign it an object created from the same class source code but created in another @ref Qore::Program "Program" object.\n\n
   This problem is analogous to a similar problem with java in that classes built from the same source but from different classloaders are also recognized as different classes.\n\n
   In %Qore 0.8.4 a class signature is created of all public and private objects, and an SHA1 hash is maintained of the class signature, and if the class names and signatures match, then the classes are assumed to be identical, even if they have different internal class IDs (because they were created in different @ref Qore::Program "Program" objects, for example).

   @par New TimeZone::date(string) Method
   to support creating arbitrary dates in a given @ref Qore::TimeZone "TimeZone"

   @par New GetOpt::parse3() method
   This method will display any errors on @ref Qore::stderr "stderr" and exit the program (which is the most typical way of handling command line errors anyway)

   @par += Operator Optimization For object += hash
   this operation is faster in this release

   @par New Parse Option PO_NO_MODULES
   Using this option disables module loading

   @par New Parse Option PO_NO_EMBEDDED_LOGIC
   Using this option disables all dynamic parsing

   @par New Parse Directives
   - @ref assume-global "%assume-global": the opposite of @ref assume-local "%assume-local"
   - @ref old-style "%old-style": the opposite of @ref new-style "%new-style"
   - @ref require-dollar "%require-dollar": the opposite of @ref allow-bare-refs "%allow-bare-refs"
   - @ref push-parse-options "%push-parse-options": allows parse options to be saved and restored when the current file is done parsing; very useful for %include files

   @par New Context Functions
   - cx_value(): returns the value of the given key
   - cx_first(): returns @ref Qore::True "True" if iterating the first row
   - cx_last(): returns @ref Qore::True "True" if iterating the last row
   - cx_pos(): returns the current row number (starting from 0)
   - cx_total(): returns the total number of rows in the set

   @par SOCKET-HTTP-ERROR Exception Enhancement
   The invalid header info received is reported in the exception's \c "arg" key

   @par Improved Parse Error Messages
   Improved some parse error messages dealing with namespace and class declaration errors

   @par Added NT_CLOSURE Constant
   type code for runtime closure values

    @subsection qore_084_bug_fixes Bug Fixes in Qore
    - fixed a race condition with @ref Qore::Program "Program" objects when a signal handler is left active and the @ref Qore::Program "Program" terminates
    - fixed a bug in the @ref Qore::File "File" class where the encoding given in the constructor was ignored; if no encoding was given in the File::open*() method then the @ref Qore::File "File"'s encoding would always be set to the default encoding, now it's set to the encoding given in the constructor (as documented)
    - runtime checks have been implemented so that references to local variables cannot be passed to a closure; this would cause a runtime crash
    - a fix has been made to the @ref delete "delete" and @ref remove "remove" operators; lists will not be extended when trying to remove/delete list elements that do not exist
    - fixed some bugs showing the error location with bugs in the second stage of parsing (symbol resolution)
    - apply type filters to blocks with a designated return type but no @ref return "return statement"
    - fixed crashing bugs on some 32bit platforms where size_t was assumed to be 64 bits
    - fixed a crashing bug parsing invalid @ref requires "%requires" directives in the scanner
    - fixed a bug in usleep() with relative date/time values (added a new usleep() variant to support this)
    - fixed a typo in the command-line help for the qore binary with unknown parse options
    - fixed @ref Qore::Option::HAVE_SIGNAL_HANDLING "HAVE_SIGNAL_HANDLING" to be @ref Qore::False "False" if signal handling is disabled on platforms where signal handling is otherwise available
    - fixed a scanner bug parsing out of line class definitions with a root-justified namespace path (ex: \c "class ::X::ClassName ...")
    - merging code from binary modules at parse time and at runtime is now transaction-safe (before it would cause memory errors and/or a crash), now if errors are detected then an exception is raised and changes are not applied.
    - fixed a crashing bug in the C++ API function QoreHashNode::setKeyValue() when the value is 0 and an exception occurs or is already active before the call is made
    - fixed a bug in date parsing with a format string - off by one with integer months - added a regression test for this case
    - fixed a memory error with the @ref rethrow "rethrow statement" in enclosing but nested try-catch blocks
    - fixed a crashing bug where qore would try to instantiate a class for a type that did not represent a class (ex: \c "int i();")
    - fixed a memory leak in the @ref softlist_type "softlist" and @ref softlist_or_nothing_type "*softlist" type implementation
    - make sure and raise a \c SOCKET-CLOSED error when reading a HTTP header if no data is received
    - make sure and convert encodings with @ref Qore::index() "index()" and @ref Qore::rindex() "rindex()" functions if the encodings don't match
    - build fix: only use a lib64 directory if the directory exists already
    - raise a parse exception in the scanner if a numeric overflow occurs in literal integer values
    - fixed a bug in @ref Qore::Thread::AbstractSmartLock::lockTID() "AbstractSmartLock::lockTID()"
    - fixed a major crashing error in the C++ API function QoreStringNode::createAndConvertEncoding(); this function is used by the xml module when parsing XML-RPC sent in a non-UTF-8 character encoding
    - fixed Qore::File::getchar() to always retrieve 1 character (even for multi-byte character encodings)
    - fixed string evaluation in a boolean context to return @ref Qore::True "True" with floating-point numbers between -1.0 and 1.0 exclusive
    - printf formatting fix: output YAML-style \c "null" for @ref nothing with %%y
    - scanner fix: accept \c "\r" as whitespace to allow better parsing of sources with Windows EOL markers
    - fixed parse-time type processing/checks for the keys, + and * operators
    - foreach statement fix: unconditionally evaluate the hash when iterating as otherwise it could change during iteration which could cause a crash
    - fixed another parse-time variant matching bug where the variant-matching algorithm was too aggressive and excluded possible matches at parse time which could result in a false parse-time definitive match even though a better match could be available at runtime
    - fixed a static memory leak when signal handlers are left registered when the qore library terminates
    - fixed static memory leaks and 1 dynamic memory leak in strmul()
    - fixed a crashing bug in handling recursive constant references
    - fixed a bug in the C++ API function HashIterator::deleteKey() when the node's value is NULL
    - fixed time zone/DST calculations for time zone regions with DST with dates before the epoch but after the last DST transition before the epoch
    - fixed a memory error where invalid source expressions referenced in a regular expression substitution expression would cause a crash (ex: @verbatim str =~ s/public (name)/$2/g @endverbatim
    - fixed a memory error in regular expression substitution where the unconverted string (if not given in UTF-8 encoding) was used when copying source expressions to the target string
    - fixed a bug where a recursive class inheritance tree would cause a crash
    - fixed a bug where a static class method could not access private members of the class
*/<|MERGE_RESOLUTION|>--- conflicted
+++ resolved
@@ -67,7 +67,6 @@
       - @ref Qore::FtpClient::getDataPeerInfo() "FtpClient::getDataPeerInfo()"
       - @ref Qore::FtpClient::getDataSocketInfo() "FtpClient::getDataSocketInfo()"
       - @ref Qore::Program::getParseOptionStringList() "Program::getParseOptionStringList()"
-<<<<<<< HEAD
       - @ref Qore::Program::issueModuleCmd() "Program::issueModuleCmd()"
       - @ref Qore::Program::parse() "Program::parse()"
       - @ref Qore::Program::parsePending() "Program::parsePending()"
@@ -77,10 +76,6 @@
       - @ref Qore::SSLCertificate::getDER() "SSLCertificate::getDER()"
       - @ref Qore::SSLPrivateKey::copy() "SSLPrivateKey::copy()"
       - @ref Qore::SSLPrivateKey::getDER() "SSLPrivateKey::getDER()"
-=======
-      - @ref Qore::Program::parse() "Program::parse()"
-      - @ref Qore::Program::parsePending() "Program::parsePending()"
->>>>>>> 7b4b9fa8
       - @ref Qore::StreamReader::getInputStream() "StreamReader::getInputStream()"
       - @ref Qore::StreamWriter::getOutputStream() "StreamWriter::getOutputStream()"
     - New functions:
@@ -115,8 +110,6 @@
         dates (ex: \c "2018-03-23T10:43:12.067628+01:00")
       - \c "Iw" and \c "IW": <a href="http://en.wikipedia.org/wiki/ISO_week_date">ISO-8601 week</a> number
       - \c "Iy" and \c "IY": <a href="http://en.wikipedia.org/wiki/ISO_week_date">ISO-8601 week</a> year
-<<<<<<< HEAD
-<<<<<<< HEAD
     - New parse directives:
       - @ref no-reflection "%no-reflection"
       - @ref no-transient "%no-transient"
@@ -126,19 +119,6 @@
     - Module updates
       - <a href="../../modules/reflection/html/index.html">reflection</a>: a new binary module providing a
         reflection API to %Qore
-=======
-    - @ref Qore::Program::parse() "Program::parse()" and @ref Qore::Program::parsePending() "Program::parsePending()" updates:
-      the \a format_label parameter is obsolete/ignored
-      (<a href="https://github.com/qorelanguage/qore/issues/2903">issue 2903</a>)
-=======
-    - @ref Qore::Program::parse() "Program::parse()" and @ref Qore::Program::parsePending() "Program::parsePending()" updates:
-      the \a format_label parameter is obsolete/ignored
-      (<a href="https://github.com/qorelanguage/qore/issues/2903">issue 2903</a>)
->>>>>>> 7b4b9fa8
-    - module updates
-      - a new binary module: <a href="../../modules/reflection/html/index.html">reflection</a>
-        providing a reflection API to %Qore
->>>>>>> feature/3021_module_cmds
       - <a href="../../modules/ConnectionProvider/html/index.html">ConnectionProvider</a> module changes:
         - The \c AbstractConnection::getConstructorInfo() method (and supporting declarations) was added to allow
           connections to be created dynamically, potentially in another process from a network call (<a href="https://github.com/qorelanguage/qore/issues/2628">issue 2628</a>)
@@ -180,8 +160,6 @@
       - <a href="../../modules/Swagger/html/index.html">Swagger</a>:
         - Swagger module does not accept multipart/form-data content-type and also does not work with list and hash parameters
           (<a href="https://github.com/qorelanguage/qore/issues/2932">issue 2932</a>)
-<<<<<<< HEAD
-<<<<<<< HEAD
     - @ref relative_dates "Relative date" changes
       - Fractional seconds are accepted in the @ref single_reldates
       - Fractional date components are accepted in the @ref short_reldates based on <a href="https://en.wikipedia.org/wiki/ISO_8601#Durations">ISO-8601 durations</a>
@@ -193,49 +171,13 @@
       - <a href="../../modules/DebugHandler/html/index.html">DebugHandler</a> reimplemented to support multiple websocket handlers
       - Programs are not interrupted in bootstrap code
       - Command line utils display source line code when interrupted
-=======
-=======
-<<<<<<< Updated upstream
->>>>>>> feature/3021_module_cmds
-    - @ref relative_dates "relative date" changes
-        - fraction seconds are accepted in the @ref single_reldates
-        - fractional date components are accepted in the @ref short_reldates based on <a href="https://en.wikipedia.org/wiki/ISO_8601#Durations">ISO-8601 durations</a>
-    - improved debugging support:
-        - @ref Qore::ProgramControl::getStatementIdInfo() "ProgramControl::getStatementIdInfo()" provides breakpoint info
-        - command to resolve statement
-        - interrupt notification provides call stack info
-        - \c "Run to statement" implementation
-        - <a href="../../modules/DebugHandler/html/index.html">DebugHandler</a> reimplemented to support multiple websocket handlers
-        - program is not interrupted at bootstrap code
-        - command line utils display source line code when interrupted
-<<<<<<< HEAD
->>>>>>> origin/develop
-=======
-=======
-    - @ref relative_dates "Relative date" changes
-      - Fractional seconds are accepted in the @ref single_reldates
-      - Fractional date components are accepted in the @ref short_reldates based on <a href="https://en.wikipedia.org/wiki/ISO_8601#Durations">ISO-8601 durations</a>
-    - Improved debugging support:
-      - @ref Qore::ProgramControl::getStatementIdInfo() "ProgramControl::getStatementIdInfo()" provides breakpoint info
-      - Command to resolve statement
-      - Interrupt notification provides call stack info
-      - \c "Run to statement" implementation
-      - <a href="../../modules/DebugHandler/html/index.html">DebugHandler</a> reimplemented to support multiple websocket handlers
-      - Programs are not interrupted in bootstrap code
-      - Command line utils display source line code when interrupted
->>>>>>> Stashed changes
->>>>>>> feature/3021_module_cmds
 
     @subsection qore_09_bug_fixes Bug Fixes in Qore
-<<<<<<< HEAD
-    - Fixed a bug where rvalue references with complex subtypes could get modified during an assignment
-=======
     - fixed a bug where call references did not set the execution context with builtin functions
       and therefore calls to builtin functions in modules (such as @ref jniintro "jni") with
       per-program private data would fail
       (<a href="https://github.com/qorelanguage/qore/issues/3024">issue 3024</a>)
     - fixed a bug where rvalue references with complex subtypes could get modified during an assignment
->>>>>>> 7b4b9fa8
       (<a href="https://github.com/qorelanguage/qore/issues/2891">issue 2891</a>)
     - Fixed a bug where class members could be initialized multiple times in a class with multiple
       inheritance where the same class is inherited multiple times in the hierarchy
