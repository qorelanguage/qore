/** @page release_notes Release Notes

    @tableofcontents

    @section qore_094 Qore 0.9.4

    @par Release Summary
    TDB

<<<<<<< HEAD
    @subsection qore_094_new_features New Features in Qore
    - added the <a href="../../modules/DataProvider/html/index.html">DataProvider</a> module
      (<a href="https://github.com/qorelanguage/qore/issues/3545">issue 3545</a>)
    - added the <a href="../../modules/DbDataProvider/html/index.html">DbDataProvider</a> module
      (<a href="https://github.com/qorelanguage/qore/issues/3545">issue 3545</a>)
    - new constants:
      - @ref Qore::NT_ALL "NT_ALL"
    - <a href="../../modules/reflection/html/index.html">reflection</a> module updates:
      - added \c Type::isAssignableFrom() methods
      - added a working \c Type::constructor() method
      - added \c Type::getAcceptTypeHash()
      - added \c Type::getBaseType()
      - added \c Type::getBaseTypeCode()
      - added \c Type::getElementType()
      - added \c Type::getReturnTypeHash()
      - added \c Type::getTypedHash()
      - added \c Type::hasType()
      - added \c Type::isCompatible()
      - added \c Type::isOrNothingType()
      - added \c Type::isTypedHash()
=======
    @subsection qore_094_compatibility Fixes That Can Affect Backwards-Compatibility
    - <a href="../../modules/RestHandler/html/index.html">RestHandler</a> module: renamed
      \c RestHandler::getPossibleSubClasses() to \c RestHandler::doGetPossibleSubClasses() in order to avoid a
      collision with a REST method name
      (<a href="https://github.com/qorelanguage/qore/issues/3614">issue 3614</a>)
>>>>>>> 4da85706

    @section qore_0932 Qore 0.9.3.2

    @par Release Summary

    Bugfix release; see details below

    @subsection qore_0932_new_features New Features in Qore
    - the <a href="../../modules/Sap4HanaRestClient/html/index.html">Sap4HanaRestClient</a> module was added
      (<a href="https://github.com/qorelanguage/qore/issues/3600">issue 3600</a>)

    @subsection qore_0932_bug_fixes Bug Fixes in Qore

    - <a href="../../modules/Mapper/html/index.html">Mapper</a> module: fixed a bug where list values could not be
      passed as a value in non-bulk mode
      (<a href="https://github.com/qorelanguage/qore/issues/3611">issue 3611</a>)
    - fixed an error with runtime method call resolution with <b><tt>private:internal</tt></b> methods
      (<a href="https://github.com/qorelanguage/qore/issues/3596">issue 3596</a>)
    - <a href="../../modules/PgsqlSqlUtil/html/index.html">PgsqlSqlUtil</a> module: fixed compatibility with
      PostgreSQL 12
      (<a href="https://github.com/qorelanguage/qore/issues/3589">issue 3589</a>)

    @section qore_0931 Qore 0.9.3.1

    @par Release Summary

    Bugfix release; see details below

    @subsection qore_0931_bug_fixes Bug Fixes in Qore
    - fixed a critical error handling thread resources where if an exception was thrown handling thread resources,
      user thread resource handlers queued afterwards were not executed
      (<a href="https://github.com/qorelanguage/qore/issues/3571">issue 3571</a>)
    - fixed a crash handling recursive user module dependencies with directory-based (split) user modules
      (<a href="https://github.com/qorelanguage/qore/issues/3570">issue 3570</a>)
    - fixed an error handling aborted chunked HTTP transfers that can result in a long timeout stalling the I/O thread
      (<a href="https://github.com/qorelanguage/qore/issues/3564">issue 3564</a>)
    - added library option constants and functions to allow the TLS v1.3 protocol to be disabled when the library is
      initialized or at runtime
      (<a href="https://github.com/qorelanguage/qore/issues/3561">issue 3561</a>)
    - fixed a bug where different connections on the same @ref Qore::Socket "Socket" object could not be identified;
      code that relied on @ref Qore::Socket::getSocket() "Socket::getSocket()" is unreliable as the same descriptor
      can be reassigned
      (<a href="https://github.com/qorelanguage/qore/issues/3558">issue 3558</a>)
    - fixed a core dump in @ref Qore::FileLineIterator::getFileName() "FileLineIterator::getFileName()"
      (<a href="https://github.com/qorelanguage/qore/issues/3555">issue 3555</a>)
    - fixed a race condition in thread resource cleanups where a spurious exception could be raised
      (<a href="https://github.com/qorelanguage/qore/issues/3551">issue 3551</a>)
    - <a href="../../modules/RestSchemaValidator/html/index.html">RestSchemaValidator</a>: fixed a bug where REST
      serialization errors in server responses were ignored and a <tt>200 OK</tt> response was sent instead
      (<a href="https://github.com/qorelanguage/qore/issues/3547">issue 3547</a>)
    - fixed a bug where false positive parse-time matches with a complex list or hash type could be made with
      incompatible types
      (<a href="https://github.com/qorelanguage/qore/issues/3546">issue 3546</a>)
    - <a href="../../modules/astparser/html/index.html">astparser</a> module:
      - fixed memory leaks in astparser module
        (<a href="https://github.com/qorelanguage/qore/issues/3344">issue 3344</a>)

    @section qore_093 Qore 0.9.3

    @par Release Summary

    Bugfix release; see details below

    @subsection qore_093_compatibility Fixes That Can Affect Backwards-Compatibility
    Complex type fixes in this release have the effect that complex type declarations are not exactly equal to
    the base types without a complex type restrictions, and also abstract argument type matching with concrete
    implementations has been loosened to accept nearly identical matches, so that for example an abstract method may
    declare a parameter with a \c hash<auto> type which may be implemented by a concrete method with type \c hash.

    @subsection qore_093_new_features New Features in Qore
    - the <a href="../../modules/ConnectionProvider/html/index.html">ConnectionProvider</a> module was updated to
      support connection tags
      (<a href="https://github.com/qorelanguage/qore/issues/3486">issue 3486</a>)
    - updated the @ref Qore::HTTPClient "HTTPClient" class to support the following new constructor options:
      - \c encoding_passthru
      - \c error_passthru
      - \c redirect_passthru
      as well as the \c "response-headers-raw" output info key, plus the following methods:
      - @ref Qore::HTTPClient::getHostHeaderValue() "HTTPClient::getHostHeaderValue()"
      - @ref Qore::HTTPClient::getEncodingPassthru() "HTTPClient::getEncodingPassthru()"
      - @ref Qore::HTTPClient::setEncodingPassthru() "HTTPClient::setEncodingPassthru()"
      - @ref Qore::HTTPClient::getErrorPassthru() "HTTPClient::getErrorPassthru()"
      - @ref Qore::HTTPClient::setErrorPassthru() "HTTPClient::setErrorPassthru()"
      - @ref Qore::HTTPClient::getRedirectPassthru() "HTTPClient::getRedirectPassthru()"
      - @ref Qore::HTTPClient::setRedirectPassthru() "HTTPClient::setRedirectPassthru()"
      .
      (<a href="https://github.com/qorelanguage/qore/issues/3472">issue 3472</a>)
    - added the following methods:
      - @ref Qore::GetOpt::parse() "GetOpt::parse(hash<auto>, reference<list<string>>)"
      - @ref Qore::GetOpt::parseEx() "GetOpt::parseEx(hash<auto>, reference<list<string>>)"
      - @ref Qore::GetOpt::parseExit() "GetOpt::parseExit(hash<auto>, reference<list<string>>)"
      - @ref Qore::Socket::getRemoteCertificate() "Socket::getRemoteCertificate()"
    - added the following new functions:
      - @ref Qore::auto_cast() "auto_cast()"
      - @ref Qore::digest() "digest()"
      - @ref Qore::get_digests() "get_digests()
      - @ref Qore::hmac() "hmac()"
    - added the following new constants:
      - @ref Qore::DigestMap "DigestMap"
      - @ref Qore::CRYPTO_DIGEST_MD2 "CRYPTO_DIGEST_MD2"
      - @ref Qore::CRYPTO_DIGEST_MD4 "CRYPTO_DIGEST_MD4"
      - @ref Qore::CRYPTO_DIGEST_MD5 "CRYPTO_DIGEST_MD5"
      - @ref Qore::CRYPTO_DIGEST_SHA "CRYPTO_DIGEST_SHA"
      - @ref Qore::CRYPTO_DIGEST_SHA1 "CRYPTO_DIGEST_SHA1"
      - @ref Qore::CRYPTO_DIGEST_SHA224 "CRYPTO_DIGEST_SHA224"
      - @ref Qore::CRYPTO_DIGEST_SHA256 "CRYPTO_DIGEST_SHA256"
      - @ref Qore::CRYPTO_DIGEST_SHA384 "CRYPTO_DIGEST_SHA384"
      - @ref Qore::CRYPTO_DIGEST_SHA512 "CRYPTO_DIGEST_SHA512"
      - @ref Qore::CRYPTO_DIGEST_DSS "CRYPTO_DIGEST_DSS"
      - @ref Qore::CRYPTO_DIGEST_DSS1 "CRYPTO_DIGEST_DSS1"
      - @ref Qore::CRYPTO_DIGEST_MDC2 "CRYPTO_DIGEST_MDC2"
      - @ref Qore::CRYPTO_DIGEST_RIPEMD160 "CRYPTO_DIGEST_RIPEMD160"
    - added the @ref Qore::UrlInfo hash as the return type to:
      - @ref Qore::parse_url() "parse_url()"
      - @ref Qore::parseURL() "parseURL()"
    - added the \a module_visibility parameter to @ref Qore::Program::importClass() "Program::importClass()" and the
      @ref import_visibility_constants as possible argument values
    - added the \a max_file_len param to @ref Qore::ReadOnlyFile::readTextFile() "ReadOnlyFile::readTextFile()"
      and @ref Qore::ReadOnlyFile::readBinaryFile() "ReadOnlyFile::readBinaryFile()"
      (<a href="https://github.com/qorelanguage/qore/issues/3525">issue 3525</a>)
    - added <string>::toBinary()
    - added the <a href="../../modules/AwsRestClient/html/index.html">AwsRestClient</a> module
    - the <a href="../../modules/HttpServer/html/index.html">HttpServer</a> module was updated to
      enable remote certificates to be retrieved in listeners and handlers by default; added new API entry points for
      listeners and handlers with more flexible and saner parameters, deprecated old complex methods
      (<a href="https://github.com/qorelanguage/qore/issues/3512">issue 3512</a>)
    - the <a href="../../modules/Mapper/html/index.html">Mapper</a> module now supports the \c "runtime_keys" option
      for adding support for new field keys to existing classes
      (<a href="https://github.com/qorelanguage/qore/issues/3535">issue 3535</a>)
    - the <a href="../../modules/Mapper/html/index.html">Mapper</a> module now supports \c "hash" and \c "any" types
      for output fields
      (<a href="https://github.com/qorelanguage/qore/issues/3453">issue 3453</a>)
    - the <a href="../../modules/Mapper/html/index.html">Mapper</a> module now supports dot notation in output fields
      for the "hash" output type
      (<a href="https://github.com/qorelanguage/qore/issues/3413">issue 3413</a>)
    - the <a href="../../modules/RestClient/html/index.html">RestClient</a> module was updated so that
      \c RestConnection objects now support the \c "headers" option
      (<a href="https://github.com/qorelanguage/qore/issues/3455">issue 3455</a>)
    - \c qdbg-vsc-adapter supports the VSCode Debug Protocol
      (<a href="https://github.com/qorelanguage/qore/issues/3392">issue 3392</a>)

    @subsection qore_093_bug_fixes Bug Fixes in Qore
    - fixed bugs in handling object members assigned to references
      (<a href="https://github.com/qorelanguage/qore/issues/3523">issue 3523</a>)
    - fixed bugs in thread-local variable handling and Program destruction
      (<a href="https://github.com/qorelanguage/qore/issues/3521">issue 3521</a>)
    - fixed a bug where a crash would result when serializing imported typed hashes
      (<a href="https://github.com/qorelanguage/qore/issues/3518">issue 3518</a>)
    - fixed a bug where attempting to serialize a weak references to a serializable object would result in an
      exception
      (<a href="https://github.com/qorelanguage/qore/issues/3515">issue 3515</a>)
    - fixed a bug where new @ref Qore::DatasourcePool "DatasourcePool" connections were left in place when calls to
      @ref Qore::DatasourcePool::beginTransaction() "DatasourcePool::beginTransaction()" would fail with an exception
      (<a href="https://github.com/qorelanguage/qore/issues/3509">issue 3509</a>)
    - fixed bugs importing user modules with an injected API in an existing @ref Qore::Program "Program" container
      (<a href="https://github.com/qorelanguage/qore/issues/3504">issue 3504</a>)
    - fixed a memory leak in @ref Qore::Serializable::deserialize(string) "Serializable::deserialize(string)"
    - fixed a memory leak (crash in debug mode) related to @ref garbage_collection "deterministic garbage collection"
      (<a href="https://github.com/qorelanguage/qore/issues/3481">issue 3481</a>)
    - fixed a bug where HTTP redirect messages with a simple path and not a full URL were not processed correctly
      (<a href="https://github.com/qorelanguage/qore/issues/3475">issue 3475</a>)
    - fixed a bug where HTTP connections with UNIX domain sockets were sending an incorrect \c Host: header without
      URL encoding
      (<a href="https://github.com/qorelanguage/qore/issues/3474">issue 3474</a>)
    - fixed bugs affecting injection and @ref Qore::Program "Program" API management
      (<a href="https://github.com/qorelanguage/qore/issues/3461">issue 3461</a>)
    - fixed a bug where a \c '/' character in an HTTP username would cause a URL to be parsed incorrectly
      (<a href="https://github.com/qorelanguage/qore/issues/3457">issue 3457</a>)
    - added optional flags to the following methods to allow them to open file streams in nonblocking mode to handle
      opening named pipes independently of the writer without blocking:
      - @ref Qore::FileInputStream::constructor() "FileInputStream::constructor()"
      - @ref Qore::FileLineIterator::constructor() "FileLineIterator::constructor()"
      .
      (<a href="https://github.com/qorelanguage/qore/issues/3451">issue 3451</a>)
    - fixed a bug compiling with openssl with the MDC2 algorithm disabled
      (<a href="https://github.com/qorelanguage/qore/issues/3443">issue 3443</a>)
    - fixed a confusing error message with runtime overload type errors where complex type information was missing
      (<a href="https://github.com/qorelanguage/qore/issues/3441">issue 3441</a>)
    - fixed parse-time error handling complex types in hashes
      (<a href="https://github.com/qorelanguage/qore/issues/3438">issue 3438</a>)
    - fixed many type errors with complex types
      (<a href="https://github.com/qorelanguage/qore/issues/3429">issue 3429</a>)
    - fixed inconsistent behavior of references with pseudo-methods
      (<a href="https://github.com/qorelanguage/qore/issues/3417">issue 3417</a>)
    - fixed bugs in the return types of @ref Qore::regex_extract() and <string>::regexExtract()
      (<a href="https://github.com/qorelanguage/qore/issues/3416">issue 3416</a>)
    - fixed documentation links between dependent modules
      (<a href="https://github.com/qorelanguage/qore/issues/3406">issue 3406</a>)
    - fixed a bug where an lvalue with a complex type accepted incompatible assignments from values without complex
      types if the base type was the same; this fix also ensures that complex type declarations with \c auto are not
      treated as identical to the base type without any complex type restrictions, in addition abstract type matching
      was loosened to accept near matches with parameter types so that ab stract method with a parameter type of
      \c hash<auto> can be implemented with a concrete method with a \c hash parameter type, for example.
      (<a href="https://github.com/qorelanguage/qore/issues/3404">issue 3404</a>)
    - fixed a bug where a crash could result when deserializing invalid integer data
      (<a href="https://github.com/qorelanguage/qore/issues/3395">issue 3395</a>)
    - fixed a parse type error in initialization using return value of abstract method
      (<a href="https://github.com/qorelanguage/qore/issues/3387">issue 3387</a>)
    - fixed a bug where sort functions were incorrectly sorting strings with different lengths
      (<a href="https://github.com/qorelanguage/qore/issues/3378">issue 3378</a>)
    - fixed a member initialization bug with imported classes
      (<a href="https://github.com/qorelanguage/qore/issues/3368">issue 3368</a>)
    - <a href="../../modules/HttpServer/html/index.html">HttpServer</a> module:
      - shut down dedicated socket conenctions last in order to allow for effective keep-alive implementations with
        WebSocket for example
        (<a href="https://github.com/qorelanguage/qore/issues/3488">issue 3488</a>)
      - fixed a bug where disconnected connections could cause unhandled exceptions to be output in the connection
        thread
        (<a href="https://github.com/qorelanguage/qore/issues/3415">issue 3415</a>)
      - fixed certificate and key errors for HTTPS listeners to generate user-friendly exceptions
        (<a href="https://github.com/qorelanguage/qore/issues/3397">issue 3397</a>)
    - <a href="../../modules/Logger/html/index.html">Logger</a> module:
      - added \c Logger::logArgs()
        (<a href="https://github.com/qorelanguage/qore/issues/3492">issue 3492</a>)
    - <a href="../../modules/Mime/html/index.html">Mime</a> module:
      - fixed bugs parsing binary data in multipart messages
        (<a href="https://github.com/qorelanguage/qore/issues/2936">issue 2936</a>)
    - <a href="../../modules/PgsqlSqlUtil/html/index.html">PgsqlSqlUtil</a> module:
      - fixed comparison of triggers with column restrictions with table alignment
        (<a href="https://github.com/qorelanguage/qore/issues/3466">issue 3466</a>)
    - <a href="../../modules/Pop3Client/html/index.html">Pop3Client</a> module:
      - fixed the timeout value for upgrading the SSL connection in \c Pop3Client
        (<a href="https://github.com/qorelanguage/qore/issues/3388">issue 3388</a>)
    - <a href="../../modules/QUnit/html/index.html">QUnit</a> module:
      - allow binary modules to be subjected to dependency injections
        (<a href="https://github.com/qorelanguage/qore/issues/3382">issue 3382</a>)
    - <a href="../../modules/RestHandler/html/index.html">RestHandler</a> module:
      - fixed RestHandler losing internal exception info when response was considered invalid by schema validator
        (<a href="https://github.com/qorelanguage/qore/issues/3435">issue 3435</a>)
      - fixed RestHandler incorrectly handling Accept header of incoming requests
        (<a href="https://github.com/qorelanguage/qore/issues/3426">issue 3426</a>)
      - added debug logging for REST schema validation errors
        (<a href="https://github.com/qorelanguage/qore/issues/3410">issue 3410</a>)
    - <a href="../../modules/RestSchemaValidator/html/index.html">RestSchemaValidator</a> module:
      - fixed \c NullRestSchemaValidator not respecting set Content-Type header from RestClass
        (<a href="https://github.com/qorelanguage/qore/issues/3427">issue 3427</a>)
    - <a href="../../modules/SmtpClient/html/index.html">SmtpClient</a> module:
      - fixed the timeout value for upgrading to SSL connection in \c SmtpClient
        (<a href="https://github.com/qorelanguage/qore/issues/3381">issue 3381</a>)
    - <a href="../../modules/SqlUtil/html/index.html">SqlUtil</a> module:
      - fixed quoting of reserved words in column names in table alignment
        (<a href="https://github.com/qorelanguage/qore/issues/3400">issue 3400</a>)
      - implemented the \c AbstractDatabase::getPhysicalSize() method
        (<a href="https://github.com/qorelanguage/qore/issues/3385">issue 3385</a>)
    - <a href="../../modules/Util/html/index.html">Util</a> module:
      - fixed a bug parsing nested lists in \c parse_to_qore_value()
        (<a href="https://github.com/qorelanguage/qore/issues/3483">issue 3483</a>)

    @section qore_092 Qore 0.9.2

    @par Release Summary

    Bugfix release; see details below

    @subsection qore_092_new_features New Features in Qore
    - \c qdbg-remote supports an option to provide HTTP headers for WebSocket connections
      (<a href="https://github.com/qorelanguage/qore/issues/3350">issue 3350</a>)

    @subsection qore_092_bug_fixes Bug Fixes in Qore
    - implemented support for deserializing data from a binary string
      (<a href="https://github.com/qorelanguage/qore/issues/3357">issue 3357</a>)
    - fixed a bug with class initialization that could sometimes result in members of parent classes not being
      initialized when objects were constructed
      (<a href="https://github.com/qorelanguage/qore/issues/3355">issue 3355</a>)
    - fixed a bug in the <a href="../../modules/SqlUtil/html/index.html">SqlUtil</a> module that could lead to a
      deadlock when DML methods are used with a datasource pool with connection contention
      (<a href="https://github.com/qorelanguage/qore/issues/3352">issue 3352</a>)

    @section qore_091 Qore 0.9.1

    @par Release Summary

    Bugfix release; see details below

    @subsection qore_091_new_features New Features in Qore
    - the serialization protocol has been updated to version 1.1; it still reads both binary- and data-serialized data
      from v1.0
    - added the @ref Qore::ListSerializationInfo "ListSerializationInfo" hashdecl to support serializing and
      deserializing lists with complex type information
    - new user modules:
      - <a href="../../modules/ZeyosRestClient/html/index.html">ZeyosRestClient</a>
        - added this new module providing APIs for communicating with <a href="http://www.zeyos.com">Zeyos.com</a>'s REST API

    @subsection qore_091_bug_fixes Bug Fixes in Qore
    - fixed a bug where the Salesforce rest connection returns 'rest' type instead of 'sfrests'
      (<a href="https://github.com/qorelanguage/qore/issues/3346">issue 3346</a>)
    - fixed a bug where an invalid parse exception would be raised with an assignment of a global variable to another
      global variable with the same name in a different namespace
      (<a href="https://github.com/qorelanguage/qore/issues/3337">issue 3337</a>)
    - implemented support for serializing and deserializing complex type information in lists and hashes
      (<a href="https://github.com/qorelanguage/qore/issues/3318">issue 3318</a>)
    - fixed bugs handling unassigned lvalues with complex type declarations with the @ref push "push" and
      @ref unshift "unshift" operators
      (<a href="https://github.com/qorelanguage/qore/issues/3317">issue 3317</a>)
    - fixed a memory leak in copy constructor execution in complex class hierarchies
      (<a href="https://github.com/qorelanguage/qore/issues/3312">issue 3312</a>)
    - implemented support for automatically initializing the \c %Qore library from Java when dynamically loaded from
      the JVM; additionally in this case the <a href="https://github.com/qorelanguage/module-jni">jni</a> module is
      loaded automatically immediately after the \c %Qore library is initialized
      (<a href="https://github.com/qorelanguage/qore/issues/3310">issue 3310</a>)
    - implemented support for performing binary searches in binary data by adding the following new pseudo-methods:
      - <binary>::find(data, softint)
      - <binary>::rfind(data, softint)
      .
      (<a href="https://github.com/qorelanguage/qore/issues/3300">issue 3300</a>)
    - <a href="../../modules/Util/html/index.html">Util</a> module fixes:
      - fixed a bug in \c get_exception_string() with Java exceptions
        (<a href="https://github.com/qorelanguage/qore/issues/3304">issue 3304</a>)
    - <a href="../../modules/QUnit/html/index.html">QUnit</a> module fixes:
      - fixed a bug where tests could not be nested
        (<a href="https://github.com/qorelanguage/qore/issues/3306">issue 3306</a>)
    - <a href="../../modules/RestClient/html/index.html">RestClient</a>:
      - fixed a bug with charset in the RestClient module
        (<a href="https://github.com/qorelanguage/qore/issues/3328">issue 3328</a>)
      - fixed default option handling in REST connections including timeout handling
        (<a href="https://github.com/qorelanguage/qore/issues/3321">issue 3321</a>)
    - <a href="../../modules/SalesforceRestClient/html/index.html">SalesforceRestClient</a>:
      - fixed default option handling in REST connections including timeout handling
        (<a href="https://github.com/qorelanguage/qore/issues/3321">issue 3321</a>)
    - <a href="../../modules/SewioRestClient/html/index.html">SewioRestClient</a>:
      - fixed default option handling in REST connections including timeout handling
        (<a href="https://github.com/qorelanguage/qore/issues/3321">issue 3321</a>)
    - <a href="../../modules/WebUtil/html/index.html">WebUtil</a>:
      - fixed a bug when StaticTemplateManager does not respect constructor's parse options in templates
        (<a href="https://github.com/qorelanguage/qore/issues/3334">issue 3334</a>

    @section qore_09 Qore 0.9

    @par Release Summary
    This is a major release of %Qore with large portions of code subject to extensive optimizations leading
    to large memory and performance improvements along with more control of @ref Qore::Program "Program"
    logic containers, multithreading, and a <a href="../../modules/reflection/html/index.html">reflection API</a>.
    This release breaks binary compatibility with older versions of %Qore as well, requiring binary modules
    to support the new API and ABI.

    @subsection qore_09_compatibility Changes That Can Affect Backwards-Compatibility
    - Qore classes and functions are now immutable once created; any attempt to add a new user
      variant to an existing function or method or to add new declarations to an existing class will result in a
      parse error.
    - @ref Qore::Program "Program" objects now only support a single complete parse action
      (@ref Qore::Program::parse() "Program::parse()" or @ref Qore::Program::parseCommit() "Program::parseCommit()");
      subsequent attempts to parse code into the same %Program object will fail with an exception.  If parsing fails
      due to a parse exception, the @ref Qore::Program "Program" object is generally no longer usable and must be
      recreated to be used.
    - @ref Qore::Program::parseRollback() "Program::parseRollback()" is now deprecated; this action removes all user
      code and most builtin code from the @ref Qore::Program "Program" object; delete the object instead of using
      this method
    - the @ref transient "transient" keyword has been introduced to support control over
      @ref Qore::Serializable "object serialization"; see also @ref no-transient "%no-transient"

    @subsection qore_09_new_features New Features in Qore
    - Up to 70% reduced memory usage in %Qore programs through:
      - Extensive memory optimizations
      - Changing the default thread stack size from 8 MB to 512 KB
        (<a href="https://github.com/qorelanguage/qore/issues/2701">issue 2701</a>)
      - Eliminating heap-allocated, atomic-reference-counted integer and floating-point values resulted in
        reduced memory usage as well as faster runtime execution
    - <a href="../../modules/reflection/html/index.html">Reflection API</a>
    - @ref Qore::Serializable "Data and object serialization" support:
      - All data types except @ref closure "closures", @ref call_reference "call references",
        @ref lvalue_references "references", and non-serializable objects can be serializeed
      - All objects from classes inheriting @ref Qore::Serializable "Serializable" can be serialized
      - Class members declared with the @ref transient "transient" keyword (new in this release) will not be serialized
        but instead will get their default values when deserialized
      - Classes can define their own local serialization and deserialization logic by defining the
        @ref Qore::Serializable::serializeMembers() "serializeMembers()" and
        @ref Qore::Serializable::deserializeMembers() "deserializeMembers()" methods, respectively
      - The following builtin classes support serialization:
        - @ref Qore::SQL::Datasource "Datasource"
        - @ref Qore::SQL::DatasourcePool "DatasourcePool"
        - @ref Qore::SSLCertificate "SSLCertificate"
        - @ref Qore::SSLPrivateKey "SSLPrivateKey"
        - @ref Qore::TimeZone "TimeZone"
    - New classes:
      - @ref Qore::SQL::AbstractSQLStatement "AbstractSQLStatement": has been added as the parent class
        defining an abstract API for @ref Qore::SQL::SQLStatement "SQLStatement"
      - @ref Qore::Serializable "Serializable": a new class supporting data and object serialization
      - @ref Qore::StreamBase "StreamBase": a base class for stream classes allowing for a controlled
        handoff of a stream to another thread
    - Added support for importing a split user module represented as directory (<a href="https://github.com/qorelanguage/qore/issues/2562">issue 2562</a>)
    - New and updated methods in existing classes:
      - @ref Qore::SQL::AbstractDatasource::getSQLStatement() "AbstractDatasource::getSQLStatement()"
      - @ref Qore::SQL::Datasource::getSQLStatement() "Datasource::getSQLStatement()"
      - @ref Qore::SQL::DatasourcePool::getSQLStatement() "DatasourcePool::getSQLStatement()"
      - @ref Qore::File::redirect() "File::redirect()"
      - @ref Qore::FtpClient::getNetworkFamily() "FtpClient::getNetworkFamily()"
      - @ref Qore::FtpClient::setNetworkFamily() "FtpClient::setNetworkFamily()"
      - @ref Qore::FtpClient::getControlPeerInfo() "FtpClient::getControlPeerInfo()"
      - @ref Qore::FtpClient::getControlSocketInfo() "FtpClient::getControlSocketInfo()"
      - @ref Qore::FtpClient::getDataPeerInfo() "FtpClient::getDataPeerInfo()"
      - @ref Qore::FtpClient::getDataSocketInfo() "FtpClient::getDataSocketInfo()"
      - @ref Qore::Program::getParseOptionStringList() "Program::getParseOptionStringList()"
      - @ref Qore::Program::issueModuleCmd() "Program::issueModuleCmd()"
      - @ref Qore::Program::loadApplyToPrivateUserModule() "Program::loadApplyToPrivateUserModule()"
      - @ref Qore::Program::loadApplyToPrivateUserModuleWarn() "Program::loadApplyToPrivateUserModuleWarn()"
      - @ref Qore::Program::loadApplyToUserModule() "Program::loadApplyToUserModule()"
      - @ref Qore::Program::loadApplyToUserModuleWarn() "Program::loadApplyToUserModuleWarn()"
      - @ref Qore::Program::loadModule() "Program::loadModule()"
      - @ref Qore::Program::loadModuleWarn() "Program::loadModuleWarn()"
      - @ref Qore::Program::loadUserModuleWithProgram() "Program::loadUserModuleWithProgram()"
      - @ref Qore::Program::loadUserModuleWithProgramWarn() "Program::loadUserModuleWithProgramWarn()"
      - @ref Qore::Program::parse() "Program::parse()"
      - @ref Qore::Program::parsePending() "Program::parsePending()"
      - @ref Qore::SSLCertificate::copy() "SSLCertificate::copy()"
      - @ref Qore::SSLCertificate::getDER() "SSLCertificate::getDER()"
      - @ref Qore::SSLPrivateKey::copy() "SSLPrivateKey::copy()"
      - @ref Qore::SSLPrivateKey::getDER() "SSLPrivateKey::getDER()"
      - @ref Qore::StreamReader::getInputStream() "StreamReader::getInputStream()"
      - @ref Qore::StreamWriter::getOutputStream() "StreamWriter::getOutputStream()"
      - @ref Qore::Thread::Counter::inc() "Counter::inc()"
    - New functions:
      - @ref Qore::call_static_method() "call_static_method()"
      - @ref Qore::call_static_method_args() "call_static_method_args()"
      - @ref Qore::get_default_thread_stack_size() "get_default_thread_stack_size()"
      - @ref Qore::get_module_option() "get_module_option()"
      - @ref Qore::get_netif_list() "get_netif_list()"
      - @ref Qore::get_stack_size() "get_stack_size()"
      - @ref Qore::get_thread_name() "get_thread_name()"
      - @ref Qore::load_module_warn() "load_module_warn()
      - @ref Qore::set_default_thread_stack_size() "set_default_thread_stack_size()"
      - @ref Qore::set_module_option() "set_module_option()"
      - @ref Qore::set_thread_name() "set_thread_name()"
    - Updated functions:
      - @ref Qore::get_ex_pos() "get_ex_pos()": \c lang info was added to the result string if available
      - @ref Qore::load_module() "load_module(): added an optional \c warning_mask parameter
    - New modules:
      - <a href="../../modules/FsUtil/html/index.html">FsUtil</a>
      - <a href="../../modules/Logger/html/index.html">Logger</a>
      - <a href="../../modules/reflection/html/index.html">reflection</a>
    - New and updated hashdecls:
      - @ref Qore::NetIfInfo "NetIfInfo": new @ref hashdecl "hashdecl" for the @ref Qore::get_netif_list() "get_netif_list()" function
      - @ref Qore::CallStackInfo "CallStackInfo": updated with new members:
        - \c lang
        - \c programid
        - \c statementid
      - @ref Qore::ExceptionInfo "ExceptionInfo": updated with a new member:
        - \c lang
    - New constants:
      - @ref Qore::DomainCodeMap "DomainCodeMap"
      - @ref Qore::DomainStringMap "DomainStringMap"
      - @ref Qore::Option::HAVE_GET_NETIF_LIST "HAVE_GET_NETIF_LIST"
      - @ref Qore::Option::HAVE_GET_STACK_SIZE "HAVE_GET_STACK_SIZE"
      - @ref Qore::Option::HAVE_MANAGE_STACK "HAVE_MANAGE_STACK"
      - @ref Qore::Option::HAVE_THREAD_NAME "HAVE_THREAD_NAME"
      - @ref Qore::PO_BROKEN_SPRINTF "PO_BROKEN_SPRINTF"
      - @ref Qore::PO_NO_REFLECTION "PO_NO_REFLECTION"
      - @ref Qore::PO_NO_TRANSIENT "PO_NO_TRANSIENT"
      - @ref functional_domain_constants
    - New @ref date_formatting "date formatting" codes for <date>::format() and @ref Qore::format_date() "format_date()":
      - \c "Dn" and \c "DN": the ordinal day number in the year
      - \c "I": ISO-8601 week string
      - \c "Id" and \c "ID": <a href="http://en.wikipedia.org/wiki/ISO_week_date">ISO-8601 week</a> day number
      - \c "IF": the value in <a href="https://en.wikipedia.org/wiki/ISO_8601">ISO-8601</a> format for both
        @ref relative_dates "relative" (ex: \c "P2Y1M3DT5H7M9.002S") and @ref absolute_dates "absolute"
        dates (ex: \c "2018-03-23T10:43:12.067628+01:00")
      - \c "Iw" and \c "IW": <a href="http://en.wikipedia.org/wiki/ISO_week_date">ISO-8601 week</a> number
      - \c "Iy" and \c "IY": <a href="http://en.wikipedia.org/wiki/ISO_week_date">ISO-8601 week</a> year
    - New parse directives:
      - @ref broken-sprintf "%broken-sprintf"
      - @ref correct-sprintf "%correct-sprintf"
      - @ref no-reflection "%no-reflection"
      - @ref no-transient "%no-transient"
    - @ref Qore::Program::parse() "Program::parse()" and @ref Qore::Program::parsePending() "Program::parsePending()" updates:
      the \a format_label parameter is obsolete/ignored
      (<a href="https://github.com/qorelanguage/qore/issues/2903">issue 2903</a>)
    - Module updates
      - <a href="../../modules/reflection/html/index.html">reflection</a>: a new binary module providing a
        reflection API to %Qore
      - <a href="../../modules/ConnectionProvider/html/index.html">ConnectionProvider</a> module changes:
        - The \c AbstractConnection::getConstructorInfo() method (and supporting declarations) was added to allow
          connections to be created dynamically, potentially in another process from a network call (<a href="https://github.com/qorelanguage/qore/issues/2628">issue 2628</a>)
        - The \c AbstractConnection has new public flag \c enabled. Also constructors are updated. (<a href="https://github.com/qorelanguage/qore/issues/3001">issue 3001</a>)
        - The \c AbstractConnection has new constructors, old ones are obsolete. Custom URL/URI parsing is possible (<a href="https://github.com/qorelanguage/qore/issues/3162">issue 3162</a>)
      - <a href="../../modules/CsvUtil/html/index.html">CsvUtil</a> module updates:
        - Added public methods \c AbstractCsvIterator::getRawLine() and \c AbstractCsvIterator::getRawLineValues() (<a href="https://github.com/qorelanguage/qore/issues/2739">issue 2739</a>)
      - <a href="../../modules/FreetdsSqlUtil/html/index.html">FreetdsSqlUtil</a> module changes:
        - Added support for serializing and deserializing \c AbstractTable objects (<a href="https://github.com/qorelanguage/qore/issues/2663">issue 2663</a>)
      - <a href="../../modules/HttpServer/html/index.html">HttpServer</a> module changes:
        - added the \c "header-info" hash to the context argument when calling handlers
          (<a href="https://github.com/qorelanguage/qore/issues/3260">issue 3260</a>)
        - Added support for adding new HTTP methods to the server with the \c HttpServer::addHttpMethod() method
          (<a href="https://github.com/qorelanguage/qore/issues/2805">issue 2805</a>)
      - <a href="../../modules/Mime/html/index.html">Mime</a> module changes:
        - allow the default type for unknown extensions to be overridden in
          \c get_mime_type_from_ext()
          (<a href="https://github.com/qorelanguage/qore/issues/3260">issue 3260</a>)
      - <a href="../../modules/MysqlSqlUtil/html/index.html">MysqlSqlUtil</a> module changes:
        - Added support for serializing and deserializing \c AbstractTable objects (<a href="https://github.com/qorelanguage/qore/issues/2663">issue 2663</a>)
      - <a href="../../modules/OracleSqlUtil/html/index.html">OracleSqlUtil</a> module changes:
        - Implemented a check for allowed types when is the AUTO_INCREMENT flag used
          (<a href="https://github.com/qorelanguage/qore/issues/2978">issue 2978</a>)
        - Added support for serializing and deserializing \c AbstractTable objects (<a href="https://github.com/qorelanguage/qore/issues/2663">issue 2663</a>)
      - <a href="../../modules/PgsqlSqlUtil/html/index.html">PgsqlSqlUtil</a> module changes:
        - Added support for serializing and deserializing \c AbstractTable objects
          (<a href="https://github.com/qorelanguage/qore/issues/2663">issue 2663</a>)
      - <a href="../../modules/QUnit/html/index.html">QUnit</a> module changes:
        - updated \c Test::testSkip() to use the reason argument a format string with
          @ref Qore::vsprintf() "vsprintf()"
          (<a href="https://github.com/qorelanguage/qore/issues/3172">issue 3172</a>)
      - <a href="../../modules/RestHandler/html/index.html">RestHandler</a> module changes:
        - added the \c RestHandler::returnRestException() method that allows subclasses to determine how exceptions
          are handled
          (<a href="https://github.com/qorelanguage/qore/issues/3235">issue 3235</a>)
        - Updated to support alternative URI paths for actions so that an "action=xxx" argument is not needed; instead
          the action can be added to the end of the URI path so that \c "PUT path/xxx" can be used instead of
          \c "PUT path?action=xxx"
          (<a href="https://github.com/qorelanguage/qore/issues/2994">issue 2994</a>)
      - <a href="../../modules/RestSchemaValidator/html/index.html">RestSchemaValidator</a> module changes:
        - Updated the default validator to try all serialization methods if multiple methods are available and one fails
          (<a href="https://github.com/qorelanguage/qore/issues/2831">issue 2831</a>)
      - <a href="../../modules/Schema/html/index.html">Schema</a> module changes:
        - improved logging output when aligning schemas
          (<a href="https://github.com/qorelanguage/qore/issues/3114">issue 3114</a>)
      - <a href="../../modules/SqlUtil/html/index.html">SqlUtil</a> module changes:
        - Deprecated \c AbstractTable::getRowIterator() for \c AbstractTable::getStatement()
          (<a href="https://github.com/qorelanguage/qore/issues/2326">issue 2326</a>)
        - Updated the module to use the @ref Qore::SQL::AbstractSQLStatement "AbstractSQLStatement" class instead of the
          @ref Qore::SQL::SQLStatement "SQLStatement"
          (<a href="https://github.com/qorelanguage/qore/issues/2326">issue 2326</a>)
        - Added support for serializing and deserializing \c AbstractTable objects (<a href="https://github.com/qorelanguage/qore/issues/2663">issue 2663</a>)
      - <a href="../../modules/Swagger/html/index.html">Swagger</a>:
        - Swagger module does not accept multipart/form-data content-type and also does not work with list and hash parameters
          (<a href="https://github.com/qorelanguage/qore/issues/2932">issue 2932</a>)
      - <a href="../../modules/Util/html/index.html">Util</a> module updates:
        - Added public function \c parse_ranges() (<a href="https://github.com/qorelanguage/qore/issues/2438">issue 2438</a>)
        - Added public function \c check_ip_address() (<a href="https://github.com/qorelanguage/qore/issues/2483">issue 2483</a>)
        - Updated \c parse_to_qore_value() to support single-element lists and hashes with curly brackets including
          empty hashes
          (<a href="https://github.com/qorelanguage/qore/issues/3138">issue 3138</a>)
        - updated \c get_exception_string() to show the \c lang value
          (<a href="https://github.com/qorelanguage/qore/issues/3182">issue 3182</a>)
      - <a href="../../modules/WebSocketHandler/html/index.html">WebSocketHandler</a>:
        - added stopping connection from server side via \c WebSocketConnection::stop(), \c WebSocketHandler::stopOne()
          and \c WebSocketClient handling of the \c WSCC_GoingAway event
      - <a href="../../modules/WebUtil/html/index.html">WebUtil</a> module changes:
        - updated to allow more control over file serving
          (<a href="https://github.com/qorelanguage/qore/issues/3260">issue 3260</a>)
    - @ref relative_dates "Relative date" changes
      - Fractional seconds are accepted in the @ref single_reldates
      - Fractional date components are accepted in the @ref short_reldates based on <a href="https://en.wikipedia.org/wiki/ISO_8601#Durations">ISO-8601 durations</a>
    - Improved debugging support:
      - @ref Qore::ProgramControl::getStatementIdInfo() "ProgramControl::getStatementIdInfo()" provides breakpoint info
      - Command to resolve statement
      - Interrupt notification provides call stack info
      - \c "Run to statement" implementation
      - <a href="../../modules/DebugHandler/html/index.html">DebugHandler</a> reimplemented to support multiple websocket handlers
      - Programs are not interrupted in bootstrap code
      - Command line utils display source line code when interrupted
    - Runtime thread stack traces are available in all builds and the
      @ref Qore::Option::HAVE_RUNTIME_THREAD_STACK_TRACE "HAVE_RUNTIME_THREAD_STACK_TRACE" constant is always
      \c True.  Furthermore, the %Qore library has been extended to support stack tracing when embedding
      or integrating code in other programming languages at runtime

    @subsection qore_09_bug_fixes Bug Fixes in Qore
    - fixed a bug in @ref Qore::parse_url() "parse_url()" with single-character hostnames with a port number
      (<a href="https://github.com/qorelanguage/qore/issues/3287">issue 3287</a>)
    - fixed a minor bug handling error info in exception handling in the
      <a href="../../modules/RestClient/html/index.html">RestClient</a> module
      (<a href="https://github.com/qorelanguage/qore/issues/3280">issue 3280</a>)
    - fixed a crash in acquiring a new connection with datasource options
      (<a href="https://github.com/qorelanguage/qore/issues/3262">issue 3262</a>)
    - fixed a bug reporting the source location for runtime type errors related to missing return statements
      (<a href="https://github.com/qorelanguage/qore/issues/3255">issue 3255</a>)
    - fixed bugs where @ref Qore::SQL::Datasource::getConfigString() "Datasource::getConfigString()" and
      @ref Qore::SQL::Datasource::getConfigHash() "Datasource::getConfigHash()" would require a connection to the
      server, making it impossible to check option before connecting
      (<a href="https://github.com/qorelanguage/qore/issues/3247">issue 3247</a>)
    - fixed a bug with @ref weak_assignment_operator "weak references" in some assignment expressions
      (<a href="https://github.com/qorelanguage/qore/issues/3202">issue 3202</a>)
    - fixed bugs in @ref Qore::sprintf() "sprintf()", @ref Qore::vsprintf() "vsprintf()", and all variants where
      @ref nothing was not treated the same as no value
      (<a href="https://github.com/qorelanguage/qore/issues/3184">issue 3184</a>)
    - worked around a potential COW bug in \c std::string in GNU libdstdc++ 6+
      (<a href="https://github.com/qorelanguage/qore/issues/3179">issue 3179</a>)
    - fixed a bug with simple additional and subtraction with mixed @ref timeout_type "timeout" and
      @ref date_type "date" values; updated docs that arithmetic operations with timeout values are not recommended
      and can return unexpected values in some situations
      (<a href="https://github.com/qorelanguage/qore/issues/3157">issue 3157</a>)
    - fixed a bug in deterministic garbage collection where @ref Qore::Thread::Queue "Queue" objects were not scanned
      and therefore cycles due to @ref Qore::Thread::Queue "Queue" elements would cause a memory and reference leak
      (<a href="https://github.com/qorelanguage/qore/issues/3101">issue 3101</a>)
    - fixed a bug where call references did not set the execution context with builtin functions
      and therefore calls to builtin functions in modules (such as \c jni) with
      per-program private data would fail
      (<a href="https://github.com/qorelanguage/qore/issues/3024">issue 3024</a>)
    - fixed a bug where rvalue references with complex subtypes could get modified during an assignment
      (<a href="https://github.com/qorelanguage/qore/issues/2891">issue 2891</a>)
    - Fixed a bug where class members could be initialized multiple times in a class with multiple
      inheritance where the same class is inherited multiple times in the hierarchy
      (<a href="https://github.com/qorelanguage/qore/issues/2741">issue 2741</a>)
    - Fixed bugs handling @ref abstract "abstract" methods in complex hierarchies with multiple inheritance
      (<a href="https://github.com/qorelanguage/qore/issues/2741">issue 2741</a>)
    - Fixed bugs handling object scope in @ref background "background" expressions
      (<a href="https://github.com/qorelanguage/qore/issues/2653">issue 2653</a>)
    - Fixed a bug: @ref Qore::hash(list) "hash(list)" where l has an odd number of elements never returns
      (<a href="https://github.com/qorelanguage/qore/issues/2860">issue 2860</a>)
    - Fixed a bug where no error is issued when an expression does not have meaning as a top-level statement
      (<a href="https://github.com/qorelanguage/qore/issues/2826">issue 2826</a>),
      and also where such expression is an argument to the @ref background "background" operator (<a href="https://github.com/qorelanguage/qore/issues/2747">issue 2747</a>)
    - Fixed a bug where the parser does not recognize that a return value of a function call is not ignored if it
      is an object and its method is immediately called
      (<a href="https://github.com/qorelanguage/qore/issues/2863">issue 2863</a>),
    - Fixed a bug where \c public and \c private members of classes inherited with \c private:internal inheritance
      were not initialized when objects were created
      (<a href="https://github.com/qorelanguage/qore/issues/2970">issue 2970</a>),
    - Module fixes:
      - <a href="../../modules/QUnit/html/index.html">QUnit</a>:
        - fixed error reporting with type errors with number values
          (<a href="https://github.com/qorelanguage/qore/issues/2984">issue 2984</a>)

    @section qore_08139 Qore 0.8.13.9

    @par Release Summary
    Bugfix release; see details below

    @subsection qore_08139_bug_fixes Bug Fixes in Qore
    - fixed a bug handling start and end arguments in @ref Qore::replace() "replace()" that would cause a crash
      (<a href="https://github.com/qorelanguage/qore/issues/3345">issue 3345</a>)
    - fixed a bug handling invalid DB driver options in datasource creation that could lead to a crash with some
      drivers
      (<a href="https://github.com/qorelanguage/qore/issues/3243">issue 3243</a>)
    - fixed a memory error in internal list handling that could lead to memory corruption and crashes
      (<a href="https://github.com/qorelanguage/qore/issues/3206">issue 3206</a>)
    - fixed calls to Dir::list*() methods which failed whenever there was a symlink with a non-existent target in a directory
      (<a href="https://github.com/qorelanguage/qore/issues/3192">issue 3192</a>)
    - fixed a bug handling illegal abstract method definitions of special class methods
      (<a href="https://github.com/qorelanguage/qore/issues/3126">issue 3126</a>)
    - fixed handling <tt>304 Not Modified</tt> responses in the @ref Qore::HTTPClient "HTTPClient" class
      (<a href="https://github.com/qorelanguage/qore/issues/3116">issue 3116</a>)
    - fixed a crashing bug in the @ref Qore::Transform "Transform" class when used with encryption algorithms
      (<a href="https://github.com/qorelanguage/qore/issues/3111">issue 3111</a>)
    - fixed a crash with multiple hash keys when parsing the @ref hmap "hash map operator"
      (<a href="https://github.com/qorelanguage/qore/issues/3108">issue 3108</a>)
    - module fixes:
      - <a href="../../modules/HttpServer/html/index.html">HttpServer</a>:
        - fixed responses that cannot have a message body (ex: \c HEAD requests and others)
          (<a href="https://github.com/qorelanguage/qore/issues/3116">issue 3116</a>)
      - <a href="../../modules/RestClient/html/index.html">RestClient</a>:
        - fixed default option handling in REST connections including timeout handling
          (<a href="https://github.com/qorelanguage/qore/issues/3321">issue 3321</a>)
      - <a href="../../modules/SalesforceRestClient/html/index.html">SalesforceRestClient</a>:
        - fixed default option handling in REST connections including timeout handling
          (<a href="https://github.com/qorelanguage/qore/issues/3321">issue 3321</a>)
      - <a href="../../modules/SewioRestClient/html/index.html">SewioRestClient</a>:
        - fixed default option handling in REST connections including timeout handling
          (<a href="https://github.com/qorelanguage/qore/issues/3321">issue 3321</a>)
      - <a href="../../modules/WebSocketClient/html/index.html">WebSocketClient</a>:
        - added missing exception handling in the connection close callback
          (<a href="https://github.com/qorelanguage/qore/issues/3225">issue 3225</a>)
      - <a href="../../modules/WebSocketHandler/html/index.html">WebSocketHandler</a>:
        - added missing exception handling to connection registration code
          (<a href="https://github.com/qorelanguage/qore/issues/3215">issue 3215</a>)

    @section qore_08138 Qore 0.8.13.8

    @par Release Summary
    Bugfix release; see details below

    @subsection qore_08138_bug_fixes Bug Fixes in Qore
    - fixed a bug where @ref Qore::stdout, @ref Qore::stdin, @ref Qore::stderr,
      @ref Qore::stdout_stream, @ref Qore::stdin_stream, and @ref Qore::stderr_stream, would
      perform automatic CRLF -> LF translations on Windows
      (<a href="https://github.com/qorelanguage/qore/issues/3061">issue 3061</a>)
    - fixed a bug in secure socket TLS communication making it impossible to talk to servers
      that require <a href="https://en.wikipedia.org/wiki/Server_Name_Indication">SNI</a>
      (<a href="https://github.com/qorelanguage/qore/issues/3053">issue 3053</a>)
    - fixed a deadlock in @ref Qore::FtpClient::put() "FtpClient::put()" with zero-length files
      (<a href="https://github.com/qorelanguage/qore/issues/3038">issue 3038</a>)
    - fixed an error respecting the I/O timeout in @ref Qore::FtpClient::put() "FtpClient::put()"
      with @ref Qore::InputStream "InputStream" argugments
      (<a href="https://github.com/qorelanguage/qore/issues/3032">issue 3032</a>)
    - fixed an error where @ref Qore::FtpClient "FtpClient" \c PORT operations would not time out
      (<a href="https://github.com/qorelanguage/qore/issues/3031">issue 3031</a>)

    @section qore_08137 Qore 0.8.13.7

    @par Release Summary
    Bugfix release; see details below

    @subsection qore_08137_bug_fixes Bug Fixes in Qore
    - module fixes:
      - <a href="../../modules/ConnectionProvider/html/index.html">ConnectionProvider</a>:
        - removed unnecessary serialization from AbstractConnection::get()
          (<a href="https://github.com/qorelanguage/qore/issues/2880">issue 2880</a>)
      - <a href="../../modules/PgsqlSqlUtil/html/index.html">PgsqlSqlUtil</a>
        - fixed schema alignment when there are functions to be dropped
          (<a href="https://github.com/qorelanguage/qore/issues/2963">issue 2963</a>)
    - fixed a race condition in @ref Qore::Thread::ThreadPool "ThreadPool" destruction that could
      cause a crash
      (<a href="https://github.com/qorelanguage/qore/issues/2906">issue 2906</a>)
    - fixed a hard to reproduce bug with internal runtime type matching that sometimes caused
      invalid runtime exceptions to be raised with base class constructors
      (<a href="https://github.com/qorelanguage/qore/issues/2928">issue 2928</a>)
    - fixed an error handling attach errors to @ref Qore::Program "Program" objects from foreign threads
      after the program has been deleted
      (<a href="https://github.com/qorelanguage/qore/issues/2950">issue 2950</a>)
    - fixed a bug that would cause a crash if an unknown \c "Content-Encoding" value were received by the
      @ref Qore::HTTPClient "HTTPClient" class
      (<a href="https://github.com/qorelanguage/qore/issues/2953">issue 2953</a>)
    - fixed a memory leak with binary objects in certain operations such as when reading a file into a
      binary object
      (<a href="https://github.com/qorelanguage/qore/issues/2982">issue 2982</a>)

    @section qore_08136 Qore 0.8.13.6

    @par Release Summary
    Bugfix release; see details below

    @subsection qore_08136_bug_fixes Bug Fixes in Qore
    - fixed a deadlock in lvalue handling with complex object operations in multithreaded contexts
      (<a href="https://github.com/qorelanguage/qore/issues/2889">issue 2889</a>)
    - fixed type errors with complex hashes in <hash>::values() and @ref Qore::hash_values() "hash_values()"
      (<a href="https://github.com/qorelanguage/qore/issues/2877">issue 2877</a>)
    - fixed an error handling complex types with the @ref plus_equals_operator "+=" operator
      (<a href="https://github.com/qorelanguage/qore/issues/2869">issue 2869</a>)
    - fixed a memory leak in @ref Qore::TreeMap::put() "TreeMap::put()"
      (<a href="https://github.com/qorelanguage/qore/issues/2840">issue 2840</a>)
    - fixed a crashing bug in \c qpp (used in building Qore from source)
      (<a href="https://github.com/qorelanguage/qore/issues/2838">issue 2838</a>)
    - fixed a crashing bug in @ref Qore::Socket::accept() "Socket::accept()" handling
      (<a href="https://github.com/qorelanguage/qore/issues/2835">issue 2835</a>)
    - fixed a cosmetic bug in module load error messages to provide the context of the module where the error
      is found in cases where it was missing
      (<a href="https://github.com/qorelanguage/qore/issues/2834">issue 2834</a>)
    - module fixes:
      - <a href="../../modules/SqlUtil/html/index.html">SqlUtil</a>:
        - schema alignment fails when user accidentally creates table
          schema with strings instead of hashes
          (<a href="https://github.com/qorelanguage/qore/issues/2761">issue 2358</a>)
      - <a href="../../modules/Swagger/html/index.html">Swagger</a>:
        - Swagger module does not use text/plain Content-Type for simple string responses
          (<a href="https://github.com/qorelanguage/qore/issues/2893">issue 2893</a>)
        - Swagger module does not check response body if response schema is missing in Swaggerfile
          (<a href="https://github.com/qorelanguage/qore/issues/2894">issue 2894</a>)
      - <a href="../../modules/WebSocketClient/html/index.html">WebSocketClient</a>:
        - allowed the handling of \c PING messages to be customized
          (<a href="https://github.com/qorelanguage/qore/issues/2887">issue 2887</a>)
      - <a href="../../modules/WebSocketHandler/html/index.html">WebSocketHandler</a>:
        - added support for heartbeat messages
          (<a href="https://github.com/qorelanguage/qore/issues/2887">issue 2887</a>)


    @section qore_08135 Qore 0.8.13.5

    @par Release Summary
    Bugfix release; see details below

    @subsection qore_08135_bug_fixes Bug Fixes in Qore
    - fixed a bug where user modules with global variables could not be loaded into @ref Qore::Program "Program"
      containers where @ref Qore::PO_NO_GLOBAL_VARS "PO_NO_GLOBAL_VARS" was set
      (<a href="https://github.com/qorelanguage/qore/issues/2807">issue 2807</a>)
    - fixed a deadlock with @ref Qore::Thread::RWLock "RWLock" and @ref Qore::Thread::Condition "Condition" objects when the
      read lock is held recursively (<a href="https://github.com/qorelanguage/qore/issues/2817">issue 2817</a>)
    - module fixes:
      - <a href="../../modules/CsvUtil/html/index.html">CsvUtil</a>:
        - implemented the \c number_format option to allow numbers with alternative decimal separators
          to be parsed and generated (<a href="https://github.com/qorelanguage/qore/issues/2806">issue 2806</a>)
      - <a href="../../modules/RestClient/html/index.html">RestClient</a>:
        - added support for REST requests with binary message bodies; added the \c "bin" serialization method
        (<a href="https://github.com/qorelanguage/qore/issues/2816">issue 2816</a>)
      - <a href="../../modules/RestSchemaValidator/html/index.html">RestSchemaValidator</a>:
        - fixed the null validator to handle binary message bodies; fixed issues with \c "text"
          serialization with binary message bodies
          (<a href="https://github.com/qorelanguage/qore/issues/2816">issue 2816</a>)

      - <a href="../../modules/Mime/html/index.html">Mime</a>:
        - fixed a bug in \c mime_parse_form_urlencoded_string() where
          repeated elements would be overwriteen by subsequent keys with the same name
          (<a href="https://github.com/qorelanguage/qore/issues/2761">issue 2761</a>)

    @section qore_08134 Qore 0.8.13.4

    @par Release Summary
    Bugfix release; see details below

    @subsection qore_08134_bug_fixes Bug Fixes in Qore
    - fixed a bug where hashes and lists with subtype @ref auto_type "auto" were not created correctly with
      implicit initialization causing excess type stripping which could lead to performance issues with large
      data structures (<a href="https://github.com/qorelanguage/qore/issues/2767">issue 2767</a>)
    - implemented a new optional DBI statement method to allow for statement execution only for describing the
      result set to solve performance issues when describing statements with large data sets
      (<a href="https://github.com/qorelanguage/qore/issues/2773">issue 2773</a>)
    - fixed a performance bug by eliminating overzealous and unnecessary internal type stripping
      (<a href="https://github.com/qorelanguage/qore/issues/2791">issue 2791</a>)
    - module fixes:
      - <a href="../../modules/CsvUtil/html/index.html">CsvUtil</a>:
        - implemented the \c csvutil_set_global_compat_force_empty_string() function and
          the \c compat_force_empty_string CSV parsing option to force \c "*string" fields with no
          value to return an empty string when parsing rather than @ref nothing for backwards compatibility
          with very early versions of CsvUtil
          (<a href="https://github.com/qorelanguage/qore/issues/2476">issue 2476</a>)
      - <a href="../../modules/Mime/html/index.html">Mime</a>:
        - mime_parse_form_urlencoded_string raies a parse exception when there is no value for a key
          (<a href="https://github.com/qorelanguage/qore/issues/2760">issue 2760</a>)
      - <a href="../../modules/OracleSqlUtil/html/index.html">OracleSqlUtil</a> module changes
        - synonym resolving can fail with duplicated object name
          (<a href="https://github.com/qorelanguage/qore/issues/2758">issue 758</a>)
      - <a href="../../modules/SqlUtil/html/index.html">SqlUtil</a>:
        - implemented the \c AbstractTable::getRowIteratorNoExec() method (<a href="https://github.com/qorelanguage/qore/issues/2773">issue 2773</a>)
      - <a href="../../modules/TableMapper/html/index.html">TableMapper</a>:
        - updated to use the new SQL statement DBI method for efficient execution of queries only for describing
          result sets with outbound mappers to solve performance problems related to mappers that
          have statements with large data sets (<a href="https://github.com/qorelanguage/qore/issues/2773">issue 2773</a>)
        - fixed \c RawSqlStatementOutboundMapper to be usable without subclassing
          (<a href="https://github.com/qorelanguage/qore/issues/2775">issue 2775</a>)

    @section qore_08133 Qore 0.8.13.3

    @par Release Summary
    Bugfix release; see details below

    @subsection qore_08133_new_features New Features in Qore
    - improved debugging support:
      - added support for a <a href="https://code.visualstudio.com/">Visual Studio Code</a> debug adapter for %Qore
      - the debugger can now retrieve sources when running from a remote debug server
      - debugger options can now be set from command line (verbosity etc.)
      - the \c onAttach() event is now executed synchronously when the program thread context starts
      - the \c onDetach() event is executed properly when program thread contexts terminate
      - the \c onStep() now provides the \c breakpointId value if available
      - the \c onExit() event was added for greater control over code execution in the debugger
      - the \c onException() event was improved
      - server commands now support \c frameid as a parameter
      - added the following methods to support retrieving source code in the debugger:
        - @ref Qore::ProgramControl::getSourceFileNames() "ProgramControl::getSourceFileNames()"
        - @ref Qore::ProgramControl::getSourceLabels() "ProgramControl::getSourceLabels()"
    - new module:
      - <a href="../../modules/DebugLinenoiseCmdLine/html/index.html">DebuLinenoiseCmdLine</a>

    @subsection qore_08133_bug_fixes Bug Fixes in Qore
    - module fixes:
      - <a href="../../modules/QUnit/html/index.html">QUnit</a>:
        - improved output in assertion failures for strings with special whitespace and for multi-line data structures (<a href="https://github.com/qorelanguage/qore/issues/2680">issue 2680</a>)
      - <a href="../../modules/WebUtil/html/index.html">WebUtil</a>:
        - made it possible for FileHandler subclasses to add headers to response (<a href="https://github.com/qorelanguage/qore/issues/2686">issue 2686</a>)
    - <a href="../../modules/HttpServerUtil/html/index.html">HttpServerUtil</a>:
        - improved HTTP log masking to mask fewer false positives when attempting to mask sensitive data (<a href="https://github.com/qorelanguage/qore/issues/2621">issue 2621</a>)
    - fixed a crashing bug initializing constants with recursive references to code
      (<a href="https://github.com/qorelanguage/qore/issues/3027">issue 3027</a>)
    - fixed a crashing bug in the @ref plus_equals_operator "+= operator" with objects and hashes when @ref require-types "%require-types" is not in force (<a href="https://github.com/qorelanguage/qore/issues/2634">issue 2634</a>)
    - fixed a crashing bug in the @ref background "background operator" with non-constant hash expressions with local variable references (<a href="https://github.com/qorelanguage/qore/issues/2637">issue 2637</a>)
    - worked around an Oracle bug in materialized view creation in the <a href="../../modules/OracleSqlUtil/html/index.html">OracleSqlUtil</a> module where when the schema user is missing the <tt>CREATE MATERIALIZED VIEW</tt> grant the table backing the view is created but the materialized view itself is not created causing future creation actions to fail (<a href="https://github.com/qorelanguage/qore/issues/2643">issue 2643</a>)
    - implemented support for an optional error-handling method in SQL callbacks in the <a href="../../modules/SqlUtil/html/index.html">SqlUtil</a> module to allow SqlUtil to recover from error scenarios in schema creation/alignment (<a href="https://github.com/qorelanguage/qore/issues/2643">issue 2643</a>)
    - fixed a design bug where an empty list <tt>()</tt> and an empty hash <tt>{}</tt> could not be assigned to complex types, leading to excess typing and casting for simple operations (<a href="https://github.com/qorelanguage/qore/issues/2647">issue 2647</a>)
    - fixed a bug in the @ref map "map operator" with complex types and empty list expressions (<a href="https://github.com/qorelanguage/qore/issues/2651">issue 2651</a>)
    - fixed a bug where implicitly-declared values of complex "or nothing" types would not be declared with the correct runtime type information (<a href="https://github.com/qorelanguage/qore/issues/2652">issue 2652</a>)
    - fixed a bug affecting class initialization with out of order initialization (<a href="https://github.com/qorelanguage/qore/issues/2657">issue 2657</a>)
    - implemented support for the more concise declaration of immediate typed hash values (<a href="https://github.com/qorelanguage/qore/issues/2675">issue 2675</a>)
    - fixed a bug where a crash would result when evaluating certain expressions in the @ref background "brackground operator" due to a memory error (<a href="https://github.com/qorelanguage/qore/issues/2679">issue 2679</a>)
    - fixed @ref date_formatting "date formatting" output with the \c Z placeholder to always output the UTC offset as documented (<a href="https://github.com/qorelanguage/qore/issues/2684">issue 2684</a>)
    - fixed program thread context to return frames properly (<a href="https://github.com/qorelanguage/qore/issues/2674">issue 2674</a>)
    - fixed an internal memory bug that could cause unallocated memory to be read when creating objects (<a href="https://github.com/qorelanguage/qore/issues/2712">issue 2712</a>)
    - fixed a memory issue with typed hashes that could lead to a runtime creash (<a href="https://github.com/qorelanguage/qore/issues/2725">issue 2725</a>)

    @section qore_08132 Qore 0.8.13.2

    @par Release Summary
    Bugfix release; see details below

    @subsection qore_08132_new_features New Features in Qore
    - \c "thread list", \c "backtrace all" commands implemented for the debugger (<a href="https://github.com/qorelanguage/qore/issues/2608">issue 2608</a>)
    - <a href="../../modules/QUnit/html/index.html">QUnit</a>: overloaded the \c testAssertionValue() method to support auto/number/float and more verbose output when a difference in number/float values is found (<a href="https://github.com/qorelanguage/qore/issues/2556">issue 2556</a>)
    - qdbg-remote supports ConnectionProvider connections (<a href="https://github.com/qorelanguage/qore/issues/2613">issue 2613</a>)
    - new method: @ref Qore::Breakpoint::getProgram() "Breakpoint::getProgram()"

    @subsection qore_08132_bug_fixes Bug Fixes in Qore
    - module fixes:
      - <a href="../../modules/DebugCmdLine/html/index.html">DebugCmdLine</a>:
        - improved breakpoint usability (<a href="https://github.com/qorelanguage/qore/issues/2604">issue 2604</a>)
        - fixed a bug parsing call signatures when setting breakpoints (<a href="https://github.com/qorelanguage/qore/issues/2601">issue 2601</a>)
      - <a href="../../modules/DebugProgramControl/html/index.html">DebugProgramControl</a>:
        - improved breakpoint usability (<a href="https://github.com/qorelanguage/qore/issues/2604">issue 2604</a>)
        - fixed a bug providing the programId context (<a href="https://github.com/qorelanguage/qore/issues/2603">issue 2603</a>)
      - <a href="../../modules/QUnit/html/index.html">QUnit</a>:
        - improved error location reporting by providing all stack location information up until the QUnit call to cover the case when multiple code layers are used such as one or more test modules (<a href="https://github.com/qorelanguage/qore/issues/1720">issue 1720</a>)
      - <a href="../../modules/SqlUtil/html/index.html">SqlUtil</a>:
        - implemented support for literal values in column operators taking column arguments with \c cop_value() (<a href="https://github.com/qorelanguage/qore/issues/2555">issue 2555</a>)
      - <a href="../../modules/WebSocketClient/html/index.html">WebSocketClient</a>:
        - added \c WebSocketClient::pong() to allow unsolicited \c PONG messages to be sent (<a href="https://github.com/qorelanguage/qore/issues/2566">issue 2566</a>)
      - <a href="../../modules/WebSocketHandler/html/index.html">WebSocketHandler</a>:
        - fixed a bug where unsolicited \c PONG messages caused the connection to be prematurely closed (<a href="https://github.com/qorelanguage/qore/issues/2566">issue 2566</a>)
    - fixed a bug with implicit initialization of typed hashes; this is now illegal and a \c HASHDECL-IMPLICIT-CONSTRUCTION-ERROR exception is raised in such cases (<a href="https://github.com/qorelanguage/qore/issues/2491">issue 2491</a>)
    - fixed a bug with @ref Qore::Thread::Condition "Condition" variable handling on macOS High Sierra due to an internal undocumented API change (<a href="https://github.com/qorelanguage/qore/issues/2576">issue 2576</a>)
    - fixed a memory error with the @ref plus_equals_operator "+= operator" and uninitialized date/time values (<a href="https://github.com/qorelanguage/qore/issues/2591">issue 2591</a>)
    - fixed a bug in the remote debugger \c qdbg-remote where \c wss:// schemes were not accepted (<a href="https://github.com/qorelanguage/qore/issues/2596">issue 2596</a>)
    - fixed a bug in an error message in @ref Qore::ProgramControl::findFunctionStatementId() "ProgramControl::findFunctionStatementId()" (<a href="https://github.com/qorelanguage/qore/issues/2600">issue 2600</a>)
    - fixed a crash when @ref Qore::HTTPClient::setDefaultPath() "HTTPClient::setDefaultPath()" was called with no argument (<a href="https://github.com/qorelanguage/qore/issues/2610">issue 2610</a>)
    - fixed a bug in debugger when program is not set (<a href="https://github.com/qorelanguage/qore/issues/2603">issue 2603</a>)

    @section qore_08131 Qore 0.8.13.1

    @par Release Summary
    Bugfix release; see details below

    @subsection qore_08131_new_features New Features in Qore
    - the \c sqlutil script has been updated with the \c --select option to allow dumped table rows to be filtered (<a href="https://github.com/qorelanguage/qore/issues/2509">issue 2509</a>)

    @subsection qore_08131_bug_fixes Bug Fixes in Qore
    - fixes in modules:
      - \c astparser module fixes:
        - fixed memory leaks in \c AstParser::parseFile() and \c AstParser::parseString() methods (<a href="https://github.com/qorelanguage/qore/issues/2261">issue 2261</a>)
        - fixed incorrect flex code regarding parse options leading to segfaults (<a href="https://github.com/qorelanguage/qore/issues/2262">issue 2262</a>)
      - <a href="../../modules/DebugCmdLine/html/index.html">DebugCmdLine</a> module fixes:
        - fixed value setting to process all remaining arguments on the command line (<a href="https://github.com/qorelanguage/qore/issues/2294">issue 2294</a>)
      - <a href="../../modules/DebugCmdLine/html/index.html">DebugCmdLine</a> module fixes:
        - the debugger should report ambiguous partial matches as an error (<a href="https://github.com/qorelanguage/qore/issues/2292">issue 2292</a>)
      - <a href="../../modules/MailMessage/html/index.html">MailMessage</a> module fixes:
        - fixed \c Message::addBody() with no body present (issue <a href="https://github.com/qorelanguage/qore/issues/2360">issue 2360</a>)
      - <a href="../../modules/Mapper/html/index.html">Mapper</a> module fixes:
        - fixed a bug in the \c STRING-TOO-LONG exception (<a href="https://github.com/qorelanguage/qore/issues/2495">issue 2405</a>)
      - <a href="../../modules/PgsqlSqlUtil/html/index.html">PgsqlSqlUtil</a> module fixes:
        - fixed a bug where default column values were compared incorrectly leading to false positives when comparing and aligning DB schemas (<a href="https://github.com/qorelanguage/qore/issues/2527">issue 2527</a>)
      - <a href="../../modules/Qdx/html/index.html">Qdx</a> module fixes:
        - fixed a bug in documentation post-processing for @ref hashdecl "hashdecl" declarations (<a href="https://github.com/qorelanguage/qore/issues/2298">issue 2298</a>)
      - <a href="../../modules/QUnit/html/index.html">QUnit</a> fixes:
        - added missing comparison methods (<a href="https://github.com/qorelanguage/qore/issues/1588">issue 1588</a>):
          - \c Test::assertRegex()
          - \c Test::assertNRegex()
          - \c Test::assertNeq()
          - \c Test::assertNeqSoft()
          - \c Test::assertGt()
          - \c Test::assertGtSoft()
          - \c Test::assertGe()
          - \c Test::assertGeSoft()
          - \c Test::assertLt()
          - \c Test::assertLtSoft()
          - \c Test::assertLe()
          - \c Test::assertLeSoft()
          - \c Test::assertNothing()
      - <a href="../../modules/RestHandler/html/index.html">RestHandler</a> module fixes:
        - updated to return a 400 Bad Request error when REST schema validation fails on messages received <a href="https://github.com/qorelanguage/qore/issues/2344">issue 2344</a>)
        - updated to return a 400 Bad Request error when there are string encoding errors with messages received (<a href="https://github.com/qorelanguage/qore/issues/2398">issue 2398</a>)
        - updated to return a 404 Not Found error when REST subclass does not exist (<a href="https://github.com/qorelanguage/qore/issues/2405">issue 2405</a>)
        - updated to return a 400 Bad Request error when ENCODING-CONVERSION-ERROR occurs during request parsing (<a href="https://github.com/qorelanguage/qore/issues/2543">issue 2543</a>)
      - <a href="../../modules/RestSchemaValidator/html/index.html">RestSchemaValidator</a> module fixes:
        - updated docs for \c AbstractRestSchemaValidator::parseRequest() to reflect how validation exceptions should be raised for proper error reporting (<a href="https://github.com/qorelanguage/qore/issues/2344">issue 2344</a>)
        - fixed handling of messages with non-object (i.e. non-hash) bodies (<a href="https://github.com/qorelanguage/qore/issues/2366">issue 2366</a>)
      - <a href="../../modules/SqlUtil/html/index.html">SqlUtil</a> module changes
        - implemented support for custom column operators (<a href="https://github.com/qorelanguage/qore/issues/2314">issue 2314</a>)
      - <a href="../../modules/OracleSqlUtil/html/index.html">OracleSqlUtil</a> module changes
        - implemented support for chained synonyms (<a href="https://github.com/qorelanguage/qore/issues/2408">issue 2408</a>)
        - allow to use DBA_* views instead of ALL_* if possible (<a href="https://github.com/qorelanguage/qore/issues/2418">issue 2418</a>)
      - <a href="../../modules/Swagger/html/index.html">Swagger</a> module fixes:
        - fixed handling of string type date and date-time formats (<a href="https://github.com/qorelanguage/qore/issues/2341">issue 2341</a>)
        - fixed example value for binary type (<a href="https://github.com/qorelanguage/qore/issues/2342">issue 2342</a>)
        - fixed serialization of date/time values (<a href="https://github.com/qorelanguage/qore/issues/2349">issue 2349</a>)
        - updated to return a 400 Bad Request error when REST schema validation fails on messages received <a href="https://github.com/qorelanguage/qore/issues/2344">issue 2344</a>)
        - fixed handling of non-string enum types (<a href="https://github.com/qorelanguage/qore/issues/2364">issue 2364</a>)
        - fixed confusing error messages with invalid parameter types (<a href="https://github.com/qorelanguage/qore/issues/2365">issue 2365</a>)
        - fixed handling of messages with non-object (i.e. non-hash) bodies (<a href="https://github.com/qorelanguage/qore/issues/2366">issue 2366</a>)
        - fixed handling of optional parameters (<a href="https://github.com/qorelanguage/qore/issues/2369">issue 2369</a>)
        - fixed handling of non-string query parameters (<a href="https://github.com/qorelanguage/qore/issues/2388">issue 2388</a>)
        - fixed a bug where string value constraints were only enforced in requests but not responses (<a href="https://github.com/qorelanguage/qore/issues/2396">issue 2396</a>)
        - fixed a bug where invalid date, binary, and byte values would cause a <tt>500 Internal Server Error</tt> response to be returned instead of a <tt>400 Bad Request</tt> error (<a href="https://github.com/qorelanguage/qore/issues/2397">issue 2397</a>)
        - fixed a bug where date values were formatted incorrectly in Swagger responses (<a href="https://github.com/qorelanguage/qore/issues/2409">issue 2409</a>)
        - fixed a bug which made it impossible to send data with other content/mime types than json, yamlrpc, FormUrlEncoded or MultipartFormData (<a href="https://github.com/qorelanguage/qore/issues/2497">issue 2497</a>)
        - fixed handling of string/binary values (<a href="https://github.com/qorelanguage/qore/issues/2505">issue 2505</a>)
        - fixed a bug where consumes property of operations was sometimes ignored (<a href="https://github.com/qorelanguage/qore/issues/2507">issue 2507</a>)
        - fixed parsing of responses without Content-Type header (<a href="https://github.com/qorelanguage/qore/issues/2517">issue 2517</a>)
        - fixed path matching for paths not beginning with a slash (<a href="https://github.com/qorelanguage/qore/issues/2516">issue 2516</a>)
      - <a href="../../modules/TableMapper/html/index.html">TableMapper</a> module fixes:
        - fixed issues where where description fields of input and output records for automatically-generated options did not reflect column comments and could not be overridden with user input (<a href="https://github.com/qorelanguage/qore/issues/2520">issue 2520</a>)
    - fixed bugs affecting debugging matching function/method variants and finding statements with special methods and with complex types (<a href="https://github.com/qorelanguage/qore/issues/1865">issue 1865</a>)
    - fixed a bug in \c qpp generating hashdecl code in a specific namespace (<a href="https://github.com/qorelanguage/qore/issues/2255">issue 2255</a>)
    - fixed an error in a @ref hashdecl "hashdecl" documentation example (<a href="https://github.com/qorelanguage/qore/issues/2299">issue 2299</a>)
    - made C++ APIs for complex types for modules public (<a href="https://github.com/qorelanguage/qore/issues/2271">issue 2271</a>)
    - fixed inconsistencies in the behavior of the @ref range_operator "range operator (..)" and the @ref list_element_operator "square brackets operator []" with lists and ranges between immediate evaluation and lazy functional evaluation and aligned the behavior of the operators among supported data types with the @ref remove "remove" and @ref delete "delete" operators (<a href="https://github.com/qorelanguage/qore/issues/2260">issue 2260</a>)
    - fixed a bug handling statement indices with parse errors (<a href="https://github.com/qorelanguage/qore/issues/2312">issue 2312</a>)
    - fixed too-agressive class hierachy checks that disallowed legal hierarchies where the same base class appears more than once in the hierarchy (<a href="https://github.com/qorelanguage/qore/issues/2317">issue 2317</a>)
    - fixed a crashing bug in the background operator when the object in context goes out of scope with the thread and an exception is thrown (<a href="https://github.com/qorelanguage/qore/issues/2319">issue 2319</a>)
    - fixed sending duplicate headers when header hash keys differ only in case; headers that differ only in case will be overwritten by the last header in the hash with a matching name with a case-insensitive search (<a href="https://github.com/qorelanguage/qore/issues/2340">issue 2340</a>)
    - fixed \c q_absolute_path_windows to correctly recognize relative Windows paths beginning with a drive letter (<a href="https://github.com/qorelanguage/qore/issues/2377">issue 2377</a>)
    - fixed a bug in <tt><b>private:internal</b></tt> in method execution within a class hierarchy in some cases (<a href="https://github.com/qorelanguage/qore/issues/2380">issue 2380</a>)
    - fixed an obscure bug handling runtime errors in code calls with a variant matched at parse time where a runtime exception could occur (<a href="https://github.com/qorelanguage/qore/issues/2392">issue 2392</a>)
    - improved breakpoints (enabled by default), extended help texts, load/save debug history and session (<a href="https://github.com/qorelanguage/qore/issues/2401">issue 2401</a>)
    - fixed a bug in an error message regarding binary module signal assignments (<a href="https://github.com/qorelanguage/qore/issues/2439">issue 2439</a>)
    - added C++ functions to allow binary modules to allocate and deallocate multiple signals atomically (<a href="https://github.com/qorelanguage/qore/issues/2440">issue 2440</a>)
    - eliminated a warning in a header file when building with g++ 7+ (<a href="https://github.com/qorelanguage/qore/issues/2449">issue 2449</a>)
    - implemented a fix in \c qdbg to resume any blocked threads before exiting to ensure a clean and correct shutdown of the debugger; fixes a problem when the process ould freeze on \c quit (<a href="https://github.com/qorelanguage/qore/issues/2472">issue 2472</a>)
    - fixed bugs in Windows builds (<a href="https://github.com/qorelanguage/qore/issues/2529">issue 2529</a>)

    @section qore_0813 Qore 0.8.13

    @par Release Summary
    Major new features and bug fixes including input and output stream support and sigificant new functionality including several new modules.

    @subsection qore_0813_compatibility Changes That Can Affect Backwards-Compatibility
    - fixed broken @ref continue "continue" and @ref break "break" statements that were accepted anywhere in the source and behaved like a @ref return "return" statement; now such statements outside a loop context will result in a parse exception; to get the old behavior, use @ref broken-loop-statement "%broken-loop-statement" in your source code
    - fixed broken @ref reference_type "reference" and @ref reference_or_nothing_type "*reference" type restrictions which had no effect prior to this release; to get the old behavior, use @ref broken-references "%broken-references" in your source code
    - the random number generator is always seeded with a random number when the Qore library is initialized; to get a predictable sequence from @ref Qore::rand() "rand()", you must explicitly seed the random number generator by calling @ref Qore::srand() "srand()" with a predefined seed number
    - the @ref synchronized "synchronized" keyword now operates differently depending on the context; <tt><b>synchronized</b></tt> functions have a global reentrant lock associated with the function (as in previous versions of %Qore), whereas now <tt><b>synchronized</b></tt> normal class methods share a reentrant lock associated with the object, while <tt><b>synchronized</b></tt> static class methods share a reentrant lock associated with the class itself.  This aligns %Qore's @ref synchronized "synchronized" behavior with that of Java and <tt>[MethodImpl(MethodImplOptions.Synchronized)]</tt> .NET/CLR (<a href="https://github.com/qorelanguage/qore/issues/894">issue 894</a>).
    - classes may not have the name \c "auto" due to the introduction of this identifier as a special type name
    - a new keyword @ref hashdecl "hashdecl" has been introduced to support type-safe hash declarations

    @subsection qore_0813_new_features New Features in Qore
    - complex type support
      - @ref hashdecl "type safe hashes" (@ref hash_hashdecl_type); ex: @code{.py} hash<MyInfo> = get_info(); @endcode
      - new system types:
        - @ref Qore::CallStackInfo "CallStackInfo"
        - @ref Qore::DateTimeInfo "DateTimeInfo"
        - @ref Qore::DirStatInfo "DirStatInfo"
        - @ref Qore::ExceptionInfo "ExceptionInfo"
        - @ref Qore::FilesystemInfo "FilesystemInfo"
        - @ref Qore::IsoWeekInfo "IsoWeekInfo"
        - @ref Qore::StatInfo "StatInfo"
      - @ref hash_complex_type "hash with type-safe values"; ex: @code{.py} hash<string, int> h = ("str": 1); @endcode
      - @ref list_complex_type "list with type-safe values"; ex: @code{.py} list<int> l = (1); @endcode
      - @ref reference_complex_type "reference with type-safe lvalues"; ex: @code{.py} int i = 1; reference<int> r = \i; @endcode
      - @ref auto_type "auto" (allows any value including complex types to be assigned without losing complex type information); ex: @code{.py} auto l = (1, 2); @endcode
      - improved @ref new "new", @ref cast "cast<>", and @ref instanceof "instanceof" operators
      - the @ref instanceof "instanceof" operator now works with any type; ex: @code{.py} bool b = v instanceof hash<string, int>; @endcode
      - note that complex type information is lost when assigning to an lvalue with a compatible but more generic type or by assigning to an untyped lvalue; this was necessary to allow complex types to be introduced in %Qore without breaking backwards compatibility.
    - support for input and output streams for the efficient piecewise processing of small or large amounts of data with a low memory overhead; includes the following classes:
      - @ref Qore::BinaryInputStream "BinaryInputStream"
      - @ref Qore::BinaryOutputStream "BinaryOutputStream"
      - @ref Qore::BufferedStreamReader "BufferedStreamReader"
      - @ref Qore::EncodingConversionInputStream "EncodingConversionInputStream"
      - @ref Qore::EncodingConversionOutputStream "EncodingConversionOutputStream"
      - @ref Qore::FileInputStream "FileInputStream"
      - @ref Qore::FileOutputStream "FileOutputStream"
      - @ref Qore::InputStream "InputStream"
      - @ref Qore::InputStreamLineIterator "InputStreamLineIterator"
      - @ref Qore::OutputStream "OutputStream"
      - @ref Qore::PipeInputStream "PipeInputStream"
      - @ref Qore::PipeOutputStream "PipeOutputStream"
      - @ref Qore::StreamPipe "StreamPipe"
      - @ref Qore::StreamReader "StreamReader"
      - @ref Qore::StreamWriter "StreamWriter"
      - @ref Qore::StringInputStream "StringInputStream"
      - @ref Qore::StringOutputStream "StringOutputStream"
      - @ref Qore::Transform "Transform"
      - @ref Qore::TransformInputStream "TransformInputStream"
      - @ref Qore::TransformOutputStream "TransformOutputStream"
      - @ref Qore::StdoutOutputStream "StdoutOutputStream"
      - @ref Qore::StderrOutputStream "StderrOutputStream"
      .
      Three constants were introduced for accessing standard input/output using streams API:
      - @ref Qore::stdin_stream "stdin_stream"
      - @ref Qore::stdout_stream "stdout_stream"
      - @ref Qore::stderr_stream "stderr_stream"
      .
      Additionally, stream support has been added to the following functions and methods:
      - @ref Qore::FtpClient::put()
      - @ref Qore::FtpClient::get()
      - @ref Qore::HTTPClient::send()
      - @ref Qore::HTTPClient::sendChunked()
      - @ref Qore::Socket::sendHTTPChunkedBodyFromInputStream()
      - @ref Qore::Socket::readHTTPChunkedBodyToOutputStream()
      .
      Stream support was also added to the following user modules:
      - <a href="../../modules/CsvUtil/html/index.html">CsvUtil</a>
      - <a href="../../modules/FixedLengthUtil/html/index.html">FixedLengthUtil</a>
    - support for @ref op_functional "lazy functional evaluation" of functional operators (including nested lazy evaluation) for much more efficient processing of iterated expressions; affects:
      - @ref map "map": supports lazy evaluation of itself and also of the iterator expression
      - @ref select "select": supports lazy evaluation of itself and also of the iterator expression
      - @ref keys "keys": supports lazy evaluation of itself
      - @ref foldl "foldl": supports lazy evaluation of the iterator expression
      - @ref foldr "foldlr": supports lazy evaluation of the iterator expression
      - @ref foreach "foreach": supports lazy evaluation of the iterator expression
      - @ref range_operator ".. (range operator)": supports lazy evaluation of itself
      - @ref list_element_operator "[n,m,...] (list, string, or binary dereference with multiple indices))": supports lazy evaluation of itself
    - support for list, string, and binary slices with offsets and ranges:
      - @ref list_slicing "list slices"
      - @ref string_slicing "string slices"
      - @ref binary_slicing "binary slices"
      - new @ref range_operator ".. range operator"
      - updated @ref list_element_operator "[] operator"
    - enhanced cryptographic support including support for <a href="https://en.wikipedia.org/wiki/Advanced_Encryption_Standard">AES</a> with Additional Authenticated Data and <a href="https://en.wikipedia.org/wiki/Message_authentication_code">Message Authentication Code (MAC)</a> support, plus the following new API functions:
      - @ref Qore::decrypt_to_binary()
      - @ref Qore::decrypt_to_string()
      - @ref Qore::encrypt()
      - @ref Qore::get_crypto_info()
      - @ref Qore::get_decryptor()
      - @ref Qore::get_encryptor()
      .
      The following constants were added to support the new generic cryptographic APIs:
      - @ref Qore::CRYPTO_ALG_AES_128
      - @ref Qore::CRYPTO_ALG_AES_192
      - @ref Qore::CRYPTO_ALG_AES_256
      - @ref Qore::CRYPTO_ALG_BLOWFISH
      - @ref Qore::CRYPTO_ALG_BLOWFISH_CFB
      - @ref Qore::CRYPTO_ALG_BLOWFISH_OFB
      - @ref Qore::CRYPTO_ALG_CAST5
      - @ref Qore::CRYPTO_ALG_CAST5_CFB
      - @ref Qore::CRYPTO_ALG_CAST5_OFB
      - @ref Qore::CRYPTO_ALG_DES
      - @ref Qore::CRYPTO_ALG_DES_CFB
      - @ref Qore::CRYPTO_ALG_DES_OFB
      - @ref Qore::CRYPTO_ALG_DES_EDE
      - @ref Qore::CRYPTO_ALG_DES_EDE_CFB
      - @ref Qore::CRYPTO_ALG_DES_EDE_OFB
      - @ref Qore::CRYPTO_ALG_DES_EDE3
      - @ref Qore::CRYPTO_ALG_DES_EDE3_CFB
      - @ref Qore::CRYPTO_ALG_DES_EDE3_OFB
      - @ref Qore::CRYPTO_ALG_DESX
      - @ref Qore::CRYPTO_ALG_RC2
      - @ref Qore::CRYPTO_ALG_RC2_CFB
      - @ref Qore::CRYPTO_ALG_RC2_OFB
      - @ref Qore::CRYPTO_ALG_RC4
      - @ref Qore::CRYPTO_ALG_RC5
      - @ref Qore::CRYPTO_ALG_RC5_CFB
      - @ref Qore::CRYPTO_ALG_RC5_OFB
    - support for binding output placeholder buffers for @ref resultset_output_binding "result sets" that return an @ref Qore::SQL::SQLStatement "SQLStatement" object:
      - new DBI capability constant @ref Qore::SQL::DBI_CAP_HAS_RESULTSET_OUTPUT "DBI_CAP_HAS_RESULTSET_OUTPUT"
      - new placeholder buffer specification constant @ref Qore::SQL::RESULTSET "RESULTSET"
    - new debugging support (note that APIs are subject to change until the next major release):
      - new classes:
        - @ref Qore::Breakpoint "Breakpoint"
        - @ref Qore::DebugProgram "DebugProgram"
        - @ref Qore::ProgramControl "ProgramControl"
      - new modules:
        - <a href="../../modules/DebugCmdLine/html/index.html">DebugCmdLine</a>
        - <a href="../../modules/DebugHandler/html/index.html">DebugHandler</a>
        - <a href="../../modules/DebugProgramControl/html/index.html">DebugProgramControl</a>
        - <a href="../../modules/DebugUtil/html/index.html">DebugUtil</a>
      - new parse directives:
        - @ref allow-debugger "%allow-debugger": allows running debug commands
        - @ref no-debugging "%no-debugging": forbids debugging of the current @ref Qore::Program "Program" object
    - new user modules:
      - <a href="../../modules/DebugCmdLine/html/index.html">DebugCmdLine</a>
      - <a href="../../modules/DebugHandler/html/index.html">DebugHandler</a>
      - <a href="../../modules/DebugProgramControl/html/index.html">DebugProgramControl</a>
      - <a href="../../modules/DebugUtil/html/index.html">DebugUtil</a>
      - <a href="../../modules/ConnectionProvider/html/index.html">ConnectionProvider</a>
      - <a href="../../modules/DatasourceProvider/html/index.html">DatasourceProvider</a>
      - <a href="../../modules/Qdx/html/index.html">Qdx</a>
      - <a href="../../modules/SewioRestClient/html/index.html">SewioRestClient</a>
      - <a href="../../modules/SewioWebSocketClient/html/index.html">SewioWebSocketClient</a>
      - <a href="../../modules/Swagger/html/index.html">Swagger</a>
      - <a href="../../modules/TextWrap/html/index.html">TextWrap</a>
    - new access modifiers: <tt><b>private:internal</b></tt> (providing strong encapsulation of the following declaration(s)) and <tt><b>private:hierarchy</b></tt> (which is equivalent to <tt><b>private</b></tt>; <a href="https://github.com/qorelanguage/qore/issues/1197">issue 1197</a>)
    - new parse options and directives:
      - @ref allow-debugger "%allow-debugger": allows running debug commands
      - @ref no-debugging "%no-debugging": forbids debugging of the current @ref Qore::Program "Program" object
      - @ref allow-weak-references "%allow-weak-references": allows the use of the @ref weak_assignment_operator "weak assignment operator (:=)"
      - @ref broken-loop-statement "%broken-loop-statement": allows @ref continue "continue" and @ref break "break" statements to be accepted anywhere in the source and behave like a @ref return "return" statement
      - @ref broken-references "%broken-references": allows @ref reference_type "reference" and @ref reference_or_nothing_type "*reference" type restrictions to accept any type contrary to the documented design and intention of these type restrictions
      - @ref correct-loop-statement "%correct-loop-statement": to revert the effect of @ref broken-loop-statement "%broken-loop-statement"
      - @ref correct-references "%correct-references": to revert the effect of @ref broken-references "%broken-references"
      - @ref no-uncontrolled-apis "%no-uncontrolled-apis": disallow access to uncontrolled APIs such as external language bindings or direct generic system call APIs that could bypass %Qore's sandboxing controls
      - @ref strong-encapsulation "%strong-encapsulation": disallows out of line class and namespace declarations
      - @ref try-reexport-module "%try-reexport-module": conditionally loads a module in a @ref user_modules "user module" and allows for that module to be reexported as well
    - new constants:
      - @ref Qore::SQL::DBI_CAP_HAS_RESULTSET_OUTPUT "DBI_CAP_HAS_RESULTSET_OUTPUT": DBI capability for drivers that support returning an @ref Qore::SQL::SQLStatement "SQLStatement" object for a @ref resultset_output_binding "result set" when bound with the @ref Qore::SQL::RESULTSET "RESULTSET" placeholder specification
      - @ref Qore::PathSep "PathSep": defines the platform-specific path separator character
      - @ref Qore::PO_ALLOW_DEBUGGER "PO_ALLOW_DEBUGGER": allows running debugger commands
      - @ref Qore::PO_NO_DEBUGGING "PO_NO_DEBUGGING": disallows debugging of the @ref Qore::Program "Program"
      - @ref Qore::PO_ALLOW_WEAK_REFERENCES "PO_ALLOW_WEAK_REFERENCES": allows the use of the @ref weak_assignment_operator "weak assignment operator (:=)"
      - @ref Qore::PO_BROKEN_LOOP_STATEMENT "PO_BROKEN_LOOP_STATEMENT": allows @ref continue "continue" and @ref break "break" statements to be accepted anywhere in the source and behave like a @ref return "return" statement
      - @ref Qore::PO_BROKEN_REFERENCES "PO_BROKEN_REFERENCES": reverts @ref reference_type "reference" and @ref reference_or_nothing_type "*reference" type restrictions to pre-%Qore-0.8.13 behavior where they would have no effect
      - @ref Qore::PO_NO_UNCONTROLLED_APIS "PO_NO_UNCONTROLLED_APIS": disallow access to uncontrolled APIs such as external language bindings or direct generic system call APIs that could bypass %Qore's sandboxing controls; note that this parse option was also added to @ref Qore::PO_NO_IO "PO_NO_IO" and @ref Qore::PO_NO_EXTERNAL_ACCESS "PO_NO_EXTERNAL_ACCESS"
      - @ref Qore::PO_STRONG_ENCAPSULATION "PO_STRONG_ENCAPSULATION": disallows out of line class and namespace declarations
      - @ref Qore::SQL::RESULTSET "RESULTSET": specifies that an @ref Qore::SQL::SQLStatement "SQLStatement" object should be returned from a @ref resultset_output_binding "result set" output variable in an SQL query
      - @ref Qore::SSL_VERIFY_NONE "SSL_VERIFY_NONE": @ref Qore::Socket::setSslVerifyMode() "Socket::setSslVerifyMode()" option: do not verify peer certificates
      - @ref Qore::SSL_VERIFY_PEER "SSL_VERIFY_PEER": @ref Qore::Socket::setSslVerifyMode() "Socket::setSslVerifyMode()" option: verify peer certificates
      - @ref Qore::SSL_VERIFY_FAIL_IF_NO_PEER_CERT "SSL_VERIFY_FAIL_IF_NO_PEER_CERT": @ref Qore::Socket::setSslVerifyMode() "Socket::setSslVerifyMode()" option: fail if the client does not provide a certificate (server mode only)
      - @ref Qore::SSL_VERIFY_CLIENT_ONCE "SSL_VERIFY_CLIENT_ONCE": @ref Qore::Socket::setSslVerifyMode() "Socket::setSslVerifyMode()" option: only require the client to send a certificate once (server mode only)
      - @ref Qore::ParseOptionCmdCodeMap
      - @ref Qore::ParseOptionCmdStringMap
      - see new cryptographic constants listed above
    - implemented additional parse-time checks for many @ref operators "operators" to provide feedback for invalid operations detected at parse time
    - implemented the @ref weak_assignment_operator "weak assignment operator (:=)" (only available with @ref allow-weak-references "%allow-weak-references")
    - implemented the @ref range_operator "range operator (..)"
    - implemented support for list expressions inside the @ref list_element_operator "dereference operator ([])"
    - new methods:
      - @ref Qore::Program::getAllDefines()
      - @ref Qore::Program::getGlobalVars()
      - @ref Qore::Program::importHashDecl()
      - @ref Qore::Program::importSystemHashDecls()
      - @ref Qore::Program::setGlobalVarValue()
      - @ref Qore::Program::setThreadInit()
      - @ref Qore::Program::getThreadList()
      - @ref Qore::Socket::acceptAllCertificates()
      - @ref Qore::Socket::getAcceptAllCertificates()
      - @ref Qore::Socket::getSslVerifyMode()
      - @ref Qore::Socket::setSslVerifyMode()
    - updated methods:
      - @ref Qore::Thread::Counter::dec() "Counter::dec()": now returns the current value of the counter
      - @ref Qore::HTTPClient::constructor() added support for the following options:
        - \c ssl_cert_path: allows an X.509 client certificate to be set in the constructor
        - \c ssl_key_path: allows a private key for an X.509 client certificate to be set in the constructor
        - \c ssl_key_password: allows a password-protected private key to be used wih an X.509 client certificate
        - \c ssl_verify_cert: enforces server certificate validation with HTTPS connections
        .
        Additionally, the HTTPClient class now understands the \c PATCH method (<a href="https://tools.ietf.org/html/rfc5789">RFC 5789</a>)
      - @ref Qore::RangeIterator::constructor(int) was updated; the second argument was removed to avoid ambiguity with the other overloaded constructor
      - @ref Qore::TreeMap::get() "TreeMap::get()": added a new optional argument to return the unmatched part of the search string
      - the following read-only static methods were moved from the @ref Qore::File "File" class to the @ref Qore::ReadOnlyFile "ReadOnlyFile" class:
        - @ref Qore::ReadOnlyFile::hstat() "ReadOnlyFile::hstat()"
        - @ref Qore::ReadOnlyFile::hlstat() "ReadOnlyFile::hlstat()"
        - @ref Qore::ReadOnlyFile::lstat() "ReadOnlyFile::lstat()"
        - @ref Qore::ReadOnlyFile::stat() "ReadOnlyFile::stat()"
        - @ref Qore::ReadOnlyFile::statvfs() "ReadOnlyFile::statvfs()"
    - new pseudo-methods:
      - <int>::format(int, string, string)
      - <float>::format(int, string, string)
      - <number>::format(int, string, string)
      - <string>::toInt(int)
      - <int>::toBase(int)
      - <number>::toBase(int)
      - <float>::toBase(int)
      - <value>::complexType()
      - <value>::fullType()
    - new functions:
      - @ref Qore::decrypt_to_binary()
      - @ref Qore::decrypt_to_string()
      - @ref Qore::encrypt()
      - @ref Qore::get_compressor()
      - @ref Qore::get_crypto_info()
      - @ref Qore::get_decompressor()
      - @ref Qore::get_decryptor()
      - @ref Qore::get_encryptor()
      - @ref Qore::get_global_vars()
      - @ref Qore::get_local_vars()
      - @ref Qore::get_random_bytes()
      - @ref Qore::get_thread_call_stack()
      - @ref Qore::parse_int()
      - @ref Qore::set_global_var_value()
      - @ref Qore::set_local_var_value()
    - updated functions/methods:
      - @ref Qore::Thread::Counter::dec() "Counter::dec()": now returns the current value of the counter
      - @ref Qore::Thread::thread_yield()
    - updated functions:
      - @ref Qore::ceil() "ceil()": now allows the precision to be specified
      - @ref Qore::floor() "floor()": now allows the precision to be specified
      - @ref Qore::hash() "hash()": now returns an untyped hash stripped of any key type information
      - @ref Qore::mkdir() "mkdir()": now allows parent directories to be created in the same call
      - @ref Qore::round() "round()": now allows the precision to be specified
      - @ref Qore::set_thread_init() "set_thread_init()": now allows for thread init code to be removed
      - @ref Qore::xrange(int) was updated; the second argument was removed to avoid ambiguity with the other overloaded variant
    - module updates:
      - <a href="../../modules/BulkSqlUtil/html/index.html">BulkSqlUtil</a> module updates:
        - added complex type support
        - added the \c AbstractBulkOperation::size() method
        - implemented analytic/window functions: new functions [<a href="https://github.com/qorelanguage/qore/issues/2203">issue 2202</a>]
        - implemented analytic/window functions: cop_over full support including ORDER BY [<a href="https://github.com/qorelanguage/qore/issues/2203">issue 2203</a>]
      - <a href="../../modules/CsvUtil/html/index.html">CsvUtil</a> module updates:
        - added support for streams
      - <a href="../../modules/FixedLengthUtil/html/index.html">FixedLengthUtil</a> module updates:
        - added support for streams
        - added \c FixedLengthFileIterator::getFileName() (<a href="https://github.com/qorelanguage/qore/issues/1164">issue 1164</a>)
        - added field as well as global option "truncate" (<a href="https://github.com/qorelanguage/qore/issues/1841">issue 1841</a>)
        - added field as well as global option "tab2space" (<a href="https://github.com/qorelanguage/qore/issues/1866">issue 1866</a>)
      - <a href="../../modules/HttpServer/html/index.html">HttpServer</a> module updates:
        - added a minimal substring of string bodies received to the log message when logging HTTP requests
      - <a href="../../modules/HttpServerUtil/html/index.html">HttpServerUtil</a> module updates:
        - the \c parse_uri_query() function was moved to the <a href="../../modules/Util/html/index.html">Util</a> module
      - <a href="../../modules/Mime/html/index.html">Mime</a> module updates:
        - added complex type support
        - added the following constants:
          - \c MimeTypeMultipartFormData
          - \c MimeTypeMultipartRelated
          - \c MimeTypeMultipartMixed
        - added the following methods:
          - \c MultipartMessage::getBoundary()
          - \c MultipartMessage::serializeBody()
          - \c MultipartMessage::size()
        - fixed a bug parsing multipart messages where unnecessary characters were searched (<a href="https://github.com/qorelanguage/qore/issues/2099">issue 2099</a>)
      - <a href="../../modules/Pop3Client/html/index.html">Pop3Client</a> module updates:
        - added the \c Pop3Connection class to support the <a href="../../ConnectionProvider/html/index.html">ConnectionProvider</a> module
      - <a href="../../modules/Qorize/html/index.html">Qorize</a> module updates:
        - \c qorize_named() added support for objects
      - <a href="../../modules/RestClient/html/index.html">RestClient</a> module updates:
        - added the \c RestConnection class to support the <a href="../../ConnectionProvider/html/index.html">ConnectionProvider</a> module
        - support for the \c text/plain \c Content-Type
      - <a href="../../modules/RestClient/html/index.html">RestClient</a> module updates:
        - added support for runtime REST API validation against a REST schema using the <a href="../../modules/RestSchemaValidator/html/index.html">RestSchemaValidator</a> module
        - added support for Swagger 2.0 REST API validation and \c "swagger" options using the <a href="../../modules/Swagger/html/index.html">Swagger</a> module in the \c RestClient and \c RestConnection classes
      - <a href="../../modules/RestHandler/html/index.html">RestHandler</a> module updates:
        - added an API to allow REST calls to be made internally (<a href="https://github.com/qorelanguage/qore/issues/1899">issue 1899</a>)
        - added support for runtime REST API validation against a REST schema using the <a href="../../modules/RestSchemaValidator/html/index.html">RestSchemaValidator</a> module
      - <a href="../../modules/RestSchemaValidator/html/index.html">RestSchemaValidator</a> module:
        - added this new module providing a <a href="https://en.wikipedia.org/wiki/Representational_state_transfer">REST</a> schema validation API
      - <a href="../../modules/SalesforceRestClient/html/index.html">SalesforceRestClient</a> module updates:
        - added the \c SalesforcRestConnection class to support the <a href="../../ConnectionProvider/html/index.html">ConnectionProvider</a> module
      - <a href="../../modules/Schema/html/index.html">Schema</a> module updates:
        - added the \c c_blob() and \c c_clob() functions (<a href="https://github.com/qorelanguage/qore/issues/1851">issue 1851</a>)
      - <a href="../../modules/SewioRestClient/html/index.html">SewioRestClient</a> module:
        - added this new module providing APIs for communicating with <a href="http://www.sewio.net">Sewio.net</a>'s RTLS Studio REST API
      - <a href="../../modules/SewioWebSocketClient/html/index.html">SewioWebSocketClient</a> module:
        - added this new module providing APIs for communicating with <a href="http://www.sewio.net">Sewio.net</a>'s RTLS Studio WebSocket API
      - <a href="../../modules/SmtpClient/html/index.html">SmtpClient</a> module updates:
        - added the \c SmtpConnection class to support the <a href="../../ConnectionProvider/html/index.html">ConnectionProvider</a> module
      - <a href="../../modules/SqlUtil/html/index.html">SqlUtil</a> module updates:
        - implemented the \c cop_trunc_date() function (<a href="https://github.com/qorelanguage/qore/issues/2032">issue 2032</a>)
      - <a href="../../modules/Swagger/html/index.html">Swagger</a> module added:
        - added this new module providing a <a href="https://swagger.io/">Swagger 2.0 REST API validation API</a> to %Qore
      - <a href="../../modules/TableMapper/html/index.html">TableMapper</a> module updates:
        - added support for upserts in \c InboundTableMapper (<a href="https://github.com/qorelanguage/qore/issues/1067">issue 1067</a>)
        - added \c InboundTableMapper::queueData(list)
      - <a href="../../modules/TelnetClient/html/index.html">TelnetClient</a> module updates:
        - added the \c TelnetConnection class to support the <a href="../../ConnectionProvider/html/index.html">ConnectionProvider</a> module
        - added support for URLs in the constructor()
        - added the \c TelnetClient::getTarget() method
      - <a href="../../modules/Util/html/index.html">Util</a> module updates:
        - the \c parse_uri_query() function was moved here from the <a href="../../modules/HttpServerUtil/html/index.html">HttpServerUtil</a> module
        - \c parse_uri_query() now handles repeated query arguments as a list
        - added public function \c flatten()
        - added public function \c uniq()
      - <a href="../../modules/WebSocketClient/html/index.html">WebSocketClient</a> module updates:
        - added the \c WebSocketConnectionObject class to support the <a href="../../ConnectionProvider/html/index.html">ConnectionProvider</a> module
        - updated for complex types
        - fixed a bug where the event loop thread would immediately terminate after a reconnection (<a href="https://github.com/qorelanguage/qore/issues/2061">issue 2061</a>)
        - improved client logging
        - fixed a bug where the \c WebSocketClient class did not validate the \c Sec-WebSocket-Accept response header according to RFC6455 (<a href="https://github.com/qorelanguage/qore/issues/2062">issue 2062</a>)
      - <a href="../../modules/WebSocketUtil/html/index.html">WebSocketUtil</a> module updates:
        - added the \c ws_get_response_key() function
    - the following classes can be used from binary modules:
      - @ref Qore::File "File"
      - @ref Qore::ReadOnlyFile "ReadOnlyFile"
    - updated the build to require a <a href="https://en.wikipedia.org/wiki/C%2B%2B11">C++11</a> compiler or better to build %Qore (<a href="https://github.com/qorelanguage/qore/issues/994">issue 994</a>)
    - a relative time stamp is now logged in trace and debug output

    @subsection qore_0813_bug_fixes Bug Fixes in Qore
    - fixed a bug causing @ref Qore::AbstractQuantifiedBidirectionalIterator "AbstractQuantifiedBidirectionalIterator" not being available (<a href="https://github.com/qorelanguage/qore/issues/968">issue 968</a>)
    - <a href="../../modules/BulkSqlUtil/html/index.html">BulkSqlUtil</a> module fixes:
      - fixed the module to work properly even with DB drivers that do not support parameter array binding (<a href="https://github.com/qorelanguage/qore/issues/1154">issue 1154</a>)
    - <a href="../../modules/CsvUtil/html/index.html">CsvUtil</a> module fixes:
      - fixed a bug in an error message validating input data (<a href="https://github.com/qorelanguage/qore/issues/1062">issue 1062</a>)
      - added an exception when detected headers do not match the \a fields option (<a href="https://github.com/qorelanguage/qore/issues/2179">issue 2179</a>)
    - <a href="../../modules/HttpServer/html/index.html">HttpServer</a> module fixes:
      - added logic to attempt to mask passwords in log messages (<a href="https://github.com/qorelanguage/qore/issues/1086">issue 1086</a>)
    - <a href="../../modules/HttpServerUtil/html/index.html">HttpServerUtil</a> module fixes:
      - fixed a bug where the \a msg arg to \c AbstractAuthenticator::do401() was ignored (<a href="https://github.com/qorelanguage/qore/issues/1047">issue 1047</a>)
    - <a href="../../modules/RestHandler/html/index.html">RestHandler</a> module fixes:
      - added logic to allow sensitive data to be masked in log messages (<a href="https://github.com/qorelanguage/qore/issues/1086">issue 1086</a>)
    - <a href="../../modules/SqlUtil/html/index.html">SqlUtil</a> module fixes:
      - fixed a bug in update and upsert statement generation when the given data does not have enough columns to use the unique index found, an error message is generated that contains all the columns names instead of just the column names required by the index (<a href="https://github.com/qorelanguage/qore/issues/1013">issue 1013</a>)
    - <a href="../../modules/WebSocketClient/html/index.html">WebSocketClient</a> module fixes:
      - fixed a thread lock starvation race condition (<a href="https://github.com/qorelanguage/qore/issues/2130">issue 2130</a>)
    - \c UTF-16 fixes:
      - fixed a bug comparing strings in \c UTF-16 encodings (<a href="https://github.com/qorelanguage/qore/issues/1579">issue 1579</a>)
      - fixed @ref Qore::substr() and <string>::substr() with strings in \c UTF-16 encodings (<a href="https://github.com/qorelanguage/qore/issues/1586">issue 1586</a>)
      - fixed @ref Qore::trim(), @ref Qore::ltrim(), @ref Qore::rtrim() and the @ref trim "trim" operator with strings with \c UTF-16 encodings (<a href="https://github.com/qorelanguage/qore/issues/1775">issue 1775</a>)
    - fixed a bug where @ref break "break" and @ref continue "continue" statements were accepted outside of loops (<a href="https://github.com/qorelanguage/qore/issues/976">issue 976</a>)
    - fixed a bug compiling on Solaris SPARC with g++ where \c MPFR_DECL_INIT() is compiled incorrectly with -O1 or greater (<a href="https://github.com/qorelanguage/qore/issues/958">issue 958</a>)
    - fixed a bug causing an infinite loop in decompression functions (<a href="https://github.com/qorelanguage/qore/issues/966">issue 966</a>)
    - fixed an issue where an internal C++ API (QoreProgram::parseCmdLineDefines()) performed a needless copy of a data structure (<a href="https://github.com/qorelanguage/qore/issues/1099">issue 1099</a>)
    - fixed a stack corruption bug with asynchronous I/O on UNIX systems with @ref Qore::ReadOnlyFile "ReadOnlyFile" methods (<a href="https://github.com/qorelanguage/qore/issues/1106">issue 1106</a>)
    - fixed bugs with inconsistent conversions of @ref int_type "int", @ref float_type "float", and @ref bool_type "boolean" values to date/time values, now they are all converted uniformly to @ref relative_dates "relative date/time values" (<a href="https://github.com/qorelanguage/qore/issues/1156">issue 1156</a>)
    - fixed a bug where Qore allowed code to be declared both public and private without a warning (<a href="https://github.com/qorelanguage/qore/issues/1187">issue 1187</a>)
    - fixed a bug where the @ref instanceof "instanceof" operator would return @ref Qore::True "True" with objects that did not publically inherit the given class or where the given class is not accessible (<a href="https://github.com/qorelanguage/qore/issues/1191">issue 1191</a>)
    - fixed a bug in qpp support of the 'final' class flag (<a href="https://github.com/qorelanguage/qore/issues/1222">issue 1222</a>)
    - fixed a bug where the @ref plus_operator "+ operator" provided access to private members from outside the class (<a href="https://github.com/qorelanguage/qore/issues/1209">issue 1209</a>)
    - fixed a bug where different @ref overloading "overloaded" method variant resolution rules were used at parse time (best match in hierarchy) and runtime (best match in first matching class) in a class hierarchy (<a href="https://github.com/qorelanguage/qore/issues/1229">issue 1229</a>)
    - fixed a bug where exceptions in base class constructor calls did not reflect the actual source location (<a href="https://github.com/qorelanguage/qore/issues/1230">issue 1230</a>)
    - fixed a bug where runtime function/method variant matching was incorrectly biased towards default matches for missing arguments (<a href="https://github.com/qorelanguage/qore/issues/1231">issue 1231</a>)
    - fixed bugs where calls to @ref Qore::Socket::upgradeClientToSSL() "Socket::upgradeClientToSSL()" and @ref Qore::Socket::upgradeServerToSSL() "Socket::upgradeServerToSSL()" were ignored with no exception thrown if the socket was not connected (<a href="https://github.com/qorelanguage/qore/issues/1258">issue 1258</a>)
    - fixed a bug where a closure created in an object scope could not be called if the object had been deleted, even if the closure did not refer to the object (<a href="https://github.com/qorelanguage/qore/issues/1303">issue 1303</a>)
    - fixed a bug where @ref Qore::ord() "ord()" would return negative numbers for bytes with the high bit set with compilers where <tt>char</tt> is the same as <tt>signed char</tt> (<a href="https://github.com/qorelanguage/qore/issues/1385">issue 1385</a>)
    - fixed a bug where @ref Qore::int(softint) "int(number)" returned rounded value instead of the integer part (while @ref Qore::int(softint) "int(float)" behaved correctly; also cf. initializing a softint value from a number vs. from a float) (<a href="https://github.com/qorelanguage/qore/issues/1463">issue 1463</a>)
    - @ref Qore::File::read() "File::read()" now uses character semantics for the length argument (<a href="https://github.com/qorelanguage/qore/issues/1548">issue 1548</a>)
    - fixed a bug with strongly-typed lvalue assignments with classes created in different @ref Qore::Program "Program" objects (<a href="https://github.com/qorelanguage/qore/issues/1551">issue 1551</a>)
    - fixed a bug where an ASCII string and the same string in a different encoding and with diacritics could incorrectly be marked as equal (<a href="https://github.com/qorelanguage/qore/issues/1579">issue 1579</a>)
    - fixed bugs in @ref Qore::HTTPClient "HTTPClient" methods where string message bodies were not converted to the object's @ref character_encoding "character encoding" before transmission (<a href="https://github.com/qorelanguage/qore/issues/1813">issue 1813</a>)
    - fixed a bug in the @ref reference_type "reference" and @ref reference_or_nothing_type "*reference" assignment restrictions; previously any value was accepted, now only references are accepted as the initial assignment values (<a href="https://github.com/qorelanguage/qore/issues/1819">issue 1819</a>)
    - fixed a bug in handling the \c SqlUtil::BLOB type in the <a href="../../modules/FreetdsSqlUtil/html/index.html">FreetdsSqlUtil</a> module (<a href="https://github.com/qorelanguage/qore/issues/1852">issue 1852</a>)
    - fixed a bug in overloaded call variant matching where missing arguments were counted towards the match (<a href="https://github.com/qorelanguage/qore/issues/1897">issue 1897</a>)
    - fixed many bugs where parse-time errors could be reported at an incorrect source location; parse-time error location reporting has been completely overhauled and reimplemented for correctness (<a href="https://github.com/qorelanguage/qore/issues/1930">issue 1930</a>)
    - fixed a bug where code signatures would accept parameter variables without \c "$" signs even when @ref allow-bare-refs "%allow-bare-refs" was not in effect (<a href="https://github.com/qorelanguage/qore/issues/1941">issue 1941</a>)
    - fixed memory leaks in the scanner related to EOF conditions (<a href="https://github.com/qorelanguage/qore/issues/1976">issue 1976</a>)
    - rewrote %Qore functions @ref gethostbyname(), @ref gethostbyname_long() and @ref gethostbyaddr() to use standard C functions \c getaddrinfo(3) and \c getnameinfo(3) internally instead of the deprecated \c gethostbyname(3) and \c gethostbyaddr(3) (<a href="https://github.com/qorelanguage/qore/issues/1952">issue 1952</a>)
    - fixed cmake builds on Darwin (<a href="https://github.com/qorelanguage/qore/issues/1980">issue 1980</a>)
    - fixed a bug where immediate date-time values were not marked with their type at parse time (<a href="https://github.com/qorelanguage/qore/issues/2001">issue 2001</a>)
    - fixed a bug where the @ref data_or_nothing_type "*data" type restriction would allow all types to be assigned at runtime (<a href="https://github.com/qorelanguage/qore/issues/2002">issue 2002</a>)
    - @ref Qore::RangeIterator::constructor(int) and @ref Qore::xrange(int) were updated; the second arguments were removed to avoid ambiguity with the other overloaded variants (<a href="https://github.com/qorelanguage/qore/issues/2016">issue 2016</a>)
    - fixed a bug where @ref Qore::replace() could get in an infinite loop with arguments with embededed nulls (<a href="https://github.com/qorelanguage/qore/issues/2098">issue 2098</a>)
    - fixed a bug in regular expression extraction where an infinite loop could occur (<a href="https://github.com/qorelanguage/qore/issues/2083">issue 2083</a>)
    - fixed a bug where a call reference to an object method that crosses @ref Qore::Program "Program" boundaries could result in a core dump when called due to an error managing thread-local data (<a href="https://github.com/qorelanguage/qore/issues/2145">issue 2145</a>)
    - fixed crashes in scanner due to EOF in comments (<a href="https://github.com/qorelanguage/qore/issues/2175">issue 2175</a>)

    @section qore_081212 Qore 0.8.12.12

    @par Release Summary
    Bugfix release; see details below

    @subsection qore_081212_new_features New Features in Qore

    - added the @ref Qore::Option::HAVE_DSS "HAVE_DSS" constant to indicate if the outdated DSS(), DSS1(), DSS_bin(), DSS1_bin(), DSS_HMAC(), and DSS1_HMAC() functions are available in the opnessl library used to compile %Qore

    @subsection qore_081212_bug_fixes Bug Fixes in Qore

    - fixed a bug handling \c argv in base class constructor execution (<a href="https://github.com/qorelanguage/qore/issues/2030">issue 2030</a>)
    - fixed a bug handling the connection status in the @ref Qore::HTTPClient "HTTPClient" class (<a href="https://github.com/qorelanguage/qore/issues/2058">issue 2058</a>)
    - fixed building with openssl 1.1+ (<a href="https://github.com/qorelanguage/qore/issues/2135">issue 2135</a>)
    - fixed binding more than one wilcard port on a specific address in the <a href="../../modules/HttpServer/html/index.html">HttpServer</a> module (<a href="https://github.com/qorelanguage/qore/issues/2155">issue 2155</a>)
    - fixed a bug in <a href="../../modules/SqlUtil/html/index.html">SqlUtil</a> with column aliases that are reserved words (<a href="https://github.com/qorelanguage/qore/issues/2163">issue 2163</a>)
    - fixed a memory bug in the @ref splice "splice" operator with a binary operand (<a href="https://github.com/qorelanguage/qore/issues/2303">issue 2303</a>)
    - fixed a bug where calling any @ref Qore::SQL::SQLStatement "SQLStatement" method in another thread with an active connection from a @ref Qore::SQL::DatasourcePool "DatasourcePool" causes a crash (<a href="https://github.com/qorelanguage/qore/issues/2334">issue 2334</a>)
    - fixed a bug in <a href="../../modules/RestHandler/html/index.html">RestHandler</a> regarding inconsistent handling of URI parameter arguments; the \c "action" key was only removed from the \c ah hash when there were no other arguments, introducing an inconsistency in argument handling in REST services (<a href="https://github.com/qorelanguage/qore/issues/2479">issue 2479</a>)
    - fixed a bug where \c ENCODING-CONVERSION-ERROR exceptions were not thrown with newer GNU iconv libraries with an API change (<a href="https://github.com/qorelanguage/qore/issues/2500">issue 2500</a>)

    @section qore_081211 Qore 0.8.12.11

    @par Release Summary
    Bugfix release; see details below

    @subsection qore_081211_new_features New Features in Qore
    - <a href="https://github.com/qorelanguage/qore/issues/1947">issue 1947</a> added @ref warning-broken-logic-precedence "broken-logic-precedence" warning.

    @subsection qore_081211_bug_fixes Bug Fixes in Qore
    - fixed documentation regarding escaping of characters in strings and added a parse exception in case of trying to escape octal values in range 400-777 (<a href="https://github.com/qorelanguage/qore/issues/50">issue 50</a>)
    - fixed a crashing bug where @ref Qore::SQL::Datasource::getConfigString() "Datasource::getConfigString()" was called without a connection, also could crash in an implicit internal call to this method with the @ref Qore::SQL::DatasourcePool "DatasourcePool" class when connections were lost and the warning callback should be called (<a href="https://github.com/qorelanguage/qore/issues/1992">issue 1992</a>)
    - fixed a bug where @ref Qore::SQL::Datasource::getConfigHash() "Datasource::getConfigHash()" returned different values depending on if the object was connected or not (<a href="https://github.com/qorelanguage/qore/issues/1994">issue 1994</a>)

    @section qore_081210 Qore 0.8.12.10

    @par Release Summary
    Bugfix release; see details below

    @subsection qore_081210_bug_fixes Bug Fixes in Qore

    - module fixes:
      - <a href="../../modules/FixedLengthUtil/html/index.html">FixedLengthUtil</a>:
        - fixes and improvements to errors and exceptions (<a href="https://github.com/qorelanguage/qore/issues/1828">issue 1828</a>)
      - <a href="../../modules/HttpServerUtil/html/index.html">HttpServerUtil</a>:
        - eliminated excess logging of all HTTP chunks sent and received (<a href="https://github.com/qorelanguage/qore/issues/1832">issue 1832</a>)
      - <a href="../../modules/PgsqlSqlUtil/html/index.html">PgsqlSqlUtil</a>:
        - fixed a bug in setting a \c comment for a table column (<a href="https://github.com/qorelanguage/qore/issues/1886">issue 1886</a>)
      - <a href="../../modules/SqlUtil/html/index.html">SqlUtil</a>:
        - fixed a bug in the \c offset query hash argument in SQL operation methods (<a href="https://github.com/qorelanguage/qore/issues/1880">issue 1880</a>)
        - fixed a bug that prohibited only columns from the main query to be selected when joins are used (<a href="https://github.com/qorelanguage/qore/issues/1909">issue 1909</a>)
      - <a href="../../modules/TableMapper/html/index.html">TableMapper</a>:
        - fixed a bug in flush messages in the \c InboundTableMapper class (<a href="https://github.com/qorelanguage/qore/issues/1849">issue 1849</a>)
    - fixed a bug that could cause spurious parse-time exceptions to be thrown when matching call variants with multiple return types for the same callable object (<a href="https://github.com/qorelanguage/qore/issues/1928">issue 1928</a>)
    - fixed the process return code in the output reference in @ref Qore::backquote() "backquote()" on Unix/Linux platforms (<a href="https://github.com/qorelanguage/qore/issues/1884">issue 1884</a>)
    - fixed a bug where connections were not immediately released back to the @ref Qore::SQL::DatasourcePool "DatasourcePool" in case of an \c SQLSTATEMENT-ERROR exception (<a href="https://github.com/qorelanguage/qore/issues/1836">issue 1836</a>)
    - eliminated a spurious exception in the @ref Qore::SQL::SQLStatement "SQLStatement" class in case of a @ref Qore::SQL::DatasourcePool "DatasourcePool" timeout (<a href="https://github.com/qorelanguage/qore/issues/1832">issue 1832</a>)
    - fixed a crash when the incorrect type was passed to a parameter declared @ref reference_or_nothing_type "*reference" (<a href="https://github.com/qorelanguage/qore/issues/1815">issue 1815</a>)
    - fixed a crash when the %Qore library exits caused by an error in handling module dependencies with injected modules (<a href="https://github.com/qorelanguage/qore/issues/1805">issue 1805</a>)
    - fixed segfault crashes caused by calling object methods with null pointers (<a href="https://github.com/qorelanguage/qore/issues/1791">issue 1791</a>)
    - added internal API support to make it easier for DBI drivers to handle lost connections and to allow DBI drivers that must close all open handles before a connection is closed (such as the oracle driver); due to this change, @ref Qore::SQL::SQLStatement "SQLStatement" objects based on a @ref Qore::SQL::DatasourcePool "DatasourcePool" are closed automatically whenever the datasource is returned to the pool (<a href="https://github.com/qorelanguage/qore/issues/1250">issue 1250</a>)
    - implemented new parse options to revert the effect of parse options that affect code safety (<a href="https://github.com/qorelanguage/qore/issues/1895">issue 1895</a>):
      - @ref correct-list-parsing "%correct-list-parsing"
      - @ref correct-logic-precedence "%correct-logic-precedence"
      - @ref correct-int-assignments "%correct-int-assignments"
      - @ref correct-operators "%correct-operators"
      - @ref loose-args "%loose-args"
    - fixed parse locations of strings and regexes (<a href="https://github.com/qorelanguage/qore/issues/1905">issue 1905</a>)

    @section qore_08129 Qore 0.8.12.9

    @par Release Summary
    Bugfix release; see details below

    @subsection qore_08129_bug_fixes Bug Fixes in Qore

    - fixed a memory leak where references participate in recursive references (<a href="https://github.com/qorelanguage/qore/issues/1774">issue 1774</a>)
    - fixed a build issue with clang++ (<a href="https://github.com/qorelanguage/qore/issues/1768">issue 1768</a>)
    - fixed a memory leak in the @ref Qore::Thread::Queue "Queue" copy constructor when the @ref Qore::Thread::Queue "Queue" was used in other objects (such as an event queue, etc; <a href="https://github.com/qorelanguage/qore/issues/1749">issue 1749</a>)
    - <a href="../../modules/Mapper/html/index.html">Mapper</a> module fixes:
      - fixed bugs handling the \c allow_dot and \c allow_output_dot options (<a href="https://github.com/qorelanguage/qore/issues/1690">issue 1690</a>)
      - fixed \c TableMapper bugs introduced in Qore 0.8.12.7 (<a href="https://github.com/qorelanguage/qore/issues/1754">issue 1754</a>)

    @section qore_08128 Qore 0.8.12.8

    @par Release Summary
    Bugfix release; see details below

    @subsection qore_08128_bug_fixes Bug Fixes in Qore

    - fixed a memory leak in @ref try-module "%try-module" error handling (<a href="https://github.com/qorelanguage/qore/issues/1690">issue 1690</a>)
    - fixed a bug in @ref Qore::trunc_str() "trunc_str()" when the string has an invalid multi-byte character at the end of the string and the string is exactly the byte width requested (<a href="https://github.com/qorelanguage/qore/issues/1693">issue 1693</a>)
    - fixed a bug where @ref Qore::ReadOnlyFile::getchar() "ReadOnlyFile::getchar()" did not respect character semantics as documented (<a href="https://github.com/qorelanguage/qore/issues/1547">issue 1547</a>)
    - <a href="../../modules/OracleSqlUtil/html/index.html">OracleSqlUtil</a> module fixes:
      - fixed a bug in \c character_semantics for standalone column (<a href="https://github.com/qorelanguage/qore/issues/1688">issue 1688</a>)
    - <a href="../../modules/Mapper/html/index.html">Mapper</a> module fixes:
      - fixed a bug in handling "list mode" data such as submitted by \c InboundTableMapper::queueData() (<a href="https://github.com/qorelanguage/qore/issues/1736">issue 1736</a>, bug introduced in Qore 0.8.12.7 with the fix for <a href="https://github.com/qorelanguage/qore/issues/1626">issue 1626</a>)
    - <a href="../../modules/SqlUtil/html/index.html">SqlUtil</a> module fixes:
      - fixed schema alignment skipping column with name "driver" (<a href="https://github.com/qorelanguage/qore/issues/1684">issue 1684</a>)
      - fixed sqlutil schema management: functional indexes are rejected without () in name (<a href="https://github.com/qorelanguage/qore/issues/1610">issue 1610</a>)
    - <a href="../../modules/TableMapper/html/index.html">TableMapper</a> module fixes:
      - fixed a bug in handling "list mode" data with optimized inserts (<a href="https://github.com/qorelanguage/qore/issues/1736">issue 1736</a>, bug introduced in Qore 0.8.12.7 with the fix for <a href="https://github.com/qorelanguage/qore/issues/1626">issue 1626</a>)
    - <a href="../../modules/WebSocketClient/html/index.html">WebSocketClient</a> module fixes:
      - added timeout values to @ref Qore::Socket "Socket" and @ref Qore::HTTPClient "HTTPClient" calls (<a href="https://github.com/qorelanguage/qore/issues/1725">issue 1725</a>)
    - <a href="../../modules/WebSocketHandler/html/index.html">WebSocketHandler</a> module fixes:
      - added timeout values to @ref Qore::Socket "Socket" calls (<a href="https://github.com/qorelanguage/qore/issues/1725">issue 1725</a>)
    - <a href="../../modules/WebSocketUtil/html/index.html">WebSocketUtil</a> module fixes:
      - added timeout values to @ref Qore::Socket "Socket" calls (<a href="https://github.com/qorelanguage/qore/issues/1725">issue 1725</a>)
    - fixed a bug where a type conversion error in an lvalue assignment could generate a confusing unrelated runtime exception (<a href="https://github.com/qorelanguage/qore/issues/1697">issue 1697</a>)
    - fixed a bug where invalid characters in the port specification in a URL were ignored (<a href="https://github.com/qorelanguage/qore/issues/1728">issue 1728</a>)
    - fixed a bug with SSL socket communication the remote closing the connection during a send operation could cause the current thread to go into an infinite loop consuming 100% CPU (<a href="https://github.com/qorelanguage/qore/issues/1729">issue 1729</a>)
    - fixed a bug in the @ref Qore::HashListIterator "HashListIterator" class iterating hashes with a mix of lists and single values such as used by bulk DML binds; now the single values will appear as the current value for all list elements as per the original design instead of throwing a runtime exception (<a href="https://github.com/qorelanguage/qore/issues/1738">issue 1738</a>)

    @section qore_08127 Qore 0.8.12.7

    @par Release Summary
    Bugfix release; see details below

    @subsection qore_08127_bug_fixes Bug Fixes in Qore

    - fixed bug in internal string generation with \c size_t arguments that could cause invalid data to be output or crashes on 32-bit platforms (<a href="https://github.com/qorelanguage/qore/issues/1640">issue 1640</a>)
    - fixed a runtime memory leak and invalid runtime behavior with undetected recursive lvalue references (<a href="https://github.com/qorelanguage/qore/issues/1617">issue 1617</a>)
    - improved @ref garbage_collection "prompt collection" performance with large graphs of objects by eliminating additional unnecessary graph scans, resulting in further large performance improvements in the garbage collector (<a href="https://github.com/qorelanguage/qore/issues/1363">issue 1363</a>)
    - improved \c InboundTableMapper::queueData() performance (in the <a href="../../modules/TableMapper/html/index.html">TableMapper</a> module) when used with data in hash of lists format to use bulk DML in input and output without internal data conversions (<a href="https://github.com/qorelanguage/qore/issues/1626">issue 1626</a>)
    - <a href="../../modules/OracleSqlUtil/html/index.html">OracleSqlUtil</a> module fixes:
      - worked around \c ORA-22165 from \c op_in() caused by Oracle's limit on number of collection elements (<a href="https://github.com/qorelanguage/qore/issues/1660">issue 1660</a>)
      - fixed a bug in the \a force option (i.e. cascade) for dropping types (<a href="https://github.com/qorelanguage/qore/issues/1683">issue 1683</a>)
    - improved @ref try-module "%try-module" error reporting and documentation (<a href="https://github.com/qorelanguage/qore/issues/1648">issue 1648</a>)

    @section qore_08126 Qore 0.8.12.6

    @par Release Summary
    Bugfix release; see details below

    @subsection qore_08126_bug_fixes Bug Fixes in Qore

    - fixed a bug in @ref Qore::parse_url() parsing single-character hostnames (<a href="https://github.com/qorelanguage/qore/issues/1524">issue 1524</a>)
    - fixed a bug where @ref Qore::PO_LOCKDOWN "PO_LOCKDOWN" was not set when parsing \c init and \c del attributes in @ref user_modules "user module" headers (<a href="https://github.com/qorelanguage/qore/issues/1535">issue 1535</a>)
    - fixed a bug parsing exception catch block parameter errors (in debug builds only; <a href="https://github.com/qorelanguage/qore/issues/1558">issue 1558</a>)
    - fixed a bug dereferencing @ref binary "binary values" with the @ref list_element_operator "[] operator"; the behavior now corresponds to the documentation (<a href="https://github.com/qorelanguage/qore/issues/1566">issue 1566</a>)
    - fixed a bug that would result in a crash if a method were declared both \c static and \c abstract (<a href="https://github.com/qorelanguage/qore/issues/1590">issue 1590</a>)
    - fixed performance issues with the <a href="../../modules/Mapper/html/index.html">Mapper</a> module (and by extension the <a href="../../modules/TableMapper/html/index.html">TableMapper</a> module) for mappers with many identity (i.e. 1:1) and constant mappings (<a href="https://github.com/qorelanguage/qore/issues/1620">issue 1620</a>)
    - fixed a bug in the \c BulkInsertOperation class in the <a href="../../modules/BulkSqlUtil/html/index.html">BulkSqlUtil</a> module where inserts would fail or silently insert invalid data in the second or later blocks when constant hashes were used (<a href="https://github.com/qorelanguage/qore/issues/1625">issue 1625</a>)

    @section qore_08125 Qore 0.8.12.5

    @par Release Summary
    Bugfix release; see details below

    @subsection qore_08125_new_features New Features in Qore

    - added the <a href="../../modules/SalesforceRestClient/html/index.html">SalesforceRestClient</a> module for communicating with Salesforce.com using the REST APIs
    - module <a href="../../modules/SqlUtil/html/index.html">SqlUtil</a>
      - has support for native default values in tables (<a href="https://github.com/qorelanguage/qore/issues/1428">issue 1428</a>)
      - has support for Oracle named types (eg. spatial types) for Schema.qm and SchemaReverse.qm. (<a href="https://github.com/qorelanguage/qore/issues/1465">issue 1465</a>)

    @subsection qore_08125_bug_fixes Bug Fixes in Qore

    - <a href="../../modules/Mime/html/index.html">Mime</a> module:
      - added support for URL form-encoded messages (<a href="https://github.com/qorelanguage/qore/issues/1436">issue 1436</a>
    - <a href="../../modules/RestClient/html/index.html">RestClient</a> module:
      - added support for URL form-encoded messages (<a href="https://github.com/qorelanguage/qore/issues/1436">issue 1436</a>
      - added support for the \c "rawxml" message body encoding (<a href="https://github.com/qorelanguage/qore/issues/1437">issue 1437</a>
    - fixed handling of invalid compressed data in the following functions (<a href="https://github.com/qorelanguage/qore/issues/1432">issue 1432</a>):
      - @ref Qore::gunzip_to_binary()
      - @ref Qore::gunzip_to_string()
      - @ref Qore::uncompress_to_binary()
      - @ref Qore::uncompress_to_string()
    - fixed \c \@inf\@ on Windows (<a href="https://github.com/qorelanguage/qore/issues/1442">issue 1442</a>)
    - fixed @ref Qore::parse_url() with single-character usernames (<a href="https://github.com/qorelanguage/qore/issues/1455">issue 1455</a>)
    - corrected the error message with SSL reads when the server closes the connection prematurely (<a href="https://github.com/qorelanguage/qore/issues/1488">issue 1488</a>)
    - fixed the \c Host header in HTTP requests to not include the port if the port is the default port for the scheme because it causes some servers to reject the request (<a href="https://github.com/qorelanguage/qore/issues/1489">issue 1489</a>)

    @section qore_08124 Qore 0.8.12.4

    @par Release Summary
    Bugfix release; see details below

    @subsection qore_08124_bug_fixes Bug Fixes in Qore

    - fixed a reference bug in the @ref Qore::Thread::Queue "Queue" class introduced in the last release (<a href="https://github.com/qorelanguage/qore/issues/1309">issue 1309</a>)
    - fixed a bug where database types could not be correctly aligned if they had dependencies (<a href="https://github.com/qorelanguage/qore/issues/1314">issue 1314</a>); entailed updates in the following modules:
      - <a href="../../modules/SqlUtil/html/index.html">SqlUtil</a>
      - <a href="../../modules/FreetdsSqlUtil/html/index.html">FreetdsSqlUtil</a>
      - <a href="../../modules/MysqlSqlUtil/html/index.html">MysqlSqlUtil</a>
      - <a href="../../modules/OracleSqlUtil/html/index.html">OracleSqlUtil</a>
      - <a href="../../modules/PgsqlSqlUtil/html/index.html">PgsqlSqlUtil</a>
      - <a href="../../modules/Schema/html/index.html">Schema</a>
    - fixed a bug in @ref Qore::trunc_str() "trunc_str()" where an infinite loop could be triggered with certain arguments and multi-byte character encodings (<a href="https://github.com/qorelanguage/qore/issues/1327">issue 1327</a>)
    - improved @ref garbage_collection "prompt collection" performance with larger graphs of objects by eliminating unnecessary graph scans made during object method calls (<a href="https://github.com/qorelanguage/qore/issues/1363">issue 1363</a>)
    - fixed bugs in @ref Qore::date(string) "date(string)" and @ref Qore::date(string, string) "date(string, string)" where invalid input data was ignored and invalid dates were returned (<a href="https://github.com/qorelanguage/qore/issues/1369">issue 1369</a>)
    - <a href="../../modules/CsvUtil/html/index.html">CsvUtil</a> module:
      - fixed a bug in \c AbstractCsvIterator::identifyTypeImpl() generating an error message (<a href="https://github.com/qorelanguage/qore/issues/1355">issue 1355</a>)
    - <a href="../../modules/MailMessage/html/index.html">MailMessage</a> module:
      - fixed a bug using the default encoding in \c Message::attach() (issue <a href="https://github.com/qorelanguage/qore/issues/1352">issue 1352</a>)
    - <a href="../../modules/SqlUtil/html/index.html">SqlUtil</a> module:
      - fixed the ignored character_semantics column option in schema alignmed (<a href="https://github.com/qorelanguage/qore/issues/1379">issue 1379</a>)
      - implemented the \c cop_length() column function (<a href="https://github.com/qorelanguage/qore/issues/1395">issue 1395</a>)
    - <a href="../../modules/OracleSqlUtil/html/index.html">OracleSqlUtil</a> module:
      - OraclePackage attribute body_src is now public to access package bodies
    - <a href="../../modules/Qorize/html/index.html">Qorize</a> module:
      -  Qorize module: new qorize_val() set of functions; qorize_named() introduced; qorize tests
    - <a href="../../modules/TableMapper/html/index.html">TableMapper</a> module:
      - fixed runtime option propagation to \c TableMapper::SqlStatementMapperIterator from \c TableMapper::AbstractSqlStatementOutboundMapper::iterator() (<a href="https://github.com/qorelanguage/qore/issues/1418">issue 1418</a>)
      - fixed SqlStatementMapperIterator::getCount() (<a href="https://github.com/qorelanguage/qore/issues/1417">issue 1417</a>)
      - added the following methods:
        - \c TableMapper::AbstractSqlStatementOutboundMapper::getRowIterator()
        - \c TableMapper::InboundTableMapper::iterator()
        - \c TableMapper::InboundTableMapperIterator::getRuntime()
        - \c TableMapper::InboundTableMapperIterator::replaceRuntime()
        - \c TableMapper::InboundTableMapperIterator::setRuntime()
        - \c TableMapper::SqlStatementMapperIterator::getRuntime()
        - \c TableMapper::SqlStatementMapperIterator::replaceRuntime()
        - \c TableMapper::SqlStatementMapperIterator::setRuntime()
    - <a href="../../modules/QUnit/html/index.html">QUnit</a> module:
      - fixed showing the assertion location when there are test modules on top of QUnit (<a href="https://github.com/qorelanguage/qore/issues/1046">issue 1046</a>)
    - fixed inconsistency between list splice operator and splice function (<a href="https://github.com/qorelanguage/qore/issues/1380">issue 1380</a>)

    @section qore_08123 Qore 0.8.12.3

    @par Release Summary
    Bugfix release; see details below

    @subsection qore_08123_bug_fixes Bug Fixes in Qore

    - fixed the documentation (and DB modules) where @ref Qore::SQL::SQLStatement::fetchColumns() "SQLStatement::fetchColumns()" was inconsistent; now it will return a empty hash when no more rows are available to fetch (<a href="https://github.com/qorelanguage/qore/issues/1241">issue 1241</a>)
    - added I/O timeout support to the @ref Qore::FtpClient "FtpClient" class (<a href="https://github.com/qorelanguage/qore/issues/1252">issue 1252</a>)
    - fixed bugs in @ref Qore::Socket::recv() "Socket::recv()" and @ref Qore::Socket::recvBinary() "Socket::recvBinary()" with <tt>size = 0</tt> where @ref nothing could be returned which is invalid according to the methods' declared return types (<a href="https://github.com/qorelanguage/qore/issues/1260">issue 1260</a>)
    - fixed a bug where @ref Qore::FtpClient::get() "FtpClient:get()" would fail with an exception when retrieving an empty file (<a href="https://github.com/qorelanguage/qore/issues/1255">issue 1255</a>)
    - fixed a bug where executing a call reference to a deleted object method would cause a crash (<a href="https://github.com/qorelanguage/qore/issues/1268">issue 1268</a>)
    - fixed a bug where Qore would allow methods to be called on already deleted objects under certain conditions (<a href="https://github.com/qorelanguage/qore/issues/1270">issue 1270</a>)
    - fixed a bug where calling @ref Qore::exit() "exit()" in a multithreaded program could result in a segmentation fault (<a href="https://github.com/qorelanguage/qore/issues/1215">issue 1215</a>)
    - fixed a bug where <a href="../../modules/HttpServer/html/index.html">HttpServer::addListener()</a> could not accept a bind on port 0 to mean any random port (<a href="https://github.com/qorelanguage/qore/issues/1284">issue 1284</a>)
    - fixed a race condition in @ref garbage_collection "prompt collection" that could lead to a crash (<a href="https://github.com/qorelanguage/qore/issues/1084">issue 1084</a>)
    - fixed a bug clearing @ref Qore::Socket "Socket" event queues when the @ref Qore::Socket "Socket" goes out of scope that could lead to a crash (<a href="https://github.com/qorelanguage/qore/issues/1292">issue 1292</a>)
    - fixed a bug with @ref Qore::FtpClient::setWarningQueue() "FtpClient::setWarningQueue()" that could cause a crash (<a href="https://github.com/qorelanguage/qore/issues/1293">issue 1293</a>)
    - fixed a bug where @ref Qore::FtpClient::pwd() returned invalid directory names (<a href="https://github.com/qorelanguage/qore/issues/1295">issue 1295</a>)

    @section qore_08122 Qore 0.8.12.2

    @par Release Summary
    Bugfix release; see details below

    @subsection qore_08122_bug_fixes Bug Fixes in Qore
    - fixed bugs in handling websocket close status codes in the <a href="../../modules/WebSocketUtil/html/index.html">WebSocketUtil</a>, <a href="../../modules/WebSocketClient/html/index.html">WebSocketClient</a>, and <a href="../../modules/WebSocketHandler/html/index.html">WebSocketHandler</a> modules (<a href="https://github.com/qorelanguage/qore/issues/1216">issue 1216</a>)
    - fixed a crashing bug with recursive class initialization (<a href="https://github.com/qorelanguage/qore/issues/2023">issue 2023</a>)

    @section qore_08121 Qore 0.8.12.1

    @par Release Summary
    Bugfix release; see details below

    @subsection qore_08121_bug_fixes Bug Fixes in Qore
    - <a href="../../modules/TableMapper/html/index.html">TableMapper</a> module fixes:
      - fixed a bug with the \c SqlStatementOutboundMapper::iterator() method; corrected the iterator object return value which was causing \c AbstractMapperIterator::mapBulk() to fail (<a href="https://github.com/qorelanguage/qore/issues/979">issue 979</a>)
      - fixed a bug with \c SqlStatementOutboundMapper; it would throw an error if the required \c "table" or \c "sh" options were used and only worked with subclasses that declared these options (<a href="https://github.com/qorelanguage/qore/issues/981">issue 981</a>)
      - fixed a bug where \c AbstractSqlStatementOutboundMapper::iterator() failed to use options when creating the new \c Mapper object (<a href="https://github.com/qorelanguage/qore/issues/1088">issue 1088</a>)
    - fixed a bug where optional arguments were not handled correctly in some rare cases (<a href="https://github.com/qorelanguage/qore/issues/974">issue 974</a>)
    - fixed a bug causing a crash when @ref Qore::parse_base64_string_to_string() "parse_base64_string_to_string()" was called with an empty string (<a href="https://github.com/qorelanguage/qore/issues/996">issue 996</a>)
    - fixed a bug resolving base class method calls during parse initialization (<a href="https://github.com/qorelanguage/qore/issues/1075">issue 1075</a>)
    - fixed thread memory handling bug with some operator expressions and the @ref background "background operator" (<a href="https://github.com/qorelanguage/qore/issues/1096">issue 1096</a>)
    - fixed a race condition in the prompt collection of closure-bound local variables in the @ref garbage_collection "garbage collector" (<a href="https://github.com/qorelanguage/qore/issues/1103">issue 1103</a>)
    - fixed a bug where @ref Qore::HTTPClient "HTTPClient" class method variants such as @ref Qore::HTTPClient::get() "HTTPClient::get()" without a callback would fail to return the message body when the server sent a reply with chunked transfer encoding (<a href="https://github.com/qorelanguage/qore/issues/1117">issue 1117</a>)
    - fixed a bug in CsvUtil where backward compatibility was broken for single-row-type format (<a href="https://github.com/qorelanguage/qore/issues/1124">issue 1124</a>)
    - fixed bugs where declared public functions were missing from the library ABI (<a href="https://github.com/qorelanguage/qore/issues/1126">issue 1126</a>)
    - fixed bugs where @ref Qore::format_number() and <float>::format() gave incorrect results when rounding to the significant decimals given in the format string (<a href="https://github.com/qorelanguage/qore/issues/1149">issue 1149</a>)
    - fixed a bug referencing \c self in base class constructor arguments (<a href="https://github.com/qorelanguage/qore/issues/1169">issue 1169</a>)
    - fixed a bug where the incorrect class destructor was called in the openldap module (<a href="https://github.com/qorelanguage/qore/issues/1174">issue 1174</a>)
    - fixed a bug where declaring a \c copy() method as @ref synchronized would result in a crash when the method was called (<a href="https://github.com/qorelanguage/qore/issues/1188">issue 1188</a>)
    - fixed bugs in <string>::getEncoded() and <string>::getDecoded() regarding @ref Qore::CE_XML "CE_XML" and @ref Qore::CE_NONASCII "CE_NONASCII" (<a href="https://github.com/qorelanguage/qore/issues/1193">issue 1193</a>)
    - fixed bugs where @ref Qore::call_object_method() and @ref Qore::call_object_method_args() allowed private methods to be called from outside the class (<a href="https://github.com/qorelanguage/qore/issues/1194">issue 1194</a>)
    - fixed a bug where @ref deprecated methods were being internally registered as @ref RUNTIME_NOOP (<a href="https://github.com/qorelanguage/qore/issues/1197">issue 1197</a>)
    - fixed bugs where the @ref Qore::SQL::Datasource "Datasource" class would open a connection to the server in the constructor before options were set and where a server connection was required to call @ref Qore::SQL::Datasource::getOption() "Datasource::getOption()" or @ref Qore::SQL::Datasource::setOption() "Datasource::setOption()" (<a href="https://github.com/qorelanguage/qore/issues/1201">issue 1201</a>)
    - fixed memory errors in the @ref Qore::Thread::Queue "Queue" class where spurious exceptions could be raised (<a href="https://github.com/qorelanguage/qore/issues/1202">issue 1202</a>)
    - fixed a memory leak with static class member initializers (<a href="https://github.com/qorelanguage/qore/issues/1206">issue 1206</a>)

    @section qore_0812 Qore 0.8.12

    @par Release Summary
    Major new release with major new features and bug fixes as well as packaging fixes:
    - added support for @ref garbage_collection "deterministic garbage collection"
    - standardized function naming convention
    - new functions, methods, constants, operators, and user modules
    - greatly improved support on Windows

    @subsection qore_0812_compatibility Changes That Can Affect Backwards-Compatibility
    - fixed broken list parsing; in previous releases, %Qore's parser re-wrote lists without parentheses used as top-level statements with certain assignment operators (@ref assignment_operator "=", @ref plus_equals_operator "+=", @ref minus_equals_operator "-=", @ref multiply_equals_operator "*=", and @ref divide_equals_operator "/=", but not with others) so that statements like <tt>list l = 1, 2, 3;</tt> were valid assignments.   Due to operator precedence, such statements should normally be interpreted as <tt>(list l = 1), 2, 3;</tt>, which is not a valid expression.  Not only were the rules applied with only some assignment operators, but such lists were only rewritten if used as top-level statements, therefore the rules were applied inconsistenctly depending on where the expression was located in the parse tree.  As of %Qore 0.8.12, these inconsistencies have been eliminated by default from %Qore; all lists are processed according to the precedence rules defined in @ref operators.  This could break old code that relied on the old, broken behavior.  To get the old behavior, use the @ref broken-list-parsing "%broken-list-parsing" parse directive.
    - fixed broken @ref int_type "int" and @ref softint_type "softint" assignments; previously runtime type errors with these type restrictions were ignored and all values were silently converted to integers for the assignment, now runtime type errors are thrown according to the original design.  Parse errors are detected as before.  This could break old code that relied on the old, broken behavior.  To get the old behavior, use the @ref broken-int-assignments "%broken-int-assignments" parse directive.
    - fixed broken multi-character operator parsing; the %Qore parser has been updated to no longer accept multi-character operators with whitespace between the chacters making up the operator; it is believed that this was never used and simply caused the parser to be needlessly complicated and caused %Qore to be less compatible with other languages.  To get the old behavior, use the @ref broken-operators "%broken-operators" parse directive.
    - the @ref push "push", @ref unshift "unshift", @ref pop "pop" and @ref shift "shift" operators now throw an exception when their first operand is not a list and @ref strict-args "%strict-args" is in effect

    @subsection qore_0812_new_features New Features in Qore
    - Added the @ref value_coalescing_operator which checks first argument if it evaluates to @ref Qore::False "False" with @ref <value>::val() and if so assigns the second argument. The operator can be further chained; for example: @code{.py} expr1 ?* expr2 ?* expr3 @endcode
    - Added the @ref null_coalescing_operator which checks the first operand for @ref nothing or @ref null; if true returns the second argument. The operator can be further chained, in which case the first operand with a value is returned; ex: @code{.py} expr1 ?? expr2 ?? expr3 @endcode
    - %Qore identifiers can now begin with an underscore character \c "_"; the following is now a valid (with @ref new-style "%new-style"): @code{.py}int _var = 1;@endcode
    - hash enhancements:
      - new syntax for an expression giving an empty hash: <tt>{}</tt>; for example: @code{.py} hash h = {};@endcode
      - new literal hash support: hashes can now be given as literal values as follows: @code{.py} (<key_expr>: <val_expr>, [...]) @endcode For example: @code{.py} return (get_key(): get_value()); @endcode in the past the keys in literal hashes had to be either a string or a constant; now any valid %Qore expression can be used to generate the hash keys at runtime
      - new hash syntax; hash elements can now be enclosed by curly brackets as well as regular parentheses; the version with curly brackets when used with the @ref hmap "map" operator results in the hash version of the map operator being used
      - Added new @ref hmap "hash version of the map" operator to build a hash from a list or iterator expression; ex: @code{.py} hash h = map {$1, h2.$1}, i; @endcode
    - implemented support for loading user modules in a pre-defined @ref Qore::Program "Program" object (that can have a custom API) in the following new functions and methods:
      - @ref Qore::load_user_module_with_program() "load_user_module_with_program()"
      - @ref Qore::Program::loadApplyToPrivateUserModule() "Program::loadApplyToPrivateUserModule()"
      - @ref Qore::Program::loadApplyToUserModule() "Program::loadApplyToUserModule()"
      - @ref Qore::Program::loadUserModuleWithProgram() "Program::loadUserModuleWithProgram()"
    - implemented support for code / dependency injections in @ref Qore::Program "Program" containers with the following changes:
      - @ref Qore::Program::importClass() now accepts optional arguments that allow the imported version of the class to live in another namespace and have another name and an argument that allows the imported version of the class to remain even if it overlaps with an imported system or user class from a module
      - @ref Qore::Program::importFunction() now accepts an optional argument that allows the imported version of the function to remain even if it overlaps with an imported system or user function from a module
      - the new parse option @ref Qore::PO_ALLOW_INJECTION must be set on the @ref Qore::Program "Program" object in order to use code / dependency injection parameters in the above methods
      - once a @ref Qore::Program "Program" object has an injected API set up, the system API can be imported (possibly already overridden with injected code) with the following new methods:
        - @ref Qore::Program::importSystemApi()
        - @ref Qore::Program::importSystemClasses()
        - @ref Qore::Program::importSystemConstants()
        - @ref Qore::Program::importSystemFunctions()
        .
        additionally user modules can be loaded with overridden injected code with the following new functions / methods:
        - @ref Qore::load_user_module_with_program() "load_user_module_with_program()"
        - @ref Qore::Program::loadApplyToPrivateUserModule() "Program::loadApplyToPrivateUserModule()"
        - @ref Qore::Program::loadApplyToUserModule() "Program::loadApplyToUserModule()"
        - @ref Qore::Program::loadUserModuleWithProgram() "Program::loadUserModuleWithProgram()"
        .
        furthermore the following function can be used to reload injected modules with the non-injected version:
        - @ref Qore::reload_module() "reload_module()"
    - implemented support for user-defined thread-resource management, allowing %Qore code to safely manage resources associated to a particular thread:
      - @ref Qore::Thread::AbstractThreadResource
      - @ref Qore::Thread::remove_thread_resource()
      - @ref Qore::Thread::set_thread_resource()
    - new constants:
      - @ref Qore::DirSep
      - @ref Qore::Platform
      - @ref Qore::ParseOptionCodeMap
      - @ref Qore::ParseOptionStringMap
      - @ref Qore::PO_BROKEN_LIST_PARSING
      - @ref Qore::PO_BROKEN_LOGIC_PRECEDENCE
      - @ref Qore::PO_BROKEN_OPERATORS
      - @ref Qore::PO_NO_INHERIT_SYSTEM_CONSTANTS
      - @ref Qore::PO_NO_INHERIT_USER_CONSTANTS
      - @ref Qore::PO_NO_API
      - @ref Qore::PO_NO_SYSTEM_API
      - @ref Qore::PO_NO_USER_API
      - @ref Qore::SQL::DBI_CAP_HAS_ARRAY_BIND "Qore::SQL::DBI_CAP_HAS_ARRAY_BIND"
      - @ref StringConcatEncoding
      - @ref StringConcatDecoding
    - new classes:
      - @ref Qore::DataLineIterator
      - @ref Qore::Thread::AbstractThreadResource
    - other new methods:
      - @ref Qore::SQL::DatasourcePool::getCapabilities()
      - @ref Qore::SQL::DatasourcePool::getCapabilityList()
      - @ref Qore::SQL::SQLStatement::currentThreadInTransaction()
      - @ref Qore::Thread::Queue::setError()
      - @ref Qore::Thread::Queue::clearError()
    - updated methods:
      - @ref Qore::TimeZone::constructor() "TimeZone::constructor()": now accepts a path to the zoneinfo file if the @ref Qore::PO_NO_FILESYSTEM sandboxing restrictions is not set
    - the \c SOCKET-THROUGHPUT-WARNING event is no longer raised on the warning queue if the transfer size is less than 1024 bytes; this affects:
      - @ref Qore::FtpClient::setWarningQueue()
      - @ref Qore::HTTPClient::setWarningQueue()
      - @ref Qore::Socket::setWarningQueue()
    - new functions:
      - @ref Qore::create_object()
      - @ref Qore::create_object_args()
      - @ref Qore::decode_uri_request()
      - @ref Qore::encode_uri_request()
      - @ref Qore::get_duration_seconds_f()
      - @ref Qore::getgroups()
      - @ref Qore::getusername()
      - @ref Qore::ltrim()
      - @ref Qore::parse_float()
      - @ref Qore::parse_number()
      - @ref Qore::realpath()
      - @ref Qore::rtrim()
      - @ref Qore::set_return_value()
      - @ref Qore::setgroups()
      - @ref Qore::Thread::remove_thread_resource()
      - @ref Qore::Thread::set_thread_resource()
    - updated functions:
      - @ref Qore::parse_boolean()
      - @ref Qore::string()
      - @ref Qore::strmul()
    - new pseudo-methods:
      - @ref <date>::dayNumber()
      - @ref <date>::dayOfWeek()
      - @ref <date>::durationSecondsFloat()
      - @ref <date>::isoDayOfWeek()
      - @ref <date>::isoWeekHash()
      - @ref <date>::isoWeekString()
      - @ref <object>::uniqueHash()
      - @ref <string>::getDecoded()
      - @ref <string>::getEncoded()
    - the following functions were moved from the <a href="../../modules/Util/html/index.html">Util</a> module to %Qore:
      - @ref Qore::absolute_path()
      - @ref Qore::absolute_path_windows()
      - @ref Qore::absolute_path_unix()
    - camel-case functions were deprecated in this release, covering the following functions:
      - @ref Qore::callObjectMethod(): deprecated for @ref Qore::call_object_method()
      - @ref Qore::callObjectMethodArgs(): deprecated for @ref Qore::call_object_method_args()
      - @ref Qore::existsFunction(): deprecated for @ref Qore::exists_function()
      - @ref Qore::functionType(): deprecated for @ref Qore::function_type()
      - @ref Qore::getAllThreadCallStacks(): deprecated for @ref Qore::get_all_thread_call_stacks()
      - @ref Qore::getClassName(): deprecated for @ref Qore::get_class_name()
      - @ref Qore::getDateFromISOWeek(): deprecated for @ref Qore::get_date_from_iso_week()
      - @ref Qore::getDayNumber(): deprecated for @ref Qore::get_day_number()
      - @ref Qore::getDayOfWeek(): deprecated for @ref Qore::get_day_of_week()
      - @ref Qore::getDBIDriverCapabilities(): deprecated for @ref Qore::dbi_get_driver_capabilities()
      - @ref Qore::getDBIDriverCapabilityList(): deprecated for @ref Qore::dbi_get_driver_capability_list()
      - @ref Qore::getDBIDriverList(): deprecated for @ref Qore::dbi_get_driver_list()
      - @ref Qore::getFeatureList(): deprecated for @ref Qore::get_feature_list()
      - @ref Qore::getISODayOfWeek(): deprecated for @ref Qore::get_iso_day_of_week()
      - @ref Qore::getISOWeekHash(): deprecated for @ref Qore::get_iso_week_hash()
      - @ref Qore::getISOWeekString(): deprecated for @ref Qore::get_iso_week_string()
      - @ref Qore::getMethodList(): deprecated for @ref Qore::get_method_list()
      - @ref Qore::getModuleHash(): deprecated for @ref Qore::get_module_hash()
      - @ref Qore::getModuleList(): deprecated for @ref Qore::get_module_list()
      - @ref Qore::makeBase64String(): deprecated for @ref Qore::make_base64_string()
      - @ref Qore::makeHexString(): deprecated for @ref Qore::make_hex_string()
      - @ref Qore::parseBase64String(): deprecated for @ref Qore::parse_base64_string()
      - @ref Qore::parseBase64StringToString(): deprecated for @ref Qore::parse_base64_string_to_string()
      - @ref Qore::parseDatasource(): deprecated for @ref Qore::parse_datasource()
      - @ref Qore::parseHexString(): deprecated for @ref Qore::parse_hex_string()
      - @ref Qore::sortDescending(): deprecated for @ref Qore::sort_descending()
      - @ref Qore::sortDescendingStable(): deprecated for @ref Qore::sort_descending_stable()
      - @ref Qore::sortStable(): deprecated for @ref Qore::sort_stable()
      - @ref Qore::throwThreadResourceExceptions(): deprecated for @ref Qore::throw_thread_resource_exceptions()
      .
      Functions deprecated in this release will remain for the forseeable future for backwards-compatibility
    - Added support for reexporting imported definitions in user module with the new <tt>%%requires(reexport)</tt> form of the @ref requires "%requires" parse directive.
    - @ref Qore::xrange() and @ref Qore::RangeIterator updates:
      - @ref Qore::xrange() and @ref Qore::RangeIterator::constructor() and <list>::rangeIterator() updated to take an optional value to return in the @ref Qore::RangeIterator::getValue() method
    - @ref Qore::FtpClient updates:
      - added @ref Qore::FtpClient::getMode()
    - Performance improvements:
      - @ref Qore::HashPairIterator and @ref Qore::ObjectPairIterator objects (returned by @ref <hash>::pairIterator() and @ref <object>::pairIterator(), respectively and the associated reverse iterators) have had their performance improved by approximately 70% by reusing the hash iterator object when possible
    - module directory handling changed
      - user modules are now stored in prefix/share/qore-modules/version
      - prefix/share/qore-modules is also added to the module path
      - version-specific module directories are added first, then the "generic" directories
    - <a href="../../modules/CsvUtil/html/index.html">CsvUtil</a> module updates:
      - new \c "tolwr" option in structured text parsing classes
      - \c AbstractCsvWriter will set \c "headers" from the \c "fields" option if \c "headers" are not explicitly set
      - added write() methods returning the generated strings to the \c CsvStringWriter class for API compatibility with the corresponding FixedLengthDataWriter methods
      - implemented support for @ref Qore::SQL::SQLStatement "SQLStatement" as an iterator source for \c AbstractCsvWriter::write()
      - \c quote_escape option implemented in \c AbstractCsvWriter
      - implemented the \c "datamap" and \c "info_log" options for CSV generation
      - implemented alternative options with underscores instead of dashes for all constructors
      - extended multi-type support, record type rules and default value in field specification
      - implemented multi-type record support in \c AbstractCsvWriter and \c AbstractCsvIterator using \c resolve_type and \c headers options
    - <a href="../../modules/Mapper/html/index.html">Mapper</a> module updates:
      - implemented the \c "constant" field tag, allowing a constant value for an output field to be specified directly in the mapper hash
      - implemented the \c "default" field tag, giving a default value if no input value is specified
      - implemented the global \c "date_format" mapper option
      - implemented support for structured output fields with dot notation in the output field name
      - implemented per-field and global \c "number_format" mapper options
      - changed the behavior of the \c "number" field type: now leaves numeric values in their original type, converts all other types to a number
      - removed the deprecated \c "crec" option
      - implemented the \c "input" option with input record validation
      - implemented the \c "output" option with output record validation
      - implemented the \c "info_log" option and removed the \c "trunc" option
      - implemented the \c "runtime" field tag
      - implemented the \c "index" field tag
      - improved the Mapper::mapAll() method by adding support for hashes of lists to better support input from bulk DML (@ref Qore::SQL::SQLStatement::fetchColumns() "SQLStatement::fetchColumns()")
    - <a href="../../modules/TableMapper/html/index.html">TableMapper</a> module updates:
      - added table name and datasource description to error messages
      - implemented more efficient support for inserts from a sequence for databases supporting the \c "returning" clause in insert statements; now such inserts are made in a single round trip instead of n + 1 where n is the number of sequences in the insert
      - implemented an optimized insert approach assuming stable input data
      - implemented the following new options:
        - \c unstable_input: to accommodate unstable input data and disable the insert optimization (default: False)
        - \c insert_block: for DB drivers supporting bulk DML, the number of rows inserted at once (default: 500, only used when \c unstable_input is False) and bulk inserts are supported in the table object
      - added methods for bulk / batch inserts for db drivers supporting bulk DML (ex: Oracle)
      - updated to <a href="../../modules/Mapper/html/index.html">Mapper</a> changes: use table description to define output record for the <a href="../../modules/Mapper/html/index.html">Mapper</a> module
      - added the AbstractSqlStatementOutboundMapper class
      - added the InboundIdentityTableMapper class
      - added the SqlStatementMapperIterator class
      - added the SqlStatementOutboundMapper class
    - <a href="../../modules/RestClient/html/index.html">RestClient</a> module updates:
      - implemented RestClient::addDefaultHeaders()
      - implemented RestClient::getDefaultHeaders()
      - implemented RestClient::getSendEncoding()
      - implemented RestClient::setContentEncoding()
      - when possible, REST bodies are decoded and stored in the \a info output argument when the HTTP server returns a status code < 100 or >= 300 to allow for error-handling in the client
    - <a href="../../modules/RestHandler/html/index.html">RestHandler</a> module updates:
      - implemented support for notifying persistent connections when the connection is terminated while a persistent connection is in place
      - the AbstractRestStreamRequestHandler class is now the base abstract class for REST stream request handlers
    - <a href="../../modules/WebUtil/html/index.html">WebUtil</a> module updates:
      - updated FileHandler::handleRequest() to allow for chunked sends
    - <a href="../../modules/BulkSqlUtil/html/index.html">BulkSqlUtil</a> module:
      - added this new module providing APIs supporting bulk DML with <a href="../../modules/SqlUtil/html/index.html">SqlUtil</a> with supported drivers
    - <a href="../../modules/FilePoller/html/index.html">FilePoller</a> module:
      - added this new module to support polling files in directories on the filesystem
    - <a href="../../modules/FixedLengthUtil/html/index.html">FixedLengthUtil</a> module:
      - added this new module for handling fixed length line data
    - <a href="../../modules/HttpServer/html/index.html">HttpServer</a> module updates:
      - <a href="../../modules/HttpServerUtil/html/index.html">HttpServerUtil</a> module split from the <a href="../../modules/HttpServer/html/index.html">HttpServer</a> module containing supporting definitions for handler classes and other code interfacing with the <a href="../../modules/HttpServer/html/index.html">HttpServer</a> module
      - added the PermissiveAuthenticator class
      - translate \c "+" (plus) to \c " " (space) in the query portion of URIs in parse_uri_query()
      - implemented support for notifying persistent connections when the connection is terminated while a persistent connection is in place
      - new methods implemented in HttpServer:
        - HttpServer::getListenerLogOptions()
        - HttpServer::getListenerLogOptionsID()
        - HttpServer::setListenerLogOptions()
        - HttpServer::setListenerLogOptionsID()
        - HttpServer::addListeners() (new variant taking a hash of SSL info)
        - HttpServer::listenerStarted() (to allow for reporting when listeners are actually running since they are started asynchronously)
      - improved performance matching request URIs to handlers
      - added the \c "ssl" key to the listener socket info hash
      - implemented support for notifying persistent connections when the connection is terminated while a persistent connection is in place
      - removed the unused AbstractStreamRequestHandler class
      - fixed parse_uri_query() to always return \a params as a hash (<a href="https://github.com/qorelanguage/qore/issues/569">issue 569</a>)
      - added \c root_path to the context hash if the path was matched by a URL path prefix (<a href="https://github.com/qorelanguage/qore/issues/570">issue 570</a>)
      - implemented support for configurable stream handler timeout values (<a href="https://github.com/qorelanguage/qore/issues/719">issue 719</a>)
    - <a href="../../modules/Schema/html/index.html">Schema</a> module updates:
      - added the following public functions to make column definitions easier:
        - c_char()
        - c_date()
        - c_int()
        - c_number()
        - c_timestamp()
        - c_varchar()
    - added option @ref Qore::Option::HAVE_DETERMINISTIC_GC "HAVE_DETERMINISTIC_GC" for %Qore builds where deterministic garbage collection is enabled
    - @ref Qore::Program "Program" class enhancements:
      - the @ref Qore::Program "Program" class now creates @ref conditional_parsing "parse defines" for parse options so that conditional code can be implemented depending on the sandboxing configuration of the program container
      - the @ref Qore::Program::importClass() method now accepts an optional \a new_name argument to allow for importing classes with a different name and namespace path
    - added a timeout parameter to the following @ref Qore::Socket "Socket" methods:
      - @ref Qore::Socket::upgradeClientToSSL()
      - @ref Qore::Socket::upgradeServerToSSL()
    - added zoneinfo -> Windows time zone translation code on Windows to support standard UNIX (zoneinfo) time zone names on Windows; time zone information is still taken from the Windows registry but region names are reported using the standard zoneinfo names
    - @ref Qore::FileLineIterator updates:
      - added @ref Qore::FileLineIterator::hstat() and @ref Qore::FileLineIterator::stat()
    - <a href="../../modules/SqlUtil/html/index.html">SqlUtil</a> module updates:
      - implemented insert option support and support for the \c "returning" clause in supported drivers to avoid server round trips
      - implemented the AbstractTable::getDesc() method and improved exception description messages
      - implemented support for late table resoluton in join arguments to enable joins from serialized parameters
      - improved error messages for common errors such as join errors
      - implemented support for DBA management actions
      - implemented support for driver-dependent pseudocolumns
      - implemented per-column support for the \c "desc" keyword in orderby expressions
      - implemented the \c "wop_or()" function to allow complex SQL expressions to be generated with \c "or" as well as \c "and"
      - implemented the \c "cop_cast()" operator for converting [column] value into another datatype
      - implemented the \c "cop_sum()" aggregate operator for returning sum of column values
      - implemented update operators \c "uop_plus()", \c "uop_minus()", \c "uop_multiply()", \c "uop_divide()"
      - implemented AbstractTable::getBulkUpsertClosure() to better support bulk SQL merge operations
      - removed all APIs that handle implicit transactions; APIs must commit transactions explicitly
      - \a orderby and \a groupby select options now take positive integers as column identifiers
      - column aliases (defined with cop_as()) can now be used in the where hash argument and in join criteria
      - column operator functions can be used in the where clause and in join conditions (<a href="https://github.com/qorelanguage/qore/issues/529">issue 529</a>)
      - implemented the \c "cop_coalesce()" column operation function to support the \c "COALESCE" operator in queries (<a href="https://github.com/qorelanguage/qore/issues/671">issue 671</a>)
      - implemented \c cop_substr() and \c uop_substr() operators (<a href="https://github.com/qorelanguage/qore/issues/801">issue 801</a>)
      - implemented \c op_substr() where operator (<a href="https://github.com/qorelanguage/qore/issues/883">issue 883</a>)
      - implemented the \c "omit_update" upsert option for asymmetrical upserts (updates only update a subset of the columns inserted) (<a href="https://github.com/qorelanguage/qore/issues/791">issue 791</a>)
      - implemented the \c "UpsertUpdateOnly" upsert option (<a href="https://github.com/qorelanguage/qore/issues/793">issue 793</a>)
    - <a href="../../modules/OracleSqlUtil/html/index.html">OracleSqlUtil</a> module updates:
      - implemented support for views for DML in the OracleTable class
      - implemented support for Oracle pseudocolumns in queries
      - return lists from Oracle's data dictionary ordered
      - implemented AbstractTable::emptyStringsAsNull()
    - <a href="../../modules/PgsqlSqlUtil/html/index.html">PgsqlSqlUtil</a> module updates:
      - added support for the following datatypes and aliases: \c bool, \c float, \c int, \c timetz, \c timestamptz, \c varbit
      - added support for listing PostgreSQL types and materialized views (<a href="https://github.com/qorelanguage/qore/issues/699">issue 699</a>)
    - <a href="../../modules/MysqlSqlUtil/html/index.html">MysqlSqlUtil</a> module updates:
      - added support for the following datatypes: \c binary, \c varbinary
    - <a href="../../modules/Util/html/index.html">Util</a> module updates:
      - added public function \c glob_to_regex()
      - added public functions \c lpad() and \c rpad()
      - added public function \c ordinal()
      - added public function \c plural()
      - added public function \c regex_escape()
      - added public function \c zip()
      - \c parse_to_qore_value() now respects parentheses when parsing lists and hashes (<a href="https://github.com/qorelanguage/qore/issues/846">issue 846</a>)
    - added initial support for UTF-16 character encoding; note that UTF-16 is not backwards-compatible with ASCII and therefore not supported universally in %Qore; it's recommended to convert these strings to UTF-8 in %Qore; do not use UTF-16 as the default character encoding in %Qore; currently UTF-16 data can be parsed using the following classes that convert the data to UTF-8:
      - @ref Qore::DataLineIterator
      - @ref Qore::FileLineIterator
    - removed support for the C++ \c QDBI_METHOD_ABORT_TRANSACTION_START DBI method; transactions are always assumed to be in progress even if an exec call throws an exception in the first statement in a new transaction; this is necessary to handle bulk DML where a single statement can partially succeed and partially fail; the ABI remains unchanged; drivers that set this DBI method will no longer have it called because it's not necessary; in the upcoming API/ABI change this C++ DBI method will be removed entirely
    - added support for @ref unary_plus_operator "unary plus"
    - added support for empty private blocks in classes
    - added support for @ref Qore::statvfs() on Windows (simulated from \c GetDiskFreeSpaceEx() <a href="https://github.com/qorelanguage/qore/issues/618">issue 618</a>)
    - assignment of a variable to itself is now illegal (<a href="https://github.com/qorelanguage/qore/issues/526">issue 526</a>)
    - extended qpp to support the 'final' class flag (<a href="https://github.com/qorelanguage/qore/issues/876">issue 876</a>)
    - extended qpp to support private members (<a href="https://github.com/qorelanguage/qore/issues/924">issue 924</a>)
    - added @ref <float>::infp() and @ref <float>::nanp() predicates to @ref float_type (<a href="https://github.com/qorelanguage/qore/issues/909">issue 909</a>)

    @subsection qore_0812_bug_fixes Bug Fixes in Qore
    - fixed format of octal constant - there was an error if a string contained octal constant that is shorter than 3 digit
    - <a href="../../modules/HttpServer/html/index.html">HttpServer</a> module fixes:
      - fixed a bug setting the response encoding in HttpServer::setReplyHeaders() where the Socket encoding was not set properly and therefore the encoding in the Content-Type in the response header did not necessarily match the encoding of the response
      - fixed a socket / connection performance problem with HTTPS listeners where the SSL connection was being negotiated inline with the accept instead of in the connection thread, thereby blocking new connections from being accepted
      - fixed bugs where URI strings were improperly encoded and decoded (also fixed in the <a href="../../modules/RestClient/html/index.html">RestClient</a> module)
      - fixed a bug in the <a href="../../modules/HttpServer/html/index.html">HttpServer</a> module where chunked sends were not received and decoded properly in all cases for handlers that did not explicitly handle chunked messages
      - fixed a bug in HttpServer::addListener() with an integer argument; a UNIX socket was opened instead of a wildcard listener on the given port
      - fixed typos causing bugs in HTTP error logging (<a href="https://github.com/qorelanguage/qore/issues/308">issue 308</a>)
      - fixed a bug formatting IPv6 host addresses in the return value to \c HttpServer::http_get_url_from_bind() (<a href="https://github.com/qorelanguage/qore/issues/821">issue 821</a>)
    - <a href="../../modules/RestClient/html/index.html">RestClient</a> module fixes:
      - fixed bugs where URI strings were improperly encoded and decoded (also fixed in the <a href="../../modules/HttpServer/html/index.html">HttpServer</a> module)
      - fixed a bug where URI paths were sent as relative paths instead of absolute paths
      - fixed issues where multiple leading \c "/" chars were sometimes present in the request URI path
      - fixed an issue where a trailing \c "/" char was sometimes added to the request URI path (<a href="https://github.com/qorelanguage/qore/issues/899">issue 899</a>)
    - <a href="../../modules/CsvUtil/html/index.html">CsvUtil</a> module fixes:
      - fixed a bug where the \c "format" field option was not usable with fields assigned type \c "*date"
      - fixed the default field type as "*string" (from "string") to avoid parsing and outputting empty strings for missing input data
    - <a href="../../modules/Schema/html/index.html">Schema</a> module fixes:
      - AbstractSchema::combineOptions() fails when an option variable contains @ref nothing instead of a valid hash
      - fixed a bug with <i>"insert-only reference data"</i> with the verbose option; the upsert strategy was changed to \c UpsertSelectFirst which means that insert-only reference data could also be updated
      - fixed a bug where it was not possible to provide Database options when creating schemas (<a href="https://github.com/qorelanguage/qore/issues/501">issue 501</a>)
    - <a href="../../modules/Mapper/html/index.html">Mapper</a> module fixes:
      - moved field length checks after all transformations have been applied
      - fixed bugs in the \c "timezone" and \c "input_timezone" options, documented those options
      - fixed a bug where \c "constant" field tags assigned to a value that evaluated to boolean @ref Qore::False "False" were not recognized (<a href="https://github.com/qorelanguage/qore/issues/610">issue 610</a>)
    - <a href="../../modules/SqlUtil/html/index.html">SqlUtil</a> module fixes:
      - fixed a bug with queries using a \a desc argument with the \a orderby query option with multiple sort columns; the \c "desc" string was added only to the last column but should have been added to all columns
      - fixed a bug where foreign key constraints with supporting indexes were not tracked and therefore schema alignment on DBs that automatically create indexes for foreign key constraints would fail
      - fixed a bug where driver-specific objects were not included when dropping a schema
      - fixed a bug in subquery handling where bind-by-value arguments from the subquery were lost
      - fixed a bug in the partition by/over operator where column names as given in the query argument hash were not properly recognized
      - fixed a bug in schema alignment; when aligning a schema and an index supporting a PK constraint is introduced in the new schema, the alignment would fail when a constraint is attempted to be disabled that doesn't exist
      - fixed a bug generating select statements for tables accessed through a synonym when used with join clauses; previously inconsistent schema prefixes could be used which could cause errors parsing the SQL statements generated
      - fixed a bug where the AbstractTable lock was held while executing SQL to determine the upsert strategy to use with UpsertAuto
      - fixed a bug where complex bind values as hashes (such as used by the pgsql and oracle drivers) were rejected by SqlUtil (<a href="https://github.com/qorelanguage/qore/issues/494">issue 494</a>) when updating
      - fixed a bug where wildcard columns in join tables were not working (<a href="https://github.com/qorelanguage/qore/issues/499">issue 499</a>)
      - fixed a bug in \c "op_in()" where invalid SQL was generated with an argument of 0 (<a href="https://github.com/qorelanguage/qore/issues/500">issue 500</a>)
      - fixed bugs in \c cop_seq() and \c cop_seq_currval() (<a href="https://github.com/qorelanguage/qore/issues/624">issue 624</a>)
      - fixed a bug in \c join_inner() where the \a cond argument was ignored (<a href="https://github.com/qorelanguage/qore/issues/645">issue 645</a>)
      - fixed \c "uop_lower()" and \c "uop_upper()" operators to allow nesting (<a href="https://github.com/qorelanguage/qore/issues/657">issue 657</a>)
      - fixed a bug where SqlUtil was generating invalid SQL for some DBs where a wilcard was used with explicit column names (<a href="https://github.com/qorelanguage/qore/issues/708">issue 708</a>)
      - fixed a bug where updating an index without any source constraints caused an invalid exception to be raised (<a href="https://github.com/qorelanguage/qore/issues/768">issue 768</a>)
      - fixed a bug in \c AbstractTable::update() with sequence operators (<a href="https://github.com/qorelanguage/qore/issues/942">issue 942</a>)
    - <a href="../../modules/OracleSqlUtil/html/index.html">OracleSqlUtil</a> module fixes:
      - fixed a bug where column names that are reserved words were not quoted in generated SQL
      - fixed bugs in \c cop_seq() and \c cop_seq_currval() (<a href="https://github.com/qorelanguage/qore/issues/624">issue 624</a>)
    - <a href="../../modules/PgsqlSqlUtil/html/index.html">PgsqlSqlUtil</a> module fixes:
      - fixed a bug in PgsqlTable::tryInsertImpl(); added an explicit \c "begin" call to make the savepoint work with PostgreSQL 9.3+ servers
      - fixed a bug retrieving foreign constraints; columns were not guaranteed to be returned in declaration order
      - fixed a bug handling tablespaces in unique constraints
      - fixed a bug handling \c "time" columns; they were being issued as \c "time6" instead of "time(6)" (<a href="https://github.com/qorelanguage/qore/issues/385">issue 385</a>)
      - fixed support for the following datatypes and aliases: \c "bit", \c "bit varying", \c "char", \c "character", \c "character varying", \c "char varying", \c "oid", \c "varchar"
      - fixed bugs in \c cop_seq() and \c cop_seq_currval() (<a href="https://github.com/qorelanguage/qore/issues/624">issue 624</a>)
    - <a href="../../modules/MysqlSqlUtil/html/index.html">MysqlSqlUtil</a> module fixes:
      - corrected support for the \c varbinary type (<a href="https://github.com/qorelanguage/qore/issues/403">issue 403</a>)
      - corrected support for the \c binary type (<a href="https://github.com/qorelanguage/qore/issues/524">issue 524</a>)
      - \c schema member incorrectly set by @ref Qore::SQL::AbstractDatasource::getUserName() "AbstractDatasource::getUserName()" instead of @ref Qore::SQL::AbstractDatasource::getDBName() "AbstractDatasource::getDBName()" (<a href="https://github.com/qorelanguage/qore/pull/519">issue 519</a>)
    -  <a href="../../modules/WebUtil/html/index.html">WebUtil</a> module fixes:
      - fixed a bug where template programs with @ref Qore::PO_ALLOW_BARE_REFS set did not work
      - fixed a bug serving index files in \c FileHandler::tryServeRequest() where index files could be incorrectly served with a \c "204 No Content" response (<a href="https://github.com/qorelanguage/qore/issues/616">issue 616</a>)
    - <a href="../../modules/WebSocketHandler/html/index.html">WebSocketHandler</a> module fixes:
      - fixed a bug where the connection object was deleted when the connection closes which could cause excess exceptions in multithreaded server code
      - added the WebSocketConnection::connectionClosed() method to be called when the connection is closed
    - <a href="../../modules/WebSocketClient/html/index.html">WebSocketClient</a> module updates:
      - updated module to version 1.3
      - ignore \c SOCKET-NOT-OPEN errors when closing (server already closed the connection)
    - <a href="../../modules/RestHandler/html/index.html">RestHandler</a> module fixes:
      - fold all possible arguments in the REST request body into the argument hash so that complex REST requests can be made with clear URI strings
      - fixed a bug where an error calling an internal nonexistent method would be reported with an incorrect error message
      - send errors are now reported in the \c AbstractRestStreamRequestHandler object so they can be properly logged (<a href="https://github.com/qorelanguage/qore/issues/734">issue 734</a>)
      - unknown REST class errors with the base class are now reported consistently like all other such errors (<a href="https://github.com/qorelanguage/qore/issues/859">issue 859</a>)
      - fixed an issue where request URI paths with multiple consecutive \c "/" chars were handled incorrectly (<a href="https://github.com/qorelanguage/qore/issues/900">issue 900</a>)
    - <a href="../../modules/Util/html/index.html">Util</a> module fixes:
      - fixed \c normalize_dir_windows() handling of UNC paths (<a href="https://github.com/qorelanguage/qore/issues/813">issue 813</a>)
    - fixed a memory error in error-handling with type errors when parsing user module headers that could cause a crash
    - fixed a memory leak in @ref Qore::Socket::setWarningQueue() "Socket::setWarningQueue()": when a callback argument is used, the argument can be leaked when the @ref Qore::Socket "Socket" is destroyed
    - fixed a bug where the @ref Qore::HTTPClient "HTTPClient" class did not send the X.509 certificate and private key when making a client SSL connection
    - fixed a bug in the @ref Qore::Thread::ThreadPool "ThreadPool" class where an error in shutdown handling could cause a crash in rare conditions when @ref Qore::Thread::ThreadPool "ThreadPool" methods are called while the pool is shutting down
    - fixed a crashing bug initializing some lvalues with type restrictions; affected static class variables at least
    - fixed a bug where a class calling an overridden method in a base class constructor that referred to a member that should have been initialized in the subclass would be executed before the subclass's members were initialized causing the method call to fail
    - fixed a memory leak in classes with multiple inheritance and base classes that are inherited multiple times with member initialization
    - fixed a bug in the @ref include "%include" and @ref append-module-path "%append-module-path" parse directives where relative paths were not calculated from the script's directory but instead were calculated from the current working directory, causing such paths to fail
    - fixed a bug in @ref Qore::get_qore_library_info() that could cause a crash due to treating the \a Build attribute as a string when it was an integer
    - fixed a bug in the @ref divide_equals_operator "divide-equals (/=) operator" where an exception was not thrown when an operand of zero with arbitrary-precision numeric arguments is used
    - fixed a bug where the connection mode would be reset for every connection in the @ref Qore::FtpClient class
    - fixed a bug in the @ref Qore::FtpClient class where connection problems in the data channel when executing certain FTP commands could cause a crash due to missing error checking
    - fixed a bug in Qore's internal strcasestr() function on platforms that do not support this function (ex: Solaris) that could result in a crash
    - fixed a bug in Qore where string data formatted with \c %%n, \c %%N, or \c %%y could be added to another string with a different character encoding without any automatic conversions, therefore resulting in an improperly-encoded string
    - fixed a crash when parsing when parsing function, method, or closure arguments when either of the @ref duplicate-local-vars or @ref duplicate-block-vars warnings are set due to an error handling thread-local variable info in parse initialization
    - fixed a bug where code with mixed coding styles (old and new) could result in invalid parse errors when parsing base class constructor calls to a base class defined in another coding style
    - fixed a bug where an HTTP response with an unknown \c Content-Encoding header would cause a crash
    - fixed a memory error with receiving HTTP chunked data with receive callbacks where the buffer object was reset with reference counts > 1
    - fixed a bug in the @ref Qore::FtpClient "FtpClient" class where socket errors would not cause the connection to be closed automatically and therefore further use of the object required a manual disconnect even though the object supports transparent auto-reconnection
    - fixed a bug where conversions from float to number would introduce inaccuracy in the arbitrary-precision number; ex: <code>737.38.toNumber() -> 737.3799999999999954525264911353588104248</code>
    - fixed a bug where @ref requires "%requires" would fail loading a user module inside a @ref try-module "%try-module" block
    - fixed a bug in @ref Qore::Program::importClass() where the import would fail if a namespace-justified class name was given and any element of the namespace path didn't already exist in the target whereas the same import would succeed if the namespace were omitted in the call
    - fixed bugs in @ref Qore::Program::importClass(), @ref Qore::Program::importFunction(), and @ref Qore::Program::importGlobalVariable() when namespace-justified arguments were given, in this case when namespaces were created in the target, the internal root namespace index was not updated so the imported objects could not be found with namespace-justified references until the root indexes were updated
    - fixed a bug in the @ref requires "%requires" directive where relative paths were not calculated from the script's directory but rather from the current working directory
    - fixed various bugs in path handling on Windows in the following areas:
      - @ref Qore::basename()
      - @ref Qore::get_script_dir()
      - @ref Qore::get_script_path()
      - @ref Qore::get_script_name()
      - @ref Qore::Dir
      - module importing and include file handling
    - fixed a bug in parsing constant value assignment expressions where such expressions could use or instantiate classes with uncommitted changes and therefore a crash could result
    - fixed a bug in user module initialization and destruction where call references were not accepted, contrary to the documentation and design goals
    - fixed a bug in @ref Qore::Socket::acceptSSL() and @ref Qore::Socket::connectSSL() where the timeout argument was not respected for SSL protocol negotation by implementing non-blocking I/O support for the internal SSL calls for upgrading the socket connection
    - fixed a memory leak in exception handling in the @ref Qore::FtpClient::put() method (thanks to nros)
    - fixed a memory error in string handling in the @ref Qore::FtpClient class's FTP response handling code
    - fixed a bug in aligning table data in the sqlutil example program
    - fixed a bug when loading modules by a path argument; if the module is already loaded, then do not throw an exception
    - adjusted the stack guard buffer for x86_64 from 20K -> 32K which solved some rare crashes related to stack exhaustion (ex: make check works consistently now on x86_64 Linux)
    - fixed a bug handling HTTP send callbacks that returned zero-length strings and binary objects which would cause invalid chunked data to be sent violating the HTTP protocol
    - fixed a bug in the @ref Qore::SQL::DatasourcePool::getServerVersion() "DatasourcePool::getServerVersion()" method where the connection to the server was not guaranteed to be in place before the call, in case of connection errors in the pool a crash could result
    - fixed a crash in @ref Qore::FileLineIterator::copy() when no \a eol attribute is set
    - fixed a bug importing invalid user modules with no module declaration
    - fixed bugs in @ref Qore::Socket::accept() and @ref Qore::Socket::acceptSSL() where the SSL configuration was not copied to the new @ref Qore::Socket
    - fixed some object encapsulation violation bugs where access to methods of a privately-inherited class was allowed from a subclass in certain situations
    - fixed inconsistent object encapsulation enforcement with method references; if a reference to a method is created inside the class, then when executed the call inherits the access rights at the time of creation
    - fixed inconsistent thread gating for code data structures in @ref Qore::Program "Program" containers that could have theoretically lead to crashes in @ref Qore::Program "Program" containers that parse code while threads are running
    - fixed a bug in @ref Qore::Program::importFunction() with function names with a namespace path
    - fixed a bug in closure calls when a closure is called from within a closure and referes to closure-bound locally variables in the internal closure call which would previously result in a crash
    - fixed a parse-time memory leak in call reference calls when the callable object is resolved from a class constant
    - fixed a bug in maintaining the conditional compilation status when parsing @ref include "%include" directives and @ref requires "%requires" directives with user modules
    - fixed an obscure bug when a thread terminates in a  @ref Qore::Program "Program" object after the Program container itself has already been deleted where the termination would hang while waiting for the Program's thread count to reach zero while the last thread doing the waiting also held the last thread reference
    - fixed a bug where incompatible class definitions were not verified at parse time which could cause a crash in debug builds and unpredictable behavior in non-debug builds
    - fixed a race condition in finalizing thread-local data in  @ref Qore::Program "Program" objects during Program destruction that could lead to a runtime crash
    - fixed a crash when user modules have recursive dependencies
    - fixed a bug with @ref push-parse-options "%push-parse-options" when used multiple times in the same file; now multiple appearances of this parse directive are ignored
    - fixed a bug initializing static class variables in the parse commit phase where a crash could result due to an error in managing parse commit dependencies
    - fixed @ref Qore::is_writable():
      - on Windows when used with a directory
      - on UNIX to return a value for the current permissions the program is running under
    - fixed a bug in @ref Qore::regex_extract() and in the @ref regex_extract_operator where the result buffer was not resized when it was too small, limiting regular expressions to nine subpatterns; the maximum has been raised to between 90 and 100 before an exception is raised (since the subpattern buffer is allocated on the stack, we need to enforce a limit)
    - fixed a bug with the @ref cast "cast<>() operator where compatible classes were not recognized at runtime that would otherwise be recognized correctly without the cast
    - fixed the return type in @ref Qore::getcwd() to @ref string_or_nothing_type "*string"
    - fixed a bug in the @ref return "return statement" where the runtime return type was used at parse time which did not work when parsing embedded code
    - fixed a bug validating return values in method evaluation that could lead to a qore crash
    - fixed a bug in the @ref requires "%requires" directive when applied to builtin features where code to manage user module dependencies was inappropriately applied
    - fixed a bug nesting 3 levels or more of parse conditionals (@ref ifdef "%ifdef" and @ref ifndef "%ifndef") where the conditional parse state could be lost (and an assertion was made in debug mode)
    - fixed a bug where ==, >, and < operators applied type precedence incorrectly when applying optimizations at parse time in relation to arbitrary-precision numeric values
    - fixed a static memory leak in the parser handling out of line method declarations
    - fixed a bug in handling socket disconnection errors in SSL operations where the SSL helper object was deleted and then used causing a crash
    - fixed a bug where @ref deprecated and @ref return-value-ignored warnings were reported at the incorrect source location
    - fixed a bug in @ref Qore::set_thread_init() where thread initialization did not occur when foreign threads attached to a @ref Qore::Program object with thread initialization set
    - fixed a bug in call references and objects by replacing string references to the containing Program object with weak references which solved a recursive reference / memory leak issue
    - fixed a memory leak when a thread init call reference was used with @ref Qore::Program objects
    - fixed bugs in Qore SSL socket handling when the remote connection is disconnected while performing an SSL upgrade (client or server) that could cause a crash
    - fixed a bug where the sending an invalid HTTP header to the @ref Qore::Socket::sendHTTPResponse() method could cause a crash
    - fixed bugs in @ref Qore::system() "system()":
      - the shell was not being used to execute commands with commands where shell meta-characters were not found with a manual search which caused such commands to fail; additionally \c & (ampersand) characters were not recognized as shell meta-characters
      - fixed problems with signal handling in child processes on UNIXes: @ref Qore::system() "system()" now always performs a \c fork(2), enables all signals, and calls <tt>execl("/bin/sh", "sh", "-c", </tt><i>command</i><tt>, 0)</tt> in the child process (on UNIX systems; on Windows, system(3) is used directly as before)
    - fixed a race condition in the @ref Qore::SQL::DatasourcePool "DatasourcePool" class when opening new datasources after a connection error in the first datasource which could cause a crash.  Now the first datasource is no longer a "special" datasource used for configuration information; configuration information is contained in a separate object which serves as an internal Datasource factory
    - fixed a problem where \c SIGCHLD was blocked by default which caused deadlocks when spawning child processes that in turn waited on grandchild processes - now %Qore no longer blocks \c SIGCHLD on UNIX platforms
    - fixed a bug in BinaryNode::clear() where the internal pointer was freed but not set to 0 leading to a subsequent crash when the object is destroyed; affected HTTPClient chunked reads of binary data when used with a callback
    - fixed a bug where the runtime exception location could be reported in the wrong location
    - fixed a bug where the bzip2 library can request a buffer size that could not be handled by the bzip2 library which is not handled by qore and causes a crash while decompressing certain input
    - fixed a bug handling closure-bound local variables when closures are created in the background operator expression that caused a core dump
    - fixed the precedence of the @ref assignment_operator "assignment operator (=)"; now the precedence of this operator is the same as the other assignment operators (@ref plus_equals_operator "+=", @ref minus_equals_operator "-=", @ref multiply_equals_operator "*=", and @ref divide_equals_operator "/=", etc); this does not break any code, but does align %Qore with other programming languages (such as C, among others) and allows for expressions such as @code{.py} a = b += 2@endcode to be correctly parsed
    - fixed a parse-time bug in the @ref trim "trim operator" where the operator's return type was incorrectly returned as @ref int_type "int" instead of the type of the lvalue
    - fixed a bug initializing object members with a closure that refers to \a self
    - fixed bugs in the documentation and return types of:
      - @ref Qore::ReadOnlyFile::readBinaryFile()
      - @ref Qore::ReadOnlyFile::readTextFile()
    - fixed a bug in @ref Qore::GetOpt::parse(softlist), @ref Qore::GetOpt::parse2(softlist), and @ref Qore::GetOpt::parse3(softlist) where call-by-value and copy-on-write semantics were not enforced and a shared list argument could be modified
    - fixed a bug in zoneinfo file parsing where invalid bands with no UTC offset changes against the previous band could cause invalid date/time values to be displayed by Qore for dates on the invalid transition
    - fixed a bug where imported global variables (@ref Qore::Program::importGlobalVariable()) were added to the pending global variable list and therefore were removed if a parse exception occurred, hwoever the namespace indexes remained, which could lead to unexpected problems at runtime including a crash.  Additionally the pending global variable list was not checked which could lead to a memory leak if the a single global variable name is pending, imported, and then committed to the @ref Qore::Program "Program" object.
    - fixed memory errors managing program feature lists in the CharPtrList class by copying string memory instead of using sometimes temporary values in the list
    - fixed minor bugs with directive parsing, mostly related to error reporting
    - fixed bugs in relative date arithmetic where operands were swapped with the @ref minus_operator "- operator" if the first operand was a @ref relative_dates "relative date/time value", additionally an operation with the @ref minus_operator "- operator" where the first operand is a @ref relative_dates "relative date" and the second operand is a @ref absolute_dates "absolute date" is now calculated using the @ref absolute_dates "absolute date"'s epoch offset (offset in seconds and microseconds from \c 1970-01-01Z), and a @ref relative_dates "relative date/time value" is produced
    - fixed a bug normalizing the result of date arithmetic between hour and minute components of @ref relative_dates "relative date/time value"
    - fixed a bug where time components of absolute date/time values before the UNIX epoch were returned with invalid values
    - fixed a bug where the @ref exec-class "%exec-class" directive did not check for classes with unimplemented abstract variants
    - fixed a bug where the @ref push "push" and @ref unshift "unshift" operators applied to a variable declared as softlist did not use the default value
    - fixed a bug where calls to @ref Qore::HTTPClient::setConnectTimeout() had no effect (<a href="https://github.com/qorelanguage/qore/issues/323">issue 323</a>)
    - fixed several bugs with logical comparison operators and arbitrary-precision numeric values (<a href="https://github.com/qorelanguage/qore/issues/330">issue 330</a>)
    - fixed a bug where @ref Qore::HashListIterator (and therefore @ref <hash>::contextIterator()) would not iterate a simple hash with non-list values once but would instead silently ignore the hash (<a href="https://github.com/qorelanguage/qore/issues/336">issue 336</a>)
    - fixed a bug where a warning was not always issued when square brackets were used on unsuitable types (<a href="https://github.com/qorelanguage/qore/issues/184">issue 184</a>), internally ported the square bracket operator to the C++ QoreOperatorNode hierarchy
    - fixed a bug handling return type information for method and pseudo-method calls; uninitialized memory could be used which could cause a runtime crash (<a href="https://github.com/qorelanguage/qore/issues/364">issue 364</a>)
    - corrected the name of the @ref modulo_operator "modulo operator" (was incorrectly referred to as the "modula" operator earlier: <a href="">issue 389</a>)
    - fixed a bug handling identifiers in parentheses used to dereference hashes or objects; the identifer is not resolved properly whereas previoulsy it was incorrectly interpreted as a string literal (<a href="https://github.com/qorelanguage/qore/issues/416">issue 416</a>)
    - fixed a bug with handling local variables in const initializers (<a href="https://github.com/qorelanguage/qore/issues/421">issue 421</a>)
    - fixed a bug where \c select(2) was called after \c EINTR without reinitializing the descriptor array argument (<a href="https://github.com/qorelanguage/qore/issues/435">issue 435</a>)
    - fixed a crashing bug on all platforms where select(2) was being called with socket descriptor values > \c FD_SETSIZE (<a href="https://github.com/qorelanguage/qore/issues/436">issue 436</a>)
    - fixed inconsistencies @ref reldate_comparisons "comparing relative date/time values" (<a href="https://github.com/qorelanguage/qore/issues/437">issue 437</a>)
    - fixed a bug where @ref on_exit and @ref on_error statements were not being executed if an exception was raised in an earlier-executed @ref on_exit, @ref on_error, or @ref on_success statement (<a href="https://github.com/qorelanguage/qore/issues/380">issue 380</a>)
    - fixed a bug where @ref Qore::HTTPClient::get() and @ref Qore::HTTPClient::post() would try to retrieve a message body even if <tt>Content-Length: 0</tt> was returned (or if no \c Content-Length header was returned at all) which would result in a deadlock until the server would close the connection (<a href="https://github.com/qorelanguage/qore/issues/434">issue 434</a>)
    - fixed a bug where regular expression substitution would go into an infinite loop when used with an empty pattern and the global flag (@ref Qore::RE_Global, <a href="https://github.com/qorelanguage/qore/issues/329">issue 329</a>)
    - fixed a bug with connection handling in the @ref Qore::SQL::SQLStatement "SQLStatement" class; an exception is now thrown if a @ref Qore::SQL::SQLStatement "SQLStatement" object tries to execute its prepared SQL on a connection other than the original connection used to prepare the statement (<a href="https://github.com/qorelanguage/qore/issues/465">issue 465</a>)
    - fixed a bug where @ref Qore::is_executable() would return NOTHING instead of False (as per documentation) when called with non-existent path as it's parameter (<a href="https://github.com/qorelanguage/qore/issues/470">issue 470</a>)
    - fixed precedence of logical and bitwise \ref operators (<a href="https://github.com/qorelanguage/qore/issues/481">issue 481</a>)
    - fixed a bug where nested lists were not parsed correctly in some cases (<a href="https://github.com/qorelanguage/qore/issues/320">issue 320</a>)
    - fixed a bug where the type of catch parameter was ignored (<a href="https://github.com/qorelanguage/qore/issues/28">issue 28</a>)
    - fixed a bug where namespace hierarchies were not indexed during parse time when added to already-committed namespaces which lead to symbol resolution errors for valid code (<a href="https://github.com/qorelanguage/qore/issues/538">issue 538</a>)
    - fixed a bug where a @ref Qore::Socket "Socket" operation attempted in another thread while a callback operation on the same socket was in progress would result in a confusing error message (<a href="https://github.com/qorelanguage/qore/issues/530">issue 530</a>)
    - fixed a bug where local variable declarations in class member initialization expressions caused a crash (<a href="https://github.com/qorelanguage/qore/issues/574">issue 574</a>)
    - fixed a bug where HTTP data in HTTP socket events was modified even though it was shared which caused data consistency problems and crashes in the worst case (<a href="https://github.com/qorelanguage/qore/issues/576">issue 576</a>)
    - fixed a bug where the `+=` operator handled NOTHING values incorrectly (<a href="https://github.com/qorelanguage/qore/issues/582">issue 582</a>)
    - fixed a bug where a non-numeric define specified on the command line could cause a crash (<a href="https://github.com/qorelanguage/qore/issues/583">issue 583</a>)
    - fixed a bug where the @ref Qore::SQL::SQLStatement::describe() method would not grab the transation lock even when statements were implicitly executed (<a href="https://github.com/qorelanguage/qore/issues/591">issue 591</a>)
    - fixed the order of initialization of class members (<a href="https://github.com/qorelanguage/qore/issues/42">issue 42</a>)
    - fixed a bug in @ref Qore::TimeZone::date(string) where the date returned was in the current contextual time zone and not that of the object (<a href="https://github.com/qorelanguage/qore/issues/584">issue 584</a>)
    - fixed a bug parsing windows paths in URLs with @ref Qore::parse_url() (<a href="https://github.com/qorelanguage/qore/issues/618">issue 618</a>)
    - fixed a bug in @ref Qore::TimeZone::constructor(string) on Windows when used with an absolute path (<a href="https://github.com/qorelanguage/qore/issues/626">issue 626</a>)
    - fixed an I/O-handling bug in the @ref Qore::ReadOnlyFile and @ref Qore::File classes where I/O errors in read operations were silently ignored (<a href="https://github.com/qorelanguage/qore/issues/627">issue 627</a>)
    - fixed bugs in @ref Qore::ReadOnlyFile::readTextFile() and @ref Qore::ReadOnlyFile::readBinaryFile() would return @ref nothing instead of an empty object when reading empty files; now empty objects are returned in these cases (<a href="https://github.com/qorelanguage/qore/issues/508">issue 508</a>)
    - fixed a bug in *printf() outputs on Windows with scientific notation with floating-point values (<a href="https://github.com/qorelanguage/qore/issues/631">issue 621</a>)
    - fixed a bug where the precision of numbers during arithmetic operations was not adjusted correctly (<a href="https://github.com/qorelanguage/qore/issues/630">issue 630</a>, <a href="https://github.com/qorelanguage/qore/issues/908">issue 908</a>)
    - fixed a bug where the type of subtraction of two numbers was inferred as NOTHING during parsing (<a href="https://github.com/qorelanguage/qore/issues/636">issue 636</a>)
    - fixed a bug on Windows with @ref Qore::Dir::create() (<a href="https://github.com/qorelanguage/qore/issues/643">issue 643</a>)
    - fixed a bug where CRLF line endings were not handled correctly by the %exec-class parse directive (<a href="https://github.com/qorelanguage/qore/issues/653">issue 653</a>)
    - fixed a bug on Windows where @ref Qore::glob() would return paths beginning with \c "." by default (<a href="https://github.com/qorelanguage/qore/issues/660">issue 660</a>)
    - fixed a bug on Windows where @ref Qore::glob() would fail on \c "\*" or \c "/*" (<a href="https://github.com/qorelanguage/qore/issues/664">issue 664</a>)
    - fixed a bug on Windows where @ref Qore::glob() would not return paths in sorted order by default (<a href="https://github.com/qorelanguage/qore/issues/665">issue 665</a>)
    - fixed a bug on Windows where the @ref Qore::Dir class would incorrectly normalize UNC paths by stripping the leading backslash (<a href="https://github.com/qorelanguage/qore/issues/666">issue 666</a>)
    - fixed a bug where the @ref int_type "int" type restriction would accept any data type at runtime instead of throwing a \c RUNTIME-TYPE-ERROR exception (<a href="https://github.com/qorelanguage/qore/issues/683">issue 683</a>)
    - fixed bugs reporting the current method context with certain @ref Qore::HTTPClient "HTTPClient" methods that would report the @ref Qore::Socket "Socket" class instead (<a href="https://github.com/qorelanguage/qore/issues/689">issue 689</a>)
    - fixed a bug handling aborted HTTP chunked transfers; now any data available for reading on a socket when a chunked transfer is aborted is read instead of having a \c SOCKET-SEND-ERROR thrown when the remote end closes the socket during the transfer (<a href="https://github.com/qorelanguage/qore/issues/691">issue 691</a>)
    - fixed a bug with socket handling where SSL send failures did not cause an exception to be thrown in all cases (<a href="https://github.com/qorelanguage/qore/issues/732">issue 732</a>)
    - fixed a bug on Windows where @ref Qore::glob() returned files matched without the leading path component (<a href="https://github.com/qorelanguage/qore/issues/761">issue 761</a>)
    - fixed a bug with socket connection refused handling on Windows where connections were waiting until the timeout instead of returning an error immediately (<a href="https://github.com/qorelanguage/qore/issues/763">issue 763</a>)
    - fixed a bug where it was not possible to escape an escape character before a \c '$' character in a regular expression substitution target string (<a href="https://github.com/qorelanguage/qore/issues/777">issue 777</a>)
    - fixed a bug where object member references were treated as expressions returning a constant value which could cause a crash when used in an expression used to initialize a constant value at parse time (<a href="https://github.com/qorelanguage/qore/issues/817">issue 817</a>)
    - fixed a bug parsing IPv6 localhost (\c "::") with @ref Qore::parse_url() (<a href="https://github.com/qorelanguage/qore/issues/822">issue 822</a>)
    - fixed a bug in Windows timezone handling caused by erroneous region names (<a href="https://github.com/qorelanguage/qore/issues/824">issue 824</a>)
    - fixed an internal memory-handling bug that caused a crash when cleaning up the qore library on FreeBSD with clang++ and possibly other platforms (<a href="https://github.com/qorelanguage/qore/issues/839">issue 839</a>)
    - fixed a bug where \c CALL-WITH-TYPE-ERROR exceptions were thrown based on the parse options in the caller instead of in the target when calling across a @ref Qore::Program "Program" barrier (<a href="https://github.com/qorelanguage/qore/issues/841">issue 841</a>)
    - fixed a bug where @ref Qore::is_writable() and @ref Qore::is_readable() could return an incorrect value in some cases (<a href="https://github.com/qorelanguage/qore/issues/852">issue 852</a>)
    - fixed a bug where @ref Qore::format_number() would return an invalid string when the number of decimals to be returned was 0 (<a href="https://github.com/qorelanguage/qore/issues/851">issue 851</a>)
    - fixed a bug where the @ref delete "delete" and @ref remove "remove" operators would incorrectly create hash keys when attempting to delete inside complex hash structures with non-existent keys (<a href="https://github.com/qorelanguage/qore/issues/855">issue 855</a>)
    - fixed a bug where duplicate global variable declarations caused a crash (<a href="https://github.com/qorelanguage/qore/issues/891">issue 891</a>)
    - fixed a memory leak in @ref Qore::SQL::DatasourcePool "DatasourcePool" initialization when the minimum connections cannot be established (<a href="https://github.com/qorelanguage/qore/issues/994">issue 994</a>)
    - fixed handling of NaN values in logical operators (<a href="https://github.com/qorelanguage/qore/issues/915">issue 915</a>)
    - fixed sort_descending_stable so that it keeps (instead of reversing) the original order of items that compare equal (<a href="https://github.com/qorelanguage/qore/issues/940">issue 940</a>)
    - fixed a bug in \c copy() method argument parsing; compatible type declarations were not accepted (<a href="https://github.com/qorelanguage/qore/issues/946">issue 946</a>)

    @section qore_0811 Qore 0.8.11

    @par Release Summary
    Minor bugfix release for UNIX, major bugfixes for Windows

    @subsection qore_0811_new_features New Features in Qore
    - added the @ref Qore::AFMap and @ref Qore::AFStrMap constants
    - <a href="../../modules/WebUtil/html/index.html">WebUtil</a> updates:
      - added logic to the default file serving code to determine if the file is a binary or text file from the MIME type
    - @ref Qore::HTTPClient::sendWithSendCallback() "HTTPClient::sendWithSendCallback()" and @ref Qore::HTTPClient::sendWithSendCallback() "HTTPClient::sendWithSendCallback()" updated such that if a response is received while the chunked send operation is still in progress, an error is assumed, the send operation is aborted, and the response header is read immediately

    @subsection qore_0811_bug_fixes Bug Fixes in Qore
    - Windows fixes:
      - fixed TimeZone copying to use the standard name instead of the display name so that the info can be found in the registry
      - <a href="../../modules/Util/html/index.html">Util</a> module fixes:
        - fixed get_random_string() on Windows
        - fixed absolute_path_windows()
      - <a href="../../modules/HttpServer/html/index.html">HttpServer</a> module fixes:
        - when binding a wildcard address with @ref Qore::AF_UNSPEC "AF_UNSPEC" on Windows with HttpServer::addListeners()
          and both IPv6 and IPv4 addresses are returned, bind both addresses since Windows doesn't direct the IPv4 requests to the wildcard-bound IPv6 listener
      - fixed file reading by always opening in binary mode
      - added support for the WSAECONNABORTED socket error
      - replaced Mime::MultiPartMessage::getRandomString() with Util::get_random_string() to make it work on Windows
    - fixed a bug in the DBI layer where calling @ref Qore::SQL::SQLStatement::describe() "SQLStatement::describe()" would crash when called with an older module that did not implement this method
    - other fixes in the <a href="../../modules/Util/html/index.html">Util</a> module (in addition to the Windows-specific fixes above):
      - fixed parse_to_qore_value() with hashes with a comma in the first key name
      - read from /dev/urandom instead of /dev/random since reads from the latter can block for long periods to fill the entropy pool
    - do not start signal thread after a fork() if signal handling is enabled, pthread_create() is not async-signal safe (on FreeBSD at least this reliably causes segfaults)

    @section qore_0810 Qore 0.8.10

    @par Release Summary
    Major release with many many bugfixes and new features such as much improved HTTP and REST support (ex: chunked transfer support + new
    client and server classes for REST support for chunked transfers and data streaming), improved DB support
    (ex: new <a href="../../modules/Schema/html/index.html">Schema</a> module, <a href="../../modules/SqlUtil/html/index.html">SqlUtil</a> improvements),
    and much more.

    @subsection qore_0810_new_features New Features in Qore
    - better HTTP support; support for chunked sends and receives for streaming data over HTTP and other improvements:
      - @ref Qore::HTTPClient::sendWithSendCallback() "HTTPClient::sendWithSendCallback()"
      - @ref Qore::HTTPClient::sendWithRecvCallback() "HTTPClient::sendWithRecvCallback()"
      - @ref Qore::HTTPClient::sendWithCallbacks() "HTTPClient::sendWithCallbacks()"
      - @ref Qore::HTTPClient::setPersistent() "HTTPClient::setPersistent()"
      - @ref Qore::Socket::readHTTPChunkedBodyBinaryWithCallback() "Socket::readHTTPChunkedBodyBinaryWithCallback()"
      - @ref Qore::Socket::readHTTPChunkedBodyWithCallback() "Socket::readHTTPChunkedBodyWithCallback()"
      - @ref Qore::Socket::sendHTTPMessageWithCallback() "Socket::sendHTTPMessageWithCallback()"
      - @ref Qore::Socket::sendHTTPResponseWithCallback() "Socket::sendHTTPResponseWithCallback()"
      - @ref Qore::Socket::pendingHttpChunkedBody() "Socket::pendingHttpChunkedBody()"
    - added a minimum body size threshold for compression to <a href="../../modules/HttpServer/html/index.html">HttpServer</a>
    - <a href="../../modules/RestClient/html/index.html">RestClient</a> module updates:
      - configurable content encoding for send request message bodies is now supported (ie optional compression)
    - new user modules:
      - <a href="../../modules/Schema/html/index.html">Schema</a>: for DB-independent schema management
    - new public C++ socket performance instrumentation API
    - new functions:
      - @ref Qore::close_all_fd()
    - new constants:
      - @ref Qore::Err::ESRCH "ESRCH": search error
    - getModuleHash() and getModuleList() no longer return the \c "filename" key when run in a @ref Qore::Program "Program" context with @ref Qore::PO_NO_EXTERNAL_INFO set
    - <a href="../../modules/SqlUtil/html/index.html">SqlUtil</a> updates:
      - added insert operator support; for example, for inserting with values from sequences
      - added new upsert constant maps
      - added static SqlUtil::AbstractSqlUtilBase::getDatasourceDesc() method
      - added new Table::insertFromSelect*() variants taking Table arguments
      - added SqlUtil::Table::checkExistence() method
      - added support for the \c "forupdate" select option
    - <a href="../../modules/OracleSqlUtil/html/index.html">OracleSqlUtil</a> updates:
      - fixed selects with "limit" but no "offset"
      - convert date/time values to timestamps with microseconds resolution instead of dates with second resolution when dynamically inserting values as strings in SQL (binding by value not affected)
    - <a href="../../modules/CsvUtil/html/index.html">CsvUtil</a> module updates:
      - added the \c "write-headers" option to \c AbstractCsvWriter and subclasses to enable headers to be suppressed
      - added the \c "optimal-quotes" option to \c AbstractCsvWriter and subclasses to enable more efficient csv output (now the default)
    - added @ref Qore::SQL::AbstractDatasource::currentThreadInTransaction() "AbstractDatasource::currentThreadInTransaction()" which is reimplemented as @ref Qore::SQL::Datasource::currentThreadInTransaction() "Datasource::currentThreadInTransaction()" and @ref Qore::SQL::DatasourcePool::currentThreadInTransaction() "DatasourcePool::currentThreadInTransaction()"; the base class method throws an exception when called; it was not added as an abstract method in order to not break existing subclasses of AbstractDatasource
    - enhanced module license support
      - module license strings may now be specified in binary and user modules
      - @ref Qore::getModuleHash() and @ref Qore::getModuleList() now report license information for each module

    @subsection qore_0810_bug_fixes Bug Fixes in Qore
    - fixed an issue with class constant parse initialization where invalid recursive class constant definition parse exceptions could be raised and in some cases also crashes could result
    - <a href="../../modules/SmtpClient/html/index.html">SmtpClient</a> module: fixed missing username and missing password errors
    - fixed a bug where a qore switch statement with no case conditions and only a default label would erroneously never have it's default code executed
    - fixed a reference leak related to exception handling with invalid arguments with @ref Qore::Socket::setWarningQueue() and @ref Qore::HTTPClient::setWarningQueue()
    - fixed several bugs where the parse location could be reported incorrectly for type errors regarding in-object variable references
    - fixed a bug where an error could result with @ref Qore::Thread::Condition::wait() "Condition::wait()" with timeouts > 2147483648ms
    - fixed bugs handling "bigint" and "double precision" column types with schema alignments with the <a href="../../modules/PgsqlSqlUtil/html/index.html">PgsqlSqlUtil</a> module
    - fixed a bug handling parse initialization of constant values requiring run-time evaluation after other parse exceptions have been raised that could cause a parse-time crash
    - fixed a bug where qore could crash on exit with certain openssl versions by calling ERR_remove_state(0) in the main thread's cleanup function
    - fixed a bug where qore could crash on exit due to user module destruction not taking into consideration user module dependencies
    - fixed a bug in schema management in <a href="../../modules/SqlUtil/html/index.html">SqlUtil</a> where excessively verbose column aliases were used that caused errors when automatically updating columns with existing rows and new default values and non-null contraints with PostgreSQL databases
    - fixed a bug where a call reference to an abstract object method returned from an abstract class could be executed even though it must have been instantiated by a concrete subclass
    - fixed a bug where a valid call reference to a private object method was created within the class, then in some cases an object protection exception was raised when the call reference was called outside the class
    - fixed a bug in the <a href="../../modules/RestClient/html/index.html">RestClient</a> module when the yaml binary module is not available
    - fixed programmatic select queries with "limit" but no "offset" in <a href="../../modules/OracleSqlUtil/html/index.html">OracleSqlUtil</a>
    - fixed a bug in @ref Qore::Program::importFunction() where only the committed function list was checked when importing functions with a specific target namespace path
    - fixed a bug in @ref Qore::Program::importClass() where only the committed class list was checked when importing functions with a specific target namespace path
    - fixed a bug when parsing subnamespaces into a parent namespace where the subnamespace already exists (either in the committed list or in the pending list)
    - fixed a memory and reference leak caused by recursive references when closures encapsulating an object's scope are assigned to or accessible from members of the object by making references to the object from within a closure encapsulating the object's state weak references instead of strong references
    - fixed schema information classes when the "string-numbers" driver option is enabled
    - fixed crashing bugs in @ref Qore::get_thread_data() in certain use cases
    - fixed a bug in <a href="../../modules/SqlUtil/html/index.html">SqlUtil</a> where select and row iterator operations could fail with certain select hash arguments without a \c "columns" entry but where column names were otherwise required
    - fixed a bug in HTTP response parsing where case-signficant comparisons where being made with certain critical header values
    - fixed a bug handling thread cancellation with the @ref Qore::Thread::ThreadPool "ThreadPool" class
    - fixed several race conditions and potential deadlocks in @ref Qore::Thread::ThreadPool "ThreadPool" destruction with active threads in the pool

    @section qore_089 Qore 0.8.9

    @par Release Summary
    Major release with many new features and also many bugfixes.

    @subsection qore_089_new_features New Features in Qore
    - <a href="../../modules/CsvUtil/html/index.html">CsvUtil</a> module updates:
      - new classes:
        - \c CsvAbstractIterator: base abstract iterator class for iterating line-based CSV data
        - \c CsvDataIterator: iterator class allowing for CSV string data to be processed line by line on a record basis
        - \c AbstractCsvWriter: a base class for new CSV writer implementations
        - \c CsvFileWriter: CSV file writer class
        - \c CsvStringWriter: CSV in memory writer class
      - implemented support for allowing subclasses of CsvFileIterator to implement support for other custom types
      - no need to set \c "headers" in the constructor if \c "fields" are set; headers are assumed to be the field labels in the same order
    - added the @ref Qore::encode_url() function with <a href="http://tools.ietf.org/html/rfc3986#section-2.1">RFC 3986 section 2.1</a> compliance
    - @ref Qore::decode_url() function updated to decode UTF-8 encoded characters according to <a href="http://tools.ietf.org/html/rfc3986#section-2.1">RFC 3986 section 2.1</a>
    - added get_byte_size() and get_marketing_byte_size() to the <a href="../../modules/Util/html/index.html">Util</a> module
    - the error message now includes the module path used for the search when a module cannot be found in the module path
    - @ref Qore::SQL::DatasourcePool "DatasourcePool" enhancements:
      - new method: @ref Qore::SQL::DatasourcePool::clearWarningCallback() "DatasourcePool::clearWarningCallback()"
      - new method: @ref Qore::SQL::DatasourcePool::setWarningCallback() "DatasourcePool::setWarningCallback()"
      - new method: @ref Qore::SQL::DatasourcePool::getUsageInfo() "DatasourcePool::getUsageInfo()"
      - new method: @ref Qore::SQL::DatasourcePool::setErrorTimeout() "DatasourcePool::setErrorTimeout()"
      - new method: @ref Qore::SQL::DatasourcePool::getErrorTimeout() "DatasourcePool::getErrorTimeout()"
      - new method: @ref Qore::SQL::DatasourcePool::setEventQueue() "DatasourcePool::setEventQueue()"
      - new method: @ref Qore::SQL::DatasourcePool::clearEventQueue() "DatasourcePool::clearEventQueue()"
      - the new methods allow for monitoring @ref Qore::SQL::DatasourcePool "DatasourcePool" objects for pool contention issues (in case the pool needs to be resized), for throwing an exception if a connection is not acquired within the error timeout period (new default: 2 minutes), and for DBI drivers to raise warnings on an event queue that can be monitored in a separate thread
      - additionally connection acquisition statistics are tracked and returned in @ref Qore::SQL::DatasourcePool::getUsageInfo() "DatasourcePool::getUsageInfo()" (total requests, hits, maximum wait time)
    - @ref Qore::SQL::Datasource "Datasource" enhancements:
      - new method: @ref Qore::SQL::Datasource::setEventQueue() "Datasource::setEventQueue()"
      - new method: @ref Qore::SQL::Datasource::clearEventQueue() "Datasource::clearEventQueue()"
      - the new methods allow for DBI drivers to raise warnings on an event queue that can be monitored in a separate thread
    - @ref Qore::Socket "Socket" enhancements:
      - new method: @ref Qore::Socket::setWarningQueue() "Socket::setWarningQueue()"
      - new method: @ref Qore::Socket::clearWarningQueue() "Socket::clearWarningQueue()"
      - new method: @ref Qore::Socket::getUsageInfo() "Socket::getUsageInfo()"
      - new method: @ref Qore::Socket::clearStats() "Socket::clearStats()"
    - @ref Qore::FtpClient "FtpClient" enhancements:
      - new method: @ref Qore::FtpClient::setWarningQueue() "FtpClient::setWarningQueue()"
      - new method: @ref Qore::FtpClient::clearWarningQueue() "FtpClient::clearWarningQueue()"
      - new method: @ref Qore::FtpClient::getUsageInfo() "FtpClient::getUsageInfo()"
      - new method: @ref Qore::FtpClient::clearStats() "FtpClient::clearStats()"
    - <a href="../../modules/SmtpClient/html/index.html">SmtpClient</a> module updates:
      - optimized connection and login code; HELO/EHLO and authorization are performed when connecting only, not before each email
      - added support for socket performance instrumentation and warning events
    - <a href="../../modules/Pop3Client/html/index.html">Pop3Client</a> module updates:
      - added support for socket performance instrumentation and warning events
    - <a href="../../modules/TelnetClient/html/index.html">TelnetClient</a> module updates:
      - added support for socket performance instrumentation and warning events
    - <a href="../../modules/WebSocketClient/html/index.html">WebSocketClient</a> module updates:
      - added support for socket performance instrumentation and warning events
    - <a href="../../modules/RestClient/html/index.html">RestClient</a> module updates:
      - use the new @ref Qore::encode_url() function to encode URL paths to ensure that valid requests are sent when spaces, percent characters, and non-ascii characters are used in the URL path
      - set the character encoding in the \c Content-Type request header when sending strings
      - set the \c Accept header correctly in requests (previously only indicated yaml (\c "text/x-yaml") as an acceptible response encoding)
    - <a href="../../modules/RestHandler/html/index.html">RestHandler</a> module updates:
      - added support for the \c OPTIONS method
      - return a 400 \c "Bad Request" error if an unsupported HTTP method is used in a REST Call
    - added new \c UpsertInsertOnly upsert strategy to <a href="../../modules/SqlUtil/html/index.html">SqlUtil</a>
    - new pseudo-methods:
      - @ref <value>::sizep(): returns @ref Qore::True "True" if the type can return a non-zero size (@ref Qore::True "True" for containers including @ref binary "binary objects" and @ref string "strings", @ref Qore::False "False" for everything else)
      - @ref <string>::getLine(): finds lines in a string buffer
    - <a href="../../modules/Mime/html/index.html">Mime</a> module updates:
      - added mime type for WSDL files (\c "application/wsdl+xml")
      - added mappings for \c "xls" and \c "xlst" extensions to MimeTypeXml
    - added new modules:
      - <a href="../../modules/Mapper/html/index.html">Mapper</a>: data mapping module
      - <a href="../../modules/TableMapper/html/index.html">TableMapper</a>: data mapping module using <a href="../../modules/SqlUtil/html/index.html">SqlUtil</a> and <a href="../../modules/Mapper/html/index.html">Mapper</a> to map to an SQL table target
      - <a href="../../modules/FreetdsSqlUtil/html/index.html">FreetdsSqlUtil</a>: provides back-end support for MS SQL Server and Sybase databases with <a href="../../modules/SqlUtil/html/index.html">SqlUtil</a> using the <a href="https://github.com/qorelanguage/module-sybase">freetds module</a>
    - the @ref include "%include" parse directive now supports environment variable substitution at the beginning of the file path

    @subsection qore_089_bug_fixes Bug Fixes in Qore
    - fixed a crashing bug handling access to members as default values of normal method arguments
      (<a href="https://github.com/qorelanguage/qore/issues/3240">issue 3240</a>)
    - fixed a bug in the <a href="../../modules/RestClient/html/index.html">RestClient</a> module where the
      \c "response-code" key of the info output hash could be missing in some cases
      (<a href="https://github.com/qorelanguage/qore/issues/3237">issue 3237</a>)
    - fixed bugs handling object-local access in member initialization
      (<a href="https://github.com/qorelanguage/qore/issues/3193">issue 3193</a>)
    - fixed a crashing bug when HTTP messages with duplicate \c Connection, \c Content-Encoding, \c Transfer-Encoding,
      \c Location, or \c Content-Type headers are received
    - fixed a bug parsing octal character constants in the lexer when octal digits followed the octal constant (ex:
      \c "\0441" where the \c "1" would cause an error)
    - allow escaping "$" character in regular expression substitution target strings, previously it was impossible to
      output a literal "$" + a digit, since this would be interpreted as a numbered input pattern expression
    - fixed a bug in the @ref Qore::HTTPClient::getURL() "HTTPClient::getURL()" and
      @ref Qore::HTTPClient::getProxyURL() "HTTPClient::getProxyURL()" methods where the URL's path was not given with
      a leading "/" character
    - <a href="../../modules/CsvUtil/html/index.html">CsvUtil</a> module fixes:
      - fixed \c "date" field handling with empty input (now maps to 1970-01-01)
      - fixed CsvDataIterator::next() when header_lines > 0 and working with empty input data
    - added support for compiling on OSX Mavericks
    - fixed an infinitely recursive call in Table::del() in <a href="../../modules/SqlUtil/html/index.html">SqlUtil</a>
    - fixed a bug in v*printf() where \c '%%' was not handled correctly in all cases
    - fixed bugs in @ref Qore::microseconds() "microseconds" and @ref Qore::milliseconds() "milliseconds()" with large
      arguments
    - fixed a bug where a call to a call reference to a static method across a program boundary with local variables
      as arguments would cause a crash due to improper setting of the program context before the arguments are
      evaluated
    - fixed a bug in @ref Qore::SQL::Datasource::copy() "Datasource::copy()" method where implicitly-set options were
      not carried over into the new object
    - fixed a bug in the @ref Qore::SQL::DatasourcePool "DatasourcePool" class where implicitly-opened connections
      would not be guaranteed to have the same server time zone setting as the initial connections (for example, could
      cause problems with server timezone settings if running in a program context with a different local time zone
      attribute)
    - fixed bugs in <a href="../../modules/SqlUtil/html/index.html">SqlUtil</a> generating "create table" and
      "align table" SQL with DBs where unique indexes automatically create unique constraints (ex: MySQL)
    - fixed a bug in lchown() where chown() was used interally instead of lchown()
    - fixed a bug in <a href="../../modules/PgsqlSqlUtil/html/index.html">PgsqlSqlUtil</a> retrieving sequence values
      with Database::getNextSequenceValue()
    - fixed an off-by-one memory bug in @ref Qore::date(string, string) parsing a 4-digit date mask
    - fixed memory leaks in class member and class static variable management
    - fixed memory leaks when an entire class has to be rolled back due to parse errors and the class has pending
      static variables
    - fixed memory leaks in constant handling with values containing call references
    - fixed a memory leak in constant destruction with parse rollbacks when the constant value was NULL
    - fixed an error in the rounding heuristic for arbitrary-precision numeric values that could produce invalid
      results (ex: 34.9n * 100 = 34902n)
    - enforce @ref Qore::PO_NO_FILESYSTEM "PO_NO_FILESYSTEM" with the @ref include "%include" directive
    - fixed a bug managing object private data in complex inheritance cases where the same class may be inherited with
      virtual private data and also real private data
    - fixed a bug in socket timeout handling with select() errors
    - fixed a memory leak in handling abstract methods when multiple abstract methods with the same name but different
      signatures were declared in a class

    @section qore_088 Qore 0.8.8

    @par Release Summary
    Major new features and bug fixes with a particular focus on enhanced HTTP capabilities and enhanced database processing

    @subsection qore_088_compatibility Changes That Can Affect Backwards-Compatibility
    - Fixed method resolution order; it's now possible to call pseudo-methods directly on classes that implement @ref methodGate_methods "methodGate() methods"
    - Added the following abstract methods to @ref Qore::SQL::AbstractDatasource "AbstractDatasource":
      - @ref Qore::SQL::AbstractDatasource::getConfigHash() "AbstractDatasource::getConfigHash()"
      - @ref Qore::SQL::AbstractDatasource::getConfigString() "AbstractDatasource::getConfigString()"
    - "hard" string comparisons now perform encoding conversions if necessary (however as usual different data types cause the comparison to fail)

    @subsection qore_088_new_features New Features in Qore
    - new @ref user_modules "user modules" delivered with %Qore:
      - <a href="../../modules/RestClient/html/index.html">RestClient</a>: Provides a simple API for communicating with HTTP servers implementing <a href="http://en.wikipedia.org/wiki/Representational_state_transfer">REST</a> services
      - <a href="../../modules/RestHandler/html/index.html">RestHandler</a>: Provides an easy to use interface to the Qore <a href="../../modules/HttpServer/html/index.html">HttpServer</a> module for implementing server-side <a href="http://en.wikipedia.org/wiki/Representational_state_transfer">REST</a> services
      - <a href="../../modules/SqlUtil/html/index.html">SqlUtil</a>: Provides a high-level DB-independent API for working with database objects
        - <a href="../../modules/MysqlSqlUtil/html/index.html">MysqlSqlUtil</a>: Provides a high-level DB-independent API for working with MySQL database objects; loaded automatically by the <a href="../../modules/SqlUtil/html/index.html">SqlUtil</a> module when working with MySQL databases
        - <a href="../../modules/OracleSqlUtil/html/index.html">OracleSqlUtil</a>: Provides a high-level DB-independent API for working with Oracle database objects; loaded automatically by the <a href="../../modules/SqlUtil/html/index.html">SqlUtil</a> module when working with Oracle databases
        - <a href="../../modules/PgsqlSqlUtil/html/index.html">PgsqlSqlUtil</a>: Provides a high-level DB-independent API for working with PostgreSQL database objects; loaded automatically by the <a href="../../modules/SqlUtil/html/index.html">SqlUtil</a> module when working with PostgreSQL databases
      - <a href="../../modules/Util/html/index.html">Util</a>: Provides a some miscellaneous generally useful routines
      - <a href="../../modules/WebSocketClient/html/index.html">WebSocketClient</a>: Provides a client API for connecting to WebSocket servers
      - <a href="../../modules/WebSocketHandler/html/index.html">WebSocketHandler</a>: Provides an interface to the Qore <a href="../../modules/HttpServer/html/index.html">HttpServer</a> module for implementing server-side WebSocket services
      - <a href="../../modules/WebSocketUtil/html/index.html">WebSocketUtil</a>: Provides common client and server code for implementing WebSocket protocol services in %Qore
      - <a href="../../modules/WebUtil/html/index.html">WebUtil</a>: Provides server support for implementing complex web services including serving resources with mixed text and %Qore code that are automatically rendered on demand
    - improvements in existing @ref user_modules "user modules":
      - much improved <a href="../../modules/HttpServer/html/index.html">HttpServer</a> module, better performance, much better RFC compliance, more flexibility
      - new CSV generation class in <a href="../../modules/CsvUtil/html/index.html">CsvUtil</a>
      - much better message serialization and email attachment handling in the <a href="../../modules/SmtpClient/html/index.html">SmtpClient</a> and <a href="../../modules/MailMessage/html/index.html">MailMessage</a> modules
    - there is a new @ref Qore::Thread::ThreadPool "ThreadPool" class for implementing thread pools that automatically upscale and downscale within user-defined limits depending on the load placed on them
    - it's possible to inherit concrete versions of abstract method variants from a parent class that does not define the abstract method, meaning that concrete variants of an abstract method do not have to be implemented in a direct subclass of the class declaring the abstract method\n
      this makes using abstract base classes much easier in complex hierarchies using multiple inheritance; now common code can be separated into a single class and inherited by child classes sharing the common implementation
    - major @ref Qore::Socket "Socket" read performance increase by implementing internal read buffering (up to 10x faster socket read performance for certain operations, particularly with HTTP methods)
    - improved Unicode / UTF-8 support
      - <string>::lwr(), <string>::upr(), @ref Qore::tolower(string), and @ref Qore::toupper(string) now operate on a very wide range of non-ASCII characters, including Latin, Cyrillic, Greek, Armenian, Georgian, etc characters whereas they were previously limited to working on ASCII characters
      - <string>::unaccent() was added which removes accents from strings using a Unicode lookup map from a very wide range of accented Unicode characters to unaccented characters
    - new @ref Qore::SQL::Datasource "Datasource" and @ref Qore::SQL::DatasourcePool "DatasourcePool" methods:
      - Qore::SQL::Datasource::getConfigHash()
      - Qore::SQL::Datasource::getConfigString()
      - Qore::SQL::DatasourcePool::getConfigHash()
      - Qore::SQL::DatasourcePool::getConfigString()
      - Qore::SQL::DatasourcePool::copy()
    - @ref Qore::HTTPClient "HTTPClient" changes:
      - the @ref Qore::HTTPClient "HTTPClient" class is now a subclass of @ref Qore::Socket "Socket", so all @ref Qore::Socket "Socket" methods can be called on  @ref Qore::HTTPClient "HTTPClient" objects, making it easier to implement protocols based on HTTP
      - Qore::HTTPClient::getDefaultPath(): added
      - Qore::HTTPClient::setDefaultPath(): added
      - Qore::HTTPClient::getURL(): changed: now returns @ref nothing if no URL is set instead of an invalid URL
    - new functions:
      - call_pseudo_args()
      - @ref Qore::substr(binary, softint) "substr(binary, softint)"
      - @ref Qore::substr(binary, softint, softint) "substr(binary, softint, softint)"
    - new pseudo methods:
      - <binary>::substr(softint)
      - <binary>::substr(softint, softint)
      - <binary>::toBase64()
      - <binary>::toHex()
      - <binary>::toString()
      - <date>::getEpochSeconds()
      - <date>::getEpochSecondsLocalTime()
      - <date>::info()
      - <float>::abs()
      - <hash>::compareKeys(hash)
      - <int>::abs()
      - <int>::encodeLsb(int)
      - <int>::encodeMsb(int)
      - <int>::toUnicode()
      - <number>::abs()
      - <object>::hasCallableMethod()
      - <object>::hasCallableNormalMethod()
      - <object>::hasCallableStaticMethod()
      - <list>::rangeIterator()
      - <nothing>::rangeIterator()
      - <string>::comparePartial()
      - <string>::getUnicode()
      - <string>::equalPartial()
      - <string>::equalPartialPath()
      - <string>::toBase64()
      - <string>::toHex()
      - <string>::unaccent()
      - <value>::toNumber()
    - other new methods and method changes:
      - added new static methods in the @ref Qore::ReadOnlyFile "ReadOnlyFile" class making it easier to read entire files in one call:
        - @ref Qore::ReadOnlyFile::readTextFile()
        - @ref Qore::ReadOnlyFile::readBinaryFile()
      - changes to catch usage errors with the @ref Qore::Thread::Counter "Counter" class:
        - Qore::Thread::Counter::constructor() will throw an exception if called with an argument < 0
        - Qore::Thread::Counter::dec() will now throw an exception if called when the Counter is already at 0
      - Qore::Thread::Queue::empty(): new method
      - Qore::Socket::listen(): now has a new \a backlog parameter; the default backlog queue size was changed from 5 to 20
      - Qore::Socket::getPeerInfo() and Qore::Socket::getSocketInfo(): now takes an optional argument to avoid name lookups
      - Qore::Socket::readHTTPHeaderString(): new method
      - Qore::Dir: all list*() methods now take an optional parameter to return a list of file status value hashes plus \c "name" and optionally \c "link" keys for symbolic links; additionally symbolic links are now followed and files and directories are differentiated based on their targets when processing symbolic links
    - function changes
      - added optional \a start and \a end parameters to the @ref Qore::replace "replace()" function
    - all @ref data_type_declarations "data type declarations" that optionally accept @ref nothing also now accept @ref null and map @ref null to @ref nothing; this makes direct assignments from values derived from SQL queries much easier
    - added an optional reference to an integer to the @ref Qore::backquote() function to return the return code of the program executed
    - @ref implicit_index "implicit index" references now work in the @ref map "map" and @ref select "select" operators with lists and iterators
    - the @ref regex_extract_operator now accepts an optional \c g specifier to extract all occurrences of the pattern(s) in a string; also @ref Qore::regex_extract "regex_extract()" and <string>::regexExtract(string, int) now accept @ref Qore::RE_Global to extract all occurrences of the pattern(s) in a string
    - the @ref splice "splice" and @ref extract "extract" operators were extended to work on @ref binary "binary objects" as well as lists and strings
    - printing out binary values with the \c "%y" @ref string_formatting "format specifier" now produces YAML-like output for the binary value
    - added path name to error messages in @ref Qore::Dir "Dir" class exception strings

    @subsection qore_088_bug_fixes Bug Fixes in Qore
    - fixed a bug where the ?: operator could thrown spurious exceptions when parsing because it would return the type of the initial boolean expression as the return type of the operator
    - fixed a bug where classes with unimplemented inherited abstract variants would sometimes cause runtime exceptions to be thrown when instantiated but should have instead been caught at parse time
    - fixed a parser bug where out-of-line class method definitions could not be defined in a namespace block
    - fixed a bug parsing arguments in parse_uri_query() in the <a href="../../modules/HttpServer/html/index.html">HttpServer</a> module
    - fixed several bugs where parse exceptions could show the wrong source location:
      - with type errors in function calls
      - when resolving global variables
      - in base class constructor arguments
      - for empty blocks with a missing return statement
      - when validating types used with the return statement (also associated warnings)
      - in methods calls
      - in hash value expressions
      - with redeclaring local variable return types
      - in local variable object instantiations
    - really fixed the bug thought to be fixed in 0.8.7 "where SSL errors would cause the affected thread to go into a infinite loop using 100% CPU" - this turned out to be easily reproducible on all platforms; when the SSL connection was shut down cleanly by the remote end before a response message was returned, an infinite loop would result
    - fixed a bug where it was impossible to output a single '\' character in regex substitution expressions; '\' was taken as an escape character, and '\\\' was output literally, now '\\\' is output as '\'
    - fixed a bug where a parse-time crash would occur when calling the copy() method for a class that does not implement an explicit copy() method
    - fixed a bug where arguments passed to a copy method were ignored; now an exception is thrown
    - fixed a bug where public members and static variables of privately-inherited classes were incorrectly treated as public attributes of the child class
    - fixed a bug where slices could be made of objects from outside the class including private members
    - fixed a bug where @ref Qore::SQL::SQLStatement::memberGate() "memberGate() methods" were not being respected when taking a slice of an object
    - fixed bugs in the integer Socket::recv*() methods where a \c SOCKET-CLOSED exception was not thrown when the remote end closed the connection
    - fixed a bug related to out-of-order parse initialization for functions and methods which resulted in the wrong return type being returned for a method with more than 1 variant where the variant could not be matched at parse time
    - fixed a bug where a non-variable-reference member of an "our" variable declaration list would cause a crash due to passing the incorrect argument in sprintf()
    - fixed sandboxing / protection errors with inherited code; subclasses inheriting code from a parent class with different parse options would cause the child parse options to be used when running the parent class code which caused errors; now parse options are enforced properly on the block level
    - fixed the @ref Qore::RangeIterator "RangeIterator" class; it was still abstract due to a missing @ref Qore::RangeIterator::valid() method
    - fixed a bug where the wrong error was being returned after a connection reset (remote connection close) in sockets with integer recv*() methods which could in some cases lead to an infinite loop
    - fixed a bug where private members of a common base class were not accessible by objects of subclasses sharing the common base class
    - fixed many bugs in <a href="../../modules/CsvUtil/html/index.html">CsvUtil</a> and updated the module version to 1.1
    - initialize static openssl crypto locks for multi-threaded openssl library access; without this crashes can result (for example in error queue management)
    - fixed a bug where Qore::HTTPClient::getURL() returned an invalid URL when no URL was set; now it returns @ref nothing in this case
    - fixed a bug managing feature/module lists in inherited @ref Qore::Program "Program" objects; user modules were listed in the child @ref Qore::Program "Program" object even though user module code is not imported in child @ref Qore::Program "Program" objects
    - fixed a bug where an invalid guard condition in critical lvalue storage code can cause unreferenced data to be returned while in a lock which can cause a crash in a multithreaded program
    - fixed a bug where references were not being written to the output variable if an exception was active when the code block exited
    - fixed a bug setting the precision for arbitrary-precision numbers with large exponents (like "1e100n")
    - implemented more strict adherence to <a href="http://tools.ietf.org/html/rfc2616">RFC 2616</a> (HTTP 1.1) regarding message-body handling in requests and response message generation and parsing
    - fixed a bug with @ref Qore::Thread::Condition::wait() "Condition::wait()" on Darwin with negative timeout values where a short timeout was used instead of an indefinite wait
    - fixed bugs in the <a href="../../modules/SmtpClient/html/index.html">SmtpClient</a> and <a href="../../modules/MailMessage/html/index.html">MailMessage</a> modules where mail messages were being serialized incorrectly if there were no attachments (there was no possibility to set the content transfer encoding) and also where it was not possible to set the content-type for the message body when it was sent as a part of a multipart message
    - fixed bugs handling arguments declared as type @ref reference_or_nothing_type "*reference" (reference or nothing)
    - fixed bugs in executing code accross @ref Qore::Program "Program" object barriers with reference arguments
    - fixed a bug with the switch statement where character encoding differences would cause strings to mismatch even if they were otherwise identical; now hard comparisons with strings allow for implicit automatic temporary character encoding conversions for the comparison
    - fixed a bug where qore failed to set the time zone region correctly when set from /etc/localtime and this file is a relative symlink rather than absolute
    - fixed a bug where substr() and <string>::substr() were returning @ref nothing if the arguments could not be satisifed contrary to the documentation and the declared return type, now an empty string is returned in those cases
    - fixed bugs rounding number values between 10 and -10 (non-inclusive) for display, fixed bugs rounding number value regarding digits after the decimal point for display with @ref Qore::NF_Scientific
    - fixed a bug in the @ref Qore::Dir class where it was not possible to chdir to the root directory \c "/"
    - fixed a bug where recursive references were allowed and memory leaks would occur due to recursive references; these are now caught at runtime and a \c REFERENCE-ERROR exception is thrown
    - fixed a configure bug with bison >= 3
    - fixed a bug in the <a href="../../modules/HttpServer/html/index.html">HttpServer</a> module when automatically uncompressing supported content-encodings to set the resulting string's character encoding correctly
    - fixed a bug in the @ref instanceof "instanceof" operator when working with objects and classes created from different source @ref Qore::Program "Program" objects
    - fixed a bug in *printf() formatting with floating-point and number values where no digits were displayed right of the decimal point unless a specific number of digits was specified in the format string
    - fixed the return type of <bool>::typeCode(); was returning a boolean instead of @ref Qore::NT_BOOLEAN
    - fixed a bug there @ref null was evaluated as @ref Qore::True "True" in a boolean context rather than @ref Qore::False "False"
    - fixed a bug where @ref Qore::Socket::recvBinary() would ignore the first data read
    - fixed starting listeners on UNIX domain sockets on Soalris in the <a href="../../modules/HttpServer/html/index.html">HttpServer</a> module
    - fixed a bug where number("") was being converted to \@NaN\@n
    - fixed return type of @ref Qore::HTTPClient::getConnectionPath() "HTTPClient::getConnectionPath()"
    - fixed several bugs with logical comparison operators and arbitrary-precision numeric values where arbitrary-precision numeric values were not being prioritized as numeric values and also in some cases were being first converted to doubles and then operated on
    - fixed a bug in the socket code where the socket close condition was not flagged with SSL connections when writes failed due to the remote end closing the connection; an error would only be raised on the following socket operation
    - fixed a mismatched delete/malloc error with time zone initialization and the localtime file

    @section qore_087 Qore 0.8.7

    @par Release Summary
    Code embedding improvements

    @subsection qore_087_compatibility Changes That Can Affect Backwards-Compatibility
    @par Fixes for Code Inheritance in Program Objects
    The following changes are meant to sanitize code inheritance in child @ref Qore::Program "Program" objects to fix long-standing design bugs in code encapsulation by addressing the lack of fine-grained control over symbol visibility in inherited code.
    - @ref mod_public "public": The @ref mod_public "public" keyword's usage in modules has now been expanded
      to provide the same functionality generically in @ref Qore::Program "Program" objects; if @ref qore_classes "classes",
      @ref constants "constants", @ref qore_namespaces "namespaces", @ref qore_functions "functions", or
      @ref global_variables "global variables" are defined with the @ref mod_public "public" keyword, then these symbols will
      be inherited into child @ref Qore::Program "Program" objects as long as no @ref parse_options "parse options" prohibit
      it.\n\n
      This change was made to give programmers complete control over which symbols are inherited in child
      @ref Qore::Program "Program" objects, whereas because prior to this change, the control was very course.\n\n
    - the default behavior of %Qore regarding inherting global variables and functions with user variants was changed to be
      consistent with namespaces, classes, and constants; that is; public symbols are inherited by default.\n\n
      The following constants were renamed:
      - <tt>PO_INHERIT_USER_FUNC_VARIANTS</tt> is now: @ref Qore::PO_NO_INHERIT_USER_FUNC_VARIANTS "PO_NO_INHERIT_USER_FUNC_VARIANTS"
      - <tt>PO_INHERIT_GLOBAL_VARS</tt> is now: @ref Qore::PO_NO_INHERIT_GLOBAL_VARS "PO_NO_INHERIT_GLOBAL_VARS"\n\n
      This change was made to fix a long-standing design problem with symbol inheritance and make the implementation consistent.\n\n
    - builtin symbols are no longer inherited from user modules; only independent user symbols; the main change is that if a user
      module adds new user methods to a builtin class or new user variants to a builtin function, these changes are no longer imported
      into target @ref Qore::Program "Program" objects.

    @par File Method Changes
    The following methods were updated to throw exceptions on all errors rather than a return code for I/O errors in order to avoid hard to debug conditions due to ignoring I/O errors by forgetting to check the return value on the following methods:
    - Qore::File::f_printf()
    - Qore::File::f_vprintf()
    - Qore::File::print()
    - Qore::File::printf()
    - Qore::File::vprintf()
    - Qore::File::write()
    - Qore::File::writei1()
    - Qore::File::writei2()
    - Qore::File::writei4()
    - Qore::File::writei8()
    - Qore::File::writei2LSB()
    - Qore::File::writei4LSB()
    - Qore::File::writei8LSB()
    .
    Note that the above changes will hopefully only minimally impact backwards-compatibilty since the change is in error handling, and additionally each of the above methods could also throw an exception if called when the object was not open.

    @subsection qore_087_new_features New Features in Qore
    - new methods offering code encapsulation enhancements
      - @ref Qore::Program::loadModule() "Program::loadModule()": allows modules to be loaded in a @ref Qore::Program "Program" object directly
      - @ref Qore::Program::importClass() "Program::importClass()": allows classes to be individually imported in @ref Qore::Program "Program" objects
    - new pseudo-methods in @ref Qore::zzz8nothingzzz9 to allow for @ref Qore::zzz8hashzzz9 pseudo-methods to be safely used with @ref nothing
      - <nothing>::firstKey()
      - <nothing>::firstValue()
      - <nothing>::hasKey()
      - <nothing>::hasKeyValue()
      - <nothing>::keys()
      - <nothing>::lastKey()
      - <nothing>::lastValue()
      - <nothing>::values()
    - other new pseudo-methods:
     - <date>::durationSeconds()
     - <date>::durationMilliseconds()
     - <date>::durationMicroseconds()
    - removed most restrictions on embedded logic in user modules; user module @ref Qore::Program "Program" objects are subject to the
      same restrictions as the parent @ref Qore::Program "Program" object (if any)
    - added the get_parse_options() function so that parse options in the current @ref Qore::Program "Program" can be determined at
      runtime
    - added the get_ex_pos() function to help with formatting exception locations where the \c source and \c offset information is present
    - new methods and method variants:
      - @ref Qore::HTTPClient::getPeerInfo()
      - @ref Qore::HTTPClient::getSocketInfo()
      - @ref Qore::File::getTerminalAttributes()
      - @ref Qore::SQL::Datasource::transactionTid()
      - @ref Qore::SQL::Datasource::currentThreadInTransaction()
      - @ref Qore::SQL::DatasourcePool::currentThreadInTransaction()
    - new location tags \c "source" and \c "offset" added for parse and runtime exceptions to allow for error-reporting to display information about files where sections of a source file are parsed; this allows both the label and line offset in the label and the file name and absolute file line position to be reported in exception information
      - new parameters added to the following methods and function to accommodate the new location information:
        - @ref Qore::Program::parse() "Program::parse()"
        - @ref Qore::Program::parsePending() "Program::parsePending()"
        - @ref Qore::parse() "parse()"
      - see @ref Qore::ExceptionInfo "Exception Hash" and @ref Qore::CallStackInfo "Call Stacks" for new keys in exception and call stack information hashes
    - <date>::format() now accepts \c "us" for microseconds (see @ref date_formatting)
    - <a href="../../modules/SmtpClient/html/index.html">SmtpClient</a> module improvements:
      - added automatic recognition and support of the \c "STARTTLS" command when connecting to an ESMTP server; this way
        the class will automatically upgrade the connection to a secure TLS/SSL connection if the server supports it
      - added support for SMTP server schemes in the URL in the constructor (ex: \c "esmtptls://user@password:smtp.example.com")
      - added support for the deprecated (but still in use) \c "smtps" scheme with a default port of 465
      - when throwing an exception when a Message cannot be sent because it is incomplete, the reason for the error is also included
        in the exception (previously the exception message was generic making problems with the Message object harder to debug)
    - C++ API Enhancements
      - added C++ APIs to allow for %Qore @ref Qore::File "File" and @ref Qore::Thread::Queue "Queue" object arguments to be used by modules
      - added C++ APIs for controlling openssl initialization and cleanup by the qore library
      - extended qpp to allow for parsing relative dates in qpp code for assignments/default argument values
      - made it possible to call the C++ function QoreFunction::findVariant() from threads where there is no current QoreProgram object
        (such as from a thread created by foreign code)
      - added APIs to allow foreign threads to be registered/deregistered as %Qore threads (for example, to allow %Qore code to be called
        in a callback in a foreign thread created by a library linked with a %Qore binary module)
      - added APIs to allow for TID reservations to allow (for example) for a callback that is executed in the same foreign thread to always have the same TID
      - the old Datasource::execRaw() function with the \a args parameter was deprecated since args was ignored anyway, a new Datasource::execRaw() function was added that has no args parammeter

    @subsection qore_087_bug_fixes Bug Fixes in Qore
    - fixed a runtime class matching bug when identical user classes were created in different @ref Qore::Program "Program" objects,
      the match could fail at runtime because the wrong APIs were being used
    - fixed a crashing bug in the @ref map "map" operator with a select expression when used with an
      @ref Qore::AbstractIterator "AbstractIterator" object for the list operand
    - fixed a bug where the generation of internal strings for abstract method signatures tries to resolve class names that
      are declared out of order, which incorrectly resulted in a parse exception; the fix is to use the class name in the
      signature before class resolution; the class is resolved in the second stage of parsing (symbol resolution) anyway, if it
      can't be resolved then the changes to the @ref Qore::Program "Program" are rolled back anyway
    - a potential deadlock was fixed when calling @ref Qore::exit() "exit()" while background threads were running; it was
      possible for a thread to be canceled while holding a @ref Qore::Thread::Mutex "Mutex" (for example) and then for another
      thread to deadlock trying to acquire the @ref Qore::Thread::Mutex "Mutex" and therefore for the process to deadlock because
      pthread_mutex_lock() is not a cancellation point. The solution was to cancel all threads first, then wait half a second, then call exit()
    - fixed a bug where global variables were being evaluated with strict mathematical boolean evaluation even when @ref perl-bool-eval
      "%perl-bool-eval" was enabled (which is the default)
    - fixed bug in @ref Qore::parseBase64String() and @ref Qore::parseBase64StringToString() when called with an empty string argument; in this case uninitialized memory was returned
    - fixed runtime dynamic memory leaks in the @ref select and @ref map operators when used with iterators
    - do thread-specific cleanup in the main thread when cleaning up/shutting down the qore library
    - added additional openssl cleanup code for thread-local data and when cleaning up the qore library
    - fixed a bug matching function/method variants at runtime
    - fixed a race condition deleting global dynamic handlers in the <a href="../../modules/HttpServer/html/index.html">HttpServer</a> module
    - fixed a bug where declaring an abstract method with parameters and then declaring a concrete reimplementation of the method in a child class with no parameters caused a parse-time crash
    - fixed a bug where trying to dynamically call a function that does not exist results in a deadlock due to an error where a mutex is not unlocked
    - fixed a bug in the @ref Qore::Socket::sendHTTPMessage() and @ref Qore::Socket::sendHTTPResponse() methods regarding the timeout parameter
    - fixed a bug in an socket SSL error message where the method name was printed from non-string memory (used wrong ptr for the <tt>%%s</tt> format argument)
    - fixed some major crashing bugs related to reference handling; a global variable assigned a reference to a reference to a local variable would cause a crash
    - @ref reference_type and @ref reference_or_nothing_type type fixes: an error in @ref reference_type type handling allowed non-reference values to be passed to builtin code expecing references which caused a crash; the @ref reference_type and @ref reference_or_nothing_type types would accept any value type
    - attempted to fix a non-reproducible bug seen on rhel5 in the @ref Qore::Socket "Socket class" where SSL errors would cause the affected thread to go into a infinite loop using 100% CPU

    @section qore_0862 Qore 0.8.6.2

    @par Release Summary
    Iterator improvements and design fixes

    @subsection qore_0862_compatibility Changes That Can Affect Backwards-Compatibility
    @par Fixes for Iterator Class Design Bugs
    Iterators, particular regarding the @ref map "map" and @ref select "select" operators, were implemented in a confusing and inconsistent way; even the %qore documentation was incorrect, and examples were given incorrectly.  The following changes will break functionality using the badly-implemented behavior of iterators before, but since the fix comes fairly soon after the introduction, hopefully this change will not cause too many problems with existing code.   All users polled about the iterator changes in this release saw them as positive and desired changes to the language.
    - the @ref map "map" and @ref select "select" operators' behavior was changed when used with an @ref Qore::AbstractIterator "AbstractIterator" object for the list operand; now the implied argument is the result of @ref Qore::AbstractIterator::getValue() "AbstractIterator::getValue()" instead of the iterator object itself.  This addresses a confusing design choice in the original iterator integration with the @ref map "map" and @ref select "select" operators
    - the second boolean argument was removed from the @ref Qore::HashIterator::constructor(hash&lt;auto&gt;) "HashIterator::constructor(hash&lt;auto&gt;)" and @ref Qore::HashReverseIterator::constructor(hash) "HashReverseIterator::constructor(hash)" methods; use the new  @ref Qore::HashPairIterator "HashPairIterator" and @ref Qore::ObjectPairIterator "ObjectPairIterator" classes instead (<hash>::pairIterator() and <object>::pairIterator())
    - the single boolean argument was removed from <hash>::iterator() and <object>::iterator(); use <hash>::pairIterator() and <object>::pairIterator() instead to get the old behavior

    @subsection qore_0862_changes Changes in Qore
    - new iterator classes:
      - @ref Qore::HashKeyIterator "HashKeyIterator"
      - @ref Qore::HashKeyReverseIterator "HashKeyReverseIterator"
      - @ref Qore::HashPairIterator "HashPairIterator"
      - @ref Qore::HashPairReverseIterator "HashPairReverseIterator"
      - @ref Qore::ObjectKeyIterator "ObjectKeyIterator"
      - @ref Qore::ObjectKeyReverseIterator "ObjectKeyReverseIterator"
      - @ref Qore::ObjectPairIterator "ObjectPairIterator"
      - @ref Qore::ObjectPairReverseIterator "ObjectPairReverseIterator"
    - new pseudo-methods:
      - <hash>::keyIterator()
      - <hash>::pairIterator()
      - <hash>::contextIterator()
      - <object>::keyIterator()
      - <object>::pairIterator()
      - <nothing>::keyIterator()
      - <nothing>::pairIterator()
      - <nothing>::contextIterator()
    - the internal C++ QoreProgramHelper object has been updated to wait until all background threads in the %Qore library have executed before taking the @ref Qore::Program "Program" object out of scope; this allows for callbacks and other code that might be needed by background threads started in user modules (for example) to stay valid until the threads in the user modules also have terminated.  Note that this does not affect the case when using @ref exec-class "%exec-class" and an application program object goes out of scope with background threads in user modules having non-static method call references as callbacks to the application program; see @ref user_module_program_scope for more information on this topic.

    @section qore_0861 Qore 0.8.6.1

    @par Release Summary
    Major bug fixes and minor new features

    @subsection qore_0861_changes Changes in Qore
    - updated the @ref try-module "%try-module" parse directive to support a variant without an exception variable for usage in @ref Qore::Program "Program" objects where @ref Qore::PO_NO_TOP_LEVEL_STATEMENTS is set
    - added code to raise an @ref invalid-operation warning with the @ref elements "elements operator" when called with a type that can never return a value with this operator
    - updated the @ref Qore::File "File" class's internal buffer size from 4KB to 16KB which greatly improves read performance
    - added new public APIs for the QoreNumberNode class to allow for proper de/serialization in external modules
    - <a href="../../modules/Pop3Client/html/index.html">Pop3Client</a> module:
      - added the Pop3Client::logPassword() methods and masked password by default in the debug log
      - updated module to v1.1
    - <a href="../../modules/Mime/html/index.html">Mime</a> module:
      - declared the MultiPartMessage::getMsgAndHeaders() method abstract as originally intended
      - added MultiPartMessage::parseBody() static method
      - updated module to v1.3

    @subsection qore_0861_bug_fixes Bug Fixes in Qore
    - fixed crashing bugs due to the lack of proper lvalue checks with the expression for the background operator with operators using lvalues with local variables
    - fixed rounding of arbitrary-precision numeric values for display purposes when the last significant digit is just to the right of the decimal point (ex: was displaying 10.2 as "11." for example)
    - fixed a race condition in static destruction of the library when a background thread calls exit() that could cause a segfault on exit
    - fixed a static memory leak in Program objects when constants contain code references to functions or static methods
    - fixed a bug parsing user modules; the Program context was not set properly which could lead to a crash when parsing user modules loaded from the command-line or to incorrect parse options when loaded from user Program code
    - fixed a bug where the @ref invalid-operation warning with the @ref keys "keys operator" was not being triggered in common cases that should have triggered the warning
    - <a href="../../modules/MailMessage/html/index.html">MailMessage</a> module:
      - fixed recognizing mime messages with additional text after the version number (ex: \c "Mime-Version: 1.0 (Mac OS X Mail 6.2 \(1499\))")
      - fixed a bug setting the content-type of message parts (this fix is now in the <a href="../../modules/Mime/html/index.html">Mime</a> in the MultiPartMessage::getMsgAndHeaders() method
      - fixed multipart message parsing by using MultiPartMessage::parseBody() in the <a href="../../modules/Mime/html/index.html">Mime</a> module; now also parts with subparts are parsed correctly as well
      - fixed a bug where the sender and from values were not being set properly when parsing email messages
      - updated module to v1.0.3

    @section qore_086 Qore 0.8.6

    @par Release Summary
    Major new features and a few bug fixes

    @subsection qore_086_compatibility Changes That Can Affect Backwards-Compatibility

    @par Perl-Style Boolean Evaluation
    %Qore's default boolean evaluation mode was changed from strict mathematical to a more intuitive perl- (and Python-) like style.
    This change was implemented to address one of the oldest design bugs in %Qore: strict mathematical boolean evaluation.  See @ref perl-bool-eval "%perl-bool-eval" for a description of the new default boolean evaluation mode.\n\n
    To get the old strict mathematical boolean evaluation, use the @ref strict-bool-eval "%strict-bool-eval" parse option.\n\n
    An example of the change; now the following @ref if "if statement" block will be executed as the <tt><b>if</b></tt> expression is now evaluated as @ref Qore::True "True":
    @code{.py}
    string str = "hello";
    if (str)
        printf("Qore says hello\n");
    @endcode
    Previously (i.e. with @ref strict-bool-eval "%strict-bool-eval") the <tt><b>if</b></tt> expression above would be evaluated as @ref Qore::False "False" because the string value was converted to an integer 0, however as of %Qore 0.8.6 (with the default @ref perl-bool-eval "perl-bool-eval") it is @ref Qore::True "True" since the string is not empty; empty strings and string value \c "0" are evaluated as @ref Qore::False "False".\n\n
    Perhaps counterintuitively (and the reason this was changed to be the default in qore), the chance for regression errors in
    qore code is very small, because for all cases where the old logic could be applied (meaning excluding cases where the result
    was always @ref Qore::False "False" due to the data types or values being evaluated), the results are the same with the new logic,
    except for one case; the case where a string has more than one character and begins with a zero (ex: \c "00").
    In this case, the old logic would always return @ref Qore::False "False", because the value was first converted to an integer \c 0,
    whereas the new logic will return @ref Qore::True "True".  Note that in the case of a string with a single \c "0", both the old and
    new boolean logic returns @ref Qore::False "False".\n\n
    Basically with this option set, qore's boolean evaluation becomes like perl's and Python's, whereas any expression that has the following values is @ref Qore::False "False": @ref nothing, @ref string "string" \c "0" and @ref string "empty strings", @ref integer "integer", @ref float "float", and @ref number "number" \c 0 (zero), @ref absolute_dates "absolute date" \c 1970-01-01Z (ie the start of the epoch with an offset of 0), @ref relative_dates "relative date" \c 0s (or any  @ref relative_dates "relative date" with a 0 duration), @ref null, @ref binary "empty binary objects", @ref hash "empty hashes", and @ref list "empty lists".  All other values are @ref Qore::True "True".
    @note also affects the @ref Qore::boolean(any) "boolean(any)" function

    @par Changes in the Socket Class
    The @ref Qore::Socket "Socket" class was enhanced to support timeouts with non-blocking I/O on all send operations;
    many Socket methods that send data were originally implemented to return an error code on error, however they would
    also throw exceptions if the socket were not open, so the error handling was inconsistent (exceptions versus return codes).\n\n
    Additionally it was not possible to get error information at all for SSL errors if the socket was connected with SSL, which,
    according to %Qore's socket design, should be transparent for the programmer.\n\n
    For these reasons the implementation was deemed inconsistent and unintuitive; the change was to add optional timeout parameters
    to all send methods and to allow the methods to throw exceptions (instead of simply returning -1 and not being able to determine the cause of the error in many cases).\n\n
    The following methods were updated to accept optional timeout parameters and throw exceptions on all errors rather than a return code for I/O errors:
    - Qore::Socket::send()
    - Qore::Socket::sendBinary()
    - Qore::Socket::sendi1()
    - Qore::Socket::sendi2()
    - Qore::Socket::sendi4()
    - Qore::Socket::sendi8()
    - Qore::Socket::sendi2LSB()
    - Qore::Socket::sendi4LSB()
    - Qore::Socket::sendi8LSB()

    @par New Abstract Method in AbstractIterator
    The following abstract method was added:
    - Qore::AbstractIterator::valid() was added (with concrete implementations in all iterator classes derived from this base class delivered with %Qore); this method tells if the object is currently pointing to a valid iterator.\n\n For any user classes inherting @ref Qore::AbstractIterator "AbstractIterator" directly (as opposed to another concrete iterator class in %Qore, where the method has already been added), a concrete implementation of this method will have to be added as well or that class will become @ref abstract with this release of %Qore.

    @subsection qore_086_new_features New Features in Qore
    @par Arbitrary-Precision Numeric Support
    %Qore now uses the <a href="http://www.mpfr.org/">MPFR</a> and <a href="http://gmplib.org">GMP</a> libraries to provide arbitrary-precision numeric support.  This type can be used for high-precision mathematics or for storing \c NUMERIC (ie \c DECIMAL or \c NUMBER) column values when retrieved from databases by %Qore DBI drivers that support the new capability @ref Qore::SQL::DBI_CAP_HAS_NUMBER_SUPPORT "DBI_CAP_HAS_NUMBER_SUPPORT" (previously these values would be retrieved as %Qore strings in order to avoid information loss).\n\n
    For more information, see the new @ref number "number" type, @ref number_type, and @ref Qore::zzz8numberzzz9

    @par New CsvUtil Module
    The <a href="../../modules/CsvUtil/html/index.html">CsvUtil</a> module implements the CsvFileIterator class that allows for easy parsing of csv-like text files

    @par %%try-module Parse Directive to Handle Module Load Errors at Parse Time
    The new @ref try-module "%try-module" parse directive allows for module load errors to be handled at parse time; ex:
    @code{.py}
%try-module($ex) some-module > 1.0
    printf("error loading module %y: %s: %s\n", ex.arg, ex.err, ex.desc);
    exit(1);
%endtry
    @endcode

    @par Abstract Class Hierarchy Improvement
    As of this version of qore, concrete implementations of @ref abstract "abstract methods" no longer have to have exactly the same return type as the abstract method; it is now sufficient that the return type in the concrete method meets a compatibility test with the return type of the abstract method in the parent class.\n\n
    For example the following is now valid (and <tt>MyConcreteClass</tt> is not abstract, whereas previously because the return types in the child class were not exact, <tt>MyConcreteClass</tt> would be considered abstract by qore):
    @code{.py}
class MyAbstractClass {
    abstract any doSomething();
    abstract *string getString();
}

class MyConcreteClass inherits MyAbstractClass {
    int doSomething() {
        return 1;
    }
    string getString() {
        return "hello";
    }
}
    @endcode

    @par DBI Improvements
    Three new DBI capabilities were implemented, including a new option API as follows:
    - @ref Qore::SQL::DBI_CAP_HAS_NUMBER_SUPPORT "DBI_CAP_HAS_NUMBER_SUPPORT": DBI drivers declaring this capability can accept @ref number "number" values and can also return @ref number "number" values, if a DBI driver does not declare this capability, then @ref number "number" values sent for binding by value are automatically converted to @ref float "float" values before being sent to the driver
    - @ref Qore::SQL::DBI_CAP_HAS_OPTION_SUPPORT "DBI_CAP_HAS_OPTION_SUPPORT": this indicates that the driver supports the new option API, allowing options to be set on each connection.  See the following for more information:
      - @ref Qore::SQL::Datasource::constructor() "Datasource::constructor(hash)": now passes options to the DBI driver if the driver supports the option API
      - @ref Qore::SQL::Datasource::constructor() "Datasource::constructor(string)": (new in 0.8.6) passes options to the DBI driver if the driver supports the option API
      - @ref Qore::SQL::Datasource::getOption(string) "Datasource::getOption(string)": (new in 0.8.6) returns the value of the given option if the driver supports the option API
      - @ref Qore::SQL::Datasource::getOptionHash() "Datasource::getOptionHash()": (new in 0.8.6) returns a hash of the current option values for the current connection if the driver supports the option API
      - @ref Qore::SQL::Datasource::setOption() "Datasource::setOption()": (new in 0.8.6) allows options to be changed after the object is created
      - @ref Qore::SQL::DatasourcePool::constructor() "DatasourcePool::constructor(hash)": now passes options to the DBI driver if the driver supports the option API
      - @ref Qore::SQL::DatasourcePool::constructor() "DatasourcePool::constructor(string)": (new in 0.8.6) passes options to the DBI driver if the driver supports the option API
      - @ref Qore::SQL::DatasourcePool::getOption(string) "DatasourcePool::getOption(string)": (new in 0.8.6) returns the value of the given option if the driver supports the option API
      - @ref Qore::SQL::DatasourcePool::getOptionHash() "DatasourcePool::getOptionHash()": (new in 0.8.6) returns a hash of the current option values for the current connection if the driver supports the option API
      - @ref Qore::SQL::dbi_get_driver_options(string) "dbi_get_driver_options(string)": (new in 0.8.6) returns a hash of driver option information without values
    - @ref Qore::SQL::DBI_CAP_SERVER_TIME_ZONE "DBI_CAP_SERVER_TIME_ZONE": indicates that the DBI driver will convert any bound date/time values to the server's time zone before binding and also will tag date/time values retrieved from the server with the server's time zone.  This capability also implies that the driver supports the new \c "timezone" option.

    @par Socket Improvements
    The @ref Qore::Socket "Socket" class was updated to support non-blocking I/O on all send methods; the following methods were updated to accept optional timeout parameters:
    - Qore::Socket::send2()
    - Qore::Socket::sendBinary2()
    - Qore::Socket::sendHTTPMessage()
    - Qore::Socket::sendHTTPResponse()
    .
    The following methods were enhanced to provide better error information when throwing exceptions:
    - Qore::Socket::recvi1()
    - Qore::Socket::recvi2()
    - Qore::Socket::recvi4()
    - Qore::Socket::recvi8()
    - Qore::Socket::recvi2LSB()
    - Qore::Socket::recvi4LSB()
    - Qore::Socket::recvi8LSB()
    - Qore::Socket::recvu1()
    - Qore::Socket::recvu2()
    - Qore::Socket::recvu4()
    - Qore::Socket::recvu2LSB()
    - Qore::Socket::recvu4LSB()

    @par Iterator Improvements
    The following improvements were made in qore to support more flexible and ubiquitous iterators:
    - new iterator classes:
      - @ref Qore::SingleValueIterator "SingleValueIterator": allows single values (or any value without an iterator class) to be iterated; this provides the basis for the return type for the new base <value>::iterator() method for non-container types
      - @ref Qore::FileLineIterator "FileLineIterator": allows files to be iterated line by line
      - @ref Qore::ObjectIterator "ObjectIterator": a generic iterator for objects
      - @ref Qore::ObjectReverseIterator "ObjectReverseIterator": a generic reverse iterator for objects
      - @ref Qore::RangeIterator "RangeIterator": a numerical sequence generator (the basis for the return type for the new @ref Qore::xrange() "xrange()" function
    - new pseudo-methods were added to return iterator objects based on the value type:
      - <value>::iterator()
      - <hash>::iterator()
      - <list>::iterator()
      - <object>::iterator()
      .
      The base pseudo-method (<value>::iterator()) ensures that any value can be iterated, and the type-specific methods ensure that the most suitable iterator for container types is returned for container values; values without an iterator class are iterated with the @ref Qore::SingleValueIterator "SingleValueIterator"
    - the @ref Qore::HashIterator "HashIterator" and @ref Qore::HashReverseIterator "HashReverseIterator" classes had an additional optional boolean argument added to their constructors; if @ref Qore::True "True", then the @ref Qore::HashIterator::getValue() "HashIterator::getValue()" and @ref Qore::HashReverseIterator::getValue() "HashReverseIterator::getValue()" methods return a hash with the following keys: \c "key" and \c "value", allowing for more convenient iteration with constructions that only use \c getValue() methods (such as the @ref foreach "foreach statement"); to accommodate this, two new methods were added to the @ref Qore::HashIterator "HashIterator" base class:
      - @ref Qore::HashIterator::getKeyValue()
      - @ref Qore::HashIterator::getValuePair()
    - all iterator classes had copy methods added to them (ex: @ref Qore::HashIterator::copy())
    - new Python-inspired @ref Qore::range() "range()" and @ref Qore::xrange() "xrange()" functions (the latter returning a @ref Qore::RangeIterator "RangeIterator" object to efficiently iterate large integral sequences or ranges

    @par Text File Parsing Enhancements
    The following improvements were made in qore to support more flexible file parsing:
    - the @ref Qore::ReadOnlyFile class was added as a parent class of @ref Qore::File to allow for a more convenient API for reading files (the @ref Qore::File class's API remains the same as it publically inherits  @ref Qore::ReadOnlyFile)
    - the @ref Qore::ReadOnlyFile::readLine() "ReadOnlyFile::readLine()" method (formerlly a method of the @ref Qore::File class) was enhanced to accept 2 optional arguments, allowing the end of line character(s) to be stripped from the line returned, and also to allow the end of line characters to be specified.  If no end of line characters are specified, then the method automatically determines the end of line characters (can be \c "\n", \c "\r", or \c "\r\n"; the last one only if the underlying file is not a TTY in order to avoid stalling I/O on an interactive TTY)
    - the @ref file_stat_constants were moved from the @ref Qore::File class to the @ref Qore::ReadOnlyFile class
    - added a new @ref Qore::FileLineIterator "FileLineIterator" iterator class
    - added a new optional parameter to <string>::split(string, string, bool) and Qore::split(string, string, string, bool) to allow for automatic stripping unquoted fields of leading and trailing whitespace (the default is the old behavior; i.e. leave the whitespace as it is read)
    - added a new @ref Qore::TimeZone "TimeZone" method for parsing string dates in a specific @ref Qore::TimeZone "TimeZone": @ref Qore::TimeZone::date(string, string)
    - added a new function for parsing text as a boolean value: @ref Qore::parse_boolean() "parse_boolean()"
    - as mentioned above, the new <a href="../../modules/CsvUtil/html/index.html">CsvUtil</a> module was added, implementing the CsvFileIterator class that allows for easy parsing of csv-like text files

    @par Other Improvements and Changes
    - the @ref foreach "foreach statement" now iterates objects derived from @ref Qore::AbstractIterator "AbstractIterator" automatically
    - added a @ref Qore::Option::HAVE_SYMLINK "HAVE_SYMLINK" constant for the symlink() function added in qore 0.8.5
    - added the @ref Qore::SQL::SQLStatement::memberGate() "SQLStatement::memberGate()" method so @ref Qore::SQL::SQLStatement "SQLStatement" objects can be dereferenced directly to a column value when iterated with @ref Qore::SQL::SQLStatement::next() "SQLStatement::next()"; also this method will throw exceptions when an unknown column name is used so that typos in column names can be caught (instead of being silently ignored producing hard to find bugs)
    - implemented @ref Qore::SQL::Datasource::constructor() "Datasource::constructor(string)" and @ref Qore::SQL::DatasourcePool::constructor() "DatasourcePool::constructor(string)" variants to allow for creating datasources from a string that can be parsed by Qore::SQL::parse_datasource(string) "parse_datasource(string)"
    - added the following new DBI-related functions:
      - @ref Qore::SQL::dbi_get_driver_list() "dbi_get_driver_list()"
      - @ref Qore::SQL::dbi_get_driver_capability_list(string) "dbi_get_driver_capability_list(string)"
      - @ref Qore::SQL::dbi_get_driver_capabilities(string) "dbi_get_driver_capabilities(string)"
      - @ref Qore::SQL::dbi_get_driver_options(string) "dbi_get_driver_options(string)"
      - @ref Qore::SQL::parse_datasource(string) "parse_datasource(string)"
    - implemented support for \c "A" and \c "a", (hexadecimal floating-point output) \c "G", \c "g", (compact floating-point output) \c "F", (non-scientific floating-point output) and \c "E" and \c "e" (scientific/exponential floating-point output) format arguments for @ref float "floats" and @ref number "numbers" (new arbitrary-precision @ref number "number type values"); see @ref string_formatting
    - new pseudo-methods:
      - <value>::toString()
      - <value>::toInt()
      - <value>::toFloat()
      - <value>::toBool()
      - <float>::format(string fmt)
      - <int>::format(string fmt)
      - <string>::isDataAscii()
      - <string>::isDataPrintableAscii()
      - <value>::callp()
      - <callref>::callp()
      - <int>::sign()
      - <float>::sign()
    - the value of the @ref Qore::SQL::NUMBER "NUMBER", @ref Qore::SQL::NUMERIC "NUMERIC", and @ref Qore::SQL::DECIMAL "DECIMAL" @ref sql_constants is now \c "number" instead of \c "string" (see also @ref sql_binding)
    - new constants:
      - @ref Qore::M_PIn "M_PIn"
      - @ref Qore::MAXINT "MAXINT"
      - @ref Qore::MININT "MININT"
    - new functions:
      - @ref Qore::range() "range()"
      - @ref Qore::xrange() "xrange()"
    - new methods:
      - @ref Qore::ReadOnlyFile::isTty() and @ref Qore::ReadOnlyFile::getFileName() (the @ref Qore::ReadOnlyFile class was added in qore 0.8.6 otherwise made up of methods formerly belonging to the @ref Qore::File class)
    - added the @ref append-module-path "%append-module-path" parse directive
    - @ref user_modules "user modules" may now use @ref Qore::Program "Program" objects for embedded logic; any @ref Qore::Program "Program" objects created in a @ref user_modules "user module" will have its parse options masked to be not less restrictive than the parse options in the current @ref Qore::Program "Program", and additionally parse options will be locked so that user module are not able to circumvent function restrictions imposed by parse options.
    - updated docs to show functional restrictions tagged at the class level

    @subsection qore_086_bug_fixes Bug Fixes in Qore
    - fixed a bug in the @ref map "map operator" with a select expression when the list operand is @ref nothing; it was returning a list with one @ref nothing element instead of @ref nothing
    - applied a patch by Reini Urban to allow for multi-arch builds on Debian
    - fixed bugs calculating the byte offset for string searches in the c++ %QoreString::index() and %QoreString::rindex() functions when the offset is negative and the strings have a multi-byte character encoding (such as UTF-8)
    - fixed a bug where calling an abstract method from a class where the abstract method is implemented was causing a parse error to be thrown
    - fixed a bug where the wrong source code location was displayed when raising a parse exception in operator expression parse initialization for some operators
    - fixed bugs in regexes in the HttpServer::addListeners() and HttpServer::addListenersWithHandler() methods (<a href="../../modules/HttpServer/html/index.html">HttpServer</a> module version updated to 0.3.5)
    - fixed bugs handling non-blocking reads in the @ref Qore::Socket "Socket" class; the timeout setting was only enforced for the first read; subsequent reads were made as blocking reads
    - fixed a bug in the @ref Qore::Socket "Socket" class when the SSL session requires renegotiation during non-blocking I/O
    - @ref Qore::File::constructor() "File::constructor()" now throws an exception if called with a tty target and @ref no-terminal-io "%no-terminal-io" is set
    - fixed a bug in split with quote (<string>::split(string, string, bool) and Qore::split(string, string, string, bool)) if the separator pattern was not found and the single field was not quoted either
    - fixed a bug handling nested @ref ifdef "%ifdef" and @ref ifndef "%ifndef" blocks with @ref else "%else" in the inside block
    - fixed a crashing due to the failure to clear the "PF_TOP_LEVEL" flag when initializing statements, this could cause temporary variables in a statement to be marked as the start of the global thread-local variable list, and then after such variables are deleted, then a crash happens when trying to access the global thread-local variable list
    - fixed a crashing bug at parse time merging function lists in namespaces declared multiple times
    - fixed a bug in executing user module init() closures
    - fixed a bug where the qore library could crash when destroying a Program object due to a race condition in removing signal handlers managed by the Program object; the Program calls the signal handler manager to remove the signals, but the signals can be removed concurrently to the request while the Program object is iterating the signal set (ie it is modified while being iterated), which causes a crash
    - added code to detect when the same namespace is declared both with and without the @ref mod_public "public keyword" when defining user modules which can result in entire namespaces being silently not exported (and can be difficult to debug); now a parse exception is thrown if this happens while parsing a user module
    - added code tags to @ref Qore::File "File" methods without side effects
    - made many minor documentation fixes

    @section qore_0851 Qore 0.8.5.1

    @par Release Summary
    Bugfix release

    @subsection qore_0851_bug_fixes Bug Fixes in Qore
    - fixed a race condition accessing global and closure-bound thread-local variables in multithreaded contexts
    - fixed a bug in transaction management with the @ref Qore::SQL::DatasourcePool "DatasourcePool" class when used with the @ref Qore::SQL::SQLStatement "SQLStatement" class
    - fixed an error in the <a href="../../modules/MailMessage/html/index.html">MailMessage</a> user module where mail headers requiring encoding were not encoded and those not requiring encoding were encoded with Q encoding
    - fixed an error in the <a href="../../modules/Mime/html/index.html">Mime</a> user module where \c "_" characters in q-encoded headers were not encoded correctly

    <hr>
    @section qore_085 Qore 0.8.5

    @par Release Summary
    Major new features and a few bug fixes

    @subsection qore_085_new_features New Features in Qore
    @par Abstract Methods and Interfaces
    %Qore now supports the <b>abstract</b> keyword when declaring methods; an <b>abstract</b> method has no implementation and must be
    implemented in child classes with the same signature for the child class to be instantiated.\n\n
    Classes with <b>abstract</b> methods define interfaces; a concrete implementation of the interface is a class that inherits the class with <b>abstract</b> methods and implements all the <b>abstract</b> methods.\n\n
    Abstract methods are defined with the following syntax:
    @code{.py}
class MyAbstractInterface {
    abstract string doSomething(int param);
    abstract bool checkSomething(string arg);
}
    @endcode
    The following abstract classes now exist in %Qore:
    - @ref Qore::SQL::AbstractDatasource "AbstractDatasource"
    - @ref Qore::AbstractIterator "AbstractIterator"
      - @ref Qore::AbstractQuantifiedIterator "AbstractQuantifiedIterator"
      - @ref Qore::AbstractBidirectionalIterator "AbstractBidirectionalIterator"
      - @ref Qore::AbstractQuantifiedBidirectionalIterator "AbstractQuantifiedBidirectionalIterator"
    - @ref Qore::Thread::AbstractSmartLock "AbstractSmartLock" (which was already present in %Qore but now implements abstract methods)
    .
    The following new iterator classes have been added to %Qore:
    - @ref Qore::HashIterator "HashIterator"
      - @ref Qore::HashReverseIterator "HashReverseIterator"
    - @ref Qore::HashListIterator "HashListIterator"
      - @ref Qore::HashListReverseIterator "HashListReverseIterator"
    - @ref Qore::ListHashIterator "ListHashIterator"
      - @ref Qore::ListHashReverseIterator "ListHashReverseIterator"
    - @ref Qore::ListIterator "ListIterator"
      - @ref Qore::ListReverseIterator "ListReverseIterator"
    - @ref Qore::SQL::SQLStatement "SQLStatement" (which was already present in %Qore but now implements the @ref Qore::AbstractIterator "AbstractIterator" interface to allow query results to be iterated)
    .
    Classes inheriting @ref Qore::AbstractIterator "AbstractIterator" have special support so that objects can be easily iterated in the following list operators:
    - @ref map
    - @ref foldr and @ref foldl
    - @ref select
    .
    @par Universal References
    All restrictions on references have been removed from %Qore; references to local variables may now be passed to the @ref background "background operator" and passed as arguments to @ref closure "closures".\n\n
    Basically when a reference is taken of a local variable that could result in the local variable being accessed in a multi-threaded context, the variable is treated as a closure-bound local variable in the sense that it's lifetime is reference-counted, and all accesses are wrapped in a dedicated mutual-exclusion lock to ensure thread safety.

    @par Pop3Client Module
    A <a href="../../modules/Pop3Client/html/index.html">Pop3Client</a> module has been added providing an API for communicating with <a href="http://en.wikipedia.org/wiki/Post_Office_Protocol">POP3</a> servers and retrieving email messages.\n\n
    The module uses functionality provided by the new <a href="../../modules/MailMessage/html/index.html">MailMessage</a> module to represent email messages (and attachment data) downloaded from the server.

    @par MailMessage Module
    The <a href="../../modules/MailMessage/html/index.html">MailMessage</a> module provides common functionality to the <a href="../../modules/Pop3Client/html/index.html">Pop3Client</a> and <a href="../../modules/SmtpClient/html/index.html">SmtpClient</a> modules to represent email messages for receiving and sending, respectively.  This module was created mostly from functionality removed from the <a href="../../modules/SmtpClient/html/index.html">SmtpClient</a> and enhanced to provide support for reading email messages in the new <a href="../../modules/Pop3Client/html/index.html">Pop3Client</a> module.

    @par SmtpClient Module Changes
    The Message and Attachment classes were removed from the <a href="../../modules/SmtpClient/html/index.html">SmtpClient</a> module to the <a href="../../modules/MailMessage/html/index.html">MailMessage</a> module.  Backwards-compatible definitions for the Message and Attachment classes are provided in the <a href="../../modules/SmtpClient/html/index.html">SmtpClient</a> module to rexport the removed functionality for backwards compatibility.

    @par Other Minor Improvements and Changes
    - qpp updated to support abstract methods and multiple inheritance (+ other minor qpp enhancements)
    - improved the \c QOREADDRINFO-GETINFO-ERROR exception description by adding information about the arguments passed
    - added a string argument to @ref Qore::chr(softint, __7_ string) "char(softint, *string)" to accept an output encoding
    - added a @ref Qore::int(string, int) "int(string, int)" variant to parse a string as a number and give the base
    - added a new parameter to parse_url() and parseURL() to allow for any [] in the hostname to be included in the \c "host" output key for indicating that the <a href="http://wikipedia.org/wiki/IPv6">ipv6</a> protocol be used
    - added the following pseudo-methods:
      - Qore::zzz8valuezzz9::lsize()
      - Qore::zzz8binaryzzz9::split()
      - Qore::zzz8binaryzzz9::toMD5()
      - Qore::zzz8binaryzzz9::toSHA1()
      - Qore::zzz8binaryzzz9::toSHA224()
      - Qore::zzz8binaryzzz9::toSHA256()
      - Qore::zzz8binaryzzz9::toSHA384()
      - Qore::zzz8binaryzzz9::toSHA512()
      - Qore::zzz8datezzz9::midnight()
      - Qore::zzz8listzzz9::first()
      - Qore::zzz8listzzz9::join()
      - Qore::zzz8listzzz9::last()
      - Qore::zzz8listzzz9::lsize()
      - Qore::zzz8nothingzzz9::lsize()
      - Qore::zzz8stringzzz9::regex()
      - Qore::zzz8stringzzz9::regexExtract()
      - Qore::zzz8stringzzz9::split()
      - Qore::zzz8stringzzz9::substr()
      - Qore::zzz8stringzzz9::toMD5()
      - Qore::zzz8stringzzz9::toSHA1()
      - Qore::zzz8stringzzz9::toSHA224()
      - Qore::zzz8stringzzz9::toSHA256()
      - Qore::zzz8stringzzz9::toSHA384()
      - Qore::zzz8stringzzz9::toSHA512()
    - added the <a href="http://code.google.com/p/xxhash/">xxhash FAST algorithm</a> with unordered_map to %Qore on supported platforms resuling in nearly 2x haster hash lookups
    - added the Qore::File::isOpen() method
    - added the Qore::call_pseudo() function to explicitly call a pseudo method on a value
    - added the Qore::symlink() function to create symbolic links
    - added Qore::TypeCodeMap and Qore::TypeNameMap to lookup type codes from type names and vice versa
    - added the following functions to allow the time zone to be set per thread:
      - Qore::set_thread_tz()
      - Qore::get_thread_tz()

    @subsection qore_085_bug_fixes Bug Fixes in Qore
    - fixed format_date() output for \c "MON" and \c "DAY", etc
    - fixed a memory leak in the parser related to parse exception handling with namespace members
    - fixed an invalid assert() in module handling when an error occurs loading the module (only affected debug builds)
    - tagged digest and crypto functions internally as @ref RET_VALUE_ONLY
    - do not kill TID 1 (the initial / main thread) when calling exit() in background threads as a crash can result with some 3rd party libraries that spawn their own threads on some platforms (observed on Darwin & Solaris 10 at least)
    - fixed a memory bug in the new builtin function API used by modules built with qpp
    - fixed memory bugs in the type system where uninitialized type pointers could be used causing a crash
    - fixed a memory bug in handling "or nothing" types where a non-null pointer would be assumed to be a pointer to the type, however it could actually be a pointer to the NOTHING object, the fix was to ensure that any NOTHING objects in argument lists would be substituted with a null pointer
    - fixed a bug in parse-time variant matching where an argument with parse-time type "object" would be matched as a perfect match to any parameter with any class restriction; this would cause run-time type errors if another valid class was passed that matched another variant of the method or function
    - fixed a build bug that caused qore to be built twice

    <hr>
    @section qore_084 Qore 0.8.4

    @par Release Summary
    Major new features and changes that can affect backwards-compatibility, plus 40 bug fixes

    @subsection qore_084_compatibility Changes That Can Affect Backwards-Compatibility

    @par Namespace Changes
    %Qore's internal namespace handling was nearly completely rewritten for %Qore 0.8.4.  This is because the old code was inefficient and applied namespaces inconsistently to @ref Qore::Program "Program" objects.\n\n
    The main change that can cause backwards-compatibility issues is that now functions are full namespace members.  If no namespace is explicitly given in a function definition, the function is a member of the unnamed root namespace.\n\n
    Also the distinction between builtin and user functions was removed.  Internally, there is only one kind of function object, which can contain both builtin and user function variants (overloaded variants of the same function with the same name but different arguments).\n\n
    All %Qore builtin functions were moved to the Qore namespace.\n\n
    Other namespace changes:
    - loading namespaces provided by builtin modules into a @ref Qore::Program "Program" object is now an atomic operation that may fail, if, for example, objects have already been defined in the target @ref Qore::Program "Program" with the same name as objects provided by the builtin module.  Previously this could cause undefined behavior.
    - namespace lookups are now truly breadth-first as documented; previously the algorithm was depth-first (contrary to the documentation)
    - namespace lookups are now done (both at parse time and runtime) with the help of symbol lookup tables for fast lookups; tables are maintained for both committed and temporary uncomitted parse symbols; this leads to up to 3x faster parsing for %Qore code
    - global variables are also now full namespace members, however this does not cause problems with backwards-compatibility

    @subsection qore_084_new_features New Features in Qore

    @par User Modules
    It is now possible to develop user modules in %Qore; several user modules are now included in the %Qore distribution, forming %Qore-language components of %Qore's runtime library.\n\n
    User modules delivered with %Qore 0.8.4:
    - <a href="../../modules/HttpServer/html/index.html">HttpServer</a>: a multi-threaded HTTP server implementation
    - <a href="../../modules/SmtpClient/html/index.html">SmtpClient</a>: an SMTP client library
    - <a href="../../modules/TelnetClient/html/index.html">TelnetClient</a>: a TELNET client implementation
    - <a href="../../modules/Mime/html/index.html">Mime</a>: a set of MIME definitions and functions for manipulating MIME data
    .
    There are also new example programs for the above modules in the examples/ directory.\n\n
    User modules are subject to %Qore's functional restriction framework.

    @par Namespace Changes
    As listed above:\n
    - global variables and functions are now full namespace members
    - all builtin functions are now in the Qore namespace
    - real depth-first searches are used for namespace symbols
    - symbols are resolved first in the current namespace when parsing declarations/code in a namespace

    @par The <b><tt>final</tt></b> Keyword
    Classes and methods can now be declared "final" to prevent subclassing or overriding in a subclass

    @par Pseudo Methods
    Pseudo-methods are class methods that can be implemented on any value; they are also part of class hierarchy.  The methods that can be executed on the value depend on the value's type, and all "pseudo-classes" inherit methods from a common base class.\n\n
    For example:
    @code{.py}
"string".strlen()
<abf05da3>.size()
500.typeCode()
    @endcode
    Are examples of pseudo-methods on literal values.\n\n
    Some expensive operations such as getting the first or last key (or value) of a hash are now cheap using pseudo-methods, for example:
    @code{.py}
hash.firstKey()
hash.lastValue()
    @endcode

    @par New Doxygen-Based Documentation
    The %Qore reference documentation is now generated by Doxygen, and is generated directly from the %Qore sources.  In fact, a new preprocessor known as "qpp" was developed for %Qore 0.8.4 to facilitate and enforce doxygen documentation on %Qore's runtime library (as well as abstract the relatively complex APIs used to bind C++ code to the %Qore runtime library from the C++ programmer).\n\n
    The documentation is more comprehensive, and corresponds much closer to the actual internal implementation since the documentation is now also contained in and directly generated from the internal C++ implementation of %Qore.\n\n
    For example, there is the <value>::val() method.  This method is implemented in the base pseudo class and is reimplemented in other pseudo-classes for other runtime data types as necessary.  This method returns @ref Qore::True "True" if the value has a value in the same sense as Perl's boolean context evaluation.  For example, if the value is a hash with no keys, it returns @ref Qore::False "False"; if it is a hash with keys, it returns @ref Qore::True "True"; if it is an empty string, it returns @ref Qore::False "False";
if it is a non-empty string, it returns @ref Qore::True "True", etc.

   @par LValue Handling Changes
   lvalue handling was rewritten as the old implementation was ugly and subject to deadlocks (in rare corner cases).\n\n
   Furthermore, medium-term, an architectural goal of %Qore is to store all ints, floats, and bools internally as the basic C++ type instead of using a class wrapper for each value, which needs dynamic allocation and destruction, which takes up more memory and negatively affects execution speed.\n\n
   With %Qore 0.8.4, all local and global variables are stored using optimized C++ types when declared with the appropriate type restrictions; for example:
   @code{.py}
int i0;
our int i1;
   @endcode
   These declares local and global variables that can only be assigned integer values; in %Qore 0.8.4 the value internally will be stored as an "int64" value (and not a dynamically-allocated QoreBigIntNode object).\n\n
   The same holds for:
   - @ref int_type "int"
   - @ref softint_type "softint"
   - @ref float_type "float"
   - @ref softfloat_type "softfloat"
   - @ref bool_type "bool"
   - @ref softbool_type "softbool"
   .
   Note that the optimized lvalue handling has not yet been applied to all lvalues, in particular non-static object members with declared types are not yet implemented with optimized storage; to do this requires a rewrite of %Qore's API and ABI (will happen in the next major release of %Qore).\n\n
   This change leads to improved integer and floating-point performance and a smaller runtime memory footprint.

   @par Runtime Optimizations
   In addition to the up to 3x faster parsing (as decribed in the namespace changes above), %Qore 0.8.4 contains many runtime optimizations designed to reduce the number of dynamic memory allocations performed at runtime.\n\n
   The optimizations included in this version of %Qore are only a half-measure compared to future changes that will necessitate a new binary %Qore API.

   @par Per-Thread Initialization
   the new set_thread_init() function allows a call reference or closure to be set which will be automatically executed when new threads are started (or a new thread accesses a @ref Qore::Program "Program" object) which can be used to transparently initialize thread-local data.

   @par More Control Over Thread Resource Exceptions
   new functions:
   - throw_thread_resource_exceptions_to_mark()
   - mark_thread_resources()
   .
   Allow for only thread resouces created after a certain point to be processed (for example only thread resources left after some embedded code was called)

   @par New Socket Methods
   new methods:
   - Qore::Socket::upgradeClientToSSL()
   - Qore::Socket::upgradeServerToSSL()
   .
   Allow upgrading an already-existing socket connection to SSL

   @par Better Socket Error Messages
   More information has been added to socket exceptions to provide better feedback when errors occur.

   @par New Socket Event Fields
   - added \c "type" and \c "typename" keys to the @ref EVENT_HOSTNAME_RESOLVED event
   - added \c "type", \c "typename", and \c "address" keys to the @ref EVENT_CONNECTING event

   @par Support For Blocking Writes in the Queue Class
   @ref Qore::Thread::Queue "Queue" objects can now be used as a blocking message channel (similar to a Go channel); if a maximum size is given to the @ref Qore::Thread::Queue "Queue" constructor, then trying to write data to the @ref Qore::Thread::Queue "Queue" when it is full will block until the @ref Qore::Thread::Queue "Queue"'s size goes below the maximum size; optional timeout parameters have been added to @ref Qore::Thread::Queue "Queue" methods that write to the @ref Qore::Thread::Queue "Queue".

   @par New Queue::clear() Method
   Does just what you think it does :)

   @par date(string, string) Improvement
   added the possibility to specify microseconds when parsing dates against a mask with the date() function

   @par New Support For ++ And -- Operators With Floating-Point Lvalues
   previously this would either convert the lvalue to an int or throw an exception if the lvalue could not be converted to an int due to type restrictions

   @par Class Recognition/Compatibility Between Program Objects
   The problem is that a user class created from the same source code in two different @ref Qore::Program "Program" objects would be recognized as a different class with parameter and variable type restrictions - ie you could not declare a variable or parameter with a class type restrictions and assign it an object created from the same class source code but created in another @ref Qore::Program "Program" object.\n\n
   This problem is analogous to a similar problem with java in that classes built from the same source but from different classloaders are also recognized as different classes.\n\n
   In %Qore 0.8.4 a class signature is created of all public and private objects, and an SHA1 hash is maintained of the class signature, and if the class names and signatures match, then the classes are assumed to be identical, even if they have different internal class IDs (because they were created in different @ref Qore::Program "Program" objects, for example).

   @par New TimeZone::date(string) Method
   to support creating arbitrary dates in a given @ref Qore::TimeZone "TimeZone"

   @par New GetOpt::parse3() method
   This method will display any errors on @ref Qore::stderr "stderr" and exit the program (which is the most typical way of handling command line errors anyway)

   @par += Operator Optimization For object += hash
   this operation is faster in this release

   @par New Parse Option PO_NO_MODULES
   Using this option disables module loading

   @par New Parse Option PO_NO_EMBEDDED_LOGIC
   Using this option disables all dynamic parsing

   @par New Parse Directives
   - @ref assume-global "%assume-global": the opposite of @ref assume-local "%assume-local"
   - @ref old-style "%old-style": the opposite of @ref new-style "%new-style"
   - @ref require-dollar "%require-dollar": the opposite of @ref allow-bare-refs "%allow-bare-refs"
   - @ref push-parse-options "%push-parse-options": allows parse options to be saved and restored when the current file is done parsing; very useful for %include files

   @par New Context Functions
   - cx_value(): returns the value of the given key
   - cx_first(): returns @ref Qore::True "True" if iterating the first row
   - cx_last(): returns @ref Qore::True "True" if iterating the last row
   - cx_pos(): returns the current row number (starting from 0)
   - cx_total(): returns the total number of rows in the set

   @par SOCKET-HTTP-ERROR Exception Enhancement
   The invalid header info received is reported in the exception's \c "arg" key

   @par Improved Parse Error Messages
   Improved some parse error messages dealing with namespace and class declaration errors

   @par Added NT_CLOSURE Constant
   type code for runtime closure values

    @subsection qore_084_bug_fixes Bug Fixes in Qore
    - fixed a race condition with @ref Qore::Program "Program" objects when a signal handler is left active and the @ref Qore::Program "Program" terminates
    - fixed a bug in the @ref Qore::File "File" class where the encoding given in the constructor was ignored; if no encoding was given in the File::open*() method then the @ref Qore::File "File"'s encoding would always be set to the default encoding, now it's set to the encoding given in the constructor (as documented)
    - runtime checks have been implemented so that references to local variables cannot be passed to a closure; this would cause a runtime crash
    - a fix has been made to the @ref delete "delete" and @ref remove "remove" operators; lists will not be extended when trying to remove/delete list elements that do not exist
    - fixed some bugs showing the error location with bugs in the second stage of parsing (symbol resolution)
    - apply type filters to blocks with a designated return type but no @ref return "return statement"
    - fixed crashing bugs on some 32bit platforms where size_t was assumed to be 64 bits
    - fixed a crashing bug parsing invalid @ref requires "%requires" directives in the scanner
    - fixed a bug in usleep() with relative date/time values (added a new usleep() variant to support this)
    - fixed a typo in the command-line help for the qore binary with unknown parse options
    - fixed @ref Qore::Option::HAVE_SIGNAL_HANDLING "HAVE_SIGNAL_HANDLING" to be @ref Qore::False "False" if signal handling is disabled on platforms where signal handling is otherwise available
    - fixed a scanner bug parsing out of line class definitions with a root-justified namespace path (ex: \c "class ::X::ClassName ...")
    - merging code from binary modules at parse time and at runtime is now transaction-safe (before it would cause memory errors and/or a crash), now if errors are detected then an exception is raised and changes are not applied.
    - fixed a crashing bug in the C++ API function QoreHashNode::setKeyValue() when the value is 0 and an exception occurs or is already active before the call is made
    - fixed a bug in date parsing with a format string - off by one with integer months - added a regression test for this case
    - fixed a memory error with the @ref rethrow "rethrow statement" in enclosing but nested try-catch blocks
    - fixed a crashing bug where qore would try to instantiate a class for a type that did not represent a class (ex: \c "int i();")
    - fixed a memory leak in the @ref softlist_type "softlist" and @ref softlist_or_nothing_type "*softlist" type implementation
    - make sure and raise a \c SOCKET-CLOSED error when reading a HTTP header if no data is received
    - make sure and convert encodings with @ref Qore::index() "index()" and @ref Qore::rindex() "rindex()" functions if the encodings don't match
    - build fix: only use a lib64 directory if the directory exists already
    - raise a parse exception in the scanner if a numeric overflow occurs in literal integer values
    - fixed a bug in @ref Qore::Thread::AbstractSmartLock::lockTID() "AbstractSmartLock::lockTID()"
    - fixed a major crashing error in the C++ API function QoreStringNode::createAndConvertEncoding(); this function is used by the xml module when parsing XML-RPC sent in a non-UTF-8 character encoding
    - fixed Qore::File::getchar() to always retrieve 1 character (even for multi-byte character encodings)
    - fixed string evaluation in a boolean context to return @ref Qore::True "True" with floating-point numbers between -1.0 and 1.0 exclusive
    - printf formatting fix: output YAML-style \c "null" for @ref nothing with %%y
    - scanner fix: accept \c "\r" as whitespace to allow better parsing of sources with Windows EOL markers
    - fixed parse-time type processing/checks for the keys, + and * operators
    - foreach statement fix: unconditionally evaluate the hash when iterating as otherwise it could change during iteration which could cause a crash
    - fixed another parse-time variant matching bug where the variant-matching algorithm was too aggressive and excluded possible matches at parse time which could result in a false parse-time definitive match even though a better match could be available at runtime
    - fixed a static memory leak when signal handlers are left registered when the qore library terminates
    - fixed static memory leaks and 1 dynamic memory leak in strmul()
    - fixed a crashing bug in handling recursive constant references
    - fixed a bug in the C++ API function HashIterator::deleteKey() when the node's value is NULL
    - fixed time zone/DST calculations for time zone regions with DST with dates before the epoch but after the last DST transition before the epoch
    - fixed a memory error where invalid source expressions referenced in a regular expression substitution expression would cause a crash (ex: @verbatim str =~ s/public (name)/$2/g @endverbatim
    - fixed a memory error in regular expression substitution where the unconverted string (if not given in UTF-8 encoding) was used when copying source expressions to the target string
    - fixed a bug where a recursive class inheritance tree would cause a crash
    - fixed a bug where a static class method could not access private members of the class
*/<|MERGE_RESOLUTION|>--- conflicted
+++ resolved
@@ -7,7 +7,12 @@
     @par Release Summary
     TDB
 
-<<<<<<< HEAD
+    @subsection qore_094_compatibility Fixes That Can Affect Backwards-Compatibility
+    - <a href="../../modules/RestHandler/html/index.html">RestHandler</a> module: renamed
+      \c RestHandler::getPossibleSubClasses() to \c RestHandler::doGetPossibleSubClasses() in order to avoid a
+      collision with a REST method name
+      (<a href="https://github.com/qorelanguage/qore/issues/3614">issue 3614</a>)
+
     @subsection qore_094_new_features New Features in Qore
     - added the <a href="../../modules/DataProvider/html/index.html">DataProvider</a> module
       (<a href="https://github.com/qorelanguage/qore/issues/3545">issue 3545</a>)
@@ -28,13 +33,6 @@
       - added \c Type::isCompatible()
       - added \c Type::isOrNothingType()
       - added \c Type::isTypedHash()
-=======
-    @subsection qore_094_compatibility Fixes That Can Affect Backwards-Compatibility
-    - <a href="../../modules/RestHandler/html/index.html">RestHandler</a> module: renamed
-      \c RestHandler::getPossibleSubClasses() to \c RestHandler::doGetPossibleSubClasses() in order to avoid a
-      collision with a REST method name
-      (<a href="https://github.com/qorelanguage/qore/issues/3614">issue 3614</a>)
->>>>>>> 4da85706
 
     @section qore_0932 Qore 0.9.3.2
 
