--- conflicted
+++ resolved
@@ -26,13 +26,10 @@
       - fixed a bug using the default encoding in \c Message::attach() (issue <a href="https://github.com/qorelanguage/qore/issues/1352">issue 1352</a>)
     - <a href="../../modules/SqlUtil/html/index.html">SqlUtil.qm</a> module:
       - fixed the ignored character_semantics column option in schema alignmed (<a href="https://github.com/qorelanguage/qore/issues/1379">issue 1379</a>)
-<<<<<<< HEAD
     - <a href="../../modules/OracleSqlUtil/html/index.html">OracleSqlUtil.qm</a> module:
       - OraclePackage attribute body_src is now public to access package bodies
-=======
     - <a href="../../modules/Qorize/html/index.html">Qorize.qm</a> module:
       -  Qorize module: new qorize_val() set of functions; qorize_named() introduced; qorize tests
->>>>>>> 30199590
 
     @section qore_08123 Qore 0.8.12.3
 
