--- conflicted
+++ resolved
@@ -46,20 +46,13 @@
       - @ref Qore::FtpClient::getDataPeerInfo() "FtpClient::getDataPeerInfo()"
       - @ref Qore::FtpClient::getDataSocketInfo() "FtpClient::getDataSocketInfo()"
       - @ref Qore::Program::getParseOptionStringList() "Program::getParseOptionStringList()"
-<<<<<<< HEAD
-      - @ref Qore::Program::parse() "Program::parse()"
-      - @ref Qore::Program::parsePending() "Program::parsePending()"
-=======
       - @ref Qore::Program::issueModuleCmd() "Program::issueModuleCmd()"
-      - @ref Qore::Program::parse() "Program::parse()"
-      - @ref Qore::Program::parsePending() "Program::parsePending()"
       - @ref Qore::Program::parse() "Program::parse()"
       - @ref Qore::Program::parsePending() "Program::parsePending()"
       - @ref Qore::SSLCertificate::copy() "SSLCertificate::copy()"
       - @ref Qore::SSLCertificate::getDER() "SSLCertificate::getDER()"
       - @ref Qore::SSLPrivateKey::copy() "SSLPrivateKey::copy()"
       - @ref Qore::SSLPrivateKey::getDER() "SSLPrivateKey::getDER()"
->>>>>>> 2b5ebbf4
       - @ref Qore::StreamReader::getInputStream() "StreamReader::getInputStream()"
       - @ref Qore::StreamWriter::getOutputStream() "StreamWriter::getOutputStream()"
     - new functions:
