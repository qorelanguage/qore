/** @page release_notes Release Notes

    @tableofcontents

<<<<<<< HEAD
=======
    @section qore_08123 Qore 0.8.12.3

    @par Release Summary
    Bugfix release; see details below

    @subsection qore_08123_bug_fixes Bug Fixes in Qore

    - fixed the documentation (and DB modules) where the SQLStatement::fetchColumns() was inconsistent; now it will return a empty hash when no more rows are available to fetch (<a href="https://github.com/qorelanguage/qore/issues/1241">issue 1241</a>)
    - added I/O timeout support to the @ref Qore::FtpClient "FtpClient" class (<a href="https://github.com/qorelanguage/qore/issues/1252">issue 1252</a>)
    - fixed bugs in @ref Qore::Socket::recv() "Socket::recv()" and @ref Qore::Socket::recvBinary() "Socket::recvBinary()" with <tt>size = 0</tt> where @ref nothing could be returned which is invalid according to the methods' declared return types (<a href="https://github.com/qorelanguage/qore/issues/1260">issue 1260</a>)
    - fixed a bug where @ref Qore::FtpClient::get() "FtpClient:get()" would fail with an exception when retrieving an empty file (<a href="https://github.com/qorelanguage/qore/issues/1255">issue 1255</a>)
    - fixed a bug where executing a call reference to a deleted object method would cause a crash (<a href="https://github.com/qorelanguage/qore/issues/1268">issue 1268</a>)
    - fixed a bug where Qore would allow methods to be called on already deleted objects under certain conditions (<a href="https://github.com/qorelanguage/qore/issues/1270">issue 1270</a>)

>>>>>>> 1169cb42
    @section qore_08122 Qore 0.8.12.2

    @par Release Summary
    Bugfix release; see details below

    @subsection qore_08122_bug_fixes Bug Fixes in Qore
    - fixed bugs in handling websocket close status codes in the <a href="../../modules/WebSocketUtil/html/index.html">WebSocketUtil</a>, <a href="../../modules/WebSocketClient/html/index.html">WebSocketClient</a>, and <a href="../../modules/WebSocketHandler/html/index.html">WebSocketHandler</a> modules (<a href="https://github.com/qorelanguage/qore/issues/1216">issue 1216</a>)

    @section qore_08121 Qore 0.8.12.1

    @par Release Summary
    Bugfix release; see details below

    @subsection qore_0812_bug_fixes Bug Fixes in Qore
    - <a href="../../modules/TableMapper/html/index.html">TableMapper</a> module fixes:
      - fixed a bug with the \c SqlStatementOutboundMapper::iterator() method; corrected the iterator object return value which was causing \c AbstractMapperIterator::mapBulk() to fail (<a href="https://github.com/qorelanguage/qore/issues/979">issue 979</a>)
      - fixed a bug with \c SqlStatementOutboundMapper; it would throw an error if the required \c "table" or \c "sh" options were used and only worked with subclasses that declared these options (<a href="https://github.com/qorelanguage/qore/issues/981">issue 981</a>)
      - fixed a bug where \c AbstractSqlStatementOutboundMapper::iterator() failed to use options when creating the new \c Mapper object (<a href="https://github.com/qorelanguage/qore/issues/1088">issue 1088</a>)
    - fixed a bug where optional arguments were not handled correctly in some rare cases (<a href="https://github.com/qorelanguage/qore/issues/974">issue 974</a>)
    - fixed a bug causing a crash when @ref Qore::parse_base64_string_to_string() "parse_base64_string_to_string()" was called with an empty string (<a href="https://github.com/qorelanguage/qore/issues/996">issue 996</a>)
    - fixed a bug resolving base class method calls during parse initialization (<a href="https://github.com/qorelanguage/qore/issues/1075">issue 1075</a>)
    - fixed thread memory handling bug with some operator expressions and the @ref background "background operator" (<a href="https://github.com/qorelanguage/qore/issues/1096">issue 1096</a>)
    - fixed a race condition in the prompt collection of closure-bound local variables in the @ref garbage_collection "garbage collector" (<a href="https://github.com/qorelanguage/qore/issues/1103">issue 1103</a>)
    - fixed a bug where @ref Qore::HTTPClient "HTTPClient" class method variants such as @ref Qore::HTTPClient::get() "HTTPClient::get()" without a callback would fail to return the message body when the server sent a reply with chunked transfer encoding (<a href="https://github.com/qorelanguage/qore/issues/1117">issue 1117</a>)
    - fixed a bug in CsvUtil where backward compatibility was broken for single-row-type format (<a href="https://github.com/qorelanguage/qore/issues/1124">issue 1124</a>)
    - fixed bugs where declared public functions were missing from the library ABI (<a href="https://github.com/qorelanguage/qore/issues/1126">issue 1126</a>)
    - fixed bugs where @ref Qore::format_number() and <float>::format() gave incorrect results when rounding to the significant decimals given in the format string (<a href="https://github.com/qorelanguage/qore/issues/1149">issue 1149</a>)
    - fixed a bug referencing \c self in base class constructor arguments (<a href="https://github.com/qorelanguage/qore/issues/1169">issue 1169</a>)
    - fixed a bug where the incorrect class destructor was called in the openldap module (<a href="https://github.com/qorelanguage/qore/issues/1174">issue 1174</a>)
    - fixed a bug where declaring a \c copy() method as @ref synchronized would result in a crash when the method was called (<a href="https://github.com/qorelanguage/qore/issues/1188">issue 1188</a>)
    - fixed bugs in <string>::getEncoded() and <string>::getDecoded() regarding @ref Qore::CE_XML "CE_XML" and @ref Qore::CE_NONASCII "CE_NONASCII" (<a href="https://github.com/qorelanguage/qore/issues/1193">issue 1193</a>)
    - fixed bugs where @ref Qore::call_object_method() and @ref Qore::call_object_method_args() allowed private methods to be called from outside the class (<a href="https://github.com/qorelanguage/qore/issues/1194">issue 1194</a>)
    - fixed a bug where @ref deprecated methods were being internally registered as @ref RUNTIME_NOOP (<a href="https://github.com/qorelanguage/qore/issues/1197">issue 1197</a>)
    - fixed bugs where the @ref Qore::SQL::Datasource "Datasource" class would open a connection to the server in the constructor before options were set and where a server connection was required to call @ref Qore::SQL::Datasource::getOption() "Datasource::getOption()" or @ref Qore::SQL::Datasource::setOption() "Datasource::setOption()" (<a href="https://github.com/qorelanguage/qore/issues/1201">issue 1201</a>)
    - fixed memory errors in the @ref Qore::Thread::Queue "Queue" class where spurious exceptions could be raised (<a href="https://github.com/qorelanguage/qore/issues/1202">issue 1202</a>)
    - fixed a memory leak with static class member initializers (<a href="https://github.com/qorelanguage/qore/issues/1206">issue 1206</a>)

    @section qore_0812 Qore 0.8.12

    @par Release Summary
    Major new release with major new features and bug fixes as well as packaging fixes:
    - added support for @ref garbage_collection "deterministic garbage collection"
    - standardized function naming convention
    - new functions, methods, constants, operators, and user modules
    - greatly improved support on Windows

    @subsection qore_0812_compatibility Changes That Can Affect Backwards-Compatibility
    - fixed broken list parsing; in previous releases, %Qore's parser re-wrote lists without parentheses used as top-level statements with certain assignment operators (@ref assignment_operator "=", @ref plus_equals_operator "+=", @ref minus_equals_operator "-=", @ref multiply_equals_operator "*=", and @ref divide_equals_operator "/=", but not with others) so that statements like <tt>list l = 1, 2, 3;</tt> were valid assignments.   Due to operator precedence, such statements should normally be interpreted as <tt>(list l = 1), 2, 3;</tt>, which is not a valid expression.  Not only were the rules applied with only some assignment operators, but such lists were only rewritten if used as top-level statements, therefore the rules were applied inconsistenctly depending on where the expression was located in the parse tree.  As of %Qore 0.8.12, these inconsistencies have been eliminated by default from %Qore; all lists are processed according to the precedence rules defined in @ref operators.  This could break old code that relied on the old, broken behavior.  To get the old behavior, use the @ref broken-list-parsing "%broken-list-parsing" parse directive.
    - fixed broken @ref int_type "int" and @ref softint_type "softint" assignments; previously runtime type errors with these type restrictions were ignored and all values were silently converted to integers for the assignment, now runtime type errors are thrown according to the original design.  Parse errors are detected as before.  This could break old code that relied on the old, broken behavior.  To get the old behavior, use the @ref broken-int-assignments "%broken-int-assignments" parse directive.
    - fixed broken multi-character operator parsing; the %Qore parser has been updated to no longer accept multi-character operators with whitespace between the chacters making up the operator; it is believed that this was never used and simply caused the parser to be needlessly complicated and caused %Qore to be less compatible with other languages.  To get the old behavior, use the @ref broken-operators "%broken-operators" parse directive.
    - the @ref push "push", @ref unshift "unshift", @ref pop "pop" and @ref shift "shift" operators now throw an exception when their first operand is not a list and @ref strict-args "%strict-args" is in effect

    @subsection qore_0812_new_features New Features in Qore
    - Added the @ref value_coalescing_operator which checks first argument if it evaluates to @ref Qore::False "False" with @ref <value>::val() and if so assigns the second argument. The operator can be further chained; for example: @code{.py} expr1 ?* expr2 ?* expr3 @endcode
    - Added the @ref null_coalescing_operator which checks the first operand for @ref nothing or @ref null; if true returns the second argument. The operator can be further chained, in which case the first operand with a value is returned; ex: @code{.py} expr1 ?? expr2 ?? expr3 @endcode
    - %Qore identifiers can now begin with an underscore character \c "_"; the following is now a valid (with @ref new-style "%new-style"): @code{.py}int _var = 1;@endcode
    - hash enhancements:
      - new syntax for an expression giving an empty hash: <tt>{}</tt>; for example: @code{.py} hash h = {};@endcode
      - new literal hash support: hashes can now be given as literal values as follows: @code{.py} (<key_expr>: <val_expr>, [...]) @endcode For example: @code{.py} return (get_key(): get_value()); @endcode in the past the keys in literal hashes had to be either a string or a constant; now any valid %Qore expression can be used to generate the hash keys at runtime
      - new hash syntax; hash elements can now be enclosed by curly brackets as well as regular parentheses; the version with curly brackets when used with the @ref hmap "map" operator results in the hash version of the map operator being used
      - Added new @ref hmap "hash version of the map" operator to build a hash from a list or iterator expression; ex: @code{.py} hash h = map {$1, h2.$1}, i; @endcode
    - implemented support for loading user modules in a pre-defined @ref Qore::Program "Program" object (that can have a custom API) in the following new functions and methods:
      - @ref Qore::load_user_module_with_program() "load_user_module_with_program()"
      - @ref Qore::Program::loadApplyToPrivateUserModule() "Program::loadApplyToPrivateUserModule()"
      - @ref Qore::Program::loadApplyToUserModule() "Program::loadApplyToUserModule()"
      - @ref Qore::Program::loadUserModuleWithProgram() "Program::loadUserModuleWithProgram()"
    - implemented support for code / dependency injections in @ref Qore::Program "Program" containers with the following changes:
      - @ref Qore::Program::importClass() now accepts optional arguments that allow the imported version of the class to live in another namespace and have another name and an argument that allows the imported version of the class to remain even if it overlaps with an imported system or user class from a module
      - @ref Qore::Program::importFunction() now accepts an optional argument that allows the imported version of the function to remain even if it overlaps with an imported system or user function from a module
      - the new parse option @ref Qore::PO_ALLOW_INJECTION must be set on the @ref Qore::Program "Program" object in order to use code / dependency injection parameters in the above methods
      - once a @ref Qore::Program "Program" object has an injected API set up, the system API can be imported (possibly already overridden with injected code) with the following new methods:
        - @ref Qore::Program::importSystemApi()
        - @ref Qore::Program::importSystemClasses()
        - @ref Qore::Program::importSystemConstants()
        - @ref Qore::Program::importSystemFunctions()
        .
        additionally user modules can be loaded with overridden injected code with the following new functions / methods:
        - @ref Qore::load_user_module_with_program() "load_user_module_with_program()"
        - @ref Qore::Program::loadApplyToPrivateUserModule() "Program::loadApplyToPrivateUserModule()"
        - @ref Qore::Program::loadApplyToUserModule() "Program::loadApplyToUserModule()"
        - @ref Qore::Program::loadUserModuleWithProgram() "Program::loadUserModuleWithProgram()"
        .
        furthermore the following function can be used to reload injected modules with the non-injected version:
        - @ref Qore::reload_module() "reload_module()"
    - implemented support for user-defined thread-resource management, allowing %Qore code to safely manage resources associated to a particular thread:
      - @ref Qore::Thread::AbstractThreadResource
      - @ref Qore::Thread::remove_thread_resource()
      - @ref Qore::Thread::set_thread_resource()
    - new constants:
      - @ref Qore::DirSep
      - @ref Qore::Platform
      - @ref Qore::ParseOptionCodeMap
      - @ref Qore::ParseOptionStringMap
      - @ref Qore::PO_BROKEN_LIST_PARSING
      - @ref Qore::PO_BROKEN_LOGIC_PRECEDENCE
      - @ref Qore::PO_BROKEN_OPERATORS
      - @ref Qore::PO_NO_INHERIT_SYSTEM_CONSTANTS
      - @ref Qore::PO_NO_INHERIT_USER_CONSTANTS
      - @ref Qore::PO_NO_API
      - @ref Qore::PO_NO_SYSTEM_API
      - @ref Qore::PO_NO_USER_API
      - @ref Qore::SQL::DBI_CAP_HAS_ARRAY_BIND "Qore::SQL::DBI_CAP_HAS_ARRAY_BIND"
      - @ref StringConcatEncoding
      - @ref StringConcatDecoding
    - new classes:
      - @ref Qore::DataLineIterator
      - @ref Qore::Thread::AbstractThreadResource
    - other new methods:
      - @ref Qore::SQL::DatasourcePool::getCapabilities()
      - @ref Qore::SQL::DatasourcePool::getCapabilityList()
      - @ref Qore::SQL::SQLStatement::currentThreadInTransaction()
      - @ref Qore::Thread::Queue::setError()
      - @ref Qore::Thread::Queue::clearError()
    - updated methods:
      - @ref Qore::TimeZone::constructor() "TimeZone::constructor()": now accepts a path to the zoneinfo file if the @ref Qore::PO_NO_FILESYSTEM sandboxing restrictions is not set
    - the \c SOCKET-THROUGHPUT-WARNING event is no longer raised on the warning queue if the transfer size is less than 1024 bytes; this affects:
      - @ref Qore::FtpClient::setWarningQueue()
      - @ref Qore::HTTPClient::setWarningQueue()
      - @ref Qore::Socket::setWarningQueue()
    - new functions:
      - @ref Qore::create_object()
      - @ref Qore::create_object_args()
      - @ref Qore::decode_uri_request()
      - @ref Qore::encode_uri_request()
      - @ref Qore::get_duration_seconds_f()
      - @ref Qore::getgroups()
      - @ref Qore::getusername()
      - @ref Qore::ltrim()
      - @ref Qore::parse_float()
      - @ref Qore::parse_number()
      - @ref Qore::realpath()
      - @ref Qore::rtrim()
      - @ref Qore::set_return_value()
      - @ref Qore::setgroups()
      - @ref Qore::Thread::remove_thread_resource()
      - @ref Qore::Thread::set_thread_resource()
    - updated functions:
      - @ref Qore::parse_boolean()
      - @ref Qore::string()
      - @ref Qore::strmul()
    - new pseudo-methods:
      - @ref <date>::dayNumber()
      - @ref <date>::dayOfWeek()
      - @ref <date>::durationSecondsFloat()
      - @ref <date>::isoDayOfWeek()
      - @ref <date>::isoWeekHash()
      - @ref <date>::isoWeekString()
      - @ref <object>::uniqueHash()
      - @ref <string>::getDecoded()
      - @ref <string>::getEncoded()
    - the following functions were moved from the <a href="../../modules/Util/html/index.html">Util</a> module to %Qore:
      - @ref Qore::absolute_path()
      - @ref Qore::absolute_path_windows()
      - @ref Qore::absolute_path_unix()
    - camel-case functions were deprecated in this release, covering the following functions:
      - @ref Qore::callObjectMethod(): deprecated for @ref Qore::call_object_method()
      - @ref Qore::callObjectMethodArgs(): deprecated for @ref Qore::call_object_method_args()
      - @ref Qore::existsFunction(): deprecated for @ref Qore::exists_function()
      - @ref Qore::functionType(): deprecated for @ref Qore::function_type()
      - @ref Qore::getAllThreadCallStacks(): deprecated for @ref Qore::get_all_thread_call_stacks()
      - @ref Qore::getClassName(): deprecated for @ref Qore::get_class_name()
      - @ref Qore::getDateFromISOWeek(): deprecated for @ref Qore::get_date_from_iso_week()
      - @ref Qore::getDayNumber(): deprecated for @ref Qore::get_day_number()
      - @ref Qore::getDayOfWeek(): deprecated for @ref Qore::get_day_of_week()
      - @ref Qore::getDBIDriverCapabilities(): deprecated for @ref Qore::dbi_get_driver_capabilities()
      - @ref Qore::getDBIDriverCapabilityList(): deprecated for @ref Qore::dbi_get_driver_capability_list()
      - @ref Qore::getDBIDriverList(): deprecated for @ref Qore::dbi_get_driver_list()
      - @ref Qore::getFeatureList(): deprecated for @ref Qore::get_feature_list()
      - @ref Qore::getISODayOfWeek(): deprecated for @ref Qore::get_iso_day_of_week()
      - @ref Qore::getISOWeekHash(): deprecated for @ref Qore::get_iso_week_hash()
      - @ref Qore::getISOWeekString(): deprecated for @ref Qore::get_iso_week_string()
      - @ref Qore::getMethodList(): deprecated for @ref Qore::get_method_list()
      - @ref Qore::getModuleHash(): deprecated for @ref Qore::get_module_hash()
      - @ref Qore::getModuleList(): deprecated for @ref Qore::get_module_list()
      - @ref Qore::makeBase64String(): deprecated for @ref Qore::make_base64_string()
      - @ref Qore::makeHexString(): deprecated for @ref Qore::make_hex_string()
      - @ref Qore::parseBase64String(): deprecated for @ref Qore::parse_base64_string()
      - @ref Qore::parseBase64StringToString(): deprecated for @ref Qore::parse_base64_string_to_string()
      - @ref Qore::parseDatasource(): deprecated for @ref Qore::parse_datasource()
      - @ref Qore::parseHexString(): deprecated for @ref Qore::parse_hex_string()
      - @ref Qore::sortDescending(): deprecated for @ref Qore::sort_descending()
      - @ref Qore::sortDescendingStable(): deprecated for @ref Qore::sort_descending_stable()
      - @ref Qore::sortStable(): deprecated for @ref Qore::sort_stable()
      - @ref Qore::throwThreadResourceExceptions(): deprecated for @ref Qore::throw_thread_resource_exceptions()
      .
      Functions deprecated in this release will remain for the forseeable future for backwards-compatibility
    - Added support for reexporting imported definitions in user module with the new <tt>%%requires(reexport)</tt> form of the @ref requires "%requires" parse directive.
    - @ref Qore::xrange() and @ref Qore::RangeIterator updates:
      - @ref Qore::xrange() and @ref Qore::RangeIterator::constructor() and <list>::rangeIterator() updated to take an optional value to return in the @ref Qore::RangeIterator::getValue() method
    - @ref Qore::FtpClient updates:
      - added @ref Qore::FtpClient::getMode()
    - Performance improvements:
      - @ref Qore::HashPairIterator and @ref Qore::ObjectPairIterator objects (returned by @ref <hash>::pairIterator() and @ref <object>::pairIterator(), respectively and the associated reverse iterators) have had their performance improved by approximately 70% by reusing the hash iterator object when possible
    - module directory handling changed
      - user modules are now stored in prefix/share/qore-modules/version
      - prefix/share/qore-modules is also added to the module path
      - version-specific module directories are added first, then the "generic" directories
    - <a href="../../modules/CsvUtil/html/index.html">CsvUtil</a> module updates:
      - new \c "tolwr" option in structured text parsing classes
      - \c AbstractCsvWriter will set \c "headers" from the \c "fields" option if \c "headers" are not explicitly set
      - added write() methods returning the generated strings to the \c CsvStringWriter class for API compatibility with the corresponding FixedLengthDataWriter methods
      - implemented support for @ref Qore::SQL::SQLStatement "SQLStatement" as an iterator source for \c AbstractCsvWriter::write()
      - \c quote_escape option implemented in \c AbstractCsvWriter
      - implemented the \c "datamap" and \c "info_log" options for CSV generation
      - implemented alternative options with underscores instead of dashes for all constructors
      - extended multi-type support for \c FixedLengthUtil, record type rules and default value in field specification
      - implemented multi-type record support in \c AbstractCsvWriter and \c AbstractCsvIterator using \c resolve_type and \c headers options
    - <a href="../../modules/Mapper/html/index.html">Mapper</a> module updates:
      - implemented the \c "constant" field tag, allowing a contant value for an output field to be specified directly in the mapper hash
      - implemented the \c "default" field tag, giving a default value if no input value is specified
      - implemented the global \c "date_format" mapper option
      - implemented support for structured output fields with dot notation in the output field name
      - implemented per-field and global \c "number_format" mapper options
      - changed the behavior of the \c "number" field type: now leaves numeric values in their original type, converts all other types to a number
      - removed the deprecated \c "crec" option
      - implemented the \c "input" option with input record validation
      - implemented the \c "output" option with output record validation
      - implemented the \c "info_log" option and removed the \c "trunc" option
      - implemented the \c "runtime" field tag
      - implemented the \c "index" field tag
      - improved the Mapper::mapAll() method by adding support for hashes of lists to better support input from bulk DML (@ref Qore::SQL::SQLStatement::fetchColumns() "SQLStatement::fetchColumns()")
    - <a href="../../modules/TableMapper/html/index.html">TableMapper</a> module updates:
      - added table name and datasource description to error messages
      - implemented more efficient support for inserts from a sequence for databases supporting the \c "returning" clause in insert statements; now such inserts are made in a single round trip instead of n + 1 where n is the number of sequences in the insert
      - implemented an optimized insert approach assuming stable input data
      - implemented the following new options:
        - \c unstable_input: to accommodate unstable input data and disable the insert optimization (default: False)
        - \c insert_block: for DB drivers supporting bulk DML, the number of rows inserted at once (default: 500, only used when \c unstable_input is False) and bulk inserts are supported in the table object
      - added methods for bulk / batch inserts for db drivers supporting bulk DML (ex: Oracle)
      - updated to <a href="../../modules/Mapper/html/index.html">Mapper</a> changes: use table description to define output record for the <a href="../../modules/Mapper/html/index.html">Mapper</a> module
      - added the AbstractSqlStatementOutboundMapper class
      - added the InboundIdentityTableMapper class
      - added the SqlStatementMapperIterator class
      - added the SqlStatementOutboundMapper class
    - <a href="../../modules/RestClient/html/index.html">RestClient</a> module updates:
      - implemented RestClient::addDefaultHeaders()
      - implemented RestClient::getDefaultHeaders()
      - implemented RestClient::getSendEncoding()
      - implemented RestClient::setContentEncoding()
      - when possible, REST bodies are decoded and stored in the \a info output argument when the HTTP server returns a status code < 100 or >= 300 to allow for error-handling in the client
    - <a href="../../modules/RestHandler/html/index.html">RestHandler</a> module updates:
      - implemented support for notifying persistent connections when the connection is terminated while a persistent connection is in place
      - the AbstractRestStreamRequestHandler class is now the base abstract class for REST stream request handlers
    - <a href="../../modules/WebUtil/html/index.html">WebUtil</a> module updates:
      - updated FileHandler::handleRequest() to allow for chunked sends
    - <a href="../../modules/BulkSqlUtil/html/index.html">BulkSqlUtil</a> module:
      - added this new module providing APIs supporting bulk DML with <a href="../../modules/SqlUtil/html/index.html">SqlUtil</a> with supported drivers
    - <a href="../../modules/FilePoller/html/index.html">FilePoller</a> module:
      - added this new module to support polling files in directories on the filesystem
    - <a href="../../modules/FixedLengthUtil/html/index.html">FixedLengthUtil</a> module:
      - added this new module for handling fixed length line data
    - <a href="../../modules/HttpServer/html/index.html">HttpServer</a> module updates:
      - <a href="../../modules/HttpServerUtil/html/index.html">HttpServerUtil</a> module split from the <a href="../../modules/HttpServer/html/index.html">HttpServer</a> module containing supporting definitions for handler classes and other code interfacing with the <a href="../../modules/HttpServer/html/index.html">HttpServer</a> module
      - added the PermissiveAuthenticator class
      - translate \c "+" (plus) to \c " " (space) in the query portion of URIs in parse_uri_query()
      - implemented support for notifying persistent connections when the connection is terminated while a persistent connection is in place
      - new methods implemented in HttpServer:
        - HttpServer::getListenerLogOptions()
        - HttpServer::getListenerLogOptionsID()
        - HttpServer::setListenerLogOptions()
        - HttpServer::setListenerLogOptionsID()
        - HttpServer::addListeners() (new variant taking a hash of SSL info)
        - HttpServer::listenerStarted() (to allow for reporting when listeners are actually running since they are started asynchronously)
      - improved performance matching request URIs to handlers
      - added the \c "ssl" key to the listener socket info hash
      - implemented support for notifying persistent connections when the connection is terminated while a persistent connection is in place
      - removed the unused AbstractStreamRequestHandler class
      - fixed parse_uri_query() to always return \a params as a hash (<a href="https://github.com/qorelanguage/qore/issues/569">issue 569</a>)
      - added \c root_path to the context hash if the path was matched by a URL path prefix (<a href="https://github.com/qorelanguage/qore/issues/570">issue 570</a>)
      - implemented support for configurable stream handler timeout values (<a href="https://github.com/qorelanguage/qore/issues/719">issue 719</a>)
    - <a href="../../modules/Schema/html/index.html">Schema</a> module updates:
      - added the following public functions to make column definitions easier:
        - c_char()
        - c_date()
        - c_int()
        - c_number()
        - c_timestamp()
        - c_varchar()
    - added option @ref Qore::Option::HAVE_DETERMINISTIC_GC "HAVE_DETERMINISTIC_GC" for %Qore builds where deterministic garbage collection is enabled
    - @ref Qore::Program "Program" class enhancements:
      - the @ref Qore::Program "Program" class now creates @ref conditional_parsing "parse defines" for parse options so that conditional code can be implemented depending on the sandboxing configuration of the program container
      - the @ref Qore::Program::importClass() method now accepts an optional \a new_name argument to allow for importing classes with a different name and namespace path
    - added a timeout parameter to the following @ref Qore::Socket "Socket" methods:
      - @ref Qore::Socket::upgradeClientToSSL()
      - @ref Qore::Socket::upgradeServerToSSL()
    - added zoneinfo -> Windows time zone translation code on Windows to support standard UNIX (zoneinfo) time zone names on Windows; time zone information is still taken from the Windows registry but region names are reported using the standard zoneinfo names
    - @ref Qore::FileLineIterator updates:
      - added @ref Qore::FileLineIterator::hstat() and @ref Qore::FileLineIterator::stat()
    - <a href="../../modules/SqlUtil/html/index.html">SqlUtil</a> module updates:
      - implemented insert option support and support for the \c "returning" clause in supported drivers to avoid server round trips
      - implemented the AbstractTable::getDesc() method and improved exception description messages
      - implemented support for late table resoluton in join arguments to enable joins from serialized parameters
      - improved error messages for common errors such as join errors
      - implemented support for DBA management actions
      - implemented support for driver-dependent pseudocolumns
      - implemented per-column support for the \c "desc" keyword in orderby expressions
      - implemented the \c "wop_or()" function to allow complex SQL expressions to be generated with \c "or" as well as \c "and"
      - implemented the \c "cop_cast()" operator for converting [column] value into another datatype
      - implemented the \c "cop_sum()" aggregate operator for returning sum of column values
      - implemented update operators \c "uop_plus()", \c "uop_minus()", \c "uop_multiply()", \c "uop_divide()"
      - implemented AbstractTable::getBulkUpsertClosure() to better support bulk SQL merge operations
      - removed all APIs that handle implicit transactions; APIs must commit transactions explicitly
      - \a orderby and \a groupby select options now take positive integers as column identifiers
      - column aliases (defined with cop_as()) can now be used in the where hash argument and in join criteria
      - column operator functions can be used in the where clause and in join conditions (<a href="https://github.com/qorelanguage/qore/issues/529">issue 529</a>)
      - implemented the \c "cop_coalesce()" column operation function to support the \c "COALESCE" operator in queries (<a href="https://github.com/qorelanguage/qore/issues/671">issue 671</a>)
      - implemented \c SqlUtil::cop_substr() and \c SqlUtil::uop_substr() operators (<a href="https://github.com/qorelanguage/qore/issues/801">issue 801</a>)
      - implemented \c SqlUtil::op_substr() where operator (<a href="https://github.com/qorelanguage/qore/issues/883">issue 883</a>)
      - implemented the \c "omit_update" upsert option for asymmetrical upserts (updates only update a subset of the columns inserted) (<a href="https://github.com/qorelanguage/qore/issues/791">issue 791</a>)
      - implemented the \c "UpsertUpdateOnly" upsert option (<a href="https://github.com/qorelanguage/qore/issues/793">issue 793</a>)
    - <a href="../../modules/OracleSqlUtil/html/index.html">OracleSqlUtil</a> module updates:
      - implemented support for views for DML in the OracleTable class
      - implemented support for Oracle pseudocolumns in queries
      - return lists from Oracle's data dictionary ordered
      - implemented AbstractTable::emptyStringsAsNull()
    - <a href="../../modules/PgsqlSqlUtil/html/index.html">PgsqlSqlUtil</a> module updates:
      - added support for the following datatypes and aliases: \c bool, \c float, \c int, \c timetz, \c timestamptz, \c varbit
      - added support for listing PostgreSQL types and materialized views (<a href="https://github.com/qorelanguage/qore/issues/699">issue 699</a>)
    - <a href="../../modules/MysqlSqlUtil/html/index.html">MysqlSqlUtil</a> module updates:
      - added support for the following datatypes: \c binary, \c varbinary
    - <a href="../../modules/Util/html/index.html">Util</a> module updates:
      - added public function \c glob_to_regex()
      - added public functions \c lpad() and \c rpad()
      - added public function \c ordinal()
      - added public function \c plural()
      - added public function \c regex_escape()
      - added public function \c zip()
      - \c parse_to_qore_value() now respects parentheses when parsing lists and hashes (<a href="https://github.com/qorelanguage/qore/issues/846">issue 846</a>)
    - added initial support for UTF-16 character encoding; note that UTF-16 is not backwards-compatible with ASCII and therefore not supported universally in %Qore; it's recommended to convert these strings to UTF-8 in %Qore; do not use UTF-16 as the default character encoding in %Qore; currently UTF-16 data can be parsed using the following classes that convert the data to UTF-8:
      - @ref Qore::DataLineIterator
      - @ref Qore::FileLineIterator
    - removed support for the C++ \c QDBI_METHOD_ABORT_TRANSACTION_START DBI method; transactions are always assumed to be in progress even if an exec call throws an exception in the first statement in a new transaction; this is necessary to handle bulk DML where a single statement can partially succeed and partially fail; the ABI remains unchanged; drivers that set this DBI method will no longer have it called because it's not necessary; in the upcoming API/ABI change this C++ DBI method will be removed entirely
    - added support for @ref unary_plus_operator "unary plus"
    - added support for empty private blocks in classes
    - added support for @ref Qore::statvfs() on Windows (simulated from \c GetDiskFreeSpaceEx() <a href="https://github.com/qorelanguage/qore/issues/618">issue 618</a>)
    - assignment of a variable to itself is now illegal (<a href="https://github.com/qorelanguage/qore/issues/526">issue 526</a>)
    - extended qpp to support the 'final' class flag (<a href="https://github.com/qorelanguage/qore/issues/876">issue 876</a>)
    - extended qpp to support private members (<a href="https://github.com/qorelanguage/qore/issues/924">issue 924</a>)
    - added @ref <float>::infp() and @ref <float>::nanp() predicates to @ref float_type (<a href="https://github.com/qorelanguage/qore/issues/909">issue 909</a>)

    @subsection qore_0812_bug_fixes Bug Fixes in Qore
    - fixed format of octal constant - there was an error if a string contained octal constant that is shorter than 3 digit
    - <a href="../../modules/HttpServer/html/index.html">HttpServer</a> module fixes:
      - fixed a bug setting the response encoding in HttpServer::setReplyHeaders() where the Socket encoding was not set properly and therefore the encoding in the Content-Type in the response header did not necessarily match the encoding of the response
      - fixed a socket / connection performance problem with HTTPS listeners where the SSL connection was being negotiated inline with the accept instead of in the connection thread, thereby blocking new connections from being accepted
      - fixed bugs where URI strings were improperly encoded and decoded (also fixed in the <a href="../../modules/RestClient/html/index.html">RestClient</a> module)
      - fixed a bug in the <a href="../../modules/HttpServer/html/index.html">HttpServer</a> module where chunked sends were not received and decoded properly in all cases for handlers that did not explicitly handle chunked messages
      - fixed a bug in HttpServer::addListener() with an integer argument; a UNIX socket was opened instead of a wildcard listener on the given port
      - fixed typos causing bugs in HTTP error logging (<a href="https://github.com/qorelanguage/qore/issues/308">issue 308</a>)
      - fixed a bug formatting IPv6 host addresses in the return value to \c HttpServer::http_get_url_from_bind() (<a href="https://github.com/qorelanguage/qore/issues/821">issue 821</a>)
    - <a href="../../modules/RestClient/html/index.html">RestClient</a> module fixes:
      - fixed bugs where URI strings were improperly encoded and decoded (also fixed in the <a href="../../modules/HttpServer/html/index.html">HttpServer</a> module)
      - fixed a bug where URI paths were sent as relative paths instead of absolute paths
      - fixed issues where multiple leading \c "/" chars were sometimes present in the request URI path
      - fixed an issue where a trailing \c "/" char was sometimes added to the request URI path (<a href="https://github.com/qorelanguage/qore/issues/899">issue 899</a>)
    - <a href="../../modules/CsvUtil/html/index.html">CsvUtil</a> module fixes:
      - fixed a bug where the \c "format" field option was not usable with fields assigned type \c "*date"
      - fixed the default field type as "*string" (from "string") to avoid parsing and outputting empty strings for missing input data
    - <a href="../../modules/Schema/html/index.html">Schema</a> module fixes:
      - AbstractSchema::combineOptions() fails when an option variable contains @ref nothing instead of a valid hash
      - fixed a bug with <i>"insert-only reference data"</i> with the verbose option; the upsert strategy was changed to \c UpsertSelectFirst which means that insert-only reference data could also be updated
      - fixed a bug where it was not possible to provide Database options when creating schemas (<a href="https://github.com/qorelanguage/qore/issues/501">issue 501</a>)
    - <a href="../../modules/Mapper/html/index.html">Mapper</a> module fixes:
      - moved field length checks after all transformations have been applied
      - fixed bugs in the \c "timezone" and \c "input_timezone" options, documented those options
      - fixed a bug where \c "constant" field tags assigned to a value that evaluated to boolean @ref Qore::False "False" were not recognized (<a href="https://github.com/qorelanguage/qore/issues/610">issue 610</a>)
    - <a href="../../modules/SqlUtil/html/index.html">SqlUtil</a> module fixes:
      - fixed a bug with queries using a \a desc argument with the \a orderby query option with multiple sort columns; the \c "desc" string was added only to the last column but should have been added to all columns
      - fixed a bug where foreign key constraints with supporting indexes were not tracked and therefore schema alignment on DBs that automatically create indexes for foreign key constraints would fail
      - fixed a bug where driver-specific objects were not included when dropping a schema
      - fixed a bug in subquery handling where bind-by-value arguments from the subquery were lost
      - fixed a bug in the partition by/over operator where column names as given in the query argument hash were not properly recognized
      - fixed a bug in schema alignment; when aligning a schema and an index supporting a PK constraint is introduced in the new schema, the alignment would fail when a constraint is attempted to be disabled that doesn't exist
      - fixed a bug generating select statements for tables accessed through a synonym when used with join clauses; previously inconsistent schema prefixes could be used which could cause errors parsing the SQL statements generated
      - fixed a bug where the AbstractTable lock was held while executing SQL to determine the upsert strategy to use with UpsertAuto
      - fixed a bug where complex bind values as hashes (such as used by the pgsql and oracle drivers) were rejected by SqlUtil (<a href="https://github.com/qorelanguage/qore/issues/494">issue 494</a>) when updating
      - fixed a bug where wildcard columns in join tables were not working (<a href="https://github.com/qorelanguage/qore/issues/499">issue 499</a>)
      - fixed a bug in \c "op_in()" where invalid SQL was generated with an argument of 0 (<a href="https://github.com/qorelanguage/qore/issues/500">issue 500</a>)
      - fixed bugs in \c cop_seq() and \c cop_seq_currval() (<a href="https://github.com/qorelanguage/qore/issues/624">issue 624</a>)
      - fixed a bug in \c join_inner() where the \a cond argument was ignored (<a href="https://github.com/qorelanguage/qore/issues/645">issue 645</a>)
      - fixed \c "uop_lower()" and \c "uop_upper()" operators to allow nesting (<a href="https://github.com/qorelanguage/qore/issues/657">issue 657</a>)
      - fixed a bug where SqlUtil was generating invalid SQL for some DBs where a wilcard was used with explicit column names (<a href="https://github.com/qorelanguage/qore/issues/708">issue 708</a>)
      - fixed a bug where updating an index without any source constraints caused an invalid exception to be raised (<a href="https://github.com/qorelanguage/qore/issues/768">issue 768</a>)
      - fixed a bug in \c AbstractTable::update() with sequence operators (<a href="https://github.com/qorelanguage/qore/issues/942">issue 942</a>)
    - <a href="../../modules/OracleSqlUtil/html/index.html">OracleSqlUtil</a> module fixes:
      - fixed a bug where column names that are reserved words were not quoted in generated SQL
      - fixed bugs in \c cop_seq() and \c cop_seq_currval() (<a href="https://github.com/qorelanguage/qore/issues/624">issue 624</a>)
    - <a href="../../modules/PgsqlSqlUtil/html/index.html">PgsqlSqlUtil</a> module fixes:
      - fixed a bug in PgsqlTable::tryInsertImpl(); added an explicit \c "begin" call to make the savepoint work with PostgreSQL 9.3+ servers
      - fixed a bug retrieving foreign constraints; columns were not guaranteed to be returned in declaration order
      - fixed a bug handling tablespaces in unique constraints
      - fixed a bug handling \c "time" columns; they were being issued as \c "time6" instead of "time(6)" (<a href="https://github.com/qorelanguage/qore/issues/385">issue 385</a>)
      - fixed support for the following datatypes and aliases: \c "bit", \c "bit varying", \c "char", \c "character", \c "character varying", \c "char varying", \c "oid", \c "varchar"
      - fixed bugs in \c cop_seq() and \c cop_seq_currval() (<a href="https://github.com/qorelanguage/qore/issues/624">issue 624</a>)
    - <a href="../../modules/MysqlSqlUtil/html/index.html">MysqlSqlUtil</a> module fixes:
      - corrected support for the \c varbinary type (<a href="https://github.com/qorelanguage/qore/issues/403">issue 403</a>)
      - corrected support for the \c binary type (<a href="https://github.com/qorelanguage/qore/issues/524">issue 524</a>)
      - \c schema member incorrectly set by @ref Qore::SQL::AbstractDatasource::getUserName() "AbstractDatasource::getUserName()" instead of @ref Qore::SQL::AbstractDatasource::getDBName() "AbstractDatasource::getDBName()" (<a href="https://github.com/qorelanguage/qore/pull/519">issue 519</a>)
    -  <a href="../../modules/WebUtil/html/index.html">WebUtil</a> module fixes:
      - fixed a bug where template programs with @ref Qore::PO_ALLOW_BARE_REFS set did not work
      - fixed a bug serviing index files in \c FileHandler::tryServeRequest() where index files could be incorrectly served with a \c "204 No Content" response (<a href="https://github.com/qorelanguage/qore/issues/616">issue 616</a>)
    - <a href="../../modules/WebSocketHandler/html/index.html">WebSocketHandler</a> module fixes:
      - fixed a bug where the connection object was deleted when the connection closes which could cause excess exceptions in multithreaded server code
      - added the WebSocketConnection::connectionClosed() method to be called when the connection is closed
    - <a href="../../modules/WebSocketClient/html/index.html">WebSocketClient</a> module updates:
      - updated module to version 1.3
      - ignore \c SOCKET-NOT-OPEN errors when closing (server already closed the connection)
    - <a href="../../modules/RestHandler/html/index.html">RestHandler</a> module fixes:
      - fold all possible arguments in the REST request body into the argument hash so that complex REST requests can be made with clear URI strings
      - fixed a bug where an error calling an internal nonexistent method would be reported with an incorrect error message
      - send errors are now reported in the \c AbstractRestStreamRequestHandler object so they can be properly logged (<a href="https://github.com/qorelanguage/qore/issues/734">issue 734</a>)
      - unknown REST class errors with the base class are now reported consistently like all other such errors (<a href="https://github.com/qorelanguage/qore/issues/859">issue 859</a>)
      - fixed an issue where request URI paths with multiple consecutive \c "/" chars were handled incorrectly (<a href="https://github.com/qorelanguage/qore/issues/900">issue 900</a>)
    - <a href="../../modules/Util/html/index.html">Util</a> module fixes:
      - fixed \c normalize_dir_windows() handling of UNC paths (<a href="https://github.com/qorelanguage/qore/issues/813">issue 813</a>)
    - fixed a memory error in error-handling with type errors when parsing user module headers that could cause a crash
    - fixed a memory leak in @ref Qore::Socket::setWarningQueue() "Socket::setWarningQueue()": when a callback argument is used, the argument can be leaked when the @ref Qore::Socket "Socket" is destroyed
    - fixed a bug where the @ref Qore::HTTPClient "HTTPClient" class did not send the X.509 certificate and private key when making a client SSL connection
    - fixed a bug in the @ref Qore::Thread::ThreadPool "ThreadPool" class where an error in shutdown handling could cause a crash in rare conditions when @ref Qore::Thread::ThreadPool "ThreadPool" methods are called while the pool is shutting down
    - fixed a crashing bug initializing some lvalues with type restrictions; affected static class variables at least
    - fixed a bug where a class calling an overridden method in a base class constructor that referred to a member that should have been initialized in the subclass would be executed before the subclass's members were initialized causing the method call to fail
    - fixed a memory leak in classes with multiple inheritance and base classes that are inherited multiple times with member initialization
    - fixed a bug in the @ref include "%include" and @ref append-module-path "%append-module-path" parse directives where relative paths were not calculated from the script's directory but instead were calculated from the current working directory, causing such paths to fail
    - fixed a bug in @ref Qore::get_qore_library_info() that could cause a crash due to treating the \a Build attribute as a string when it was an integer
    - fixed a bug in the @ref divide_equals_operator "divide-equals (/=) operator" where an exception was not thrown when an operand of zero with arbitrary-precision numeric arguments is used
    - fixed a bug where the connection mode would be reset for every connection in the @ref Qore::FtpClient class
    - fixed a bug in the @ref Qore::FtpClient class where connection problems in the data channel when executing certain FTP commands could cause a crash due to missing error checking
    - fixed a bug in Qore's internal strcasestr() function on platforms that do not support this function (ex: Solaris) that could result in a crash
    - fixed a bug in Qore where string data formatted with \c %%n, \c %%N, or \c %%y could be added to another string with a different character encoding without any automatic conversions, therefore resulting in an improperly-encoded string
    - fixed a crash when parsing when parsing function, method, or closure arguments when either of the @ref duplicate-local-vars or @ref duplicate-block-vars warnings are set due to an error handling thread-local variable info in parse initialization
    - fixed a bug where code with mixed coding styles (old and new) could result in invalid parse errors when parsing base class constructor calls to a base class defined in another coding style
    - fixed a bug where an HTTP response with an unknown \c Content-Encoding header would cause a crash
    - fixed a memory error with receiving HTTP chunked data with receive callbacks where the buffer object was reset with reference counts > 1
    - fixed a bug in the @ref Qore::FtpClient "FtpClient" class where socket errors would not cause the connection to be closed automatically and therefore further use of the object required a manual disconnect even though the object supports transparent auto-reconnection
    - fixed a bug where conversions from float to number would introduce inaccuracy in the arbitrary-precision number; ex: <code>737.38.toNumber() -> 737.3799999999999954525264911353588104248</code>
    - fixed a bug where @ref requires "%requires" would fail loading a user module inside a @ref try-module "%try-module" block
    - fixed a bug in @ref Qore::Program::importClass() where the import would fail if a namespace-justified class name was given and any element of the namespace path didn't already exist in the target whereas the same import would succeed if the namespace were omitted in the call
    - fixed bugs in @ref Qore::Program::importClass(), @ref Qore::Program::importFunction(), and @ref Qore::Program::importGlobalVariable() when namespace-justified arguments were given, in this case when namespaces were created in the target, the internal root namespace index was not updated so the imported objects could not be found with namespace-justified references until the root indexes were updated
    - fixed a bug in the @ref requires "%requires" directive where relative paths were not calculated from the script's directory but rather from the current working directory
    - fixed various bugs in path handling on Windows in the following areas:
      - @ref Qore::basename()
      - @ref Qore::get_script_dir()
      - @ref Qore::get_script_path()
      - @ref Qore::get_script_name()
      - @ref Qore::Dir
      - module importing and include file handling
    - fixed a bug in parsing constant value assignment expressions where such expressions could use or instantiate classes with uncommitted changes and therefore a crash could result
    - fixed a bug in user module initialization and destruction where call references were not accepted, contrary to the documentation and design goals
    - fixed a bug in @ref Qore::Socket::acceptSSL() and @ref Qore::Socket::connectSSL() where the timeout argument was not respected for SSL protocol negotation by implementing non-blocking I/O support for the internal SSL calls for upgrading the socket connection
    - fixed a memory leak in exception handling in the @ref Qore::FtpClient::put() method (thanks to nros)
    - fixed a memory error in string handling in the @ref Qore::FtpClient class's FTP response handling code
    - fixed a bug in aligning table data in the sqlutil example program
    - fixed a bug when loading modules by a path argument; if the module is already loaded, then do not throw an exception
    - adjusted the stack guard buffer for x86_64 from 20K -> 32K which solved some rare crashes related to stack exhaustion (ex: make check works consistently now on x86_64 Linux)
    - fixed a bug handling HTTP send callbacks that returned zero-length strings and binary objects which would cause invalid chunked data to be sent violating the HTTP protocol
    - fixed a bug in the @ref Qore::SQL::DatasourcePool::getServerVersion() "DatasourcePool::getServerVersion()" method where the connection to the server was not guaranteed to be in place before the call, in case of connection errors in the pool a crash could result
    - fixed a crash in @ref Qore::FileLineIterator::copy() when no \a eol attribute is set
    - fixed a bug importing invalid user modules with no module declaration
    - fixed bugs in @ref Qore::Socket::accept() and @ref Qore::Socket::acceptSSL() where the SSL configuration was not copied to the new @ref Qore::Socket
    - fixed some object encapsulation violation bugs where access to methods of a privately-inherited class was allowed from a subclass in certain situations
    - fixed inconsistent object encapsulation enforcement with method references; if a reference to a method is created inside the class, then when executed the call inherits the access rights at the time of creation
    - fixed inconsistent thread gating for code data structures in @ref Qore::Program "Program" containers that could have theoretically lead to crashes in @ref Qore::Program "Program" containers that parse code while threads are running
    - fixed a bug in @ref Qore::Program::importFunction() with function names with a namespace path
    - fixed a bug in closure calls when a closure is called from within a closure and referes to closure-bound locally variables in the internal closure call which would previously result in a crash
    - fixed a parse-time memory leak in call reference calls when the callable object is resolved from a class constant
    - fixed a bug in maintaining the conditional compilation status when parsing @ref include "%include" directives and @ref requires "%requires" directives with user modules
    - fixed an obscure bug when a thread terminates in a  @ref Qore::Program "Program" object after the Program container itself has already been deleted where the termination would hang while waiting for the Program's thread count to reach zero while the last thread doing the waiting also held the last thread reference
    - fixed a bug where incompatible class definitions were not verified at parse time which could cause a crash in debug builds and unpredictable behavior in non-debug builds
    - fixed a race condition in finalizing thread-local data in  @ref Qore::Program "Program" objects during Program destruction that could lead to a runtime crash
    - fixed a crash when user modules have recursive dependencies
    - fixed a bug with @ref push-parse-options "%push-parse-options" when used multiple times in the same file; now multiple appearances of this parse directive are ignored
    - fixed a bug initializing static class variables in the parse commit phase where a crash could result due to an error in managing parse commit dependencies
    - fixed @ref Qore::is_writable():
      - on Windows when used with a directory
      - on UNIX to return a value for the current permissions the program is running under
    - fixed a bug in @ref Qore::regex_extract() and in the @ref regex_extract_operator where the result buffer was not resized when it was too small, limiting regular expressions to nine subpatterns; the maximum has been raised to between 90 and 100 before an exception is raised (since the subpattern buffer is allocated on the stack, we need to enforce a limit)
    - fixed a bug with the @ref cast "cast<>() operator where compatible classes were not recognized at runtime that would otherwise be recognized correctly without the cast
    - fixed the return type in @ref Qore::getcwd() to @ref string_or_nothing_type "*string"
    - fixed a bug in the @ref return "return statement" where the runtime return type was used at parse time which did not work when parsing embedded code
    - fixed a bug validating return values in method evaluation that could lead to a qore crash
    - fixed a bug in the @ref requires "%requires" directive when applied to builtin features where code to manage user module dependencies was inappropriately applied
    - fixed a bug nesting 3 levels or more of parse conditionals (@ref ifdef "%ifdef" and @ref ifndef "%ifndef") where the conditional parse state could be lost (and an assertion was made in debug mode)
    - fixed a bug where ==, >, and < operators applied type precedence incorrectly when applying optimizations at parse time in relation to arbitrary-precision numeric values
    - fixed a static memory leak in the parser handling out of line method declarations
    - fixed a bug in handling socket disconnection errors in SSL operations where the SSL helper object was deleted and then used causing a crash
    - fixed a bug where @ref deprecated and @ref return-value-ignored warnings were reported at the incorrect source location
    - fixed a bug in @ref Qore::set_thread_init() where thread initialization did not occur when foreign threads attached to a @ref Qore::Program object with thread initialization set
    - fixed a bug in call references and objects by replacing string references to the containing Program object with weak references which solved a recursive reference / memory leak issue
    - fixed a memory leak when a thread init call reference was used with @ref Qore::Program objects
    - fixed bugs in Qore SSL socket handling when the remote connection is disconnected while performing an SSL upgrade (client or server) that could cause a crash
    - fixed a bug where the sending an invalid HTTP header to the @ref Qore::Socket::sendHTTPResponse() method could cause a crash
    - fixed bugs in @ref Qore::system() "system()":
      - the shell was not being used to execute commands with commands where shell meta-characters were not found with a manual search which caused such commands to fail; additionally \c & (ampersand) characters were not recognized as shell meta-characters
      - fixed problems with signal handling in child processes on UNIXes: @ref Qore::system() "system()" now always performs a \c fork(2), enables all signals, and calls <tt>execl("/bin/sh", "sh", "-c", </tt><i>command</i><tt>, 0)</tt> in the child process (on UNIX systems; on Windows, system(3) is used directly as before)
    - fixed a race condition in the @ref Qore::SQL::DatasourcePool "DatasourcePool" class when opening new datasources after a connection error in the first datasource which could cause a crash.  Now the first datasource is no longer a "special" datasource used for configuration information; configuration information is contained in a separate object which serves as an internal Datasource factory
    - fixed a problem where \c SIGCHLD was blocked by default which caused deadlocks when spawning child processes that in turn waited on grandchild processes - now %Qore no longer blocks \c SIGCHLD on UNIX platforms
    - fixed a bug in BinaryNode::clear() where the internal pointer was freed but not set to 0 leading to a subsequent crash when the object is destroyed; affected HTTPClient chunked reads of binary data when used with a callback
    - fixed a bug where the runtime exception location could be reported in the wrong location
    - fixed a bug where the bzip2 library can request a buffer size that could not be handled by the bzip2 library which is not handled by qore and causes a crash while decompressing certain input
    - fixed a bug handling closure-bound local variables when closures are created in the background operator expression that caused a core dump
    - fixed the precedence of the @ref assignment_operator "assignment operator (=)"; now the precedence of this operator is the same as the other assignment operators (@ref plus_equals_operator "+=", @ref minus_equals_operator "-=", @ref multiply_equals_operator "*=", and @ref divide_equals_operator "/=", etc); this does not break any code, but does align %Qore with other programming languages (such as C, among others) and allows for expressions such as @code{.py} a = b += 2@endcode to be correctly parsed
    - fixed a parse-time bug in the @ref trim "trim operator" where the operator's return type was incorrectly returned as @ref int_type "int" instead of the type of the lvalue
    - fixed a bug initializing object members with a closure that refers to \a self
    - fixed bugs in the documentation and return types of:
      - @ref Qore::ReadOnlyFile::readBinaryFile()
      - @ref Qore::ReadOnlyFile::readTextFile()
    - fixed a bug in @ref Qore::GetOpt::parse(softlist), @ref Qore::GetOpt::parse2(softlist), and @ref Qore::GetOpt::parse3(softlist) where call-by-value and copy-on-write semantics were not enforced and a shared list argument could be modified
    - fixed a bug in zoneinfo file parsing where invalid bands with no UTC offset changes against the previous band could cause invalid date/time values to be displayed by Qore for dates on the invalid transition
    - fixed a bug where imported global variables (@ref Qore::Program::importGlobalVariable()) were added to the pending global variable list and therefore were removed if a parse exception occurred, hwoever the namespace indexes remained, which could lead to unexpected problems at runtime including a crash.  Additionally the pending global variable list was not checked which could lead to a memory leak if the a single global variable name is pending, imported, and then committed to the @ref Qore::Program "Program" object.
    - fixed memory errors managing program feature lists in the CharPtrList class by copying string memory instead of using sometimes temporary values in the list
    - fixed minor bugs with directive parsing, mostly related to error reporting
    - fixed bugs in relative date arithmetic where operands were swapped with the @ref minus_operator "- operator" if the first operand was a @ref relative_dates "relative date/time value", additionally an operation with the @ref minus_operator "- operator" where the first operand is a @ref relative_dates "relative date" and the second operand is a @ref absolute_dates "absolute date" is now calculated using the @ref absolute_dates "absolute date"'s epoch offset (offset in seconds and microseconds from \c 1970-01-01Z), and a @ref relative_dates "relative date/time value" is produced
    - fixed a bug normalizing the result of date arithmetic between hour and minute components of @ref relative_dates "relative date/time value"
    - fixed a bug where time components of absolute date/time values before the UNIX epoch were returned with invalid values
    - fixed a bug where the @ref exec-class "%exec-class" directive did not check for classes with unimplemented abstract variants
    - fixed a bug where the @ref push "push" and @ref unshift "unshift" operators applied to a variable declared as softlist did not use the default value
    - fixed a bug where calls to @ref Qore::HTTPClient::setConnectTimeout() had no effect (<a href="https://github.com/qorelanguage/qore/issues/323">issue 323</a>)
    - fixed several bugs with logical comparison operators and arbitrary-precision numeric values (<a href="https://github.com/qorelanguage/qore/issues/330">issue 330</a>)
    - fixed a bug where @ref Qore::HashListIterator (and therefore @ref <hash>::contextIterator()) would not iterate a simple hash with non-list values once but would instead silently ignore the hash (<a href="https://github.com/qorelanguage/qore/issues/336">issue 336</a>)
    - fixed a bug where a warning was not always issued when square brackets were used on unsuitable types (<a href="https://github.com/qorelanguage/qore/issues/184">issue 184</a>), internally ported the square bracket operator to the C++ QoreOperatorNode hierarchy
    - fixed a bug handling return type information for method and pseudo-method calls; uninitialized memory could be used which could cause a runtime crash (<a href="https://github.com/qorelanguage/qore/issues/364">issue 364</a>)
    - corrected the name of the @ref modulo_operator "modulo operator" (was incorrectly referred to as the "modula" operator earlier: <a href="">issue 389</a>)
    - fixed a bug handling identifiers in parentheses used to dereference hashes or objects; the identifer is not resolved properly whereas previoulsy it was incorrectly interpreted as a string literal (<a href="https://github.com/qorelanguage/qore/issues/416">issue 416</a>)
    - fixed a bug with handling local variables in const initializers (<a href="https://github.com/qorelanguage/qore/issues/421">issue 421</a>)
    - fixed a bug where \c select(2) was called after \c EINTR without reinitializing the descriptor array argument (<a href="https://github.com/qorelanguage/qore/issues/435">issue 435</a>)
    - fixed a crashing bug on all platforms where select(2) was being called with socket descriptor values > \c FD_SETSIZE (<a href="https://github.com/qorelanguage/qore/issues/436">issue 436</a>)
    - fixed inconsistencies @ref reldate_comparisons "comparing relative date/time values" (<a href="https://github.com/qorelanguage/qore/issues/437">issue 437</a>)
    - fixed a bug where @ref on_exit and @ref on_error statements were not being executed if an exception was raised in an earlier-executed @ref on_exit, @ref on_error, or @ref on_success statement (<a href="https://github.com/qorelanguage/qore/issues/380">issue 380</a>)
    - fixed a bug where @ref Qore::HTTPClient::get() and @ref Qore::HTTPClient::post() would try to retrieve a message body even if <tt>Content-Length: 0</tt> was returned (or if no \c Content-Length header was returned at all) which would result in a deadlock until the server would close the connection (<a href="https://github.com/qorelanguage/qore/issues/434">issue 434</a>)
    - fixed a bug where regular expression substitution would go into an infinite loop when used with an empty pattern and the global flag (@ref Qore::RE_Global, <a href="https://github.com/qorelanguage/qore/issues/329">issue 329</a>)
    - fixed a bug with connection handling in the @ref Qore::SQL::SQLStatement "SQLStatement" class; an exception is now thrown if a @ref Qore::SQL::SQLStatement "SQLStatement" object tries to execute its prepared SQL on a connection other than the original connection used to prepare the statement (<a href="https://github.com/qorelanguage/qore/issues/465">issue 465</a>)
    - fixed a bug where @ref Qore::is_executable() would return NOTHING instead of False (as per documentation) when called with non-existent path as it's parameter (<a href="https://github.com/qorelanguage/qore/issues/470">issue 470</a>)
    - fixed precedence of logical and bitwise \ref operators (<a href="https://github.com/qorelanguage/qore/issues/481">issue 481</a>)
    - fixed a bug where nested lists were not parsed correctly in some cases (<a href="https://github.com/qorelanguage/qore/issues/320">issue 320</a>)
    - fixed a bug where the type of catch parameter was ignored (<a href="https://github.com/qorelanguage/qore/issues/28">issue 28</a>)
    - fixed a bug where namespace hierarchies were not indexed during parse time when added to already-committed namespaces which lead to symbol resolution errors for valid code (<a href="https://github.com/qorelanguage/qore/issues/538">issue 538</a>)
    - fixed a bug where a @ref Qore::Socket "Socket" operation attempted in another thread while a callback operation on the same socket was in progress would result in a confusing error message (<a href="https://github.com/qorelanguage/qore/issues/530">issue 530</a>)
    - fixed a bug where local variable declarations in class member initialization expressions caused a crash (<a href="https://github.com/qorelanguage/qore/issues/574">issue 574</a>)
    - fixed a bug where HTTP data in HTTP socket events was modified even though it was shared which caused data consistency problems and crashes in the worst case (<a href="https://github.com/qorelanguage/qore/issues/576">issue 576</a>)
    - fixed a bug where the `+=` operator handled NOTHING values incorrectly (<a href="https://github.com/qorelanguage/qore/issues/582">issue 582</a>)
    - fixed a bug where a non-numeric define specified on the command line could cause a crash (<a href="https://github.com/qorelanguage/qore/issues/583">issue 583</a>)
    - fixed a bug where the @ref Qore::SQL::SQLStatement::describe() method would not grab the transation lock even when statements were implicitly executed (<a href="https://github.com/qorelanguage/qore/issues/591">issue 591</a>)
    - fixed the order of initialization of class members (<a href="https://github.com/qorelanguage/qore/issues/42">issue 42</a>)
    - fixed a bug in @ref Qore::TimeZone::date(string) where the date returned was in the current contextual time zone and not that of the object (<a href="https://github.com/qorelanguage/qore/issues/584">issue 584</a>)
    - fixed a bug parsing windows paths in URLs with @ref Qore::parse_url() (<a href="https://github.com/qorelanguage/qore/issues/618">issue 618</a>)
    - fixed a bug in @ref Qore::TimeZone::constructor(string) on Windows when used with an absolute path (<a href="https://github.com/qorelanguage/qore/issues/626">issue 626</a>)
    - fixed an I/O-handling bug in the @ref Qore::ReadOnlyFile and @ref Qore::File classes where I/O errors in read operations were silently ignored (<a href="https://github.com/qorelanguage/qore/issues/627">issue 627</a>)
    - fixed bugs in @ref Qore::ReadOnlyFile::readTextFile() and @ref Qore::ReadOnlyFile::readBinaryFile() would return @ref nothing instead of an empty object when reading empty files; now empty objects are returned in these cases (<a href="https://github.com/qorelanguage/qore/issues/508">issue 508</a>)
    - fixed a bug in *printf() outputs on Windows with scientific notation with floating-point values (<a href="https://github.com/qorelanguage/qore/issues/631">issue 621</a>)
    - fixed a bug where the precision of numbers during arithmetic operations was not adjusted correctly (<a href="https://github.com/qorelanguage/qore/issues/630">issue 630</a>, <a href="https://github.com/qorelanguage/qore/issues/908">issue 908</a>)
    - fixed a bug where the type of subtraction of two numbers was inferred as NOTHING during parsing (<a href="https://github.com/qorelanguage/qore/issues/636">issue 636</a>)
    - fixed a bug on Windows with @ref Qore::Dir::create() (<a href="https://github.com/qorelanguage/qore/issues/643">issue 643</a>)
    - fixed a bug where CRLF line endings were not handled correctly by the %exec-class parse directive (<a href="https://github.com/qorelanguage/qore/issues/653">issue 653</a>)
    - fixed a bug on Windows where @ref Qore::glob() would return paths beginning with \c "." by default (<a href="https://github.com/qorelanguage/qore/issues/660">issue 660</a>)
    - fixed a bug on Windows where @ref Qore::glob() would fail on \c "\*" or \c "/*" (<a href="https://github.com/qorelanguage/qore/issues/664">issue 664</a>)
    - fixed a bug on Windows where @ref Qore::glob() would not return paths in sorted order by default (<a href="https://github.com/qorelanguage/qore/issues/665">issue 665</a>)
    - fixed a bug on Windows where the @ref Qore::Dir class would incorrectly normalize UNC paths by stripping the leading backslash (<a href="https://github.com/qorelanguage/qore/issues/666">issue 666</a>)
    - fixed a bug where the @ref int_type "int" type restriction would accept any data type at runtime instead of throwing a \c RUNTIME-TYPE-ERROR exception (<a href="https://github.com/qorelanguage/qore/issues/683">issue 683</a>)
    - fixed bugs reporting the current method context with certain @ref Qore::HTTPClient "HTTPClient" methods that would report the @ref Qore::Socket "Socket" class instead (<a href="https://github.com/qorelanguage/qore/issues/689">issue 689</a>)
    - fixed a bug handling aborted HTTP chunked transfers; now any data available for reading on a socket when a chunked transfer is aborted is read instead of having a \c SOCKET-SEND-ERROR thrown when the remote end closes the socket during the transfer (<a href="https://github.com/qorelanguage/qore/issues/691">issue 691</a>)
    - fixed a bug with socket handling where SSL send failures did not cause an exception to be thrown in all cases (<a href="https://github.com/qorelanguage/qore/issues/732">issue 732</a>)
    - fixed a bug on Windows where @ref Qore::glob() returned files matched without the leading path component (<a href="https://github.com/qorelanguage/qore/issues/761">issue 761</a>)
    - fixed a bug with socket connection refused handling on Windows where connections were waiting until the timeout instead of returning an error immediately (<a href="https://github.com/qorelanguage/qore/issues/763">issue 763</a>)
    - fixed a bug where it was not possible to escape an escape character before a \c '$' character in a regular expression substitution target string (<a href="https://github.com/qorelanguage/qore/issues/777">issue 777</a>)
    - fixed a bug where object member references were treated as expressions returning a constant value which could cause a crash when used in an expression used to initialize a constant value at parse time (<a href="https://github.com/qorelanguage/qore/issues/817">issue 817</a>)
    - fixed a bug parsing IPv6 localhost (\c "::") with @ref Qore::parse_url() (<a href="https://github.com/qorelanguage/qore/issues/822">issue 822</a>)
    - fixed a bug in Windows timezone handling caused by erroneous region names (<a href="https://github.com/qorelanguage/qore/issues/824">issue 824</a>)
    - fixed an internal memory-handling bug that caused a crash when cleaning up the qore library on FreeBSD with clang++ and possibly other platforms (<a href="https://github.com/qorelanguage/qore/issues/839">issue 839</a>)
    - fixed a bug where \c CALL-WITH-TYPE-ERROR exceptions were thrown based on the parse options in the caller instead of in the target when calling across a @ref Qore::Program "Program" barrier (<a href="https://github.com/qorelanguage/qore/issues/841">issue 841</a>)
    - fixed a bug where @ref Qore::is_writable() and @ref Qore::is_readable() could return an incorrect value in some cases (<a href="https://github.com/qorelanguage/qore/issues/852">issue 852</a>)
    - fixed a bug where @ref Qore::format_number() would return an invalid string when the number of decimals to be returned was 0 (<a href="https://github.com/qorelanguage/qore/issues/851">issue 851</a>)
    - fixed a bug where the @ref delete "delete" and @ref remove "remove" operators would incorrectly create hash keys when attempting to delete inside complex hash structures with non-existent keys (<a href="https://github.com/qorelanguage/qore/issues/855">issue 855</a>)
    - fixed a bug where duplicate global variable declarations caused a crash (<a href="https://github.com/qorelanguage/qore/issues/891">issue 891</a>)
    - fixed a memory leak in @ref Qore::SQL::DatasourcePool "DatasourcePool" initialization when the minimum connections cannot be established (<a href="https://github.com/qorelanguage/qore/issues/994">issue 994</a>)
    - fixed handling of NaN values in logical operators (<a href="https://github.com/qorelanguage/qore/issues/915">issue 915</a>)
    - fixed sort_descending_stable so that it keeps (instead of reversing) the original order of items that compare equal (<a href="https://github.com/qorelanguage/qore/issues/940">issue 940</a>)
    - fixed a bug in \c copy() method argument parsing; compatible type declarations were not accepted (<a href="https://github.com/qorelanguage/qore/issues/946">issue 946</a>)

    @section qore_0811 Qore 0.8.11

    @par Release Summary
    Minor bugfix release for UNIX, major bugfixes for Windows

    @subsection qore_0811_new_features New Features in Qore
    - added the @ref Qore::AFMap and @ref Qore::AFStrMap constants
    - <a href="../../modules/WebUtil/html/index.html">WebUtil</a> updates:
      - added logic to the default file serving code to determine if the file is a binary or text file from the MIME type
    - @ref Qore::HTTPClient::sendWithSendCallback() "HTTPClient::sendWithSendCallback()" and @ref Qore::HTTPClient::sendWithSendCallback() "HTTPClient::sendWithSendCallback()" updated such that if a response is received while the chunked send operation is still in progress, an error is assumed, the send operation is aborted, and the response header is read immediately

    @subsection qore_0811_bug_fixes Bug Fixes in Qore
    - Windows fixes:
      - fixed TimeZone copying to use the standard name instead of the display name so that the info can be found in the registry
      - <a href="../../modules/Util/html/index.html">Util</a> module fixes:
        - fixed get_random_string() on Windows
        - fixed absolute_path_windows()
      - <a href="../../modules/HttpServer/html/index.html">HttpServer</a> module fixes:
        - when binding a wildcard address with @ref Qore::AF_UNSPEC "AF_UNSPEC" on Windows with HttpServer::addListeners()
          and both IPv6 and IPv4 addresses are returned, bind both addresses since Windows doesn't direct the IPv4 requests to the wildcard-bound IPv6 listener
      - fixed file reading by always opening in binary mode
      - added support for the WSAECONNABORTED socket error
      - replaced Mime::MultiPartMessage::getRandomString() with Util::get_random_string() to make it work on Windows
    - fixed a bug in the DBI layer where calling @ref Qore::SQL::SQLStatement::describe() "SQLStatement::describe()" would crash when called with an older module that did not implement this method
    - other fixes in the <a href="../../modules/Util/html/index.html">Util</a> module (in addition to the Windows-specific fixes above):
      - fixed parse_to_qore_value() with hashes with a comma in the first key name
      - read from /dev/urandom instead of /dev/random since reads from the latter can block for long periods to fill the entropy pool
    - do not start signal thread after a fork() if signal handling is enabled, pthread_create() is not async-signal safe (on FreeBSD at least this reliably causes segfaults)

    @section qore_0810 Qore 0.8.10

    @par Release Summary
    Major release with many many bugfixes and new features such as much improved HTTP and REST support (ex: chunked transfer support + new
    client and server classes for REST support for chunked transfers and data streaming), improved DB support
    (ex: new <a href="../../modules/Schema/html/index.html">Schema</a> module, <a href="../../modules/SqlUtil/html/index.html">SqlUtil</a> improvements),
    and much more.

    @subsection qore_0810_new_features New Features in Qore
    - better HTTP support; support for chunked sends and receives for streaming data over HTTP and other improvements:
      - @ref Qore::HTTPClient::sendWithSendCallback() "HTTPClient::sendWithSendCallback()"
      - @ref Qore::HTTPClient::sendWithRecvCallback() "HTTPClient::sendWithRecvCallback()"
      - @ref Qore::HTTPClient::sendWithCallbacks() "HTTPClient::sendWithCallbacks()"
      - @ref Qore::HTTPClient::setPersistent() "HTTPClient::setPersistent()"
      - @ref Qore::Socket::readHTTPChunkedBodyBinaryWithCallback() "Socket::readHTTPChunkedBodyBinaryWithCallback()"
      - @ref Qore::Socket::readHTTPChunkedBodyWithCallback() "Socket::readHTTPChunkedBodyWithCallback()"
      - @ref Qore::Socket::sendHTTPMessageWithCallback() "Socket::sendHTTPMessageWithCallback()"
      - @ref Qore::Socket::sendHTTPResponseWithCallback() "Socket::sendHTTPResponseWithCallback()"
      - @ref Qore::Socket::pendingHttpChunkedBody() "Socket::pendingHttpChunkedBody()"
    - added a minimum body size threshold for compression to <a href="../../modules/HttpServer/html/index.html">HttpServer</a>
    - <a href="../../modules/RestClient/html/index.html">RestClient</a> module updates:
      - configurable content encoding for send request message bodies is now supported (ie optional compression)
    - new user modules:
      - <a href="../../modules/Schema/html/index.html">Schema</a>: for DB-independent schema management
    - new public C++ socket performance instrumentation API
    - new functions:
      - @ref Qore::close_all_fd()
    - new constants:
      - @ref Qore::Err::ESRCH "ESRCH": search error
    - getModuleHash() and getModuleList() no longer return the \c "filename" key when run in a @ref Qore::Program "Program" context with @ref Qore::PO_NO_EXTERNAL_INFO set
    - <a href="../../modules/SqlUtil/html/index.html">SqlUtil</a> updates:
      - added insert operator support; for example, for inserting with values from sequences
      - added new upsert constant maps
      - added static SqlUtil::AbstractSqlUtilBase::getDatasourceDesc() method
      - added new Table::insertFromSelect*() variants taking Table arguments
      - added SqlUtil::Table::checkExistence() method
      - added support for the \c "forupdate" select option
    - <a href="../../modules/OracleSqlUtil/html/index.html">OracleSqlUtil</a> updates:
      - fixed selects with "limit" but no "offset"
      - convert date/time values to timestamps with microseconds resolution instead of dates with second resolution when dynamically inserting values as strings in SQL (binding by value not affected)
    - <a href="../../modules/CsvUtil/html/index.html">CsvUtil</a> module updates:
      - added the \c "write-headers" option to \c CsvUtil::AbstractCsvWriter and subclasses to enable headers to be suppressed
      - added the \c "optimal-quotes" option to \c CsvUtil::AbstractCsvWriter and subclasses to enable more efficient csv output (now the default)
    - added @ref Qore::SQL::AbstractDatasource::currentThreadInTransaction() "AbstractDatasource::currentThreadInTransaction()" which is reimplemented as @ref Qore::SQL::Datasource::currentThreadInTransaction() "Datasource::currentThreadInTransaction()" and @ref Qore::SQL::DatasourcePool::currentThreadInTransaction() "DatasourcePool::currentThreadInTransaction()"; the base class method throws an exception when called; it was not added as an abstract method in order to not break existing subclasses of AbstractDatasource
    - enhanced module license support
      - module license strings may now be specified in binary and user modules
      - @ref Qore::getModuleHash() and @ref Qore::getModuleList() now report license information for each module

    @subsection qore_0810_bug_fixes Bug Fixes in Qore
    - fixed an issue with class constant parse initialization where invalid recursive class constant definition parse exceptions could be raised and in some cases also crashes could result
    - <a href="../../modules/SmtpClient/html/index.html">SmtpClient</a> module: fixed missing username and missing password errors
    - fixed a bug where a qore switch statement with no case conditions and only a default label would erroneously never have it's default code executed
    - fixed a reference leak related to exception handling with invalid arguments with @ref Qore::Socket::setWarningQueue() and @ref Qore::HTTPClient::setWarningQueue()
    - fixed several bugs where the parse location could be reported incorrectly for type errors regarding in-object variable references
    - fixed a bug where an error could result with @ref Qore::Thread::Condition::wait() "Condition::wait()" with timeouts > 2147483648ms
    - fixed bugs handling "bigint" and "double precision" column types with schema alignments with the <a href="../../modules/PgsqlSqlUtil/html/index.html">PgsqlSqlUtil</a> module
    - fixed a bug handling parse initialization of constant values requiring run-time evaluation after other parse exceptions have been raised that could cause a parse-time crash
    - fixed a bug where qore could crash on exit with certain openssl versions by calling ERR_remove_state(0) in the main thread's cleanup function
    - fixed a bug where qore could crash on exit due to user module destruction not taking into consideration user module dependencies
    - fixed a bug in schema management in <a href="../../modules/SqlUtil/html/index.html">SqlUtil</a> where excessively verbose column aliases were used that caused errors when automatically updating columns with existing rows and new default values and non-null contraints with PostgreSQL databases
    - fixed a bug where a call reference to an abstract object method returned from an abstract class could be executed even though it must have been instantiated by a concrete subclass
    - fixed a bug where a valid call reference to a private object method was created within the class, then in some cases an object protection exception was raised when the call reference was called outside the class
    - fixed a bug in the <a href="../../modules/RestClient/html/index.html">RestClient</a> module when the yaml binary module is not available
    - fixed programmatic select queries with "limit" but no "offset" in <a href="../../modules/OracleSqlUtil/html/index.html">OracleSqlUtil</a>
    - fixed a bug in @ref Qore::Program::importFunction() where only the committed function list was checked when importing functions with a specific target namespace path
    - fixed a bug in @ref Qore::Program::importClass() where only the committed class list was checked when importing functions with a specific target namespace path
    - fixed a bug when parsing subnamespaces into a parent namespace where the subnamespace already exists (either in the committed list or in the pending list)
    - fixed a memory and reference leak caused by recursive references when closures encapsulating an object's scope are assigned to or accessible from members of the object by making references to the object from within a closure encapsulating the object's state weak references instead of strong references
    - fixed schema information classes when the "string-numbers" driver option is enabled
    - fixed crashing bugs in @ref Qore::get_thread_data() in certain use cases
    - fixed a bug in <a href="../../modules/SqlUtil/html/index.html">SqlUtil</a> where select and row iterator operations could fail with certain select hash arguments without a \c "columns" entry but where column names were otherwise required
    - fixed a bug in HTTP response parsing where case-signficant comparisons where being made with certain critical header values
    - fixed a bug handling thread cancellation with the @ref Qore::Thread::ThreadPool "ThreadPool" class
    - fixed several race conditions and potential deadlocks in @ref Qore::Thread::ThreadPool "ThreadPool" destruction with active threads in the pool

    @section qore_089 Qore 0.8.9

    @par Release Summary
    Major release with many new features and also many bugfixes.

    @subsection qore_089_new_features New Features in Qore
    - <a href="../../modules/CsvUtil/html/index.html">CsvUtil</a> module updates:
      - new classes:
        - \c CsvAbstractIterator: base abstract iterator class for iterating line-based CSV data
        - \c CsvDataIterator: iterator class allowing for CSV string data to be processed line by line on a record basis
        - \c AbstractCsvWriter: a base class for new CSV writer implementations
        - \c CsvFileWriter: CSV file writer class
        - \c CsvStringWriter: CSV in memory writer class
      - implemented support for allowing subclasses of CsvFileIterator to implement support for other custom types
      - no need to set \c "headers" in the constructor if \c "fields" are set; headers are assumed to be the field labels in the same order
    - added the @ref Qore::encode_url() function with <a href="http://tools.ietf.org/html/rfc3986#section-2.1">RFC 3986 section 2.1</a> compliance
    - @ref Qore::decode_url() function updated to decode UTF-8 encoded characters according to <a href="http://tools.ietf.org/html/rfc3986#section-2.1">RFC 3986 section 2.1</a>
    - added get_byte_size() and get_marketing_byte_size() to the <a href="../../modules/Util/html/index.html">Util</a> module
    - the error message now includes the module path used for the search when a module cannot be found in the module path
    - @ref Qore::SQL::DatasourcePool "DatasourcePool" enhancements:
      - new method: @ref Qore::SQL::DatasourcePool::clearWarningCallback() "DatasourcePool::clearWarningCallback()"
      - new method: @ref Qore::SQL::DatasourcePool::setWarningCallback() "DatasourcePool::setWarningCallback()"
      - new method: @ref Qore::SQL::DatasourcePool::getUsageInfo() "DatasourcePool::getUsageInfo()"
      - new method: @ref Qore::SQL::DatasourcePool::setErrorTimeout() "DatasourcePool::setErrorTimeout()"
      - new method: @ref Qore::SQL::DatasourcePool::getErrorTimeout() "DatasourcePool::getErrorTimeout()"
      - new method: @ref Qore::SQL::DatasourcePool::setEventQueue() "DatasourcePool::setEventQueue()"
      - new method: @ref Qore::SQL::DatasourcePool::clearEventQueue() "DatasourcePool::clearEventQueue()"
      - the new methods allow for monitoring @ref Qore::SQL::DatasourcePool "DatasourcePool" objects for pool contention issues (in case the pool needs to be resized), for throwing an exception if a connection is not acquired within the error timeout period (new default: 2 minutes), and for DBI drivers to raise warnings on an event queue that can be monitored in a separate thread
      - additionally connection acquisition statistics are tracked and returned in @ref Qore::SQL::DatasourcePool::getUsageInfo() "DatasourcePool::getUsageInfo()" (total requests, hits, maximum wait time)
    - @ref Qore::SQL::Datasource "Datasource" enhancements:
      - new method: @ref Qore::SQL::Datasource::setEventQueue() "Datasource::setEventQueue()"
      - new method: @ref Qore::SQL::Datasource::clearEventQueue() "Datasource::clearEventQueue()"
      - the new methods allow for DBI drivers to raise warnings on an event queue that can be monitored in a separate thread
    - @ref Qore::Socket "Socket" enhancements:
      - new method: @ref Qore::Socket::setWarningQueue() "Socket::setWarningQueue()"
      - new method: @ref Qore::Socket::clearWarningQueue() "Socket::clearWarningQueue()"
      - new method: @ref Qore::Socket::getUsageInfo() "Socket::getUsageInfo()"
      - new method: @ref Qore::Socket::clearStats() "Socket::clearStats()"
    - @ref Qore::FtpClient "FtpClient" enhancements:
      - new method: @ref Qore::FtpClient::setWarningQueue() "FtpClient::setWarningQueue()"
      - new method: @ref Qore::FtpClient::clearWarningQueue() "FtpClient::clearWarningQueue()"
      - new method: @ref Qore::FtpClient::getUsageInfo() "FtpClient::getUsageInfo()"
      - new method: @ref Qore::FtpClient::clearStats() "FtpClient::clearStats()"
    - <a href="../../modules/SmtpClient/html/index.html">SmtpClient</a> module updates:
      - optimized connection and login code; HELO/EHLO and authorization are performed when connecting only, not before each email
      - added support for socket performance instrumentation and warning events
    - <a href="../../modules/Pop3Client/html/index.html">Pop3Client</a> module updates:
      - added support for socket performance instrumentation and warning events
    - <a href="../../modules/TelnetClient/html/index.html">TelnetClient</a> module updates:
      - added support for socket performance instrumentation and warning events
    - <a href="../../modules/WebSocketClient/html/index.html">WebSocketClient</a> module updates:
      - added support for socket performance instrumentation and warning events
    - <a href="../../modules/RestClient/html/index.html">RestClient</a> module updates:
      - use the new @ref Qore::encode_url() function to encode URL paths to ensure that valid requests are sent when spaces, percent characters, and non-ascii characters are used in the URL path
      - set the character encoding in the \c Content-Type request header when sending strings
      - set the \c Accept header correctly in requests (previously only indicated yaml (\c "text/x-yaml") as an acceptible response encoding)
    - <a href="../../modules/RestHandler/html/index.html">RestHandler</a> module updates:
      - added support for the \c OPTIONS method
      - return a 400 \c "Bad Request" error if an unsupported HTTP method is used in a REST Call
    - added new \c UpsertInsertOnly upsert strategy to <a href="../../modules/SqlUtil/html/index.html">SqlUtil</a>
    - new pseudo-methods:
      - @ref <value>::sizep(): returns @ref Qore::True "True" if the type can return a non-zero size (@ref Qore::True "True" for containers including @ref binary "binary objects" and @ref string "strings", @ref Qore::False "False" for everything else)
      - @ref <string>::getLine(): finds lines in a string buffer
    - <a href="../../modules/Mime/html/index.html">Mime.qm</a> module updates:
      - added mime type for WSDL files (\c "application/wsdl+xml")
      - added mappings for \c "xls" and \c "xlst" extensions to MimeTypeXml
    - added new modules:
      - <a href="../../modules/Mapper/html/index.html">Mapper</a>: data mapping module
      - <a href="../../modules/TableMapper/html/index.html">TableMapper</a>: data mapping module using <a href="../../modules/SqlUtil/html/index.html">SqlUtil</a> and <a href="../../modules/Mapper/html/index.html">Mapper</a> to map to an SQL table target
      - <a href="../../modules/FreetdsSqlUtil/html/index.html">FreetdsSqlUtil</a>: provides back-end support for MS SQL Server and Sybase databases with <a href="../../modules/SqlUtil/html/index.html">SqlUtil</a> using the <a href="https://github.com/qorelanguage/module-sybase">freetds module</a>
    - the @ref include "%include" parse directive now supports environment variable substitution at the beginning of the file path

    @subsection qore_089_bug_fixes Bug Fixes in Qore
    - fixed a crashing bug when HTTP messages with duplicate \c Connection, \c Content-Encoding, \c Transfer-Encoding, \c Location, or \c Content-Type headers is received
    - fixed a bug parsing octal character constants in the lexer when octal digits followed the octal constant (ex: \c "\0441" where the \c "1" would cause an error)
    - allow escaping "$" character in regular expression substitution target strings, previously it was impossible to output a literal "$" + a digit, since this would be interpreted as a numbered input pattern expression
    - fixed a bug in the @ref Qore::HTTPClient::getURL() "HTTPClient::getURL()" and @ref Qore::HTTPClient::getProxyURL() "HTTPClient::getProxyURL()" methods where the URL's path was not given with a leading "/" character
    - <a href="../../modules/CsvUtil/html/index.html">CsvUtil</a> module fixes:
      - fixed \c "date" field handling with empty input (now maps to 1970-01-01)
      - fixed CsvDataIterator::next() when header_lines > 0 and working with empty input data
    - added support for compiling on OSX Mavericks
    - fixed an infinitely recursive call in Table::del() in <a href="../../modules/SqlUtil/html/index.html">SqlUtil</a>
    - fixed a bug in v*printf() where \c '%%' was not handled correctly in all cases
    - fixed bugs in @ref Qore::microseconds() "microseconds" and @ref Qore::milliseconds() "milliseconds()" with large arguments
    - fixed a bug where a call to a call reference to a static method across a program boundary with local variables as arguments would cause a crash due to improper setting of the program context before the arguments are evaluated
    - fixed a bug in @ref Qore::SQL::Datasource::copy() "Datasource::copy()" method where implicitly-set options were not carried over into the new object
    - fixed a bug in the @ref Qore::SQL::DatasourcePool "DatasourcePool" class where implicitly-opened connections would not be guaranteed to have the same server time zone setting as the initial connections (for example, could cause problems with server timezone settings if running in a program context with a different local time zone attribute)
    - fixed bugs in <a href="../../modules/SqlUtil/html/index.html">SqlUtil</a> generating "create table" and "align table" SQL with DBs where unique indexes automatically create unique constraints (ex: MySQL)
    - fixed a bug in lchown() where chown() was used interally instead of lchown()
    - fixed a bug in <a href="../../modules/PgsqlSqlUtil/html/index.html">PgsqlSqlUtil</a> retrieving sequence values with Database::getNextSequenceValue()
    - fixed an off-by-one memory bug in @ref Qore::date(string, string) parsing a 4-digit date mask
    - fixed memory leaks in class member and class static variable management
    - fixed memory leaks when an entire class has to be rolled back due to parse errors and the class has pending static variables
    - fixed memory leaks in constant handling with values containing call references
    - fixed a memory leak in constant destruction with parse rollbacks when the constant value was NULL
    - fixed an error in the rounding heuristic for arbitrary-precision numeric values that could produce invalid results (ex: 34.9n * 100 = 34902n)
    - enforce @ref Qore::PO_NO_FILESYSTEM "PO_NO_FILESYSTEM" with the @ref include "%include" directive
    - fixed a bug managing object private data in complex inheritance cases where the same class may be inherited with virtual private data and also real private data
    - fixed a bug in socket timeout handling with select() errors
    - fixed a memory leak in handling abstract methods when multiple abstract methods with the same name but different signatures were declared in a class

    @section qore_088 Qore 0.8.8

    @par Release Summary
    Major new features and bug fixes with a particular focus on enhanced HTTP capabilities and enhanced database processing

    @subsection qore_088_compatibility Changes That Can Affect Backwards-Compatibility
    - Fixed method resolution order; it's now possible to call pseudo-methods directly on classes that implement @ref methodGate_methods "methodGate() methods"
    - Added the following abstract methods to @ref Qore::SQL::AbstractDatasource "AbstractDatasource":
      - @ref Qore::SQL::AbstractDatasource::getConfigHash() "AbstractDatasource::getConfigHash()"
      - @ref Qore::SQL::AbstractDatasource::getConfigString() "AbstractDatasource::getConfigString()"
    - "hard" string comparisons now perform encoding conversions if necessary (however as usual different data types cause the comparison to fail)

    @subsection qore_088_new_features New Features in Qore
    - new @ref user_modules "user modules" delivered with %Qore:
      - <a href="../../modules/RestClient/html/index.html">RestClient</a>: Provides a simple API for communicating with HTTP servers implementing <a href="http://en.wikipedia.org/wiki/Representational_state_transfer">REST</a> services
      - <a href="../../modules/RestHandler/html/index.html">RestHandler</a>: Provides an easy to use interface to the Qore <a href="../../modules/HttpServer/html/index.html">HttpServer</a> module for implementing server-side <a href="http://en.wikipedia.org/wiki/Representational_state_transfer">REST</a> services
      - <a href="../../modules/SqlUtil/html/index.html">SqlUtil</a>: Provides a high-level DB-independent API for working with database objects
        - <a href="../../modules/MysqlSqlUtil/html/index.html">MysqlSqlUtil</a>: Provides a high-level DB-independent API for working with MySQL database objects; loaded automatically by the <a href="../../modules/SqlUtil/html/index.html">SqlUtil</a> module when working with MySQL databases
        - <a href="../../modules/OracleSqlUtil/html/index.html">OracleSqlUtil</a>: Provides a high-level DB-independent API for working with Oracle database objects; loaded automatically by the <a href="../../modules/SqlUtil/html/index.html">SqlUtil</a> module when working with Oracle databases
        - <a href="../../modules/PgsqlSqlUtil/html/index.html">PgsqlSqlUtil</a>: Provides a high-level DB-independent API for working with PostgreSQL database objects; loaded automatically by the <a href="../../modules/SqlUtil/html/index.html">SqlUtil</a> module when working with PostgreSQL databases
      - <a href="../../modules/Util/html/index.html">Util</a>: Provides a some miscellaneous generally useful routines
      - <a href="../../modules/WebSocketClient/html/index.html">WebSocketClient</a>: Provides a client API for connecting to WebSocket servers
      - <a href="../../modules/WebSocketHandler/html/index.html">WebSocketHandler</a>: Provides an interface to the Qore <a href="../../modules/HttpServer/html/index.html">HttpServer</a> module for implementing server-side WebSocket services
      - <a href="../../modules/WebSocketUtil/html/index.html">WebSocketUtil</a>: Provides common client and server code for implementing WebSocket protocol services in %Qore
      - <a href="../../modules/WebUtil/html/index.html">WebUtil</a>: Provides server support for implementing complex web services including serving resources with mixed text and %Qore code that are automatically rendered on demand
    - improvements in existing @ref user_modules "user modules":
      - much improved <a href="../../modules/HttpServer/html/index.html">HttpServer</a> module, better performance, much better RFC compliance, more flexibility
      - new CSV generation class in <a href="../../modules/CsvUtil/html/index.html">CsvUtil</a>
      - much better message serialization and email attachment handling in the <a href="../../modules/SmtpClient/html/index.html">SmtpClient</a> and <a href="../../modules/MailMessage/html/index.html">MailMessage</a> modules
    - there is a new @ref Qore::Thread::ThreadPool "ThreadPool" class for implementing thread pools that automatically upscale and downscale within user-defined limits depending on the load placed on them
    - it's possible to inherit concrete versions of abstract method variants from a parent class that does not define the abstract method, meaning that concrete variants of an abstract method do not have to be implemented in a direct subclass of the class declaring the abstract method\n
      this makes using abstract base classes much easier in complex hierarchies using multiple inheritance; now common code can be separated into a single class and inherited by child classes sharing the common implementation
    - major @ref Qore::Socket "Socket" read performance increase by implementing internal read buffering (up to 10x faster socket read performance for certain operations, particularly with HTTP methods)
    - improved Unicode / UTF-8 support
      - <string>::lwr(), <string>::upr(), @ref Qore::tolower(string), and @ref Qore::toupper(string) now operate on a very wide range of non-ASCII characters, including Latin, Cyrillic, Greek, Armenian, Georgian, etc characters whereas they were previously limited to working on ASCII characters
      - <string>::unaccent() was added which removes accents from strings using a Unicode lookup map from a very wide range of accented Unicode characters to unaccented characters
    - new @ref Qore::SQL::Datasource "Datasource" and @ref Qore::SQL::DatasourcePool "DatasourcePool" methods:
      - Qore::SQL::Datasource::getConfigHash()
      - Qore::SQL::Datasource::getConfigString()
      - Qore::SQL::DatasourcePool::getConfigHash()
      - Qore::SQL::DatasourcePool::getConfigString()
      - Qore::SQL::DatasourcePool::copy()
    - @ref Qore::HTTPClient "HTTPClient" changes:
      - the @ref Qore::HTTPClient "HTTPClient" class is now a subclass of @ref Qore::Socket "Socket", so all @ref Qore::Socket "Socket" methods can be called on  @ref Qore::HTTPClient "HTTPClient" objects, making it easier to implement protocols based on HTTP
      - Qore::HTTPClient::getDefaultPath(): added
      - Qore::HTTPClient::setDefaultPath(): added
      - Qore::HTTPClient::getURL(): changed: now returns @ref nothing if no URL is set instead of an invalid URL
    - new functions:
      - call_pseudo_args()
      - @ref Qore::substr(binary, softint) "substr(binary, softint)"
      - @ref Qore::substr(binary, softint, softint) "substr(binary, softint, softint)"
    - new pseudo methods:
      - <binary>::substr(softint)
      - <binary>::substr(softint, softint)
      - <binary>::toBase64()
      - <binary>::toHex()
      - <binary>::toString()
      - <date>::getEpochSeconds()
      - <date>::getEpochSecondsLocalTime()
      - <date>::info()
      - <float>::abs()
      - <hash>::compareKeys(hash)
      - <int>::abs()
      - <int>::encodeLsb(int)
      - <int>::encodeMsb(int)
      - <int>::toUnicode()
      - <number>::abs()
      - <object>::hasCallableMethod()
      - <object>::hasCallableNormalMethod()
      - <object>::hasCallableStaticMethod()
      - <list>::rangeIterator()
      - <nothing>::rangeIterator()
      - <string>::comparePartial()
      - <string>::getUnicode()
      - <string>::equalPartial()
      - <string>::equalPartialPath()
      - <string>::toBase64()
      - <string>::toHex()
      - <string>::unaccent()
      - <value>::toNumber()
    - other new methods and method changes:
      - added new static methods in the @ref Qore::ReadOnlyFile "ReadOnlyFile" class making it easier to read entire files in one call:
        - @ref Qore::ReadOnlyFile::readTextFile()
        - @ref Qore::ReadOnlyFile::readBinaryFile()
      - changes to catch usage errors with the @ref Qore::Thread::Counter "Counter" class:
        - Qore::Thread::Counter::constructor() will throw an exception if called with an argument < 0
        - Qore::Thread::Counter::dec() will now throw an exception if called when the Counter is already at 0
      - Qore::Thread::Queue::empty(): new method
      - Qore::Socket::listen(): now has a new \a backlog parameter; the default backlog queue size was changed from 5 to 20
      - Qore::Socket::getPeerInfo() and Qore::Socket::getSocketInfo(): now takes an optional argument to avoid name lookups
      - Qore::Socket::readHTTPHeaderString(): new method
      - Qore::Dir: all list*() methods now take an optional parameter to return a list of @ref stat_hash "file status value hashes" plus \c "name" and optionally \c "link" keys for symbolic links; additionally symbolic links are now followed and files and directories are differentiated based on their targets when processing symbolic links
    - function changes
      - added optional \a start and \a end parameters to the @ref Qore::replace "replace()" function
    - all @ref data_type_declarations "data type declarations" that optionally accept @ref nothing also now accept @ref null and map @ref null to @ref nothing; this makes direct assignments from values derived from SQL queries much easier
    - added an optional reference to an integer to the @ref Qore::backquote() function to return the return code of the program executed
    - @ref implicit_index "implicit index" references now work in the @ref map "map" and @ref select "select" operators with lists and iterators
    - the @ref regex_extract_operator now accepts an optional \c g specifier to extract all occurrences of the pattern(s) in a string; also @ref Qore::regex_extract "regex_extract()" and <string>::regexExtract(string, int) now accept @ref Qore::RE_Global to extract all occurrences of the pattern(s) in a string
    - the @ref splice "splice" and @ref extract "extract" operators were extended to work on @ref binary "binary objects" as well as lists and strings
    - printing out binary values with the \c "%y" @ref string_formatting "format specifier" now produces YAML-like output for the binary value
    - added path name to error messages in @ref Qore::Dir "Dir" class exception strings

    @subsection qore_088_bug_fixes Bug Fixes in Qore
    - fixed a bug where the ?: operator could thrown spurious exceptions when parsing because it would return the type of the initial boolean expression as the return type of the operator
    - fixed a bug where classes with unimplemented inherited abstract variants would sometimes cause runtime exceptions to be thrown when instantiated but should have instead been caught at parse time
    - fixed a parser bug where out-of-line class method definitions could not be defined in a namespace block
    - fixed a bug parsing arguments in parse_uri_query() in the <a href="../../modules/HttpServer/html/index.html">HttpServer</a> module
    - fixed several bugs where parse exceptions could show the wrong source location:
      - with type errors in function calls
      - when resolving global variables
      - in base class constructor arguments
      - for empty blocks with a missing return statement
      - when validating types used with the return statement (also associated warnings)
      - in methods calls
      - in hash value expressions
      - with redeclaring local variable return types
      - in local variable object instantiations
    - really fixed the bug thought to be fixed in 0.8.7 "where SSL errors would cause the affected thread to go into a infinite loop using 100% CPU" - this turned out to be easily reproducible on all platforms; when the SSL connection was shut down cleanly by the remote end before a response message was returned, an infinite loop would result
    - fixed a bug where it was impossible to output a single '\' character in regex substitution expressions; '\' was taken as an escape character, and '\\\' was output literally, now '\\\' is output as '\'
    - fixed a bug where a parse-time crash would occur when calling the copy() method for a class that does not implement an explicit copy() method
    - fixed a bug where arguments passed to a copy method were ignored; now an exception is thrown
    - fixed a bug where public members and static variables of privately-inherited classes were incorrectly treated as public attributes of the child class
    - fixed a bug where slices could be made of objects from outside the class including private members
    - fixed a bug where @ref Qore::SQL::SQLStatement::memberGate() "memberGate() methods" were not being respected when taking a slice of an object
    - fixed bugs in the integer Socket::recv*() methods where a \c SOCKET-CLOSED exception was not thrown when the remote end closed the connection
    - fixed a bug related to out-of-order parse initialization for functions and methods which resulted in the wrong return type being returned for a method with more than 1 variant where the variant could not be matched at parse time
    - fixed a bug where a non-variable-reference member of an "our" variable declaration list would cause a crash due to passing the incorrect argument in sprintf()
    - fixed sandboxing / protection errors with inherited code; subclasses inheriting code from a parent class with different parse options would cause the child parse options to be used when running the parent class code which caused errors; now parse options are enforced properly on the block level
    - fixed the @ref Qore::RangeIterator "RangeIterator" class; it was still abstract due to a missing @ref Qore::RangeIterator::valid() method
    - fixed a bug where the wrong error was being returned after a connection reset (remote connection close) in sockets with integer recv*() methods which could in some cases lead to an infinite loop
    - fixed a bug where private members of a common base class were not accessible by objects of subclasses sharing the common base class
    - fixed many bugs in <a href="../../modules/CsvUtil/html/index.html">CsvUtil</a> and updated the module version to 1.1
    - initialize static openssl crypto locks for multi-threaded openssl library access; without this crashes can result (for example in error queue management)
    - fixed a bug where Qore::HTTPClient::getURL() returned an invalid URL when no URL was set; now it returns @ref nothing in this case
    - fixed a bug managing feature/module lists in inherited @ref Qore::Program "Program" objects; user modules were listed in the child @ref Qore::Program "Program" object even though user module code is not imported in child @ref Qore::Program "Program" objects
    - fixed a bug where an invalid guard condition in critical lvalue storage code can cause unreferenced data to be returned while in a lock which can cause a crash in a multithreaded program
    - fixed a bug where references were not being written to the output variable if an exception was active when the code block exited
    - fixed a bug setting the precision for arbitrary-precision numbers with large exponents (like "1e100n")
    - implemented more strict adherence to <a href="http://tools.ietf.org/html/rfc2616">RFC 2616</a> (HTTP 1.1) regarding message-body handling in requests and response message generation and parsing
    - fixed a bug with @ref Qore::Thread::Condition::wait() "Condition::wait()" on Darwin with negative timeout values where a short timeout was used instead of an indefinite wait
    - fixed bugs in the <a href="../../modules/SmtpClient/html/index.html">SmtpClient</a> and <a href="../../modules/MailMessage/html/index.html">MailMessage</a> modules where mail messages were being serialized incorrectly if there were no attachments (there was no possibility to set the content transfer encoding) and also where it was not possible to set the content-type for the message body when it was sent as a part of a multipart message
    - fixed bugs handling arguments declared as type @ref reference_or_nothing_type "*reference" (reference or nothing)
    - fixed bugs in executing code accross @ref Qore::Program "Program" object barriers with reference arguments
    - fixed a bug with the switch statement where character encoding differences would cause strings to mismatch even if they were otherwise identical; now hard comparisons with strings allow for implicit automatic temporary character encoding conversions for the comparison
    - fixed a bug where qore failed to set the time zone region correctly when set from /etc/localtime and this file is a relative symlink rather than absolute
    - fixed a bug where substr() and <string>::substr() were returning @ref nothing if the arguments could not be satisifed contrary to the documentation and the declared return type, now an empty string is returned in those cases
    - fixed bugs rounding number values between 10 and -10 (non-inclusive) for display, fixed bugs rounding number value regarding digits after the decimal point for display with @ref Qore::NF_Scientific
    - fixed a bug in the @ref Qore::Dir class where it was not possible to chdir to the root directory \c "/"
    - fixed a bug where recursive references were allowed and memory leaks would occur due to recursive references; these are now caught at runtime and a \c REFERENCE-ERROR exception is thrown
    - fixed a configure bug with bison >= 3
    - fixed a bug in the <a href="../../modules/HttpServer/html/index.html">HttpServer</a> module when automatically uncompressing supported content-encodings to set the resulting string's character encoding correctly
    - fixed a bug in the @ref instanceof "instanceof" operator when working with objects and classes created from different source @ref Qore::Program "Program" objects
    - fixed a bug in *printf() formatting with floating-point and number values where no digits were displayed right of the decimal point unless a specific number of digits was specified in the format string
    - fixed the return type of <bool>::typeCode(); was returning a boolean instead of @ref Qore::NT_BOOLEAN
    - fixed a bug there @ref null was evaluated as @ref Qore::True "True" in a boolean context rather than @ref Qore::False "False"
    - fixed a bug where @ref Qore::Socket::recvBinary() would ignore the first data read
    - fixed starting listeners on UNIX domain sockets on Soalris in the <a href="../../modules/HttpServer/html/index.html">HttpServer</a> module
    - fixed a bug where number("") was being converted to \@NaN\@n
    - fixed return type of @ref Qore::HTTPClient::getConnectionPath() "HTTPClient::getConnectionPath()"
    - fixed several bugs with logical comparison operators and arbitrary-precision numeric values where arbitrary-precision numeric values were not being prioritized as numeric values and also in some cases were being first converted to doubles and then operated on
    - fixed a bug in the socket code where the socket close condition was not flagged with SSL connections when writes failed due to the remote end closing the connection; an error would only be raised on the following socket operation
    - fixed a mismatched delete/malloc error with time zone initialization and the localtime file

    @section qore_087 Qore 0.8.7

    @par Release Summary
    Code embedding improvements

    @subsection qore_087_compatibility Changes That Can Affect Backwards-Compatibility
    @par Fixes for Code Inheritance in Program Objects
    The following changes are meant to sanitize code inheritance in child @ref Qore::Program "Program" objects to fix long-standing design bugs in code encapsulation by addressing the lack of fine-grained control over symbol visibility in inherited code.
    - @ref mod_public "public": The @ref mod_public "public" keyword's usage in modules has now been expanded
      to provide the same functionality generically in @ref Qore::Program "Program" objects; if @ref qore_classes "classes",
      @ref constants "constants", @ref qore_namespaces "namespaces", @ref qore_functions "functions", or
      @ref global_variables "global variables" are defined with the @ref mod_public "public" keyword, then these symbols will
      be inherited into child @ref Qore::Program "Program" objects as long as no @ref parse_options "parse options" prohibit
      it.\n\n
      This change was made to give programmers complete control over which symbols are inherited in child
      @ref Qore::Program "Program" objects, whereas because prior to this change, the control was very course.\n\n
    - the default behavior of %Qore regarding inherting global variables and functions with user variants was changed to be
      consistent with namespaces, classes, and constants; that is; public symbols are inherited by default.\n\n
      The following constants were renamed:
      - <tt>PO_INHERIT_USER_FUNC_VARIANTS</tt> is now: @ref Qore::PO_NO_INHERIT_USER_FUNC_VARIANTS "PO_NO_INHERIT_USER_FUNC_VARIANTS"
      - <tt>PO_INHERIT_GLOBAL_VARS</tt> is now: @ref Qore::PO_NO_INHERIT_GLOBAL_VARS "PO_NO_INHERIT_GLOBAL_VARS"\n\n
      This change was made to fix a long-standing design problem with symbol inheritance and make the implementation consistent.\n\n
    - builtin symbols are no longer inherited from user modules; only independent user symbols; the main change is that if a user
      module adds new user methods to a builtin class or new user variants to a builtin function, these changes are no longer imported
      into target @ref Qore::Program "Program" objects.

    @par File Method Changes
    The following methods were updated to throw exceptions on all errors rather than a return code for I/O errors in order to avoid hard to debug conditions due to ignoring I/O errors by forgetting to check the return value on the following methods:
    - Qore::File::f_printf()
    - Qore::File::f_vprintf()
    - Qore::File::print()
    - Qore::File::printf()
    - Qore::File::vprintf()
    - Qore::File::write()
    - Qore::File::writei1()
    - Qore::File::writei2()
    - Qore::File::writei4()
    - Qore::File::writei8()
    - Qore::File::writei2LSB()
    - Qore::File::writei4LSB()
    - Qore::File::writei8LSB()
    .
    Note that the above changes will hopefully only minimally impact backwards-compatibilty since the change is in error handling, and additionally each of the above methods could also throw an exception if called when the object was not open.

    @subsection qore_087_new_features New Features in Qore
    - new methods offering code encapsulation enhancements
      - @ref Qore::Program::loadModule() "Program::loadModule()": allows modules to be loaded in a @ref Qore::Program "Program" object directly
      - @ref Qore::Program::importClass() "Program::importClass()": allows classes to be individually imported in @ref Qore::Program "Program" objects
    - new pseudo-methods in @ref Qore::zzz8nothingzzz9 to allow for @ref Qore::zzz8hashzzz9 pseudo-methods to be safely used with @ref nothing
      - <nothing>::firstKey()
      - <nothing>::firstValue()
      - <nothing>::hasKey()
      - <nothing>::hasKeyValue()
      - <nothing>::keys()
      - <nothing>::lastKey()
      - <nothing>::lastValue()
      - <nothing>::values()
    - other new pseudo-methods:
     - <date>::durationSeconds()
     - <date>::durationMilliseconds()
     - <date>::durationMicroseconds()
    - removed most restrictions on embedded logic in user modules; user module @ref Qore::Program "Program" objects are subject to the
      same restrictions as the parent @ref Qore::Program "Program" object (if any)
    - added the get_parse_options() function so that parse options in the current @ref Qore::Program "Program" can be determined at
      runtime
    - added the get_ex_pos() function to help with formatting exception locations where the \c source and \c offset information is present
    - new methods and method variants:
      - @ref Qore::HTTPClient::getPeerInfo()
      - @ref Qore::HTTPClient::getSocketInfo()
      - @ref Qore::File::getTerminalAttributes()
      - @ref Qore::SQL::Datasource::transactionTid()
      - @ref Qore::SQL::Datasource::currentThreadInTransaction()
      - @ref Qore::SQL::DatasourcePool::currentThreadInTransaction()
    - new location tags \c "source" and \c "offset" added for parse and runtime exceptions to allow for error-reporting to display information about files where sections of a source file are parsed; this allows both the label and line offset in the label and the file name and absolute file line position to be reported in exception information
      - new parameters added to the following methods and function to accommodate the new location information:
        - @ref Qore::Program::parse() "Program::parse()"
        - @ref Qore::Program::parsePending() "Program::parsePending()"
        - @ref Qore::parse() "parse()"
      - see @ref exception_hash "Exception Hash" and @ref callstack "Call Stacks" for new keys in eception and call stack information hashes
    - <date>::format() now accepts \c "us" for microseconds (see @ref date_formatting)
    - <a href="../../modules/SmtpClient/html/index.html">SmtpClient</a> module improvements:
      - added automatic recognition and support of the \c "STARTTLS" command when connecting to an ESMTP server; this way
        the class will automatically upgrade the connection to a secure TLS/SSL connection if the server supports it
      - added support for SMTP server schemes in the URL in the constructor (ex: \c "esmtptls://user@password:smtp.example.com")
      - added support for the deprecated (but still in use) \c "smtps" scheme with a default port of 465
      - when throwing an exception when a Message cannot be sent because it is incomplete, the reason for the error is also included
        in the exception (previously the exception message was generic making problems with the Message object harder to debug)
    - C++ API Enhancements
      - added C++ APIs to allow for %Qore @ref Qore::File "File" and @ref Qore::Thread::Queue "Queue" object arguments to be used by modules
      - added C++ APIs for controlling openssl initialization and cleanup by the qore library
      - extended qpp to allow for parsing relative dates in qpp code for assignments/default argument values
      - made it possible to call the C++ function QoreFunction::findVariant() from threads where there is no current QoreProgram object
        (such as from a thread created by foreign code)
      - added APIs to allow foreign threads to be registered/deregistered as %Qore threads (for example, to allow %Qore code to be called
        in a callback in a foreign thread created by a library linked with a %Qore binary module)
      - added APIs to allow for TID reservations to allow (for example) for a callback that is executed in the same foreign thread to always have the same TID
      - the old Datasource::execRaw() function with the \a args parameter was deprecated since args was ignored anyway, a new Datasource::execRaw() function was added that has no args parammeter

    @subsection qore_087_bug_fixes Bug Fixes in Qore
    - fixed a runtime class matching bug when identical user classes were created in different @ref Qore::Program "Program" objects,
      the match could fail at runtime because the wrong APIs were being used
    - fixed a crashing bug in the @ref map "map" operator with a select expression when used with an
      @ref Qore::AbstractIterator "AbstractIterator" object for the list operand
    - fixed a bug where the generation of internal strings for abstract method signatures tries to resolve class names that
      are declared out of order, which incorrectly resulted in a parse exception; the fix is to use the class name in the
      signature before class resolution; the class is resolved in the second stage of parsing (symbol resolution) anyway, if it
      can't be resolved then the changes to the @ref Qore::Program "Program" are rolled back anyway
    - a potential deadlock was fixed when calling @ref Qore::exit() "exit()" while background threads were running; it was
      possible for a thread to be canceled while holding a @ref Qore::Thread::Mutex "Mutex" (for example) and then for another
      thread to deadlock trying to acquire the @ref Qore::Thread::Mutex "Mutex" and therefore for the process to deadlock because
      pthread_mutex_lock() is not a cancellation point. The solution was to cancel all threads first, then wait half a second, then call exit()
    - fixed a bug where global variables were being evaluated with strict mathematical boolean evaluation even when @ref perl-bool-eval
      "%perl-bool-eval" was enabled (which is the default)
    - fixed bug in @ref Qore::parseBase64String() and @ref Qore::parseBase64StringToString() when called with an empty string argument; in this case uninitialized memory was returned
    - fixed runtime dynamic memory leaks in the @ref select and @ref map operators when used with iterators
    - do thread-specific cleanup in the main thread when cleaning up/shutting down the qore library
    - added additional openssl cleanup code for thread-local data and when cleaning up the qore library
    - fixed a bug matching function/method variants at runtime
    - fixed a race condition deleting global dynamic handlers in the <a href="../../modules/HttpServer/html/index.html">HttpServer</a> module
    - fixed a bug where declaring an abstract method with parameters and then declaring a concrete reimplementation of the method in a child class with no parameters caused a parse-time crash
    - fixed a bug where trying to dynamically call a function that does not exist results in a deadlock due to an error where a mutex is not unlocked
    - fixed a bug in the @ref Qore::Socket::sendHTTPMessage() and @ref Qore::Socket::sendHTTPResponse() methods regarding the timeout parameter
    - fixed a bug in an socket SSL error message where the method name was printed from non-string memory (used wrong ptr for the <tt>%%s</tt> format argument)
    - fixed some major crashing bugs related to reference handling; a global variable assigned a reference to a reference to a local variable would cause a crash
    - @ref reference_type and @ref reference_or_nothing_type type fixes: an error in @ref reference_type type handling allowed non-reference values to be passed to builtin code expecing references which caused a crash; the @ref reference_type and @ref reference_or_nothing_type types would accept any value type
    - attempted to fix a non-reproducible bug seen on rhel5 in the @ref Qore::Socket "Socket class" where SSL errors would cause the affected thread to go into a infinite loop using 100% CPU

    @section qore_0862 Qore 0.8.6.2

    @par Release Summary
    Iterator improvements and design fixes

    @subsection qore_0862_compatibility Changes That Can Affect Backwards-Compatibility
    @par Fixes for Iterator Class Design Bugs
    Iterators, particular regarding the @ref map "map" and @ref select "select" operators, were implemented in a confusing and inconsistent way; even the %qore documentation was incorrect, and examples were given incorrectly.  The following changes will break functionality using the badly-implemented behavior of iterators before, but since the fix comes fairly soon after the introduction, hopefully this change will not cause too many problems with existing code.   All users polled about the iterator changes in this release saw them as positive and desired changes to the language.
    - the @ref map "map" and @ref select "select" operators' behavior was changed when used with an @ref Qore::AbstractIterator "AbstractIterator" object for the list operand; now the implied argument is the result of @ref Qore::AbstractIterator::getValue() "AbstractIterator::getValue()" instead of the iterator object itself.  This addresses a confusing design choice in the original iterator integration with the @ref map "map" and @ref select "select" operators
    - the second boolean argument was removed from the @ref Qore::HashIterator::constructor(hash) "HashIterator::constructor(hash)" and @ref Qore::HashReverseIterator::constructor(hash) "HashReverseIterator::constructor(hash)" methods; use the new  @ref Qore::HashPairIterator "HashPairIterator" and @ref Qore::ObjectPairIterator "ObjectPairIterator" classes instead (<hash>::pairIterator() and <object>::pairIterator())
    - the single boolean argument was removed from <hash>::iterator() and <object>::iterator(); use <hash>::pairIterator() and <object>::pairIterator() instead to get the old behavior

    @subsection qore_0862_changes Changes in Qore
    - new iterator classes:
      - @ref Qore::HashKeyIterator "HashKeyIterator"
      - @ref Qore::HashKeyReverseIterator "HashKeyReverseIterator"
      - @ref Qore::HashPairIterator "HashPairIterator"
      - @ref Qore::HashPairReverseIterator "HashPairReverseIterator"
      - @ref Qore::ObjectKeyIterator "ObjectKeyIterator"
      - @ref Qore::ObjectKeyReverseIterator "ObjectKeyReverseIterator"
      - @ref Qore::ObjectPairIterator "ObjectPairIterator"
      - @ref Qore::ObjectPairReverseIterator "ObjectPairReverseIterator"
    - new pseudo-methods:
      - <hash>::keyIterator()
      - <hash>::pairIterator()
      - <hash>::contextIterator()
      - <object>::keyIterator()
      - <object>::pairIterator()
      - <nothing>::keyIterator()
      - <nothing>::pairIterator()
      - <nothing>::contextIterator()
    - the internal C++ QoreProgramHelper object has been updated to wait until all background threads in the %Qore library have executed before taking the @ref Qore::Program "Program" object out of scope; this allows for callbacks and other code that might be needed by background threads started in user modules (for example) to stay valid until the threads in the user modules also have terminated.  Note that this does not affect the case when using @ref exec-class "%exec-class" and an application program object goes out of scope with background threads in user modules having non-static method call references as callbacks to the application program; see @ref user_module_program_scope for more information on this topic.

    @section qore_0861 Qore 0.8.6.1

    @par Release Summary
    Major bug fixes and minor new features

    @subsection qore_0861_changes Changes in Qore
    - updated the @ref try-module "%try-module" parse directive to support a variant without an exception variable for usage in @ref Qore::Program "Program" objects where @ref Qore::PO_NO_TOP_LEVEL_STATEMENTS is set
    - added code to raise an @ref invalid-operation warning with the @ref elements "elements operator" when called with a type that can never return a value with this operator
    - updated the @ref Qore::File "File" class's internal buffer size from 4KB to 16KB which greatly improves read performance
    - added new public APIs for the QoreNumberNode class to allow for proper de/serialization in external modules
    - <a href="../../modules/Pop3Client/html/index.html">Pop3Client</a> module:
      - added the Pop3Client::logPassword() methods and masked password by default in the debug log
      - updated module to v1.1
    - <a href="../../modules/Mime/html/index.html">Mime.qm</a> module:
      - declared the MultiPartMessage::getMsgAndHeaders() method abstract as originally intended
      - added MultiPartMessage::parseBody() static method
      - updated module to v1.3

    @subsection qore_0861_bug_fixes Bug Fixes in Qore
    - fixed crashing bugs due to the lack of proper lvalue checks with the expression for the background operator with operators using lvalues with local variables
    - fixed rounding of arbitrary-precision numeric values for display purposes when the last significant digit is just to the right of the decimal point (ex: was displaying 10.2 as "11." for example)
    - fixed a race condition in static destruction of the library when a background thread calls exit() that could cause a segfault on exit
    - fixed a static memory leak in Program objects when constants contain code references to functions or static methods
    - fixed a bug parsing user modules; the Program context was not set properly which could lead to a crash when parsing user modules loaded from the command-line or to incorrect parse options when loaded from user Program code
    - fixed a bug where the @ref invalid-operation warning with the @ref keys "keys operator" was not being triggered in common cases that should have triggered the warning
    - <a href="../../modules/MailMessage/html/index.html">MailMessage.qm</a> module:
      - fixed recognizing mime messages with additional text after the version number (ex: \c "Mime-Version: 1.0 (Mac OS X Mail 6.2 \(1499\))")
      - fixed a bug setting the content-type of message parts (this fix is now in the <a href="../../modules/Mime/html/index.html">Mime.qm</a> in the MultiPartMessage::getMsgAndHeaders() method
      - fixed multipart message parsing by using MultiPartMessage::parseBody() in the <a href="../../modules/Mime/html/index.html">Mime.qm</a> module; now also parts with subparts are parsed correctly as well
      - fixed a bug where the sender and from values were not being set properly when parsing email messages
      - updated module to v1.0.3

    @section qore_086 Qore 0.8.6

    @par Release Summary
    Major new features and a few bug fixes

    @subsection qore_086_compatibility Changes That Can Affect Backwards-Compatibility

    @par Perl-Style Boolean Evaluation
    %Qore's default boolean evaluation mode was changed from strict mathematical to a more intuitive perl- (and Python-) like style.
    This change was implemented to address one of the oldest design bugs in %Qore: strict mathematical boolean evaluation.  See @ref perl-bool-eval "%perl-bool-eval" for a description of the new default boolean evaluation mode.\n\n
    To get the old strict mathematical boolean evaluation, use the @ref strict-bool-eval "%strict-bool-eval" parse option.\n\n
    An example of the change; now the following @ref if "if statement" block will be executed as the <tt><b>if</b></tt> expression is now evaluated as @ref Qore::True "True":
    @code{.py}
    string str = "hello";
    if (str)
        printf("Qore says hello\n");
    @endcode
    Previously (i.e. with @ref strict-bool-eval "%strict-bool-eval") the <tt><b>if</b></tt> expression above would be evaluated as @ref Qore::False "False" because the string value was converted to an integer 0, however as of %Qore 0.8.6 (with the default @ref perl-bool-eval "perl-bool-eval") it is @ref Qore::True "True" since the string is not empty; empty strings and string value \c "0" are evaluated as @ref Qore::False "False".\n\n
    Perhaps counterintuitively (and the reason this was changed to be the default in qore), the chance for regression errors in
    qore code is very small, because for all cases where the old logic could be applied (meaning excluding cases where the result
    was always @ref Qore::False "False" due to the data types or values being evaluated), the results are the same with the new logic,
    except for one case; the case where a string has more than one character and begins with a zero (ex: \c "00").
    In this case, the old logic would always return @ref Qore::False "False", because the value was first converted to an integer \c 0,
    whereas the new logic will return @ref Qore::True "True".  Note that in the case of a string with a single \c "0", both the old and
    new boolean logic returns @ref Qore::False "False".\n\n
    Basically with this option set, qore's boolean evaluation becomes like perl's and Python's, whereas any expression that has the following values is @ref Qore::False "False": @ref nothing, @ref string "string" \c "0" and @ref string "empty strings", @ref integer "integer", @ref float "float", and @ref number "number" \c 0 (zero), @ref absolute_dates "absolute date" \c 1970-01-01Z (ie the start of the epoch with an offset of 0), @ref relative_dates "relative date" \c 0s (or any  @ref relative_dates "relative date" with a 0 duration), @ref null, @ref binary "empty binary objects", @ref hash "empty hashes", and @ref list "empty lists".  All other values are @ref Qore::True "True".
    @note also affects the @ref Qore::boolean(any) "boolean(any)" function

    @par Changes in the Socket Class
    The @ref Qore::Socket "Socket" class was enhanced to support timeouts with non-blocking I/O on all send operations;
    many Socket methods that send data were originally implemented to return an error code on error, however they would
    also throw exceptions if the socket were not open, so the error handling was inconsistent (exceptions versus return codes).\n\n
    Additionally it was not possible to get error information at all for SSL errors if the socket was connected with SSL, which,
    according to %Qore's socket design, should be transparent for the programmer.\n\n
    For these reasons the implementation was deemed inconsistent and unintuitive; the change was to add optional timeout parameters
    to all send methods and to allow the methods to throw exceptions (instead of simply returning -1 and not being able to determine the cause of the error in many cases).\n\n
    The following methods were updated to accept optional timeout parameters and throw exceptions on all errors rather than a return code for I/O errors:
    - Qore::Socket::send()
    - Qore::Socket::sendBinary()
    - Qore::Socket::sendi1()
    - Qore::Socket::sendi2()
    - Qore::Socket::sendi4()
    - Qore::Socket::sendi8()
    - Qore::Socket::sendi2LSB()
    - Qore::Socket::sendi4LSB()
    - Qore::Socket::sendi8LSB()

    @par New Abstract Method in AbstractIterator
    The following abstract method was added:
    - Qore::AbstractIterator::valid() was added (with concrete implementations in all iterator classes derived from this base class delivered with %Qore); this method tells if the object is currently pointing to a valid iterator.\n\n For any user classes inherting @ref Qore::AbstractIterator "AbstractIterator" directly (as opposed to another concrete iterator class in %Qore, where the method has already been added), a concrete implementation of this method will have to be added as well or that class will become @ref abstract with this release of %Qore.

    @subsection qore_086_new_features New Features in Qore
    @par Arbitrary-Precision Numeric Support
    %Qore now uses the <a href="http://www.mpfr.org/">MPFR</a> and <a href="http://gmplib.org">GMP</a> libraries to provide arbitrary-precision numeric support.  This type can be used for high-precision mathematics or for storing \c NUMERIC (ie \c DECIMAL or \c NUMBER) column values when retrieved from databases by %Qore DBI drivers that support the new capability @ref Qore::SQL::DBI_CAP_HAS_NUMBER_SUPPORT "DBI_CAP_HAS_NUMBER_SUPPORT" (previously these values would be retrieved as %Qore strings in order to avoid information loss).\n\n
    For more information, see the new @ref number "number" type, @ref number_type, and @ref Qore::zzz8numberzzz9

    @par New CsvUtil Module
    The <a href="../../modules/CsvUtil/html/index.html">CsvUtil</a> module implements the CsvFileIterator class that allows for easy parsing of csv-like text files

    @par %%try-module Parse Directive to Handle Module Load Errors at Parse Time
    The new @ref try-module "%try-module" parse directive allows for module load errors to be handled at parse time; ex:
    @code{.py}
%try-module($ex) some-module > 1.0
    printf("error loading module %y: %s: %s\n", ex.arg, ex.err, ex.desc);
    exit(1);
%endtry
    @endcode

    @par Abstract Class Hierarchy Improvement
    As of this version of qore, concrete implementations of @ref abstract "abstract methods" no longer have to have exactly the same return type as the abstract method; it is now sufficient that the return type in the concrete method meets a compatibility test with the return type of the abstract method in the parent class.\n\n
    For example the following is now valid (and <tt>MyConcreteClass</tt> is not abstract, whereas previously because the return types in the child class were not exact, <tt>MyConcreteClass</tt> would be considered abstract by qore):
    @code{.py}
class MyAbstractClass {
    abstract any doSomething();
    abstract *string getString();
}

class MyConcreteClass inherits MyAbstractClass {
    int doSomething() {
        return 1;
    }
    string getString() {
        return "hello";
    }
}
    @endcode

    @par DBI Improvements
    Three new DBI capabilities were implemented, including a new option API as follows:
    - @ref Qore::SQL::DBI_CAP_HAS_NUMBER_SUPPORT "DBI_CAP_HAS_NUMBER_SUPPORT": DBI drivers declaring this capability can accept @ref number "number" values and can also return @ref number "number" values, if a DBI driver does not declare this capability, then @ref number "number" values sent for binding by value are automatically converted to @ref float "float" values before being sent to the driver
    - @ref Qore::SQL::DBI_CAP_HAS_OPTION_SUPPORT "DBI_CAP_HAS_OPTION_SUPPORT": this indicates that the driver supports the new option API, allowing options to be set on each connection.  See the following for more information:
      - @ref Qore::SQL::Datasource::constructor() "Datasource::constructor(hash)": now passes options to the DBI driver if the driver supports the option API
      - @ref Qore::SQL::Datasource::constructor() "Datasource::constructor(string)": (new in 0.8.6) passes options to the DBI driver if the driver supports the option API
      - @ref Qore::SQL::Datasource::getOption(string) "Datasource::getOption(string)": (new in 0.8.6) returns the value of the given option if the driver supports the option API
      - @ref Qore::SQL::Datasource::getOptionHash() "Datasource::getOptionHash()": (new in 0.8.6) returns a hash of the current option values for the current connection if the driver supports the option API
      - @ref Qore::SQL::Datasource::setOption() "Datasource::setOption()": (new in 0.8.6) allows options to be changed after the object is created
      - @ref Qore::SQL::DatasourcePool::constructor() "DatasourcePool::constructor(hash)": now passes options to the DBI driver if the driver supports the option API
      - @ref Qore::SQL::DatasourcePool::constructor() "DatasourcePool::constructor(string)": (new in 0.8.6) passes options to the DBI driver if the driver supports the option API
      - @ref Qore::SQL::DatasourcePool::getOption(string) "DatasourcePool::getOption(string)": (new in 0.8.6) returns the value of the given option if the driver supports the option API
      - @ref Qore::SQL::DatasourcePool::getOptionHash() "DatasourcePool::getOptionHash()": (new in 0.8.6) returns a hash of the current option values for the current connection if the driver supports the option API
      - @ref Qore::SQL::dbi_get_driver_options(string) "dbi_get_driver_options(string)": (new in 0.8.6) returns a hash of driver option information without values
    - @ref Qore::SQL::DBI_CAP_SERVER_TIME_ZONE "DBI_CAP_SERVER_TIME_ZONE": indicates that the DBI driver will convert any bound date/time values to the server's time zone before binding and also will tag date/time values retrieved from the server with the server's time zone.  This capability also implies that the driver supports the new \c "timezone" option.

    @par Socket Improvements
    The @ref Qore::Socket "Socket" class was updated to support non-blocking I/O on all send methods; the following methods were updated to accept optional timeout parameters:
    - Qore::Socket::send2()
    - Qore::Socket::sendBinary2()
    - Qore::Socket::sendHTTPMessage()
    - Qore::Socket::sendHTTPResponse()
    .
    The following methods were enhanced to provide better error information when throwing exceptions:
    - Qore::Socket::recvi1()
    - Qore::Socket::recvi2()
    - Qore::Socket::recvi4()
    - Qore::Socket::recvi8()
    - Qore::Socket::recvi2LSB()
    - Qore::Socket::recvi4LSB()
    - Qore::Socket::recvi8LSB()
    - Qore::Socket::recvu1()
    - Qore::Socket::recvu2()
    - Qore::Socket::recvu4()
    - Qore::Socket::recvu2LSB()
    - Qore::Socket::recvu4LSB()

    @par Iterator Improvements
    The following improvements were made in qore to support more flexible and ubiquitous iterators:
    - new iterator classes:
      - @ref Qore::SingleValueIterator "SingleValueIterator": allows single values (or any value without an iterator class) to be iterated; this provides the basis for the return type for the new base <value>::iterator() method for non-container types
      - @ref Qore::FileLineIterator "FileLineIterator": allows files to be iterated line by line
      - @ref Qore::ObjectIterator "ObjectIterator": a generic iterator for objects
      - @ref Qore::ObjectReverseIterator "ObjectReverseIterator": a generic reverse iterator for objects
      - @ref Qore::RangeIterator "RangeIterator": a numerical sequence generator (the basis for the return type for the new @ref Qore::xrange() "xrange()" function
    - new pseudo-methods were added to return iterator objects based on the value type:
      - <value>::iterator()
      - <hash>::iterator()
      - <list>::iterator()
      - <object>::iterator()
      .
      The base pseudo-method (<value>::iterator()) ensures that any value can be iterated, and the type-specific methods ensure that the most suitable iterator for container types is returned for container values; values without an iterator class are iterated with the @ref Qore::SingleValueIterator "SingleValueIterator"
    - the @ref Qore::HashIterator "HashIterator" and @ref Qore::HashReverseIterator "HashReverseIterator" classes had an additional optional boolean argument added to their constructors; if @ref Qore::True "True", then the @ref Qore::HashIterator::getValue() "HashIterator::getValue()" and @ref Qore::HashReverseIterator::getValue() "HashReverseIterator::getValue()" methods return a hash with the following keys: \c "key" and \c "value", allowing for more convenient iteration with constructions that only use \c getValue() methods (such as the @ref foreach "foreach statement"); to accommodate this, two new methods were added to the @ref Qore::HashIterator "HashIterator" base class:
      - @ref Qore::HashIterator::getKeyValue()
      - @ref Qore::HashIterator::getValuePair()
    - all iterator classes had copy methods added to them (ex: @ref Qore::HashIterator::copy())
    - new Python-inspired @ref Qore::range() "range()" and @ref Qore::xrange() "xrange()" functions (the latter returning a @ref Qore::RangeIterator "RangeIterator" object to efficiently iterate large integral sequences or ranges

    @par Text File Parsing Enhancements
    The following improvements were made in qore to support more flexible file parsing:
    - the @ref Qore::ReadOnlyFile class was added as a parent class of @ref Qore::File to allow for a more convenient API for reading files (the @ref Qore::File class's API remains the same as it publically inherits  @ref Qore::ReadOnlyFile)
    - the @ref Qore::ReadOnlyFile::readLine() "ReadOnlyFile::readLine()" method (formerlly a method of the @ref Qore::File class) was enhanced to accept 2 optional arguments, allowing the end of line character(s) to be stripped from the line returned, and also to allow the end of line characters to be specified.  If no end of line characters are specified, then the method automatically determines the end of line characters (can be \c "\n", \c "\r", or \c "\r\n"; the last one only if the underlying file is not a TTY in order to avoid stalling I/O on an interactive TTY)
    - the @ref file_stat_constants were moved from the @ref Qore::File class to the @ref Qore::ReadOnlyFile class
    - added a new @ref Qore::FileLineIterator "FileLineIterator" iterator class
    - added a new optional parameter to <string>::split(string, string, bool) and Qore::split(string, string, string, bool) to allow for automatic stripping unquoted fields of leading and trailing whitespace (the default is the old behavior; i.e. leave the whitespace as it is read)
    - added a new @ref Qore::TimeZone "TimeZone" method for parsing string dates in a specific @ref Qore::TimeZone "TimeZone": @ref Qore::TimeZone::date(string, string)
    - added a new function for parsing text as a boolean value: @ref Qore::parse_boolean() "parse_boolean()"
    - as mentioned above, the new <a href="../../modules/CsvUtil/html/index.html">CsvUtil</a> module was added, implementing the CsvFileIterator class that allows for easy parsing of csv-like text files

    @par Other Improvements and Changes
    - the @ref foreach "foreach statement" now iterates objects derived from @ref Qore::AbstractIterator "AbstractIterator" automatically
    - added a @ref Qore::Option::HAVE_SYMLINK "HAVE_SYMLINK" constant for the symlink() function added in qore 0.8.5
    - added the @ref Qore::SQL::SQLStatement::memberGate() "SQLStatement::memberGate()" method so @ref Qore::SQL::SQLStatement "SQLStatement" objects can be dereferenced directly to a column value when iterated with @ref Qore::SQL::SQLStatement::next() "SQLStatement::next()"; also this method will throw exceptions when an unknown column name is used so that typos in column names can be caught (instead of being silently ignored producing hard to find bugs)
    - implemented @ref Qore::SQL::Datasource::constructor() "Datasource::constructor(string)" and @ref Qore::SQL::DatasourcePool::constructor() "DatasourcePool::constructor(string)" variants to allow for creating datasources from a string that can be parsed by Qore::SQL::parse_datasource(string) "parse_datasource(string)"
    - added the following new DBI-related functions:
      - @ref Qore::SQL::dbi_get_driver_list() "dbi_get_driver_list()"
      - @ref Qore::SQL::dbi_get_driver_capability_list(string) "dbi_get_driver_capability_list(string)"
      - @ref Qore::SQL::dbi_get_driver_capabilities(string) "dbi_get_driver_capabilities(string)"
      - @ref Qore::SQL::dbi_get_driver_options(string) "dbi_get_driver_options(string)"
      - @ref Qore::SQL::parse_datasource(string) "parse_datasource(string)"
    - implemented support for \c "A" and \c "a", (hexadecimal floating-point output) \c "G", \c "g", (compact floating-point output) \c "F", (non-scientific floating-point output) and \c "E" and \c "e" (scientific/exponential floating-point output) format arguments for @ref float "floats" and @ref number "numbers" (new arbitrary-precision @ref number "number type values"); see @ref string_formatting
    - new pseudo-methods:
      - <value>::toString()
      - <value>::toInt()
      - <value>::toFloat()
      - <value>::toBool()
      - <float>::format(string fmt)
      - <int>::format(string fmt)
      - <string>::isDataAscii()
      - <string>::isDataPrintableAscii()
      - <value>::callp()
      - <callref>::callp()
      - <int>::sign()
      - <float>::sign()
    - the value of the @ref Qore::SQL::NUMBER "NUMBER", @ref Qore::SQL::NUMERIC "NUMERIC", and @ref Qore::SQL::DECIMAL "DECIMAL" @ref sql_constants is now \c "number" instead of \c "string" (see also @ref sql_binding)
    - new constants:
      - @ref Qore::M_PIn "M_PIn"
      - @ref Qore::MAXINT "MAXINT"
      - @ref Qore::MININT "MININT"
    - new functions:
      - @ref Qore::range() "range()"
      - @ref Qore::xrange() "xrange()"
    - new methods:
      - @ref Qore::ReadOnlyFile::isTty() and @ref Qore::ReadOnlyFile::getFileName() (the @ref Qore::ReadOnlyFile class was added in qore 0.8.6 otherwise made up of methods formerly belonging to the @ref Qore::File class)
    - added the @ref append-module-path "%append-module-path" parse directive
    - @ref user_modules "user modules" may now use @ref Qore::Program "Program" objects for embedded logic; any @ref Qore::Program "Program" objects created in a @ref user_modules "user module" will have its parse options masked to be not less restrictive than the parse options in the current @ref Qore::Program "Program", and additionally parse options will be locked so that user module are not able to circumvent function restrictions imposed by parse options.
    - updated docs to show functional restrictions tagged at the class level

    @subsection qore_086_bug_fixes Bug Fixes in Qore
    - fixed a bug in the @ref map "map operator" with a select expression when the list operand is @ref nothing; it was returning a list with one @ref nothing element instead of @ref nothing
    - applied a patch by Reini Urban to allow for multi-arch builds on Debian
    - fixed bugs calculating the byte offset for string searches in the c++ %QoreString::index() and %QoreString::rindex() functions when the offset is negative and the strings have a multi-byte character encoding (such as UTF-8)
    - fixed a bug where calling an abstract method from a class where the abstract method is implemented was causing a parse error to be thrown
    - fixed a bug where the wrong source code location was displayed when raising a parse exception in operator expression parse initialization for some operators
    - fixed bugs in regexes in the HttpServer::addListeners() and HttpServer::addListenersWithHandler() methods (<a href="../../modules/HttpServer/html/index.html">HttpServer</a> module version updated to 0.3.5)
    - fixed bugs handling non-blocking reads in the @ref Qore::Socket "Socket" class; the timeout setting was only enforced for the first read; subsequent reads were made as blocking reads
    - fixed a bug in the @ref Qore::Socket "Socket" class when the SSL session requires renegotiation during non-blocking I/O
    - @ref Qore::File::constructor() "File::constructor()" now throws an exception if called with a tty target and @ref no-terminal-io "%no-terminal-io" is set
    - fixed a bug in split with quote (<string>::split(string, string, bool) and Qore::split(string, string, string, bool)) if the separator pattern was not found and the single field was not quoted either
    - fixed a bug handling nested @ref ifdef "%ifdef" and @ref ifndef "%ifndef" blocks with @ref else "%else" in the inside block
    - fixed a crashing due to the failure to clear the "PF_TOP_LEVEL" flag when initializing statements, this could cause temporary variables in a statement to be marked as the start of the global thread-local variable list, and then after such variables are deleted, then a crash happens when trying to access the global thread-local variable list
    - fixed a crashing bug at parse time merging function lists in namespaces declared multiple times
    - fixed a bug in executing user module init() closures
    - fixed a bug where the qore library could crash when destroying a Program object due to a race condition in removing signal handlers managed by the Program object; the Program calls the signal handler manager to remove the signals, but the signals can be removed concurrently to the request while the Program object is iterating the signal set (ie it is modified while being iterated), which causes a crash
    - added code to detect when the same namespace is declared both with and without the @ref mod_public "public keyword" when defining user modules which can result in entire namespaces being silently not exported (and can be difficult to debug); now a parse exception is thrown if this happens while parsing a user module
    - added code tags to @ref Qore::File "File" methods without side effects
    - made many minor documentation fixes

    @section qore_0851 Qore 0.8.5.1

    @par Release Summary
    Bugfix release

    @subsection qore_0851_bug_fixes Bug Fixes in Qore
    - fixed a race condition accessing global and closure-bound thread-local variables in multithreaded contexts
    - fixed a bug in transaction management with the @ref Qore::SQL::DatasourcePool "DatasourcePool" class when used with the @ref Qore::SQL::SQLStatement "SQLStatement" class
    - fixed an error in the <a href="../../modules/MailMessage/html/index.html">MailMessage.qm</a> user module where mail headers requiring encoding were not encoded and those not requiring encoding were encoded with Q encoding
    - fixed an error in the <a href="../../modules/Mime/html/index.html">Mime.qm</a> user module where \c "_" characters in q-encoded headers were not encoded correctly

    <hr>
    @section qore_085 Qore 0.8.5

    @par Release Summary
    Major new features and a few bug fixes

    @subsection qore_085_new_features New Features in Qore
    @par Abstract Methods and Interfaces
    %Qore now supports the <b>abstract</b> keyword when declaring methods; an <b>abstract</b> method has no implementation and must be
    implemented in child classes with the same signature for the child class to be instantiated.\n\n
    Classes with <b>abstract</b> methods define interfaces; a concrete implementation of the interface is a class that inherits the class with <b>abstract</b> methods and implements all the <b>abstract</b> methods.\n\n
    Abstract methods are defined with the following syntax:
    @code{.py}
class MyAbstractInterface {
    abstract string doSomething(int param);
    abstract bool checkSomething(string arg);
}
    @endcode
    The following abstract classes now exist in %Qore:
    - @ref Qore::SQL::AbstractDatasource "AbstractDatasource"
    - @ref Qore::AbstractIterator "AbstractIterator"
      - @ref Qore::AbstractQuantifiedIterator "AbstractQuantifiedIterator"
      - @ref Qore::AbstractBidirectionalIterator "AbstractBidirectionalIterator"
      - @ref Qore::AbstractQuantifiedBidirectionalIterator "AbstractQuantifiedBidirectionalIterator"
    - @ref Qore::Thread::AbstractSmartLock "AbstractSmartLock" (which was already present in %Qore but now implements abstract methods)
    .
    The following new iterator classes have been added to %Qore:
    - @ref Qore::HashIterator "HashIterator"
      - @ref Qore::HashReverseIterator "HashReverseIterator"
    - @ref Qore::HashListIterator "HashListIterator"
      - @ref Qore::HashListReverseIterator "HashListReverseIterator"
    - @ref Qore::ListHashIterator "ListHashIterator"
      - @ref Qore::ListHashReverseIterator "ListHashReverseIterator"
    - @ref Qore::ListIterator "ListIterator"
      - @ref Qore::ListReverseIterator "ListReverseIterator"
    - @ref Qore::SQL::SQLStatement "SQLStatement" (which was already present in %Qore but now implements the @ref Qore::AbstractIterator "AbstractIterator" interface to allow query results to be iterated)
    .
    Classes inheriting @ref Qore::AbstractIterator "AbstractIterator" have special support so that objects can be easily iterated in the following list operators:
    - @ref map
    - @ref foldr and @ref foldl
    - @ref select
    .
    @par Universal References
    All restrictions on references have been removed from %Qore; references to local variables may now be passed to the @ref background "background operator" and passed as arguments to @ref closure "closures".\n\n
    Basically when a reference is taken of a local variable that could result in the local variable being accessed in a multi-threaded context, the variable is treated as a closure-bound local variable in the sense that it's lifetime is reference-counted, and all accesses are wrapped in a dedicated mutual-exclusion lock to ensure thread safety.

    @par Pop3Client Module
    A <a href="../../modules/Pop3Client/html/index.html">Pop3Client</a> module has been added providing an API for communicating with <a href="http://en.wikipedia.org/wiki/Post_Office_Protocol">POP3</a> servers and retrieving email messages.\n\n
    The module uses functionality provided by the new <a href="../../modules/MailMessage/html/index.html">MailMessage</a> module to represent email messages (and attachment data) downloaded from the server.

    @par MailMessage Module
    The <a href="../../modules/MailMessage/html/index.html">MailMessage</a> module provides common functionality to the <a href="../../modules/Pop3Client/html/index.html">Pop3Client</a> and <a href="../../modules/SmtpClient/html/index.html">SmtpClient</a> modules to represent email messages for receiving and sending, respectively.  This module was created mostly from functionality removed from the <a href="../../modules/SmtpClient/html/index.html">SmtpClient</a> and enhanced to provide support for reading email messages in the new <a href="../../modules/Pop3Client/html/index.html">Pop3Client</a> module.

    @par SmtpClient Module Changes
    The Message and Attachment classes were removed from the <a href="../../modules/SmtpClient/html/index.html">SmtpClient</a> module to the <a href="../../modules/MailMessage/html/index.html">MailMessage</a> module.  Backwards-compatible definitions for the Message and Attachment classes are provided in the <a href="../../modules/SmtpClient/html/index.html">SmtpClient</a> module to rexport the removed functionality for backwards compatibility.

    @par Other Minor Improvements and Changes
    - qpp updated to support abstract methods and multiple inheritance (+ other minor qpp enhancements)
    - improved the \c QOREADDRINFO-GETINFO-ERROR exception description by adding information about the arguments passed
    - added a string argument to @ref Qore::chr(softint, __7_ string) "char(softint, *string)" to accept an output encoding
    - added a @ref Qore::int(string, softint) "int(string, softint)" variant to parse a string as a number and give the base
    - added a new parameter to parse_url() and parseURL() to allow for any [] in the hostname to be included in the \c "host" output key for indicating that the <a href="http://wikipedia.org/wiki/IPv6">ipv6</a> protocol be used
    - added the following pseudo-methods:
      - Qore::zzz8valuezzz9::lsize()
      - Qore::zzz8binaryzzz9::split()
      - Qore::zzz8binaryzzz9::toMD5()
      - Qore::zzz8binaryzzz9::toSHA1()
      - Qore::zzz8binaryzzz9::toSHA224()
      - Qore::zzz8binaryzzz9::toSHA256()
      - Qore::zzz8binaryzzz9::toSHA384()
      - Qore::zzz8binaryzzz9::toSHA512()
      - Qore::zzz8datezzz9::midnight()
      - Qore::zzz8listzzz9::first()
      - Qore::zzz8listzzz9::join()
      - Qore::zzz8listzzz9::last()
      - Qore::zzz8listzzz9::lsize()
      - Qore::zzz8nothingzzz9::lsize()
      - Qore::zzz8stringzzz9::regex()
      - Qore::zzz8stringzzz9::regexExtract()
      - Qore::zzz8stringzzz9::split()
      - Qore::zzz8stringzzz9::substr()
      - Qore::zzz8stringzzz9::toMD5()
      - Qore::zzz8stringzzz9::toSHA1()
      - Qore::zzz8stringzzz9::toSHA224()
      - Qore::zzz8stringzzz9::toSHA256()
      - Qore::zzz8stringzzz9::toSHA384()
      - Qore::zzz8stringzzz9::toSHA512()
    - added the <a href="http://code.google.com/p/xxhash/">xxhash FAST algorithm</a> with unordered_map to %Qore on supported platforms resuling in nearly 2x haster hash lookups
    - added the Qore::File::isOpen() method
    - added the Qore::call_pseudo() function to explicitly call a pseudo method on a value
    - added the Qore::symlink() function to create symbolic links
    - added Qore::TypeCodeMap and Qore::TypeNameMap to lookup type codes from type names and vice versa
    - added the following functions to allow the time zone to be set per thread:
      - Qore::set_thread_tz()
      - Qore::get_thread_tz()

    @subsection qore_085_bug_fixes Bug Fixes in Qore
    - fixed format_date() output for \c "MON" and \c "DAY", etc
    - fixed a memory leak in the parser related to parse exception handling with namespace members
    - fixed an invalid assert() in module handling when an error occurs loading the module (only affected debug builds)
    - tagged digest and crypto functions internally as @ref RET_VALUE_ONLY
    - do not kill TID 1 (the initial / main thread) when calling exit() in background threads as a crash can result with some 3rd party libraries that spawn their own threads on some platforms (observed on Darwin & Solaris 10 at least)
    - fixed a memory bug in the new builtin function API used by modules built with qpp
    - fixed memory bugs in the type system where uninitialized type pointers could be used causing a crash
    - fixed a memory bug in handling "or nothing" types where a non-null pointer would be assumed to be a pointer to the type, however it could actually be a pointer to the NOTHING object, the fix was to ensure that any NOTHING objects in argument lists would be substituted with a null pointer
    - fixed a bug in parse-time variant matching where an argument with parse-time type "object" would be matched as a perfect match to any parameter with any class restriction; this would cause run-time type errors if another valid class was passed that matched another variant of the method or function
    - fixed a build bug that caused qore to be built twice

    <hr>
    @section qore_084 Qore 0.8.4

    @par Release Summary
    Major new features and changes that can affect backwards-compatibility, plus 40 bug fixes

    @subsection qore_084_compatibility Changes That Can Affect Backwards-Compatibility

    @par Namespace Changes
    %Qore's internal namespace handling was nearly completely rewritten for %Qore 0.8.4.  This is because the old code was inefficient and applied namespaces inconsistently to @ref Qore::Program "Program" objects.\n\n
    The main change that can cause backwards-compatibility issues is that now functions are full namespace members.  If no namespace is explicitly given in a function definition, the function is a member of the unnamed root namespace.\n\n
    Also the distinction between builtin and user functions was removed.  Internally, there is only one kind of function object, which can contain both builtin and user function variants (overloaded variants of the same function with the same name but different arguments).\n\n
    All %Qore builtin functions were moved to the Qore namespace.\n\n
    Other namespace changes:
    - loading namespaces provided by builtin modules into a @ref Qore::Program "Program" object is now an atomic operation that may fail, if, for example, objects have already been defined in the target @ref Qore::Program "Program" with the same name as objects provided by the builtin module.  Previously this could cause undefined behavior.
    - namespace lookups are now truly breadth-first as documented; previously the algorithm was depth-first (contrary to the documentation)
    - namespace lookups are now done (both at parse time and runtime) with the help of symbol lookup tables for fast lookups; tables are maintained for both committed and temporary uncomitted parse symbols; this leads to up to 3x faster parsing for %Qore code
    - global variables are also now full namespace members, however this does not cause problems with backwards-compatibility

    @subsection qore_084_new_features New Features in Qore

    @par User Modules
    It is now possible to develop user modules in %Qore; several user modules are now included in the %Qore distribution, forming %Qore-language components of %Qore's runtime library.\n\n
    User modules delivered with %Qore 0.8.4:
    - <a href="../../modules/HttpServer/html/index.html">HttpServer</a>: a multi-threaded HTTP server implementation
    - <a href="../../modules/SmtpClient/html/index.html">SmtpClient</a>: an SMTP client library
    - <a href="../../modules/TelnetClient/html/index.html">TelnetClient</a>: a TELNET client implementation
    - <a href="../../modules/Mime/html/index.html">Mime</a>: a set of MIME definitions and functions for manipulating MIME data
    .
    There are also new example programs for the above modules in the examples/ directory.\n\n
    User modules are subject to %Qore's functional restriction framework.

    @par Namespace Changes
    As listed above:\n
    - global variables and functions are now full namespace members
    - all builtin functions are now in the Qore namespace
    - real depth-first searches are used for namespace symbols
    - symbols are resolved first in the current namespace when parsing declarations/code in a namespace

    @par The <b><tt>final</tt></b> Keyword
    Classes and methods can now be declared "final" to prevent subclassing or overriding in a subclass

    @par Pseudo Methods
    Pseudo-methods are class methods that can be implemented on any value; they are also part of class hierarchy.  The methods that can be executed on the value depend on the value's type, and all "pseudo-classes" inherit methods from a common base class.\n\n
    For example:
    @code{.py}
"string".strlen()
<abf05da3>.size()
500.typeCode()
    @endcode
    Are examples of pseudo-methods on literal values.\n\n
    Some expensive operations such as getting the first or last key (or value) of a hash are now cheap using pseudo-methods, for example:
    @code{.py}
hash.firstKey()
hash.lastValue()
    @endcode

    @par New Doxygen-Based Documentation
    The %Qore reference documentation is now generated by Doxygen, and is generated directly from the %Qore sources.  In fact, a new preprocessor known as "qpp" was developed for %Qore 0.8.4 to facilitate and enforce doxygen documentation on %Qore's runtime library (as well as abstract the relatively complex APIs used to bind C++ code to the %Qore runtime library from the C++ programmer).\n\n
    The documentation is more comprehensive, and corresponds much closer to the actual internal implementation since the documentation is now also contained in and directly generated from the internal C++ implementation of %Qore.\n\n
    For example, there is the <value>::val() method.  This method is implemented in the base pseudo class and is reimplemented in other pseudo-classes for other runtime data types as necessary.  This method returns @ref Qore::True "True" if the value has a value in the same sense as Perl's boolean context evaluation.  For example, if the value is a hash with no keys, it returns @ref Qore::False "False"; if it is a hash with keys, it returns @ref Qore::True "True"; if it is an empty string, it returns @ref Qore::False "False";
if it is a non-empty string, it returns @ref Qore::True "True", etc.

   @par LValue Handling Changes
   lvalue handling was rewritten as the old implementation was ugly and subject to deadlocks (in rare corner cases).\n\n
   Furthermore, medium-term, an architectural goal of %Qore is to store all ints, floats, and bools internally as the basic C++ type instead of using a class wrapper for each value, which needs dynamic allocation and destruction, which takes up more memory and negatively affects execution speed.\n\n
   With %Qore 0.8.4, all local and global variables are stored using optimized C++ types when declared with the appropriate type restrictions; for example:
   @code{.py}
int i0;
our int i1;
   @endcode
   These declares local and global variables that can only be assigned integer values; in %Qore 0.8.4 the value internally will be stored as an "int64" value (and not a dynamically-allocated QoreBigIntNode object).\n\n
   The same holds for:
   - @ref int_type "int"
   - @ref softint_type "softint"
   - @ref float_type "float"
   - @ref softfloat_type "softfloat"
   - @ref bool_type "bool"
   - @ref softbool_type "softbool"
   .
   Note that the optimized lvalue handling has not yet been applied to all lvalues, in particular non-static object members with declared types are not yet implemented with optimized storage; to do this requires a rewrite of %Qore's API and ABI (will happen in the next major release of %Qore).\n\n
   This change leads to improved integer and floating-point performance and a smaller runtime memory footprint.

   @par Runtime Optimizations
   In addition to the up to 3x faster parsing (as decribed in the namespace changes above), %Qore 0.8.4 contains many runtime optimizations designed to reduce the number of dynamic memory allocations performed at runtime.\n\n
   The optimizations included in this version of %Qore are only a half-measure compared to future changes that will necessitate a new binary %Qore API.

   @par Per-Thread Initialization
   the new set_thread_init() function allows a call reference or closure to be set which will be automatically executed when new threads are started (or a new thread accesses a @ref Qore::Program "Program" object) which can be used to transparently initialize thread-local data.

   @par More Control Over Thread Resource Exceptions
   new functions:
   - throw_thread_resource_exceptions_to_mark()
   - mark_thread_resources()
   .
   Allow for only thread resouces created after a certain point to be processed (for example only thread resources left after some embedded code was called)

   @par New Socket Methods
   new methods:
   - Qore::Socket::upgradeClientToSSL()
   - Qore::Socket::upgradeServerToSSL()
   .
   Allow upgrading an already-existing socket connection to SSL

   @par Better Socket Error Messages
   More information has been added to socket exceptions to provide better feedback when errors occur.

   @par New Socket Event Fields
   - added \c "type" and \c "typename" keys to the @ref EVENT_HOSTNAME_RESOLVED event
   - added \c "type", \c "typename", and \c "address" keys to the @ref EVENT_CONNECTING event

   @par Support For Blocking Writes in the Queue Class
   @ref Qore::Thread::Queue "Queue" objects can now be used as a blocking message channel (similar to a Go channel); if a maximum size is given to the @ref Qore::Thread::Queue "Queue" constructor, then trying to write data to the @ref Qore::Thread::Queue "Queue" when it is full will block until the @ref Qore::Thread::Queue "Queue"'s size goes below the maximum size; optional timeout parameters have been added to @ref Qore::Thread::Queue "Queue" methods that write to the @ref Qore::Thread::Queue "Queue".

   @par New Queue::clear() Method
   Does just what you think it does :)

   @par date(string, string) Improvement
   added the possibility to specify microseconds when parsing dates against a mask with the date() function

   @par New Support For ++ And -- Operators With Floating-Point Lvalues
   previously this would either convert the lvalue to an int or throw an exception if the lvalue could not be converted to an int due to type restrictions

   @par Class Recognition/Compatibility Between Program Objects
   The problem is that a user class created from the same source code in two different @ref Qore::Program "Program" objects would be recognized as a different class with parameter and variable type restrictions - ie you could not declare a variable or parameter with a class type restrictions and assign it an object created from the same class source code but created in another @ref Qore::Program "Program" object.\n\n
   This problem is analogous to a similar problem with java in that classes built from the same source but from different classloaders are also recognized as different classes.\n\n
   In %Qore 0.8.4 a class signature is created of all public and private objects, and an SHA1 hash is maintained of the class signature, and if the class names and signatures match, then the classes are assumed to be identical, even if they have different internal class IDs (because they were created in different @ref Qore::Program "Program" objects, for example).

   @par New TimeZone::date(string) Method
   to support creating arbitrary dates in a given @ref Qore::TimeZone "TimeZone"

   @par New GetOpt::parse3() method
   This method will display any errors on @ref Qore::stderr "stderr" and exit the program (which is the most typical way of handling command line errors anyway)

   @par += Operator Optimization For object += hash
   this operation is faster in this release

   @par New Parse Option PO_NO_MODULES
   Using this option disables module loading

   @par New Parse Option PO_NO_EMBEDDED_LOGIC
   Using this option disables all dynamic parsing

   @par New Parse Directives
   - @ref assume-global "%assume-global": the opposite of @ref assume-local "%assume-local"
   - @ref old-style "%old-style": the opposite of @ref new-style "%new-style"
   - @ref require-dollar "%require-dollar": the opposite of @ref allow-bare-refs "%allow-bare-refs"
   - @ref push-parse-options "%push-parse-options": allows parse options to be saved and restored when the current file is done parsing; very useful for %include files

   @par New Context Functions
   - cx_value(): returns the value of the given key
   - cx_first(): returns @ref Qore::True "True" if iterating the first row
   - cx_last(): returns @ref Qore::True "True" if iterating the last row
   - cx_pos(): returns the current row number (starting from 0)
   - cx_total(): returns the total number of rows in the set

   @par SOCKET-HTTP-ERROR Exception Enhancement
   The invalid header info received is reported in the exception's \c "arg" key

   @par Improved Parse Error Messages
   Improved some parse error messages dealing with namespace and class declaration errors

   @par Added NT_CLOSURE Constant
   type code for runtime closure values

    @subsection qore_084_bug_fixes Bug Fixes in Qore
    - fixed a race condition with @ref Qore::Program "Program" objects when a signal handler is left active and the @ref Qore::Program "Program" terminates
    - fixed a bug in the @ref Qore::File "File" class where the encoding given in the constructor was ignored; if no encoding was given in the File::open*() method then the @ref Qore::File "File"'s encoding would always be set to the default encoding, now it's set to the encoding given in the constructor (as documented)
    - runtime checks have been implemented so that references to local variables cannot be passed to a closure; this would cause a runtime crash
    - a fix has been made to the @ref delete "delete" and @ref remove "remove" operators; lists will not be extended when trying to remove/delete list elements that do not exist
    - fixed some bugs showing the error location with bugs in the second stage of parsing (symbol resolution)
    - apply type filters to blocks with a designated return type but no @ref return "return statement"
    - fixed crashing bugs on some 32bit platforms where size_t was assumed to be 64 bits
    - fixed a crashing bug parsing invalid @ref requires "%requires" directives in the scanner
    - fixed a bug in usleep() with relative date/time values (added a new usleep() variant to support this)
    - fixed a typo in the command-line help for the qore binary with unknown parse options
    - fixed @ref Qore::Option::HAVE_SIGNAL_HANDLING "HAVE_SIGNAL_HANDLING" to be @ref Qore::False "False" if signal handling is disabled on platforms where signal handling is otherwise available
    - fixed a scanner bug parsing out of line class definitions with a root-justified namespace path (ex: \c "class ::X::ClassName ...")
    - merging code from binary modules at parse time and at runtime is now transaction-safe (before it would cause memory errors and/or a crash), now if errors are detected then an exception is raised and changes are not applied.
    - fixed a crashing bug in the C++ API function QoreHashNode::setKeyValue() when the value is 0 and an exception occurs or is already active before the call is made
    - fixed a bug in date parsing with a format string - off by one with integer months - added a regression test for this case
    - fixed a memory error with the @ref rethrow "rethrow statement" in enclosing but nested try-catch blocks
    - fixed a crashing bug where qore would try to instantiate a class for a type that did not represent a class (ex: \c "int i();")
    - fixed a memory leak in the @ref softlist_type "softlist" and @ref softlist_or_nothing_type "*softlist" type implementation
    - make sure and raise a \c SOCKET-CLOSED error when reading a HTTP header if no data is received
    - make sure and convert encodings with @ref Qore::index() "index()" and @ref Qore::rindex() "rindex()" functions if the encodings don't match
    - build fix: only use a lib64 directory if the directory exists already
    - raise a parse exception in the scanner if a numeric overflow occurs in literal integer values
    - fixed a bug in @ref Qore::Thread::AbstractSmartLock::lockTID() "AbstractSmartLock::lockTID()"
    - fixed a major crashing error in the C++ API function QoreStringNode::createAndConvertEncoding(); this function is used by the xml module when parsing XML-RPC sent in a non-UTF-8 character encoding
    - fixed Qore::File::getchar() to always retrieve 1 character (even for multi-byte character encodings)
    - fixed string evaluation in a boolean context to return @ref Qore::True "True" with floating-point numbers between -1.0 and 1.0 exclusive
    - printf formatting fix: output YAML-style \c "null" for @ref nothing with %%y
    - scanner fix: accept \c "\r" as whitespace to allow better parsing of sources with Windows EOL markers
    - fixed parse-time type processing/checks for the keys, + and * operators
    - foreach statement fix: unconditionally evaluate the hash when iterating as otherwise it could change during iteration which could cause a crash
    - fixed another parse-time variant matching bug where the variant-matching algorithm was too aggressive and excluded possible matches at parse time which could result in a false parse-time definitive match even though a better match could be available at runtime
    - fixed a static memory leak when signal handlers are left registered when the qore library terminates
    - fixed static memory leaks and 1 dynamic memory leak in strmul()
    - fixed a crashing bug in handling recursive constant references
    - fixed a bug in the C++ API function HashIterator::deleteKey() when the node's value is NULL
    - fixed time zone/DST calculations for time zone regions with DST with dates before the epoch but after the last DST transition before the epoch
    - fixed a memory error where invalid source expressions referenced in a regular expression substitution expression would cause a crash (ex: @verbatim str =~ s/public (name)/$2/g @endverbatim
    - fixed a memory error in regular expression substitution where the unconverted string (if not given in UTF-8 encoding) was used when copying source expressions to the target string
    - fixed a bug where a recursive class inheritance tree would cause a crash
    - fixed a bug where a static class method could not access private members of the class
*/<|MERGE_RESOLUTION|>--- conflicted
+++ resolved
@@ -2,8 +2,6 @@
 
     @tableofcontents
 
-<<<<<<< HEAD
-=======
     @section qore_08123 Qore 0.8.12.3
 
     @par Release Summary
@@ -18,7 +16,6 @@
     - fixed a bug where executing a call reference to a deleted object method would cause a crash (<a href="https://github.com/qorelanguage/qore/issues/1268">issue 1268</a>)
     - fixed a bug where Qore would allow methods to be called on already deleted objects under certain conditions (<a href="https://github.com/qorelanguage/qore/issues/1270">issue 1270</a>)
 
->>>>>>> 1169cb42
     @section qore_08122 Qore 0.8.12.2
 
     @par Release Summary
