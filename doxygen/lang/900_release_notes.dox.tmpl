/** @page release_notes Release Notes

    @tableofcontents

<<<<<<< HEAD
    @section qore_08127 Qore 0.8.12.8
=======
    @section qore_08128 Qore 0.8.12.8
>>>>>>> d8acb50f

    @par Release Summary
    Bugfix release; see details below

<<<<<<< HEAD
    @subsection qore_08128_bug_fixes Bug Fixes in Qore

    - fixed a bug in @ref Qore::trunc_str() "trunc_str()" when the string has an invalid multi-byte character at the end of the string and the string is exactly the byte width requested (<a href="https://github.com/qorelanguage/qore/issues/1693">issue 1693</a>)

=======
    - fixed a memory leak in @ref try-module "%try-module" error handling (<a href="https://github.com/qorelanguage/qore/issues/1690">issue 1690</a>)

    @subsection qore_08127_bug_fixes Bug Fixes in Qore
>>>>>>> d8acb50f
    @section qore_08127 Qore 0.8.12.7

    @par Release Summary
    Bugfix release; see details below

    @subsection qore_08127_bug_fixes Bug Fixes in Qore

    - fixed bug in internal string generation with \c size_t arguments that could cause invalid data to be output or crashes on 32-bit platforms (<a href="https://github.com/qorelanguage/qore/issues/1640">issue 1640</a>)
    - fixed a runtime memory leak and invalid runtime behavior with undetected recursive lvalue references (<a href="https://github.com/qorelanguage/qore/issues/1617">issue 1617</a>)
    - improved @ref garbage_collection "prompt collection" performance with large graphs of objects by eliminating additional unnecessary graph scans, resulting in further large performance improvements in the garbage collector (<a href="https://github.com/qorelanguage/qore/issues/1363">issue 1363</a>)
    - improved \c InboundTableMapper::queueData() performance (in the <a href="../../modules/TableMapper/html/index.html">TableMapper</a> module) when used with data in hash of lists format to use bulk DML in input and output without internal data conversions (<a href="https://github.com/qorelanguage/qore/issues/1626">issue 1626</a>)
    - <a href="../../modules/OracleSqlUtil/html/index.html">OracleSqlUtil</a> module fixes:
      - worked around \c ORA-22165 from \c op_in() caused by Oracle's limit on number of collection elements (<a href="https://github.com/qorelanguage/qore/issues/1660">issue 1660</a>)
      - fixed a bug in the \a force option (i.e. cascade) for dropping types (<a href="https://github.com/qorelanguage/qore/issues/1683">issue 1683</a>)
    - improved @ref try-module "%try-module" error reporting and documentation (<a href="https://github.com/qorelanguage/qore/issues/1648">issue 1648</a>)

    @section qore_08126 Qore 0.8.12.6

    @par Release Summary
    Bugfix release; see details below

    @subsection qore_08126_bug_fixes Bug Fixes in Qore

    - fixed a bug in @ref Qore::parse_url() parsing single-character hostnames (<a href="https://github.com/qorelanguage/qore/issues/1524">issue 1524</a>)
    - fixed a bug where @ref Qore::PO_LOCKDOWN "PO_LOCKDOWN" was not set when parsing \c init and \c del attributes in @ref user_modules "user module" headers (<a href="https://github.com/qorelanguage/qore/issues/1535">issue 1535</a>)
    - fixed a bug parsing exception catch block parameter errors (in debug builds only; <a href="https://github.com/qorelanguage/qore/issues/1558">issue 1558</a>)
    - fixed a bug dereferencing @ref binary "binary values" with the @ref list_element_operator "[] operator"; the behavior now corresponds to the documentation (<a href="https://github.com/qorelanguage/qore/issues/1566">issue 1566</a>)
    - fixed a bug that would result in a crash if a method were declared both \c static and \c abstract (<a href="https://github.com/qorelanguage/qore/issues/1590">issue 1590</a>)
    - fixed performance issues with the <a href="../../modules/Mapper/html/index.html">Mapper</a> module (and by extension the <a href="../../modules/TableMapper/html/index.html">TableMapper</a> module) for mappers with many identity (i.e. 1:1) and constant mappings (<a href="https://github.com/qorelanguage/qore/issues/1620">issue 1620</a>)
    - fixed a bug in the \c BulkInsertOperation class in the <a href="../../modules/BulkSqlUtil/html/index.html">BulkSqlUtil</a> module where inserts would fail or silently insert invalid data in the second or later blocks when constant hashes were used (<a href="https://github.com/qorelanguage/qore/issues/1625">issue 1625</a>)

    @section qore_08125 Qore 0.8.12.5

    @par Release Summary
    Bugfix release; see details below

    @subsection qore_08125_new_features New Features in Qore

    - added the <a href="../../modules/SalesforceRestClient/html/index.html">SalesforceRestClient</a> module for communicating with Salesforce.com using the REST APIs
    - module <a href="../../modules/SqlUtil/html/index.html">SqlUtil</a>
      - has support for native default values in tables (<a href="https://github.com/qorelanguage/qore/issues/1428">issue 1428</a>)
      - has support for Oracle named types (eg. spatial types) for Schema.qm and SchemaReverse.qm. (<a href="https://github.com/qorelanguage/qore/issues/1465">issue 1465</a>)

    @subsection qore_08125_bug_fixes Bug Fixes in Qore

    - <a href="../../modules/Mime/html/index.html">Mime</a> module:
      - added support for URL form-encoded messages (<a href="https://github.com/qorelanguage/qore/issues/1436">issue 1436</a>
    - <a href="../../modules/RestClient/html/index.html">RestClient</a> module:
      - added support for URL form-encoded messages (<a href="https://github.com/qorelanguage/qore/issues/1436">issue 1436</a>
      - added support for the \c "rawxml" message body encoding (<a href="https://github.com/qorelanguage/qore/issues/1437">issue 1437</a>
    - fixed handling of invalid compressed data in the following functions (<a href="https://github.com/qorelanguage/qore/issues/1432">issue 1432</a>):
      - @ref Qore::gunzip_to_binary()
      - @ref Qore::gunzip_to_string()
      - @ref Qore::uncompress_to_binary()
      - @ref Qore::uncompress_to_string()
    - fixed \c \@inf\@ on Windows (<a href="https://github.com/qorelanguage/qore/issues/1442">issue 1442</a>):
    - fixed @ref Qore::parse_url() with single-character usernames (<a href="https://github.com/qorelanguage/qore/issues/1455">issue 1455</a>)
    - corrected the error message with SSL reads when the server closes the connection prematurely (<a href="https://github.com/qorelanguage/qore/issues/1488">issue 1488</a>)
    - fixed the \c Host header in HTTP requests to not include the port if the port is the default port for the scheme because it causes some servers to reject the request (<a href="https://github.com/qorelanguage/qore/issues/1489">issue 1489</a>)

    @section qore_08124 Qore 0.8.12.4

    @par Release Summary
    Bugfix release; see details below

    @subsection qore_08124_bug_fixes Bug Fixes in Qore

    - fixed a reference bug in the @ref Qore::Thread::Queue "Queue" class introduced in the last release (<a href="https://github.com/qorelanguage/qore/issues/1309">issue 1309</a>)
    - fixed a bug where database types could not be correctly aligned if they had dependencies (<a href="https://github.com/qorelanguage/qore/issues/1314">issue 1314</a>); entailed updates in the following modules:
      - <a href="../../modules/SqlUtil/html/index.html">SqlUtil</a>
      - <a href="../../modules/FreetdsSqlUtil/html/index.html">FreetdsSqlUtil</a>
      - <a href="../../modules/MysqlSqlUtil/html/index.html">MysqlSqlUtil</a>
      - <a href="../../modules/OracleSqlUtil/html/index.html">OracleSqlUtil</a>
      - <a href="../../modules/PgsqlSqlUtil/html/index.html">PgsqlSqlUtil</a>
      - <a href="../../modules/Schema/html/index.html">Schema</a>
    - fixed a bug in @ref Qore::trunc_str() "trunc_str()" where an infinite loop could be triggered with certain arguments and multi-byte character encodings (<a href="https://github.com/qorelanguage/qore/issues/1327">issue 1327</a>)
    - improved @ref garbage_collection "prompt collection" performance with larger graphs of objects by eliminating unnecessary graph scans made during object method calls (<a href="https://github.com/qorelanguage/qore/issues/1363">issue 1363</a>)
    - fixed bugs in @ref Qore::date(string) "date(string)" and @ref Qore::date(string, string) "date(string, string)" where invalid input data was ignored and invalid dates were returned (<a href="https://github.com/qorelanguage/qore/issues/1369">issue 1369</a>)
    - <a href="../../modules/CsvUtil/html/index.html">CsvUtil</a> module:
      - fixed a bug in \c AbstractCsvIterator::identifyTypeImpl() generating an error message (<a href="https://github.com/qorelanguage/qore/issues/1355">issue 1355</a>)
    - <a href="../../modules/MailMessage/html/index.html">MailMessage</a> module:
      - fixed a bug using the default encoding in \c Message::attach() (issue <a href="https://github.com/qorelanguage/qore/issues/1352">issue 1352</a>)
    - <a href="../../modules/SqlUtil/html/index.html">SqlUtil</a> module:
      - fixed the ignored character_semantics column option in schema alignmed (<a href="https://github.com/qorelanguage/qore/issues/1379">issue 1379</a>)
      - implemented the \c cop_length() column function (<a href="https://github.com/qorelanguage/qore/issues/1395">issue 1395</a>)
    - <a href="../../modules/OracleSqlUtil/html/index.html">OracleSqlUtil</a> module:
      - OraclePackage attribute body_src is now public to access package bodies
    - <a href="../../modules/Qorize/html/index.html">Qorize</a> module:
      -  Qorize module: new qorize_val() set of functions; qorize_named() introduced; qorize tests
    - <a href="../../modules/TableMapper/html/index.html">TableMapper</a> module:
      - fixed runtime option propagation to \c TableMapper::SqlStatementMapperIterator from \c TableMapper::AbstractSqlStatementOutboundMapper::iterator() (<a href="https://github.com/qorelanguage/qore/issues/1418">issue 1418</a>)
      - fixed SqlStatementMapperIterator::getCount() (<a href="https://github.com/qorelanguage/qore/issues/1417">issue 1417</a>)
      - added the following methods:
        - \c TableMapper::AbstractSqlStatementOutboundMapper::getRowIterator()
        - \c TableMapper::InboundTableMapper::iterator()
        - \c TableMapper::InboundTableMapperIterator::getRuntime()
        - \c TableMapper::InboundTableMapperIterator::replaceRuntime()
        - \c TableMapper::InboundTableMapperIterator::setRuntime()
        - \c TableMapper::SqlStatementMapperIterator::getRuntime()
        - \c TableMapper::SqlStatementMapperIterator::replaceRuntime()
        - \c TableMapper::SqlStatementMapperIterator::setRuntime()
    - <a href="../../modules/QUnit/html/index.html">QUnit</a> module:
      - fixed showing the assertion location when there are test modules on top of QUnit (<a href="https://github.com/qorelanguage/qore/issues/1046">issue 1046</a>)
    - fixed inconsistency between list splice operator and splice function (<a href="https://github.com/qorelanguage/qore/issues/1380">issue 1380</a>)

    @section qore_08123 Qore 0.8.12.3

    @par Release Summary
    Bugfix release; see details below

    @subsection qore_08123_bug_fixes Bug Fixes in Qore

    - fixed the documentation (and DB modules) where @ref Qore::SQL::SQLStatement::fetchColumns() "SQLStatement::fetchColumns()" was inconsistent; now it will return a empty hash when no more rows are available to fetch (<a href="https://github.com/qorelanguage/qore/issues/1241">issue 1241</a>)
    - added I/O timeout support to the @ref Qore::FtpClient "FtpClient" class (<a href="https://github.com/qorelanguage/qore/issues/1252">issue 1252</a>)
    - fixed bugs in @ref Qore::Socket::recv() "Socket::recv()" and @ref Qore::Socket::recvBinary() "Socket::recvBinary()" with <tt>size = 0</tt> where @ref nothing could be returned which is invalid according to the methods' declared return types (<a href="https://github.com/qorelanguage/qore/issues/1260">issue 1260</a>)
    - fixed a bug where @ref Qore::FtpClient::get() "FtpClient:get()" would fail with an exception when retrieving an empty file (<a href="https://github.com/qorelanguage/qore/issues/1255">issue 1255</a>)
    - fixed a bug where executing a call reference to a deleted object method would cause a crash (<a href="https://github.com/qorelanguage/qore/issues/1268">issue 1268</a>)
    - fixed a bug where Qore would allow methods to be called on already deleted objects under certain conditions (<a href="https://github.com/qorelanguage/qore/issues/1270">issue 1270</a>)
    - fixed a bug where calling @ref Qore::exit() "exit()" in a multithreaded program could result in a segmentation fault (<a href="https://github.com/qorelanguage/qore/issues/1215">issue 1215</a>)
    - fixed a bug where <a href="../../modules/HttpServer/html/index.html">HttpServer::addListener()</a> could not accept a bind on port 0 to mean any random port (<a href="https://github.com/qorelanguage/qore/issues/1284">issue 1284</a>)
    - fixed a race condition in @ref garbage_collection "prompt collection" that could lead to a crash (<a href="https://github.com/qorelanguage/qore/issues/1084">issue 1084</a>)
    - fixed a bug clearing @ref Qore::Socket "Socket" event queues when the @ref Qore::Socket "Socket" goes out of scope that could lead to a crash (<a href="https://github.com/qorelanguage/qore/issues/1292">issue 1292</a>)
    - fixed a bug with @ref Qore::FtpClient::setWarningQueue() "FtpClient::setWarningQueue()" that could cause a crash (<a href="https://github.com/qorelanguage/qore/issues/1293">issue 1293</a>)
    - fixed a bug where @ref Qore::FtpClient::pwd() returned invalid directory names (<a href="https://github.com/qorelanguage/qore/issues/1295">issue 1295</a>)

    @section qore_08122 Qore 0.8.12.2

    @par Release Summary
    Bugfix release; see details below

    @subsection qore_08122_bug_fixes Bug Fixes in Qore
    - fixed bugs in handling websocket close status codes in the <a href="../../modules/WebSocketUtil/html/index.html">WebSocketUtil</a>, <a href="../../modules/WebSocketClient/html/index.html">WebSocketClient</a>, and <a href="../../modules/WebSocketHandler/html/index.html">WebSocketHandler</a> modules (<a href="https://github.com/qorelanguage/qore/issues/1216">issue 1216</a>)

    @section qore_08121 Qore 0.8.12.1

    @par Release Summary
    Bugfix release; see details below

    @subsection qore_08121_bug_fixes Bug Fixes in Qore
    - <a href="../../modules/TableMapper/html/index.html">TableMapper</a> module fixes:
      - fixed a bug with the \c SqlStatementOutboundMapper::iterator() method; corrected the iterator object return value which was causing \c AbstractMapperIterator::mapBulk() to fail (<a href="https://github.com/qorelanguage/qore/issues/979">issue 979</a>)
      - fixed a bug with \c SqlStatementOutboundMapper; it would throw an error if the required \c "table" or \c "sh" options were used and only worked with subclasses that declared these options (<a href="https://github.com/qorelanguage/qore/issues/981">issue 981</a>)
      - fixed a bug where \c AbstractSqlStatementOutboundMapper::iterator() failed to use options when creating the new \c Mapper object (<a href="https://github.com/qorelanguage/qore/issues/1088">issue 1088</a>)
    - fixed a bug where optional arguments were not handled correctly in some rare cases (<a href="https://github.com/qorelanguage/qore/issues/974">issue 974</a>)
    - fixed a bug causing a crash when @ref Qore::parse_base64_string_to_string() "parse_base64_string_to_string()" was called with an empty string (<a href="https://github.com/qorelanguage/qore/issues/996">issue 996</a>)
    - fixed a bug resolving base class method calls during parse initialization (<a href="https://github.com/qorelanguage/qore/issues/1075">issue 1075</a>)
    - fixed thread memory handling bug with some operator expressions and the @ref background "background operator" (<a href="https://github.com/qorelanguage/qore/issues/1096">issue 1096</a>)
    - fixed a race condition in the prompt collection of closure-bound local variables in the @ref garbage_collection "garbage collector" (<a href="https://github.com/qorelanguage/qore/issues/1103">issue 1103</a>)
    - fixed a bug where @ref Qore::HTTPClient "HTTPClient" class method variants such as @ref Qore::HTTPClient::get() "HTTPClient::get()" without a callback would fail to return the message body when the server sent a reply with chunked transfer encoding (<a href="https://github.com/qorelanguage/qore/issues/1117">issue 1117</a>)
    - fixed a bug in CsvUtil where backward compatibility was broken for single-row-type format (<a href="https://github.com/qorelanguage/qore/issues/1124">issue 1124</a>)
    - fixed bugs where declared public functions were missing from the library ABI (<a href="https://github.com/qorelanguage/qore/issues/1126">issue 1126</a>)
    - fixed bugs where @ref Qore::format_number() and <float>::format() gave incorrect results when rounding to the significant decimals given in the format string (<a href="https://github.com/qorelanguage/qore/issues/1149">issue 1149</a>)
    - fixed a bug referencing \c self in base class constructor arguments (<a href="https://github.com/qorelanguage/qore/issues/1169">issue 1169</a>)
    - fixed a bug where the incorrect class destructor was called in the openldap module (<a href="https://github.com/qorelanguage/qore/issues/1174">issue 1174</a>)
    - fixed a bug where declaring a \c copy() method as @ref synchronized would result in a crash when the method was called (<a href="https://github.com/qorelanguage/qore/issues/1188">issue 1188</a>)
    - fixed bugs in <string>::getEncoded() and <string>::getDecoded() regarding @ref Qore::CE_XML "CE_XML" and @ref Qore::CE_NONASCII "CE_NONASCII" (<a href="https://github.com/qorelanguage/qore/issues/1193">issue 1193</a>)
    - fixed bugs where @ref Qore::call_object_method() and @ref Qore::call_object_method_args() allowed private methods to be called from outside the class (<a href="https://github.com/qorelanguage/qore/issues/1194">issue 1194</a>)
    - fixed a bug where @ref deprecated methods were being internally registered as @ref RUNTIME_NOOP (<a href="https://github.com/qorelanguage/qore/issues/1197">issue 1197</a>)
    - fixed bugs where the @ref Qore::SQL::Datasource "Datasource" class would open a connection to the server in the constructor before options were set and where a server connection was required to call @ref Qore::SQL::Datasource::getOption() "Datasource::getOption()" or @ref Qore::SQL::Datasource::setOption() "Datasource::setOption()" (<a href="https://github.com/qorelanguage/qore/issues/1201">issue 1201</a>)
    - fixed memory errors in the @ref Qore::Thread::Queue "Queue" class where spurious exceptions could be raised (<a href="https://github.com/qorelanguage/qore/issues/1202">issue 1202</a>)
    - fixed a memory leak with static class member initializers (<a href="https://github.com/qorelanguage/qore/issues/1206">issue 1206</a>)

    @section qore_0812 Qore 0.8.12

    @par Release Summary
    Major new release with major new features and bug fixes as well as packaging fixes:
    - added support for @ref garbage_collection "deterministic garbage collection"
    - standardized function naming convention
    - new functions, methods, constants, operators, and user modules
    - greatly improved support on Windows

    @subsection qore_0812_compatibility Changes That Can Affect Backwards-Compatibility
    - fixed broken list parsing; in previous releases, %Qore's parser re-wrote lists without parentheses used as top-level statements with certain assignment operators (@ref assignment_operator "=", @ref plus_equals_operator "+=", @ref minus_equals_operator "-=", @ref multiply_equals_operator "*=", and @ref divide_equals_operator "/=", but not with others) so that statements like <tt>list l = 1, 2, 3;</tt> were valid assignments.   Due to operator precedence, such statements should normally be interpreted as <tt>(list l = 1), 2, 3;</tt>, which is not a valid expression.  Not only were the rules applied with only some assignment operators, but such lists were only rewritten if used as top-level statements, therefore the rules were applied inconsistenctly depending on where the expression was located in the parse tree.  As of %Qore 0.8.12, these inconsistencies have been eliminated by default from %Qore; all lists are processed according to the precedence rules defined in @ref operators.  This could break old code that relied on the old, broken behavior.  To get the old behavior, use the @ref broken-list-parsing "%broken-list-parsing" parse directive.
    - fixed broken @ref int_type "int" and @ref softint_type "softint" assignments; previously runtime type errors with these type restrictions were ignored and all values were silently converted to integers for the assignment, now runtime type errors are thrown according to the original design.  Parse errors are detected as before.  This could break old code that relied on the old, broken behavior.  To get the old behavior, use the @ref broken-int-assignments "%broken-int-assignments" parse directive.
    - fixed broken multi-character operator parsing; the %Qore parser has been updated to no longer accept multi-character operators with whitespace between the chacters making up the operator; it is believed that this was never used and simply caused the parser to be needlessly complicated and caused %Qore to be less compatible with other languages.  To get the old behavior, use the @ref broken-operators "%broken-operators" parse directive.
    - the @ref push "push", @ref unshift "unshift", @ref pop "pop" and @ref shift "shift" operators now throw an exception when their first operand is not a list and @ref strict-args "%strict-args" is in effect

    @subsection qore_0812_new_features New Features in Qore
    - Added the @ref value_coalescing_operator which checks first argument if it evaluates to @ref Qore::False "False" with @ref <value>::val() and if so assigns the second argument. The operator can be further chained; for example: @code{.py} expr1 ?* expr2 ?* expr3 @endcode
    - Added the @ref null_coalescing_operator which checks the first operand for @ref nothing or @ref null; if true returns the second argument. The operator can be further chained, in which case the first operand with a value is returned; ex: @code{.py} expr1 ?? expr2 ?? expr3 @endcode
    - %Qore identifiers can now begin with an underscore character \c "_"; the following is now a valid (with @ref new-style "%new-style"): @code{.py}int _var = 1;@endcode
    - hash enhancements:
      - new syntax for an expression giving an empty hash: <tt>{}</tt>; for example: @code{.py} hash h = {};@endcode
      - new literal hash support: hashes can now be given as literal values as follows: @code{.py} (<key_expr>: <val_expr>, [...]) @endcode For example: @code{.py} return (get_key(): get_value()); @endcode in the past the keys in literal hashes had to be either a string or a constant; now any valid %Qore expression can be used to generate the hash keys at runtime
      - new hash syntax; hash elements can now be enclosed by curly brackets as well as regular parentheses; the version with curly brackets when used with the @ref hmap "map" operator results in the hash version of the map operator being used
      - Added new @ref hmap "hash version of the map" operator to build a hash from a list or iterator expression; ex: @code{.py} hash h = map {$1, h2.$1}, i; @endcode
    - implemented support for loading user modules in a pre-defined @ref Qore::Program "Program" object (that can have a custom API) in the following new functions and methods:
      - @ref Qore::load_user_module_with_program() "load_user_module_with_program()"
      - @ref Qore::Program::loadApplyToPrivateUserModule() "Program::loadApplyToPrivateUserModule()"
      - @ref Qore::Program::loadApplyToUserModule() "Program::loadApplyToUserModule()"
      - @ref Qore::Program::loadUserModuleWithProgram() "Program::loadUserModuleWithProgram()"
    - implemented support for code / dependency injections in @ref Qore::Program "Program" containers with the following changes:
      - @ref Qore::Program::importClass() now accepts optional arguments that allow the imported version of the class to live in another namespace and have another name and an argument that allows the imported version of the class to remain even if it overlaps with an imported system or user class from a module
      - @ref Qore::Program::importFunction() now accepts an optional argument that allows the imported version of the function to remain even if it overlaps with an imported system or user function from a module
      - the new parse option @ref Qore::PO_ALLOW_INJECTION must be set on the @ref Qore::Program "Program" object in order to use code / dependency injection parameters in the above methods
      - once a @ref Qore::Program "Program" object has an injected API set up, the system API can be imported (possibly already overridden with injected code) with the following new methods:
        - @ref Qore::Program::importSystemApi()
        - @ref Qore::Program::importSystemClasses()
        - @ref Qore::Program::importSystemConstants()
        - @ref Qore::Program::importSystemFunctions()
        .
        additionally user modules can be loaded with overridden injected code with the following new functions / methods:
        - @ref Qore::load_user_module_with_program() "load_user_module_with_program()"
        - @ref Qore::Program::loadApplyToPrivateUserModule() "Program::loadApplyToPrivateUserModule()"
        - @ref Qore::Program::loadApplyToUserModule() "Program::loadApplyToUserModule()"
        - @ref Qore::Program::loadUserModuleWithProgram() "Program::loadUserModuleWithProgram()"
        .
        furthermore the following function can be used to reload injected modules with the non-injected version:
        - @ref Qore::reload_module() "reload_module()"
    - implemented support for user-defined thread-resource management, allowing %Qore code to safely manage resources associated to a particular thread:
      - @ref Qore::Thread::AbstractThreadResource
      - @ref Qore::Thread::remove_thread_resource()
      - @ref Qore::Thread::set_thread_resource()
    - new constants:
      - @ref Qore::DirSep
      - @ref Qore::Platform
      - @ref Qore::ParseOptionCodeMap
      - @ref Qore::ParseOptionStringMap
      - @ref Qore::PO_BROKEN_LIST_PARSING
      - @ref Qore::PO_BROKEN_LOGIC_PRECEDENCE
      - @ref Qore::PO_BROKEN_OPERATORS
      - @ref Qore::PO_NO_INHERIT_SYSTEM_CONSTANTS
      - @ref Qore::PO_NO_INHERIT_USER_CONSTANTS
      - @ref Qore::PO_NO_API
      - @ref Qore::PO_NO_SYSTEM_API
      - @ref Qore::PO_NO_USER_API
      - @ref Qore::SQL::DBI_CAP_HAS_ARRAY_BIND "Qore::SQL::DBI_CAP_HAS_ARRAY_BIND"
      - @ref StringConcatEncoding
      - @ref StringConcatDecoding
    - new classes:
      - @ref Qore::DataLineIterator
      - @ref Qore::Thread::AbstractThreadResource
    - other new methods:
      - @ref Qore::SQL::DatasourcePool::getCapabilities()
      - @ref Qore::SQL::DatasourcePool::getCapabilityList()
      - @ref Qore::SQL::SQLStatement::currentThreadInTransaction()
      - @ref Qore::Thread::Queue::setError()
      - @ref Qore::Thread::Queue::clearError()
    - updated methods:
      - @ref Qore::TimeZone::constructor() "TimeZone::constructor()": now accepts a path to the zoneinfo file if the @ref Qore::PO_NO_FILESYSTEM sandboxing restrictions is not set
    - the \c SOCKET-THROUGHPUT-WARNING event is no longer raised on the warning queue if the transfer size is less than 1024 bytes; this affects:
      - @ref Qore::FtpClient::setWarningQueue()
      - @ref Qore::HTTPClient::setWarningQueue()
      - @ref Qore::Socket::setWarningQueue()
    - new functions:
      - @ref Qore::create_object()
      - @ref Qore::create_object_args()
      - @ref Qore::decode_uri_request()
      - @ref Qore::encode_uri_request()
      - @ref Qore::get_duration_seconds_f()
      - @ref Qore::getgroups()
      - @ref Qore::getusername()
      - @ref Qore::ltrim()
      - @ref Qore::parse_float()
      - @ref Qore::parse_number()
      - @ref Qore::realpath()
      - @ref Qore::rtrim()
      - @ref Qore::set_return_value()
      - @ref Qore::setgroups()
      - @ref Qore::Thread::remove_thread_resource()
      - @ref Qore::Thread::set_thread_resource()
    - updated functions:
      - @ref Qore::parse_boolean()
      - @ref Qore::string()
      - @ref Qore::strmul()
    - new pseudo-methods:
      - @ref <date>::dayNumber()
      - @ref <date>::dayOfWeek()
      - @ref <date>::durationSecondsFloat()
      - @ref <date>::isoDayOfWeek()
      - @ref <date>::isoWeekHash()
      - @ref <date>::isoWeekString()
      - @ref <object>::uniqueHash()
      - @ref <string>::getDecoded()
      - @ref <string>::getEncoded()
    - the following functions were moved from the <a href="../../modules/Util/html/index.html">Util</a> module to %Qore:
      - @ref Qore::absolute_path()
      - @ref Qore::absolute_path_windows()
      - @ref Qore::absolute_path_unix()
    - camel-case functions were deprecated in this release, covering the following functions:
      - @ref Qore::callObjectMethod(): deprecated for @ref Qore::call_object_method()
      - @ref Qore::callObjectMethodArgs(): deprecated for @ref Qore::call_object_method_args()
      - @ref Qore::existsFunction(): deprecated for @ref Qore::exists_function()
      - @ref Qore::functionType(): deprecated for @ref Qore::function_type()
      - @ref Qore::getAllThreadCallStacks(): deprecated for @ref Qore::get_all_thread_call_stacks()
      - @ref Qore::getClassName(): deprecated for @ref Qore::get_class_name()
      - @ref Qore::getDateFromISOWeek(): deprecated for @ref Qore::get_date_from_iso_week()
      - @ref Qore::getDayNumber(): deprecated for @ref Qore::get_day_number()
      - @ref Qore::getDayOfWeek(): deprecated for @ref Qore::get_day_of_week()
      - @ref Qore::getDBIDriverCapabilities(): deprecated for @ref Qore::dbi_get_driver_capabilities()
      - @ref Qore::getDBIDriverCapabilityList(): deprecated for @ref Qore::dbi_get_driver_capability_list()
      - @ref Qore::getDBIDriverList(): deprecated for @ref Qore::dbi_get_driver_list()
      - @ref Qore::getFeatureList(): deprecated for @ref Qore::get_feature_list()
      - @ref Qore::getISODayOfWeek(): deprecated for @ref Qore::get_iso_day_of_week()
      - @ref Qore::getISOWeekHash(): deprecated for @ref Qore::get_iso_week_hash()
      - @ref Qore::getISOWeekString(): deprecated for @ref Qore::get_iso_week_string()
      - @ref Qore::getMethodList(): deprecated for @ref Qore::get_method_list()
      - @ref Qore::getModuleHash(): deprecated for @ref Qore::get_module_hash()
      - @ref Qore::getModuleList(): deprecated for @ref Qore::get_module_list()
      - @ref Qore::makeBase64String(): deprecated for @ref Qore::make_base64_string()
      - @ref Qore::makeHexString(): deprecated for @ref Qore::make_hex_string()
      - @ref Qore::parseBase64String(): deprecated for @ref Qore::parse_base64_string()
      - @ref Qore::parseBase64StringToString(): deprecated for @ref Qore::parse_base64_string_to_string()
      - @ref Qore::parseDatasource(): deprecated for @ref Qore::parse_datasource()
      - @ref Qore::parseHexString(): deprecated for @ref Qore::parse_hex_string()
      - @ref Qore::sortDescending(): deprecated for @ref Qore::sort_descending()
      - @ref Qore::sortDescendingStable(): deprecated for @ref Qore::sort_descending_stable()
      - @ref Qore::sortStable(): deprecated for @ref Qore::sort_stable()
      - @ref Qore::throwThreadResourceExceptions(): deprecated for @ref Qore::throw_thread_resource_exceptions()
      .
      Functions deprecated in this release will remain for the forseeable future for backwards-compatibility
    - Added support for reexporting imported definitions in user module with the new <tt>%%requires(reexport)</tt> form of the @ref requires "%requires" parse directive.
    - @ref Qore::xrange() and @ref Qore::RangeIterator updates:
      - @ref Qore::xrange() and @ref Qore::RangeIterator::constructor() and <list>::rangeIterator() updated to take an optional value to return in the @ref Qore::RangeIterator::getValue() method
    - @ref Qore::FtpClient updates:
      - added @ref Qore::FtpClient::getMode()
    - Performance improvements:
      - @ref Qore::HashPairIterator and @ref Qore::ObjectPairIterator objects (returned by @ref <hash>::pairIterator() and @ref <object>::pairIterator(), respectively and the associated reverse iterators) have had their performance improved by approximately 70% by reusing the hash iterator object when possible
    - module directory handling changed
      - user modules are now stored in prefix/share/qore-modules/version
      - prefix/share/qore-modules is also added to the module path
      - version-specific module directories are added first, then the "generic" directories
    - <a href="../../modules/CsvUtil/html/index.html">CsvUtil</a> module updates:
      - new \c "tolwr" option in structured text parsing classes
      - \c AbstractCsvWriter will set \c "headers" from the \c "fields" option if \c "headers" are not explicitly set
      - added write() methods returning the generated strings to the \c CsvStringWriter class for API compatibility with the corresponding FixedLengthDataWriter methods
      - implemented support for @ref Qore::SQL::SQLStatement "SQLStatement" as an iterator source for \c AbstractCsvWriter::write()
      - \c quote_escape option implemented in \c AbstractCsvWriter
      - implemented the \c "datamap" and \c "info_log" options for CSV generation
      - implemented alternative options with underscores instead of dashes for all constructors
      - extended multi-type support for \c FixedLengthUtil, record type rules and default value in field specification
      - implemented multi-type record support in \c AbstractCsvWriter and \c AbstractCsvIterator using \c resolve_type and \c headers options
    - <a href="../../modules/Mapper/html/index.html">Mapper</a> module updates:
      - implemented the \c "constant" field tag, allowing a contant value for an output field to be specified directly in the mapper hash
      - implemented the \c "default" field tag, giving a default value if no input value is specified
      - implemented the global \c "date_format" mapper option
      - implemented support for structured output fields with dot notation in the output field name
      - implemented per-field and global \c "number_format" mapper options
      - changed the behavior of the \c "number" field type: now leaves numeric values in their original type, converts all other types to a number
      - removed the deprecated \c "crec" option
      - implemented the \c "input" option with input record validation
      - implemented the \c "output" option with output record validation
      - implemented the \c "info_log" option and removed the \c "trunc" option
      - implemented the \c "runtime" field tag
      - implemented the \c "index" field tag
      - improved the Mapper::mapAll() method by adding support for hashes of lists to better support input from bulk DML (@ref Qore::SQL::SQLStatement::fetchColumns() "SQLStatement::fetchColumns()")
    - <a href="../../modules/TableMapper/html/index.html">TableMapper</a> module updates:
      - added table name and datasource description to error messages
      - implemented more efficient support for inserts from a sequence for databases supporting the \c "returning" clause in insert statements; now such inserts are made in a single round trip instead of n + 1 where n is the number of sequences in the insert
      - implemented an optimized insert approach assuming stable input data
      - implemented the following new options:
        - \c unstable_input: to accommodate unstable input data and disable the insert optimization (default: False)
        - \c insert_block: for DB drivers supporting bulk DML, the number of rows inserted at once (default: 500, only used when \c unstable_input is False) and bulk inserts are supported in the table object
      - added methods for bulk / batch inserts for db drivers supporting bulk DML (ex: Oracle)
      - updated to <a href="../../modules/Mapper/html/index.html">Mapper</a> changes: use table description to define output record for the <a href="../../modules/Mapper/html/index.html">Mapper</a> module
      - added the AbstractSqlStatementOutboundMapper class
      - added the InboundIdentityTableMapper class
      - added the SqlStatementMapperIterator class
      - added the SqlStatementOutboundMapper class
    - <a href="../../modules/RestClient/html/index.html">RestClient</a> module updates:
      - implemented RestClient::addDefaultHeaders()
      - implemented RestClient::getDefaultHeaders()
      - implemented RestClient::getSendEncoding()
      - implemented RestClient::setContentEncoding()
      - when possible, REST bodies are decoded and stored in the \a info output argument when the HTTP server returns a status code < 100 or >= 300 to allow for error-handling in the client
    - <a href="../../modules/RestHandler/html/index.html">RestHandler</a> module updates:
      - implemented support for notifying persistent connections when the connection is terminated while a persistent connection is in place
      - the AbstractRestStreamRequestHandler class is now the base abstract class for REST stream request handlers
    - <a href="../../modules/WebUtil/html/index.html">WebUtil</a> module updates:
      - updated FileHandler::handleRequest() to allow for chunked sends
    - <a href="../../modules/BulkSqlUtil/html/index.html">BulkSqlUtil</a> module:
      - added this new module providing APIs supporting bulk DML with <a href="../../modules/SqlUtil/html/index.html">SqlUtil</a> with supported drivers
    - <a href="../../modules/FilePoller/html/index.html">FilePoller</a> module:
      - added this new module to support polling files in directories on the filesystem
    - <a href="../../modules/FixedLengthUtil/html/index.html">FixedLengthUtil</a> module:
      - added this new module for handling fixed length line data
    - <a href="../../modules/HttpServer/html/index.html">HttpServer</a> module updates:
      - <a href="../../modules/HttpServerUtil/html/index.html">HttpServerUtil</a> module split from the <a href="../../modules/HttpServer/html/index.html">HttpServer</a> module containing supporting definitions for handler classes and other code interfacing with the <a href="../../modules/HttpServer/html/index.html">HttpServer</a> module
      - added the PermissiveAuthenticator class
      - translate \c "+" (plus) to \c " " (space) in the query portion of URIs in parse_uri_query()
      - implemented support for notifying persistent connections when the connection is terminated while a persistent connection is in place
      - new methods implemented in HttpServer:
        - HttpServer::getListenerLogOptions()
        - HttpServer::getListenerLogOptionsID()
        - HttpServer::setListenerLogOptions()
        - HttpServer::setListenerLogOptionsID()
        - HttpServer::addListeners() (new variant taking a hash of SSL info)
        - HttpServer::listenerStarted() (to allow for reporting when listeners are actually running since they are started asynchronously)
      - improved performance matching request URIs to handlers
      - added the \c "ssl" key to the listener socket info hash
      - implemented support for notifying persistent connections when the connection is terminated while a persistent connection is in place
      - removed the unused AbstractStreamRequestHandler class
      - fixed parse_uri_query() to always return \a params as a hash (<a href="https://github.com/qorelanguage/qore/issues/569">issue 569</a>)
      - added \c root_path to the context hash if the path was matched by a URL path prefix (<a href="https://github.com/qorelanguage/qore/issues/570">issue 570</a>)
      - implemented support for configurable stream handler timeout values (<a href="https://github.com/qorelanguage/qore/issues/719">issue 719</a>)
    - <a href="../../modules/Schema/html/index.html">Schema</a> module updates:
      - added the following public functions to make column definitions easier:
        - c_char()
        - c_date()
        - c_int()
        - c_number()
        - c_timestamp()
        - c_varchar()
    - added option @ref Qore::Option::HAVE_DETERMINISTIC_GC "HAVE_DETERMINISTIC_GC" for %Qore builds where deterministic garbage collection is enabled
    - @ref Qore::Program "Program" class enhancements:
      - the @ref Qore::Program "Program" class now creates @ref conditional_parsing "parse defines" for parse options so that conditional code can be implemented depending on the sandboxing configuration of the program container
      - the @ref Qore::Program::importClass() method now accepts an optional \a new_name argument to allow for importing classes with a different name and namespace path
    - added a timeout parameter to the following @ref Qore::Socket "Socket" methods:
      - @ref Qore::Socket::upgradeClientToSSL()
      - @ref Qore::Socket::upgradeServerToSSL()
    - added zoneinfo -> Windows time zone translation code on Windows to support standard UNIX (zoneinfo) time zone names on Windows; time zone information is still taken from the Windows registry but region names are reported using the standard zoneinfo names
    - @ref Qore::FileLineIterator updates:
      - added @ref Qore::FileLineIterator::hstat() and @ref Qore::FileLineIterator::stat()
    - <a href="../../modules/SqlUtil/html/index.html">SqlUtil</a> module updates:
      - implemented insert option support and support for the \c "returning" clause in supported drivers to avoid server round trips
      - implemented the AbstractTable::getDesc() method and improved exception description messages
      - implemented support for late table resoluton in join arguments to enable joins from serialized parameters
      - improved error messages for common errors such as join errors
      - implemented support for DBA management actions
      - implemented support for driver-dependent pseudocolumns
      - implemented per-column support for the \c "desc" keyword in orderby expressions
      - implemented the \c "wop_or()" function to allow complex SQL expressions to be generated with \c "or" as well as \c "and"
      - implemented the \c "cop_cast()" operator for converting [column] value into another datatype
      - implemented the \c "cop_sum()" aggregate operator for returning sum of column values
      - implemented update operators \c "uop_plus()", \c "uop_minus()", \c "uop_multiply()", \c "uop_divide()"
      - implemented AbstractTable::getBulkUpsertClosure() to better support bulk SQL merge operations
      - removed all APIs that handle implicit transactions; APIs must commit transactions explicitly
      - \a orderby and \a groupby select options now take positive integers as column identifiers
      - column aliases (defined with cop_as()) can now be used in the where hash argument and in join criteria
      - column operator functions can be used in the where clause and in join conditions (<a href="https://github.com/qorelanguage/qore/issues/529">issue 529</a>)
      - implemented the \c "cop_coalesce()" column operation function to support the \c "COALESCE" operator in queries (<a href="https://github.com/qorelanguage/qore/issues/671">issue 671</a>)
      - implemented \c SqlUtil::cop_substr() and \c SqlUtil::uop_substr() operators (<a href="https://github.com/qorelanguage/qore/issues/801">issue 801</a>)
      - implemented \c SqlUtil::op_substr() where operator (<a href="https://github.com/qorelanguage/qore/issues/883">issue 883</a>)
      - implemented the \c "omit_update" upsert option for asymmetrical upserts (updates only update a subset of the columns inserted) (<a href="https://github.com/qorelanguage/qore/issues/791">issue 791</a>)
      - implemented the \c "UpsertUpdateOnly" upsert option (<a href="https://github.com/qorelanguage/qore/issues/793">issue 793</a>)
    - <a href="../../modules/OracleSqlUtil/html/index.html">OracleSqlUtil</a> module updates:
      - implemented support for views for DML in the OracleTable class
      - implemented support for Oracle pseudocolumns in queries
      - return lists from Oracle's data dictionary ordered
      - implemented AbstractTable::emptyStringsAsNull()
    - <a href="../../modules/PgsqlSqlUtil/html/index.html">PgsqlSqlUtil</a> module updates:
      - added support for the following datatypes and aliases: \c bool, \c float, \c int, \c timetz, \c timestamptz, \c varbit
      - added support for listing PostgreSQL types and materialized views (<a href="https://github.com/qorelanguage/qore/issues/699">issue 699</a>)
    - <a href="../../modules/MysqlSqlUtil/html/index.html">MysqlSqlUtil</a> module updates:
      - added support for the following datatypes: \c binary, \c varbinary
    - <a href="../../modules/Util/html/index.html">Util</a> module updates:
      - added public function \c glob_to_regex()
      - added public functions \c lpad() and \c rpad()
      - added public function \c ordinal()
      - added public function \c plural()
      - added public function \c regex_escape()
      - added public function \c zip()
      - \c parse_to_qore_value() now respects parentheses when parsing lists and hashes (<a href="https://github.com/qorelanguage/qore/issues/846">issue 846</a>)
    - added initial support for UTF-16 character encoding; note that UTF-16 is not backwards-compatible with ASCII and therefore not supported universally in %Qore; it's recommended to convert these strings to UTF-8 in %Qore; do not use UTF-16 as the default character encoding in %Qore; currently UTF-16 data can be parsed using the following classes that convert the data to UTF-8:
      - @ref Qore::DataLineIterator
      - @ref Qore::FileLineIterator
    - removed support for the C++ \c QDBI_METHOD_ABORT_TRANSACTION_START DBI method; transactions are always assumed to be in progress even if an exec call throws an exception in the first statement in a new transaction; this is necessary to handle bulk DML where a single statement can partially succeed and partially fail; the ABI remains unchanged; drivers that set this DBI method will no longer have it called because it's not necessary; in the upcoming API/ABI change this C++ DBI method will be removed entirely
    - added support for @ref unary_plus_operator "unary plus"
    - added support for empty private blocks in classes
    - added support for @ref Qore::statvfs() on Windows (simulated from \c GetDiskFreeSpaceEx() <a href="https://github.com/qorelanguage/qore/issues/618">issue 618</a>)
    - assignment of a variable to itself is now illegal (<a href="https://github.com/qorelanguage/qore/issues/526">issue 526</a>)
    - extended qpp to support the 'final' class flag (<a href="https://github.com/qorelanguage/qore/issues/876">issue 876</a>)
    - extended qpp to support private members (<a href="https://github.com/qorelanguage/qore/issues/924">issue 924</a>)
    - added @ref <float>::infp() and @ref <float>::nanp() predicates to @ref float_type (<a href="https://github.com/qorelanguage/qore/issues/909">issue 909</a>)

    @subsection qore_0812_bug_fixes Bug Fixes in Qore
    - fixed format of octal constant - there was an error if a string contained octal constant that is shorter than 3 digit
    - <a href="../../modules/HttpServer/html/index.html">HttpServer</a> module fixes:
      - fixed a bug setting the response encoding in HttpServer::setReplyHeaders() where the Socket encoding was not set properly and therefore the encoding in the Content-Type in the response header did not necessarily match the encoding of the response
      - fixed a socket / connection performance problem with HTTPS listeners where the SSL connection was being negotiated inline with the accept instead of in the connection thread, thereby blocking new connections from being accepted
      - fixed bugs where URI strings were improperly encoded and decoded (also fixed in the <a href="../../modules/RestClient/html/index.html">RestClient</a> module)
      - fixed a bug in the <a href="../../modules/HttpServer/html/index.html">HttpServer</a> module where chunked sends were not received and decoded properly in all cases for handlers that did not explicitly handle chunked messages
      - fixed a bug in HttpServer::addListener() with an integer argument; a UNIX socket was opened instead of a wildcard listener on the given port
      - fixed typos causing bugs in HTTP error logging (<a href="https://github.com/qorelanguage/qore/issues/308">issue 308</a>)
      - fixed a bug formatting IPv6 host addresses in the return value to \c HttpServer::http_get_url_from_bind() (<a href="https://github.com/qorelanguage/qore/issues/821">issue 821</a>)
    - <a href="../../modules/RestClient/html/index.html">RestClient</a> module fixes:
      - fixed bugs where URI strings were improperly encoded and decoded (also fixed in the <a href="../../modules/HttpServer/html/index.html">HttpServer</a> module)
      - fixed a bug where URI paths were sent as relative paths instead of absolute paths
      - fixed issues where multiple leading \c "/" chars were sometimes present in the request URI path
      - fixed an issue where a trailing \c "/" char was sometimes added to the request URI path (<a href="https://github.com/qorelanguage/qore/issues/899">issue 899</a>)
    - <a href="../../modules/CsvUtil/html/index.html">CsvUtil</a> module fixes:
      - fixed a bug where the \c "format" field option was not usable with fields assigned type \c "*date"
      - fixed the default field type as "*string" (from "string") to avoid parsing and outputting empty strings for missing input data
    - <a href="../../modules/Schema/html/index.html">Schema</a> module fixes:
      - AbstractSchema::combineOptions() fails when an option variable contains @ref nothing instead of a valid hash
      - fixed a bug with <i>"insert-only reference data"</i> with the verbose option; the upsert strategy was changed to \c UpsertSelectFirst which means that insert-only reference data could also be updated
      - fixed a bug where it was not possible to provide Database options when creating schemas (<a href="https://github.com/qorelanguage/qore/issues/501">issue 501</a>)
    - <a href="../../modules/Mapper/html/index.html">Mapper</a> module fixes:
      - moved field length checks after all transformations have been applied
      - fixed bugs in the \c "timezone" and \c "input_timezone" options, documented those options
      - fixed a bug where \c "constant" field tags assigned to a value that evaluated to boolean @ref Qore::False "False" were not recognized (<a href="https://github.com/qorelanguage/qore/issues/610">issue 610</a>)
    - <a href="../../modules/SqlUtil/html/index.html">SqlUtil</a> module fixes:
      - fixed a bug with queries using a \a desc argument with the \a orderby query option with multiple sort columns; the \c "desc" string was added only to the last column but should have been added to all columns
      - fixed a bug where foreign key constraints with supporting indexes were not tracked and therefore schema alignment on DBs that automatically create indexes for foreign key constraints would fail
      - fixed a bug where driver-specific objects were not included when dropping a schema
      - fixed a bug in subquery handling where bind-by-value arguments from the subquery were lost
      - fixed a bug in the partition by/over operator where column names as given in the query argument hash were not properly recognized
      - fixed a bug in schema alignment; when aligning a schema and an index supporting a PK constraint is introduced in the new schema, the alignment would fail when a constraint is attempted to be disabled that doesn't exist
      - fixed a bug generating select statements for tables accessed through a synonym when used with join clauses; previously inconsistent schema prefixes could be used which could cause errors parsing the SQL statements generated
      - fixed a bug where the AbstractTable lock was held while executing SQL to determine the upsert strategy to use with UpsertAuto
      - fixed a bug where complex bind values as hashes (such as used by the pgsql and oracle drivers) were rejected by SqlUtil (<a href="https://github.com/qorelanguage/qore/issues/494">issue 494</a>) when updating
      - fixed a bug where wildcard columns in join tables were not working (<a href="https://github.com/qorelanguage/qore/issues/499">issue 499</a>)
      - fixed a bug in \c "op_in()" where invalid SQL was generated with an argument of 0 (<a href="https://github.com/qorelanguage/qore/issues/500">issue 500</a>)
      - fixed bugs in \c cop_seq() and \c cop_seq_currval() (<a href="https://github.com/qorelanguage/qore/issues/624">issue 624</a>)
      - fixed a bug in \c join_inner() where the \a cond argument was ignored (<a href="https://github.com/qorelanguage/qore/issues/645">issue 645</a>)
      - fixed \c "uop_lower()" and \c "uop_upper()" operators to allow nesting (<a href="https://github.com/qorelanguage/qore/issues/657">issue 657</a>)
      - fixed a bug where SqlUtil was generating invalid SQL for some DBs where a wilcard was used with explicit column names (<a href="https://github.com/qorelanguage/qore/issues/708">issue 708</a>)
      - fixed a bug where updating an index without any source constraints caused an invalid exception to be raised (<a href="https://github.com/qorelanguage/qore/issues/768">issue 768</a>)
      - fixed a bug in \c AbstractTable::update() with sequence operators (<a href="https://github.com/qorelanguage/qore/issues/942">issue 942</a>)
    - <a href="../../modules/OracleSqlUtil/html/index.html">OracleSqlUtil</a> module fixes:
      - fixed a bug where column names that are reserved words were not quoted in generated SQL
      - fixed bugs in \c cop_seq() and \c cop_seq_currval() (<a href="https://github.com/qorelanguage/qore/issues/624">issue 624</a>)
    - <a href="../../modules/PgsqlSqlUtil/html/index.html">PgsqlSqlUtil</a> module fixes:
      - fixed a bug in PgsqlTable::tryInsertImpl(); added an explicit \c "begin" call to make the savepoint work with PostgreSQL 9.3+ servers
      - fixed a bug retrieving foreign constraints; columns were not guaranteed to be returned in declaration order
      - fixed a bug handling tablespaces in unique constraints
      - fixed a bug handling \c "time" columns; they were being issued as \c "time6" instead of "time(6)" (<a href="https://github.com/qorelanguage/qore/issues/385">issue 385</a>)
      - fixed support for the following datatypes and aliases: \c "bit", \c "bit varying", \c "char", \c "character", \c "character varying", \c "char varying", \c "oid", \c "varchar"
      - fixed bugs in \c cop_seq() and \c cop_seq_currval() (<a href="https://github.com/qorelanguage/qore/issues/624">issue 624</a>)
    - <a href="../../modules/MysqlSqlUtil/html/index.html">MysqlSqlUtil</a> module fixes:
      - corrected support for the \c varbinary type (<a href="https://github.com/qorelanguage/qore/issues/403">issue 403</a>)
      - corrected support for the \c binary type (<a href="https://github.com/qorelanguage/qore/issues/524">issue 524</a>)
      - \c schema member incorrectly set by @ref Qore::SQL::AbstractDatasource::getUserName() "AbstractDatasource::getUserName()" instead of @ref Qore::SQL::AbstractDatasource::getDBName() "AbstractDatasource::getDBName()" (<a href="https://github.com/qorelanguage/qore/pull/519">issue 519</a>)
    -  <a href="../../modules/WebUtil/html/index.html">WebUtil</a> module fixes:
      - fixed a bug where template programs with @ref Qore::PO_ALLOW_BARE_REFS set did not work
      - fixed a bug serviing index files in \c FileHandler::tryServeRequest() where index files could be incorrectly served with a \c "204 No Content" response (<a href="https://github.com/qorelanguage/qore/issues/616">issue 616</a>)
    - <a href="../../modules/WebSocketHandler/html/index.html">WebSocketHandler</a> module fixes:
      - fixed a bug where the connection object was deleted when the connection closes which could cause excess exceptions in multithreaded server code
      - added the WebSocketConnection::connectionClosed() method to be called when the connection is closed
    - <a href="../../modules/WebSocketClient/html/index.html">WebSocketClient</a> module updates:
      - updated module to version 1.3
      - ignore \c SOCKET-NOT-OPEN errors when closing (server already closed the connection)
    - <a href="../../modules/RestHandler/html/index.html">RestHandler</a> module fixes:
      - fold all possible arguments in the REST request body into the argument hash so that complex REST requests can be made with clear URI strings
      - fixed a bug where an error calling an internal nonexistent method would be reported with an incorrect error message
      - send errors are now reported in the \c AbstractRestStreamRequestHandler object so they can be properly logged (<a href="https://github.com/qorelanguage/qore/issues/734">issue 734</a>)
      - unknown REST class errors with the base class are now reported consistently like all other such errors (<a href="https://github.com/qorelanguage/qore/issues/859">issue 859</a>)
      - fixed an issue where request URI paths with multiple consecutive \c "/" chars were handled incorrectly (<a href="https://github.com/qorelanguage/qore/issues/900">issue 900</a>)
    - <a href="../../modules/Util/html/index.html">Util</a> module fixes:
      - fixed \c normalize_dir_windows() handling of UNC paths (<a href="https://github.com/qorelanguage/qore/issues/813">issue 813</a>)
    - fixed a memory error in error-handling with type errors when parsing user module headers that could cause a crash
    - fixed a memory leak in @ref Qore::Socket::setWarningQueue() "Socket::setWarningQueue()": when a callback argument is used, the argument can be leaked when the @ref Qore::Socket "Socket" is destroyed
    - fixed a bug where the @ref Qore::HTTPClient "HTTPClient" class did not send the X.509 certificate and private key when making a client SSL connection
    - fixed a bug in the @ref Qore::Thread::ThreadPool "ThreadPool" class where an error in shutdown handling could cause a crash in rare conditions when @ref Qore::Thread::ThreadPool "ThreadPool" methods are called while the pool is shutting down
    - fixed a crashing bug initializing some lvalues with type restrictions; affected static class variables at least
    - fixed a bug where a class calling an overridden method in a base class constructor that referred to a member that should have been initialized in the subclass would be executed before the subclass's members were initialized causing the method call to fail
    - fixed a memory leak in classes with multiple inheritance and base classes that are inherited multiple times with member initialization
    - fixed a bug in the @ref include "%include" and @ref append-module-path "%append-module-path" parse directives where relative paths were not calculated from the script's directory but instead were calculated from the current working directory, causing such paths to fail
    - fixed a bug in @ref Qore::get_qore_library_info() that could cause a crash due to treating the \a Build attribute as a string when it was an integer
    - fixed a bug in the @ref divide_equals_operator "divide-equals (/=) operator" where an exception was not thrown when an operand of zero with arbitrary-precision numeric arguments is used
    - fixed a bug where the connection mode would be reset for every connection in the @ref Qore::FtpClient class
    - fixed a bug in the @ref Qore::FtpClient class where connection problems in the data channel when executing certain FTP commands could cause a crash due to missing error checking
    - fixed a bug in Qore's internal strcasestr() function on platforms that do not support this function (ex: Solaris) that could result in a crash
    - fixed a bug in Qore where string data formatted with \c %%n, \c %%N, or \c %%y could be added to another string with a different character encoding without any automatic conversions, therefore resulting in an improperly-encoded string
    - fixed a crash when parsing when parsing function, method, or closure arguments when either of the @ref duplicate-local-vars or @ref duplicate-block-vars warnings are set due to an error handling thread-local variable info in parse initialization
    - fixed a bug where code with mixed coding styles (old and new) could result in invalid parse errors when parsing base class constructor calls to a base class defined in another coding style
    - fixed a bug where an HTTP response with an unknown \c Content-Encoding header would cause a crash
    - fixed a memory error with receiving HTTP chunked data with receive callbacks where the buffer object was reset with reference counts > 1
    - fixed a bug in the @ref Qore::FtpClient "FtpClient" class where socket errors would not cause the connection to be closed automatically and therefore further use of the object required a manual disconnect even though the object supports transparent auto-reconnection
    - fixed a bug where conversions from float to number would introduce inaccuracy in the arbitrary-precision number; ex: <code>737.38.toNumber() -> 737.3799999999999954525264911353588104248</code>
    - fixed a bug where @ref requires "%requires" would fail loading a user module inside a @ref try-module "%try-module" block
    - fixed a bug in @ref Qore::Program::importClass() where the import would fail if a namespace-justified class name was given and any element of the namespace path didn't already exist in the target whereas the same import would succeed if the namespace were omitted in the call
    - fixed bugs in @ref Qore::Program::importClass(), @ref Qore::Program::importFunction(), and @ref Qore::Program::importGlobalVariable() when namespace-justified arguments were given, in this case when namespaces were created in the target, the internal root namespace index was not updated so the imported objects could not be found with namespace-justified references until the root indexes were updated
    - fixed a bug in the @ref requires "%requires" directive where relative paths were not calculated from the script's directory but rather from the current working directory
    - fixed various bugs in path handling on Windows in the following areas:
      - @ref Qore::basename()
      - @ref Qore::get_script_dir()
      - @ref Qore::get_script_path()
      - @ref Qore::get_script_name()
      - @ref Qore::Dir
      - module importing and include file handling
    - fixed a bug in parsing constant value assignment expressions where such expressions could use or instantiate classes with uncommitted changes and therefore a crash could result
    - fixed a bug in user module initialization and destruction where call references were not accepted, contrary to the documentation and design goals
    - fixed a bug in @ref Qore::Socket::acceptSSL() and @ref Qore::Socket::connectSSL() where the timeout argument was not respected for SSL protocol negotation by implementing non-blocking I/O support for the internal SSL calls for upgrading the socket connection
    - fixed a memory leak in exception handling in the @ref Qore::FtpClient::put() method (thanks to nros)
    - fixed a memory error in string handling in the @ref Qore::FtpClient class's FTP response handling code
    - fixed a bug in aligning table data in the sqlutil example program
    - fixed a bug when loading modules by a path argument; if the module is already loaded, then do not throw an exception
    - adjusted the stack guard buffer for x86_64 from 20K -> 32K which solved some rare crashes related to stack exhaustion (ex: make check works consistently now on x86_64 Linux)
    - fixed a bug handling HTTP send callbacks that returned zero-length strings and binary objects which would cause invalid chunked data to be sent violating the HTTP protocol
    - fixed a bug in the @ref Qore::SQL::DatasourcePool::getServerVersion() "DatasourcePool::getServerVersion()" method where the connection to the server was not guaranteed to be in place before the call, in case of connection errors in the pool a crash could result
    - fixed a crash in @ref Qore::FileLineIterator::copy() when no \a eol attribute is set
    - fixed a bug importing invalid user modules with no module declaration
    - fixed bugs in @ref Qore::Socket::accept() and @ref Qore::Socket::acceptSSL() where the SSL configuration was not copied to the new @ref Qore::Socket
    - fixed some object encapsulation violation bugs where access to methods of a privately-inherited class was allowed from a subclass in certain situations
    - fixed inconsistent object encapsulation enforcement with method references; if a reference to a method is created inside the class, then when executed the call inherits the access rights at the time of creation
    - fixed inconsistent thread gating for code data structures in @ref Qore::Program "Program" containers that could have theoretically lead to crashes in @ref Qore::Program "Program" containers that parse code while threads are running
    - fixed a bug in @ref Qore::Program::importFunction() with function names with a namespace path
    - fixed a bug in closure calls when a closure is called from within a closure and referes to closure-bound locally variables in the internal closure call which would previously result in a crash
    - fixed a parse-time memory leak in call reference calls when the callable object is resolved from a class constant
    - fixed a bug in maintaining the conditional compilation status when parsing @ref include "%include" directives and @ref requires "%requires" directives with user modules
    - fixed an obscure bug when a thread terminates in a  @ref Qore::Program "Program" object after the Program container itself has already been deleted where the termination would hang while waiting for the Program's thread count to reach zero while the last thread doing the waiting also held the last thread reference
    - fixed a bug where incompatible class definitions were not verified at parse time which could cause a crash in debug builds and unpredictable behavior in non-debug builds
    - fixed a race condition in finalizing thread-local data in  @ref Qore::Program "Program" objects during Program destruction that could lead to a runtime crash
    - fixed a crash when user modules have recursive dependencies
    - fixed a bug with @ref push-parse-options "%push-parse-options" when used multiple times in the same file; now multiple appearances of this parse directive are ignored
    - fixed a bug initializing static class variables in the parse commit phase where a crash could result due to an error in managing parse commit dependencies
    - fixed @ref Qore::is_writable():
      - on Windows when used with a directory
      - on UNIX to return a value for the current permissions the program is running under
    - fixed a bug in @ref Qore::regex_extract() and in the @ref regex_extract_operator where the result buffer was not resized when it was too small, limiting regular expressions to nine subpatterns; the maximum has been raised to between 90 and 100 before an exception is raised (since the subpattern buffer is allocated on the stack, we need to enforce a limit)
    - fixed a bug with the @ref cast "cast<>() operator where compatible classes were not recognized at runtime that would otherwise be recognized correctly without the cast
    - fixed the return type in @ref Qore::getcwd() to @ref string_or_nothing_type "*string"
    - fixed a bug in the @ref return "return statement" where the runtime return type was used at parse time which did not work when parsing embedded code
    - fixed a bug validating return values in method evaluation that could lead to a qore crash
    - fixed a bug in the @ref requires "%requires" directive when applied to builtin features where code to manage user module dependencies was inappropriately applied
    - fixed a bug nesting 3 levels or more of parse conditionals (@ref ifdef "%ifdef" and @ref ifndef "%ifndef") where the conditional parse state could be lost (and an assertion was made in debug mode)
    - fixed a bug where ==, >, and < operators applied type precedence incorrectly when applying optimizations at parse time in relation to arbitrary-precision numeric values
    - fixed a static memory leak in the parser handling out of line method declarations
    - fixed a bug in handling socket disconnection errors in SSL operations where the SSL helper object was deleted and then used causing a crash
    - fixed a bug where @ref deprecated and @ref return-value-ignored warnings were reported at the incorrect source location
    - fixed a bug in @ref Qore::set_thread_init() where thread initialization did not occur when foreign threads attached to a @ref Qore::Program object with thread initialization set
    - fixed a bug in call references and objects by replacing string references to the containing Program object with weak references which solved a recursive reference / memory leak issue
    - fixed a memory leak when a thread init call reference was used with @ref Qore::Program objects
    - fixed bugs in Qore SSL socket handling when the remote connection is disconnected while performing an SSL upgrade (client or server) that could cause a crash
    - fixed a bug where the sending an invalid HTTP header to the @ref Qore::Socket::sendHTTPResponse() method could cause a crash
    - fixed bugs in @ref Qore::system() "system()":
      - the shell was not being used to execute commands with commands where shell meta-characters were not found with a manual search which caused such commands to fail; additionally \c & (ampersand) characters were not recognized as shell meta-characters
      - fixed problems with signal handling in child processes on UNIXes: @ref Qore::system() "system()" now always performs a \c fork(2), enables all signals, and calls <tt>execl("/bin/sh", "sh", "-c", </tt><i>command</i><tt>, 0)</tt> in the child process (on UNIX systems; on Windows, system(3) is used directly as before)
    - fixed a race condition in the @ref Qore::SQL::DatasourcePool "DatasourcePool" class when opening new datasources after a connection error in the first datasource which could cause a crash.  Now the first datasource is no longer a "special" datasource used for configuration information; configuration information is contained in a separate object which serves as an internal Datasource factory
    - fixed a problem where \c SIGCHLD was blocked by default which caused deadlocks when spawning child processes that in turn waited on grandchild processes - now %Qore no longer blocks \c SIGCHLD on UNIX platforms
    - fixed a bug in BinaryNode::clear() where the internal pointer was freed but not set to 0 leading to a subsequent crash when the object is destroyed; affected HTTPClient chunked reads of binary data when used with a callback
    - fixed a bug where the runtime exception location could be reported in the wrong location
    - fixed a bug where the bzip2 library can request a buffer size that could not be handled by the bzip2 library which is not handled by qore and causes a crash while decompressing certain input
    - fixed a bug handling closure-bound local variables when closures are created in the background operator expression that caused a core dump
    - fixed the precedence of the @ref assignment_operator "assignment operator (=)"; now the precedence of this operator is the same as the other assignment operators (@ref plus_equals_operator "+=", @ref minus_equals_operator "-=", @ref multiply_equals_operator "*=", and @ref divide_equals_operator "/=", etc); this does not break any code, but does align %Qore with other programming languages (such as C, among others) and allows for expressions such as @code{.py} a = b += 2@endcode to be correctly parsed
    - fixed a parse-time bug in the @ref trim "trim operator" where the operator's return type was incorrectly returned as @ref int_type "int" instead of the type of the lvalue
    - fixed a bug initializing object members with a closure that refers to \a self
    - fixed bugs in the documentation and return types of:
      - @ref Qore::ReadOnlyFile::readBinaryFile()
      - @ref Qore::ReadOnlyFile::readTextFile()
    - fixed a bug in @ref Qore::GetOpt::parse(softlist), @ref Qore::GetOpt::parse2(softlist), and @ref Qore::GetOpt::parse3(softlist) where call-by-value and copy-on-write semantics were not enforced and a shared list argument could be modified
    - fixed a bug in zoneinfo file parsing where invalid bands with no UTC offset changes against the previous band could cause invalid date/time values to be displayed by Qore for dates on the invalid transition
    - fixed a bug where imported global variables (@ref Qore::Program::importGlobalVariable()) were added to the pending global variable list and therefore were removed if a parse exception occurred, hwoever the namespace indexes remained, which could lead to unexpected problems at runtime including a crash.  Additionally the pending global variable list was not checked which could lead to a memory leak if the a single global variable name is pending, imported, and then committed to the @ref Qore::Program "Program" object.
    - fixed memory errors managing program feature lists in the CharPtrList class by copying string memory instead of using sometimes temporary values in the list
    - fixed minor bugs with directive parsing, mostly related to error reporting
    - fixed bugs in relative date arithmetic where operands were swapped with the @ref minus_operator "- operator" if the first operand was a @ref relative_dates "relative date/time value", additionally an operation with the @ref minus_operator "- operator" where the first operand is a @ref relative_dates "relative date" and the second operand is a @ref absolute_dates "absolute date" is now calculated using the @ref absolute_dates "absolute date"'s epoch offset (offset in seconds and microseconds from \c 1970-01-01Z), and a @ref relative_dates "relative date/time value" is produced
    - fixed a bug normalizing the result of date arithmetic between hour and minute components of @ref relative_dates "relative date/time value"
    - fixed a bug where time components of absolute date/time values before the UNIX epoch were returned with invalid values
    - fixed a bug where the @ref exec-class "%exec-class" directive did not check for classes with unimplemented abstract variants
    - fixed a bug where the @ref push "push" and @ref unshift "unshift" operators applied to a variable declared as softlist did not use the default value
    - fixed a bug where calls to @ref Qore::HTTPClient::setConnectTimeout() had no effect (<a href="https://github.com/qorelanguage/qore/issues/323">issue 323</a>)
    - fixed several bugs with logical comparison operators and arbitrary-precision numeric values (<a href="https://github.com/qorelanguage/qore/issues/330">issue 330</a>)
    - fixed a bug where @ref Qore::HashListIterator (and therefore @ref <hash>::contextIterator()) would not iterate a simple hash with non-list values once but would instead silently ignore the hash (<a href="https://github.com/qorelanguage/qore/issues/336">issue 336</a>)
    - fixed a bug where a warning was not always issued when square brackets were used on unsuitable types (<a href="https://github.com/qorelanguage/qore/issues/184">issue 184</a>), internally ported the square bracket operator to the C++ QoreOperatorNode hierarchy
    - fixed a bug handling return type information for method and pseudo-method calls; uninitialized memory could be used which could cause a runtime crash (<a href="https://github.com/qorelanguage/qore/issues/364">issue 364</a>)
    - corrected the name of the @ref modulo_operator "modulo operator" (was incorrectly referred to as the "modula" operator earlier: <a href="">issue 389</a>)
    - fixed a bug handling identifiers in parentheses used to dereference hashes or objects; the identifer is not resolved properly whereas previoulsy it was incorrectly interpreted as a string literal (<a href="https://github.com/qorelanguage/qore/issues/416">issue 416</a>)
    - fixed a bug with handling local variables in const initializers (<a href="https://github.com/qorelanguage/qore/issues/421">issue 421</a>)
    - fixed a bug where \c select(2) was called after \c EINTR without reinitializing the descriptor array argument (<a href="https://github.com/qorelanguage/qore/issues/435">issue 435</a>)
    - fixed a crashing bug on all platforms where select(2) was being called with socket descriptor values > \c FD_SETSIZE (<a href="https://github.com/qorelanguage/qore/issues/436">issue 436</a>)
    - fixed inconsistencies @ref reldate_comparisons "comparing relative date/time values" (<a href="https://github.com/qorelanguage/qore/issues/437">issue 437</a>)
    - fixed a bug where @ref on_exit and @ref on_error statements were not being executed if an exception was raised in an earlier-executed @ref on_exit, @ref on_error, or @ref on_success statement (<a href="https://github.com/qorelanguage/qore/issues/380">issue 380</a>)
    - fixed a bug where @ref Qore::HTTPClient::get() and @ref Qore::HTTPClient::post() would try to retrieve a message body even if <tt>Content-Length: 0</tt> was returned (or if no \c Content-Length header was returned at all) which would result in a deadlock until the server would close the connection (<a href="https://github.com/qorelanguage/qore/issues/434">issue 434</a>)
    - fixed a bug where regular expression substitution would go into an infinite loop when used with an empty pattern and the global flag (@ref Qore::RE_Global, <a href="https://github.com/qorelanguage/qore/issues/329">issue 329</a>)
    - fixed a bug with connection handling in the @ref Qore::SQL::SQLStatement "SQLStatement" class; an exception is now thrown if a @ref Qore::SQL::SQLStatement "SQLStatement" object tries to execute its prepared SQL on a connection other than the original connection used to prepare the statement (<a href="https://github.com/qorelanguage/qore/issues/465">issue 465</a>)
    - fixed a bug where @ref Qore::is_executable() would return NOTHING instead of False (as per documentation) when called with non-existent path as it's parameter (<a href="https://github.com/qorelanguage/qore/issues/470">issue 470</a>)
    - fixed precedence of logical and bitwise \ref operators (<a href="https://github.com/qorelanguage/qore/issues/481">issue 481</a>)
    - fixed a bug where nested lists were not parsed correctly in some cases (<a href="https://github.com/qorelanguage/qore/issues/320">issue 320</a>)
    - fixed a bug where the type of catch parameter was ignored (<a href="https://github.com/qorelanguage/qore/issues/28">issue 28</a>)
    - fixed a bug where namespace hierarchies were not indexed during parse time when added to already-committed namespaces which lead to symbol resolution errors for valid code (<a href="https://github.com/qorelanguage/qore/issues/538">issue 538</a>)
    - fixed a bug where a @ref Qore::Socket "Socket" operation attempted in another thread while a callback operation on the same socket was in progress would result in a confusing error message (<a href="https://github.com/qorelanguage/qore/issues/530">issue 530</a>)
    - fixed a bug where local variable declarations in class member initialization expressions caused a crash (<a href="https://github.com/qorelanguage/qore/issues/574">issue 574</a>)
    - fixed a bug where HTTP data in HTTP socket events was modified even though it was shared which caused data consistency problems and crashes in the worst case (<a href="https://github.com/qorelanguage/qore/issues/576">issue 576</a>)
    - fixed a bug where the `+=` operator handled NOTHING values incorrectly (<a href="https://github.com/qorelanguage/qore/issues/582">issue 582</a>)
    - fixed a bug where a non-numeric define specified on the command line could cause a crash (<a href="https://github.com/qorelanguage/qore/issues/583">issue 583</a>)
    - fixed a bug where the @ref Qore::SQL::SQLStatement::describe() method would not grab the transation lock even when statements were implicitly executed (<a href="https://github.com/qorelanguage/qore/issues/591">issue 591</a>)
    - fixed the order of initialization of class members (<a href="https://github.com/qorelanguage/qore/issues/42">issue 42</a>)
    - fixed a bug in @ref Qore::TimeZone::date(string) where the date returned was in the current contextual time zone and not that of the object (<a href="https://github.com/qorelanguage/qore/issues/584">issue 584</a>)
    - fixed a bug parsing windows paths in URLs with @ref Qore::parse_url() (<a href="https://github.com/qorelanguage/qore/issues/618">issue 618</a>)
    - fixed a bug in @ref Qore::TimeZone::constructor(string) on Windows when used with an absolute path (<a href="https://github.com/qorelanguage/qore/issues/626">issue 626</a>)
    - fixed an I/O-handling bug in the @ref Qore::ReadOnlyFile and @ref Qore::File classes where I/O errors in read operations were silently ignored (<a href="https://github.com/qorelanguage/qore/issues/627">issue 627</a>)
    - fixed bugs in @ref Qore::ReadOnlyFile::readTextFile() and @ref Qore::ReadOnlyFile::readBinaryFile() would return @ref nothing instead of an empty object when reading empty files; now empty objects are returned in these cases (<a href="https://github.com/qorelanguage/qore/issues/508">issue 508</a>)
    - fixed a bug in *printf() outputs on Windows with scientific notation with floating-point values (<a href="https://github.com/qorelanguage/qore/issues/631">issue 621</a>)
    - fixed a bug where the precision of numbers during arithmetic operations was not adjusted correctly (<a href="https://github.com/qorelanguage/qore/issues/630">issue 630</a>, <a href="https://github.com/qorelanguage/qore/issues/908">issue 908</a>)
    - fixed a bug where the type of subtraction of two numbers was inferred as NOTHING during parsing (<a href="https://github.com/qorelanguage/qore/issues/636">issue 636</a>)
    - fixed a bug on Windows with @ref Qore::Dir::create() (<a href="https://github.com/qorelanguage/qore/issues/643">issue 643</a>)
    - fixed a bug where CRLF line endings were not handled correctly by the %exec-class parse directive (<a href="https://github.com/qorelanguage/qore/issues/653">issue 653</a>)
    - fixed a bug on Windows where @ref Qore::glob() would return paths beginning with \c "." by default (<a href="https://github.com/qorelanguage/qore/issues/660">issue 660</a>)
    - fixed a bug on Windows where @ref Qore::glob() would fail on \c "\*" or \c "/*" (<a href="https://github.com/qorelanguage/qore/issues/664">issue 664</a>)
    - fixed a bug on Windows where @ref Qore::glob() would not return paths in sorted order by default (<a href="https://github.com/qorelanguage/qore/issues/665">issue 665</a>)
    - fixed a bug on Windows where the @ref Qore::Dir class would incorrectly normalize UNC paths by stripping the leading backslash (<a href="https://github.com/qorelanguage/qore/issues/666">issue 666</a>)
    - fixed a bug where the @ref int_type "int" type restriction would accept any data type at runtime instead of throwing a \c RUNTIME-TYPE-ERROR exception (<a href="https://github.com/qorelanguage/qore/issues/683">issue 683</a>)
    - fixed bugs reporting the current method context with certain @ref Qore::HTTPClient "HTTPClient" methods that would report the @ref Qore::Socket "Socket" class instead (<a href="https://github.com/qorelanguage/qore/issues/689">issue 689</a>)
    - fixed a bug handling aborted HTTP chunked transfers; now any data available for reading on a socket when a chunked transfer is aborted is read instead of having a \c SOCKET-SEND-ERROR thrown when the remote end closes the socket during the transfer (<a href="https://github.com/qorelanguage/qore/issues/691">issue 691</a>)
    - fixed a bug with socket handling where SSL send failures did not cause an exception to be thrown in all cases (<a href="https://github.com/qorelanguage/qore/issues/732">issue 732</a>)
    - fixed a bug on Windows where @ref Qore::glob() returned files matched without the leading path component (<a href="https://github.com/qorelanguage/qore/issues/761">issue 761</a>)
    - fixed a bug with socket connection refused handling on Windows where connections were waiting until the timeout instead of returning an error immediately (<a href="https://github.com/qorelanguage/qore/issues/763">issue 763</a>)
    - fixed a bug where it was not possible to escape an escape character before a \c '$' character in a regular expression substitution target string (<a href="https://github.com/qorelanguage/qore/issues/777">issue 777</a>)
    - fixed a bug where object member references were treated as expressions returning a constant value which could cause a crash when used in an expression used to initialize a constant value at parse time (<a href="https://github.com/qorelanguage/qore/issues/817">issue 817</a>)
    - fixed a bug parsing IPv6 localhost (\c "::") with @ref Qore::parse_url() (<a href="https://github.com/qorelanguage/qore/issues/822">issue 822</a>)
    - fixed a bug in Windows timezone handling caused by erroneous region names (<a href="https://github.com/qorelanguage/qore/issues/824">issue 824</a>)
    - fixed an internal memory-handling bug that caused a crash when cleaning up the qore library on FreeBSD with clang++ and possibly other platforms (<a href="https://github.com/qorelanguage/qore/issues/839">issue 839</a>)
    - fixed a bug where \c CALL-WITH-TYPE-ERROR exceptions were thrown based on the parse options in the caller instead of in the target when calling across a @ref Qore::Program "Program" barrier (<a href="https://github.com/qorelanguage/qore/issues/841">issue 841</a>)
    - fixed a bug where @ref Qore::is_writable() and @ref Qore::is_readable() could return an incorrect value in some cases (<a href="https://github.com/qorelanguage/qore/issues/852">issue 852</a>)
    - fixed a bug where @ref Qore::format_number() would return an invalid string when the number of decimals to be returned was 0 (<a href="https://github.com/qorelanguage/qore/issues/851">issue 851</a>)
    - fixed a bug where the @ref delete "delete" and @ref remove "remove" operators would incorrectly create hash keys when attempting to delete inside complex hash structures with non-existent keys (<a href="https://github.com/qorelanguage/qore/issues/855">issue 855</a>)
    - fixed a bug where duplicate global variable declarations caused a crash (<a href="https://github.com/qorelanguage/qore/issues/891">issue 891</a>)
    - fixed a memory leak in @ref Qore::SQL::DatasourcePool "DatasourcePool" initialization when the minimum connections cannot be established (<a href="https://github.com/qorelanguage/qore/issues/994">issue 994</a>)
    - fixed handling of NaN values in logical operators (<a href="https://github.com/qorelanguage/qore/issues/915">issue 915</a>)
    - fixed sort_descending_stable so that it keeps (instead of reversing) the original order of items that compare equal (<a href="https://github.com/qorelanguage/qore/issues/940">issue 940</a>)
    - fixed a bug in \c copy() method argument parsing; compatible type declarations were not accepted (<a href="https://github.com/qorelanguage/qore/issues/946">issue 946</a>)

    @section qore_0811 Qore 0.8.11

    @par Release Summary
    Minor bugfix release for UNIX, major bugfixes for Windows

    @subsection qore_0811_new_features New Features in Qore
    - added the @ref Qore::AFMap and @ref Qore::AFStrMap constants
    - <a href="../../modules/WebUtil/html/index.html">WebUtil</a> updates:
      - added logic to the default file serving code to determine if the file is a binary or text file from the MIME type
    - @ref Qore::HTTPClient::sendWithSendCallback() "HTTPClient::sendWithSendCallback()" and @ref Qore::HTTPClient::sendWithSendCallback() "HTTPClient::sendWithSendCallback()" updated such that if a response is received while the chunked send operation is still in progress, an error is assumed, the send operation is aborted, and the response header is read immediately

    @subsection qore_0811_bug_fixes Bug Fixes in Qore
    - Windows fixes:
      - fixed TimeZone copying to use the standard name instead of the display name so that the info can be found in the registry
      - <a href="../../modules/Util/html/index.html">Util</a> module fixes:
        - fixed get_random_string() on Windows
        - fixed absolute_path_windows()
      - <a href="../../modules/HttpServer/html/index.html">HttpServer</a> module fixes:
        - when binding a wildcard address with @ref Qore::AF_UNSPEC "AF_UNSPEC" on Windows with HttpServer::addListeners()
          and both IPv6 and IPv4 addresses are returned, bind both addresses since Windows doesn't direct the IPv4 requests to the wildcard-bound IPv6 listener
      - fixed file reading by always opening in binary mode
      - added support for the WSAECONNABORTED socket error
      - replaced Mime::MultiPartMessage::getRandomString() with Util::get_random_string() to make it work on Windows
    - fixed a bug in the DBI layer where calling @ref Qore::SQL::SQLStatement::describe() "SQLStatement::describe()" would crash when called with an older module that did not implement this method
    - other fixes in the <a href="../../modules/Util/html/index.html">Util</a> module (in addition to the Windows-specific fixes above):
      - fixed parse_to_qore_value() with hashes with a comma in the first key name
      - read from /dev/urandom instead of /dev/random since reads from the latter can block for long periods to fill the entropy pool
    - do not start signal thread after a fork() if signal handling is enabled, pthread_create() is not async-signal safe (on FreeBSD at least this reliably causes segfaults)

    @section qore_0810 Qore 0.8.10

    @par Release Summary
    Major release with many many bugfixes and new features such as much improved HTTP and REST support (ex: chunked transfer support + new
    client and server classes for REST support for chunked transfers and data streaming), improved DB support
    (ex: new <a href="../../modules/Schema/html/index.html">Schema</a> module, <a href="../../modules/SqlUtil/html/index.html">SqlUtil</a> improvements),
    and much more.

    @subsection qore_0810_new_features New Features in Qore
    - better HTTP support; support for chunked sends and receives for streaming data over HTTP and other improvements:
      - @ref Qore::HTTPClient::sendWithSendCallback() "HTTPClient::sendWithSendCallback()"
      - @ref Qore::HTTPClient::sendWithRecvCallback() "HTTPClient::sendWithRecvCallback()"
      - @ref Qore::HTTPClient::sendWithCallbacks() "HTTPClient::sendWithCallbacks()"
      - @ref Qore::HTTPClient::setPersistent() "HTTPClient::setPersistent()"
      - @ref Qore::Socket::readHTTPChunkedBodyBinaryWithCallback() "Socket::readHTTPChunkedBodyBinaryWithCallback()"
      - @ref Qore::Socket::readHTTPChunkedBodyWithCallback() "Socket::readHTTPChunkedBodyWithCallback()"
      - @ref Qore::Socket::sendHTTPMessageWithCallback() "Socket::sendHTTPMessageWithCallback()"
      - @ref Qore::Socket::sendHTTPResponseWithCallback() "Socket::sendHTTPResponseWithCallback()"
      - @ref Qore::Socket::pendingHttpChunkedBody() "Socket::pendingHttpChunkedBody()"
    - added a minimum body size threshold for compression to <a href="../../modules/HttpServer/html/index.html">HttpServer</a>
    - <a href="../../modules/RestClient/html/index.html">RestClient</a> module updates:
      - configurable content encoding for send request message bodies is now supported (ie optional compression)
    - new user modules:
      - <a href="../../modules/Schema/html/index.html">Schema</a>: for DB-independent schema management
    - new public C++ socket performance instrumentation API
    - new functions:
      - @ref Qore::close_all_fd()
    - new constants:
      - @ref Qore::Err::ESRCH "ESRCH": search error
    - getModuleHash() and getModuleList() no longer return the \c "filename" key when run in a @ref Qore::Program "Program" context with @ref Qore::PO_NO_EXTERNAL_INFO set
    - <a href="../../modules/SqlUtil/html/index.html">SqlUtil</a> updates:
      - added insert operator support; for example, for inserting with values from sequences
      - added new upsert constant maps
      - added static SqlUtil::AbstractSqlUtilBase::getDatasourceDesc() method
      - added new Table::insertFromSelect*() variants taking Table arguments
      - added SqlUtil::Table::checkExistence() method
      - added support for the \c "forupdate" select option
    - <a href="../../modules/OracleSqlUtil/html/index.html">OracleSqlUtil</a> updates:
      - fixed selects with "limit" but no "offset"
      - convert date/time values to timestamps with microseconds resolution instead of dates with second resolution when dynamically inserting values as strings in SQL (binding by value not affected)
    - <a href="../../modules/CsvUtil/html/index.html">CsvUtil</a> module updates:
      - added the \c "write-headers" option to \c CsvUtil::AbstractCsvWriter and subclasses to enable headers to be suppressed
      - added the \c "optimal-quotes" option to \c CsvUtil::AbstractCsvWriter and subclasses to enable more efficient csv output (now the default)
    - added @ref Qore::SQL::AbstractDatasource::currentThreadInTransaction() "AbstractDatasource::currentThreadInTransaction()" which is reimplemented as @ref Qore::SQL::Datasource::currentThreadInTransaction() "Datasource::currentThreadInTransaction()" and @ref Qore::SQL::DatasourcePool::currentThreadInTransaction() "DatasourcePool::currentThreadInTransaction()"; the base class method throws an exception when called; it was not added as an abstract method in order to not break existing subclasses of AbstractDatasource
    - enhanced module license support
      - module license strings may now be specified in binary and user modules
      - @ref Qore::getModuleHash() and @ref Qore::getModuleList() now report license information for each module

    @subsection qore_0810_bug_fixes Bug Fixes in Qore
    - fixed an issue with class constant parse initialization where invalid recursive class constant definition parse exceptions could be raised and in some cases also crashes could result
    - <a href="../../modules/SmtpClient/html/index.html">SmtpClient</a> module: fixed missing username and missing password errors
    - fixed a bug where a qore switch statement with no case conditions and only a default label would erroneously never have it's default code executed
    - fixed a reference leak related to exception handling with invalid arguments with @ref Qore::Socket::setWarningQueue() and @ref Qore::HTTPClient::setWarningQueue()
    - fixed several bugs where the parse location could be reported incorrectly for type errors regarding in-object variable references
    - fixed a bug where an error could result with @ref Qore::Thread::Condition::wait() "Condition::wait()" with timeouts > 2147483648ms
    - fixed bugs handling "bigint" and "double precision" column types with schema alignments with the <a href="../../modules/PgsqlSqlUtil/html/index.html">PgsqlSqlUtil</a> module
    - fixed a bug handling parse initialization of constant values requiring run-time evaluation after other parse exceptions have been raised that could cause a parse-time crash
    - fixed a bug where qore could crash on exit with certain openssl versions by calling ERR_remove_state(0) in the main thread's cleanup function
    - fixed a bug where qore could crash on exit due to user module destruction not taking into consideration user module dependencies
    - fixed a bug in schema management in <a href="../../modules/SqlUtil/html/index.html">SqlUtil</a> where excessively verbose column aliases were used that caused errors when automatically updating columns with existing rows and new default values and non-null contraints with PostgreSQL databases
    - fixed a bug where a call reference to an abstract object method returned from an abstract class could be executed even though it must have been instantiated by a concrete subclass
    - fixed a bug where a valid call reference to a private object method was created within the class, then in some cases an object protection exception was raised when the call reference was called outside the class
    - fixed a bug in the <a href="../../modules/RestClient/html/index.html">RestClient</a> module when the yaml binary module is not available
    - fixed programmatic select queries with "limit" but no "offset" in <a href="../../modules/OracleSqlUtil/html/index.html">OracleSqlUtil</a>
    - fixed a bug in @ref Qore::Program::importFunction() where only the committed function list was checked when importing functions with a specific target namespace path
    - fixed a bug in @ref Qore::Program::importClass() where only the committed class list was checked when importing functions with a specific target namespace path
    - fixed a bug when parsing subnamespaces into a parent namespace where the subnamespace already exists (either in the committed list or in the pending list)
    - fixed a memory and reference leak caused by recursive references when closures encapsulating an object's scope are assigned to or accessible from members of the object by making references to the object from within a closure encapsulating the object's state weak references instead of strong references
    - fixed schema information classes when the "string-numbers" driver option is enabled
    - fixed crashing bugs in @ref Qore::get_thread_data() in certain use cases
    - fixed a bug in <a href="../../modules/SqlUtil/html/index.html">SqlUtil</a> where select and row iterator operations could fail with certain select hash arguments without a \c "columns" entry but where column names were otherwise required
    - fixed a bug in HTTP response parsing where case-signficant comparisons where being made with certain critical header values
    - fixed a bug handling thread cancellation with the @ref Qore::Thread::ThreadPool "ThreadPool" class
    - fixed several race conditions and potential deadlocks in @ref Qore::Thread::ThreadPool "ThreadPool" destruction with active threads in the pool

    @section qore_089 Qore 0.8.9

    @par Release Summary
    Major release with many new features and also many bugfixes.

    @subsection qore_089_new_features New Features in Qore
    - <a href="../../modules/CsvUtil/html/index.html">CsvUtil</a> module updates:
      - new classes:
        - \c CsvAbstractIterator: base abstract iterator class for iterating line-based CSV data
        - \c CsvDataIterator: iterator class allowing for CSV string data to be processed line by line on a record basis
        - \c AbstractCsvWriter: a base class for new CSV writer implementations
        - \c CsvFileWriter: CSV file writer class
        - \c CsvStringWriter: CSV in memory writer class
      - implemented support for allowing subclasses of CsvFileIterator to implement support for other custom types
      - no need to set \c "headers" in the constructor if \c "fields" are set; headers are assumed to be the field labels in the same order
    - added the @ref Qore::encode_url() function with <a href="http://tools.ietf.org/html/rfc3986#section-2.1">RFC 3986 section 2.1</a> compliance
    - @ref Qore::decode_url() function updated to decode UTF-8 encoded characters according to <a href="http://tools.ietf.org/html/rfc3986#section-2.1">RFC 3986 section 2.1</a>
    - added get_byte_size() and get_marketing_byte_size() to the <a href="../../modules/Util/html/index.html">Util</a> module
    - the error message now includes the module path used for the search when a module cannot be found in the module path
    - @ref Qore::SQL::DatasourcePool "DatasourcePool" enhancements:
      - new method: @ref Qore::SQL::DatasourcePool::clearWarningCallback() "DatasourcePool::clearWarningCallback()"
      - new method: @ref Qore::SQL::DatasourcePool::setWarningCallback() "DatasourcePool::setWarningCallback()"
      - new method: @ref Qore::SQL::DatasourcePool::getUsageInfo() "DatasourcePool::getUsageInfo()"
      - new method: @ref Qore::SQL::DatasourcePool::setErrorTimeout() "DatasourcePool::setErrorTimeout()"
      - new method: @ref Qore::SQL::DatasourcePool::getErrorTimeout() "DatasourcePool::getErrorTimeout()"
      - new method: @ref Qore::SQL::DatasourcePool::setEventQueue() "DatasourcePool::setEventQueue()"
      - new method: @ref Qore::SQL::DatasourcePool::clearEventQueue() "DatasourcePool::clearEventQueue()"
      - the new methods allow for monitoring @ref Qore::SQL::DatasourcePool "DatasourcePool" objects for pool contention issues (in case the pool needs to be resized), for throwing an exception if a connection is not acquired within the error timeout period (new default: 2 minutes), and for DBI drivers to raise warnings on an event queue that can be monitored in a separate thread
      - additionally connection acquisition statistics are tracked and returned in @ref Qore::SQL::DatasourcePool::getUsageInfo() "DatasourcePool::getUsageInfo()" (total requests, hits, maximum wait time)
    - @ref Qore::SQL::Datasource "Datasource" enhancements:
      - new method: @ref Qore::SQL::Datasource::setEventQueue() "Datasource::setEventQueue()"
      - new method: @ref Qore::SQL::Datasource::clearEventQueue() "Datasource::clearEventQueue()"
      - the new methods allow for DBI drivers to raise warnings on an event queue that can be monitored in a separate thread
    - @ref Qore::Socket "Socket" enhancements:
      - new method: @ref Qore::Socket::setWarningQueue() "Socket::setWarningQueue()"
      - new method: @ref Qore::Socket::clearWarningQueue() "Socket::clearWarningQueue()"
      - new method: @ref Qore::Socket::getUsageInfo() "Socket::getUsageInfo()"
      - new method: @ref Qore::Socket::clearStats() "Socket::clearStats()"
    - @ref Qore::FtpClient "FtpClient" enhancements:
      - new method: @ref Qore::FtpClient::setWarningQueue() "FtpClient::setWarningQueue()"
      - new method: @ref Qore::FtpClient::clearWarningQueue() "FtpClient::clearWarningQueue()"
      - new method: @ref Qore::FtpClient::getUsageInfo() "FtpClient::getUsageInfo()"
      - new method: @ref Qore::FtpClient::clearStats() "FtpClient::clearStats()"
    - <a href="../../modules/SmtpClient/html/index.html">SmtpClient</a> module updates:
      - optimized connection and login code; HELO/EHLO and authorization are performed when connecting only, not before each email
      - added support for socket performance instrumentation and warning events
    - <a href="../../modules/Pop3Client/html/index.html">Pop3Client</a> module updates:
      - added support for socket performance instrumentation and warning events
    - <a href="../../modules/TelnetClient/html/index.html">TelnetClient</a> module updates:
      - added support for socket performance instrumentation and warning events
    - <a href="../../modules/WebSocketClient/html/index.html">WebSocketClient</a> module updates:
      - added support for socket performance instrumentation and warning events
    - <a href="../../modules/RestClient/html/index.html">RestClient</a> module updates:
      - use the new @ref Qore::encode_url() function to encode URL paths to ensure that valid requests are sent when spaces, percent characters, and non-ascii characters are used in the URL path
      - set the character encoding in the \c Content-Type request header when sending strings
      - set the \c Accept header correctly in requests (previously only indicated yaml (\c "text/x-yaml") as an acceptible response encoding)
    - <a href="../../modules/RestHandler/html/index.html">RestHandler</a> module updates:
      - added support for the \c OPTIONS method
      - return a 400 \c "Bad Request" error if an unsupported HTTP method is used in a REST Call
    - added new \c UpsertInsertOnly upsert strategy to <a href="../../modules/SqlUtil/html/index.html">SqlUtil</a>
    - new pseudo-methods:
      - @ref <value>::sizep(): returns @ref Qore::True "True" if the type can return a non-zero size (@ref Qore::True "True" for containers including @ref binary "binary objects" and @ref string "strings", @ref Qore::False "False" for everything else)
      - @ref <string>::getLine(): finds lines in a string buffer
    - <a href="../../modules/Mime/html/index.html">Mime</a> module updates:
      - added mime type for WSDL files (\c "application/wsdl+xml")
      - added mappings for \c "xls" and \c "xlst" extensions to MimeTypeXml
    - added new modules:
      - <a href="../../modules/Mapper/html/index.html">Mapper</a>: data mapping module
      - <a href="../../modules/TableMapper/html/index.html">TableMapper</a>: data mapping module using <a href="../../modules/SqlUtil/html/index.html">SqlUtil</a> and <a href="../../modules/Mapper/html/index.html">Mapper</a> to map to an SQL table target
      - <a href="../../modules/FreetdsSqlUtil/html/index.html">FreetdsSqlUtil</a>: provides back-end support for MS SQL Server and Sybase databases with <a href="../../modules/SqlUtil/html/index.html">SqlUtil</a> using the <a href="https://github.com/qorelanguage/module-sybase">freetds module</a>
    - the @ref include "%include" parse directive now supports environment variable substitution at the beginning of the file path

    @subsection qore_089_bug_fixes Bug Fixes in Qore
    - fixed a crashing bug when HTTP messages with duplicate \c Connection, \c Content-Encoding, \c Transfer-Encoding, \c Location, or \c Content-Type headers is received
    - fixed a bug parsing octal character constants in the lexer when octal digits followed the octal constant (ex: \c "\0441" where the \c "1" would cause an error)
    - allow escaping "$" character in regular expression substitution target strings, previously it was impossible to output a literal "$" + a digit, since this would be interpreted as a numbered input pattern expression
    - fixed a bug in the @ref Qore::HTTPClient::getURL() "HTTPClient::getURL()" and @ref Qore::HTTPClient::getProxyURL() "HTTPClient::getProxyURL()" methods where the URL's path was not given with a leading "/" character
    - <a href="../../modules/CsvUtil/html/index.html">CsvUtil</a> module fixes:
      - fixed \c "date" field handling with empty input (now maps to 1970-01-01)
      - fixed CsvDataIterator::next() when header_lines > 0 and working with empty input data
    - added support for compiling on OSX Mavericks
    - fixed an infinitely recursive call in Table::del() in <a href="../../modules/SqlUtil/html/index.html">SqlUtil</a>
    - fixed a bug in v*printf() where \c '%%' was not handled correctly in all cases
    - fixed bugs in @ref Qore::microseconds() "microseconds" and @ref Qore::milliseconds() "milliseconds()" with large arguments
    - fixed a bug where a call to a call reference to a static method across a program boundary with local variables as arguments would cause a crash due to improper setting of the program context before the arguments are evaluated
    - fixed a bug in @ref Qore::SQL::Datasource::copy() "Datasource::copy()" method where implicitly-set options were not carried over into the new object
    - fixed a bug in the @ref Qore::SQL::DatasourcePool "DatasourcePool" class where implicitly-opened connections would not be guaranteed to have the same server time zone setting as the initial connections (for example, could cause problems with server timezone settings if running in a program context with a different local time zone attribute)
    - fixed bugs in <a href="../../modules/SqlUtil/html/index.html">SqlUtil</a> generating "create table" and "align table" SQL with DBs where unique indexes automatically create unique constraints (ex: MySQL)
    - fixed a bug in lchown() where chown() was used interally instead of lchown()
    - fixed a bug in <a href="../../modules/PgsqlSqlUtil/html/index.html">PgsqlSqlUtil</a> retrieving sequence values with Database::getNextSequenceValue()
    - fixed an off-by-one memory bug in @ref Qore::date(string, string) parsing a 4-digit date mask
    - fixed memory leaks in class member and class static variable management
    - fixed memory leaks when an entire class has to be rolled back due to parse errors and the class has pending static variables
    - fixed memory leaks in constant handling with values containing call references
    - fixed a memory leak in constant destruction with parse rollbacks when the constant value was NULL
    - fixed an error in the rounding heuristic for arbitrary-precision numeric values that could produce invalid results (ex: 34.9n * 100 = 34902n)
    - enforce @ref Qore::PO_NO_FILESYSTEM "PO_NO_FILESYSTEM" with the @ref include "%include" directive
    - fixed a bug managing object private data in complex inheritance cases where the same class may be inherited with virtual private data and also real private data
    - fixed a bug in socket timeout handling with select() errors
    - fixed a memory leak in handling abstract methods when multiple abstract methods with the same name but different signatures were declared in a class

    @section qore_088 Qore 0.8.8

    @par Release Summary
    Major new features and bug fixes with a particular focus on enhanced HTTP capabilities and enhanced database processing

    @subsection qore_088_compatibility Changes That Can Affect Backwards-Compatibility
    - Fixed method resolution order; it's now possible to call pseudo-methods directly on classes that implement @ref methodGate_methods "methodGate() methods"
    - Added the following abstract methods to @ref Qore::SQL::AbstractDatasource "AbstractDatasource":
      - @ref Qore::SQL::AbstractDatasource::getConfigHash() "AbstractDatasource::getConfigHash()"
      - @ref Qore::SQL::AbstractDatasource::getConfigString() "AbstractDatasource::getConfigString()"
    - "hard" string comparisons now perform encoding conversions if necessary (however as usual different data types cause the comparison to fail)

    @subsection qore_088_new_features New Features in Qore
    - new @ref user_modules "user modules" delivered with %Qore:
      - <a href="../../modules/RestClient/html/index.html">RestClient</a>: Provides a simple API for communicating with HTTP servers implementing <a href="http://en.wikipedia.org/wiki/Representational_state_transfer">REST</a> services
      - <a href="../../modules/RestHandler/html/index.html">RestHandler</a>: Provides an easy to use interface to the Qore <a href="../../modules/HttpServer/html/index.html">HttpServer</a> module for implementing server-side <a href="http://en.wikipedia.org/wiki/Representational_state_transfer">REST</a> services
      - <a href="../../modules/SqlUtil/html/index.html">SqlUtil</a>: Provides a high-level DB-independent API for working with database objects
        - <a href="../../modules/MysqlSqlUtil/html/index.html">MysqlSqlUtil</a>: Provides a high-level DB-independent API for working with MySQL database objects; loaded automatically by the <a href="../../modules/SqlUtil/html/index.html">SqlUtil</a> module when working with MySQL databases
        - <a href="../../modules/OracleSqlUtil/html/index.html">OracleSqlUtil</a>: Provides a high-level DB-independent API for working with Oracle database objects; loaded automatically by the <a href="../../modules/SqlUtil/html/index.html">SqlUtil</a> module when working with Oracle databases
        - <a href="../../modules/PgsqlSqlUtil/html/index.html">PgsqlSqlUtil</a>: Provides a high-level DB-independent API for working with PostgreSQL database objects; loaded automatically by the <a href="../../modules/SqlUtil/html/index.html">SqlUtil</a> module when working with PostgreSQL databases
      - <a href="../../modules/Util/html/index.html">Util</a>: Provides a some miscellaneous generally useful routines
      - <a href="../../modules/WebSocketClient/html/index.html">WebSocketClient</a>: Provides a client API for connecting to WebSocket servers
      - <a href="../../modules/WebSocketHandler/html/index.html">WebSocketHandler</a>: Provides an interface to the Qore <a href="../../modules/HttpServer/html/index.html">HttpServer</a> module for implementing server-side WebSocket services
      - <a href="../../modules/WebSocketUtil/html/index.html">WebSocketUtil</a>: Provides common client and server code for implementing WebSocket protocol services in %Qore
      - <a href="../../modules/WebUtil/html/index.html">WebUtil</a>: Provides server support for implementing complex web services including serving resources with mixed text and %Qore code that are automatically rendered on demand
    - improvements in existing @ref user_modules "user modules":
      - much improved <a href="../../modules/HttpServer/html/index.html">HttpServer</a> module, better performance, much better RFC compliance, more flexibility
      - new CSV generation class in <a href="../../modules/CsvUtil/html/index.html">CsvUtil</a>
      - much better message serialization and email attachment handling in the <a href="../../modules/SmtpClient/html/index.html">SmtpClient</a> and <a href="../../modules/MailMessage/html/index.html">MailMessage</a> modules
    - there is a new @ref Qore::Thread::ThreadPool "ThreadPool" class for implementing thread pools that automatically upscale and downscale within user-defined limits depending on the load placed on them
    - it's possible to inherit concrete versions of abstract method variants from a parent class that does not define the abstract method, meaning that concrete variants of an abstract method do not have to be implemented in a direct subclass of the class declaring the abstract method\n
      this makes using abstract base classes much easier in complex hierarchies using multiple inheritance; now common code can be separated into a single class and inherited by child classes sharing the common implementation
    - major @ref Qore::Socket "Socket" read performance increase by implementing internal read buffering (up to 10x faster socket read performance for certain operations, particularly with HTTP methods)
    - improved Unicode / UTF-8 support
      - <string>::lwr(), <string>::upr(), @ref Qore::tolower(string), and @ref Qore::toupper(string) now operate on a very wide range of non-ASCII characters, including Latin, Cyrillic, Greek, Armenian, Georgian, etc characters whereas they were previously limited to working on ASCII characters
      - <string>::unaccent() was added which removes accents from strings using a Unicode lookup map from a very wide range of accented Unicode characters to unaccented characters
    - new @ref Qore::SQL::Datasource "Datasource" and @ref Qore::SQL::DatasourcePool "DatasourcePool" methods:
      - Qore::SQL::Datasource::getConfigHash()
      - Qore::SQL::Datasource::getConfigString()
      - Qore::SQL::DatasourcePool::getConfigHash()
      - Qore::SQL::DatasourcePool::getConfigString()
      - Qore::SQL::DatasourcePool::copy()
    - @ref Qore::HTTPClient "HTTPClient" changes:
      - the @ref Qore::HTTPClient "HTTPClient" class is now a subclass of @ref Qore::Socket "Socket", so all @ref Qore::Socket "Socket" methods can be called on  @ref Qore::HTTPClient "HTTPClient" objects, making it easier to implement protocols based on HTTP
      - Qore::HTTPClient::getDefaultPath(): added
      - Qore::HTTPClient::setDefaultPath(): added
      - Qore::HTTPClient::getURL(): changed: now returns @ref nothing if no URL is set instead of an invalid URL
    - new functions:
      - call_pseudo_args()
      - @ref Qore::substr(binary, softint) "substr(binary, softint)"
      - @ref Qore::substr(binary, softint, softint) "substr(binary, softint, softint)"
    - new pseudo methods:
      - <binary>::substr(softint)
      - <binary>::substr(softint, softint)
      - <binary>::toBase64()
      - <binary>::toHex()
      - <binary>::toString()
      - <date>::getEpochSeconds()
      - <date>::getEpochSecondsLocalTime()
      - <date>::info()
      - <float>::abs()
      - <hash>::compareKeys(hash)
      - <int>::abs()
      - <int>::encodeLsb(int)
      - <int>::encodeMsb(int)
      - <int>::toUnicode()
      - <number>::abs()
      - <object>::hasCallableMethod()
      - <object>::hasCallableNormalMethod()
      - <object>::hasCallableStaticMethod()
      - <list>::rangeIterator()
      - <nothing>::rangeIterator()
      - <string>::comparePartial()
      - <string>::getUnicode()
      - <string>::equalPartial()
      - <string>::equalPartialPath()
      - <string>::toBase64()
      - <string>::toHex()
      - <string>::unaccent()
      - <value>::toNumber()
    - other new methods and method changes:
      - added new static methods in the @ref Qore::ReadOnlyFile "ReadOnlyFile" class making it easier to read entire files in one call:
        - @ref Qore::ReadOnlyFile::readTextFile()
        - @ref Qore::ReadOnlyFile::readBinaryFile()
      - changes to catch usage errors with the @ref Qore::Thread::Counter "Counter" class:
        - Qore::Thread::Counter::constructor() will throw an exception if called with an argument < 0
        - Qore::Thread::Counter::dec() will now throw an exception if called when the Counter is already at 0
      - Qore::Thread::Queue::empty(): new method
      - Qore::Socket::listen(): now has a new \a backlog parameter; the default backlog queue size was changed from 5 to 20
      - Qore::Socket::getPeerInfo() and Qore::Socket::getSocketInfo(): now takes an optional argument to avoid name lookups
      - Qore::Socket::readHTTPHeaderString(): new method
      - Qore::Dir: all list*() methods now take an optional parameter to return a list of @ref stat_hash "file status value hashes" plus \c "name" and optionally \c "link" keys for symbolic links; additionally symbolic links are now followed and files and directories are differentiated based on their targets when processing symbolic links
    - function changes
      - added optional \a start and \a end parameters to the @ref Qore::replace "replace()" function
    - all @ref data_type_declarations "data type declarations" that optionally accept @ref nothing also now accept @ref null and map @ref null to @ref nothing; this makes direct assignments from values derived from SQL queries much easier
    - added an optional reference to an integer to the @ref Qore::backquote() function to return the return code of the program executed
    - @ref implicit_index "implicit index" references now work in the @ref map "map" and @ref select "select" operators with lists and iterators
    - the @ref regex_extract_operator now accepts an optional \c g specifier to extract all occurrences of the pattern(s) in a string; also @ref Qore::regex_extract "regex_extract()" and <string>::regexExtract(string, int) now accept @ref Qore::RE_Global to extract all occurrences of the pattern(s) in a string
    - the @ref splice "splice" and @ref extract "extract" operators were extended to work on @ref binary "binary objects" as well as lists and strings
    - printing out binary values with the \c "%y" @ref string_formatting "format specifier" now produces YAML-like output for the binary value
    - added path name to error messages in @ref Qore::Dir "Dir" class exception strings

    @subsection qore_088_bug_fixes Bug Fixes in Qore
    - fixed a bug where the ?: operator could thrown spurious exceptions when parsing because it would return the type of the initial boolean expression as the return type of the operator
    - fixed a bug where classes with unimplemented inherited abstract variants would sometimes cause runtime exceptions to be thrown when instantiated but should have instead been caught at parse time
    - fixed a parser bug where out-of-line class method definitions could not be defined in a namespace block
    - fixed a bug parsing arguments in parse_uri_query() in the <a href="../../modules/HttpServer/html/index.html">HttpServer</a> module
    - fixed several bugs where parse exceptions could show the wrong source location:
      - with type errors in function calls
      - when resolving global variables
      - in base class constructor arguments
      - for empty blocks with a missing return statement
      - when validating types used with the return statement (also associated warnings)
      - in methods calls
      - in hash value expressions
      - with redeclaring local variable return types
      - in local variable object instantiations
    - really fixed the bug thought to be fixed in 0.8.7 "where SSL errors would cause the affected thread to go into a infinite loop using 100% CPU" - this turned out to be easily reproducible on all platforms; when the SSL connection was shut down cleanly by the remote end before a response message was returned, an infinite loop would result
    - fixed a bug where it was impossible to output a single '\' character in regex substitution expressions; '\' was taken as an escape character, and '\\\' was output literally, now '\\\' is output as '\'
    - fixed a bug where a parse-time crash would occur when calling the copy() method for a class that does not implement an explicit copy() method
    - fixed a bug where arguments passed to a copy method were ignored; now an exception is thrown
    - fixed a bug where public members and static variables of privately-inherited classes were incorrectly treated as public attributes of the child class
    - fixed a bug where slices could be made of objects from outside the class including private members
    - fixed a bug where @ref Qore::SQL::SQLStatement::memberGate() "memberGate() methods" were not being respected when taking a slice of an object
    - fixed bugs in the integer Socket::recv*() methods where a \c SOCKET-CLOSED exception was not thrown when the remote end closed the connection
    - fixed a bug related to out-of-order parse initialization for functions and methods which resulted in the wrong return type being returned for a method with more than 1 variant where the variant could not be matched at parse time
    - fixed a bug where a non-variable-reference member of an "our" variable declaration list would cause a crash due to passing the incorrect argument in sprintf()
    - fixed sandboxing / protection errors with inherited code; subclasses inheriting code from a parent class with different parse options would cause the child parse options to be used when running the parent class code which caused errors; now parse options are enforced properly on the block level
    - fixed the @ref Qore::RangeIterator "RangeIterator" class; it was still abstract due to a missing @ref Qore::RangeIterator::valid() method
    - fixed a bug where the wrong error was being returned after a connection reset (remote connection close) in sockets with integer recv*() methods which could in some cases lead to an infinite loop
    - fixed a bug where private members of a common base class were not accessible by objects of subclasses sharing the common base class
    - fixed many bugs in <a href="../../modules/CsvUtil/html/index.html">CsvUtil</a> and updated the module version to 1.1
    - initialize static openssl crypto locks for multi-threaded openssl library access; without this crashes can result (for example in error queue management)
    - fixed a bug where Qore::HTTPClient::getURL() returned an invalid URL when no URL was set; now it returns @ref nothing in this case
    - fixed a bug managing feature/module lists in inherited @ref Qore::Program "Program" objects; user modules were listed in the child @ref Qore::Program "Program" object even though user module code is not imported in child @ref Qore::Program "Program" objects
    - fixed a bug where an invalid guard condition in critical lvalue storage code can cause unreferenced data to be returned while in a lock which can cause a crash in a multithreaded program
    - fixed a bug where references were not being written to the output variable if an exception was active when the code block exited
    - fixed a bug setting the precision for arbitrary-precision numbers with large exponents (like "1e100n")
    - implemented more strict adherence to <a href="http://tools.ietf.org/html/rfc2616">RFC 2616</a> (HTTP 1.1) regarding message-body handling in requests and response message generation and parsing
    - fixed a bug with @ref Qore::Thread::Condition::wait() "Condition::wait()" on Darwin with negative timeout values where a short timeout was used instead of an indefinite wait
    - fixed bugs in the <a href="../../modules/SmtpClient/html/index.html">SmtpClient</a> and <a href="../../modules/MailMessage/html/index.html">MailMessage</a> modules where mail messages were being serialized incorrectly if there were no attachments (there was no possibility to set the content transfer encoding) and also where it was not possible to set the content-type for the message body when it was sent as a part of a multipart message
    - fixed bugs handling arguments declared as type @ref reference_or_nothing_type "*reference" (reference or nothing)
    - fixed bugs in executing code accross @ref Qore::Program "Program" object barriers with reference arguments
    - fixed a bug with the switch statement where character encoding differences would cause strings to mismatch even if they were otherwise identical; now hard comparisons with strings allow for implicit automatic temporary character encoding conversions for the comparison
    - fixed a bug where qore failed to set the time zone region correctly when set from /etc/localtime and this file is a relative symlink rather than absolute
    - fixed a bug where substr() and <string>::substr() were returning @ref nothing if the arguments could not be satisifed contrary to the documentation and the declared return type, now an empty string is returned in those cases
    - fixed bugs rounding number values between 10 and -10 (non-inclusive) for display, fixed bugs rounding number value regarding digits after the decimal point for display with @ref Qore::NF_Scientific
    - fixed a bug in the @ref Qore::Dir class where it was not possible to chdir to the root directory \c "/"
    - fixed a bug where recursive references were allowed and memory leaks would occur due to recursive references; these are now caught at runtime and a \c REFERENCE-ERROR exception is thrown
    - fixed a configure bug with bison >= 3
    - fixed a bug in the <a href="../../modules/HttpServer/html/index.html">HttpServer</a> module when automatically uncompressing supported content-encodings to set the resulting string's character encoding correctly
    - fixed a bug in the @ref instanceof "instanceof" operator when working with objects and classes created from different source @ref Qore::Program "Program" objects
    - fixed a bug in *printf() formatting with floating-point and number values where no digits were displayed right of the decimal point unless a specific number of digits was specified in the format string
    - fixed the return type of <bool>::typeCode(); was returning a boolean instead of @ref Qore::NT_BOOLEAN
    - fixed a bug there @ref null was evaluated as @ref Qore::True "True" in a boolean context rather than @ref Qore::False "False"
    - fixed a bug where @ref Qore::Socket::recvBinary() would ignore the first data read
    - fixed starting listeners on UNIX domain sockets on Soalris in the <a href="../../modules/HttpServer/html/index.html">HttpServer</a> module
    - fixed a bug where number("") was being converted to \@NaN\@n
    - fixed return type of @ref Qore::HTTPClient::getConnectionPath() "HTTPClient::getConnectionPath()"
    - fixed several bugs with logical comparison operators and arbitrary-precision numeric values where arbitrary-precision numeric values were not being prioritized as numeric values and also in some cases were being first converted to doubles and then operated on
    - fixed a bug in the socket code where the socket close condition was not flagged with SSL connections when writes failed due to the remote end closing the connection; an error would only be raised on the following socket operation
    - fixed a mismatched delete/malloc error with time zone initialization and the localtime file

    @section qore_087 Qore 0.8.7

    @par Release Summary
    Code embedding improvements

    @subsection qore_087_compatibility Changes That Can Affect Backwards-Compatibility
    @par Fixes for Code Inheritance in Program Objects
    The following changes are meant to sanitize code inheritance in child @ref Qore::Program "Program" objects to fix long-standing design bugs in code encapsulation by addressing the lack of fine-grained control over symbol visibility in inherited code.
    - @ref mod_public "public": The @ref mod_public "public" keyword's usage in modules has now been expanded
      to provide the same functionality generically in @ref Qore::Program "Program" objects; if @ref qore_classes "classes",
      @ref constants "constants", @ref qore_namespaces "namespaces", @ref qore_functions "functions", or
      @ref global_variables "global variables" are defined with the @ref mod_public "public" keyword, then these symbols will
      be inherited into child @ref Qore::Program "Program" objects as long as no @ref parse_options "parse options" prohibit
      it.\n\n
      This change was made to give programmers complete control over which symbols are inherited in child
      @ref Qore::Program "Program" objects, whereas because prior to this change, the control was very course.\n\n
    - the default behavior of %Qore regarding inherting global variables and functions with user variants was changed to be
      consistent with namespaces, classes, and constants; that is; public symbols are inherited by default.\n\n
      The following constants were renamed:
      - <tt>PO_INHERIT_USER_FUNC_VARIANTS</tt> is now: @ref Qore::PO_NO_INHERIT_USER_FUNC_VARIANTS "PO_NO_INHERIT_USER_FUNC_VARIANTS"
      - <tt>PO_INHERIT_GLOBAL_VARS</tt> is now: @ref Qore::PO_NO_INHERIT_GLOBAL_VARS "PO_NO_INHERIT_GLOBAL_VARS"\n\n
      This change was made to fix a long-standing design problem with symbol inheritance and make the implementation consistent.\n\n
    - builtin symbols are no longer inherited from user modules; only independent user symbols; the main change is that if a user
      module adds new user methods to a builtin class or new user variants to a builtin function, these changes are no longer imported
      into target @ref Qore::Program "Program" objects.

    @par File Method Changes
    The following methods were updated to throw exceptions on all errors rather than a return code for I/O errors in order to avoid hard to debug conditions due to ignoring I/O errors by forgetting to check the return value on the following methods:
    - Qore::File::f_printf()
    - Qore::File::f_vprintf()
    - Qore::File::print()
    - Qore::File::printf()
    - Qore::File::vprintf()
    - Qore::File::write()
    - Qore::File::writei1()
    - Qore::File::writei2()
    - Qore::File::writei4()
    - Qore::File::writei8()
    - Qore::File::writei2LSB()
    - Qore::File::writei4LSB()
    - Qore::File::writei8LSB()
    .
    Note that the above changes will hopefully only minimally impact backwards-compatibilty since the change is in error handling, and additionally each of the above methods could also throw an exception if called when the object was not open.

    @subsection qore_087_new_features New Features in Qore
    - new methods offering code encapsulation enhancements
      - @ref Qore::Program::loadModule() "Program::loadModule()": allows modules to be loaded in a @ref Qore::Program "Program" object directly
      - @ref Qore::Program::importClass() "Program::importClass()": allows classes to be individually imported in @ref Qore::Program "Program" objects
    - new pseudo-methods in @ref Qore::zzz8nothingzzz9 to allow for @ref Qore::zzz8hashzzz9 pseudo-methods to be safely used with @ref nothing
      - <nothing>::firstKey()
      - <nothing>::firstValue()
      - <nothing>::hasKey()
      - <nothing>::hasKeyValue()
      - <nothing>::keys()
      - <nothing>::lastKey()
      - <nothing>::lastValue()
      - <nothing>::values()
    - other new pseudo-methods:
     - <date>::durationSeconds()
     - <date>::durationMilliseconds()
     - <date>::durationMicroseconds()
    - removed most restrictions on embedded logic in user modules; user module @ref Qore::Program "Program" objects are subject to the
      same restrictions as the parent @ref Qore::Program "Program" object (if any)
    - added the get_parse_options() function so that parse options in the current @ref Qore::Program "Program" can be determined at
      runtime
    - added the get_ex_pos() function to help with formatting exception locations where the \c source and \c offset information is present
    - new methods and method variants:
      - @ref Qore::HTTPClient::getPeerInfo()
      - @ref Qore::HTTPClient::getSocketInfo()
      - @ref Qore::File::getTerminalAttributes()
      - @ref Qore::SQL::Datasource::transactionTid()
      - @ref Qore::SQL::Datasource::currentThreadInTransaction()
      - @ref Qore::SQL::DatasourcePool::currentThreadInTransaction()
    - new location tags \c "source" and \c "offset" added for parse and runtime exceptions to allow for error-reporting to display information about files where sections of a source file are parsed; this allows both the label and line offset in the label and the file name and absolute file line position to be reported in exception information
      - new parameters added to the following methods and function to accommodate the new location information:
        - @ref Qore::Program::parse() "Program::parse()"
        - @ref Qore::Program::parsePending() "Program::parsePending()"
        - @ref Qore::parse() "parse()"
      - see @ref exception_hash "Exception Hash" and @ref callstack "Call Stacks" for new keys in eception and call stack information hashes
    - <date>::format() now accepts \c "us" for microseconds (see @ref date_formatting)
    - <a href="../../modules/SmtpClient/html/index.html">SmtpClient</a> module improvements:
      - added automatic recognition and support of the \c "STARTTLS" command when connecting to an ESMTP server; this way
        the class will automatically upgrade the connection to a secure TLS/SSL connection if the server supports it
      - added support for SMTP server schemes in the URL in the constructor (ex: \c "esmtptls://user@password:smtp.example.com")
      - added support for the deprecated (but still in use) \c "smtps" scheme with a default port of 465
      - when throwing an exception when a Message cannot be sent because it is incomplete, the reason for the error is also included
        in the exception (previously the exception message was generic making problems with the Message object harder to debug)
    - C++ API Enhancements
      - added C++ APIs to allow for %Qore @ref Qore::File "File" and @ref Qore::Thread::Queue "Queue" object arguments to be used by modules
      - added C++ APIs for controlling openssl initialization and cleanup by the qore library
      - extended qpp to allow for parsing relative dates in qpp code for assignments/default argument values
      - made it possible to call the C++ function QoreFunction::findVariant() from threads where there is no current QoreProgram object
        (such as from a thread created by foreign code)
      - added APIs to allow foreign threads to be registered/deregistered as %Qore threads (for example, to allow %Qore code to be called
        in a callback in a foreign thread created by a library linked with a %Qore binary module)
      - added APIs to allow for TID reservations to allow (for example) for a callback that is executed in the same foreign thread to always have the same TID
      - the old Datasource::execRaw() function with the \a args parameter was deprecated since args was ignored anyway, a new Datasource::execRaw() function was added that has no args parammeter

    @subsection qore_087_bug_fixes Bug Fixes in Qore
    - fixed a runtime class matching bug when identical user classes were created in different @ref Qore::Program "Program" objects,
      the match could fail at runtime because the wrong APIs were being used
    - fixed a crashing bug in the @ref map "map" operator with a select expression when used with an
      @ref Qore::AbstractIterator "AbstractIterator" object for the list operand
    - fixed a bug where the generation of internal strings for abstract method signatures tries to resolve class names that
      are declared out of order, which incorrectly resulted in a parse exception; the fix is to use the class name in the
      signature before class resolution; the class is resolved in the second stage of parsing (symbol resolution) anyway, if it
      can't be resolved then the changes to the @ref Qore::Program "Program" are rolled back anyway
    - a potential deadlock was fixed when calling @ref Qore::exit() "exit()" while background threads were running; it was
      possible for a thread to be canceled while holding a @ref Qore::Thread::Mutex "Mutex" (for example) and then for another
      thread to deadlock trying to acquire the @ref Qore::Thread::Mutex "Mutex" and therefore for the process to deadlock because
      pthread_mutex_lock() is not a cancellation point. The solution was to cancel all threads first, then wait half a second, then call exit()
    - fixed a bug where global variables were being evaluated with strict mathematical boolean evaluation even when @ref perl-bool-eval
      "%perl-bool-eval" was enabled (which is the default)
    - fixed bug in @ref Qore::parseBase64String() and @ref Qore::parseBase64StringToString() when called with an empty string argument; in this case uninitialized memory was returned
    - fixed runtime dynamic memory leaks in the @ref select and @ref map operators when used with iterators
    - do thread-specific cleanup in the main thread when cleaning up/shutting down the qore library
    - added additional openssl cleanup code for thread-local data and when cleaning up the qore library
    - fixed a bug matching function/method variants at runtime
    - fixed a race condition deleting global dynamic handlers in the <a href="../../modules/HttpServer/html/index.html">HttpServer</a> module
    - fixed a bug where declaring an abstract method with parameters and then declaring a concrete reimplementation of the method in a child class with no parameters caused a parse-time crash
    - fixed a bug where trying to dynamically call a function that does not exist results in a deadlock due to an error where a mutex is not unlocked
    - fixed a bug in the @ref Qore::Socket::sendHTTPMessage() and @ref Qore::Socket::sendHTTPResponse() methods regarding the timeout parameter
    - fixed a bug in an socket SSL error message where the method name was printed from non-string memory (used wrong ptr for the <tt>%%s</tt> format argument)
    - fixed some major crashing bugs related to reference handling; a global variable assigned a reference to a reference to a local variable would cause a crash
    - @ref reference_type and @ref reference_or_nothing_type type fixes: an error in @ref reference_type type handling allowed non-reference values to be passed to builtin code expecing references which caused a crash; the @ref reference_type and @ref reference_or_nothing_type types would accept any value type
    - attempted to fix a non-reproducible bug seen on rhel5 in the @ref Qore::Socket "Socket class" where SSL errors would cause the affected thread to go into a infinite loop using 100% CPU

    @section qore_0862 Qore 0.8.6.2

    @par Release Summary
    Iterator improvements and design fixes

    @subsection qore_0862_compatibility Changes That Can Affect Backwards-Compatibility
    @par Fixes for Iterator Class Design Bugs
    Iterators, particular regarding the @ref map "map" and @ref select "select" operators, were implemented in a confusing and inconsistent way; even the %qore documentation was incorrect, and examples were given incorrectly.  The following changes will break functionality using the badly-implemented behavior of iterators before, but since the fix comes fairly soon after the introduction, hopefully this change will not cause too many problems with existing code.   All users polled about the iterator changes in this release saw them as positive and desired changes to the language.
    - the @ref map "map" and @ref select "select" operators' behavior was changed when used with an @ref Qore::AbstractIterator "AbstractIterator" object for the list operand; now the implied argument is the result of @ref Qore::AbstractIterator::getValue() "AbstractIterator::getValue()" instead of the iterator object itself.  This addresses a confusing design choice in the original iterator integration with the @ref map "map" and @ref select "select" operators
    - the second boolean argument was removed from the @ref Qore::HashIterator::constructor(hash) "HashIterator::constructor(hash)" and @ref Qore::HashReverseIterator::constructor(hash) "HashReverseIterator::constructor(hash)" methods; use the new  @ref Qore::HashPairIterator "HashPairIterator" and @ref Qore::ObjectPairIterator "ObjectPairIterator" classes instead (<hash>::pairIterator() and <object>::pairIterator())
    - the single boolean argument was removed from <hash>::iterator() and <object>::iterator(); use <hash>::pairIterator() and <object>::pairIterator() instead to get the old behavior

    @subsection qore_0862_changes Changes in Qore
    - new iterator classes:
      - @ref Qore::HashKeyIterator "HashKeyIterator"
      - @ref Qore::HashKeyReverseIterator "HashKeyReverseIterator"
      - @ref Qore::HashPairIterator "HashPairIterator"
      - @ref Qore::HashPairReverseIterator "HashPairReverseIterator"
      - @ref Qore::ObjectKeyIterator "ObjectKeyIterator"
      - @ref Qore::ObjectKeyReverseIterator "ObjectKeyReverseIterator"
      - @ref Qore::ObjectPairIterator "ObjectPairIterator"
      - @ref Qore::ObjectPairReverseIterator "ObjectPairReverseIterator"
    - new pseudo-methods:
      - <hash>::keyIterator()
      - <hash>::pairIterator()
      - <hash>::contextIterator()
      - <object>::keyIterator()
      - <object>::pairIterator()
      - <nothing>::keyIterator()
      - <nothing>::pairIterator()
      - <nothing>::contextIterator()
    - the internal C++ QoreProgramHelper object has been updated to wait until all background threads in the %Qore library have executed before taking the @ref Qore::Program "Program" object out of scope; this allows for callbacks and other code that might be needed by background threads started in user modules (for example) to stay valid until the threads in the user modules also have terminated.  Note that this does not affect the case when using @ref exec-class "%exec-class" and an application program object goes out of scope with background threads in user modules having non-static method call references as callbacks to the application program; see @ref user_module_program_scope for more information on this topic.

    @section qore_0861 Qore 0.8.6.1

    @par Release Summary
    Major bug fixes and minor new features

    @subsection qore_0861_changes Changes in Qore
    - updated the @ref try-module "%try-module" parse directive to support a variant without an exception variable for usage in @ref Qore::Program "Program" objects where @ref Qore::PO_NO_TOP_LEVEL_STATEMENTS is set
    - added code to raise an @ref invalid-operation warning with the @ref elements "elements operator" when called with a type that can never return a value with this operator
    - updated the @ref Qore::File "File" class's internal buffer size from 4KB to 16KB which greatly improves read performance
    - added new public APIs for the QoreNumberNode class to allow for proper de/serialization in external modules
    - <a href="../../modules/Pop3Client/html/index.html">Pop3Client</a> module:
      - added the Pop3Client::logPassword() methods and masked password by default in the debug log
      - updated module to v1.1
    - <a href="../../modules/Mime/html/index.html">Mime</a> module:
      - declared the MultiPartMessage::getMsgAndHeaders() method abstract as originally intended
      - added MultiPartMessage::parseBody() static method
      - updated module to v1.3

    @subsection qore_0861_bug_fixes Bug Fixes in Qore
    - fixed crashing bugs due to the lack of proper lvalue checks with the expression for the background operator with operators using lvalues with local variables
    - fixed rounding of arbitrary-precision numeric values for display purposes when the last significant digit is just to the right of the decimal point (ex: was displaying 10.2 as "11." for example)
    - fixed a race condition in static destruction of the library when a background thread calls exit() that could cause a segfault on exit
    - fixed a static memory leak in Program objects when constants contain code references to functions or static methods
    - fixed a bug parsing user modules; the Program context was not set properly which could lead to a crash when parsing user modules loaded from the command-line or to incorrect parse options when loaded from user Program code
    - fixed a bug where the @ref invalid-operation warning with the @ref keys "keys operator" was not being triggered in common cases that should have triggered the warning
    - <a href="../../modules/MailMessage/html/index.html">MailMessage</a> module:
      - fixed recognizing mime messages with additional text after the version number (ex: \c "Mime-Version: 1.0 (Mac OS X Mail 6.2 \(1499\))")
      - fixed a bug setting the content-type of message parts (this fix is now in the <a href="../../modules/Mime/html/index.html">Mime</a> in the MultiPartMessage::getMsgAndHeaders() method
      - fixed multipart message parsing by using MultiPartMessage::parseBody() in the <a href="../../modules/Mime/html/index.html">Mime</a> module; now also parts with subparts are parsed correctly as well
      - fixed a bug where the sender and from values were not being set properly when parsing email messages
      - updated module to v1.0.3

    @section qore_086 Qore 0.8.6

    @par Release Summary
    Major new features and a few bug fixes

    @subsection qore_086_compatibility Changes That Can Affect Backwards-Compatibility

    @par Perl-Style Boolean Evaluation
    %Qore's default boolean evaluation mode was changed from strict mathematical to a more intuitive perl- (and Python-) like style.
    This change was implemented to address one of the oldest design bugs in %Qore: strict mathematical boolean evaluation.  See @ref perl-bool-eval "%perl-bool-eval" for a description of the new default boolean evaluation mode.\n\n
    To get the old strict mathematical boolean evaluation, use the @ref strict-bool-eval "%strict-bool-eval" parse option.\n\n
    An example of the change; now the following @ref if "if statement" block will be executed as the <tt><b>if</b></tt> expression is now evaluated as @ref Qore::True "True":
    @code{.py}
    string str = "hello";
    if (str)
        printf("Qore says hello\n");
    @endcode
    Previously (i.e. with @ref strict-bool-eval "%strict-bool-eval") the <tt><b>if</b></tt> expression above would be evaluated as @ref Qore::False "False" because the string value was converted to an integer 0, however as of %Qore 0.8.6 (with the default @ref perl-bool-eval "perl-bool-eval") it is @ref Qore::True "True" since the string is not empty; empty strings and string value \c "0" are evaluated as @ref Qore::False "False".\n\n
    Perhaps counterintuitively (and the reason this was changed to be the default in qore), the chance for regression errors in
    qore code is very small, because for all cases where the old logic could be applied (meaning excluding cases where the result
    was always @ref Qore::False "False" due to the data types or values being evaluated), the results are the same with the new logic,
    except for one case; the case where a string has more than one character and begins with a zero (ex: \c "00").
    In this case, the old logic would always return @ref Qore::False "False", because the value was first converted to an integer \c 0,
    whereas the new logic will return @ref Qore::True "True".  Note that in the case of a string with a single \c "0", both the old and
    new boolean logic returns @ref Qore::False "False".\n\n
    Basically with this option set, qore's boolean evaluation becomes like perl's and Python's, whereas any expression that has the following values is @ref Qore::False "False": @ref nothing, @ref string "string" \c "0" and @ref string "empty strings", @ref integer "integer", @ref float "float", and @ref number "number" \c 0 (zero), @ref absolute_dates "absolute date" \c 1970-01-01Z (ie the start of the epoch with an offset of 0), @ref relative_dates "relative date" \c 0s (or any  @ref relative_dates "relative date" with a 0 duration), @ref null, @ref binary "empty binary objects", @ref hash "empty hashes", and @ref list "empty lists".  All other values are @ref Qore::True "True".
    @note also affects the @ref Qore::boolean(any) "boolean(any)" function

    @par Changes in the Socket Class
    The @ref Qore::Socket "Socket" class was enhanced to support timeouts with non-blocking I/O on all send operations;
    many Socket methods that send data were originally implemented to return an error code on error, however they would
    also throw exceptions if the socket were not open, so the error handling was inconsistent (exceptions versus return codes).\n\n
    Additionally it was not possible to get error information at all for SSL errors if the socket was connected with SSL, which,
    according to %Qore's socket design, should be transparent for the programmer.\n\n
    For these reasons the implementation was deemed inconsistent and unintuitive; the change was to add optional timeout parameters
    to all send methods and to allow the methods to throw exceptions (instead of simply returning -1 and not being able to determine the cause of the error in many cases).\n\n
    The following methods were updated to accept optional timeout parameters and throw exceptions on all errors rather than a return code for I/O errors:
    - Qore::Socket::send()
    - Qore::Socket::sendBinary()
    - Qore::Socket::sendi1()
    - Qore::Socket::sendi2()
    - Qore::Socket::sendi4()
    - Qore::Socket::sendi8()
    - Qore::Socket::sendi2LSB()
    - Qore::Socket::sendi4LSB()
    - Qore::Socket::sendi8LSB()

    @par New Abstract Method in AbstractIterator
    The following abstract method was added:
    - Qore::AbstractIterator::valid() was added (with concrete implementations in all iterator classes derived from this base class delivered with %Qore); this method tells if the object is currently pointing to a valid iterator.\n\n For any user classes inherting @ref Qore::AbstractIterator "AbstractIterator" directly (as opposed to another concrete iterator class in %Qore, where the method has already been added), a concrete implementation of this method will have to be added as well or that class will become @ref abstract with this release of %Qore.

    @subsection qore_086_new_features New Features in Qore
    @par Arbitrary-Precision Numeric Support
    %Qore now uses the <a href="http://www.mpfr.org/">MPFR</a> and <a href="http://gmplib.org">GMP</a> libraries to provide arbitrary-precision numeric support.  This type can be used for high-precision mathematics or for storing \c NUMERIC (ie \c DECIMAL or \c NUMBER) column values when retrieved from databases by %Qore DBI drivers that support the new capability @ref Qore::SQL::DBI_CAP_HAS_NUMBER_SUPPORT "DBI_CAP_HAS_NUMBER_SUPPORT" (previously these values would be retrieved as %Qore strings in order to avoid information loss).\n\n
    For more information, see the new @ref number "number" type, @ref number_type, and @ref Qore::zzz8numberzzz9

    @par New CsvUtil Module
    The <a href="../../modules/CsvUtil/html/index.html">CsvUtil</a> module implements the CsvFileIterator class that allows for easy parsing of csv-like text files

    @par %%try-module Parse Directive to Handle Module Load Errors at Parse Time
    The new @ref try-module "%try-module" parse directive allows for module load errors to be handled at parse time; ex:
    @code{.py}
%try-module($ex) some-module > 1.0
    printf("error loading module %y: %s: %s\n", ex.arg, ex.err, ex.desc);
    exit(1);
%endtry
    @endcode

    @par Abstract Class Hierarchy Improvement
    As of this version of qore, concrete implementations of @ref abstract "abstract methods" no longer have to have exactly the same return type as the abstract method; it is now sufficient that the return type in the concrete method meets a compatibility test with the return type of the abstract method in the parent class.\n\n
    For example the following is now valid (and <tt>MyConcreteClass</tt> is not abstract, whereas previously because the return types in the child class were not exact, <tt>MyConcreteClass</tt> would be considered abstract by qore):
    @code{.py}
class MyAbstractClass {
    abstract any doSomething();
    abstract *string getString();
}

class MyConcreteClass inherits MyAbstractClass {
    int doSomething() {
        return 1;
    }
    string getString() {
        return "hello";
    }
}
    @endcode

    @par DBI Improvements
    Three new DBI capabilities were implemented, including a new option API as follows:
    - @ref Qore::SQL::DBI_CAP_HAS_NUMBER_SUPPORT "DBI_CAP_HAS_NUMBER_SUPPORT": DBI drivers declaring this capability can accept @ref number "number" values and can also return @ref number "number" values, if a DBI driver does not declare this capability, then @ref number "number" values sent for binding by value are automatically converted to @ref float "float" values before being sent to the driver
    - @ref Qore::SQL::DBI_CAP_HAS_OPTION_SUPPORT "DBI_CAP_HAS_OPTION_SUPPORT": this indicates that the driver supports the new option API, allowing options to be set on each connection.  See the following for more information:
      - @ref Qore::SQL::Datasource::constructor() "Datasource::constructor(hash)": now passes options to the DBI driver if the driver supports the option API
      - @ref Qore::SQL::Datasource::constructor() "Datasource::constructor(string)": (new in 0.8.6) passes options to the DBI driver if the driver supports the option API
      - @ref Qore::SQL::Datasource::getOption(string) "Datasource::getOption(string)": (new in 0.8.6) returns the value of the given option if the driver supports the option API
      - @ref Qore::SQL::Datasource::getOptionHash() "Datasource::getOptionHash()": (new in 0.8.6) returns a hash of the current option values for the current connection if the driver supports the option API
      - @ref Qore::SQL::Datasource::setOption() "Datasource::setOption()": (new in 0.8.6) allows options to be changed after the object is created
      - @ref Qore::SQL::DatasourcePool::constructor() "DatasourcePool::constructor(hash)": now passes options to the DBI driver if the driver supports the option API
      - @ref Qore::SQL::DatasourcePool::constructor() "DatasourcePool::constructor(string)": (new in 0.8.6) passes options to the DBI driver if the driver supports the option API
      - @ref Qore::SQL::DatasourcePool::getOption(string) "DatasourcePool::getOption(string)": (new in 0.8.6) returns the value of the given option if the driver supports the option API
      - @ref Qore::SQL::DatasourcePool::getOptionHash() "DatasourcePool::getOptionHash()": (new in 0.8.6) returns a hash of the current option values for the current connection if the driver supports the option API
      - @ref Qore::SQL::dbi_get_driver_options(string) "dbi_get_driver_options(string)": (new in 0.8.6) returns a hash of driver option information without values
    - @ref Qore::SQL::DBI_CAP_SERVER_TIME_ZONE "DBI_CAP_SERVER_TIME_ZONE": indicates that the DBI driver will convert any bound date/time values to the server's time zone before binding and also will tag date/time values retrieved from the server with the server's time zone.  This capability also implies that the driver supports the new \c "timezone" option.

    @par Socket Improvements
    The @ref Qore::Socket "Socket" class was updated to support non-blocking I/O on all send methods; the following methods were updated to accept optional timeout parameters:
    - Qore::Socket::send2()
    - Qore::Socket::sendBinary2()
    - Qore::Socket::sendHTTPMessage()
    - Qore::Socket::sendHTTPResponse()
    .
    The following methods were enhanced to provide better error information when throwing exceptions:
    - Qore::Socket::recvi1()
    - Qore::Socket::recvi2()
    - Qore::Socket::recvi4()
    - Qore::Socket::recvi8()
    - Qore::Socket::recvi2LSB()
    - Qore::Socket::recvi4LSB()
    - Qore::Socket::recvi8LSB()
    - Qore::Socket::recvu1()
    - Qore::Socket::recvu2()
    - Qore::Socket::recvu4()
    - Qore::Socket::recvu2LSB()
    - Qore::Socket::recvu4LSB()

    @par Iterator Improvements
    The following improvements were made in qore to support more flexible and ubiquitous iterators:
    - new iterator classes:
      - @ref Qore::SingleValueIterator "SingleValueIterator": allows single values (or any value without an iterator class) to be iterated; this provides the basis for the return type for the new base <value>::iterator() method for non-container types
      - @ref Qore::FileLineIterator "FileLineIterator": allows files to be iterated line by line
      - @ref Qore::ObjectIterator "ObjectIterator": a generic iterator for objects
      - @ref Qore::ObjectReverseIterator "ObjectReverseIterator": a generic reverse iterator for objects
      - @ref Qore::RangeIterator "RangeIterator": a numerical sequence generator (the basis for the return type for the new @ref Qore::xrange() "xrange()" function
    - new pseudo-methods were added to return iterator objects based on the value type:
      - <value>::iterator()
      - <hash>::iterator()
      - <list>::iterator()
      - <object>::iterator()
      .
      The base pseudo-method (<value>::iterator()) ensures that any value can be iterated, and the type-specific methods ensure that the most suitable iterator for container types is returned for container values; values without an iterator class are iterated with the @ref Qore::SingleValueIterator "SingleValueIterator"
    - the @ref Qore::HashIterator "HashIterator" and @ref Qore::HashReverseIterator "HashReverseIterator" classes had an additional optional boolean argument added to their constructors; if @ref Qore::True "True", then the @ref Qore::HashIterator::getValue() "HashIterator::getValue()" and @ref Qore::HashReverseIterator::getValue() "HashReverseIterator::getValue()" methods return a hash with the following keys: \c "key" and \c "value", allowing for more convenient iteration with constructions that only use \c getValue() methods (such as the @ref foreach "foreach statement"); to accommodate this, two new methods were added to the @ref Qore::HashIterator "HashIterator" base class:
      - @ref Qore::HashIterator::getKeyValue()
      - @ref Qore::HashIterator::getValuePair()
    - all iterator classes had copy methods added to them (ex: @ref Qore::HashIterator::copy())
    - new Python-inspired @ref Qore::range() "range()" and @ref Qore::xrange() "xrange()" functions (the latter returning a @ref Qore::RangeIterator "RangeIterator" object to efficiently iterate large integral sequences or ranges

    @par Text File Parsing Enhancements
    The following improvements were made in qore to support more flexible file parsing:
    - the @ref Qore::ReadOnlyFile class was added as a parent class of @ref Qore::File to allow for a more convenient API for reading files (the @ref Qore::File class's API remains the same as it publically inherits  @ref Qore::ReadOnlyFile)
    - the @ref Qore::ReadOnlyFile::readLine() "ReadOnlyFile::readLine()" method (formerlly a method of the @ref Qore::File class) was enhanced to accept 2 optional arguments, allowing the end of line character(s) to be stripped from the line returned, and also to allow the end of line characters to be specified.  If no end of line characters are specified, then the method automatically determines the end of line characters (can be \c "\n", \c "\r", or \c "\r\n"; the last one only if the underlying file is not a TTY in order to avoid stalling I/O on an interactive TTY)
    - the @ref file_stat_constants were moved from the @ref Qore::File class to the @ref Qore::ReadOnlyFile class
    - added a new @ref Qore::FileLineIterator "FileLineIterator" iterator class
    - added a new optional parameter to <string>::split(string, string, bool) and Qore::split(string, string, string, bool) to allow for automatic stripping unquoted fields of leading and trailing whitespace (the default is the old behavior; i.e. leave the whitespace as it is read)
    - added a new @ref Qore::TimeZone "TimeZone" method for parsing string dates in a specific @ref Qore::TimeZone "TimeZone": @ref Qore::TimeZone::date(string, string)
    - added a new function for parsing text as a boolean value: @ref Qore::parse_boolean() "parse_boolean()"
    - as mentioned above, the new <a href="../../modules/CsvUtil/html/index.html">CsvUtil</a> module was added, implementing the CsvFileIterator class that allows for easy parsing of csv-like text files

    @par Other Improvements and Changes
    - the @ref foreach "foreach statement" now iterates objects derived from @ref Qore::AbstractIterator "AbstractIterator" automatically
    - added a @ref Qore::Option::HAVE_SYMLINK "HAVE_SYMLINK" constant for the symlink() function added in qore 0.8.5
    - added the @ref Qore::SQL::SQLStatement::memberGate() "SQLStatement::memberGate()" method so @ref Qore::SQL::SQLStatement "SQLStatement" objects can be dereferenced directly to a column value when iterated with @ref Qore::SQL::SQLStatement::next() "SQLStatement::next()"; also this method will throw exceptions when an unknown column name is used so that typos in column names can be caught (instead of being silently ignored producing hard to find bugs)
    - implemented @ref Qore::SQL::Datasource::constructor() "Datasource::constructor(string)" and @ref Qore::SQL::DatasourcePool::constructor() "DatasourcePool::constructor(string)" variants to allow for creating datasources from a string that can be parsed by Qore::SQL::parse_datasource(string) "parse_datasource(string)"
    - added the following new DBI-related functions:
      - @ref Qore::SQL::dbi_get_driver_list() "dbi_get_driver_list()"
      - @ref Qore::SQL::dbi_get_driver_capability_list(string) "dbi_get_driver_capability_list(string)"
      - @ref Qore::SQL::dbi_get_driver_capabilities(string) "dbi_get_driver_capabilities(string)"
      - @ref Qore::SQL::dbi_get_driver_options(string) "dbi_get_driver_options(string)"
      - @ref Qore::SQL::parse_datasource(string) "parse_datasource(string)"
    - implemented support for \c "A" and \c "a", (hexadecimal floating-point output) \c "G", \c "g", (compact floating-point output) \c "F", (non-scientific floating-point output) and \c "E" and \c "e" (scientific/exponential floating-point output) format arguments for @ref float "floats" and @ref number "numbers" (new arbitrary-precision @ref number "number type values"); see @ref string_formatting
    - new pseudo-methods:
      - <value>::toString()
      - <value>::toInt()
      - <value>::toFloat()
      - <value>::toBool()
      - <float>::format(string fmt)
      - <int>::format(string fmt)
      - <string>::isDataAscii()
      - <string>::isDataPrintableAscii()
      - <value>::callp()
      - <callref>::callp()
      - <int>::sign()
      - <float>::sign()
    - the value of the @ref Qore::SQL::NUMBER "NUMBER", @ref Qore::SQL::NUMERIC "NUMERIC", and @ref Qore::SQL::DECIMAL "DECIMAL" @ref sql_constants is now \c "number" instead of \c "string" (see also @ref sql_binding)
    - new constants:
      - @ref Qore::M_PIn "M_PIn"
      - @ref Qore::MAXINT "MAXINT"
      - @ref Qore::MININT "MININT"
    - new functions:
      - @ref Qore::range() "range()"
      - @ref Qore::xrange() "xrange()"
    - new methods:
      - @ref Qore::ReadOnlyFile::isTty() and @ref Qore::ReadOnlyFile::getFileName() (the @ref Qore::ReadOnlyFile class was added in qore 0.8.6 otherwise made up of methods formerly belonging to the @ref Qore::File class)
    - added the @ref append-module-path "%append-module-path" parse directive
    - @ref user_modules "user modules" may now use @ref Qore::Program "Program" objects for embedded logic; any @ref Qore::Program "Program" objects created in a @ref user_modules "user module" will have its parse options masked to be not less restrictive than the parse options in the current @ref Qore::Program "Program", and additionally parse options will be locked so that user module are not able to circumvent function restrictions imposed by parse options.
    - updated docs to show functional restrictions tagged at the class level

    @subsection qore_086_bug_fixes Bug Fixes in Qore
    - fixed a bug in the @ref map "map operator" with a select expression when the list operand is @ref nothing; it was returning a list with one @ref nothing element instead of @ref nothing
    - applied a patch by Reini Urban to allow for multi-arch builds on Debian
    - fixed bugs calculating the byte offset for string searches in the c++ %QoreString::index() and %QoreString::rindex() functions when the offset is negative and the strings have a multi-byte character encoding (such as UTF-8)
    - fixed a bug where calling an abstract method from a class where the abstract method is implemented was causing a parse error to be thrown
    - fixed a bug where the wrong source code location was displayed when raising a parse exception in operator expression parse initialization for some operators
    - fixed bugs in regexes in the HttpServer::addListeners() and HttpServer::addListenersWithHandler() methods (<a href="../../modules/HttpServer/html/index.html">HttpServer</a> module version updated to 0.3.5)
    - fixed bugs handling non-blocking reads in the @ref Qore::Socket "Socket" class; the timeout setting was only enforced for the first read; subsequent reads were made as blocking reads
    - fixed a bug in the @ref Qore::Socket "Socket" class when the SSL session requires renegotiation during non-blocking I/O
    - @ref Qore::File::constructor() "File::constructor()" now throws an exception if called with a tty target and @ref no-terminal-io "%no-terminal-io" is set
    - fixed a bug in split with quote (<string>::split(string, string, bool) and Qore::split(string, string, string, bool)) if the separator pattern was not found and the single field was not quoted either
    - fixed a bug handling nested @ref ifdef "%ifdef" and @ref ifndef "%ifndef" blocks with @ref else "%else" in the inside block
    - fixed a crashing due to the failure to clear the "PF_TOP_LEVEL" flag when initializing statements, this could cause temporary variables in a statement to be marked as the start of the global thread-local variable list, and then after such variables are deleted, then a crash happens when trying to access the global thread-local variable list
    - fixed a crashing bug at parse time merging function lists in namespaces declared multiple times
    - fixed a bug in executing user module init() closures
    - fixed a bug where the qore library could crash when destroying a Program object due to a race condition in removing signal handlers managed by the Program object; the Program calls the signal handler manager to remove the signals, but the signals can be removed concurrently to the request while the Program object is iterating the signal set (ie it is modified while being iterated), which causes a crash
    - added code to detect when the same namespace is declared both with and without the @ref mod_public "public keyword" when defining user modules which can result in entire namespaces being silently not exported (and can be difficult to debug); now a parse exception is thrown if this happens while parsing a user module
    - added code tags to @ref Qore::File "File" methods without side effects
    - made many minor documentation fixes

    @section qore_0851 Qore 0.8.5.1

    @par Release Summary
    Bugfix release

    @subsection qore_0851_bug_fixes Bug Fixes in Qore
    - fixed a race condition accessing global and closure-bound thread-local variables in multithreaded contexts
    - fixed a bug in transaction management with the @ref Qore::SQL::DatasourcePool "DatasourcePool" class when used with the @ref Qore::SQL::SQLStatement "SQLStatement" class
    - fixed an error in the <a href="../../modules/MailMessage/html/index.html">MailMessage</a> user module where mail headers requiring encoding were not encoded and those not requiring encoding were encoded with Q encoding
    - fixed an error in the <a href="../../modules/Mime/html/index.html">Mime</a> user module where \c "_" characters in q-encoded headers were not encoded correctly

    <hr>
    @section qore_085 Qore 0.8.5

    @par Release Summary
    Major new features and a few bug fixes

    @subsection qore_085_new_features New Features in Qore
    @par Abstract Methods and Interfaces
    %Qore now supports the <b>abstract</b> keyword when declaring methods; an <b>abstract</b> method has no implementation and must be
    implemented in child classes with the same signature for the child class to be instantiated.\n\n
    Classes with <b>abstract</b> methods define interfaces; a concrete implementation of the interface is a class that inherits the class with <b>abstract</b> methods and implements all the <b>abstract</b> methods.\n\n
    Abstract methods are defined with the following syntax:
    @code{.py}
class MyAbstractInterface {
    abstract string doSomething(int param);
    abstract bool checkSomething(string arg);
}
    @endcode
    The following abstract classes now exist in %Qore:
    - @ref Qore::SQL::AbstractDatasource "AbstractDatasource"
    - @ref Qore::AbstractIterator "AbstractIterator"
      - @ref Qore::AbstractQuantifiedIterator "AbstractQuantifiedIterator"
      - @ref Qore::AbstractBidirectionalIterator "AbstractBidirectionalIterator"
      - @ref Qore::AbstractQuantifiedBidirectionalIterator "AbstractQuantifiedBidirectionalIterator"
    - @ref Qore::Thread::AbstractSmartLock "AbstractSmartLock" (which was already present in %Qore but now implements abstract methods)
    .
    The following new iterator classes have been added to %Qore:
    - @ref Qore::HashIterator "HashIterator"
      - @ref Qore::HashReverseIterator "HashReverseIterator"
    - @ref Qore::HashListIterator "HashListIterator"
      - @ref Qore::HashListReverseIterator "HashListReverseIterator"
    - @ref Qore::ListHashIterator "ListHashIterator"
      - @ref Qore::ListHashReverseIterator "ListHashReverseIterator"
    - @ref Qore::ListIterator "ListIterator"
      - @ref Qore::ListReverseIterator "ListReverseIterator"
    - @ref Qore::SQL::SQLStatement "SQLStatement" (which was already present in %Qore but now implements the @ref Qore::AbstractIterator "AbstractIterator" interface to allow query results to be iterated)
    .
    Classes inheriting @ref Qore::AbstractIterator "AbstractIterator" have special support so that objects can be easily iterated in the following list operators:
    - @ref map
    - @ref foldr and @ref foldl
    - @ref select
    .
    @par Universal References
    All restrictions on references have been removed from %Qore; references to local variables may now be passed to the @ref background "background operator" and passed as arguments to @ref closure "closures".\n\n
    Basically when a reference is taken of a local variable that could result in the local variable being accessed in a multi-threaded context, the variable is treated as a closure-bound local variable in the sense that it's lifetime is reference-counted, and all accesses are wrapped in a dedicated mutual-exclusion lock to ensure thread safety.

    @par Pop3Client Module
    A <a href="../../modules/Pop3Client/html/index.html">Pop3Client</a> module has been added providing an API for communicating with <a href="http://en.wikipedia.org/wiki/Post_Office_Protocol">POP3</a> servers and retrieving email messages.\n\n
    The module uses functionality provided by the new <a href="../../modules/MailMessage/html/index.html">MailMessage</a> module to represent email messages (and attachment data) downloaded from the server.

    @par MailMessage Module
    The <a href="../../modules/MailMessage/html/index.html">MailMessage</a> module provides common functionality to the <a href="../../modules/Pop3Client/html/index.html">Pop3Client</a> and <a href="../../modules/SmtpClient/html/index.html">SmtpClient</a> modules to represent email messages for receiving and sending, respectively.  This module was created mostly from functionality removed from the <a href="../../modules/SmtpClient/html/index.html">SmtpClient</a> and enhanced to provide support for reading email messages in the new <a href="../../modules/Pop3Client/html/index.html">Pop3Client</a> module.

    @par SmtpClient Module Changes
    The Message and Attachment classes were removed from the <a href="../../modules/SmtpClient/html/index.html">SmtpClient</a> module to the <a href="../../modules/MailMessage/html/index.html">MailMessage</a> module.  Backwards-compatible definitions for the Message and Attachment classes are provided in the <a href="../../modules/SmtpClient/html/index.html">SmtpClient</a> module to rexport the removed functionality for backwards compatibility.

    @par Other Minor Improvements and Changes
    - qpp updated to support abstract methods and multiple inheritance (+ other minor qpp enhancements)
    - improved the \c QOREADDRINFO-GETINFO-ERROR exception description by adding information about the arguments passed
    - added a string argument to @ref Qore::chr(softint, __7_ string) "char(softint, *string)" to accept an output encoding
    - added a @ref Qore::int(string, softint) "int(string, softint)" variant to parse a string as a number and give the base
    - added a new parameter to parse_url() and parseURL() to allow for any [] in the hostname to be included in the \c "host" output key for indicating that the <a href="http://wikipedia.org/wiki/IPv6">ipv6</a> protocol be used
    - added the following pseudo-methods:
      - Qore::zzz8valuezzz9::lsize()
      - Qore::zzz8binaryzzz9::split()
      - Qore::zzz8binaryzzz9::toMD5()
      - Qore::zzz8binaryzzz9::toSHA1()
      - Qore::zzz8binaryzzz9::toSHA224()
      - Qore::zzz8binaryzzz9::toSHA256()
      - Qore::zzz8binaryzzz9::toSHA384()
      - Qore::zzz8binaryzzz9::toSHA512()
      - Qore::zzz8datezzz9::midnight()
      - Qore::zzz8listzzz9::first()
      - Qore::zzz8listzzz9::join()
      - Qore::zzz8listzzz9::last()
      - Qore::zzz8listzzz9::lsize()
      - Qore::zzz8nothingzzz9::lsize()
      - Qore::zzz8stringzzz9::regex()
      - Qore::zzz8stringzzz9::regexExtract()
      - Qore::zzz8stringzzz9::split()
      - Qore::zzz8stringzzz9::substr()
      - Qore::zzz8stringzzz9::toMD5()
      - Qore::zzz8stringzzz9::toSHA1()
      - Qore::zzz8stringzzz9::toSHA224()
      - Qore::zzz8stringzzz9::toSHA256()
      - Qore::zzz8stringzzz9::toSHA384()
      - Qore::zzz8stringzzz9::toSHA512()
    - added the <a href="http://code.google.com/p/xxhash/">xxhash FAST algorithm</a> with unordered_map to %Qore on supported platforms resuling in nearly 2x haster hash lookups
    - added the Qore::File::isOpen() method
    - added the Qore::call_pseudo() function to explicitly call a pseudo method on a value
    - added the Qore::symlink() function to create symbolic links
    - added Qore::TypeCodeMap and Qore::TypeNameMap to lookup type codes from type names and vice versa
    - added the following functions to allow the time zone to be set per thread:
      - Qore::set_thread_tz()
      - Qore::get_thread_tz()

    @subsection qore_085_bug_fixes Bug Fixes in Qore
    - fixed format_date() output for \c "MON" and \c "DAY", etc
    - fixed a memory leak in the parser related to parse exception handling with namespace members
    - fixed an invalid assert() in module handling when an error occurs loading the module (only affected debug builds)
    - tagged digest and crypto functions internally as @ref RET_VALUE_ONLY
    - do not kill TID 1 (the initial / main thread) when calling exit() in background threads as a crash can result with some 3rd party libraries that spawn their own threads on some platforms (observed on Darwin & Solaris 10 at least)
    - fixed a memory bug in the new builtin function API used by modules built with qpp
    - fixed memory bugs in the type system where uninitialized type pointers could be used causing a crash
    - fixed a memory bug in handling "or nothing" types where a non-null pointer would be assumed to be a pointer to the type, however it could actually be a pointer to the NOTHING object, the fix was to ensure that any NOTHING objects in argument lists would be substituted with a null pointer
    - fixed a bug in parse-time variant matching where an argument with parse-time type "object" would be matched as a perfect match to any parameter with any class restriction; this would cause run-time type errors if another valid class was passed that matched another variant of the method or function
    - fixed a build bug that caused qore to be built twice

    <hr>
    @section qore_084 Qore 0.8.4

    @par Release Summary
    Major new features and changes that can affect backwards-compatibility, plus 40 bug fixes

    @subsection qore_084_compatibility Changes That Can Affect Backwards-Compatibility

    @par Namespace Changes
    %Qore's internal namespace handling was nearly completely rewritten for %Qore 0.8.4.  This is because the old code was inefficient and applied namespaces inconsistently to @ref Qore::Program "Program" objects.\n\n
    The main change that can cause backwards-compatibility issues is that now functions are full namespace members.  If no namespace is explicitly given in a function definition, the function is a member of the unnamed root namespace.\n\n
    Also the distinction between builtin and user functions was removed.  Internally, there is only one kind of function object, which can contain both builtin and user function variants (overloaded variants of the same function with the same name but different arguments).\n\n
    All %Qore builtin functions were moved to the Qore namespace.\n\n
    Other namespace changes:
    - loading namespaces provided by builtin modules into a @ref Qore::Program "Program" object is now an atomic operation that may fail, if, for example, objects have already been defined in the target @ref Qore::Program "Program" with the same name as objects provided by the builtin module.  Previously this could cause undefined behavior.
    - namespace lookups are now truly breadth-first as documented; previously the algorithm was depth-first (contrary to the documentation)
    - namespace lookups are now done (both at parse time and runtime) with the help of symbol lookup tables for fast lookups; tables are maintained for both committed and temporary uncomitted parse symbols; this leads to up to 3x faster parsing for %Qore code
    - global variables are also now full namespace members, however this does not cause problems with backwards-compatibility

    @subsection qore_084_new_features New Features in Qore

    @par User Modules
    It is now possible to develop user modules in %Qore; several user modules are now included in the %Qore distribution, forming %Qore-language components of %Qore's runtime library.\n\n
    User modules delivered with %Qore 0.8.4:
    - <a href="../../modules/HttpServer/html/index.html">HttpServer</a>: a multi-threaded HTTP server implementation
    - <a href="../../modules/SmtpClient/html/index.html">SmtpClient</a>: an SMTP client library
    - <a href="../../modules/TelnetClient/html/index.html">TelnetClient</a>: a TELNET client implementation
    - <a href="../../modules/Mime/html/index.html">Mime</a>: a set of MIME definitions and functions for manipulating MIME data
    .
    There are also new example programs for the above modules in the examples/ directory.\n\n
    User modules are subject to %Qore's functional restriction framework.

    @par Namespace Changes
    As listed above:\n
    - global variables and functions are now full namespace members
    - all builtin functions are now in the Qore namespace
    - real depth-first searches are used for namespace symbols
    - symbols are resolved first in the current namespace when parsing declarations/code in a namespace

    @par The <b><tt>final</tt></b> Keyword
    Classes and methods can now be declared "final" to prevent subclassing or overriding in a subclass

    @par Pseudo Methods
    Pseudo-methods are class methods that can be implemented on any value; they are also part of class hierarchy.  The methods that can be executed on the value depend on the value's type, and all "pseudo-classes" inherit methods from a common base class.\n\n
    For example:
    @code{.py}
"string".strlen()
<abf05da3>.size()
500.typeCode()
    @endcode
    Are examples of pseudo-methods on literal values.\n\n
    Some expensive operations such as getting the first or last key (or value) of a hash are now cheap using pseudo-methods, for example:
    @code{.py}
hash.firstKey()
hash.lastValue()
    @endcode

    @par New Doxygen-Based Documentation
    The %Qore reference documentation is now generated by Doxygen, and is generated directly from the %Qore sources.  In fact, a new preprocessor known as "qpp" was developed for %Qore 0.8.4 to facilitate and enforce doxygen documentation on %Qore's runtime library (as well as abstract the relatively complex APIs used to bind C++ code to the %Qore runtime library from the C++ programmer).\n\n
    The documentation is more comprehensive, and corresponds much closer to the actual internal implementation since the documentation is now also contained in and directly generated from the internal C++ implementation of %Qore.\n\n
    For example, there is the <value>::val() method.  This method is implemented in the base pseudo class and is reimplemented in other pseudo-classes for other runtime data types as necessary.  This method returns @ref Qore::True "True" if the value has a value in the same sense as Perl's boolean context evaluation.  For example, if the value is a hash with no keys, it returns @ref Qore::False "False"; if it is a hash with keys, it returns @ref Qore::True "True"; if it is an empty string, it returns @ref Qore::False "False";
if it is a non-empty string, it returns @ref Qore::True "True", etc.

   @par LValue Handling Changes
   lvalue handling was rewritten as the old implementation was ugly and subject to deadlocks (in rare corner cases).\n\n
   Furthermore, medium-term, an architectural goal of %Qore is to store all ints, floats, and bools internally as the basic C++ type instead of using a class wrapper for each value, which needs dynamic allocation and destruction, which takes up more memory and negatively affects execution speed.\n\n
   With %Qore 0.8.4, all local and global variables are stored using optimized C++ types when declared with the appropriate type restrictions; for example:
   @code{.py}
int i0;
our int i1;
   @endcode
   These declares local and global variables that can only be assigned integer values; in %Qore 0.8.4 the value internally will be stored as an "int64" value (and not a dynamically-allocated QoreBigIntNode object).\n\n
   The same holds for:
   - @ref int_type "int"
   - @ref softint_type "softint"
   - @ref float_type "float"
   - @ref softfloat_type "softfloat"
   - @ref bool_type "bool"
   - @ref softbool_type "softbool"
   .
   Note that the optimized lvalue handling has not yet been applied to all lvalues, in particular non-static object members with declared types are not yet implemented with optimized storage; to do this requires a rewrite of %Qore's API and ABI (will happen in the next major release of %Qore).\n\n
   This change leads to improved integer and floating-point performance and a smaller runtime memory footprint.

   @par Runtime Optimizations
   In addition to the up to 3x faster parsing (as decribed in the namespace changes above), %Qore 0.8.4 contains many runtime optimizations designed to reduce the number of dynamic memory allocations performed at runtime.\n\n
   The optimizations included in this version of %Qore are only a half-measure compared to future changes that will necessitate a new binary %Qore API.

   @par Per-Thread Initialization
   the new set_thread_init() function allows a call reference or closure to be set which will be automatically executed when new threads are started (or a new thread accesses a @ref Qore::Program "Program" object) which can be used to transparently initialize thread-local data.

   @par More Control Over Thread Resource Exceptions
   new functions:
   - throw_thread_resource_exceptions_to_mark()
   - mark_thread_resources()
   .
   Allow for only thread resouces created after a certain point to be processed (for example only thread resources left after some embedded code was called)

   @par New Socket Methods
   new methods:
   - Qore::Socket::upgradeClientToSSL()
   - Qore::Socket::upgradeServerToSSL()
   .
   Allow upgrading an already-existing socket connection to SSL

   @par Better Socket Error Messages
   More information has been added to socket exceptions to provide better feedback when errors occur.

   @par New Socket Event Fields
   - added \c "type" and \c "typename" keys to the @ref EVENT_HOSTNAME_RESOLVED event
   - added \c "type", \c "typename", and \c "address" keys to the @ref EVENT_CONNECTING event

   @par Support For Blocking Writes in the Queue Class
   @ref Qore::Thread::Queue "Queue" objects can now be used as a blocking message channel (similar to a Go channel); if a maximum size is given to the @ref Qore::Thread::Queue "Queue" constructor, then trying to write data to the @ref Qore::Thread::Queue "Queue" when it is full will block until the @ref Qore::Thread::Queue "Queue"'s size goes below the maximum size; optional timeout parameters have been added to @ref Qore::Thread::Queue "Queue" methods that write to the @ref Qore::Thread::Queue "Queue".

   @par New Queue::clear() Method
   Does just what you think it does :)

   @par date(string, string) Improvement
   added the possibility to specify microseconds when parsing dates against a mask with the date() function

   @par New Support For ++ And -- Operators With Floating-Point Lvalues
   previously this would either convert the lvalue to an int or throw an exception if the lvalue could not be converted to an int due to type restrictions

   @par Class Recognition/Compatibility Between Program Objects
   The problem is that a user class created from the same source code in two different @ref Qore::Program "Program" objects would be recognized as a different class with parameter and variable type restrictions - ie you could not declare a variable or parameter with a class type restrictions and assign it an object created from the same class source code but created in another @ref Qore::Program "Program" object.\n\n
   This problem is analogous to a similar problem with java in that classes built from the same source but from different classloaders are also recognized as different classes.\n\n
   In %Qore 0.8.4 a class signature is created of all public and private objects, and an SHA1 hash is maintained of the class signature, and if the class names and signatures match, then the classes are assumed to be identical, even if they have different internal class IDs (because they were created in different @ref Qore::Program "Program" objects, for example).

   @par New TimeZone::date(string) Method
   to support creating arbitrary dates in a given @ref Qore::TimeZone "TimeZone"

   @par New GetOpt::parse3() method
   This method will display any errors on @ref Qore::stderr "stderr" and exit the program (which is the most typical way of handling command line errors anyway)

   @par += Operator Optimization For object += hash
   this operation is faster in this release

   @par New Parse Option PO_NO_MODULES
   Using this option disables module loading

   @par New Parse Option PO_NO_EMBEDDED_LOGIC
   Using this option disables all dynamic parsing

   @par New Parse Directives
   - @ref assume-global "%assume-global": the opposite of @ref assume-local "%assume-local"
   - @ref old-style "%old-style": the opposite of @ref new-style "%new-style"
   - @ref require-dollar "%require-dollar": the opposite of @ref allow-bare-refs "%allow-bare-refs"
   - @ref push-parse-options "%push-parse-options": allows parse options to be saved and restored when the current file is done parsing; very useful for %include files

   @par New Context Functions
   - cx_value(): returns the value of the given key
   - cx_first(): returns @ref Qore::True "True" if iterating the first row
   - cx_last(): returns @ref Qore::True "True" if iterating the last row
   - cx_pos(): returns the current row number (starting from 0)
   - cx_total(): returns the total number of rows in the set

   @par SOCKET-HTTP-ERROR Exception Enhancement
   The invalid header info received is reported in the exception's \c "arg" key

   @par Improved Parse Error Messages
   Improved some parse error messages dealing with namespace and class declaration errors

   @par Added NT_CLOSURE Constant
   type code for runtime closure values

    @subsection qore_084_bug_fixes Bug Fixes in Qore
    - fixed a race condition with @ref Qore::Program "Program" objects when a signal handler is left active and the @ref Qore::Program "Program" terminates
    - fixed a bug in the @ref Qore::File "File" class where the encoding given in the constructor was ignored; if no encoding was given in the File::open*() method then the @ref Qore::File "File"'s encoding would always be set to the default encoding, now it's set to the encoding given in the constructor (as documented)
    - runtime checks have been implemented so that references to local variables cannot be passed to a closure; this would cause a runtime crash
    - a fix has been made to the @ref delete "delete" and @ref remove "remove" operators; lists will not be extended when trying to remove/delete list elements that do not exist
    - fixed some bugs showing the error location with bugs in the second stage of parsing (symbol resolution)
    - apply type filters to blocks with a designated return type but no @ref return "return statement"
    - fixed crashing bugs on some 32bit platforms where size_t was assumed to be 64 bits
    - fixed a crashing bug parsing invalid @ref requires "%requires" directives in the scanner
    - fixed a bug in usleep() with relative date/time values (added a new usleep() variant to support this)
    - fixed a typo in the command-line help for the qore binary with unknown parse options
    - fixed @ref Qore::Option::HAVE_SIGNAL_HANDLING "HAVE_SIGNAL_HANDLING" to be @ref Qore::False "False" if signal handling is disabled on platforms where signal handling is otherwise available
    - fixed a scanner bug parsing out of line class definitions with a root-justified namespace path (ex: \c "class ::X::ClassName ...")
    - merging code from binary modules at parse time and at runtime is now transaction-safe (before it would cause memory errors and/or a crash), now if errors are detected then an exception is raised and changes are not applied.
    - fixed a crashing bug in the C++ API function QoreHashNode::setKeyValue() when the value is 0 and an exception occurs or is already active before the call is made
    - fixed a bug in date parsing with a format string - off by one with integer months - added a regression test for this case
    - fixed a memory error with the @ref rethrow "rethrow statement" in enclosing but nested try-catch blocks
    - fixed a crashing bug where qore would try to instantiate a class for a type that did not represent a class (ex: \c "int i();")
    - fixed a memory leak in the @ref softlist_type "softlist" and @ref softlist_or_nothing_type "*softlist" type implementation
    - make sure and raise a \c SOCKET-CLOSED error when reading a HTTP header if no data is received
    - make sure and convert encodings with @ref Qore::index() "index()" and @ref Qore::rindex() "rindex()" functions if the encodings don't match
    - build fix: only use a lib64 directory if the directory exists already
    - raise a parse exception in the scanner if a numeric overflow occurs in literal integer values
    - fixed a bug in @ref Qore::Thread::AbstractSmartLock::lockTID() "AbstractSmartLock::lockTID()"
    - fixed a major crashing error in the C++ API function QoreStringNode::createAndConvertEncoding(); this function is used by the xml module when parsing XML-RPC sent in a non-UTF-8 character encoding
    - fixed Qore::File::getchar() to always retrieve 1 character (even for multi-byte character encodings)
    - fixed string evaluation in a boolean context to return @ref Qore::True "True" with floating-point numbers between -1.0 and 1.0 exclusive
    - printf formatting fix: output YAML-style \c "null" for @ref nothing with %%y
    - scanner fix: accept \c "\r" as whitespace to allow better parsing of sources with Windows EOL markers
    - fixed parse-time type processing/checks for the keys, + and * operators
    - foreach statement fix: unconditionally evaluate the hash when iterating as otherwise it could change during iteration which could cause a crash
    - fixed another parse-time variant matching bug where the variant-matching algorithm was too aggressive and excluded possible matches at parse time which could result in a false parse-time definitive match even though a better match could be available at runtime
    - fixed a static memory leak when signal handlers are left registered when the qore library terminates
    - fixed static memory leaks and 1 dynamic memory leak in strmul()
    - fixed a crashing bug in handling recursive constant references
    - fixed a bug in the C++ API function HashIterator::deleteKey() when the node's value is NULL
    - fixed time zone/DST calculations for time zone regions with DST with dates before the epoch but after the last DST transition before the epoch
    - fixed a memory error where invalid source expressions referenced in a regular expression substitution expression would cause a crash (ex: @verbatim str =~ s/public (name)/$2/g @endverbatim
    - fixed a memory error in regular expression substitution where the unconverted string (if not given in UTF-8 encoding) was used when copying source expressions to the target string
    - fixed a bug where a recursive class inheritance tree would cause a crash
    - fixed a bug where a static class method could not access private members of the class
*/<|MERGE_RESOLUTION|>--- conflicted
+++ resolved
@@ -2,25 +2,16 @@
 
     @tableofcontents
 
-<<<<<<< HEAD
-    @section qore_08127 Qore 0.8.12.8
-=======
     @section qore_08128 Qore 0.8.12.8
->>>>>>> d8acb50f
 
     @par Release Summary
     Bugfix release; see details below
 
-<<<<<<< HEAD
     @subsection qore_08128_bug_fixes Bug Fixes in Qore
 
+    - fixed a memory leak in @ref try-module "%try-module" error handling (<a href="https://github.com/qorelanguage/qore/issues/1690">issue 1690</a>)
     - fixed a bug in @ref Qore::trunc_str() "trunc_str()" when the string has an invalid multi-byte character at the end of the string and the string is exactly the byte width requested (<a href="https://github.com/qorelanguage/qore/issues/1693">issue 1693</a>)
 
-=======
-    - fixed a memory leak in @ref try-module "%try-module" error handling (<a href="https://github.com/qorelanguage/qore/issues/1690">issue 1690</a>)
-
-    @subsection qore_08127_bug_fixes Bug Fixes in Qore
->>>>>>> d8acb50f
     @section qore_08127 Qore 0.8.12.7
 
     @par Release Summary
