--- conflicted
+++ resolved
@@ -2,9 +2,6 @@
 
     @tableofcontents
 
-<<<<<<< HEAD
-    @section qore_08139 Qore 0.8.13.9
-=======
     @section qore_09 Qore 0.9
 
     @par Release Summary
@@ -216,8 +213,7 @@
         - fixed error reporting with type errors with number values
           (<a href="https://github.com/qorelanguage/qore/issues/2984">issue 2984</a>)
 
-    @section qore_08138 Qore 0.8.13.9
->>>>>>> 5f0f533d
+    @section qore_08139 Qore 0.8.13.9
 
     @par Release Summary
     Bugfix release; see details below
