--- conflicted
+++ resolved
@@ -64,11 +64,8 @@
     - fixed a bug causing a crash when parse_base64_string_to_string was called with an empty string (<a href="https://github.com/qorelanguage/qore/issues/996">issue 996</a>)
     - fixed a bug where break and continue statements were accepted outside of loops (<a href="https://github.com/qorelanguage/qore/issues/976">issue 976</a>)
     - fixed a bug compiling on Solaris SPARC with g++ where \c MPFR_DECL_INIT() is compiled incorrectly with -O1 or greater (<a href="https://github.com/qorelanguage/qore/issues/958">issue 958</a>)
-<<<<<<< HEAD
+    - fixed a bug resolving base class method calls during parse initialization (<a href="https://github.com/qorelanguage/qore/issues/1075">issue 1075</a>)
     - fixed a bug causing an infinite loop in decompression functions (<a href="https://github.com/qorelanguage/qore/issues/966">issue 966</a>)
-=======
-    - fixed a bug resolving base class method calls during parse initialization (<a href="https://github.com/qorelanguage/qore/issues/1075">issue 1075</a>)
->>>>>>> 48487f75
 
     @section qore_0812 Qore 0.8.12
 
