/** @page release_notes Release Notes

    @tableofcontents

<<<<<<< HEAD
=======
    @section qore_09 Qore 0.9

    @par Release Summary
    This is a major release of %Qore with large portions of code subject to extensive optimizations leading
    to large memory and performance improvements along with more control of @ref Qore::Program "Program"
    logic containers, multithreading, and a <a href="../../modules/reflection/html/index.html">reflection API</a>.
    This release breaks binary compatibility with older versions of %Qore as well, requiring binary modules
    to support the new API and ABI.

    @subsection qore_09_compatibility Changes That Can Affect Backwards-Compatibility
    - Qore classes and functions are now immutable once created; any attempt to add a new user
      variant to an existing function or method or to add new declarations to an existing class will result in a
      parse error.
    - @ref Qore::Program "Program" objects now only support a single complete parse action
      (@ref Qore::Program::parse() "Program::parse()" or @ref Qore::Program::parseCommit() "Program::parseCommit()");
      subsequent attempts to parse code into the same %Program object will fail with an exception.  If parsing fails
      due to a parse exception, the @ref Qore::Program "Program" object is generally no longer usable and must be
      recreated to be used.
    - @ref Qore::Program::parseRollback() "Program::parseRollback()" is now deprecated; this action removes all user
      code and most builtin code from the @ref Qore::Program "Program" object; delete the object instead of using
      this method
    - the @ref transient "transient" keyword has been introduced to support control over
      @ref Qore::Serializable "object serialization"; see also @ref no-transient "%no-transient"

    @subsection qore_09_new_features New Features in Qore
    - Up to 70% reduced memory usage in %Qore programs through:
      - Extensive memory optimizations
      - Changing the default thread stack size from 8 MB to 512 KB
        (<a href="https://github.com/qorelanguage/qore/issues/2701">issue 2701</a>)
      - Eliminating heap-allocated, atomic-reference-counted integer and floating-point values resulted in
        reduced memory usage as well as faster runtime execution
    - <a href="../../modules/reflection/html/index.html">Reflection API</a>
    - @ref Qore::Serializable "Data and object serialization" support:
      - All data types except @ref closure "closures", @ref call_reference "call references",
        @ref lvalue_references "references", and non-serializable objects can be serializeed
      - All objects from classes inheriting @ref Qore::Serializable "Serializable" can be serialized
      - Class members declared with the @ref transient "transient" keyword (new in this release) will not be serialized
        but instead will get their default values when deserialized
      - Classes can define their own local serialization and deserialization logic by defining the
        @ref Qore::Serializable::serializeMembers() "serializeMembers()" and
        @ref Qore::Serializable::deserializeMembers() "deserializeMembers()" methods, respectively
      - The following builtin classes support serialization:
        - @ref Qore::SQL::Datasource "Datasource"
        - @ref Qore::SQL::DatasourcePool "DatasourcePool"
        - @ref Qore::SSLCertificate "SSLCertificate"
        - @ref Qore::SSLPrivateKey "SSLPrivateKey"
        - @ref Qore::TimeZone "TimeZone"
    - New classes:
      - @ref Qore::SQL::AbstractSQLStatement "AbstractSQLStatement": has been added as the parent class
        defining an abstract API for @ref Qore::SQL::SQLStatement "SQLStatement"
      - @ref Qore::Serializable "Serializable": a new class supporting data and object serialization
      - @ref Qore::StreamBase "StreamBase": a base class for stream classes allowing for a controlled
        handoff of a stream to another thread
    - Added support for importing a split user module represented as directory (<a href="https://github.com/qorelanguage/qore/issues/2562">issue 2562</a>)
    - New and updated methods in existing classes:
      - @ref Qore::SQL::AbstractDatasource::getSQLStatement() "AbstractDatasource::getSQLStatement()"
      - @ref Qore::SQL::Datasource::getSQLStatement() "Datasource::getSQLStatement()"
      - @ref Qore::SQL::DatasourcePool::getSQLStatement() "DatasourcePool::getSQLStatement()"
      - @ref Qore::File::redirect() "File::redirect()"
      - @ref Qore::FtpClient::getNetworkFamily() "FtpClient::getNetworkFamily()"
      - @ref Qore::FtpClient::setNetworkFamily() "FtpClient::setNetworkFamily()"
      - @ref Qore::FtpClient::getControlPeerInfo() "FtpClient::getControlPeerInfo()"
      - @ref Qore::FtpClient::getControlSocketInfo() "FtpClient::getControlSocketInfo()"
      - @ref Qore::FtpClient::getDataPeerInfo() "FtpClient::getDataPeerInfo()"
      - @ref Qore::FtpClient::getDataSocketInfo() "FtpClient::getDataSocketInfo()"
      - @ref Qore::Program::getParseOptionStringList() "Program::getParseOptionStringList()"
      - @ref Qore::Program::issueModuleCmd() "Program::issueModuleCmd()"
      - @ref Qore::Program::parse() "Program::parse()"
      - @ref Qore::Program::parsePending() "Program::parsePending()"
      - @ref Qore::SSLCertificate::copy() "SSLCertificate::copy()"
      - @ref Qore::SSLCertificate::getDER() "SSLCertificate::getDER()"
      - @ref Qore::SSLPrivateKey::copy() "SSLPrivateKey::copy()"
      - @ref Qore::SSLPrivateKey::getDER() "SSLPrivateKey::getDER()"
      - @ref Qore::StreamReader::getInputStream() "StreamReader::getInputStream()"
      - @ref Qore::StreamWriter::getOutputStream() "StreamWriter::getOutputStream()"
      - @ref Qore::Thread::Counter::inc() "Counter::inc()"
    - New functions:
      - @ref Qore::call_static_method() "call_static_method()"
      - @ref Qore::call_static_method_args() "call_static_method_args()"
      - @ref Qore::get_default_thread_stack_size() "get_default_thread_stack_size()"
      - @ref Qore::get_module_option() "get_module_option()"
      - @ref Qore::get_netif_list() "get_netif_list()"
      - @ref Qore::get_stack_size() "get_stack_size()"
      - @ref Qore::get_thread_name() "get_thread_name()"
      - @ref Qore::set_default_thread_stack_size() "set_default_thread_stack_size()"
      - @ref Qore::set_module_option() "set_module_option()"
      - @ref Qore::set_thread_name() "set_thread_name()"
    - New modules:
      - <a href="../../modules/FsUtil/html/index.html">FsUtil</a>
      - <a href="../../modules/Logger/html/index.html">Logger</a>
      - <a href="../../modules/reflection/html/index.html">reflection</a>
    - New and updated hashdecls:
      - @ref Qore::NetIfInfo "NetIfInfo": new @ref hashdecl "hashdecl" for the @ref Qore::get_netif_list() "get_netif_list()" function
      - @ref Qore::CallStackInfo "CallStackInfo": updated with new members: \c programid and \c statementid
    - New constants:
      - @ref Qore::DomainCodeMap "DomainCodeMap"
      - @ref Qore::DomainStringMap "DomainStringMap"
      - @ref Qore::Option::HAVE_GET_NETIF_LIST "HAVE_GET_NETIF_LIST"
      - @ref Qore::Option::HAVE_GET_STACK_SIZE "HAVE_GET_STACK_SIZE"
      - @ref Qore::Option::HAVE_MANAGE_STACK "HAVE_MANAGE_STACK"
      - @ref Qore::Option::HAVE_THREAD_NAME "HAVE_THREAD_NAME"
      - @ref Qore::PO_NO_REFLECTION "PO_NO_REFLECTION"
      - @ref Qore::PO_NO_TRANSIENT "PO_NO_TRANSIENT"
      - @ref functional_domain_constants
    - New @ref date_formatting "date formatting" codes for <date>::format() and @ref Qore::format_date() "format_date()":
      - \c "Dn" and \c "DN": the ordinal day number in the year
      - \c "I": ISO-8601 week string
      - \c "Id" and \c "ID": <a href="http://en.wikipedia.org/wiki/ISO_week_date">ISO-8601 week</a> day number
      - \c "IF": the value in <a href="https://en.wikipedia.org/wiki/ISO_8601">ISO-8601</a> format for both
        @ref relative_dates "relative" (ex: \c "P2Y1M3DT5H7M9.002S") and @ref absolute_dates "absolute"
        dates (ex: \c "2018-03-23T10:43:12.067628+01:00")
      - \c "Iw" and \c "IW": <a href="http://en.wikipedia.org/wiki/ISO_week_date">ISO-8601 week</a> number
      - \c "Iy" and \c "IY": <a href="http://en.wikipedia.org/wiki/ISO_week_date">ISO-8601 week</a> year
    - New parse directives:
      - @ref no-reflection "%no-reflection"
      - @ref no-transient "%no-transient"
    - @ref Qore::Program::parse() "Program::parse()" and @ref Qore::Program::parsePending() "Program::parsePending()" updates:
      the \a format_label parameter is obsolete/ignored
      (<a href="https://github.com/qorelanguage/qore/issues/2903">issue 2903</a>)
    - Module updates
      - <a href="../../modules/reflection/html/index.html">reflection</a>: a new binary module providing a
        reflection API to %Qore
      - <a href="../../modules/ConnectionProvider/html/index.html">ConnectionProvider</a> module changes:
        - The \c AbstractConnection::getConstructorInfo() method (and supporting declarations) was added to allow
          connections to be created dynamically, potentially in another process from a network call (<a href="https://github.com/qorelanguage/qore/issues/2628">issue 2628</a>)
        - The \c AbstractConnection has new public flag \c enabled. Also constructors are updated. (<a href="https://github.com/qorelanguage/qore/issues/3001">issue 3001</a>)
      - <a href="../../modules/FreetdsSqlUtil/html/index.html">FreetdsSqlUtil</a> module changes:
        - Added support for serializing and deserializing \c AbstractTable objects (<a href="https://github.com/qorelanguage/qore/issues/2663">issue 2663</a>)
      - <a href="../../modules/HttpServer/html/index.html">HttpServer</a> module changes:
        - Added support for adding new HTTP methods to the server with the \c HttpServer::addHttpMethod() method
          (<a href="https://github.com/qorelanguage/qore/issues/2805">issue 2805</a>)
      - <a href="../../modules/MysqlSqlUtil/html/index.html">MysqlSqlUtil</a> module changes:
        - Added support for serializing and deserializing \c AbstractTable objects (<a href="https://github.com/qorelanguage/qore/issues/2663">issue 2663</a>)
      - <a href="../../modules/OracleSqlUtil/html/index.html">OracleSqlUtil</a> module changes:
        - Implemented a check for allowed types when is the AUTO_INCREMENT flag used
          (<a href="https://github.com/qorelanguage/qore/issues/2978">issue 2978</a>)
        - Added support for serializing and deserializing \c AbstractTable objects (<a href="https://github.com/qorelanguage/qore/issues/2663">issue 2663</a>)
      - <a href="../../modules/PgsqlSqlUtil/html/index.html">PgsqlSqlUtil</a> module changes:
        - Added support for serializing and deserializing \c AbstractTable objects
          (<a href="https://github.com/qorelanguage/qore/issues/2663">issue 2663</a>)
      - <a href="../../modules/RestHandler/html/index.html">RestHandler</a> module changes:
        - Updated to support alternative URI paths for actions so that an "action=xxx" argument is not needed; instead
          the action can be added to the end of the URI path so that \c "PUT path/xxx" can be used instead of
          \c "PUT path?action=xxx"
          (<a href="https://github.com/qorelanguage/qore/issues/2994">issue 2994</a>)
      - <a href="../../modules/RestSchemaValidator/html/index.html">RestSchemaValidator</a> module changes:
        - Updated the default validator to try all serialization methods if multiple methods are available and one fails
          (<a href="https://github.com/qorelanguage/qore/issues/2831">issue 2831</a>)
      - <a href="../../modules/Schema/html/index.html">Schema</a> module changes:
        - improved logging output when aligning schemas
          (<a href="https://github.com/qorelanguage/qore/issues/3114">issue 3114</a>)
      - <a href="../../modules/SqlUtil/html/index.html">SqlUtil</a> module changes:
        - Deprecated \c AbstractTable::getRowIterator() for \c AbstractTable::getStatement()
          (<a href="https://github.com/qorelanguage/qore/issues/2326">issue 2326</a>)
        - Updated the module to use the @ref Qore::SQL::AbstractSQLStatement "AbstractSQLStatement" class instead of the
          @ref Qore::SQL::SQLStatement "SQLStatement"
          (<a href="https://github.com/qorelanguage/qore/issues/2326">issue 2326</a>)
        - Added support for serializing and deserializing \c AbstractTable objects (<a href="https://github.com/qorelanguage/qore/issues/2663">issue 2663</a>)
      - <a href="../../modules/Util/html/index.html">Util</a> module updates:
        - Added public function \c parse_ranges() (<a href="https://github.com/qorelanguage/qore/issues/2438">issue 2438</a>)
        - Added public function \c check_ip_address() (<a href="https://github.com/qorelanguage/qore/issues/2483">issue 2483</a>)
      - <a href="../../modules/CsvUtil/html/index.html">CsvUtil</a> module updates:
        - Added public methods \c AbstractCsvIterator::getRawLine() and \c AbstractCsvIterator::getRawLineValues() (<a href="https://github.com/qorelanguage/qore/issues/2739">issue 2739</a>)
      - <a href="../../modules/Swagger/html/index.html">Swagger</a>:
        - Swagger module does not accept multipart/form-data content-type and also does not work with list and hash parameters
          (<a href="https://github.com/qorelanguage/qore/issues/2932">issue 2932</a>)
    - @ref relative_dates "Relative date" changes
      - Fractional seconds are accepted in the @ref single_reldates
      - Fractional date components are accepted in the @ref short_reldates based on <a href="https://en.wikipedia.org/wiki/ISO_8601#Durations">ISO-8601 durations</a>
    - Improved debugging support:
      - @ref Qore::ProgramControl::getStatementIdInfo() "ProgramControl::getStatementIdInfo()" provides breakpoint info
      - Command to resolve statement
      - Interrupt notification provides call stack info
      - \c "Run to statement" implementation
      - <a href="../../modules/DebugHandler/html/index.html">DebugHandler</a> reimplemented to support multiple websocket handlers
      - Programs are not interrupted in bootstrap code
      - Command line utils display source line code when interrupted

    @subsection qore_09_bug_fixes Bug Fixes in Qore
    - fixed a bug in deterministic garbage collection where @ref Qore::Thread::Queue "Queue" objects were not scanned
      and therefore cycles due to @ref Qore::Thread::Queue "Queue" elements would cause a memory and reference leak
      (<a href="https://github.com/qorelanguage/qore/issues/3101">issue 3101</a>)
    - fixed a bug where call references did not set the execution context with builtin functions
      and therefore calls to builtin functions in modules (such as \c jni) with
      per-program private data would fail
      (<a href="https://github.com/qorelanguage/qore/issues/3024">issue 3024</a>)
    - fixed a bug where rvalue references with complex subtypes could get modified during an assignment
      (<a href="https://github.com/qorelanguage/qore/issues/2891">issue 2891</a>)
    - Fixed a bug where class members could be initialized multiple times in a class with multiple
      inheritance where the same class is inherited multiple times in the hierarchy
      (<a href="https://github.com/qorelanguage/qore/issues/2741">issue 2741</a>)
    - Fixed bugs handling @ref abstract "abstract" methods in complex hierarchies with multiple inheritance
      (<a href="https://github.com/qorelanguage/qore/issues/2741">issue 2741</a>)
    - Fixed bugs handling object scope in @ref background "background" expressions
      (<a href="https://github.com/qorelanguage/qore/issues/2653">issue 2653</a>)
    - Fixed a bug: @ref Qore::hash(list) "hash(list)" where l has an odd number of elements never returns
      (<a href="https://github.com/qorelanguage/qore/issues/2860">issue 2860</a>)
    - Fixed a bug where no error is issued when an expression does not have meaning as a top-level statement
      (<a href="https://github.com/qorelanguage/qore/issues/2826">issue 2826</a>),
      and also where such expression is an argument to the @ref background "background" operator (<a href="https://github.com/qorelanguage/qore/issues/2747">issue 2747</a>)
    - Fixed a bug where the parser does not recognize that a return value of a function call is not ignored if it
      is an object and its method is immediately called
      (<a href="https://github.com/qorelanguage/qore/issues/2863">issue 2863</a>),
    - Fixed a bug where \c public and \c private members of classes inherited with \c private:internal inheritance
      were not initialized when objects were created
      (<a href="https://github.com/qorelanguage/qore/issues/2970">issue 2970</a>),
    - Module fixes:
      - <a href="../../modules/QUnit/html/index.html">QUnit</a>:
        - fixed error reporting with type errors with number values
          (<a href="https://github.com/qorelanguage/qore/issues/2984">issue 2984</a>)

>>>>>>> fd747f91
    @section qore_08139 Qore 0.8.13.9

    @par Release Summary
    Bugfix release; see details below

    @subsection qore_08139_bug_fixes Bug Fixes in Qore
    - fixed handling <tt>304 Not Modified</tt> responses in the @ref Qore::HTTPClient "HTTPClient" class
      (<a href="https://github.com/qorelanguage/qore/issues/3116">issue 3116</a>)
    - fixed a crashing bug in the @ref Qore::Transform "Transform" class when used with encryption algorithms
      (<a href="https://github.com/qorelanguage/qore/issues/3111">issue 3111</a>)
<<<<<<< HEAD
    - fixed a crash with multiple hash keys when parsing the @ref hmap "hash map operator"
      (<a href="https://github.com/qorelanguage/qore/issues/31">issue 3108</a>)
=======
>>>>>>> fd747f91
    - module fixes:
      - <a href="../../modules/HttpServer/html/index.html">HttpServer</a>:
        - fixed responses that cannot have a message body (ex: \c HEAD requests and others)
          (<a href="https://github.com/qorelanguage/qore/issues/3116">issue 3116</a>)

    @section qore_08138 Qore 0.8.13.8

    @par Release Summary
    Bugfix release; see details below

    @subsection qore_08138_bug_fixes Bug Fixes in Qore
    - fixed a bug where @ref Qore::stdout, @ref Qore::stdin, @ref Qore::stderr,
      @ref Qore::stdout_stream, @ref Qore::stdin_stream, and @ref Qore::stderr_stream, would
      perform automatic CRLF -> LF translations on Windows
      (<a href="https://github.com/qorelanguage/qore/issues/3061">issue 3061</a>)
    - fixed a bug in secure socket TLS communication making it impossible to talk to servers
      that require <a href="https://en.wikipedia.org/wiki/Server_Name_Indication">SNI</a>
      (<a href="https://github.com/qorelanguage/qore/issues/3053">issue 3053</a>)
    - fixed a deadlock in @ref Qore::FtpClient::put() "FtpClient::put()" with zero-length files
      (<a href="https://github.com/qorelanguage/qore/issues/3038">issue 3038</a>)
    - fixed an error respecting the I/O timeout in @ref Qore::FtpClient::put() "FtpClient::put()"
      with @ref Qore::InputStream "InputStream" argugments
      (<a href="https://github.com/qorelanguage/qore/issues/3032">issue 3032</a>)
    - fixed an error where @ref Qore::FtpClient "FtpClient" \c PORT operations would not time out
      (<a href="https://github.com/qorelanguage/qore/issues/3031">issue 3031</a>)

    @section qore_08137 Qore 0.8.13.7

    @par Release Summary
    Bugfix release; see details below

    @subsection qore_08137_bug_fixes Bug Fixes in Qore
    - module fixes:
      - <a href="../../modules/ConnectionProvider/html/index.html">ConnectionProvider</a>:
        - removed unnecessary serialization from AbstractConnection::get()
          (<a href="https://github.com/qorelanguage/qore/issues/2880">issue 2880</a>)
      - <a href="../../modules/PgsqlSqlUtil/html/index.html">PgsqlSqlUtil</a>
        - fixed schema alignment when there are functions to be dropped
          (<a href="https://github.com/qorelanguage/qore/issues/2963">issue 2963</a>)
    - fixed a race condition in @ref Qore::Thread::ThreadPool "ThreadPool" destruction that could
      cause a crash
      (<a href="https://github.com/qorelanguage/qore/issues/2906">issue 2906</a>)
    - fixed a hard to reproduce bug with internal runtime type matching that sometimes caused
      invalid runtime exceptions to be raised with base class constructors
      (<a href="https://github.com/qorelanguage/qore/issues/2928">issue 2928</a>)
    - fixed an error handling attach errors to @ref Qore::Program "Program" objects from foreign threads
      after the program has been deleted
      (<a href="https://github.com/qorelanguage/qore/issues/2950">issue 2950</a>)
    - fixed a bug that would cause a crash if an unknown \c "Content-Encoding" value were received by the
      @ref Qore::HTTPClient "HTTPClient" class
      (<a href="https://github.com/qorelanguage/qore/issues/2953">issue 2953</a>)
    - fixed a memory leak with binary objects in certain operations such as when reading a file into a
      binary object
      (<a href="https://github.com/qorelanguage/qore/issues/2982">issue 2982</a>)

    @section qore_08136 Qore 0.8.13.6

    @par Release Summary
    Bugfix release; see details below

    @subsection qore_08136_bug_fixes Bug Fixes in Qore
    - fixed a deadlock in lvalue handling with complex object operations in multithreaded contexts
      (<a href="https://github.com/qorelanguage/qore/issues/2889">issue 2889</a>)
    - fixed type errors with complex hashes in <hash>::values() and @ref Qore::hash_values() "hash_values()"
      (<a href="https://github.com/qorelanguage/qore/issues/2877">issue 2877</a>)
    - fixed an error handling complex types with the @ref plus_equals_operator "+=" operator
      (<a href="https://github.com/qorelanguage/qore/issues/2869">issue 2869</a>)
    - fixed a memory leak in @ref Qore::TreeMap::put() "TreeMap::put()"
      (<a href="https://github.com/qorelanguage/qore/issues/2840">issue 2840</a>)
    - fixed a crashing bug in \c qpp (used in building Qore from source)
      (<a href="https://github.com/qorelanguage/qore/issues/2838">issue 2838</a>)
    - fixed a crashing bug in @ref Qore::Socket::accept() "Socket::accept()" handling
      (<a href="https://github.com/qorelanguage/qore/issues/2835">issue 2835</a>)
    - fixed a cosmetic bug in module load error messages to provide the context of the module where the error
      is found in cases where it was missing
      (<a href="https://github.com/qorelanguage/qore/issues/2834">issue 2834</a>)
    - module fixes:
      - <a href="../../modules/SqlUtil/html/index.html">SqlUtil</a>:
        - schema alignment fails when user accidentally creates table
          schema with strings instead of hashes
          (<a href="https://github.com/qorelanguage/qore/issues/2761">issue 2358</a>)
      - <a href="../../modules/Swagger/html/index.html">Swagger</a>:
        - Swagger module does not use text/plain Content-Type for simple string responses
          (<a href="https://github.com/qorelanguage/qore/issues/2893">issue 2893</a>)
        - Swagger module does not check response body if response schema is missing in Swaggerfile
          (<a href="https://github.com/qorelanguage/qore/issues/2894">issue 2894</a>)
      - <a href="../../modules/WebSocketClient/html/index.html">WebSocketClient</a>:
        - allowed the handling of \c PING messages to be customized
          (<a href="https://github.com/qorelanguage/qore/issues/2887">issue 2887</a>)
      - <a href="../../modules/WebSocketHandler/html/index.html">WebSocketHandler</a>:
        - added support for heartbeat messages
          (<a href="https://github.com/qorelanguage/qore/issues/2887">issue 2887</a>)


    @section qore_08135 Qore 0.8.13.5

    @par Release Summary
    Bugfix release; see details below

    @subsection qore_08135_bug_fixes Bug Fixes in Qore
    - fixed a bug where user modules with global variables could not be loaded into @ref Qore::Program "Program"
      containers where @ref Qore::PO_NO_GLOBAL_VARS "PO_NO_GLOBAL_VARS" was set
      (<a href="https://github.com/qorelanguage/qore/issues/2807">issue 2807</a>)
    - fixed a deadlock with @ref Qore::Thread::RWLock "RWLock" and @ref Qore::Thread::Condition "Condition" objects when the
      read lock is held recursively (<a href="https://github.com/qorelanguage/qore/issues/2817">issue 2817</a>)
    - module fixes:
      - <a href="../../modules/CsvUtil/html/index.html">CsvUtil</a>:
        - implemented the \c number_format option to allow numbers with alternative decimal separators
          to be parsed and generated (<a href="https://github.com/qorelanguage/qore/issues/2806">issue 2806</a>)
      - <a href="../../modules/RestClient/html/index.html">RestClient</a>:
        - added support for REST requests with binary message bodies; added the \c "bin" serialization method
        (<a href="https://github.com/qorelanguage/qore/issues/2816">issue 2816</a>)
      - <a href="../../modules/RestSchemaValidator/html/index.html">RestSchemaValidator</a>:
        - fixed the null validator to handle binary message bodies; fixed issues with \c "text"
          serialization with binary message bodies
          (<a href="https://github.com/qorelanguage/qore/issues/2816">issue 2816</a>)

      - <a href="../../modules/Mime/html/index.html">Mime</a>:
        - fixed a bug in \c mime_parse_form_urlencoded_string() where
          repeated elements would be overwriteen by subsequent keys with the same name
          (<a href="https://github.com/qorelanguage/qore/issues/2761">issue 2761</a>)

    @section qore_08134 Qore 0.8.13.4

    @par Release Summary
    Bugfix release; see details below

    @subsection qore_08134_bug_fixes Bug Fixes in Qore
    - fixed a bug where hashes and lists with subtype @ref auto_type "auto" were not created correctly with
      implicit initialization causing excess type stripping which could lead to performance issues with large
      data structures (<a href="https://github.com/qorelanguage/qore/issues/2767">issue 2767</a>)
    - implemented a new optional DBI statement method to allow for statement execution only for describing the
      result set to solve performance issues when describing statements with large data sets
      (<a href="https://github.com/qorelanguage/qore/issues/2773">issue 2773</a>)
    - fixed a performance bug by eliminating overzealous and unnecessary internal type stripping
      (<a href="https://github.com/qorelanguage/qore/issues/2791">issue 2791</a>)
    - module fixes:
      - <a href="../../modules/CsvUtil/html/index.html">CsvUtil</a>:
        - implemented the \c csvutil_set_global_compat_force_empty_string() function and
          the \c compat_force_empty_string CSV parsing option to force \c "*string" fields with no
          value to return an empty string when parsing rather than @ref nothing for backwards compatibility
          with very early versions of CsvUtil
          (<a href="https://github.com/qorelanguage/qore/issues/2476">issue 2476</a>)
      - <a href="../../modules/Mime/html/index.html">Mime</a>:
        - mime_parse_form_urlencoded_string raies a parse exception when there is no value for a key
          (<a href="https://github.com/qorelanguage/qore/issues/2760">issue 2760</a>)
      - <a href="../../modules/OracleSqlUtil/html/index.html">OracleSqlUtil</a> module changes
        - synonym resolving can fail with duplicated object name
          (<a href="https://github.com/qorelanguage/qore/issues/2758">issue 758</a>)
      - <a href="../../modules/SqlUtil/html/index.html">SqlUtil</a>:
        - implemented the \c AbstractTable::getRowIteratorNoExec() method (<a href="https://github.com/qorelanguage/qore/issues/2773">issue 2773</a>)
      - <a href="../../modules/TableMapper/html/index.html">TableMapper</a>:
        - updated to use the new SQL statement DBI method for efficient execution of queries only for describing
          result sets with outbound mappers to solve performance problems related to mappers that
          have statements with large data sets (<a href="https://github.com/qorelanguage/qore/issues/2773">issue 2773</a>)
        - fixed \c RawSqlStatementOutboundMapper to be usable without subclassing
          (<a href="https://github.com/qorelanguage/qore/issues/2775">issue 2775</a>)

    @section qore_08133 Qore 0.8.13.3

    @par Release Summary
    Bugfix release; see details below

    @subsection qore_08133_new_features New Features in Qore
    - improved debugging support:
      - added support for a <a href="https://code.visualstudio.com/">Visual Studio Code</a> debug adapter for %Qore
      - the debugger can now retrieve sources when running from a remote debug server
      - debugger options can now be set from command line (verbosity etc.)
      - the \c onAttach() event is now executed synchronously when the program thread context starts
      - the \c onDetach() event is executed properly when program thread contexts terminate
      - the \c onStep() now provides the \c breakpointId value if available
      - the \c onExit() event was added for greater control over code execution in the debugger
      - the \c onException() event was improved
      - server commands now support \c frameid as a parameter
      - added the following methods to support retrieving source code in the debugger:
        - @ref Qore::ProgramControl::getSourceFileNames() "ProgramControl::getSourceFileNames()"
        - @ref Qore::ProgramControl::getSourceLabels() "ProgramControl::getSourceLabels()"
    - new module:
      - <a href="../../modules/DebugLinenoiseCmdLine/html/index.html">DebuLinenoiseCmdLine</a>

    @subsection qore_08133_bug_fixes Bug Fixes in Qore
    - module fixes:
      - <a href="../../modules/QUnit/html/index.html">QUnit</a>:
        - improved output in assertion failures for strings with special whitespace and for multi-line data structures (<a href="https://github.com/qorelanguage/qore/issues/2680">issue 2680</a>)
      - <a href="../../modules/WebUtil/html/index.html">WebUtil</a>:
        - made it possible for FileHandler subclasses to add headers to response (<a href="https://github.com/qorelanguage/qore/issues/2686">issue 2686</a>)
    - <a href="../../modules/HttpServerUtil/html/index.html">HttpServerUtil</a>:
        - improved HTTP log masking to mask fewer false positives when attempting to mask sensitive data (<a href="https://github.com/qorelanguage/qore/issues/2621">issue 2621</a>)
    - fixed a crashing bug initializing constants with recursive references to code
      (<a href="https://github.com/qorelanguage/qore/issues/3027">issue 3027</a>)
    - fixed a crashing bug in the @ref plus_equals_operator "+= operator" with objects and hashes when @ref require-types "%require-types" is not in force (<a href="https://github.com/qorelanguage/qore/issues/2634">issue 2634</a>)
    - fixed a crashing bug in the @ref background "background operator" with non-constant hash expressions with local variable references (<a href="https://github.com/qorelanguage/qore/issues/2637">issue 2637</a>)
    - worked around an Oracle bug in materialized view creation in the <a href="../../modules/OracleSqlUtil/html/index.html">OracleSqlUtil</a> module where when the schema user is missing the <tt>CREATE MATERIALIZED VIEW</tt> grant the table backing the view is created but the materialized view itself is not created causing future creation actions to fail (<a href="https://github.com/qorelanguage/qore/issues/2643">issue 2643</a>)
    - implemented support for an optional error-handling method in SQL callbacks in the <a href="../../modules/SqlUtil/html/index.html">SqlUtil</a> module to allow SqlUtil to recover from error scenarios in schema creation/alignment (<a href="https://github.com/qorelanguage/qore/issues/2643">issue 2643</a>)
    - fixed a design bug where an empty list <tt>()</tt> and an empty hash <tt>{}</tt> could not be assigned to complex types, leading to excess typing and casting for simple operations (<a href="https://github.com/qorelanguage/qore/issues/2647">issue 2647</a>)
    - fixed a bug in the @ref map "map operator" with complex types and empty list expressions (<a href="https://github.com/qorelanguage/qore/issues/2651">issue 2651</a>)
    - fixed a bug where implicitly-declared values of complex "or nothing" types would not be declared with the correct runtime type information (<a href="https://github.com/qorelanguage/qore/issues/2652">issue 2652</a>)
    - fixed a bug affecting class initialization with out of order initialization (<a href="https://github.com/qorelanguage/qore/issues/2657">issue 2657</a>)
    - implemented support for the more concise declaration of immediate typed hash values (<a href="https://github.com/qorelanguage/qore/issues/2675">issue 2675</a>)
    - fixed a bug where a crash would result when evaluating certain expressions in the @ref background "brackground operator" due to a memory error (<a href="https://github.com/qorelanguage/qore/issues/2679">issue 2679</a>)
    - fixed @ref date_formatting "date formatting" output with the \c Z placeholder to always output the UTC offset as documented (<a href="https://github.com/qorelanguage/qore/issues/2684">issue 2684</a>)
    - fixed program thread context to return frames properly (<a href="https://github.com/qorelanguage/qore/issues/2674">issue 2674</a>)
    - fixed an internal memory bug that could cause unallocated memory to be read when creating objects (<a href="https://github.com/qorelanguage/qore/issues/2712">issue 2712</a>)
    - fixed a memory issue with typed hashes that could lead to a runtime creash (<a href="https://github.com/qorelanguage/qore/issues/2725">issue 2725</a>)

    @section qore_08132 Qore 0.8.13.2

    @par Release Summary
    Bugfix release; see details below

    @subsection qore_08132_new_features New Features in Qore
    - \c "thread list", \c "backtrace all" commands implemented for the debugger (<a href="https://github.com/qorelanguage/qore/issues/2608">issue 2608</a>)
    - <a href="../../modules/QUnit/html/index.html">QUnit</a>: overloaded the \c testAssertionValue() method to support auto/number/float and more verbose output when a difference in number/float values is found (<a href="https://github.com/qorelanguage/qore/issues/2556">issue 2556</a>)
    - qdbg-remote supports ConnectionProvider connections (<a href="https://github.com/qorelanguage/qore/issues/2613">issue 2613</a>)
    - new method: @ref Qore::Breakpoint::getProgram() "Breakpoint::getProgram()"

    @subsection qore_08132_bug_fixes Bug Fixes in Qore
    - module fixes:
      - <a href="../../modules/DebugCmdLine/html/index.html">DebugCmdLine</a>:
        - improved breakpoint usability (<a href="https://github.com/qorelanguage/qore/issues/2604">issue 2604</a>)
        - fixed a bug parsing call signatures when setting breakpoints (<a href="https://github.com/qorelanguage/qore/issues/2601">issue 2601</a>)
      - <a href="../../modules/DebugProgramControl/html/index.html">DebugProgramControl</a>:
        - improved breakpoint usability (<a href="https://github.com/qorelanguage/qore/issues/2604">issue 2604</a>)
        - fixed a bug providing the programId context (<a href="https://github.com/qorelanguage/qore/issues/2603">issue 2603</a>)
      - <a href="../../modules/QUnit/html/index.html">QUnit</a>:
        - improved error location reporting by providing all stack location information up until the QUnit call to cover the case when multiple code layers are used such as one or more test modules (<a href="https://github.com/qorelanguage/qore/issues/1720">issue 1720</a>)
      - <a href="../../modules/SqlUtil/html/index.html">SqlUtil</a>:
        - implemented support for literal values in column operators taking column arguments with \c cop_value() (<a href="https://github.com/qorelanguage/qore/issues/2555">issue 2555</a>)
      - <a href="../../modules/WebSocketClient/html/index.html">WebSocketClient</a>:
        - added \c WebSocketClient::pong() to allow unsolicited \c PONG messages to be sent (<a href="https://github.com/qorelanguage/qore/issues/2566">issue 2566</a>)
      - <a href="../../modules/WebSocketHandler/html/index.html">WebSocketHandler</a>:
        - fixed a bug where unsolicited \c PONG messages caused the connection to be prematurely closed (<a href="https://github.com/qorelanguage/qore/issues/2566">issue 2566</a>)
    - fixed a bug with implicit initialization of typed hashes; this is now illegal and a \c HASHDECL-IMPLICIT-CONSTRUCTION-ERROR exception is raised in such cases (<a href="https://github.com/qorelanguage/qore/issues/2491">issue 2491</a>)
    - fixed a bug with @ref Qore::Thread::Condition "Condition" variable handling on macOS High Sierra due to an internal undocumented API change (<a href="https://github.com/qorelanguage/qore/issues/2576">issue 2576</a>)
    - fixed a memory error with the @ref plus_equals_operator "+= operator" and uninitialized date/time values (<a href="https://github.com/qorelanguage/qore/issues/2591">issue 2591</a>)
    - fixed a bug in the remote debugger \c qdbg-remote where \c wss:// schemes were not accepted (<a href="https://github.com/qorelanguage/qore/issues/2596">issue 2596</a>)
    - fixed a bug in an error message in @ref Qore::ProgramControl::findFunctionStatementId() "ProgramControl::findFunctionStatementId()" (<a href="https://github.com/qorelanguage/qore/issues/2600">issue 2600</a>)
    - fixed a crash when @ref Qore::HTTPClient::setDefaultPath() "HTTPClient::setDefaultPath()" was called with no argument (<a href="https://github.com/qorelanguage/qore/issues/2610">issue 2610</a>)
    - fixed a bug in debugger when program is not set (<a href="https://github.com/qorelanguage/qore/issues/2603">issue 2603</a>)

    @section qore_08131 Qore 0.8.13.1

    @par Release Summary
    Bugfix release; see details below

    @subsection qore_08131_new_features New Features in Qore
    - the \c sqlutil script has been updated with the \c --select option to allow dumped table rows to be filtered (<a href="https://github.com/qorelanguage/qore/issues/2509">issue 2509</a>)

    @subsection qore_08131_bug_fixes Bug Fixes in Qore
    - fixes in modules:
      - \c astparser module fixes:
        - fixed memory leaks in \c AstParser::parseFile() and \c AstParser::parseString() methods (<a href="https://github.com/qorelanguage/qore/issues/2261">issue 2261</a>)
        - fixed incorrect flex code regarding parse options leading to segfaults (<a href="https://github.com/qorelanguage/qore/issues/2262">issue 2262</a>)
      - <a href="../../modules/DebugCmdLine/html/index.html">DebugCmdLine</a> module fixes:
        - fixed value setting to process all remaining arguments on the command line (<a href="https://github.com/qorelanguage/qore/issues/2294">issue 2294</a>)
      - <a href="../../modules/DebugCmdLine/html/index.html">DebugCmdLine</a> module fixes:
        - the debugger should report ambiguous partial matches as an error (<a href="https://github.com/qorelanguage/qore/issues/2292">issue 2292</a>)
      - <a href="../../modules/MailMessage/html/index.html">MailMessage</a> module fixes:
        - fixed \c Message::addBody() with no body present (issue <a href="https://github.com/qorelanguage/qore/issues/2360">issue 2360</a>)
      - <a href="../../modules/Mapper/html/index.html">Mapper</a> module fixes:
        - fixed a bug in the \c STRING-TOO-LONG exception (<a href="https://github.com/qorelanguage/qore/issues/2495">issue 2405</a>)
      - <a href="../../modules/PgsqlSqlUtil/html/index.html">PgsqlSqlUtil</a> module fixes:
        - fixed a bug where default column values were compared incorrectly leading to false positives when comparing and aligning DB schemas (<a href="https://github.com/qorelanguage/qore/issues/2527">issue 2527</a>)
      - <a href="../../modules/Qdx/html/index.html">Qdx</a> module fixes:
        - fixed a bug in documentation post-processing for @ref hashdecl "hashdecl" declarations (<a href="https://github.com/qorelanguage/qore/issues/2298">issue 2298</a>)
      - <a href="../../modules/QUnit/html/index.html">QUnit</a> fixes:
        - added missing comparison methods (<a href="https://github.com/qorelanguage/qore/issues/1588">issue 1588</a>):
          - \c Test::assertRegex()
          - \c Test::assertNRegex()
          - \c Test::assertNeq()
          - \c Test::assertNeqSoft()
          - \c Test::assertGt()
          - \c Test::assertGtSoft()
          - \c Test::assertGe()
          - \c Test::assertGeSoft()
          - \c Test::assertLt()
          - \c Test::assertLtSoft()
          - \c Test::assertLe()
          - \c Test::assertLeSoft()
          - \c Test::assertNothing()
      - <a href="../../modules/RestHandler/html/index.html">RestHandler</a> module fixes:
        - updated to return a 400 Bad Request error when REST schema validation fails on messages received <a href="https://github.com/qorelanguage/qore/issues/2344">issue 2344</a>)
        - updated to return a 400 Bad Request error when there are string encoding errors with messages received (<a href="https://github.com/qorelanguage/qore/issues/2398">issue 2398</a>)
        - updated to return a 404 Not Found error when REST subclass does not exist (<a href="https://github.com/qorelanguage/qore/issues/2405">issue 2405</a>)
        - updated to return a 400 Bad Request error when ENCODING-CONVERSION-ERROR occurs during request parsing (<a href="https://github.com/qorelanguage/qore/issues/2543">issue 2543</a>)
      - <a href="../../modules/RestSchemaValidator/html/index.html">RestSchemaValidator</a> module fixes:
        - updated docs for \c AbstractRestSchemaValidator::parseRequest() to reflect how validation exceptions should be raised for proper error reporting (<a href="https://github.com/qorelanguage/qore/issues/2344">issue 2344</a>)
        - fixed handling of messages with non-object (i.e. non-hash) bodies (<a href="https://github.com/qorelanguage/qore/issues/2366">issue 2366</a>)
      - <a href="../../modules/SqlUtil/html/index.html">SqlUtil</a> module changes
        - implemented support for custom column operators (<a href="https://github.com/qorelanguage/qore/issues/2314">issue 2314</a>)
      - <a href="../../modules/OracleSqlUtil/html/index.html">OracleSqlUtil</a> module changes
        - implemented support for chained synonyms (<a href="https://github.com/qorelanguage/qore/issues/2408">issue 2408</a>)
        - allow to use DBA_* views instead of ALL_* if possible (<a href="https://github.com/qorelanguage/qore/issues/2418">issue 2418</a>)
      - <a href="../../modules/Swagger/html/index.html">Swagger</a> module fixes:
        - fixed handling of string type date and date-time formats (<a href="https://github.com/qorelanguage/qore/issues/2341">issue 2341</a>)
        - fixed example value for binary type (<a href="https://github.com/qorelanguage/qore/issues/2342">issue 2342</a>)
        - fixed serialization of date/time values (<a href="https://github.com/qorelanguage/qore/issues/2349">issue 2349</a>)
        - updated to return a 400 Bad Request error when REST schema validation fails on messages received <a href="https://github.com/qorelanguage/qore/issues/2344">issue 2344</a>)
        - fixed handling of non-string enum types (<a href="https://github.com/qorelanguage/qore/issues/2364">issue 2364</a>)
        - fixed confusing error messages with invalid parameter types (<a href="https://github.com/qorelanguage/qore/issues/2365">issue 2365</a>)
        - fixed handling of messages with non-object (i.e. non-hash) bodies (<a href="https://github.com/qorelanguage/qore/issues/2366">issue 2366</a>)
        - fixed handling of optional parameters (<a href="https://github.com/qorelanguage/qore/issues/2369">issue 2369</a>)
        - fixed handling of non-string query parameters (<a href="https://github.com/qorelanguage/qore/issues/2388">issue 2388</a>)
        - fixed a bug where string value constraints were only enforced in requests but not responses (<a href="https://github.com/qorelanguage/qore/issues/2396">issue 2396</a>)
        - fixed a bug where invalid date, binary, and byte values would cause a <tt>500 Internal Server Error</tt> response to be returned instead of a <tt>400 Bad Request</tt> error (<a href="https://github.com/qorelanguage/qore/issues/2397">issue 2397</a>)
        - fixed a bug where date values were formatted incorrectly in Swagger responses (<a href="https://github.com/qorelanguage/qore/issues/2409">issue 2409</a>)
        - fixed a bug which made it impossible to send data with other content/mime types than json, yamlrpc, FormUrlEncoded or MultipartFormData (<a href="https://github.com/qorelanguage/qore/issues/2497">issue 2497</a>)
        - fixed handling of string/binary values (<a href="https://github.com/qorelanguage/qore/issues/2505">issue 2505</a>)
        - fixed a bug where consumes property of operations was sometimes ignored (<a href="https://github.com/qorelanguage/qore/issues/2507">issue 2507</a>)
        - fixed parsing of responses without Content-Type header (<a href="https://github.com/qorelanguage/qore/issues/2517">issue 2517</a>)
        - fixed path matching for paths not beginning with a slash (<a href="https://github.com/qorelanguage/qore/issues/2516">issue 2516</a>)
      - <a href="../../modules/TableMapper/html/index.html">TableMapper</a> module fixes:
        - fixed issues where where description fields of input and output records for automatically-generated options did not reflect column comments and could not be overridden with user input (<a href="https://github.com/qorelanguage/qore/issues/2520">issue 2520</a>)
    - fixed bugs affecting debugging matching function/method variants and finding statements with special methods and with complex types (<a href="https://github.com/qorelanguage/qore/issues/1865">issue 1865</a>)
    - fixed a bug in \c qpp generating hashdecl code in a specific namespace (<a href="https://github.com/qorelanguage/qore/issues/2255">issue 2255</a>)
    - fixed an error in a @ref hashdecl "hashdecl" documentation example (<a href="https://github.com/qorelanguage/qore/issues/2299">issue 2299</a>)
    - made C++ APIs for complex types for modules public (<a href="https://github.com/qorelanguage/qore/issues/2271">issue 2271</a>)
    - fixed inconsistencies in the behavior of the @ref range_operator "range operator (..)" and the @ref list_element_operator "square brackets operator []" with lists and ranges between immediate evaluation and lazy functional evaluation and aligned the behavior of the operators among supported data types with the @ref remove "remove" and @ref delete "delete" operators (<a href="https://github.com/qorelanguage/qore/issues/2260">issue 2260</a>)
    - fixed a bug handling statement indices with parse errors (<a href="https://github.com/qorelanguage/qore/issues/2312">issue 2312</a>)
    - fixed too-agressive class hierachy checks that disallowed legal hierarchies where the same base class appears more than once in the hierarchy (<a href="https://github.com/qorelanguage/qore/issues/2317">issue 2317</a>)
    - fixed a crashing bug in the background operator when the object in context goes out of scope with the thread and an exception is thrown (<a href="https://github.com/qorelanguage/qore/issues/2319">issue 2319</a>)
    - fixed sending duplicate headers when header hash keys differ only in case; headers that differ only in case will be overwritten by the last header in the hash with a matching name with a case-insensitive search (<a href="https://github.com/qorelanguage/qore/issues/2340">issue 2340</a>)
    - fixed \c q_absolute_path_windows to correctly recognize relative Windows paths beginning with a drive letter (<a href="https://github.com/qorelanguage/qore/issues/2377">issue 2377</a>)
    - fixed a bug in <tt><b>private:internal</b></tt> in method execution within a class hierarchy in some cases (<a href="https://github.com/qorelanguage/qore/issues/2380">issue 2380</a>)
    - fixed an obscure bug handling runtime errors in code calls with a variant matched at parse time where a runtime exception could occur (<a href="https://github.com/qorelanguage/qore/issues/2392">issue 2392</a>)
    - improved breakpoints (enabled by default), extended help texts, load/save debug history and session (<a href="https://github.com/qorelanguage/qore/issues/2401">issue 2401</a>)
    - fixed a bug in an error message regarding binary module signal assignments (<a href="https://github.com/qorelanguage/qore/issues/2439">issue 2439</a>)
    - added C++ functions to allow binary modules to allocate and deallocate multiple signals atomically (<a href="https://github.com/qorelanguage/qore/issues/2440">issue 2440</a>)
    - eliminated a warning in a header file when building with g++ 7+ (<a href="https://github.com/qorelanguage/qore/issues/2449">issue 2449</a>)
    - implemented a fix in \c qdbg to resume any blocked threads before exiting to ensure a clean and correct shutdown of the debugger; fixes a problem when the process ould freeze on \c quit (<a href="https://github.com/qorelanguage/qore/issues/2472">issue 2472</a>)
    - fixed bugs in Windows builds (<a href="https://github.com/qorelanguage/qore/issues/2529">issue 2529</a>)

    @section qore_0813 Qore 0.8.13

    @par Release Summary
    Major new features and bug fixes including input and output stream support and sigificant new functionality including several new modules.

    @subsection qore_0813_compatibility Changes That Can Affect Backwards-Compatibility
    - fixed broken @ref continue "continue" and @ref break "break" statements that were accepted anywhere in the source and behaved like a @ref return "return" statement; now such statements outside a loop context will result in a parse exception; to get the old behavior, use @ref broken-loop-statement "%broken-loop-statement" in your source code
    - fixed broken @ref reference_type "reference" and @ref reference_or_nothing_type "*reference" type restrictions which had no effect prior to this release; to get the old behavior, use @ref broken-references "%broken-references" in your source code
    - the random number generator is always seeded with a random number when the Qore library is initialized; to get a predictable sequence from @ref Qore::rand() "rand()", you must explicitly seed the random number generator by calling @ref Qore::srand() "srand()" with a predefined seed number
    - the @ref synchronized "synchronized" keyword now operates differently depending on the context; <tt><b>synchronized</b></tt> functions have a global reentrant lock associated with the function (as in previous versions of %Qore), whereas now <tt><b>synchronized</b></tt> normal class methods share a reentrant lock associated with the object, while <tt><b>synchronized</b></tt> static class methods share a reentrant lock associated with the class itself.  This aligns %Qore's @ref synchronized "synchronized" behavior with that of Java and <tt>[MethodImpl(MethodImplOptions.Synchronized)]</tt> .NET/CLR (<a href="https://github.com/qorelanguage/qore/issues/894">issue 894</a>).
    - classes may not have the name \c "auto" due to the introduction of this identifier as a special type name
    - a new keyword @ref hashdecl "hashdecl" has been introduced to support type-safe hash declarations

    @subsection qore_0813_new_features New Features in Qore
    - complex type support
      - @ref hashdecl "type safe hashes" (@ref hash_hashdecl_type); ex: @code{.py} hash<MyInfo> = get_info(); @endcode
      - new system types:
        - @ref Qore::CallStackInfo "CallStackInfo"
        - @ref Qore::DateTimeInfo "DateTimeInfo"
        - @ref Qore::DirStatInfo "DirStatInfo"
        - @ref Qore::ExceptionInfo "ExceptionInfo"
        - @ref Qore::FilesystemInfo "FilesystemInfo"
        - @ref Qore::IsoWeekInfo "IsoWeekInfo"
        - @ref Qore::StatInfo "StatInfo"
      - @ref hash_complex_type "hash with type-safe values"; ex: @code{.py} hash<string, int> h = ("str": 1); @endcode
      - @ref list_complex_type "list with type-safe values"; ex: @code{.py} list<int> l = (1); @endcode
      - @ref reference_complex_type "reference with type-safe lvalues"; ex: @code{.py} int i = 1; reference<int> r = \i; @endcode
      - @ref auto_type "auto" (allows any value including complex types to be assigned without losing complex type information); ex: @code{.py} auto l = (1, 2); @endcode
      - improved @ref new "new", @ref cast "cast<>", and @ref instanceof "instanceof" operators
      - the @ref instanceof "instanceof" operator now works with any type; ex: @code{.py} bool b = v instanceof hash<string, int>; @endcode
      - note that complex type information is lost when assigning to an lvalue with a compatible but more generic type or by assigning to an untyped lvalue; this was necessary to allow complex types to be introduced in %Qore without breaking backwards compatibility.
    - support for input and output streams for the efficient piecewise processing of small or large amounts of data with a low memory overhead; includes the following classes:
      - @ref Qore::BinaryInputStream "BinaryInputStream"
      - @ref Qore::BinaryOutputStream "BinaryOutputStream"
      - @ref Qore::BufferedStreamReader "BufferedStreamReader"
      - @ref Qore::EncodingConversionInputStream "EncodingConversionInputStream"
      - @ref Qore::EncodingConversionOutputStream "EncodingConversionOutputStream"
      - @ref Qore::FileInputStream "FileInputStream"
      - @ref Qore::FileOutputStream "FileOutputStream"
      - @ref Qore::InputStream "InputStream"
      - @ref Qore::InputStreamLineIterator "InputStreamLineIterator"
      - @ref Qore::OutputStream "OutputStream"
      - @ref Qore::PipeInputStream "PipeInputStream"
      - @ref Qore::PipeOutputStream "PipeOutputStream"
      - @ref Qore::StreamPipe "StreamPipe"
      - @ref Qore::StreamReader "StreamReader"
      - @ref Qore::StreamWriter "StreamWriter"
      - @ref Qore::StringInputStream "StringInputStream"
      - @ref Qore::StringOutputStream "StringOutputStream"
      - @ref Qore::Transform "Transform"
      - @ref Qore::TransformInputStream "TransformInputStream"
      - @ref Qore::TransformOutputStream "TransformOutputStream"
      - @ref Qore::StdoutOutputStream "StdoutOutputStream"
      - @ref Qore::StderrOutputStream "StderrOutputStream"
      .
      Three constants were introduced for accessing standard input/output using streams API:
      - @ref Qore::stdin_stream "stdin_stream"
      - @ref Qore::stdout_stream "stdout_stream"
      - @ref Qore::stderr_stream "stderr_stream"
      .
      Additionally, stream support has been added to the following functions and methods:
      - @ref Qore::FtpClient::put()
      - @ref Qore::FtpClient::get()
      - @ref Qore::HTTPClient::send()
      - @ref Qore::HTTPClient::sendChunked()
      - @ref Qore::Socket::sendHTTPChunkedBodyFromInputStream()
      - @ref Qore::Socket::readHTTPChunkedBodyToOutputStream()
      .
      Stream support was also added to the following user modules:
      - <a href="../../modules/CsvUtil/html/index.html">CsvUtil</a>
      - <a href="../../modules/FixedLengthUtil/html/index.html">FixedLengthUtil</a>
    - support for @ref op_functional "lazy functional evaluation" of functional operators (including nested lazy evaluation) for much more efficient processing of iterated expressions; affects:
      - @ref map "map": supports lazy evaluation of itself and also of the iterator expression
      - @ref select "select": supports lazy evaluation of itself and also of the iterator expression
      - @ref keys "keys": supports lazy evaluation of itself
      - @ref foldl "foldl": supports lazy evaluation of the iterator expression
      - @ref foldr "foldlr": supports lazy evaluation of the iterator expression
      - @ref foreach "foreach": supports lazy evaluation of the iterator expression
      - @ref range_operator ".. (range operator)": supports lazy evaluation of itself
      - @ref list_element_operator "[n,m,...] (list, string, or binary dereference with multiple indices))": supports lazy evaluation of itself
    - support for list, string, and binary slices with offsets and ranges:
      - @ref list_slicing "list slices"
      - @ref string_slicing "string slices"
      - @ref binary_slicing "binary slices"
      - new @ref range_operator ".. range operator"
      - updated @ref list_element_operator "[] operator"
    - enhanced cryptographic support including support for <a href="https://en.wikipedia.org/wiki/Advanced_Encryption_Standard">AES</a> with Additional Authenticated Data and <a href="https://en.wikipedia.org/wiki/Message_authentication_code">Message Authentication Code (MAC)</a> support, plus the following new API functions:
      - @ref Qore::decrypt_to_binary()
      - @ref Qore::decrypt_to_string()
      - @ref Qore::encrypt()
      - @ref Qore::get_crypto_info()
      - @ref Qore::get_decryptor()
      - @ref Qore::get_encryptor()
      .
      The following constants were added to support the new generic cryptographic APIs:
      - @ref Qore::CRYPTO_ALG_AES_128
      - @ref Qore::CRYPTO_ALG_AES_192
      - @ref Qore::CRYPTO_ALG_AES_256
      - @ref Qore::CRYPTO_ALG_BLOWFISH
      - @ref Qore::CRYPTO_ALG_BLOWFISH_CFB
      - @ref Qore::CRYPTO_ALG_BLOWFISH_OFB
      - @ref Qore::CRYPTO_ALG_CAST5
      - @ref Qore::CRYPTO_ALG_CAST5_CFB
      - @ref Qore::CRYPTO_ALG_CAST5_OFB
      - @ref Qore::CRYPTO_ALG_DES
      - @ref Qore::CRYPTO_ALG_DES_CFB
      - @ref Qore::CRYPTO_ALG_DES_OFB
      - @ref Qore::CRYPTO_ALG_DES_EDE
      - @ref Qore::CRYPTO_ALG_DES_EDE_CFB
      - @ref Qore::CRYPTO_ALG_DES_EDE_OFB
      - @ref Qore::CRYPTO_ALG_DES_EDE3
      - @ref Qore::CRYPTO_ALG_DES_EDE3_CFB
      - @ref Qore::CRYPTO_ALG_DES_EDE3_OFB
      - @ref Qore::CRYPTO_ALG_DESX
      - @ref Qore::CRYPTO_ALG_RC2
      - @ref Qore::CRYPTO_ALG_RC2_CFB
      - @ref Qore::CRYPTO_ALG_RC2_OFB
      - @ref Qore::CRYPTO_ALG_RC4
      - @ref Qore::CRYPTO_ALG_RC5
      - @ref Qore::CRYPTO_ALG_RC5_CFB
      - @ref Qore::CRYPTO_ALG_RC5_OFB
    - support for binding output placeholder buffers for @ref resultset_output_binding "result sets" that return an @ref Qore::SQL::SQLStatement "SQLStatement" object:
      - new DBI capability constant @ref Qore::SQL::DBI_CAP_HAS_RESULTSET_OUTPUT "DBI_CAP_HAS_RESULTSET_OUTPUT"
      - new placeholder buffer specification constant @ref Qore::SQL::RESULTSET "RESULTSET"
    - new debugging support (note that APIs are subject to change until the next major release):
      - new classes:
        - @ref Qore::Breakpoint "Breakpoint"
        - @ref Qore::DebugProgram "DebugProgram"
        - @ref Qore::ProgramControl "ProgramControl"
      - new modules:
        - <a href="../../modules/DebugCmdLine/html/index.html">DebugCmdLine</a>
        - <a href="../../modules/DebugHandler/html/index.html">DebugHandler</a>
        - <a href="../../modules/DebugProgramControl/html/index.html">DebugProgramControl</a>
        - <a href="../../modules/DebugUtil/html/index.html">DebugUtil</a>
      - new parse directives:
        - @ref allow-debugger "%allow-debugger": allows running debug commands
        - @ref no-debugging "%no-debugging": forbids debugging of the current @ref Qore::Program "Program" object
    - new user modules:
      - <a href="../../modules/DebugCmdLine/html/index.html">DebugCmdLine</a>
      - <a href="../../modules/DebugHandler/html/index.html">DebugHandler</a>
      - <a href="../../modules/DebugProgramControl/html/index.html">DebugProgramControl</a>
      - <a href="../../modules/DebugUtil/html/index.html">DebugUtil</a>
      - <a href="../../modules/ConnectionProvider/html/index.html">ConnectionProvider</a>
      - <a href="../../modules/DatasourceProvider/html/index.html">DatasourceProvider</a>
      - <a href="../../modules/Qdx/html/index.html">Qdx</a>
      - <a href="../../modules/SewioRestClient/html/index.html">SewioRestClient</a>
      - <a href="../../modules/SewioWebSocketClient/html/index.html">SewioWebSocketClient</a>
      - <a href="../../modules/Swagger/html/index.html">Swagger</a>
      - <a href="../../modules/TextWrap/html/index.html">TextWrap</a>
    - new access modifiers: <tt><b>private:internal</b></tt> (providing strong encapsulation of the following declaration(s)) and <tt><b>private:hierarchy</b></tt> (which is equivalent to <tt><b>private</b></tt>; <a href="https://github.com/qorelanguage/qore/issues/1197">issue 1197</a>)
    - new parse options and directives:
      - @ref allow-debugger "%allow-debugger": allows running debug commands
      - @ref no-debugging "%no-debugging": forbids debugging of the current @ref Qore::Program "Program" object
      - @ref allow-weak-references "%allow-weak-references": allows the use of the @ref weak_assignment_operator "weak assignment operator (:=)"
      - @ref broken-loop-statement "%broken-loop-statement": allows @ref continue "continue" and @ref break "break" statements to be accepted anywhere in the source and behave like a @ref return "return" statement
      - @ref broken-references "%broken-references": allows @ref reference_type "reference" and @ref reference_or_nothing_type "*reference" type restrictions to accept any type contrary to the documented design and intention of these type restrictions
      - @ref correct-loop-statement "%correct-loop-statement": to revert the effect of @ref broken-loop-statement "%broken-loop-statement"
      - @ref correct-references "%correct-references": to revert the effect of @ref broken-references "%broken-references"
      - @ref no-uncontrolled-apis "%no-uncontrolled-apis": disallow access to uncontrolled APIs such as external language bindings or direct generic system call APIs that could bypass %Qore's sandboxing controls
      - @ref strong-encapsulation "%strong-encapsulation": disallows out of line class and namespace declarations
      - @ref try-reexport-module "%try-reexport-module": conditionally loads a module in a @ref user_modules "user module" and allows for that module to be reexported as well
    - new constants:
      - @ref Qore::SQL::DBI_CAP_HAS_RESULTSET_OUTPUT "DBI_CAP_HAS_RESULTSET_OUTPUT": DBI capability for drivers that support returning an @ref Qore::SQL::SQLStatement "SQLStatement" object for a @ref resultset_output_binding "result set" when bound with the @ref Qore::SQL::RESULTSET "RESULTSET" placeholder specification
      - @ref Qore::PathSep "PathSep": defines the platform-specific path separator character
      - @ref Qore::PO_ALLOW_DEBUGGER "PO_ALLOW_DEBUGGER": allows running debugger commands
      - @ref Qore::PO_NO_DEBUGGING "PO_NO_DEBUGGING": disallows debugging of the @ref Qore::Program "Program"
      - @ref Qore::PO_ALLOW_WEAK_REFERENCES "PO_ALLOW_WEAK_REFERENCES": allows the use of the @ref weak_assignment_operator "weak assignment operator (:=)"
      - @ref Qore::PO_BROKEN_LOOP_STATEMENT "PO_BROKEN_LOOP_STATEMENT": allows @ref continue "continue" and @ref break "break" statements to be accepted anywhere in the source and behave like a @ref return "return" statement
      - @ref Qore::PO_BROKEN_REFERENCES "PO_BROKEN_REFERENCES": reverts @ref reference_type "reference" and @ref reference_or_nothing_type "*reference" type restrictions to pre-%Qore-0.8.13 behavior where they would have no effect
      - @ref Qore::PO_NO_UNCONTROLLED_APIS "PO_NO_UNCONTROLLED_APIS": disallow access to uncontrolled APIs such as external language bindings or direct generic system call APIs that could bypass %Qore's sandboxing controls; note that this parse option was also added to @ref Qore::PO_NO_IO "PO_NO_IO" and @ref Qore::PO_NO_EXTERNAL_ACCESS "PO_NO_EXTERNAL_ACCESS"
      - @ref Qore::PO_STRONG_ENCAPSULATION "PO_STRONG_ENCAPSULATION": disallows out of line class and namespace declarations
      - @ref Qore::SQL::RESULTSET "RESULTSET": specifies that an @ref Qore::SQL::SQLStatement "SQLStatement" object should be returned from a @ref resultset_output_binding "result set" output variable in an SQL query
      - @ref Qore::SSL_VERIFY_NONE "SSL_VERIFY_NONE": @ref Qore::Socket::setSslVerifyMode() "Socket::setSslVerifyMode()" option: do not verify peer certificates
      - @ref Qore::SSL_VERIFY_PEER "SSL_VERIFY_PEER": @ref Qore::Socket::setSslVerifyMode() "Socket::setSslVerifyMode()" option: verify peer certificates
      - @ref Qore::SSL_VERIFY_FAIL_IF_NO_PEER_CERT "SSL_VERIFY_FAIL_IF_NO_PEER_CERT": @ref Qore::Socket::setSslVerifyMode() "Socket::setSslVerifyMode()" option: fail if the client does not provide a certificate (server mode only)
      - @ref Qore::SSL_VERIFY_CLIENT_ONCE "SSL_VERIFY_CLIENT_ONCE": @ref Qore::Socket::setSslVerifyMode() "Socket::setSslVerifyMode()" option: only require the client to send a certificate once (server mode only)
      - @ref Qore::ParseOptionCmdCodeMap
      - @ref Qore::ParseOptionCmdStringMap
      - see new cryptographic constants listed above
    - implemented additional parse-time checks for many @ref operators "operators" to provide feedback for invalid operations detected at parse time
    - implemented the @ref weak_assignment_operator "weak assignment operator (:=)" (only available with @ref allow-weak-references "%allow-weak-references")
    - implemented the @ref range_operator "range operator (..)"
    - implemented support for list expressions inside the @ref list_element_operator "dereference operator ([])"
    - new methods:
      - @ref Qore::Program::getAllDefines()
      - @ref Qore::Program::getGlobalVars()
      - @ref Qore::Program::importHashDecl()
      - @ref Qore::Program::importSystemHashDecls()
      - @ref Qore::Program::setGlobalVarValue()
      - @ref Qore::Program::setThreadInit()
      - @ref Qore::Program::getThreadList()
      - @ref Qore::Socket::acceptAllCertificates()
      - @ref Qore::Socket::getAcceptAllCertificates()
      - @ref Qore::Socket::getSslVerifyMode()
      - @ref Qore::Socket::setSslVerifyMode()
    - updated methods:
      - @ref Qore::Thread::Counter::dec() "Counter::dec()": now returns the current value of the counter
      - @ref Qore::HTTPClient::constructor() added support for the following options:
        - \c ssl_cert_path: allows an X.509 client certificate to be set in the constructor
        - \c ssl_key_path: allows a private key for an X.509 client certificate to be set in the constructor
        - \c ssl_key_password: allows a password-protected private key to be used wih an X.509 client certificate
        - \c ssl_verify_cert: enforces server certificate validation with HTTPS connections
        .
        Additionally, the HTTPClient class now understands the \c PATCH method (<a href="https://tools.ietf.org/html/rfc5789">RFC 5789</a>)
      - @ref Qore::RangeIterator::constructor(int) was updated; the second argument was removed to avoid ambiguity with the other overloaded constructor
      - @ref Qore::TreeMap::get() "TreeMap::get()": added a new optional argument to return the unmatched part of the search string
      - the following read-only static methods were moved from the @ref Qore::File "File" class to the @ref Qore::ReadOnlyFile "ReadOnlyFile" class:
        - @ref Qore::ReadOnlyFile::hstat() "ReadOnlyFile::hstat()"
        - @ref Qore::ReadOnlyFile::hlstat() "ReadOnlyFile::hlstat()"
        - @ref Qore::ReadOnlyFile::lstat() "ReadOnlyFile::lstat()"
        - @ref Qore::ReadOnlyFile::stat() "ReadOnlyFile::stat()"
        - @ref Qore::ReadOnlyFile::statvfs() "ReadOnlyFile::statvfs()"
    - new pseudo-methods:
      - <int>::format(int, string, string)
      - <float>::format(int, string, string)
      - <number>::format(int, string, string)
      - <string>::toInt(int)
      - <int>::toBase(int)
      - <number>::toBase(int)
      - <float>::toBase(int)
      - <value>::complexType()
      - <value>::fullType()
    - new functions:
      - @ref Qore::decrypt_to_binary()
      - @ref Qore::decrypt_to_string()
      - @ref Qore::encrypt()
      - @ref Qore::get_compressor()
      - @ref Qore::get_crypto_info()
      - @ref Qore::get_decompressor()
      - @ref Qore::get_decryptor()
      - @ref Qore::get_encryptor()
      - @ref Qore::get_global_vars()
      - @ref Qore::get_local_vars()
      - @ref Qore::get_random_bytes()
      - @ref Qore::get_thread_call_stack()
      - @ref Qore::parse_int()
      - @ref Qore::set_global_var_value()
      - @ref Qore::set_local_var_value()
    - updated functions/methods:
      - @ref Qore::Thread::Counter::dec() "Counter::dec()": now returns the current value of the counter
      - @ref Qore::Thread::thread_yield()
    - updated functions:
      - @ref Qore::ceil() "ceil()": now allows the precision to be specified
      - @ref Qore::floor() "floor()": now allows the precision to be specified
      - @ref Qore::hash() "hash()": now returns an untyped hash stripped of any key type information
      - @ref Qore::mkdir() "mkdir()": now allows parent directories to be created in the same call
      - @ref Qore::round() "round()": now allows the precision to be specified
      - @ref Qore::set_thread_init() "set_thread_init()": now allows for thread init code to be removed
      - @ref Qore::xrange(int) was updated; the second argument was removed to avoid ambiguity with the other overloaded variant
    - module updates:
      - <a href="../../modules/BulkSqlUtil/html/index.html">BulkSqlUtil</a> module updates:
        - added complex type support
        - added the \c AbstractBulkOperation::size() method
        - implemented analytic/window functions: new functions [<a href="https://github.com/qorelanguage/qore/issues/2203">issue 2202</a>]
        - implemented analytic/window functions: cop_over full support including ORDER BY [<a href="https://github.com/qorelanguage/qore/issues/2203">issue 2203</a>]
      - <a href="../../modules/CsvUtil/html/index.html">CsvUtil</a> module updates:
        - added support for streams
      - <a href="../../modules/FixedLengthUtil/html/index.html">FixedLengthUtil</a> module updates:
        - added support for streams
        - added \c FixedLengthFileIterator::getFileName() (<a href="https://github.com/qorelanguage/qore/issues/1164">issue 1164</a>)
        - added field as well as global option "truncate" (<a href="https://github.com/qorelanguage/qore/issues/1841">issue 1841</a>)
        - added field as well as global option "tab2space" (<a href="https://github.com/qorelanguage/qore/issues/1866">issue 1866</a>)
      - <a href="../../modules/HttpServer/html/index.html">HttpServer</a> module updates:
        - added a minimal substring of string bodies received to the log message when logging HTTP requests
      - <a href="../../modules/HttpServerUtil/html/index.html">HttpServerUtil</a> module updates:
        - the \c parse_uri_query() function was moved to the <a href="../../modules/Util/html/index.html">Util</a> module
      - <a href="../../modules/Mime/html/index.html">Mime</a> module updates:
        - added complex type support
        - added the following constants:
          - \c MimeTypeMultipartFormData
          - \c MimeTypeMultipartRelated
          - \c MimeTypeMultipartMixed
        - added the following methods:
          - \c MultipartMessage::getBoundary()
          - \c MultipartMessage::serializeBody()
          - \c MultipartMessage::size()
        - fixed a bug parsing multipart messages where unnecessary characters were searched (<a href="https://github.com/qorelanguage/qore/issues/2099">issue 2099</a>)
      - <a href="../../modules/Pop3Client/html/index.html">Pop3Client</a> module updates:
        - added the \c Pop3Connection class to support the <a href="../../ConnectionProvider/html/index.html">ConnectionProvider</a> module
      - <a href="../../modules/Qorize/html/index.html">Qorize</a> module updates:
        - \c qorize_named() added support for objects
      - <a href="../../modules/RestClient/html/index.html">RestClient</a> module updates:
        - added the \c RestConnection class to support the <a href="../../ConnectionProvider/html/index.html">ConnectionProvider</a> module
        - support for the \c text/plain \c Content-Type
      - <a href="../../modules/RestClient/html/index.html">RestClient</a> module updates:
        - added support for runtime REST API validation against a REST schema using the <a href="../../modules/RestSchemaValidator/html/index.html">RestSchemaValidator</a> module
        - added support for Swagger 2.0 REST API validation and \c "swagger" options using the <a href="../../modules/Swagger/html/index.html">Swagger</a> module in the \c RestClient and \c RestConnection classes
      - <a href="../../modules/RestHandler/html/index.html">RestHandler</a> module updates:
        - added an API to allow REST calls to be made internally (<a href="https://github.com/qorelanguage/qore/issues/1899">issue 1899</a>)
        - added support for runtime REST API validation against a REST schema using the <a href="../../modules/RestSchemaValidator/html/index.html">RestSchemaValidator</a> module
      - <a href="../../modules/RestSchemaValidator/html/index.html">RestSchemaValidator</a> module:
        - added this new module providing a <a href="https://en.wikipedia.org/wiki/Representational_state_transfer">REST</a> schema validation API
      - <a href="../../modules/SalesforceRestClient/html/index.html">SalesforceRestClient</a> module updates:
        - added the \c SalesforcRestConnection class to support the <a href="../../ConnectionProvider/html/index.html">ConnectionProvider</a> module
      - <a href="../../modules/Schema/html/index.html">Schema</a> module updates:
        - added the \c c_blob() and \c c_clob() functions (<a href="https://github.com/qorelanguage/qore/issues/1851">issue 1851</a>)
      - <a href="../../modules/SewioRestClient/html/index.html">SewioRestClient</a> module:
        - added this new module providing APIs for communicating with <a href="http://www.sewio.net">Sewio.net</a>'s RTLS Studio REST API
      - <a href="../../modules/SewioWebSocketClient/html/index.html">SewioWebSocketClient</a> module:
        - added this new module providing APIs for communicating with <a href="http://www.sewio.net">Sewio.net</a>'s RTLS Studio WebSocket API
      - <a href="../../modules/SmtpClient/html/index.html">SmtpClient</a> module updates:
        - added the \c SmtpConnection class to support the <a href="../../ConnectionProvider/html/index.html">ConnectionProvider</a> module
      - <a href="../../modules/SqlUtil/html/index.html">SqlUtil</a> module updates:
        - implemented the \c cop_trunc_date() function (<a href="https://github.com/qorelanguage/qore/issues/2032">issue 2032</a>)
      - <a href="../../modules/Swagger/html/index.html">Swagger</a> module added:
        - added this new module providing a <a href="https://swagger.io/">Swagger 2.0 REST API validation API</a> to %Qore
      - <a href="../../modules/TableMapper/html/index.html">TableMapper</a> module updates:
        - added support for upserts in \c InboundTableMapper (<a href="https://github.com/qorelanguage/qore/issues/1067">issue 1067</a>)
        - added \c InboundTableMapper::queueData(list)
      - <a href="../../modules/TelnetClient/html/index.html">TelnetClient</a> module updates:
        - added the \c TelnetConnection class to support the <a href="../../ConnectionProvider/html/index.html">ConnectionProvider</a> module
        - added support for URLs in the constructor()
        - added the \c TelnetClient::getTarget() method
      - <a href="../../modules/Util/html/index.html">Util</a> module updates:
        - the \c parse_uri_query() function was moved here from the <a href="../../modules/HttpServerUtil/html/index.html">HttpServerUtil</a> module
        - \c parse_uri_query() now handles repeated query arguments as a list
        - added public function \c flatten()
        - added public function \c uniq()
      - <a href="../../modules/WebSocketClient/html/index.html">WebSocketClient</a> module updates:
        - added the \c WebSocketConnectionObject class to support the <a href="../../ConnectionProvider/html/index.html">ConnectionProvider</a> module
        - updated for complex types
        - fixed a bug where the event loop thread would immediately terminate after a reconnection (<a href="https://github.com/qorelanguage/qore/issues/2061">issue 2061</a>)
        - improved client logging
        - fixed a bug where the \c WebSocketClient class did not validate the \c Sec-WebSocket-Accept response header according to RFC6455 (<a href="https://github.com/qorelanguage/qore/issues/2062">issue 2062</a>)
      - <a href="../../modules/WebSocketUtil/html/index.html">WebSocketUtil</a> module updates:
        - added the \c ws_get_response_key() function
    - the following classes can be used from binary modules:
      - @ref Qore::File "File"
      - @ref Qore::ReadOnlyFile "ReadOnlyFile"
    - updated the build to require a <a href="https://en.wikipedia.org/wiki/C%2B%2B11">C++11</a> compiler or better to build %Qore (<a href="https://github.com/qorelanguage/qore/issues/994">issue 994</a>)
    - a relative time stamp is now logged in trace and debug output

    @subsection qore_0813_bug_fixes Bug Fixes in Qore
    - fixed a bug causing @ref Qore::AbstractQuantifiedBidirectionalIterator "AbstractQuantifiedBidirectionalIterator" not being available (<a href="https://github.com/qorelanguage/qore/issues/968">issue 968</a>)
    - <a href="../../modules/BulkSqlUtil/html/index.html">BulkSqlUtil</a> module fixes:
      - fixed the module to work properly even with DB drivers that do not support parameter array binding (<a href="https://github.com/qorelanguage/qore/issues/1154">issue 1154</a>)
    - <a href="../../modules/CsvUtil/html/index.html">CsvUtil</a> module fixes:
      - fixed a bug in an error message validating input data (<a href="https://github.com/qorelanguage/qore/issues/1062">issue 1062</a>)
      - added an exception when detected headers do not match the \a fields option (<a href="https://github.com/qorelanguage/qore/issues/2179">issue 2179</a>)
    - <a href="../../modules/HttpServer/html/index.html">HttpServer</a> module fixes:
      - added logic to attempt to mask passwords in log messages (<a href="https://github.com/qorelanguage/qore/issues/1086">issue 1086</a>)
    - <a href="../../modules/HttpServerUtil/html/index.html">HttpServerUtil</a> module fixes:
      - fixed a bug where the \a msg arg to \c AbstractAuthenticator::do401() was ignored (<a href="https://github.com/qorelanguage/qore/issues/1047">issue 1047</a>)
    - <a href="../../modules/RestHandler/html/index.html">RestHandler</a> module fixes:
      - added logic to allow sensitive data to be masked in log messages (<a href="https://github.com/qorelanguage/qore/issues/1086">issue 1086</a>)
    - <a href="../../modules/SqlUtil/html/index.html">SqlUtil</a> module fixes:
      - fixed a bug in update and upsert statement generation when the given data does not have enough columns to use the unique index found, an error message is generated that contains all the columns names instead of just the column names required by the index (<a href="https://github.com/qorelanguage/qore/issues/1013">issue 1013</a>)
    - <a href="../../modules/WebSocketClient/html/index.html">WebSocketClient</a> module fixes:
      - fixed a thread lock starvation race condition (<a href="https://github.com/qorelanguage/qore/issues/2130">issue 2130</a>)
    - \c UTF-16 fixes:
      - fixed a bug comparing strings in \c UTF-16 encodings (<a href="https://github.com/qorelanguage/qore/issues/1579">issue 1579</a>)
      - fixed @ref Qore::substr() and <string>::substr() with strings in \c UTF-16 encodings (<a href="https://github.com/qorelanguage/qore/issues/1586">issue 1586</a>)
      - fixed @ref Qore::trim(), @ref Qore::ltrim(), @ref Qore::rtrim() and the @ref trim "trim" operator with strings with \c UTF-16 encodings (<a href="https://github.com/qorelanguage/qore/issues/1775">issue 1775</a>)
    - fixed a bug where @ref break "break" and @ref continue "continue" statements were accepted outside of loops (<a href="https://github.com/qorelanguage/qore/issues/976">issue 976</a>)
    - fixed a bug compiling on Solaris SPARC with g++ where \c MPFR_DECL_INIT() is compiled incorrectly with -O1 or greater (<a href="https://github.com/qorelanguage/qore/issues/958">issue 958</a>)
    - fixed a bug causing an infinite loop in decompression functions (<a href="https://github.com/qorelanguage/qore/issues/966">issue 966</a>)
    - fixed an issue where an internal C++ API (QoreProgram::parseCmdLineDefines()) performed a needless copy of a data structure (<a href="https://github.com/qorelanguage/qore/issues/1099">issue 1099</a>)
    - fixed a stack corruption bug with asynchronous I/O on UNIX systems with @ref Qore::ReadOnlyFile "ReadOnlyFile" methods (<a href="https://github.com/qorelanguage/qore/issues/1106">issue 1106</a>)
    - fixed bugs with inconsistent conversions of @ref int_type "int", @ref float_type "float", and @ref bool_type "boolean" values to date/time values, now they are all converted uniformly to @ref relative_dates "relative date/time values" (<a href="https://github.com/qorelanguage/qore/issues/1156">issue 1156</a>)
    - fixed a bug where Qore allowed code to be declared both public and private without a warning (<a href="https://github.com/qorelanguage/qore/issues/1187">issue 1187</a>)
    - fixed a bug where the @ref instanceof "instanceof" operator would return @ref Qore::True "True" with objects that did not publically inherit the given class or where the given class is not accessible (<a href="https://github.com/qorelanguage/qore/issues/1191">issue 1191</a>)
    - fixed a bug in qpp support of the 'final' class flag (<a href="https://github.com/qorelanguage/qore/issues/1222">issue 1222</a>)
    - fixed a bug where the @ref plus_operator "+ operator" provided access to private members from outside the class (<a href="https://github.com/qorelanguage/qore/issues/1209">issue 1209</a>)
    - fixed a bug where different @ref overloading "overloaded" method variant resolution rules were used at parse time (best match in hierarchy) and runtime (best match in first matching class) in a class hierarchy (<a href="https://github.com/qorelanguage/qore/issues/1229">issue 1229</a>)
    - fixed a bug where exceptions in base class constructor calls did not reflect the actual source location (<a href="https://github.com/qorelanguage/qore/issues/1230">issue 1230</a>)
    - fixed a bug where runtime function/method variant matching was incorrectly biased towards default matches for missing arguments (<a href="https://github.com/qorelanguage/qore/issues/1231">issue 1231</a>)
    - fixed bugs where calls to @ref Qore::Socket::upgradeClientToSSL() "Socket::upgradeClientToSSL()" and @ref Qore::Socket::upgradeServerToSSL() "Socket::upgradeServerToSSL()" were ignored with no exception thrown if the socket was not connected (<a href="https://github.com/qorelanguage/qore/issues/1258">issue 1258</a>)
    - fixed a bug where a closure created in an object scope could not be called if the object had been deleted, even if the closure did not refer to the object (<a href="https://github.com/qorelanguage/qore/issues/1303">issue 1303</a>)
    - fixed a bug where @ref Qore::ord() "ord()" would return negative numbers for bytes with the high bit set with compilers where <tt>char</tt> is the same as <tt>signed char</tt> (<a href="https://github.com/qorelanguage/qore/issues/1385">issue 1385</a>)
    - fixed a bug where @ref Qore::int(softint) "int(number)" returned rounded value instead of the integer part (while @ref Qore::int(softint) "int(float)" behaved correctly; also cf. initializing a softint value from a number vs. from a float) (<a href="https://github.com/qorelanguage/qore/issues/1463">issue 1463</a>)
    - @ref Qore::File::read() "File::read()" now uses character semantics for the length argument (<a href="https://github.com/qorelanguage/qore/issues/1548">issue 1548</a>)
    - fixed a bug with strongly-typed lvalue assignments with classes created in different @ref Qore::Program "Program" objects (<a href="https://github.com/qorelanguage/qore/issues/1551">issue 1551</a>)
    - fixed a bug where an ASCII string and the same string in a different encoding and with diacritics could incorrectly be marked as equal (<a href="https://github.com/qorelanguage/qore/issues/1579">issue 1579</a>)
    - fixed bugs in @ref Qore::HTTPClient "HTTPClient" methods where string message bodies were not converted to the object's @ref character_encoding "character encoding" before transmission (<a href="https://github.com/qorelanguage/qore/issues/1813">issue 1813</a>)
    - fixed a bug in the @ref reference_type "reference" and @ref reference_or_nothing_type "*reference" assignment restrictions; previously any value was accepted, now only references are accepted as the initial assignment values (<a href="https://github.com/qorelanguage/qore/issues/1819">issue 1819</a>)
    - fixed a bug in handling the \c SqlUtil::BLOB type in the <a href="../../modules/FreetdsSqlUtil/html/index.html">FreetdsSqlUtil</a> module (<a href="https://github.com/qorelanguage/qore/issues/1852">issue 1852</a>)
    - fixed a bug in overloaded call variant matching where missing arguments were counted towards the match (<a href="https://github.com/qorelanguage/qore/issues/1897">issue 1897</a>)
    - fixed many bugs where parse-time errors could be reported at an incorrect source location; parse-time error location reporting has been completely overhauled and reimplemented for correctness (<a href="https://github.com/qorelanguage/qore/issues/1930">issue 1930</a>)
    - fixed a bug where code signatures would accept parameter variables without \c "$" signs even when @ref allow-bare-refs "%allow-bare-refs" was not in effect (<a href="https://github.com/qorelanguage/qore/issues/1941">issue 1941</a>)
    - fixed memory leaks in the scanner related to EOF conditions (<a href="https://github.com/qorelanguage/qore/issues/1976">issue 1976</a>)
    - rewrote %Qore functions @ref gethostbyname(), @ref gethostbyname_long() and @ref gethostbyaddr() to use standard C functions \c getaddrinfo(3) and \c getnameinfo(3) internally instead of the deprecated \c gethostbyname(3) and \c gethostbyaddr(3) (<a href="https://github.com/qorelanguage/qore/issues/1952">issue 1952</a>)
    - fixed cmake builds on Darwin (<a href="https://github.com/qorelanguage/qore/issues/1980">issue 1980</a>)
    - fixed a bug where immediate date-time values were not marked with their type at parse time (<a href="https://github.com/qorelanguage/qore/issues/2001">issue 2001</a>)
    - fixed a bug where the @ref data_or_nothing_type "*data" type restriction would allow all types to be assigned at runtime (<a href="https://github.com/qorelanguage/qore/issues/2002">issue 2002</a>)
    - @ref Qore::RangeIterator::constructor(int) and @ref Qore::xrange(int) were updated; the second arguments were removed to avoid ambiguity with the other overloaded variants (<a href="https://github.com/qorelanguage/qore/issues/2016">issue 2016</a>)
    - fixed a bug where @ref Qore::replace() could get in an infinite loop with arguments with embededed nulls (<a href="https://github.com/qorelanguage/qore/issues/2098">issue 2098</a>)
    - fixed a bug in regular expression extraction where an infinite loop could occur (<a href="https://github.com/qorelanguage/qore/issues/2083">issue 2083</a>)
    - fixed a bug where a call reference to an object method that crosses @ref Qore::Program "Program" boundaries could result in a core dump when called due to an error managing thread-local data (<a href="https://github.com/qorelanguage/qore/issues/2145">issue 2145</a>)
    - fixed crashes in scanner due to EOF in comments (<a href="https://github.com/qorelanguage/qore/issues/2175">issue 2175</a>)

    @section qore_081212 Qore 0.8.12.12

    @par Release Summary
    Bugfix release; see details below

    @subsection qore_081212_new_features New Features in Qore

    - added the @ref Qore::Option::HAVE_DSS "HAVE_DSS" constant to indicate if the outdated DSS(), DSS1(), DSS_bin(), DSS1_bin(), DSS_HMAC(), and DSS1_HMAC() functions are available in the opnessl library used to compile %Qore

    @subsection qore_081212_bug_fixes Bug Fixes in Qore

    - fixed a bug handling \c argv in base class constructor execution (<a href="https://github.com/qorelanguage/qore/issues/2030">issue 2030</a>)
    - fixed a bug handling the connection status in the @ref Qore::HTTPClient "HTTPClient" class (<a href="https://github.com/qorelanguage/qore/issues/2058">issue 2058</a>)
    - fixed building with openssl 1.1+ (<a href="https://github.com/qorelanguage/qore/issues/2135">issue 2135</a>)
    - fixed binding more than one wilcard port on a specific address in the <a href="../../modules/HttpServer/html/index.html">HttpServer</a> module (<a href="https://github.com/qorelanguage/qore/issues/2155">issue 2155</a>)
    - fixed a bug in <a href="../../modules/SqlUtil/html/index.html">SqlUtil</a> with column aliases that are reserved words (<a href="https://github.com/qorelanguage/qore/issues/2163">issue 2163</a>)
    - fixed a memory bug in the @ref splice "splice" operator with a binary operand (<a href="https://github.com/qorelanguage/qore/issues/2303">issue 2303</a>)
    - fixed a bug where calling any @ref Qore::SQL::SQLStatement "SQLStatement" method in another thread with an active connection from a @ref Qore::SQL::DatasourcePool "DatasourcePool" causes a crash (<a href="https://github.com/qorelanguage/qore/issues/2334">issue 2334</a>)
    - fixed a bug in <a href="../../modules/RestHandler/html/index.html">RestHandler</a> regarding inconsistent handling of URI parameter arguments; the \c "action" key was only removed from the \c ah hash when there were no other arguments, introducing an inconsistency in argument handling in REST services (<a href="https://github.com/qorelanguage/qore/issues/2479">issue 2479</a>)
    - fixed a bug where \c ENCODING-CONVERSION-ERROR exceptions were not thrown with newer GNU iconv libraries with an API change (<a href="https://github.com/qorelanguage/qore/issues/2500">issue 2500</a>)

    @section qore_081211 Qore 0.8.12.11

    @par Release Summary
    Bugfix release; see details below

    @subsection qore_081211_new_features New Features in Qore
    - <a href="https://github.com/qorelanguage/qore/issues/1947">issue 1947</a> added @ref warning-broken-logic-precedence "broken-logic-precedence" warning.

    @subsection qore_081211_bug_fixes Bug Fixes in Qore
    - fixed documentation regarding escaping of characters in strings and added a parse exception in case of trying to escape octal values in range 400-777 (<a href="https://github.com/qorelanguage/qore/issues/50">issue 50</a>)
    - fixed a crashing bug where @ref Qore::SQL::Datasource::getConfigString() "Datasource::getConfigString()" was called without a connection, also could crash in an implicit internal call to this method with the @ref Qore::SQL::DatasourcePool "DatasourcePool" class when connections were lost and the warning callback should be called (<a href="https://github.com/qorelanguage/qore/issues/1992">issue 1992</a>)
    - fixed a bug where @ref Qore::SQL::Datasource::getConfigHash() "Datasource::getConfigHash()" returned different values depending on if the object was connected or not (<a href="https://github.com/qorelanguage/qore/issues/1994">issue 1994</a>)

    @section qore_081210 Qore 0.8.12.10

    @par Release Summary
    Bugfix release; see details below

    @subsection qore_081210_bug_fixes Bug Fixes in Qore

    - module fixes:
      - <a href="../../modules/FixedLengthUtil/html/index.html">FixedLengthUtil</a>:
        - fixes and improvements to errors and exceptions (<a href="https://github.com/qorelanguage/qore/issues/1828">issue 1828</a>)
      - <a href="../../modules/HttpServerUtil/html/index.html">HttpServerUtil</a>:
        - eliminated excess logging of all HTTP chunks sent and received (<a href="https://github.com/qorelanguage/qore/issues/1832">issue 1832</a>)
      - <a href="../../modules/PgsqlSqlUtil/html/index.html">PgsqlSqlUtil</a>:
        - fixed a bug in setting a \c comment for a table column (<a href="https://github.com/qorelanguage/qore/issues/1886">issue 1886</a>)
      - <a href="../../modules/SqlUtil/html/index.html">SqlUtil</a>:
        - fixed a bug in the \c offset query hash argument in SQL operation methods (<a href="https://github.com/qorelanguage/qore/issues/1880">issue 1880</a>)
        - fixed a bug that prohibited only columns from the main query to be selected when joins are used (<a href="https://github.com/qorelanguage/qore/issues/1909">issue 1909</a>)
      - <a href="../../modules/TableMapper/html/index.html">TableMapper</a>:
        - fixed a bug in flush messages in the \c InboundTableMapper class (<a href="https://github.com/qorelanguage/qore/issues/1849">issue 1849</a>)
    - fixed a bug that could cause spurious parse-time exceptions to be thrown when matching call variants with multiple return types for the same callable object (<a href="https://github.com/qorelanguage/qore/issues/1928">issue 1928</a>)
    - fixed the process return code in the output reference in @ref Qore::backquote() "backquote()" on Unix/Linux platforms (<a href="https://github.com/qorelanguage/qore/issues/1884">issue 1884</a>)
    - fixed a bug where connections were not immediately released back to the @ref Qore::SQL::DatasourcePool "DatasourcePool" in case of an \c SQLSTATEMENT-ERROR exception (<a href="https://github.com/qorelanguage/qore/issues/1836">issue 1836</a>)
    - eliminated a spurious exception in the @ref Qore::SQL::SQLStatement "SQLStatement" class in case of a @ref Qore::SQL::DatasourcePool "DatasourcePool" timeout (<a href="https://github.com/qorelanguage/qore/issues/1832">issue 1832</a>)
    - fixed a crash when the incorrect type was passed to a parameter declared @ref reference_or_nothing_type "*reference" (<a href="https://github.com/qorelanguage/qore/issues/1815">issue 1815</a>)
    - fixed a crash when the %Qore library exits caused by an error in handling module dependencies with injected modules (<a href="https://github.com/qorelanguage/qore/issues/1805">issue 1805</a>)
    - fixed segfault crashes caused by calling object methods with null pointers (<a href="https://github.com/qorelanguage/qore/issues/1791">issue 1791</a>)
    - added internal API support to make it easier for DBI drivers to handle lost connections and to allow DBI drivers that must close all open handles before a connection is closed (such as the oracle driver); due to this change, @ref Qore::SQL::SQLStatement "SQLStatement" objects based on a @ref Qore::SQL::DatasourcePool "DatasourcePool" are closed automatically whenever the datasource is returned to the pool (<a href="https://github.com/qorelanguage/qore/issues/1250">issue 1250</a>)
    - implemented new parse options to revert the effect of parse options that affect code safety (<a href="https://github.com/qorelanguage/qore/issues/1895">issue 1895</a>):
      - @ref correct-list-parsing "%correct-list-parsing"
      - @ref correct-logic-precedence "%correct-logic-precedence"
      - @ref correct-int-assignments "%correct-int-assignments"
      - @ref correct-operators "%correct-operators"
      - @ref loose-args "%loose-args"
    - fixed parse locations of strings and regexes (<a href="https://github.com/qorelanguage/qore/issues/1905">issue 1905</a>)

    @section qore_08129 Qore 0.8.12.9

    @par Release Summary
    Bugfix release; see details below

    @subsection qore_08129_bug_fixes Bug Fixes in Qore

    - fixed a memory leak where references participate in recursive references (<a href="https://github.com/qorelanguage/qore/issues/1774">issue 1774</a>)
    - fixed a build issue with clang++ (<a href="https://github.com/qorelanguage/qore/issues/1768">issue 1768</a>)
    - fixed a memory leak in the @ref Qore::Thread::Queue "Queue" copy constructor when the @ref Qore::Thread::Queue "Queue" was used in other objects (such as an event queue, etc; <a href="https://github.com/qorelanguage/qore/issues/1749">issue 1749</a>)
    - <a href="../../modules/Mapper/html/index.html">Mapper</a> module fixes:
      - fixed bugs handling the \c allow_dot and \c allow_output_dot options (<a href="https://github.com/qorelanguage/qore/issues/1690">issue 1690</a>)
      - fixed \c TableMapper bugs introduced in Qore 0.8.12.7 (<a href="https://github.com/qorelanguage/qore/issues/1754">issue 1754</a>)

    @section qore_08128 Qore 0.8.12.8

    @par Release Summary
    Bugfix release; see details below

    @subsection qore_08128_bug_fixes Bug Fixes in Qore

    - fixed a memory leak in @ref try-module "%try-module" error handling (<a href="https://github.com/qorelanguage/qore/issues/1690">issue 1690</a>)
    - fixed a bug in @ref Qore::trunc_str() "trunc_str()" when the string has an invalid multi-byte character at the end of the string and the string is exactly the byte width requested (<a href="https://github.com/qorelanguage/qore/issues/1693">issue 1693</a>)
    - fixed a bug where @ref Qore::ReadOnlyFile::getchar() "ReadOnlyFile::getchar()" did not respect character semantics as documented (<a href="https://github.com/qorelanguage/qore/issues/1547">issue 1547</a>)
    - <a href="../../modules/OracleSqlUtil/html/index.html">OracleSqlUtil</a> module fixes:
      - fixed a bug in \c character_semantics for standalone column (<a href="https://github.com/qorelanguage/qore/issues/1688">issue 1688</a>)
    - <a href="../../modules/Mapper/html/index.html">Mapper</a> module fixes:
      - fixed a bug in handling "list mode" data such as submitted by \c InboundTableMapper::queueData() (<a href="https://github.com/qorelanguage/qore/issues/1736">issue 1736</a>, bug introduced in Qore 0.8.12.7 with the fix for <a href="https://github.com/qorelanguage/qore/issues/1626">issue 1626</a>)
    - <a href="../../modules/SqlUtil/html/index.html">SqlUtil</a> module fixes:
      - fixed schema alignment skipping column with name "driver" (<a href="https://github.com/qorelanguage/qore/issues/1684">issue 1684</a>)
      - fixed sqlutil schema management: functional indexes are rejected without () in name (<a href="https://github.com/qorelanguage/qore/issues/1610">issue 1610</a>)
    - <a href="../../modules/TableMapper/html/index.html">TableMapper</a> module fixes:
      - fixed a bug in handling "list mode" data with optimized inserts (<a href="https://github.com/qorelanguage/qore/issues/1736">issue 1736</a>, bug introduced in Qore 0.8.12.7 with the fix for <a href="https://github.com/qorelanguage/qore/issues/1626">issue 1626</a>)
    - <a href="../../modules/WebSocketClient/html/index.html">WebSocketClient</a> module fixes:
      - added timeout values to @ref Qore::Socket "Socket" and @ref Qore::HTTPClient "HTTPClient" calls (<a href="https://github.com/qorelanguage/qore/issues/1725">issue 1725</a>)
    - <a href="../../modules/WebSocketHandler/html/index.html">WebSocketHandler</a> module fixes:
      - added timeout values to @ref Qore::Socket "Socket" calls (<a href="https://github.com/qorelanguage/qore/issues/1725">issue 1725</a>)
    - <a href="../../modules/WebSocketUtil/html/index.html">WebSocketUtil</a> module fixes:
      - added timeout values to @ref Qore::Socket "Socket" calls (<a href="https://github.com/qorelanguage/qore/issues/1725">issue 1725</a>)
    - fixed a bug where a type conversion error in an lvalue assignment could generate a confusing unrelated runtime exception (<a href="https://github.com/qorelanguage/qore/issues/1697">issue 1697</a>)
    - fixed a bug where invalid characters in the port specification in a URL were ignored (<a href="https://github.com/qorelanguage/qore/issues/1728">issue 1728</a>)
    - fixed a bug with SSL socket communication the remote closing the connection during a send operation could cause the current thread to go into an infinite loop consuming 100% CPU (<a href="https://github.com/qorelanguage/qore/issues/1729">issue 1729</a>)
    - fixed a bug in the @ref Qore::HashListIterator "HashListIterator" class iterating hashes with a mix of lists and single values such as used by bulk DML binds; now the single values will appear as the current value for all list elements as per the original design instead of throwing a runtime exception (<a href="https://github.com/qorelanguage/qore/issues/1738">issue 1738</a>)

    @section qore_08127 Qore 0.8.12.7

    @par Release Summary
    Bugfix release; see details below

    @subsection qore_08127_bug_fixes Bug Fixes in Qore

    - fixed bug in internal string generation with \c size_t arguments that could cause invalid data to be output or crashes on 32-bit platforms (<a href="https://github.com/qorelanguage/qore/issues/1640">issue 1640</a>)
    - fixed a runtime memory leak and invalid runtime behavior with undetected recursive lvalue references (<a href="https://github.com/qorelanguage/qore/issues/1617">issue 1617</a>)
    - improved @ref garbage_collection "prompt collection" performance with large graphs of objects by eliminating additional unnecessary graph scans, resulting in further large performance improvements in the garbage collector (<a href="https://github.com/qorelanguage/qore/issues/1363">issue 1363</a>)
    - improved \c InboundTableMapper::queueData() performance (in the <a href="../../modules/TableMapper/html/index.html">TableMapper</a> module) when used with data in hash of lists format to use bulk DML in input and output without internal data conversions (<a href="https://github.com/qorelanguage/qore/issues/1626">issue 1626</a>)
    - <a href="../../modules/OracleSqlUtil/html/index.html">OracleSqlUtil</a> module fixes:
      - worked around \c ORA-22165 from \c op_in() caused by Oracle's limit on number of collection elements (<a href="https://github.com/qorelanguage/qore/issues/1660">issue 1660</a>)
      - fixed a bug in the \a force option (i.e. cascade) for dropping types (<a href="https://github.com/qorelanguage/qore/issues/1683">issue 1683</a>)
    - improved @ref try-module "%try-module" error reporting and documentation (<a href="https://github.com/qorelanguage/qore/issues/1648">issue 1648</a>)

    @section qore_08126 Qore 0.8.12.6

    @par Release Summary
    Bugfix release; see details below

    @subsection qore_08126_bug_fixes Bug Fixes in Qore

    - fixed a bug in @ref Qore::parse_url() parsing single-character hostnames (<a href="https://github.com/qorelanguage/qore/issues/1524">issue 1524</a>)
    - fixed a bug where @ref Qore::PO_LOCKDOWN "PO_LOCKDOWN" was not set when parsing \c init and \c del attributes in @ref user_modules "user module" headers (<a href="https://github.com/qorelanguage/qore/issues/1535">issue 1535</a>)
    - fixed a bug parsing exception catch block parameter errors (in debug builds only; <a href="https://github.com/qorelanguage/qore/issues/1558">issue 1558</a>)
    - fixed a bug dereferencing @ref binary "binary values" with the @ref list_element_operator "[] operator"; the behavior now corresponds to the documentation (<a href="https://github.com/qorelanguage/qore/issues/1566">issue 1566</a>)
    - fixed a bug that would result in a crash if a method were declared both \c static and \c abstract (<a href="https://github.com/qorelanguage/qore/issues/1590">issue 1590</a>)
    - fixed performance issues with the <a href="../../modules/Mapper/html/index.html">Mapper</a> module (and by extension the <a href="../../modules/TableMapper/html/index.html">TableMapper</a> module) for mappers with many identity (i.e. 1:1) and constant mappings (<a href="https://github.com/qorelanguage/qore/issues/1620">issue 1620</a>)
    - fixed a bug in the \c BulkInsertOperation class in the <a href="../../modules/BulkSqlUtil/html/index.html">BulkSqlUtil</a> module where inserts would fail or silently insert invalid data in the second or later blocks when constant hashes were used (<a href="https://github.com/qorelanguage/qore/issues/1625">issue 1625</a>)

    @section qore_08125 Qore 0.8.12.5

    @par Release Summary
    Bugfix release; see details below

    @subsection qore_08125_new_features New Features in Qore

    - added the <a href="../../modules/SalesforceRestClient/html/index.html">SalesforceRestClient</a> module for communicating with Salesforce.com using the REST APIs
    - module <a href="../../modules/SqlUtil/html/index.html">SqlUtil</a>
      - has support for native default values in tables (<a href="https://github.com/qorelanguage/qore/issues/1428">issue 1428</a>)
      - has support for Oracle named types (eg. spatial types) for Schema.qm and SchemaReverse.qm. (<a href="https://github.com/qorelanguage/qore/issues/1465">issue 1465</a>)

    @subsection qore_08125_bug_fixes Bug Fixes in Qore

    - <a href="../../modules/Mime/html/index.html">Mime</a> module:
      - added support for URL form-encoded messages (<a href="https://github.com/qorelanguage/qore/issues/1436">issue 1436</a>
    - <a href="../../modules/RestClient/html/index.html">RestClient</a> module:
      - added support for URL form-encoded messages (<a href="https://github.com/qorelanguage/qore/issues/1436">issue 1436</a>
      - added support for the \c "rawxml" message body encoding (<a href="https://github.com/qorelanguage/qore/issues/1437">issue 1437</a>
    - fixed handling of invalid compressed data in the following functions (<a href="https://github.com/qorelanguage/qore/issues/1432">issue 1432</a>):
      - @ref Qore::gunzip_to_binary()
      - @ref Qore::gunzip_to_string()
      - @ref Qore::uncompress_to_binary()
      - @ref Qore::uncompress_to_string()
    - fixed \c \@inf\@ on Windows (<a href="https://github.com/qorelanguage/qore/issues/1442">issue 1442</a>)
    - fixed @ref Qore::parse_url() with single-character usernames (<a href="https://github.com/qorelanguage/qore/issues/1455">issue 1455</a>)
    - corrected the error message with SSL reads when the server closes the connection prematurely (<a href="https://github.com/qorelanguage/qore/issues/1488">issue 1488</a>)
    - fixed the \c Host header in HTTP requests to not include the port if the port is the default port for the scheme because it causes some servers to reject the request (<a href="https://github.com/qorelanguage/qore/issues/1489">issue 1489</a>)

    @section qore_08124 Qore 0.8.12.4

    @par Release Summary
    Bugfix release; see details below

    @subsection qore_08124_bug_fixes Bug Fixes in Qore

    - fixed a reference bug in the @ref Qore::Thread::Queue "Queue" class introduced in the last release (<a href="https://github.com/qorelanguage/qore/issues/1309">issue 1309</a>)
    - fixed a bug where database types could not be correctly aligned if they had dependencies (<a href="https://github.com/qorelanguage/qore/issues/1314">issue 1314</a>); entailed updates in the following modules:
      - <a href="../../modules/SqlUtil/html/index.html">SqlUtil</a>
      - <a href="../../modules/FreetdsSqlUtil/html/index.html">FreetdsSqlUtil</a>
      - <a href="../../modules/MysqlSqlUtil/html/index.html">MysqlSqlUtil</a>
      - <a href="../../modules/OracleSqlUtil/html/index.html">OracleSqlUtil</a>
      - <a href="../../modules/PgsqlSqlUtil/html/index.html">PgsqlSqlUtil</a>
      - <a href="../../modules/Schema/html/index.html">Schema</a>
    - fixed a bug in @ref Qore::trunc_str() "trunc_str()" where an infinite loop could be triggered with certain arguments and multi-byte character encodings (<a href="https://github.com/qorelanguage/qore/issues/1327">issue 1327</a>)
    - improved @ref garbage_collection "prompt collection" performance with larger graphs of objects by eliminating unnecessary graph scans made during object method calls (<a href="https://github.com/qorelanguage/qore/issues/1363">issue 1363</a>)
    - fixed bugs in @ref Qore::date(string) "date(string)" and @ref Qore::date(string, string) "date(string, string)" where invalid input data was ignored and invalid dates were returned (<a href="https://github.com/qorelanguage/qore/issues/1369">issue 1369</a>)
    - <a href="../../modules/CsvUtil/html/index.html">CsvUtil</a> module:
      - fixed a bug in \c AbstractCsvIterator::identifyTypeImpl() generating an error message (<a href="https://github.com/qorelanguage/qore/issues/1355">issue 1355</a>)
    - <a href="../../modules/MailMessage/html/index.html">MailMessage</a> module:
      - fixed a bug using the default encoding in \c Message::attach() (issue <a href="https://github.com/qorelanguage/qore/issues/1352">issue 1352</a>)
    - <a href="../../modules/SqlUtil/html/index.html">SqlUtil</a> module:
      - fixed the ignored character_semantics column option in schema alignmed (<a href="https://github.com/qorelanguage/qore/issues/1379">issue 1379</a>)
      - implemented the \c cop_length() column function (<a href="https://github.com/qorelanguage/qore/issues/1395">issue 1395</a>)
    - <a href="../../modules/OracleSqlUtil/html/index.html">OracleSqlUtil</a> module:
      - OraclePackage attribute body_src is now public to access package bodies
    - <a href="../../modules/Qorize/html/index.html">Qorize</a> module:
      -  Qorize module: new qorize_val() set of functions; qorize_named() introduced; qorize tests
    - <a href="../../modules/TableMapper/html/index.html">TableMapper</a> module:
      - fixed runtime option propagation to \c TableMapper::SqlStatementMapperIterator from \c TableMapper::AbstractSqlStatementOutboundMapper::iterator() (<a href="https://github.com/qorelanguage/qore/issues/1418">issue 1418</a>)
      - fixed SqlStatementMapperIterator::getCount() (<a href="https://github.com/qorelanguage/qore/issues/1417">issue 1417</a>)
      - added the following methods:
        - \c TableMapper::AbstractSqlStatementOutboundMapper::getRowIterator()
        - \c TableMapper::InboundTableMapper::iterator()
        - \c TableMapper::InboundTableMapperIterator::getRuntime()
        - \c TableMapper::InboundTableMapperIterator::replaceRuntime()
        - \c TableMapper::InboundTableMapperIterator::setRuntime()
        - \c TableMapper::SqlStatementMapperIterator::getRuntime()
        - \c TableMapper::SqlStatementMapperIterator::replaceRuntime()
        - \c TableMapper::SqlStatementMapperIterator::setRuntime()
    - <a href="../../modules/QUnit/html/index.html">QUnit</a> module:
      - fixed showing the assertion location when there are test modules on top of QUnit (<a href="https://github.com/qorelanguage/qore/issues/1046">issue 1046</a>)
    - fixed inconsistency between list splice operator and splice function (<a href="https://github.com/qorelanguage/qore/issues/1380">issue 1380</a>)

    @section qore_08123 Qore 0.8.12.3

    @par Release Summary
    Bugfix release; see details below

    @subsection qore_08123_bug_fixes Bug Fixes in Qore

    - fixed the documentation (and DB modules) where @ref Qore::SQL::SQLStatement::fetchColumns() "SQLStatement::fetchColumns()" was inconsistent; now it will return a empty hash when no more rows are available to fetch (<a href="https://github.com/qorelanguage/qore/issues/1241">issue 1241</a>)
    - added I/O timeout support to the @ref Qore::FtpClient "FtpClient" class (<a href="https://github.com/qorelanguage/qore/issues/1252">issue 1252</a>)
    - fixed bugs in @ref Qore::Socket::recv() "Socket::recv()" and @ref Qore::Socket::recvBinary() "Socket::recvBinary()" with <tt>size = 0</tt> where @ref nothing could be returned which is invalid according to the methods' declared return types (<a href="https://github.com/qorelanguage/qore/issues/1260">issue 1260</a>)
    - fixed a bug where @ref Qore::FtpClient::get() "FtpClient:get()" would fail with an exception when retrieving an empty file (<a href="https://github.com/qorelanguage/qore/issues/1255">issue 1255</a>)
    - fixed a bug where executing a call reference to a deleted object method would cause a crash (<a href="https://github.com/qorelanguage/qore/issues/1268">issue 1268</a>)
    - fixed a bug where Qore would allow methods to be called on already deleted objects under certain conditions (<a href="https://github.com/qorelanguage/qore/issues/1270">issue 1270</a>)
    - fixed a bug where calling @ref Qore::exit() "exit()" in a multithreaded program could result in a segmentation fault (<a href="https://github.com/qorelanguage/qore/issues/1215">issue 1215</a>)
    - fixed a bug where <a href="../../modules/HttpServer/html/index.html">HttpServer::addListener()</a> could not accept a bind on port 0 to mean any random port (<a href="https://github.com/qorelanguage/qore/issues/1284">issue 1284</a>)
    - fixed a race condition in @ref garbage_collection "prompt collection" that could lead to a crash (<a href="https://github.com/qorelanguage/qore/issues/1084">issue 1084</a>)
    - fixed a bug clearing @ref Qore::Socket "Socket" event queues when the @ref Qore::Socket "Socket" goes out of scope that could lead to a crash (<a href="https://github.com/qorelanguage/qore/issues/1292">issue 1292</a>)
    - fixed a bug with @ref Qore::FtpClient::setWarningQueue() "FtpClient::setWarningQueue()" that could cause a crash (<a href="https://github.com/qorelanguage/qore/issues/1293">issue 1293</a>)
    - fixed a bug where @ref Qore::FtpClient::pwd() returned invalid directory names (<a href="https://github.com/qorelanguage/qore/issues/1295">issue 1295</a>)

    @section qore_08122 Qore 0.8.12.2

    @par Release Summary
    Bugfix release; see details below

    @subsection qore_08122_bug_fixes Bug Fixes in Qore
    - fixed bugs in handling websocket close status codes in the <a href="../../modules/WebSocketUtil/html/index.html">WebSocketUtil</a>, <a href="../../modules/WebSocketClient/html/index.html">WebSocketClient</a>, and <a href="../../modules/WebSocketHandler/html/index.html">WebSocketHandler</a> modules (<a href="https://github.com/qorelanguage/qore/issues/1216">issue 1216</a>)
    - fixed a crashing bug with recursive class initialization (<a href="https://github.com/qorelanguage/qore/issues/2023">issue 2023</a>)

    @section qore_08121 Qore 0.8.12.1

    @par Release Summary
    Bugfix release; see details below

    @subsection qore_08121_bug_fixes Bug Fixes in Qore
    - <a href="../../modules/TableMapper/html/index.html">TableMapper</a> module fixes:
      - fixed a bug with the \c SqlStatementOutboundMapper::iterator() method; corrected the iterator object return value which was causing \c AbstractMapperIterator::mapBulk() to fail (<a href="https://github.com/qorelanguage/qore/issues/979">issue 979</a>)
      - fixed a bug with \c SqlStatementOutboundMapper; it would throw an error if the required \c "table" or \c "sh" options were used and only worked with subclasses that declared these options (<a href="https://github.com/qorelanguage/qore/issues/981">issue 981</a>)
      - fixed a bug where \c AbstractSqlStatementOutboundMapper::iterator() failed to use options when creating the new \c Mapper object (<a href="https://github.com/qorelanguage/qore/issues/1088">issue 1088</a>)
    - fixed a bug where optional arguments were not handled correctly in some rare cases (<a href="https://github.com/qorelanguage/qore/issues/974">issue 974</a>)
    - fixed a bug causing a crash when @ref Qore::parse_base64_string_to_string() "parse_base64_string_to_string()" was called with an empty string (<a href="https://github.com/qorelanguage/qore/issues/996">issue 996</a>)
    - fixed a bug resolving base class method calls during parse initialization (<a href="https://github.com/qorelanguage/qore/issues/1075">issue 1075</a>)
    - fixed thread memory handling bug with some operator expressions and the @ref background "background operator" (<a href="https://github.com/qorelanguage/qore/issues/1096">issue 1096</a>)
    - fixed a race condition in the prompt collection of closure-bound local variables in the @ref garbage_collection "garbage collector" (<a href="https://github.com/qorelanguage/qore/issues/1103">issue 1103</a>)
    - fixed a bug where @ref Qore::HTTPClient "HTTPClient" class method variants such as @ref Qore::HTTPClient::get() "HTTPClient::get()" without a callback would fail to return the message body when the server sent a reply with chunked transfer encoding (<a href="https://github.com/qorelanguage/qore/issues/1117">issue 1117</a>)
    - fixed a bug in CsvUtil where backward compatibility was broken for single-row-type format (<a href="https://github.com/qorelanguage/qore/issues/1124">issue 1124</a>)
    - fixed bugs where declared public functions were missing from the library ABI (<a href="https://github.com/qorelanguage/qore/issues/1126">issue 1126</a>)
    - fixed bugs where @ref Qore::format_number() and <float>::format() gave incorrect results when rounding to the significant decimals given in the format string (<a href="https://github.com/qorelanguage/qore/issues/1149">issue 1149</a>)
    - fixed a bug referencing \c self in base class constructor arguments (<a href="https://github.com/qorelanguage/qore/issues/1169">issue 1169</a>)
    - fixed a bug where the incorrect class destructor was called in the openldap module (<a href="https://github.com/qorelanguage/qore/issues/1174">issue 1174</a>)
    - fixed a bug where declaring a \c copy() method as @ref synchronized would result in a crash when the method was called (<a href="https://github.com/qorelanguage/qore/issues/1188">issue 1188</a>)
    - fixed bugs in <string>::getEncoded() and <string>::getDecoded() regarding @ref Qore::CE_XML "CE_XML" and @ref Qore::CE_NONASCII "CE_NONASCII" (<a href="https://github.com/qorelanguage/qore/issues/1193">issue 1193</a>)
    - fixed bugs where @ref Qore::call_object_method() and @ref Qore::call_object_method_args() allowed private methods to be called from outside the class (<a href="https://github.com/qorelanguage/qore/issues/1194">issue 1194</a>)
    - fixed a bug where @ref deprecated methods were being internally registered as @ref RUNTIME_NOOP (<a href="https://github.com/qorelanguage/qore/issues/1197">issue 1197</a>)
    - fixed bugs where the @ref Qore::SQL::Datasource "Datasource" class would open a connection to the server in the constructor before options were set and where a server connection was required to call @ref Qore::SQL::Datasource::getOption() "Datasource::getOption()" or @ref Qore::SQL::Datasource::setOption() "Datasource::setOption()" (<a href="https://github.com/qorelanguage/qore/issues/1201">issue 1201</a>)
    - fixed memory errors in the @ref Qore::Thread::Queue "Queue" class where spurious exceptions could be raised (<a href="https://github.com/qorelanguage/qore/issues/1202">issue 1202</a>)
    - fixed a memory leak with static class member initializers (<a href="https://github.com/qorelanguage/qore/issues/1206">issue 1206</a>)

    @section qore_0812 Qore 0.8.12

    @par Release Summary
    Major new release with major new features and bug fixes as well as packaging fixes:
    - added support for @ref garbage_collection "deterministic garbage collection"
    - standardized function naming convention
    - new functions, methods, constants, operators, and user modules
    - greatly improved support on Windows

    @subsection qore_0812_compatibility Changes That Can Affect Backwards-Compatibility
    - fixed broken list parsing; in previous releases, %Qore's parser re-wrote lists without parentheses used as top-level statements with certain assignment operators (@ref assignment_operator "=", @ref plus_equals_operator "+=", @ref minus_equals_operator "-=", @ref multiply_equals_operator "*=", and @ref divide_equals_operator "/=", but not with others) so that statements like <tt>list l = 1, 2, 3;</tt> were valid assignments.   Due to operator precedence, such statements should normally be interpreted as <tt>(list l = 1), 2, 3;</tt>, which is not a valid expression.  Not only were the rules applied with only some assignment operators, but such lists were only rewritten if used as top-level statements, therefore the rules were applied inconsistenctly depending on where the expression was located in the parse tree.  As of %Qore 0.8.12, these inconsistencies have been eliminated by default from %Qore; all lists are processed according to the precedence rules defined in @ref operators.  This could break old code that relied on the old, broken behavior.  To get the old behavior, use the @ref broken-list-parsing "%broken-list-parsing" parse directive.
    - fixed broken @ref int_type "int" and @ref softint_type "softint" assignments; previously runtime type errors with these type restrictions were ignored and all values were silently converted to integers for the assignment, now runtime type errors are thrown according to the original design.  Parse errors are detected as before.  This could break old code that relied on the old, broken behavior.  To get the old behavior, use the @ref broken-int-assignments "%broken-int-assignments" parse directive.
    - fixed broken multi-character operator parsing; the %Qore parser has been updated to no longer accept multi-character operators with whitespace between the chacters making up the operator; it is believed that this was never used and simply caused the parser to be needlessly complicated and caused %Qore to be less compatible with other languages.  To get the old behavior, use the @ref broken-operators "%broken-operators" parse directive.
    - the @ref push "push", @ref unshift "unshift", @ref pop "pop" and @ref shift "shift" operators now throw an exception when their first operand is not a list and @ref strict-args "%strict-args" is in effect

    @subsection qore_0812_new_features New Features in Qore
    - Added the @ref value_coalescing_operator which checks first argument if it evaluates to @ref Qore::False "False" with @ref <value>::val() and if so assigns the second argument. The operator can be further chained; for example: @code{.py} expr1 ?* expr2 ?* expr3 @endcode
    - Added the @ref null_coalescing_operator which checks the first operand for @ref nothing or @ref null; if true returns the second argument. The operator can be further chained, in which case the first operand with a value is returned; ex: @code{.py} expr1 ?? expr2 ?? expr3 @endcode
    - %Qore identifiers can now begin with an underscore character \c "_"; the following is now a valid (with @ref new-style "%new-style"): @code{.py}int _var = 1;@endcode
    - hash enhancements:
      - new syntax for an expression giving an empty hash: <tt>{}</tt>; for example: @code{.py} hash h = {};@endcode
      - new literal hash support: hashes can now be given as literal values as follows: @code{.py} (<key_expr>: <val_expr>, [...]) @endcode For example: @code{.py} return (get_key(): get_value()); @endcode in the past the keys in literal hashes had to be either a string or a constant; now any valid %Qore expression can be used to generate the hash keys at runtime
      - new hash syntax; hash elements can now be enclosed by curly brackets as well as regular parentheses; the version with curly brackets when used with the @ref hmap "map" operator results in the hash version of the map operator being used
      - Added new @ref hmap "hash version of the map" operator to build a hash from a list or iterator expression; ex: @code{.py} hash h = map {$1, h2.$1}, i; @endcode
    - implemented support for loading user modules in a pre-defined @ref Qore::Program "Program" object (that can have a custom API) in the following new functions and methods:
      - @ref Qore::load_user_module_with_program() "load_user_module_with_program()"
      - @ref Qore::Program::loadApplyToPrivateUserModule() "Program::loadApplyToPrivateUserModule()"
      - @ref Qore::Program::loadApplyToUserModule() "Program::loadApplyToUserModule()"
      - @ref Qore::Program::loadUserModuleWithProgram() "Program::loadUserModuleWithProgram()"
    - implemented support for code / dependency injections in @ref Qore::Program "Program" containers with the following changes:
      - @ref Qore::Program::importClass() now accepts optional arguments that allow the imported version of the class to live in another namespace and have another name and an argument that allows the imported version of the class to remain even if it overlaps with an imported system or user class from a module
      - @ref Qore::Program::importFunction() now accepts an optional argument that allows the imported version of the function to remain even if it overlaps with an imported system or user function from a module
      - the new parse option @ref Qore::PO_ALLOW_INJECTION must be set on the @ref Qore::Program "Program" object in order to use code / dependency injection parameters in the above methods
      - once a @ref Qore::Program "Program" object has an injected API set up, the system API can be imported (possibly already overridden with injected code) with the following new methods:
        - @ref Qore::Program::importSystemApi()
        - @ref Qore::Program::importSystemClasses()
        - @ref Qore::Program::importSystemConstants()
        - @ref Qore::Program::importSystemFunctions()
        .
        additionally user modules can be loaded with overridden injected code with the following new functions / methods:
        - @ref Qore::load_user_module_with_program() "load_user_module_with_program()"
        - @ref Qore::Program::loadApplyToPrivateUserModule() "Program::loadApplyToPrivateUserModule()"
        - @ref Qore::Program::loadApplyToUserModule() "Program::loadApplyToUserModule()"
        - @ref Qore::Program::loadUserModuleWithProgram() "Program::loadUserModuleWithProgram()"
        .
        furthermore the following function can be used to reload injected modules with the non-injected version:
        - @ref Qore::reload_module() "reload_module()"
    - implemented support for user-defined thread-resource management, allowing %Qore code to safely manage resources associated to a particular thread:
      - @ref Qore::Thread::AbstractThreadResource
      - @ref Qore::Thread::remove_thread_resource()
      - @ref Qore::Thread::set_thread_resource()
    - new constants:
      - @ref Qore::DirSep
      - @ref Qore::Platform
      - @ref Qore::ParseOptionCodeMap
      - @ref Qore::ParseOptionStringMap
      - @ref Qore::PO_BROKEN_LIST_PARSING
      - @ref Qore::PO_BROKEN_LOGIC_PRECEDENCE
      - @ref Qore::PO_BROKEN_OPERATORS
      - @ref Qore::PO_NO_INHERIT_SYSTEM_CONSTANTS
      - @ref Qore::PO_NO_INHERIT_USER_CONSTANTS
      - @ref Qore::PO_NO_API
      - @ref Qore::PO_NO_SYSTEM_API
      - @ref Qore::PO_NO_USER_API
      - @ref Qore::SQL::DBI_CAP_HAS_ARRAY_BIND "Qore::SQL::DBI_CAP_HAS_ARRAY_BIND"
      - @ref StringConcatEncoding
      - @ref StringConcatDecoding
    - new classes:
      - @ref Qore::DataLineIterator
      - @ref Qore::Thread::AbstractThreadResource
    - other new methods:
      - @ref Qore::SQL::DatasourcePool::getCapabilities()
      - @ref Qore::SQL::DatasourcePool::getCapabilityList()
      - @ref Qore::SQL::SQLStatement::currentThreadInTransaction()
      - @ref Qore::Thread::Queue::setError()
      - @ref Qore::Thread::Queue::clearError()
    - updated methods:
      - @ref Qore::TimeZone::constructor() "TimeZone::constructor()": now accepts a path to the zoneinfo file if the @ref Qore::PO_NO_FILESYSTEM sandboxing restrictions is not set
    - the \c SOCKET-THROUGHPUT-WARNING event is no longer raised on the warning queue if the transfer size is less than 1024 bytes; this affects:
      - @ref Qore::FtpClient::setWarningQueue()
      - @ref Qore::HTTPClient::setWarningQueue()
      - @ref Qore::Socket::setWarningQueue()
    - new functions:
      - @ref Qore::create_object()
      - @ref Qore::create_object_args()
      - @ref Qore::decode_uri_request()
      - @ref Qore::encode_uri_request()
      - @ref Qore::get_duration_seconds_f()
      - @ref Qore::getgroups()
      - @ref Qore::getusername()
      - @ref Qore::ltrim()
      - @ref Qore::parse_float()
      - @ref Qore::parse_number()
      - @ref Qore::realpath()
      - @ref Qore::rtrim()
      - @ref Qore::set_return_value()
      - @ref Qore::setgroups()
      - @ref Qore::Thread::remove_thread_resource()
      - @ref Qore::Thread::set_thread_resource()
    - updated functions:
      - @ref Qore::parse_boolean()
      - @ref Qore::string()
      - @ref Qore::strmul()
    - new pseudo-methods:
      - @ref <date>::dayNumber()
      - @ref <date>::dayOfWeek()
      - @ref <date>::durationSecondsFloat()
      - @ref <date>::isoDayOfWeek()
      - @ref <date>::isoWeekHash()
      - @ref <date>::isoWeekString()
      - @ref <object>::uniqueHash()
      - @ref <string>::getDecoded()
      - @ref <string>::getEncoded()
    - the following functions were moved from the <a href="../../modules/Util/html/index.html">Util</a> module to %Qore:
      - @ref Qore::absolute_path()
      - @ref Qore::absolute_path_windows()
      - @ref Qore::absolute_path_unix()
    - camel-case functions were deprecated in this release, covering the following functions:
      - @ref Qore::callObjectMethod(): deprecated for @ref Qore::call_object_method()
      - @ref Qore::callObjectMethodArgs(): deprecated for @ref Qore::call_object_method_args()
      - @ref Qore::existsFunction(): deprecated for @ref Qore::exists_function()
      - @ref Qore::functionType(): deprecated for @ref Qore::function_type()
      - @ref Qore::getAllThreadCallStacks(): deprecated for @ref Qore::get_all_thread_call_stacks()
      - @ref Qore::getClassName(): deprecated for @ref Qore::get_class_name()
      - @ref Qore::getDateFromISOWeek(): deprecated for @ref Qore::get_date_from_iso_week()
      - @ref Qore::getDayNumber(): deprecated for @ref Qore::get_day_number()
      - @ref Qore::getDayOfWeek(): deprecated for @ref Qore::get_day_of_week()
      - @ref Qore::getDBIDriverCapabilities(): deprecated for @ref Qore::dbi_get_driver_capabilities()
      - @ref Qore::getDBIDriverCapabilityList(): deprecated for @ref Qore::dbi_get_driver_capability_list()
      - @ref Qore::getDBIDriverList(): deprecated for @ref Qore::dbi_get_driver_list()
      - @ref Qore::getFeatureList(): deprecated for @ref Qore::get_feature_list()
      - @ref Qore::getISODayOfWeek(): deprecated for @ref Qore::get_iso_day_of_week()
      - @ref Qore::getISOWeekHash(): deprecated for @ref Qore::get_iso_week_hash()
      - @ref Qore::getISOWeekString(): deprecated for @ref Qore::get_iso_week_string()
      - @ref Qore::getMethodList(): deprecated for @ref Qore::get_method_list()
      - @ref Qore::getModuleHash(): deprecated for @ref Qore::get_module_hash()
      - @ref Qore::getModuleList(): deprecated for @ref Qore::get_module_list()
      - @ref Qore::makeBase64String(): deprecated for @ref Qore::make_base64_string()
      - @ref Qore::makeHexString(): deprecated for @ref Qore::make_hex_string()
      - @ref Qore::parseBase64String(): deprecated for @ref Qore::parse_base64_string()
      - @ref Qore::parseBase64StringToString(): deprecated for @ref Qore::parse_base64_string_to_string()
      - @ref Qore::parseDatasource(): deprecated for @ref Qore::parse_datasource()
      - @ref Qore::parseHexString(): deprecated for @ref Qore::parse_hex_string()
      - @ref Qore::sortDescending(): deprecated for @ref Qore::sort_descending()
      - @ref Qore::sortDescendingStable(): deprecated for @ref Qore::sort_descending_stable()
      - @ref Qore::sortStable(): deprecated for @ref Qore::sort_stable()
      - @ref Qore::throwThreadResourceExceptions(): deprecated for @ref Qore::throw_thread_resource_exceptions()
      .
      Functions deprecated in this release will remain for the forseeable future for backwards-compatibility
    - Added support for reexporting imported definitions in user module with the new <tt>%%requires(reexport)</tt> form of the @ref requires "%requires" parse directive.
    - @ref Qore::xrange() and @ref Qore::RangeIterator updates:
      - @ref Qore::xrange() and @ref Qore::RangeIterator::constructor() and <list>::rangeIterator() updated to take an optional value to return in the @ref Qore::RangeIterator::getValue() method
    - @ref Qore::FtpClient updates:
      - added @ref Qore::FtpClient::getMode()
    - Performance improvements:
      - @ref Qore::HashPairIterator and @ref Qore::ObjectPairIterator objects (returned by @ref <hash>::pairIterator() and @ref <object>::pairIterator(), respectively and the associated reverse iterators) have had their performance improved by approximately 70% by reusing the hash iterator object when possible
    - module directory handling changed
      - user modules are now stored in prefix/share/qore-modules/version
      - prefix/share/qore-modules is also added to the module path
      - version-specific module directories are added first, then the "generic" directories
    - <a href="../../modules/CsvUtil/html/index.html">CsvUtil</a> module updates:
      - new \c "tolwr" option in structured text parsing classes
      - \c AbstractCsvWriter will set \c "headers" from the \c "fields" option if \c "headers" are not explicitly set
      - added write() methods returning the generated strings to the \c CsvStringWriter class for API compatibility with the corresponding FixedLengthDataWriter methods
      - implemented support for @ref Qore::SQL::SQLStatement "SQLStatement" as an iterator source for \c AbstractCsvWriter::write()
      - \c quote_escape option implemented in \c AbstractCsvWriter
      - implemented the \c "datamap" and \c "info_log" options for CSV generation
      - implemented alternative options with underscores instead of dashes for all constructors
      - extended multi-type support, record type rules and default value in field specification
      - implemented multi-type record support in \c AbstractCsvWriter and \c AbstractCsvIterator using \c resolve_type and \c headers options
    - <a href="../../modules/Mapper/html/index.html">Mapper</a> module updates:
      - implemented the \c "constant" field tag, allowing a constant value for an output field to be specified directly in the mapper hash
      - implemented the \c "default" field tag, giving a default value if no input value is specified
      - implemented the global \c "date_format" mapper option
      - implemented support for structured output fields with dot notation in the output field name
      - implemented per-field and global \c "number_format" mapper options
      - changed the behavior of the \c "number" field type: now leaves numeric values in their original type, converts all other types to a number
      - removed the deprecated \c "crec" option
      - implemented the \c "input" option with input record validation
      - implemented the \c "output" option with output record validation
      - implemented the \c "info_log" option and removed the \c "trunc" option
      - implemented the \c "runtime" field tag
      - implemented the \c "index" field tag
      - improved the Mapper::mapAll() method by adding support for hashes of lists to better support input from bulk DML (@ref Qore::SQL::SQLStatement::fetchColumns() "SQLStatement::fetchColumns()")
    - <a href="../../modules/TableMapper/html/index.html">TableMapper</a> module updates:
      - added table name and datasource description to error messages
      - implemented more efficient support for inserts from a sequence for databases supporting the \c "returning" clause in insert statements; now such inserts are made in a single round trip instead of n + 1 where n is the number of sequences in the insert
      - implemented an optimized insert approach assuming stable input data
      - implemented the following new options:
        - \c unstable_input: to accommodate unstable input data and disable the insert optimization (default: False)
        - \c insert_block: for DB drivers supporting bulk DML, the number of rows inserted at once (default: 500, only used when \c unstable_input is False) and bulk inserts are supported in the table object
      - added methods for bulk / batch inserts for db drivers supporting bulk DML (ex: Oracle)
      - updated to <a href="../../modules/Mapper/html/index.html">Mapper</a> changes: use table description to define output record for the <a href="../../modules/Mapper/html/index.html">Mapper</a> module
      - added the AbstractSqlStatementOutboundMapper class
      - added the InboundIdentityTableMapper class
      - added the SqlStatementMapperIterator class
      - added the SqlStatementOutboundMapper class
    - <a href="../../modules/RestClient/html/index.html">RestClient</a> module updates:
      - implemented RestClient::addDefaultHeaders()
      - implemented RestClient::getDefaultHeaders()
      - implemented RestClient::getSendEncoding()
      - implemented RestClient::setContentEncoding()
      - when possible, REST bodies are decoded and stored in the \a info output argument when the HTTP server returns a status code < 100 or >= 300 to allow for error-handling in the client
    - <a href="../../modules/RestHandler/html/index.html">RestHandler</a> module updates:
      - implemented support for notifying persistent connections when the connection is terminated while a persistent connection is in place
      - the AbstractRestStreamRequestHandler class is now the base abstract class for REST stream request handlers
    - <a href="../../modules/WebUtil/html/index.html">WebUtil</a> module updates:
      - updated FileHandler::handleRequest() to allow for chunked sends
    - <a href="../../modules/BulkSqlUtil/html/index.html">BulkSqlUtil</a> module:
      - added this new module providing APIs supporting bulk DML with <a href="../../modules/SqlUtil/html/index.html">SqlUtil</a> with supported drivers
    - <a href="../../modules/FilePoller/html/index.html">FilePoller</a> module:
      - added this new module to support polling files in directories on the filesystem
    - <a href="../../modules/FixedLengthUtil/html/index.html">FixedLengthUtil</a> module:
      - added this new module for handling fixed length line data
    - <a href="../../modules/HttpServer/html/index.html">HttpServer</a> module updates:
      - <a href="../../modules/HttpServerUtil/html/index.html">HttpServerUtil</a> module split from the <a href="../../modules/HttpServer/html/index.html">HttpServer</a> module containing supporting definitions for handler classes and other code interfacing with the <a href="../../modules/HttpServer/html/index.html">HttpServer</a> module
      - added the PermissiveAuthenticator class
      - translate \c "+" (plus) to \c " " (space) in the query portion of URIs in parse_uri_query()
      - implemented support for notifying persistent connections when the connection is terminated while a persistent connection is in place
      - new methods implemented in HttpServer:
        - HttpServer::getListenerLogOptions()
        - HttpServer::getListenerLogOptionsID()
        - HttpServer::setListenerLogOptions()
        - HttpServer::setListenerLogOptionsID()
        - HttpServer::addListeners() (new variant taking a hash of SSL info)
        - HttpServer::listenerStarted() (to allow for reporting when listeners are actually running since they are started asynchronously)
      - improved performance matching request URIs to handlers
      - added the \c "ssl" key to the listener socket info hash
      - implemented support for notifying persistent connections when the connection is terminated while a persistent connection is in place
      - removed the unused AbstractStreamRequestHandler class
      - fixed parse_uri_query() to always return \a params as a hash (<a href="https://github.com/qorelanguage/qore/issues/569">issue 569</a>)
      - added \c root_path to the context hash if the path was matched by a URL path prefix (<a href="https://github.com/qorelanguage/qore/issues/570">issue 570</a>)
      - implemented support for configurable stream handler timeout values (<a href="https://github.com/qorelanguage/qore/issues/719">issue 719</a>)
    - <a href="../../modules/Schema/html/index.html">Schema</a> module updates:
      - added the following public functions to make column definitions easier:
        - c_char()
        - c_date()
        - c_int()
        - c_number()
        - c_timestamp()
        - c_varchar()
    - added option @ref Qore::Option::HAVE_DETERMINISTIC_GC "HAVE_DETERMINISTIC_GC" for %Qore builds where deterministic garbage collection is enabled
    - @ref Qore::Program "Program" class enhancements:
      - the @ref Qore::Program "Program" class now creates @ref conditional_parsing "parse defines" for parse options so that conditional code can be implemented depending on the sandboxing configuration of the program container
      - the @ref Qore::Program::importClass() method now accepts an optional \a new_name argument to allow for importing classes with a different name and namespace path
    - added a timeout parameter to the following @ref Qore::Socket "Socket" methods:
      - @ref Qore::Socket::upgradeClientToSSL()
      - @ref Qore::Socket::upgradeServerToSSL()
    - added zoneinfo -> Windows time zone translation code on Windows to support standard UNIX (zoneinfo) time zone names on Windows; time zone information is still taken from the Windows registry but region names are reported using the standard zoneinfo names
    - @ref Qore::FileLineIterator updates:
      - added @ref Qore::FileLineIterator::hstat() and @ref Qore::FileLineIterator::stat()
    - <a href="../../modules/SqlUtil/html/index.html">SqlUtil</a> module updates:
      - implemented insert option support and support for the \c "returning" clause in supported drivers to avoid server round trips
      - implemented the AbstractTable::getDesc() method and improved exception description messages
      - implemented support for late table resoluton in join arguments to enable joins from serialized parameters
      - improved error messages for common errors such as join errors
      - implemented support for DBA management actions
      - implemented support for driver-dependent pseudocolumns
      - implemented per-column support for the \c "desc" keyword in orderby expressions
      - implemented the \c "wop_or()" function to allow complex SQL expressions to be generated with \c "or" as well as \c "and"
      - implemented the \c "cop_cast()" operator for converting [column] value into another datatype
      - implemented the \c "cop_sum()" aggregate operator for returning sum of column values
      - implemented update operators \c "uop_plus()", \c "uop_minus()", \c "uop_multiply()", \c "uop_divide()"
      - implemented AbstractTable::getBulkUpsertClosure() to better support bulk SQL merge operations
      - removed all APIs that handle implicit transactions; APIs must commit transactions explicitly
      - \a orderby and \a groupby select options now take positive integers as column identifiers
      - column aliases (defined with cop_as()) can now be used in the where hash argument and in join criteria
      - column operator functions can be used in the where clause and in join conditions (<a href="https://github.com/qorelanguage/qore/issues/529">issue 529</a>)
      - implemented the \c "cop_coalesce()" column operation function to support the \c "COALESCE" operator in queries (<a href="https://github.com/qorelanguage/qore/issues/671">issue 671</a>)
      - implemented \c cop_substr() and \c uop_substr() operators (<a href="https://github.com/qorelanguage/qore/issues/801">issue 801</a>)
      - implemented \c op_substr() where operator (<a href="https://github.com/qorelanguage/qore/issues/883">issue 883</a>)
      - implemented the \c "omit_update" upsert option for asymmetrical upserts (updates only update a subset of the columns inserted) (<a href="https://github.com/qorelanguage/qore/issues/791">issue 791</a>)
      - implemented the \c "UpsertUpdateOnly" upsert option (<a href="https://github.com/qorelanguage/qore/issues/793">issue 793</a>)
    - <a href="../../modules/OracleSqlUtil/html/index.html">OracleSqlUtil</a> module updates:
      - implemented support for views for DML in the OracleTable class
      - implemented support for Oracle pseudocolumns in queries
      - return lists from Oracle's data dictionary ordered
      - implemented AbstractTable::emptyStringsAsNull()
    - <a href="../../modules/PgsqlSqlUtil/html/index.html">PgsqlSqlUtil</a> module updates:
      - added support for the following datatypes and aliases: \c bool, \c float, \c int, \c timetz, \c timestamptz, \c varbit
      - added support for listing PostgreSQL types and materialized views (<a href="https://github.com/qorelanguage/qore/issues/699">issue 699</a>)
    - <a href="../../modules/MysqlSqlUtil/html/index.html">MysqlSqlUtil</a> module updates:
      - added support for the following datatypes: \c binary, \c varbinary
    - <a href="../../modules/Util/html/index.html">Util</a> module updates:
      - added public function \c glob_to_regex()
      - added public functions \c lpad() and \c rpad()
      - added public function \c ordinal()
      - added public function \c plural()
      - added public function \c regex_escape()
      - added public function \c zip()
      - \c parse_to_qore_value() now respects parentheses when parsing lists and hashes (<a href="https://github.com/qorelanguage/qore/issues/846">issue 846</a>)
    - added initial support for UTF-16 character encoding; note that UTF-16 is not backwards-compatible with ASCII and therefore not supported universally in %Qore; it's recommended to convert these strings to UTF-8 in %Qore; do not use UTF-16 as the default character encoding in %Qore; currently UTF-16 data can be parsed using the following classes that convert the data to UTF-8:
      - @ref Qore::DataLineIterator
      - @ref Qore::FileLineIterator
    - removed support for the C++ \c QDBI_METHOD_ABORT_TRANSACTION_START DBI method; transactions are always assumed to be in progress even if an exec call throws an exception in the first statement in a new transaction; this is necessary to handle bulk DML where a single statement can partially succeed and partially fail; the ABI remains unchanged; drivers that set this DBI method will no longer have it called because it's not necessary; in the upcoming API/ABI change this C++ DBI method will be removed entirely
    - added support for @ref unary_plus_operator "unary plus"
    - added support for empty private blocks in classes
    - added support for @ref Qore::statvfs() on Windows (simulated from \c GetDiskFreeSpaceEx() <a href="https://github.com/qorelanguage/qore/issues/618">issue 618</a>)
    - assignment of a variable to itself is now illegal (<a href="https://github.com/qorelanguage/qore/issues/526">issue 526</a>)
    - extended qpp to support the 'final' class flag (<a href="https://github.com/qorelanguage/qore/issues/876">issue 876</a>)
    - extended qpp to support private members (<a href="https://github.com/qorelanguage/qore/issues/924">issue 924</a>)
    - added @ref <float>::infp() and @ref <float>::nanp() predicates to @ref float_type (<a href="https://github.com/qorelanguage/qore/issues/909">issue 909</a>)

    @subsection qore_0812_bug_fixes Bug Fixes in Qore
    - fixed format of octal constant - there was an error if a string contained octal constant that is shorter than 3 digit
    - <a href="../../modules/HttpServer/html/index.html">HttpServer</a> module fixes:
      - fixed a bug setting the response encoding in HttpServer::setReplyHeaders() where the Socket encoding was not set properly and therefore the encoding in the Content-Type in the response header did not necessarily match the encoding of the response
      - fixed a socket / connection performance problem with HTTPS listeners where the SSL connection was being negotiated inline with the accept instead of in the connection thread, thereby blocking new connections from being accepted
      - fixed bugs where URI strings were improperly encoded and decoded (also fixed in the <a href="../../modules/RestClient/html/index.html">RestClient</a> module)
      - fixed a bug in the <a href="../../modules/HttpServer/html/index.html">HttpServer</a> module where chunked sends were not received and decoded properly in all cases for handlers that did not explicitly handle chunked messages
      - fixed a bug in HttpServer::addListener() with an integer argument; a UNIX socket was opened instead of a wildcard listener on the given port
      - fixed typos causing bugs in HTTP error logging (<a href="https://github.com/qorelanguage/qore/issues/308">issue 308</a>)
      - fixed a bug formatting IPv6 host addresses in the return value to \c HttpServer::http_get_url_from_bind() (<a href="https://github.com/qorelanguage/qore/issues/821">issue 821</a>)
    - <a href="../../modules/RestClient/html/index.html">RestClient</a> module fixes:
      - fixed bugs where URI strings were improperly encoded and decoded (also fixed in the <a href="../../modules/HttpServer/html/index.html">HttpServer</a> module)
      - fixed a bug where URI paths were sent as relative paths instead of absolute paths
      - fixed issues where multiple leading \c "/" chars were sometimes present in the request URI path
      - fixed an issue where a trailing \c "/" char was sometimes added to the request URI path (<a href="https://github.com/qorelanguage/qore/issues/899">issue 899</a>)
    - <a href="../../modules/CsvUtil/html/index.html">CsvUtil</a> module fixes:
      - fixed a bug where the \c "format" field option was not usable with fields assigned type \c "*date"
      - fixed the default field type as "*string" (from "string") to avoid parsing and outputting empty strings for missing input data
    - <a href="../../modules/Schema/html/index.html">Schema</a> module fixes:
      - AbstractSchema::combineOptions() fails when an option variable contains @ref nothing instead of a valid hash
      - fixed a bug with <i>"insert-only reference data"</i> with the verbose option; the upsert strategy was changed to \c UpsertSelectFirst which means that insert-only reference data could also be updated
      - fixed a bug where it was not possible to provide Database options when creating schemas (<a href="https://github.com/qorelanguage/qore/issues/501">issue 501</a>)
    - <a href="../../modules/Mapper/html/index.html">Mapper</a> module fixes:
      - moved field length checks after all transformations have been applied
      - fixed bugs in the \c "timezone" and \c "input_timezone" options, documented those options
      - fixed a bug where \c "constant" field tags assigned to a value that evaluated to boolean @ref Qore::False "False" were not recognized (<a href="https://github.com/qorelanguage/qore/issues/610">issue 610</a>)
    - <a href="../../modules/SqlUtil/html/index.html">SqlUtil</a> module fixes:
      - fixed a bug with queries using a \a desc argument with the \a orderby query option with multiple sort columns; the \c "desc" string was added only to the last column but should have been added to all columns
      - fixed a bug where foreign key constraints with supporting indexes were not tracked and therefore schema alignment on DBs that automatically create indexes for foreign key constraints would fail
      - fixed a bug where driver-specific objects were not included when dropping a schema
      - fixed a bug in subquery handling where bind-by-value arguments from the subquery were lost
      - fixed a bug in the partition by/over operator where column names as given in the query argument hash were not properly recognized
      - fixed a bug in schema alignment; when aligning a schema and an index supporting a PK constraint is introduced in the new schema, the alignment would fail when a constraint is attempted to be disabled that doesn't exist
      - fixed a bug generating select statements for tables accessed through a synonym when used with join clauses; previously inconsistent schema prefixes could be used which could cause errors parsing the SQL statements generated
      - fixed a bug where the AbstractTable lock was held while executing SQL to determine the upsert strategy to use with UpsertAuto
      - fixed a bug where complex bind values as hashes (such as used by the pgsql and oracle drivers) were rejected by SqlUtil (<a href="https://github.com/qorelanguage/qore/issues/494">issue 494</a>) when updating
      - fixed a bug where wildcard columns in join tables were not working (<a href="https://github.com/qorelanguage/qore/issues/499">issue 499</a>)
      - fixed a bug in \c "op_in()" where invalid SQL was generated with an argument of 0 (<a href="https://github.com/qorelanguage/qore/issues/500">issue 500</a>)
      - fixed bugs in \c cop_seq() and \c cop_seq_currval() (<a href="https://github.com/qorelanguage/qore/issues/624">issue 624</a>)
      - fixed a bug in \c join_inner() where the \a cond argument was ignored (<a href="https://github.com/qorelanguage/qore/issues/645">issue 645</a>)
      - fixed \c "uop_lower()" and \c "uop_upper()" operators to allow nesting (<a href="https://github.com/qorelanguage/qore/issues/657">issue 657</a>)
      - fixed a bug where SqlUtil was generating invalid SQL for some DBs where a wilcard was used with explicit column names (<a href="https://github.com/qorelanguage/qore/issues/708">issue 708</a>)
      - fixed a bug where updating an index without any source constraints caused an invalid exception to be raised (<a href="https://github.com/qorelanguage/qore/issues/768">issue 768</a>)
      - fixed a bug in \c AbstractTable::update() with sequence operators (<a href="https://github.com/qorelanguage/qore/issues/942">issue 942</a>)
    - <a href="../../modules/OracleSqlUtil/html/index.html">OracleSqlUtil</a> module fixes:
      - fixed a bug where column names that are reserved words were not quoted in generated SQL
      - fixed bugs in \c cop_seq() and \c cop_seq_currval() (<a href="https://github.com/qorelanguage/qore/issues/624">issue 624</a>)
    - <a href="../../modules/PgsqlSqlUtil/html/index.html">PgsqlSqlUtil</a> module fixes:
      - fixed a bug in PgsqlTable::tryInsertImpl(); added an explicit \c "begin" call to make the savepoint work with PostgreSQL 9.3+ servers
      - fixed a bug retrieving foreign constraints; columns were not guaranteed to be returned in declaration order
      - fixed a bug handling tablespaces in unique constraints
      - fixed a bug handling \c "time" columns; they were being issued as \c "time6" instead of "time(6)" (<a href="https://github.com/qorelanguage/qore/issues/385">issue 385</a>)
      - fixed support for the following datatypes and aliases: \c "bit", \c "bit varying", \c "char", \c "character", \c "character varying", \c "char varying", \c "oid", \c "varchar"
      - fixed bugs in \c cop_seq() and \c cop_seq_currval() (<a href="https://github.com/qorelanguage/qore/issues/624">issue 624</a>)
    - <a href="../../modules/MysqlSqlUtil/html/index.html">MysqlSqlUtil</a> module fixes:
      - corrected support for the \c varbinary type (<a href="https://github.com/qorelanguage/qore/issues/403">issue 403</a>)
      - corrected support for the \c binary type (<a href="https://github.com/qorelanguage/qore/issues/524">issue 524</a>)
      - \c schema member incorrectly set by @ref Qore::SQL::AbstractDatasource::getUserName() "AbstractDatasource::getUserName()" instead of @ref Qore::SQL::AbstractDatasource::getDBName() "AbstractDatasource::getDBName()" (<a href="https://github.com/qorelanguage/qore/pull/519">issue 519</a>)
    -  <a href="../../modules/WebUtil/html/index.html">WebUtil</a> module fixes:
      - fixed a bug where template programs with @ref Qore::PO_ALLOW_BARE_REFS set did not work
      - fixed a bug serviing index files in \c FileHandler::tryServeRequest() where index files could be incorrectly served with a \c "204 No Content" response (<a href="https://github.com/qorelanguage/qore/issues/616">issue 616</a>)
    - <a href="../../modules/WebSocketHandler/html/index.html">WebSocketHandler</a> module fixes:
      - fixed a bug where the connection object was deleted when the connection closes which could cause excess exceptions in multithreaded server code
      - added the WebSocketConnection::connectionClosed() method to be called when the connection is closed
    - <a href="../../modules/WebSocketClient/html/index.html">WebSocketClient</a> module updates:
      - updated module to version 1.3
      - ignore \c SOCKET-NOT-OPEN errors when closing (server already closed the connection)
    - <a href="../../modules/RestHandler/html/index.html">RestHandler</a> module fixes:
      - fold all possible arguments in the REST request body into the argument hash so that complex REST requests can be made with clear URI strings
      - fixed a bug where an error calling an internal nonexistent method would be reported with an incorrect error message
      - send errors are now reported in the \c AbstractRestStreamRequestHandler object so they can be properly logged (<a href="https://github.com/qorelanguage/qore/issues/734">issue 734</a>)
      - unknown REST class errors with the base class are now reported consistently like all other such errors (<a href="https://github.com/qorelanguage/qore/issues/859">issue 859</a>)
      - fixed an issue where request URI paths with multiple consecutive \c "/" chars were handled incorrectly (<a href="https://github.com/qorelanguage/qore/issues/900">issue 900</a>)
    - <a href="../../modules/Util/html/index.html">Util</a> module fixes:
      - fixed \c normalize_dir_windows() handling of UNC paths (<a href="https://github.com/qorelanguage/qore/issues/813">issue 813</a>)
    - fixed a memory error in error-handling with type errors when parsing user module headers that could cause a crash
    - fixed a memory leak in @ref Qore::Socket::setWarningQueue() "Socket::setWarningQueue()": when a callback argument is used, the argument can be leaked when the @ref Qore::Socket "Socket" is destroyed
    - fixed a bug where the @ref Qore::HTTPClient "HTTPClient" class did not send the X.509 certificate and private key when making a client SSL connection
    - fixed a bug in the @ref Qore::Thread::ThreadPool "ThreadPool" class where an error in shutdown handling could cause a crash in rare conditions when @ref Qore::Thread::ThreadPool "ThreadPool" methods are called while the pool is shutting down
    - fixed a crashing bug initializing some lvalues with type restrictions; affected static class variables at least
    - fixed a bug where a class calling an overridden method in a base class constructor that referred to a member that should have been initialized in the subclass would be executed before the subclass's members were initialized causing the method call to fail
    - fixed a memory leak in classes with multiple inheritance and base classes that are inherited multiple times with member initialization
    - fixed a bug in the @ref include "%include" and @ref append-module-path "%append-module-path" parse directives where relative paths were not calculated from the script's directory but instead were calculated from the current working directory, causing such paths to fail
    - fixed a bug in @ref Qore::get_qore_library_info() that could cause a crash due to treating the \a Build attribute as a string when it was an integer
    - fixed a bug in the @ref divide_equals_operator "divide-equals (/=) operator" where an exception was not thrown when an operand of zero with arbitrary-precision numeric arguments is used
    - fixed a bug where the connection mode would be reset for every connection in the @ref Qore::FtpClient class
    - fixed a bug in the @ref Qore::FtpClient class where connection problems in the data channel when executing certain FTP commands could cause a crash due to missing error checking
    - fixed a bug in Qore's internal strcasestr() function on platforms that do not support this function (ex: Solaris) that could result in a crash
    - fixed a bug in Qore where string data formatted with \c %%n, \c %%N, or \c %%y could be added to another string with a different character encoding without any automatic conversions, therefore resulting in an improperly-encoded string
    - fixed a crash when parsing when parsing function, method, or closure arguments when either of the @ref duplicate-local-vars or @ref duplicate-block-vars warnings are set due to an error handling thread-local variable info in parse initialization
    - fixed a bug where code with mixed coding styles (old and new) could result in invalid parse errors when parsing base class constructor calls to a base class defined in another coding style
    - fixed a bug where an HTTP response with an unknown \c Content-Encoding header would cause a crash
    - fixed a memory error with receiving HTTP chunked data with receive callbacks where the buffer object was reset with reference counts > 1
    - fixed a bug in the @ref Qore::FtpClient "FtpClient" class where socket errors would not cause the connection to be closed automatically and therefore further use of the object required a manual disconnect even though the object supports transparent auto-reconnection
    - fixed a bug where conversions from float to number would introduce inaccuracy in the arbitrary-precision number; ex: <code>737.38.toNumber() -> 737.3799999999999954525264911353588104248</code>
    - fixed a bug where @ref requires "%requires" would fail loading a user module inside a @ref try-module "%try-module" block
    - fixed a bug in @ref Qore::Program::importClass() where the import would fail if a namespace-justified class name was given and any element of the namespace path didn't already exist in the target whereas the same import would succeed if the namespace were omitted in the call
    - fixed bugs in @ref Qore::Program::importClass(), @ref Qore::Program::importFunction(), and @ref Qore::Program::importGlobalVariable() when namespace-justified arguments were given, in this case when namespaces were created in the target, the internal root namespace index was not updated so the imported objects could not be found with namespace-justified references until the root indexes were updated
    - fixed a bug in the @ref requires "%requires" directive where relative paths were not calculated from the script's directory but rather from the current working directory
    - fixed various bugs in path handling on Windows in the following areas:
      - @ref Qore::basename()
      - @ref Qore::get_script_dir()
      - @ref Qore::get_script_path()
      - @ref Qore::get_script_name()
      - @ref Qore::Dir
      - module importing and include file handling
    - fixed a bug in parsing constant value assignment expressions where such expressions could use or instantiate classes with uncommitted changes and therefore a crash could result
    - fixed a bug in user module initialization and destruction where call references were not accepted, contrary to the documentation and design goals
    - fixed a bug in @ref Qore::Socket::acceptSSL() and @ref Qore::Socket::connectSSL() where the timeout argument was not respected for SSL protocol negotation by implementing non-blocking I/O support for the internal SSL calls for upgrading the socket connection
    - fixed a memory leak in exception handling in the @ref Qore::FtpClient::put() method (thanks to nros)
    - fixed a memory error in string handling in the @ref Qore::FtpClient class's FTP response handling code
    - fixed a bug in aligning table data in the sqlutil example program
    - fixed a bug when loading modules by a path argument; if the module is already loaded, then do not throw an exception
    - adjusted the stack guard buffer for x86_64 from 20K -> 32K which solved some rare crashes related to stack exhaustion (ex: make check works consistently now on x86_64 Linux)
    - fixed a bug handling HTTP send callbacks that returned zero-length strings and binary objects which would cause invalid chunked data to be sent violating the HTTP protocol
    - fixed a bug in the @ref Qore::SQL::DatasourcePool::getServerVersion() "DatasourcePool::getServerVersion()" method where the connection to the server was not guaranteed to be in place before the call, in case of connection errors in the pool a crash could result
    - fixed a crash in @ref Qore::FileLineIterator::copy() when no \a eol attribute is set
    - fixed a bug importing invalid user modules with no module declaration
    - fixed bugs in @ref Qore::Socket::accept() and @ref Qore::Socket::acceptSSL() where the SSL configuration was not copied to the new @ref Qore::Socket
    - fixed some object encapsulation violation bugs where access to methods of a privately-inherited class was allowed from a subclass in certain situations
    - fixed inconsistent object encapsulation enforcement with method references; if a reference to a method is created inside the class, then when executed the call inherits the access rights at the time of creation
    - fixed inconsistent thread gating for code data structures in @ref Qore::Program "Program" containers that could have theoretically lead to crashes in @ref Qore::Program "Program" containers that parse code while threads are running
    - fixed a bug in @ref Qore::Program::importFunction() with function names with a namespace path
    - fixed a bug in closure calls when a closure is called from within a closure and referes to closure-bound locally variables in the internal closure call which would previously result in a crash
    - fixed a parse-time memory leak in call reference calls when the callable object is resolved from a class constant
    - fixed a bug in maintaining the conditional compilation status when parsing @ref include "%include" directives and @ref requires "%requires" directives with user modules
    - fixed an obscure bug when a thread terminates in a  @ref Qore::Program "Program" object after the Program container itself has already been deleted where the termination would hang while waiting for the Program's thread count to reach zero while the last thread doing the waiting also held the last thread reference
    - fixed a bug where incompatible class definitions were not verified at parse time which could cause a crash in debug builds and unpredictable behavior in non-debug builds
    - fixed a race condition in finalizing thread-local data in  @ref Qore::Program "Program" objects during Program destruction that could lead to a runtime crash
    - fixed a crash when user modules have recursive dependencies
    - fixed a bug with @ref push-parse-options "%push-parse-options" when used multiple times in the same file; now multiple appearances of this parse directive are ignored
    - fixed a bug initializing static class variables in the parse commit phase where a crash could result due to an error in managing parse commit dependencies
    - fixed @ref Qore::is_writable():
      - on Windows when used with a directory
      - on UNIX to return a value for the current permissions the program is running under
    - fixed a bug in @ref Qore::regex_extract() and in the @ref regex_extract_operator where the result buffer was not resized when it was too small, limiting regular expressions to nine subpatterns; the maximum has been raised to between 90 and 100 before an exception is raised (since the subpattern buffer is allocated on the stack, we need to enforce a limit)
    - fixed a bug with the @ref cast "cast<>() operator where compatible classes were not recognized at runtime that would otherwise be recognized correctly without the cast
    - fixed the return type in @ref Qore::getcwd() to @ref string_or_nothing_type "*string"
    - fixed a bug in the @ref return "return statement" where the runtime return type was used at parse time which did not work when parsing embedded code
    - fixed a bug validating return values in method evaluation that could lead to a qore crash
    - fixed a bug in the @ref requires "%requires" directive when applied to builtin features where code to manage user module dependencies was inappropriately applied
    - fixed a bug nesting 3 levels or more of parse conditionals (@ref ifdef "%ifdef" and @ref ifndef "%ifndef") where the conditional parse state could be lost (and an assertion was made in debug mode)
    - fixed a bug where ==, >, and < operators applied type precedence incorrectly when applying optimizations at parse time in relation to arbitrary-precision numeric values
    - fixed a static memory leak in the parser handling out of line method declarations
    - fixed a bug in handling socket disconnection errors in SSL operations where the SSL helper object was deleted and then used causing a crash
    - fixed a bug where @ref deprecated and @ref return-value-ignored warnings were reported at the incorrect source location
    - fixed a bug in @ref Qore::set_thread_init() where thread initialization did not occur when foreign threads attached to a @ref Qore::Program object with thread initialization set
    - fixed a bug in call references and objects by replacing string references to the containing Program object with weak references which solved a recursive reference / memory leak issue
    - fixed a memory leak when a thread init call reference was used with @ref Qore::Program objects
    - fixed bugs in Qore SSL socket handling when the remote connection is disconnected while performing an SSL upgrade (client or server) that could cause a crash
    - fixed a bug where the sending an invalid HTTP header to the @ref Qore::Socket::sendHTTPResponse() method could cause a crash
    - fixed bugs in @ref Qore::system() "system()":
      - the shell was not being used to execute commands with commands where shell meta-characters were not found with a manual search which caused such commands to fail; additionally \c & (ampersand) characters were not recognized as shell meta-characters
      - fixed problems with signal handling in child processes on UNIXes: @ref Qore::system() "system()" now always performs a \c fork(2), enables all signals, and calls <tt>execl("/bin/sh", "sh", "-c", </tt><i>command</i><tt>, 0)</tt> in the child process (on UNIX systems; on Windows, system(3) is used directly as before)
    - fixed a race condition in the @ref Qore::SQL::DatasourcePool "DatasourcePool" class when opening new datasources after a connection error in the first datasource which could cause a crash.  Now the first datasource is no longer a "special" datasource used for configuration information; configuration information is contained in a separate object which serves as an internal Datasource factory
    - fixed a problem where \c SIGCHLD was blocked by default which caused deadlocks when spawning child processes that in turn waited on grandchild processes - now %Qore no longer blocks \c SIGCHLD on UNIX platforms
    - fixed a bug in BinaryNode::clear() where the internal pointer was freed but not set to 0 leading to a subsequent crash when the object is destroyed; affected HTTPClient chunked reads of binary data when used with a callback
    - fixed a bug where the runtime exception location could be reported in the wrong location
    - fixed a bug where the bzip2 library can request a buffer size that could not be handled by the bzip2 library which is not handled by qore and causes a crash while decompressing certain input
    - fixed a bug handling closure-bound local variables when closures are created in the background operator expression that caused a core dump
    - fixed the precedence of the @ref assignment_operator "assignment operator (=)"; now the precedence of this operator is the same as the other assignment operators (@ref plus_equals_operator "+=", @ref minus_equals_operator "-=", @ref multiply_equals_operator "*=", and @ref divide_equals_operator "/=", etc); this does not break any code, but does align %Qore with other programming languages (such as C, among others) and allows for expressions such as @code{.py} a = b += 2@endcode to be correctly parsed
    - fixed a parse-time bug in the @ref trim "trim operator" where the operator's return type was incorrectly returned as @ref int_type "int" instead of the type of the lvalue
    - fixed a bug initializing object members with a closure that refers to \a self
    - fixed bugs in the documentation and return types of:
      - @ref Qore::ReadOnlyFile::readBinaryFile()
      - @ref Qore::ReadOnlyFile::readTextFile()
    - fixed a bug in @ref Qore::GetOpt::parse(softlist), @ref Qore::GetOpt::parse2(softlist), and @ref Qore::GetOpt::parse3(softlist) where call-by-value and copy-on-write semantics were not enforced and a shared list argument could be modified
    - fixed a bug in zoneinfo file parsing where invalid bands with no UTC offset changes against the previous band could cause invalid date/time values to be displayed by Qore for dates on the invalid transition
    - fixed a bug where imported global variables (@ref Qore::Program::importGlobalVariable()) were added to the pending global variable list and therefore were removed if a parse exception occurred, hwoever the namespace indexes remained, which could lead to unexpected problems at runtime including a crash.  Additionally the pending global variable list was not checked which could lead to a memory leak if the a single global variable name is pending, imported, and then committed to the @ref Qore::Program "Program" object.
    - fixed memory errors managing program feature lists in the CharPtrList class by copying string memory instead of using sometimes temporary values in the list
    - fixed minor bugs with directive parsing, mostly related to error reporting
    - fixed bugs in relative date arithmetic where operands were swapped with the @ref minus_operator "- operator" if the first operand was a @ref relative_dates "relative date/time value", additionally an operation with the @ref minus_operator "- operator" where the first operand is a @ref relative_dates "relative date" and the second operand is a @ref absolute_dates "absolute date" is now calculated using the @ref absolute_dates "absolute date"'s epoch offset (offset in seconds and microseconds from \c 1970-01-01Z), and a @ref relative_dates "relative date/time value" is produced
    - fixed a bug normalizing the result of date arithmetic between hour and minute components of @ref relative_dates "relative date/time value"
    - fixed a bug where time components of absolute date/time values before the UNIX epoch were returned with invalid values
    - fixed a bug where the @ref exec-class "%exec-class" directive did not check for classes with unimplemented abstract variants
    - fixed a bug where the @ref push "push" and @ref unshift "unshift" operators applied to a variable declared as softlist did not use the default value
    - fixed a bug where calls to @ref Qore::HTTPClient::setConnectTimeout() had no effect (<a href="https://github.com/qorelanguage/qore/issues/323">issue 323</a>)
    - fixed several bugs with logical comparison operators and arbitrary-precision numeric values (<a href="https://github.com/qorelanguage/qore/issues/330">issue 330</a>)
    - fixed a bug where @ref Qore::HashListIterator (and therefore @ref <hash>::contextIterator()) would not iterate a simple hash with non-list values once but would instead silently ignore the hash (<a href="https://github.com/qorelanguage/qore/issues/336">issue 336</a>)
    - fixed a bug where a warning was not always issued when square brackets were used on unsuitable types (<a href="https://github.com/qorelanguage/qore/issues/184">issue 184</a>), internally ported the square bracket operator to the C++ QoreOperatorNode hierarchy
    - fixed a bug handling return type information for method and pseudo-method calls; uninitialized memory could be used which could cause a runtime crash (<a href="https://github.com/qorelanguage/qore/issues/364">issue 364</a>)
    - corrected the name of the @ref modulo_operator "modulo operator" (was incorrectly referred to as the "modula" operator earlier: <a href="">issue 389</a>)
    - fixed a bug handling identifiers in parentheses used to dereference hashes or objects; the identifer is not resolved properly whereas previoulsy it was incorrectly interpreted as a string literal (<a href="https://github.com/qorelanguage/qore/issues/416">issue 416</a>)
    - fixed a bug with handling local variables in const initializers (<a href="https://github.com/qorelanguage/qore/issues/421">issue 421</a>)
    - fixed a bug where \c select(2) was called after \c EINTR without reinitializing the descriptor array argument (<a href="https://github.com/qorelanguage/qore/issues/435">issue 435</a>)
    - fixed a crashing bug on all platforms where select(2) was being called with socket descriptor values > \c FD_SETSIZE (<a href="https://github.com/qorelanguage/qore/issues/436">issue 436</a>)
    - fixed inconsistencies @ref reldate_comparisons "comparing relative date/time values" (<a href="https://github.com/qorelanguage/qore/issues/437">issue 437</a>)
    - fixed a bug where @ref on_exit and @ref on_error statements were not being executed if an exception was raised in an earlier-executed @ref on_exit, @ref on_error, or @ref on_success statement (<a href="https://github.com/qorelanguage/qore/issues/380">issue 380</a>)
    - fixed a bug where @ref Qore::HTTPClient::get() and @ref Qore::HTTPClient::post() would try to retrieve a message body even if <tt>Content-Length: 0</tt> was returned (or if no \c Content-Length header was returned at all) which would result in a deadlock until the server would close the connection (<a href="https://github.com/qorelanguage/qore/issues/434">issue 434</a>)
    - fixed a bug where regular expression substitution would go into an infinite loop when used with an empty pattern and the global flag (@ref Qore::RE_Global, <a href="https://github.com/qorelanguage/qore/issues/329">issue 329</a>)
    - fixed a bug with connection handling in the @ref Qore::SQL::SQLStatement "SQLStatement" class; an exception is now thrown if a @ref Qore::SQL::SQLStatement "SQLStatement" object tries to execute its prepared SQL on a connection other than the original connection used to prepare the statement (<a href="https://github.com/qorelanguage/qore/issues/465">issue 465</a>)
    - fixed a bug where @ref Qore::is_executable() would return NOTHING instead of False (as per documentation) when called with non-existent path as it's parameter (<a href="https://github.com/qorelanguage/qore/issues/470">issue 470</a>)
    - fixed precedence of logical and bitwise \ref operators (<a href="https://github.com/qorelanguage/qore/issues/481">issue 481</a>)
    - fixed a bug where nested lists were not parsed correctly in some cases (<a href="https://github.com/qorelanguage/qore/issues/320">issue 320</a>)
    - fixed a bug where the type of catch parameter was ignored (<a href="https://github.com/qorelanguage/qore/issues/28">issue 28</a>)
    - fixed a bug where namespace hierarchies were not indexed during parse time when added to already-committed namespaces which lead to symbol resolution errors for valid code (<a href="https://github.com/qorelanguage/qore/issues/538">issue 538</a>)
    - fixed a bug where a @ref Qore::Socket "Socket" operation attempted in another thread while a callback operation on the same socket was in progress would result in a confusing error message (<a href="https://github.com/qorelanguage/qore/issues/530">issue 530</a>)
    - fixed a bug where local variable declarations in class member initialization expressions caused a crash (<a href="https://github.com/qorelanguage/qore/issues/574">issue 574</a>)
    - fixed a bug where HTTP data in HTTP socket events was modified even though it was shared which caused data consistency problems and crashes in the worst case (<a href="https://github.com/qorelanguage/qore/issues/576">issue 576</a>)
    - fixed a bug where the `+=` operator handled NOTHING values incorrectly (<a href="https://github.com/qorelanguage/qore/issues/582">issue 582</a>)
    - fixed a bug where a non-numeric define specified on the command line could cause a crash (<a href="https://github.com/qorelanguage/qore/issues/583">issue 583</a>)
    - fixed a bug where the @ref Qore::SQL::SQLStatement::describe() method would not grab the transation lock even when statements were implicitly executed (<a href="https://github.com/qorelanguage/qore/issues/591">issue 591</a>)
    - fixed the order of initialization of class members (<a href="https://github.com/qorelanguage/qore/issues/42">issue 42</a>)
    - fixed a bug in @ref Qore::TimeZone::date(string) where the date returned was in the current contextual time zone and not that of the object (<a href="https://github.com/qorelanguage/qore/issues/584">issue 584</a>)
    - fixed a bug parsing windows paths in URLs with @ref Qore::parse_url() (<a href="https://github.com/qorelanguage/qore/issues/618">issue 618</a>)
    - fixed a bug in @ref Qore::TimeZone::constructor(string) on Windows when used with an absolute path (<a href="https://github.com/qorelanguage/qore/issues/626">issue 626</a>)
    - fixed an I/O-handling bug in the @ref Qore::ReadOnlyFile and @ref Qore::File classes where I/O errors in read operations were silently ignored (<a href="https://github.com/qorelanguage/qore/issues/627">issue 627</a>)
    - fixed bugs in @ref Qore::ReadOnlyFile::readTextFile() and @ref Qore::ReadOnlyFile::readBinaryFile() would return @ref nothing instead of an empty object when reading empty files; now empty objects are returned in these cases (<a href="https://github.com/qorelanguage/qore/issues/508">issue 508</a>)
    - fixed a bug in *printf() outputs on Windows with scientific notation with floating-point values (<a href="https://github.com/qorelanguage/qore/issues/631">issue 621</a>)
    - fixed a bug where the precision of numbers during arithmetic operations was not adjusted correctly (<a href="https://github.com/qorelanguage/qore/issues/630">issue 630</a>, <a href="https://github.com/qorelanguage/qore/issues/908">issue 908</a>)
    - fixed a bug where the type of subtraction of two numbers was inferred as NOTHING during parsing (<a href="https://github.com/qorelanguage/qore/issues/636">issue 636</a>)
    - fixed a bug on Windows with @ref Qore::Dir::create() (<a href="https://github.com/qorelanguage/qore/issues/643">issue 643</a>)
    - fixed a bug where CRLF line endings were not handled correctly by the %exec-class parse directive (<a href="https://github.com/qorelanguage/qore/issues/653">issue 653</a>)
    - fixed a bug on Windows where @ref Qore::glob() would return paths beginning with \c "." by default (<a href="https://github.com/qorelanguage/qore/issues/660">issue 660</a>)
    - fixed a bug on Windows where @ref Qore::glob() would fail on \c "\*" or \c "/*" (<a href="https://github.com/qorelanguage/qore/issues/664">issue 664</a>)
    - fixed a bug on Windows where @ref Qore::glob() would not return paths in sorted order by default (<a href="https://github.com/qorelanguage/qore/issues/665">issue 665</a>)
    - fixed a bug on Windows where the @ref Qore::Dir class would incorrectly normalize UNC paths by stripping the leading backslash (<a href="https://github.com/qorelanguage/qore/issues/666">issue 666</a>)
    - fixed a bug where the @ref int_type "int" type restriction would accept any data type at runtime instead of throwing a \c RUNTIME-TYPE-ERROR exception (<a href="https://github.com/qorelanguage/qore/issues/683">issue 683</a>)
    - fixed bugs reporting the current method context with certain @ref Qore::HTTPClient "HTTPClient" methods that would report the @ref Qore::Socket "Socket" class instead (<a href="https://github.com/qorelanguage/qore/issues/689">issue 689</a>)
    - fixed a bug handling aborted HTTP chunked transfers; now any data available for reading on a socket when a chunked transfer is aborted is read instead of having a \c SOCKET-SEND-ERROR thrown when the remote end closes the socket during the transfer (<a href="https://github.com/qorelanguage/qore/issues/691">issue 691</a>)
    - fixed a bug with socket handling where SSL send failures did not cause an exception to be thrown in all cases (<a href="https://github.com/qorelanguage/qore/issues/732">issue 732</a>)
    - fixed a bug on Windows where @ref Qore::glob() returned files matched without the leading path component (<a href="https://github.com/qorelanguage/qore/issues/761">issue 761</a>)
    - fixed a bug with socket connection refused handling on Windows where connections were waiting until the timeout instead of returning an error immediately (<a href="https://github.com/qorelanguage/qore/issues/763">issue 763</a>)
    - fixed a bug where it was not possible to escape an escape character before a \c '$' character in a regular expression substitution target string (<a href="https://github.com/qorelanguage/qore/issues/777">issue 777</a>)
    - fixed a bug where object member references were treated as expressions returning a constant value which could cause a crash when used in an expression used to initialize a constant value at parse time (<a href="https://github.com/qorelanguage/qore/issues/817">issue 817</a>)
    - fixed a bug parsing IPv6 localhost (\c "::") with @ref Qore::parse_url() (<a href="https://github.com/qorelanguage/qore/issues/822">issue 822</a>)
    - fixed a bug in Windows timezone handling caused by erroneous region names (<a href="https://github.com/qorelanguage/qore/issues/824">issue 824</a>)
    - fixed an internal memory-handling bug that caused a crash when cleaning up the qore library on FreeBSD with clang++ and possibly other platforms (<a href="https://github.com/qorelanguage/qore/issues/839">issue 839</a>)
    - fixed a bug where \c CALL-WITH-TYPE-ERROR exceptions were thrown based on the parse options in the caller instead of in the target when calling across a @ref Qore::Program "Program" barrier (<a href="https://github.com/qorelanguage/qore/issues/841">issue 841</a>)
    - fixed a bug where @ref Qore::is_writable() and @ref Qore::is_readable() could return an incorrect value in some cases (<a href="https://github.com/qorelanguage/qore/issues/852">issue 852</a>)
    - fixed a bug where @ref Qore::format_number() would return an invalid string when the number of decimals to be returned was 0 (<a href="https://github.com/qorelanguage/qore/issues/851">issue 851</a>)
    - fixed a bug where the @ref delete "delete" and @ref remove "remove" operators would incorrectly create hash keys when attempting to delete inside complex hash structures with non-existent keys (<a href="https://github.com/qorelanguage/qore/issues/855">issue 855</a>)
    - fixed a bug where duplicate global variable declarations caused a crash (<a href="https://github.com/qorelanguage/qore/issues/891">issue 891</a>)
    - fixed a memory leak in @ref Qore::SQL::DatasourcePool "DatasourcePool" initialization when the minimum connections cannot be established (<a href="https://github.com/qorelanguage/qore/issues/994">issue 994</a>)
    - fixed handling of NaN values in logical operators (<a href="https://github.com/qorelanguage/qore/issues/915">issue 915</a>)
    - fixed sort_descending_stable so that it keeps (instead of reversing) the original order of items that compare equal (<a href="https://github.com/qorelanguage/qore/issues/940">issue 940</a>)
    - fixed a bug in \c copy() method argument parsing; compatible type declarations were not accepted (<a href="https://github.com/qorelanguage/qore/issues/946">issue 946</a>)

    @section qore_0811 Qore 0.8.11

    @par Release Summary
    Minor bugfix release for UNIX, major bugfixes for Windows

    @subsection qore_0811_new_features New Features in Qore
    - added the @ref Qore::AFMap and @ref Qore::AFStrMap constants
    - <a href="../../modules/WebUtil/html/index.html">WebUtil</a> updates:
      - added logic to the default file serving code to determine if the file is a binary or text file from the MIME type
    - @ref Qore::HTTPClient::sendWithSendCallback() "HTTPClient::sendWithSendCallback()" and @ref Qore::HTTPClient::sendWithSendCallback() "HTTPClient::sendWithSendCallback()" updated such that if a response is received while the chunked send operation is still in progress, an error is assumed, the send operation is aborted, and the response header is read immediately

    @subsection qore_0811_bug_fixes Bug Fixes in Qore
    - Windows fixes:
      - fixed TimeZone copying to use the standard name instead of the display name so that the info can be found in the registry
      - <a href="../../modules/Util/html/index.html">Util</a> module fixes:
        - fixed get_random_string() on Windows
        - fixed absolute_path_windows()
      - <a href="../../modules/HttpServer/html/index.html">HttpServer</a> module fixes:
        - when binding a wildcard address with @ref Qore::AF_UNSPEC "AF_UNSPEC" on Windows with HttpServer::addListeners()
          and both IPv6 and IPv4 addresses are returned, bind both addresses since Windows doesn't direct the IPv4 requests to the wildcard-bound IPv6 listener
      - fixed file reading by always opening in binary mode
      - added support for the WSAECONNABORTED socket error
      - replaced Mime::MultiPartMessage::getRandomString() with Util::get_random_string() to make it work on Windows
    - fixed a bug in the DBI layer where calling @ref Qore::SQL::SQLStatement::describe() "SQLStatement::describe()" would crash when called with an older module that did not implement this method
    - other fixes in the <a href="../../modules/Util/html/index.html">Util</a> module (in addition to the Windows-specific fixes above):
      - fixed parse_to_qore_value() with hashes with a comma in the first key name
      - read from /dev/urandom instead of /dev/random since reads from the latter can block for long periods to fill the entropy pool
    - do not start signal thread after a fork() if signal handling is enabled, pthread_create() is not async-signal safe (on FreeBSD at least this reliably causes segfaults)

    @section qore_0810 Qore 0.8.10

    @par Release Summary
    Major release with many many bugfixes and new features such as much improved HTTP and REST support (ex: chunked transfer support + new
    client and server classes for REST support for chunked transfers and data streaming), improved DB support
    (ex: new <a href="../../modules/Schema/html/index.html">Schema</a> module, <a href="../../modules/SqlUtil/html/index.html">SqlUtil</a> improvements),
    and much more.

    @subsection qore_0810_new_features New Features in Qore
    - better HTTP support; support for chunked sends and receives for streaming data over HTTP and other improvements:
      - @ref Qore::HTTPClient::sendWithSendCallback() "HTTPClient::sendWithSendCallback()"
      - @ref Qore::HTTPClient::sendWithRecvCallback() "HTTPClient::sendWithRecvCallback()"
      - @ref Qore::HTTPClient::sendWithCallbacks() "HTTPClient::sendWithCallbacks()"
      - @ref Qore::HTTPClient::setPersistent() "HTTPClient::setPersistent()"
      - @ref Qore::Socket::readHTTPChunkedBodyBinaryWithCallback() "Socket::readHTTPChunkedBodyBinaryWithCallback()"
      - @ref Qore::Socket::readHTTPChunkedBodyWithCallback() "Socket::readHTTPChunkedBodyWithCallback()"
      - @ref Qore::Socket::sendHTTPMessageWithCallback() "Socket::sendHTTPMessageWithCallback()"
      - @ref Qore::Socket::sendHTTPResponseWithCallback() "Socket::sendHTTPResponseWithCallback()"
      - @ref Qore::Socket::pendingHttpChunkedBody() "Socket::pendingHttpChunkedBody()"
    - added a minimum body size threshold for compression to <a href="../../modules/HttpServer/html/index.html">HttpServer</a>
    - <a href="../../modules/RestClient/html/index.html">RestClient</a> module updates:
      - configurable content encoding for send request message bodies is now supported (ie optional compression)
    - new user modules:
      - <a href="../../modules/Schema/html/index.html">Schema</a>: for DB-independent schema management
    - new public C++ socket performance instrumentation API
    - new functions:
      - @ref Qore::close_all_fd()
    - new constants:
      - @ref Qore::Err::ESRCH "ESRCH": search error
    - getModuleHash() and getModuleList() no longer return the \c "filename" key when run in a @ref Qore::Program "Program" context with @ref Qore::PO_NO_EXTERNAL_INFO set
    - <a href="../../modules/SqlUtil/html/index.html">SqlUtil</a> updates:
      - added insert operator support; for example, for inserting with values from sequences
      - added new upsert constant maps
      - added static SqlUtil::AbstractSqlUtilBase::getDatasourceDesc() method
      - added new Table::insertFromSelect*() variants taking Table arguments
      - added SqlUtil::Table::checkExistence() method
      - added support for the \c "forupdate" select option
    - <a href="../../modules/OracleSqlUtil/html/index.html">OracleSqlUtil</a> updates:
      - fixed selects with "limit" but no "offset"
      - convert date/time values to timestamps with microseconds resolution instead of dates with second resolution when dynamically inserting values as strings in SQL (binding by value not affected)
    - <a href="../../modules/CsvUtil/html/index.html">CsvUtil</a> module updates:
      - added the \c "write-headers" option to \c AbstractCsvWriter and subclasses to enable headers to be suppressed
      - added the \c "optimal-quotes" option to \c AbstractCsvWriter and subclasses to enable more efficient csv output (now the default)
    - added @ref Qore::SQL::AbstractDatasource::currentThreadInTransaction() "AbstractDatasource::currentThreadInTransaction()" which is reimplemented as @ref Qore::SQL::Datasource::currentThreadInTransaction() "Datasource::currentThreadInTransaction()" and @ref Qore::SQL::DatasourcePool::currentThreadInTransaction() "DatasourcePool::currentThreadInTransaction()"; the base class method throws an exception when called; it was not added as an abstract method in order to not break existing subclasses of AbstractDatasource
    - enhanced module license support
      - module license strings may now be specified in binary and user modules
      - @ref Qore::getModuleHash() and @ref Qore::getModuleList() now report license information for each module

    @subsection qore_0810_bug_fixes Bug Fixes in Qore
    - fixed an issue with class constant parse initialization where invalid recursive class constant definition parse exceptions could be raised and in some cases also crashes could result
    - <a href="../../modules/SmtpClient/html/index.html">SmtpClient</a> module: fixed missing username and missing password errors
    - fixed a bug where a qore switch statement with no case conditions and only a default label would erroneously never have it's default code executed
    - fixed a reference leak related to exception handling with invalid arguments with @ref Qore::Socket::setWarningQueue() and @ref Qore::HTTPClient::setWarningQueue()
    - fixed several bugs where the parse location could be reported incorrectly for type errors regarding in-object variable references
    - fixed a bug where an error could result with @ref Qore::Thread::Condition::wait() "Condition::wait()" with timeouts > 2147483648ms
    - fixed bugs handling "bigint" and "double precision" column types with schema alignments with the <a href="../../modules/PgsqlSqlUtil/html/index.html">PgsqlSqlUtil</a> module
    - fixed a bug handling parse initialization of constant values requiring run-time evaluation after other parse exceptions have been raised that could cause a parse-time crash
    - fixed a bug where qore could crash on exit with certain openssl versions by calling ERR_remove_state(0) in the main thread's cleanup function
    - fixed a bug where qore could crash on exit due to user module destruction not taking into consideration user module dependencies
    - fixed a bug in schema management in <a href="../../modules/SqlUtil/html/index.html">SqlUtil</a> where excessively verbose column aliases were used that caused errors when automatically updating columns with existing rows and new default values and non-null contraints with PostgreSQL databases
    - fixed a bug where a call reference to an abstract object method returned from an abstract class could be executed even though it must have been instantiated by a concrete subclass
    - fixed a bug where a valid call reference to a private object method was created within the class, then in some cases an object protection exception was raised when the call reference was called outside the class
    - fixed a bug in the <a href="../../modules/RestClient/html/index.html">RestClient</a> module when the yaml binary module is not available
    - fixed programmatic select queries with "limit" but no "offset" in <a href="../../modules/OracleSqlUtil/html/index.html">OracleSqlUtil</a>
    - fixed a bug in @ref Qore::Program::importFunction() where only the committed function list was checked when importing functions with a specific target namespace path
    - fixed a bug in @ref Qore::Program::importClass() where only the committed class list was checked when importing functions with a specific target namespace path
    - fixed a bug when parsing subnamespaces into a parent namespace where the subnamespace already exists (either in the committed list or in the pending list)
    - fixed a memory and reference leak caused by recursive references when closures encapsulating an object's scope are assigned to or accessible from members of the object by making references to the object from within a closure encapsulating the object's state weak references instead of strong references
    - fixed schema information classes when the "string-numbers" driver option is enabled
    - fixed crashing bugs in @ref Qore::get_thread_data() in certain use cases
    - fixed a bug in <a href="../../modules/SqlUtil/html/index.html">SqlUtil</a> where select and row iterator operations could fail with certain select hash arguments without a \c "columns" entry but where column names were otherwise required
    - fixed a bug in HTTP response parsing where case-signficant comparisons where being made with certain critical header values
    - fixed a bug handling thread cancellation with the @ref Qore::Thread::ThreadPool "ThreadPool" class
    - fixed several race conditions and potential deadlocks in @ref Qore::Thread::ThreadPool "ThreadPool" destruction with active threads in the pool

    @section qore_089 Qore 0.8.9

    @par Release Summary
    Major release with many new features and also many bugfixes.

    @subsection qore_089_new_features New Features in Qore
    - <a href="../../modules/CsvUtil/html/index.html">CsvUtil</a> module updates:
      - new classes:
        - \c CsvAbstractIterator: base abstract iterator class for iterating line-based CSV data
        - \c CsvDataIterator: iterator class allowing for CSV string data to be processed line by line on a record basis
        - \c AbstractCsvWriter: a base class for new CSV writer implementations
        - \c CsvFileWriter: CSV file writer class
        - \c CsvStringWriter: CSV in memory writer class
      - implemented support for allowing subclasses of CsvFileIterator to implement support for other custom types
      - no need to set \c "headers" in the constructor if \c "fields" are set; headers are assumed to be the field labels in the same order
    - added the @ref Qore::encode_url() function with <a href="http://tools.ietf.org/html/rfc3986#section-2.1">RFC 3986 section 2.1</a> compliance
    - @ref Qore::decode_url() function updated to decode UTF-8 encoded characters according to <a href="http://tools.ietf.org/html/rfc3986#section-2.1">RFC 3986 section 2.1</a>
    - added get_byte_size() and get_marketing_byte_size() to the <a href="../../modules/Util/html/index.html">Util</a> module
    - the error message now includes the module path used for the search when a module cannot be found in the module path
    - @ref Qore::SQL::DatasourcePool "DatasourcePool" enhancements:
      - new method: @ref Qore::SQL::DatasourcePool::clearWarningCallback() "DatasourcePool::clearWarningCallback()"
      - new method: @ref Qore::SQL::DatasourcePool::setWarningCallback() "DatasourcePool::setWarningCallback()"
      - new method: @ref Qore::SQL::DatasourcePool::getUsageInfo() "DatasourcePool::getUsageInfo()"
      - new method: @ref Qore::SQL::DatasourcePool::setErrorTimeout() "DatasourcePool::setErrorTimeout()"
      - new method: @ref Qore::SQL::DatasourcePool::getErrorTimeout() "DatasourcePool::getErrorTimeout()"
      - new method: @ref Qore::SQL::DatasourcePool::setEventQueue() "DatasourcePool::setEventQueue()"
      - new method: @ref Qore::SQL::DatasourcePool::clearEventQueue() "DatasourcePool::clearEventQueue()"
      - the new methods allow for monitoring @ref Qore::SQL::DatasourcePool "DatasourcePool" objects for pool contention issues (in case the pool needs to be resized), for throwing an exception if a connection is not acquired within the error timeout period (new default: 2 minutes), and for DBI drivers to raise warnings on an event queue that can be monitored in a separate thread
      - additionally connection acquisition statistics are tracked and returned in @ref Qore::SQL::DatasourcePool::getUsageInfo() "DatasourcePool::getUsageInfo()" (total requests, hits, maximum wait time)
    - @ref Qore::SQL::Datasource "Datasource" enhancements:
      - new method: @ref Qore::SQL::Datasource::setEventQueue() "Datasource::setEventQueue()"
      - new method: @ref Qore::SQL::Datasource::clearEventQueue() "Datasource::clearEventQueue()"
      - the new methods allow for DBI drivers to raise warnings on an event queue that can be monitored in a separate thread
    - @ref Qore::Socket "Socket" enhancements:
      - new method: @ref Qore::Socket::setWarningQueue() "Socket::setWarningQueue()"
      - new method: @ref Qore::Socket::clearWarningQueue() "Socket::clearWarningQueue()"
      - new method: @ref Qore::Socket::getUsageInfo() "Socket::getUsageInfo()"
      - new method: @ref Qore::Socket::clearStats() "Socket::clearStats()"
    - @ref Qore::FtpClient "FtpClient" enhancements:
      - new method: @ref Qore::FtpClient::setWarningQueue() "FtpClient::setWarningQueue()"
      - new method: @ref Qore::FtpClient::clearWarningQueue() "FtpClient::clearWarningQueue()"
      - new method: @ref Qore::FtpClient::getUsageInfo() "FtpClient::getUsageInfo()"
      - new method: @ref Qore::FtpClient::clearStats() "FtpClient::clearStats()"
    - <a href="../../modules/SmtpClient/html/index.html">SmtpClient</a> module updates:
      - optimized connection and login code; HELO/EHLO and authorization are performed when connecting only, not before each email
      - added support for socket performance instrumentation and warning events
    - <a href="../../modules/Pop3Client/html/index.html">Pop3Client</a> module updates:
      - added support for socket performance instrumentation and warning events
    - <a href="../../modules/TelnetClient/html/index.html">TelnetClient</a> module updates:
      - added support for socket performance instrumentation and warning events
    - <a href="../../modules/WebSocketClient/html/index.html">WebSocketClient</a> module updates:
      - added support for socket performance instrumentation and warning events
    - <a href="../../modules/RestClient/html/index.html">RestClient</a> module updates:
      - use the new @ref Qore::encode_url() function to encode URL paths to ensure that valid requests are sent when spaces, percent characters, and non-ascii characters are used in the URL path
      - set the character encoding in the \c Content-Type request header when sending strings
      - set the \c Accept header correctly in requests (previously only indicated yaml (\c "text/x-yaml") as an acceptible response encoding)
    - <a href="../../modules/RestHandler/html/index.html">RestHandler</a> module updates:
      - added support for the \c OPTIONS method
      - return a 400 \c "Bad Request" error if an unsupported HTTP method is used in a REST Call
    - added new \c UpsertInsertOnly upsert strategy to <a href="../../modules/SqlUtil/html/index.html">SqlUtil</a>
    - new pseudo-methods:
      - @ref <value>::sizep(): returns @ref Qore::True "True" if the type can return a non-zero size (@ref Qore::True "True" for containers including @ref binary "binary objects" and @ref string "strings", @ref Qore::False "False" for everything else)
      - @ref <string>::getLine(): finds lines in a string buffer
    - <a href="../../modules/Mime/html/index.html">Mime</a> module updates:
      - added mime type for WSDL files (\c "application/wsdl+xml")
      - added mappings for \c "xls" and \c "xlst" extensions to MimeTypeXml
    - added new modules:
      - <a href="../../modules/Mapper/html/index.html">Mapper</a>: data mapping module
      - <a href="../../modules/TableMapper/html/index.html">TableMapper</a>: data mapping module using <a href="../../modules/SqlUtil/html/index.html">SqlUtil</a> and <a href="../../modules/Mapper/html/index.html">Mapper</a> to map to an SQL table target
      - <a href="../../modules/FreetdsSqlUtil/html/index.html">FreetdsSqlUtil</a>: provides back-end support for MS SQL Server and Sybase databases with <a href="../../modules/SqlUtil/html/index.html">SqlUtil</a> using the <a href="https://github.com/qorelanguage/module-sybase">freetds module</a>
    - the @ref include "%include" parse directive now supports environment variable substitution at the beginning of the file path

    @subsection qore_089_bug_fixes Bug Fixes in Qore
    - fixed a crashing bug when HTTP messages with duplicate \c Connection, \c Content-Encoding, \c Transfer-Encoding, \c Location, or \c Content-Type headers is received
    - fixed a bug parsing octal character constants in the lexer when octal digits followed the octal constant (ex: \c "\0441" where the \c "1" would cause an error)
    - allow escaping "$" character in regular expression substitution target strings, previously it was impossible to output a literal "$" + a digit, since this would be interpreted as a numbered input pattern expression
    - fixed a bug in the @ref Qore::HTTPClient::getURL() "HTTPClient::getURL()" and @ref Qore::HTTPClient::getProxyURL() "HTTPClient::getProxyURL()" methods where the URL's path was not given with a leading "/" character
    - <a href="../../modules/CsvUtil/html/index.html">CsvUtil</a> module fixes:
      - fixed \c "date" field handling with empty input (now maps to 1970-01-01)
      - fixed CsvDataIterator::next() when header_lines > 0 and working with empty input data
    - added support for compiling on OSX Mavericks
    - fixed an infinitely recursive call in Table::del() in <a href="../../modules/SqlUtil/html/index.html">SqlUtil</a>
    - fixed a bug in v*printf() where \c '%%' was not handled correctly in all cases
    - fixed bugs in @ref Qore::microseconds() "microseconds" and @ref Qore::milliseconds() "milliseconds()" with large arguments
    - fixed a bug where a call to a call reference to a static method across a program boundary with local variables as arguments would cause a crash due to improper setting of the program context before the arguments are evaluated
    - fixed a bug in @ref Qore::SQL::Datasource::copy() "Datasource::copy()" method where implicitly-set options were not carried over into the new object
    - fixed a bug in the @ref Qore::SQL::DatasourcePool "DatasourcePool" class where implicitly-opened connections would not be guaranteed to have the same server time zone setting as the initial connections (for example, could cause problems with server timezone settings if running in a program context with a different local time zone attribute)
    - fixed bugs in <a href="../../modules/SqlUtil/html/index.html">SqlUtil</a> generating "create table" and "align table" SQL with DBs where unique indexes automatically create unique constraints (ex: MySQL)
    - fixed a bug in lchown() where chown() was used interally instead of lchown()
    - fixed a bug in <a href="../../modules/PgsqlSqlUtil/html/index.html">PgsqlSqlUtil</a> retrieving sequence values with Database::getNextSequenceValue()
    - fixed an off-by-one memory bug in @ref Qore::date(string, string) parsing a 4-digit date mask
    - fixed memory leaks in class member and class static variable management
    - fixed memory leaks when an entire class has to be rolled back due to parse errors and the class has pending static variables
    - fixed memory leaks in constant handling with values containing call references
    - fixed a memory leak in constant destruction with parse rollbacks when the constant value was NULL
    - fixed an error in the rounding heuristic for arbitrary-precision numeric values that could produce invalid results (ex: 34.9n * 100 = 34902n)
    - enforce @ref Qore::PO_NO_FILESYSTEM "PO_NO_FILESYSTEM" with the @ref include "%include" directive
    - fixed a bug managing object private data in complex inheritance cases where the same class may be inherited with virtual private data and also real private data
    - fixed a bug in socket timeout handling with select() errors
    - fixed a memory leak in handling abstract methods when multiple abstract methods with the same name but different signatures were declared in a class

    @section qore_088 Qore 0.8.8

    @par Release Summary
    Major new features and bug fixes with a particular focus on enhanced HTTP capabilities and enhanced database processing

    @subsection qore_088_compatibility Changes That Can Affect Backwards-Compatibility
    - Fixed method resolution order; it's now possible to call pseudo-methods directly on classes that implement @ref methodGate_methods "methodGate() methods"
    - Added the following abstract methods to @ref Qore::SQL::AbstractDatasource "AbstractDatasource":
      - @ref Qore::SQL::AbstractDatasource::getConfigHash() "AbstractDatasource::getConfigHash()"
      - @ref Qore::SQL::AbstractDatasource::getConfigString() "AbstractDatasource::getConfigString()"
    - "hard" string comparisons now perform encoding conversions if necessary (however as usual different data types cause the comparison to fail)

    @subsection qore_088_new_features New Features in Qore
    - new @ref user_modules "user modules" delivered with %Qore:
      - <a href="../../modules/RestClient/html/index.html">RestClient</a>: Provides a simple API for communicating with HTTP servers implementing <a href="http://en.wikipedia.org/wiki/Representational_state_transfer">REST</a> services
      - <a href="../../modules/RestHandler/html/index.html">RestHandler</a>: Provides an easy to use interface to the Qore <a href="../../modules/HttpServer/html/index.html">HttpServer</a> module for implementing server-side <a href="http://en.wikipedia.org/wiki/Representational_state_transfer">REST</a> services
      - <a href="../../modules/SqlUtil/html/index.html">SqlUtil</a>: Provides a high-level DB-independent API for working with database objects
        - <a href="../../modules/MysqlSqlUtil/html/index.html">MysqlSqlUtil</a>: Provides a high-level DB-independent API for working with MySQL database objects; loaded automatically by the <a href="../../modules/SqlUtil/html/index.html">SqlUtil</a> module when working with MySQL databases
        - <a href="../../modules/OracleSqlUtil/html/index.html">OracleSqlUtil</a>: Provides a high-level DB-independent API for working with Oracle database objects; loaded automatically by the <a href="../../modules/SqlUtil/html/index.html">SqlUtil</a> module when working with Oracle databases
        - <a href="../../modules/PgsqlSqlUtil/html/index.html">PgsqlSqlUtil</a>: Provides a high-level DB-independent API for working with PostgreSQL database objects; loaded automatically by the <a href="../../modules/SqlUtil/html/index.html">SqlUtil</a> module when working with PostgreSQL databases
      - <a href="../../modules/Util/html/index.html">Util</a>: Provides a some miscellaneous generally useful routines
      - <a href="../../modules/WebSocketClient/html/index.html">WebSocketClient</a>: Provides a client API for connecting to WebSocket servers
      - <a href="../../modules/WebSocketHandler/html/index.html">WebSocketHandler</a>: Provides an interface to the Qore <a href="../../modules/HttpServer/html/index.html">HttpServer</a> module for implementing server-side WebSocket services
      - <a href="../../modules/WebSocketUtil/html/index.html">WebSocketUtil</a>: Provides common client and server code for implementing WebSocket protocol services in %Qore
      - <a href="../../modules/WebUtil/html/index.html">WebUtil</a>: Provides server support for implementing complex web services including serving resources with mixed text and %Qore code that are automatically rendered on demand
    - improvements in existing @ref user_modules "user modules":
      - much improved <a href="../../modules/HttpServer/html/index.html">HttpServer</a> module, better performance, much better RFC compliance, more flexibility
      - new CSV generation class in <a href="../../modules/CsvUtil/html/index.html">CsvUtil</a>
      - much better message serialization and email attachment handling in the <a href="../../modules/SmtpClient/html/index.html">SmtpClient</a> and <a href="../../modules/MailMessage/html/index.html">MailMessage</a> modules
    - there is a new @ref Qore::Thread::ThreadPool "ThreadPool" class for implementing thread pools that automatically upscale and downscale within user-defined limits depending on the load placed on them
    - it's possible to inherit concrete versions of abstract method variants from a parent class that does not define the abstract method, meaning that concrete variants of an abstract method do not have to be implemented in a direct subclass of the class declaring the abstract method\n
      this makes using abstract base classes much easier in complex hierarchies using multiple inheritance; now common code can be separated into a single class and inherited by child classes sharing the common implementation
    - major @ref Qore::Socket "Socket" read performance increase by implementing internal read buffering (up to 10x faster socket read performance for certain operations, particularly with HTTP methods)
    - improved Unicode / UTF-8 support
      - <string>::lwr(), <string>::upr(), @ref Qore::tolower(string), and @ref Qore::toupper(string) now operate on a very wide range of non-ASCII characters, including Latin, Cyrillic, Greek, Armenian, Georgian, etc characters whereas they were previously limited to working on ASCII characters
      - <string>::unaccent() was added which removes accents from strings using a Unicode lookup map from a very wide range of accented Unicode characters to unaccented characters
    - new @ref Qore::SQL::Datasource "Datasource" and @ref Qore::SQL::DatasourcePool "DatasourcePool" methods:
      - Qore::SQL::Datasource::getConfigHash()
      - Qore::SQL::Datasource::getConfigString()
      - Qore::SQL::DatasourcePool::getConfigHash()
      - Qore::SQL::DatasourcePool::getConfigString()
      - Qore::SQL::DatasourcePool::copy()
    - @ref Qore::HTTPClient "HTTPClient" changes:
      - the @ref Qore::HTTPClient "HTTPClient" class is now a subclass of @ref Qore::Socket "Socket", so all @ref Qore::Socket "Socket" methods can be called on  @ref Qore::HTTPClient "HTTPClient" objects, making it easier to implement protocols based on HTTP
      - Qore::HTTPClient::getDefaultPath(): added
      - Qore::HTTPClient::setDefaultPath(): added
      - Qore::HTTPClient::getURL(): changed: now returns @ref nothing if no URL is set instead of an invalid URL
    - new functions:
      - call_pseudo_args()
      - @ref Qore::substr(binary, softint) "substr(binary, softint)"
      - @ref Qore::substr(binary, softint, softint) "substr(binary, softint, softint)"
    - new pseudo methods:
      - <binary>::substr(softint)
      - <binary>::substr(softint, softint)
      - <binary>::toBase64()
      - <binary>::toHex()
      - <binary>::toString()
      - <date>::getEpochSeconds()
      - <date>::getEpochSecondsLocalTime()
      - <date>::info()
      - <float>::abs()
      - <hash>::compareKeys(hash)
      - <int>::abs()
      - <int>::encodeLsb(int)
      - <int>::encodeMsb(int)
      - <int>::toUnicode()
      - <number>::abs()
      - <object>::hasCallableMethod()
      - <object>::hasCallableNormalMethod()
      - <object>::hasCallableStaticMethod()
      - <list>::rangeIterator()
      - <nothing>::rangeIterator()
      - <string>::comparePartial()
      - <string>::getUnicode()
      - <string>::equalPartial()
      - <string>::equalPartialPath()
      - <string>::toBase64()
      - <string>::toHex()
      - <string>::unaccent()
      - <value>::toNumber()
    - other new methods and method changes:
      - added new static methods in the @ref Qore::ReadOnlyFile "ReadOnlyFile" class making it easier to read entire files in one call:
        - @ref Qore::ReadOnlyFile::readTextFile()
        - @ref Qore::ReadOnlyFile::readBinaryFile()
      - changes to catch usage errors with the @ref Qore::Thread::Counter "Counter" class:
        - Qore::Thread::Counter::constructor() will throw an exception if called with an argument < 0
        - Qore::Thread::Counter::dec() will now throw an exception if called when the Counter is already at 0
      - Qore::Thread::Queue::empty(): new method
      - Qore::Socket::listen(): now has a new \a backlog parameter; the default backlog queue size was changed from 5 to 20
      - Qore::Socket::getPeerInfo() and Qore::Socket::getSocketInfo(): now takes an optional argument to avoid name lookups
      - Qore::Socket::readHTTPHeaderString(): new method
      - Qore::Dir: all list*() methods now take an optional parameter to return a list of file status value hashes plus \c "name" and optionally \c "link" keys for symbolic links; additionally symbolic links are now followed and files and directories are differentiated based on their targets when processing symbolic links
    - function changes
      - added optional \a start and \a end parameters to the @ref Qore::replace "replace()" function
    - all @ref data_type_declarations "data type declarations" that optionally accept @ref nothing also now accept @ref null and map @ref null to @ref nothing; this makes direct assignments from values derived from SQL queries much easier
    - added an optional reference to an integer to the @ref Qore::backquote() function to return the return code of the program executed
    - @ref implicit_index "implicit index" references now work in the @ref map "map" and @ref select "select" operators with lists and iterators
    - the @ref regex_extract_operator now accepts an optional \c g specifier to extract all occurrences of the pattern(s) in a string; also @ref Qore::regex_extract "regex_extract()" and <string>::regexExtract(string, int) now accept @ref Qore::RE_Global to extract all occurrences of the pattern(s) in a string
    - the @ref splice "splice" and @ref extract "extract" operators were extended to work on @ref binary "binary objects" as well as lists and strings
    - printing out binary values with the \c "%y" @ref string_formatting "format specifier" now produces YAML-like output for the binary value
    - added path name to error messages in @ref Qore::Dir "Dir" class exception strings

    @subsection qore_088_bug_fixes Bug Fixes in Qore
    - fixed a bug where the ?: operator could thrown spurious exceptions when parsing because it would return the type of the initial boolean expression as the return type of the operator
    - fixed a bug where classes with unimplemented inherited abstract variants would sometimes cause runtime exceptions to be thrown when instantiated but should have instead been caught at parse time
    - fixed a parser bug where out-of-line class method definitions could not be defined in a namespace block
    - fixed a bug parsing arguments in parse_uri_query() in the <a href="../../modules/HttpServer/html/index.html">HttpServer</a> module
    - fixed several bugs where parse exceptions could show the wrong source location:
      - with type errors in function calls
      - when resolving global variables
      - in base class constructor arguments
      - for empty blocks with a missing return statement
      - when validating types used with the return statement (also associated warnings)
      - in methods calls
      - in hash value expressions
      - with redeclaring local variable return types
      - in local variable object instantiations
    - really fixed the bug thought to be fixed in 0.8.7 "where SSL errors would cause the affected thread to go into a infinite loop using 100% CPU" - this turned out to be easily reproducible on all platforms; when the SSL connection was shut down cleanly by the remote end before a response message was returned, an infinite loop would result
    - fixed a bug where it was impossible to output a single '\' character in regex substitution expressions; '\' was taken as an escape character, and '\\\' was output literally, now '\\\' is output as '\'
    - fixed a bug where a parse-time crash would occur when calling the copy() method for a class that does not implement an explicit copy() method
    - fixed a bug where arguments passed to a copy method were ignored; now an exception is thrown
    - fixed a bug where public members and static variables of privately-inherited classes were incorrectly treated as public attributes of the child class
    - fixed a bug where slices could be made of objects from outside the class including private members
    - fixed a bug where @ref Qore::SQL::SQLStatement::memberGate() "memberGate() methods" were not being respected when taking a slice of an object
    - fixed bugs in the integer Socket::recv*() methods where a \c SOCKET-CLOSED exception was not thrown when the remote end closed the connection
    - fixed a bug related to out-of-order parse initialization for functions and methods which resulted in the wrong return type being returned for a method with more than 1 variant where the variant could not be matched at parse time
    - fixed a bug where a non-variable-reference member of an "our" variable declaration list would cause a crash due to passing the incorrect argument in sprintf()
    - fixed sandboxing / protection errors with inherited code; subclasses inheriting code from a parent class with different parse options would cause the child parse options to be used when running the parent class code which caused errors; now parse options are enforced properly on the block level
    - fixed the @ref Qore::RangeIterator "RangeIterator" class; it was still abstract due to a missing @ref Qore::RangeIterator::valid() method
    - fixed a bug where the wrong error was being returned after a connection reset (remote connection close) in sockets with integer recv*() methods which could in some cases lead to an infinite loop
    - fixed a bug where private members of a common base class were not accessible by objects of subclasses sharing the common base class
    - fixed many bugs in <a href="../../modules/CsvUtil/html/index.html">CsvUtil</a> and updated the module version to 1.1
    - initialize static openssl crypto locks for multi-threaded openssl library access; without this crashes can result (for example in error queue management)
    - fixed a bug where Qore::HTTPClient::getURL() returned an invalid URL when no URL was set; now it returns @ref nothing in this case
    - fixed a bug managing feature/module lists in inherited @ref Qore::Program "Program" objects; user modules were listed in the child @ref Qore::Program "Program" object even though user module code is not imported in child @ref Qore::Program "Program" objects
    - fixed a bug where an invalid guard condition in critical lvalue storage code can cause unreferenced data to be returned while in a lock which can cause a crash in a multithreaded program
    - fixed a bug where references were not being written to the output variable if an exception was active when the code block exited
    - fixed a bug setting the precision for arbitrary-precision numbers with large exponents (like "1e100n")
    - implemented more strict adherence to <a href="http://tools.ietf.org/html/rfc2616">RFC 2616</a> (HTTP 1.1) regarding message-body handling in requests and response message generation and parsing
    - fixed a bug with @ref Qore::Thread::Condition::wait() "Condition::wait()" on Darwin with negative timeout values where a short timeout was used instead of an indefinite wait
    - fixed bugs in the <a href="../../modules/SmtpClient/html/index.html">SmtpClient</a> and <a href="../../modules/MailMessage/html/index.html">MailMessage</a> modules where mail messages were being serialized incorrectly if there were no attachments (there was no possibility to set the content transfer encoding) and also where it was not possible to set the content-type for the message body when it was sent as a part of a multipart message
    - fixed bugs handling arguments declared as type @ref reference_or_nothing_type "*reference" (reference or nothing)
    - fixed bugs in executing code accross @ref Qore::Program "Program" object barriers with reference arguments
    - fixed a bug with the switch statement where character encoding differences would cause strings to mismatch even if they were otherwise identical; now hard comparisons with strings allow for implicit automatic temporary character encoding conversions for the comparison
    - fixed a bug where qore failed to set the time zone region correctly when set from /etc/localtime and this file is a relative symlink rather than absolute
    - fixed a bug where substr() and <string>::substr() were returning @ref nothing if the arguments could not be satisifed contrary to the documentation and the declared return type, now an empty string is returned in those cases
    - fixed bugs rounding number values between 10 and -10 (non-inclusive) for display, fixed bugs rounding number value regarding digits after the decimal point for display with @ref Qore::NF_Scientific
    - fixed a bug in the @ref Qore::Dir class where it was not possible to chdir to the root directory \c "/"
    - fixed a bug where recursive references were allowed and memory leaks would occur due to recursive references; these are now caught at runtime and a \c REFERENCE-ERROR exception is thrown
    - fixed a configure bug with bison >= 3
    - fixed a bug in the <a href="../../modules/HttpServer/html/index.html">HttpServer</a> module when automatically uncompressing supported content-encodings to set the resulting string's character encoding correctly
    - fixed a bug in the @ref instanceof "instanceof" operator when working with objects and classes created from different source @ref Qore::Program "Program" objects
    - fixed a bug in *printf() formatting with floating-point and number values where no digits were displayed right of the decimal point unless a specific number of digits was specified in the format string
    - fixed the return type of <bool>::typeCode(); was returning a boolean instead of @ref Qore::NT_BOOLEAN
    - fixed a bug there @ref null was evaluated as @ref Qore::True "True" in a boolean context rather than @ref Qore::False "False"
    - fixed a bug where @ref Qore::Socket::recvBinary() would ignore the first data read
    - fixed starting listeners on UNIX domain sockets on Soalris in the <a href="../../modules/HttpServer/html/index.html">HttpServer</a> module
    - fixed a bug where number("") was being converted to \@NaN\@n
    - fixed return type of @ref Qore::HTTPClient::getConnectionPath() "HTTPClient::getConnectionPath()"
    - fixed several bugs with logical comparison operators and arbitrary-precision numeric values where arbitrary-precision numeric values were not being prioritized as numeric values and also in some cases were being first converted to doubles and then operated on
    - fixed a bug in the socket code where the socket close condition was not flagged with SSL connections when writes failed due to the remote end closing the connection; an error would only be raised on the following socket operation
    - fixed a mismatched delete/malloc error with time zone initialization and the localtime file

    @section qore_087 Qore 0.8.7

    @par Release Summary
    Code embedding improvements

    @subsection qore_087_compatibility Changes That Can Affect Backwards-Compatibility
    @par Fixes for Code Inheritance in Program Objects
    The following changes are meant to sanitize code inheritance in child @ref Qore::Program "Program" objects to fix long-standing design bugs in code encapsulation by addressing the lack of fine-grained control over symbol visibility in inherited code.
    - @ref mod_public "public": The @ref mod_public "public" keyword's usage in modules has now been expanded
      to provide the same functionality generically in @ref Qore::Program "Program" objects; if @ref qore_classes "classes",
      @ref constants "constants", @ref qore_namespaces "namespaces", @ref qore_functions "functions", or
      @ref global_variables "global variables" are defined with the @ref mod_public "public" keyword, then these symbols will
      be inherited into child @ref Qore::Program "Program" objects as long as no @ref parse_options "parse options" prohibit
      it.\n\n
      This change was made to give programmers complete control over which symbols are inherited in child
      @ref Qore::Program "Program" objects, whereas because prior to this change, the control was very course.\n\n
    - the default behavior of %Qore regarding inherting global variables and functions with user variants was changed to be
      consistent with namespaces, classes, and constants; that is; public symbols are inherited by default.\n\n
      The following constants were renamed:
      - <tt>PO_INHERIT_USER_FUNC_VARIANTS</tt> is now: @ref Qore::PO_NO_INHERIT_USER_FUNC_VARIANTS "PO_NO_INHERIT_USER_FUNC_VARIANTS"
      - <tt>PO_INHERIT_GLOBAL_VARS</tt> is now: @ref Qore::PO_NO_INHERIT_GLOBAL_VARS "PO_NO_INHERIT_GLOBAL_VARS"\n\n
      This change was made to fix a long-standing design problem with symbol inheritance and make the implementation consistent.\n\n
    - builtin symbols are no longer inherited from user modules; only independent user symbols; the main change is that if a user
      module adds new user methods to a builtin class or new user variants to a builtin function, these changes are no longer imported
      into target @ref Qore::Program "Program" objects.

    @par File Method Changes
    The following methods were updated to throw exceptions on all errors rather than a return code for I/O errors in order to avoid hard to debug conditions due to ignoring I/O errors by forgetting to check the return value on the following methods:
    - Qore::File::f_printf()
    - Qore::File::f_vprintf()
    - Qore::File::print()
    - Qore::File::printf()
    - Qore::File::vprintf()
    - Qore::File::write()
    - Qore::File::writei1()
    - Qore::File::writei2()
    - Qore::File::writei4()
    - Qore::File::writei8()
    - Qore::File::writei2LSB()
    - Qore::File::writei4LSB()
    - Qore::File::writei8LSB()
    .
    Note that the above changes will hopefully only minimally impact backwards-compatibilty since the change is in error handling, and additionally each of the above methods could also throw an exception if called when the object was not open.

    @subsection qore_087_new_features New Features in Qore
    - new methods offering code encapsulation enhancements
      - @ref Qore::Program::loadModule() "Program::loadModule()": allows modules to be loaded in a @ref Qore::Program "Program" object directly
      - @ref Qore::Program::importClass() "Program::importClass()": allows classes to be individually imported in @ref Qore::Program "Program" objects
    - new pseudo-methods in @ref Qore::zzz8nothingzzz9 to allow for @ref Qore::zzz8hashzzz9 pseudo-methods to be safely used with @ref nothing
      - <nothing>::firstKey()
      - <nothing>::firstValue()
      - <nothing>::hasKey()
      - <nothing>::hasKeyValue()
      - <nothing>::keys()
      - <nothing>::lastKey()
      - <nothing>::lastValue()
      - <nothing>::values()
    - other new pseudo-methods:
     - <date>::durationSeconds()
     - <date>::durationMilliseconds()
     - <date>::durationMicroseconds()
    - removed most restrictions on embedded logic in user modules; user module @ref Qore::Program "Program" objects are subject to the
      same restrictions as the parent @ref Qore::Program "Program" object (if any)
    - added the get_parse_options() function so that parse options in the current @ref Qore::Program "Program" can be determined at
      runtime
    - added the get_ex_pos() function to help with formatting exception locations where the \c source and \c offset information is present
    - new methods and method variants:
      - @ref Qore::HTTPClient::getPeerInfo()
      - @ref Qore::HTTPClient::getSocketInfo()
      - @ref Qore::File::getTerminalAttributes()
      - @ref Qore::SQL::Datasource::transactionTid()
      - @ref Qore::SQL::Datasource::currentThreadInTransaction()
      - @ref Qore::SQL::DatasourcePool::currentThreadInTransaction()
    - new location tags \c "source" and \c "offset" added for parse and runtime exceptions to allow for error-reporting to display information about files where sections of a source file are parsed; this allows both the label and line offset in the label and the file name and absolute file line position to be reported in exception information
      - new parameters added to the following methods and function to accommodate the new location information:
        - @ref Qore::Program::parse() "Program::parse()"
        - @ref Qore::Program::parsePending() "Program::parsePending()"
        - @ref Qore::parse() "parse()"
      - see @ref Qore::ExceptionInfo "Exception Hash" and @ref Qore::CallStackInfo "Call Stacks" for new keys in exception and call stack information hashes
    - <date>::format() now accepts \c "us" for microseconds (see @ref date_formatting)
    - <a href="../../modules/SmtpClient/html/index.html">SmtpClient</a> module improvements:
      - added automatic recognition and support of the \c "STARTTLS" command when connecting to an ESMTP server; this way
        the class will automatically upgrade the connection to a secure TLS/SSL connection if the server supports it
      - added support for SMTP server schemes in the URL in the constructor (ex: \c "esmtptls://user@password:smtp.example.com")
      - added support for the deprecated (but still in use) \c "smtps" scheme with a default port of 465
      - when throwing an exception when a Message cannot be sent because it is incomplete, the reason for the error is also included
        in the exception (previously the exception message was generic making problems with the Message object harder to debug)
    - C++ API Enhancements
      - added C++ APIs to allow for %Qore @ref Qore::File "File" and @ref Qore::Thread::Queue "Queue" object arguments to be used by modules
      - added C++ APIs for controlling openssl initialization and cleanup by the qore library
      - extended qpp to allow for parsing relative dates in qpp code for assignments/default argument values
      - made it possible to call the C++ function QoreFunction::findVariant() from threads where there is no current QoreProgram object
        (such as from a thread created by foreign code)
      - added APIs to allow foreign threads to be registered/deregistered as %Qore threads (for example, to allow %Qore code to be called
        in a callback in a foreign thread created by a library linked with a %Qore binary module)
      - added APIs to allow for TID reservations to allow (for example) for a callback that is executed in the same foreign thread to always have the same TID
      - the old Datasource::execRaw() function with the \a args parameter was deprecated since args was ignored anyway, a new Datasource::execRaw() function was added that has no args parammeter

    @subsection qore_087_bug_fixes Bug Fixes in Qore
    - fixed a runtime class matching bug when identical user classes were created in different @ref Qore::Program "Program" objects,
      the match could fail at runtime because the wrong APIs were being used
    - fixed a crashing bug in the @ref map "map" operator with a select expression when used with an
      @ref Qore::AbstractIterator "AbstractIterator" object for the list operand
    - fixed a bug where the generation of internal strings for abstract method signatures tries to resolve class names that
      are declared out of order, which incorrectly resulted in a parse exception; the fix is to use the class name in the
      signature before class resolution; the class is resolved in the second stage of parsing (symbol resolution) anyway, if it
      can't be resolved then the changes to the @ref Qore::Program "Program" are rolled back anyway
    - a potential deadlock was fixed when calling @ref Qore::exit() "exit()" while background threads were running; it was
      possible for a thread to be canceled while holding a @ref Qore::Thread::Mutex "Mutex" (for example) and then for another
      thread to deadlock trying to acquire the @ref Qore::Thread::Mutex "Mutex" and therefore for the process to deadlock because
      pthread_mutex_lock() is not a cancellation point. The solution was to cancel all threads first, then wait half a second, then call exit()
    - fixed a bug where global variables were being evaluated with strict mathematical boolean evaluation even when @ref perl-bool-eval
      "%perl-bool-eval" was enabled (which is the default)
    - fixed bug in @ref Qore::parseBase64String() and @ref Qore::parseBase64StringToString() when called with an empty string argument; in this case uninitialized memory was returned
    - fixed runtime dynamic memory leaks in the @ref select and @ref map operators when used with iterators
    - do thread-specific cleanup in the main thread when cleaning up/shutting down the qore library
    - added additional openssl cleanup code for thread-local data and when cleaning up the qore library
    - fixed a bug matching function/method variants at runtime
    - fixed a race condition deleting global dynamic handlers in the <a href="../../modules/HttpServer/html/index.html">HttpServer</a> module
    - fixed a bug where declaring an abstract method with parameters and then declaring a concrete reimplementation of the method in a child class with no parameters caused a parse-time crash
    - fixed a bug where trying to dynamically call a function that does not exist results in a deadlock due to an error where a mutex is not unlocked
    - fixed a bug in the @ref Qore::Socket::sendHTTPMessage() and @ref Qore::Socket::sendHTTPResponse() methods regarding the timeout parameter
    - fixed a bug in an socket SSL error message where the method name was printed from non-string memory (used wrong ptr for the <tt>%%s</tt> format argument)
    - fixed some major crashing bugs related to reference handling; a global variable assigned a reference to a reference to a local variable would cause a crash
    - @ref reference_type and @ref reference_or_nothing_type type fixes: an error in @ref reference_type type handling allowed non-reference values to be passed to builtin code expecing references which caused a crash; the @ref reference_type and @ref reference_or_nothing_type types would accept any value type
    - attempted to fix a non-reproducible bug seen on rhel5 in the @ref Qore::Socket "Socket class" where SSL errors would cause the affected thread to go into a infinite loop using 100% CPU

    @section qore_0862 Qore 0.8.6.2

    @par Release Summary
    Iterator improvements and design fixes

    @subsection qore_0862_compatibility Changes That Can Affect Backwards-Compatibility
    @par Fixes for Iterator Class Design Bugs
    Iterators, particular regarding the @ref map "map" and @ref select "select" operators, were implemented in a confusing and inconsistent way; even the %qore documentation was incorrect, and examples were given incorrectly.  The following changes will break functionality using the badly-implemented behavior of iterators before, but since the fix comes fairly soon after the introduction, hopefully this change will not cause too many problems with existing code.   All users polled about the iterator changes in this release saw them as positive and desired changes to the language.
    - the @ref map "map" and @ref select "select" operators' behavior was changed when used with an @ref Qore::AbstractIterator "AbstractIterator" object for the list operand; now the implied argument is the result of @ref Qore::AbstractIterator::getValue() "AbstractIterator::getValue()" instead of the iterator object itself.  This addresses a confusing design choice in the original iterator integration with the @ref map "map" and @ref select "select" operators
    - the second boolean argument was removed from the @ref Qore::HashIterator::constructor(hash&lt;auto&gt;) "HashIterator::constructor(hash&lt;auto&gt;)" and @ref Qore::HashReverseIterator::constructor(hash) "HashReverseIterator::constructor(hash)" methods; use the new  @ref Qore::HashPairIterator "HashPairIterator" and @ref Qore::ObjectPairIterator "ObjectPairIterator" classes instead (<hash>::pairIterator() and <object>::pairIterator())
    - the single boolean argument was removed from <hash>::iterator() and <object>::iterator(); use <hash>::pairIterator() and <object>::pairIterator() instead to get the old behavior

    @subsection qore_0862_changes Changes in Qore
    - new iterator classes:
      - @ref Qore::HashKeyIterator "HashKeyIterator"
      - @ref Qore::HashKeyReverseIterator "HashKeyReverseIterator"
      - @ref Qore::HashPairIterator "HashPairIterator"
      - @ref Qore::HashPairReverseIterator "HashPairReverseIterator"
      - @ref Qore::ObjectKeyIterator "ObjectKeyIterator"
      - @ref Qore::ObjectKeyReverseIterator "ObjectKeyReverseIterator"
      - @ref Qore::ObjectPairIterator "ObjectPairIterator"
      - @ref Qore::ObjectPairReverseIterator "ObjectPairReverseIterator"
    - new pseudo-methods:
      - <hash>::keyIterator()
      - <hash>::pairIterator()
      - <hash>::contextIterator()
      - <object>::keyIterator()
      - <object>::pairIterator()
      - <nothing>::keyIterator()
      - <nothing>::pairIterator()
      - <nothing>::contextIterator()
    - the internal C++ QoreProgramHelper object has been updated to wait until all background threads in the %Qore library have executed before taking the @ref Qore::Program "Program" object out of scope; this allows for callbacks and other code that might be needed by background threads started in user modules (for example) to stay valid until the threads in the user modules also have terminated.  Note that this does not affect the case when using @ref exec-class "%exec-class" and an application program object goes out of scope with background threads in user modules having non-static method call references as callbacks to the application program; see @ref user_module_program_scope for more information on this topic.

    @section qore_0861 Qore 0.8.6.1

    @par Release Summary
    Major bug fixes and minor new features

    @subsection qore_0861_changes Changes in Qore
    - updated the @ref try-module "%try-module" parse directive to support a variant without an exception variable for usage in @ref Qore::Program "Program" objects where @ref Qore::PO_NO_TOP_LEVEL_STATEMENTS is set
    - added code to raise an @ref invalid-operation warning with the @ref elements "elements operator" when called with a type that can never return a value with this operator
    - updated the @ref Qore::File "File" class's internal buffer size from 4KB to 16KB which greatly improves read performance
    - added new public APIs for the QoreNumberNode class to allow for proper de/serialization in external modules
    - <a href="../../modules/Pop3Client/html/index.html">Pop3Client</a> module:
      - added the Pop3Client::logPassword() methods and masked password by default in the debug log
      - updated module to v1.1
    - <a href="../../modules/Mime/html/index.html">Mime</a> module:
      - declared the MultiPartMessage::getMsgAndHeaders() method abstract as originally intended
      - added MultiPartMessage::parseBody() static method
      - updated module to v1.3

    @subsection qore_0861_bug_fixes Bug Fixes in Qore
    - fixed crashing bugs due to the lack of proper lvalue checks with the expression for the background operator with operators using lvalues with local variables
    - fixed rounding of arbitrary-precision numeric values for display purposes when the last significant digit is just to the right of the decimal point (ex: was displaying 10.2 as "11." for example)
    - fixed a race condition in static destruction of the library when a background thread calls exit() that could cause a segfault on exit
    - fixed a static memory leak in Program objects when constants contain code references to functions or static methods
    - fixed a bug parsing user modules; the Program context was not set properly which could lead to a crash when parsing user modules loaded from the command-line or to incorrect parse options when loaded from user Program code
    - fixed a bug where the @ref invalid-operation warning with the @ref keys "keys operator" was not being triggered in common cases that should have triggered the warning
    - <a href="../../modules/MailMessage/html/index.html">MailMessage</a> module:
      - fixed recognizing mime messages with additional text after the version number (ex: \c "Mime-Version: 1.0 (Mac OS X Mail 6.2 \(1499\))")
      - fixed a bug setting the content-type of message parts (this fix is now in the <a href="../../modules/Mime/html/index.html">Mime</a> in the MultiPartMessage::getMsgAndHeaders() method
      - fixed multipart message parsing by using MultiPartMessage::parseBody() in the <a href="../../modules/Mime/html/index.html">Mime</a> module; now also parts with subparts are parsed correctly as well
      - fixed a bug where the sender and from values were not being set properly when parsing email messages
      - updated module to v1.0.3

    @section qore_086 Qore 0.8.6

    @par Release Summary
    Major new features and a few bug fixes

    @subsection qore_086_compatibility Changes That Can Affect Backwards-Compatibility

    @par Perl-Style Boolean Evaluation
    %Qore's default boolean evaluation mode was changed from strict mathematical to a more intuitive perl- (and Python-) like style.
    This change was implemented to address one of the oldest design bugs in %Qore: strict mathematical boolean evaluation.  See @ref perl-bool-eval "%perl-bool-eval" for a description of the new default boolean evaluation mode.\n\n
    To get the old strict mathematical boolean evaluation, use the @ref strict-bool-eval "%strict-bool-eval" parse option.\n\n
    An example of the change; now the following @ref if "if statement" block will be executed as the <tt><b>if</b></tt> expression is now evaluated as @ref Qore::True "True":
    @code{.py}
    string str = "hello";
    if (str)
        printf("Qore says hello\n");
    @endcode
    Previously (i.e. with @ref strict-bool-eval "%strict-bool-eval") the <tt><b>if</b></tt> expression above would be evaluated as @ref Qore::False "False" because the string value was converted to an integer 0, however as of %Qore 0.8.6 (with the default @ref perl-bool-eval "perl-bool-eval") it is @ref Qore::True "True" since the string is not empty; empty strings and string value \c "0" are evaluated as @ref Qore::False "False".\n\n
    Perhaps counterintuitively (and the reason this was changed to be the default in qore), the chance for regression errors in
    qore code is very small, because for all cases where the old logic could be applied (meaning excluding cases where the result
    was always @ref Qore::False "False" due to the data types or values being evaluated), the results are the same with the new logic,
    except for one case; the case where a string has more than one character and begins with a zero (ex: \c "00").
    In this case, the old logic would always return @ref Qore::False "False", because the value was first converted to an integer \c 0,
    whereas the new logic will return @ref Qore::True "True".  Note that in the case of a string with a single \c "0", both the old and
    new boolean logic returns @ref Qore::False "False".\n\n
    Basically with this option set, qore's boolean evaluation becomes like perl's and Python's, whereas any expression that has the following values is @ref Qore::False "False": @ref nothing, @ref string "string" \c "0" and @ref string "empty strings", @ref integer "integer", @ref float "float", and @ref number "number" \c 0 (zero), @ref absolute_dates "absolute date" \c 1970-01-01Z (ie the start of the epoch with an offset of 0), @ref relative_dates "relative date" \c 0s (or any  @ref relative_dates "relative date" with a 0 duration), @ref null, @ref binary "empty binary objects", @ref hash "empty hashes", and @ref list "empty lists".  All other values are @ref Qore::True "True".
    @note also affects the @ref Qore::boolean(any) "boolean(any)" function

    @par Changes in the Socket Class
    The @ref Qore::Socket "Socket" class was enhanced to support timeouts with non-blocking I/O on all send operations;
    many Socket methods that send data were originally implemented to return an error code on error, however they would
    also throw exceptions if the socket were not open, so the error handling was inconsistent (exceptions versus return codes).\n\n
    Additionally it was not possible to get error information at all for SSL errors if the socket was connected with SSL, which,
    according to %Qore's socket design, should be transparent for the programmer.\n\n
    For these reasons the implementation was deemed inconsistent and unintuitive; the change was to add optional timeout parameters
    to all send methods and to allow the methods to throw exceptions (instead of simply returning -1 and not being able to determine the cause of the error in many cases).\n\n
    The following methods were updated to accept optional timeout parameters and throw exceptions on all errors rather than a return code for I/O errors:
    - Qore::Socket::send()
    - Qore::Socket::sendBinary()
    - Qore::Socket::sendi1()
    - Qore::Socket::sendi2()
    - Qore::Socket::sendi4()
    - Qore::Socket::sendi8()
    - Qore::Socket::sendi2LSB()
    - Qore::Socket::sendi4LSB()
    - Qore::Socket::sendi8LSB()

    @par New Abstract Method in AbstractIterator
    The following abstract method was added:
    - Qore::AbstractIterator::valid() was added (with concrete implementations in all iterator classes derived from this base class delivered with %Qore); this method tells if the object is currently pointing to a valid iterator.\n\n For any user classes inherting @ref Qore::AbstractIterator "AbstractIterator" directly (as opposed to another concrete iterator class in %Qore, where the method has already been added), a concrete implementation of this method will have to be added as well or that class will become @ref abstract with this release of %Qore.

    @subsection qore_086_new_features New Features in Qore
    @par Arbitrary-Precision Numeric Support
    %Qore now uses the <a href="http://www.mpfr.org/">MPFR</a> and <a href="http://gmplib.org">GMP</a> libraries to provide arbitrary-precision numeric support.  This type can be used for high-precision mathematics or for storing \c NUMERIC (ie \c DECIMAL or \c NUMBER) column values when retrieved from databases by %Qore DBI drivers that support the new capability @ref Qore::SQL::DBI_CAP_HAS_NUMBER_SUPPORT "DBI_CAP_HAS_NUMBER_SUPPORT" (previously these values would be retrieved as %Qore strings in order to avoid information loss).\n\n
    For more information, see the new @ref number "number" type, @ref number_type, and @ref Qore::zzz8numberzzz9

    @par New CsvUtil Module
    The <a href="../../modules/CsvUtil/html/index.html">CsvUtil</a> module implements the CsvFileIterator class that allows for easy parsing of csv-like text files

    @par %%try-module Parse Directive to Handle Module Load Errors at Parse Time
    The new @ref try-module "%try-module" parse directive allows for module load errors to be handled at parse time; ex:
    @code{.py}
%try-module($ex) some-module > 1.0
    printf("error loading module %y: %s: %s\n", ex.arg, ex.err, ex.desc);
    exit(1);
%endtry
    @endcode

    @par Abstract Class Hierarchy Improvement
    As of this version of qore, concrete implementations of @ref abstract "abstract methods" no longer have to have exactly the same return type as the abstract method; it is now sufficient that the return type in the concrete method meets a compatibility test with the return type of the abstract method in the parent class.\n\n
    For example the following is now valid (and <tt>MyConcreteClass</tt> is not abstract, whereas previously because the return types in the child class were not exact, <tt>MyConcreteClass</tt> would be considered abstract by qore):
    @code{.py}
class MyAbstractClass {
    abstract any doSomething();
    abstract *string getString();
}

class MyConcreteClass inherits MyAbstractClass {
    int doSomething() {
        return 1;
    }
    string getString() {
        return "hello";
    }
}
    @endcode

    @par DBI Improvements
    Three new DBI capabilities were implemented, including a new option API as follows:
    - @ref Qore::SQL::DBI_CAP_HAS_NUMBER_SUPPORT "DBI_CAP_HAS_NUMBER_SUPPORT": DBI drivers declaring this capability can accept @ref number "number" values and can also return @ref number "number" values, if a DBI driver does not declare this capability, then @ref number "number" values sent for binding by value are automatically converted to @ref float "float" values before being sent to the driver
    - @ref Qore::SQL::DBI_CAP_HAS_OPTION_SUPPORT "DBI_CAP_HAS_OPTION_SUPPORT": this indicates that the driver supports the new option API, allowing options to be set on each connection.  See the following for more information:
      - @ref Qore::SQL::Datasource::constructor() "Datasource::constructor(hash)": now passes options to the DBI driver if the driver supports the option API
      - @ref Qore::SQL::Datasource::constructor() "Datasource::constructor(string)": (new in 0.8.6) passes options to the DBI driver if the driver supports the option API
      - @ref Qore::SQL::Datasource::getOption(string) "Datasource::getOption(string)": (new in 0.8.6) returns the value of the given option if the driver supports the option API
      - @ref Qore::SQL::Datasource::getOptionHash() "Datasource::getOptionHash()": (new in 0.8.6) returns a hash of the current option values for the current connection if the driver supports the option API
      - @ref Qore::SQL::Datasource::setOption() "Datasource::setOption()": (new in 0.8.6) allows options to be changed after the object is created
      - @ref Qore::SQL::DatasourcePool::constructor() "DatasourcePool::constructor(hash)": now passes options to the DBI driver if the driver supports the option API
      - @ref Qore::SQL::DatasourcePool::constructor() "DatasourcePool::constructor(string)": (new in 0.8.6) passes options to the DBI driver if the driver supports the option API
      - @ref Qore::SQL::DatasourcePool::getOption(string) "DatasourcePool::getOption(string)": (new in 0.8.6) returns the value of the given option if the driver supports the option API
      - @ref Qore::SQL::DatasourcePool::getOptionHash() "DatasourcePool::getOptionHash()": (new in 0.8.6) returns a hash of the current option values for the current connection if the driver supports the option API
      - @ref Qore::SQL::dbi_get_driver_options(string) "dbi_get_driver_options(string)": (new in 0.8.6) returns a hash of driver option information without values
    - @ref Qore::SQL::DBI_CAP_SERVER_TIME_ZONE "DBI_CAP_SERVER_TIME_ZONE": indicates that the DBI driver will convert any bound date/time values to the server's time zone before binding and also will tag date/time values retrieved from the server with the server's time zone.  This capability also implies that the driver supports the new \c "timezone" option.

    @par Socket Improvements
    The @ref Qore::Socket "Socket" class was updated to support non-blocking I/O on all send methods; the following methods were updated to accept optional timeout parameters:
    - Qore::Socket::send2()
    - Qore::Socket::sendBinary2()
    - Qore::Socket::sendHTTPMessage()
    - Qore::Socket::sendHTTPResponse()
    .
    The following methods were enhanced to provide better error information when throwing exceptions:
    - Qore::Socket::recvi1()
    - Qore::Socket::recvi2()
    - Qore::Socket::recvi4()
    - Qore::Socket::recvi8()
    - Qore::Socket::recvi2LSB()
    - Qore::Socket::recvi4LSB()
    - Qore::Socket::recvi8LSB()
    - Qore::Socket::recvu1()
    - Qore::Socket::recvu2()
    - Qore::Socket::recvu4()
    - Qore::Socket::recvu2LSB()
    - Qore::Socket::recvu4LSB()

    @par Iterator Improvements
    The following improvements were made in qore to support more flexible and ubiquitous iterators:
    - new iterator classes:
      - @ref Qore::SingleValueIterator "SingleValueIterator": allows single values (or any value without an iterator class) to be iterated; this provides the basis for the return type for the new base <value>::iterator() method for non-container types
      - @ref Qore::FileLineIterator "FileLineIterator": allows files to be iterated line by line
      - @ref Qore::ObjectIterator "ObjectIterator": a generic iterator for objects
      - @ref Qore::ObjectReverseIterator "ObjectReverseIterator": a generic reverse iterator for objects
      - @ref Qore::RangeIterator "RangeIterator": a numerical sequence generator (the basis for the return type for the new @ref Qore::xrange() "xrange()" function
    - new pseudo-methods were added to return iterator objects based on the value type:
      - <value>::iterator()
      - <hash>::iterator()
      - <list>::iterator()
      - <object>::iterator()
      .
      The base pseudo-method (<value>::iterator()) ensures that any value can be iterated, and the type-specific methods ensure that the most suitable iterator for container types is returned for container values; values without an iterator class are iterated with the @ref Qore::SingleValueIterator "SingleValueIterator"
    - the @ref Qore::HashIterator "HashIterator" and @ref Qore::HashReverseIterator "HashReverseIterator" classes had an additional optional boolean argument added to their constructors; if @ref Qore::True "True", then the @ref Qore::HashIterator::getValue() "HashIterator::getValue()" and @ref Qore::HashReverseIterator::getValue() "HashReverseIterator::getValue()" methods return a hash with the following keys: \c "key" and \c "value", allowing for more convenient iteration with constructions that only use \c getValue() methods (such as the @ref foreach "foreach statement"); to accommodate this, two new methods were added to the @ref Qore::HashIterator "HashIterator" base class:
      - @ref Qore::HashIterator::getKeyValue()
      - @ref Qore::HashIterator::getValuePair()
    - all iterator classes had copy methods added to them (ex: @ref Qore::HashIterator::copy())
    - new Python-inspired @ref Qore::range() "range()" and @ref Qore::xrange() "xrange()" functions (the latter returning a @ref Qore::RangeIterator "RangeIterator" object to efficiently iterate large integral sequences or ranges

    @par Text File Parsing Enhancements
    The following improvements were made in qore to support more flexible file parsing:
    - the @ref Qore::ReadOnlyFile class was added as a parent class of @ref Qore::File to allow for a more convenient API for reading files (the @ref Qore::File class's API remains the same as it publically inherits  @ref Qore::ReadOnlyFile)
    - the @ref Qore::ReadOnlyFile::readLine() "ReadOnlyFile::readLine()" method (formerlly a method of the @ref Qore::File class) was enhanced to accept 2 optional arguments, allowing the end of line character(s) to be stripped from the line returned, and also to allow the end of line characters to be specified.  If no end of line characters are specified, then the method automatically determines the end of line characters (can be \c "\n", \c "\r", or \c "\r\n"; the last one only if the underlying file is not a TTY in order to avoid stalling I/O on an interactive TTY)
    - the @ref file_stat_constants were moved from the @ref Qore::File class to the @ref Qore::ReadOnlyFile class
    - added a new @ref Qore::FileLineIterator "FileLineIterator" iterator class
    - added a new optional parameter to <string>::split(string, string, bool) and Qore::split(string, string, string, bool) to allow for automatic stripping unquoted fields of leading and trailing whitespace (the default is the old behavior; i.e. leave the whitespace as it is read)
    - added a new @ref Qore::TimeZone "TimeZone" method for parsing string dates in a specific @ref Qore::TimeZone "TimeZone": @ref Qore::TimeZone::date(string, string)
    - added a new function for parsing text as a boolean value: @ref Qore::parse_boolean() "parse_boolean()"
    - as mentioned above, the new <a href="../../modules/CsvUtil/html/index.html">CsvUtil</a> module was added, implementing the CsvFileIterator class that allows for easy parsing of csv-like text files

    @par Other Improvements and Changes
    - the @ref foreach "foreach statement" now iterates objects derived from @ref Qore::AbstractIterator "AbstractIterator" automatically
    - added a @ref Qore::Option::HAVE_SYMLINK "HAVE_SYMLINK" constant for the symlink() function added in qore 0.8.5
    - added the @ref Qore::SQL::SQLStatement::memberGate() "SQLStatement::memberGate()" method so @ref Qore::SQL::SQLStatement "SQLStatement" objects can be dereferenced directly to a column value when iterated with @ref Qore::SQL::SQLStatement::next() "SQLStatement::next()"; also this method will throw exceptions when an unknown column name is used so that typos in column names can be caught (instead of being silently ignored producing hard to find bugs)
    - implemented @ref Qore::SQL::Datasource::constructor() "Datasource::constructor(string)" and @ref Qore::SQL::DatasourcePool::constructor() "DatasourcePool::constructor(string)" variants to allow for creating datasources from a string that can be parsed by Qore::SQL::parse_datasource(string) "parse_datasource(string)"
    - added the following new DBI-related functions:
      - @ref Qore::SQL::dbi_get_driver_list() "dbi_get_driver_list()"
      - @ref Qore::SQL::dbi_get_driver_capability_list(string) "dbi_get_driver_capability_list(string)"
      - @ref Qore::SQL::dbi_get_driver_capabilities(string) "dbi_get_driver_capabilities(string)"
      - @ref Qore::SQL::dbi_get_driver_options(string) "dbi_get_driver_options(string)"
      - @ref Qore::SQL::parse_datasource(string) "parse_datasource(string)"
    - implemented support for \c "A" and \c "a", (hexadecimal floating-point output) \c "G", \c "g", (compact floating-point output) \c "F", (non-scientific floating-point output) and \c "E" and \c "e" (scientific/exponential floating-point output) format arguments for @ref float "floats" and @ref number "numbers" (new arbitrary-precision @ref number "number type values"); see @ref string_formatting
    - new pseudo-methods:
      - <value>::toString()
      - <value>::toInt()
      - <value>::toFloat()
      - <value>::toBool()
      - <float>::format(string fmt)
      - <int>::format(string fmt)
      - <string>::isDataAscii()
      - <string>::isDataPrintableAscii()
      - <value>::callp()
      - <callref>::callp()
      - <int>::sign()
      - <float>::sign()
    - the value of the @ref Qore::SQL::NUMBER "NUMBER", @ref Qore::SQL::NUMERIC "NUMERIC", and @ref Qore::SQL::DECIMAL "DECIMAL" @ref sql_constants is now \c "number" instead of \c "string" (see also @ref sql_binding)
    - new constants:
      - @ref Qore::M_PIn "M_PIn"
      - @ref Qore::MAXINT "MAXINT"
      - @ref Qore::MININT "MININT"
    - new functions:
      - @ref Qore::range() "range()"
      - @ref Qore::xrange() "xrange()"
    - new methods:
      - @ref Qore::ReadOnlyFile::isTty() and @ref Qore::ReadOnlyFile::getFileName() (the @ref Qore::ReadOnlyFile class was added in qore 0.8.6 otherwise made up of methods formerly belonging to the @ref Qore::File class)
    - added the @ref append-module-path "%append-module-path" parse directive
    - @ref user_modules "user modules" may now use @ref Qore::Program "Program" objects for embedded logic; any @ref Qore::Program "Program" objects created in a @ref user_modules "user module" will have its parse options masked to be not less restrictive than the parse options in the current @ref Qore::Program "Program", and additionally parse options will be locked so that user module are not able to circumvent function restrictions imposed by parse options.
    - updated docs to show functional restrictions tagged at the class level

    @subsection qore_086_bug_fixes Bug Fixes in Qore
    - fixed a bug in the @ref map "map operator" with a select expression when the list operand is @ref nothing; it was returning a list with one @ref nothing element instead of @ref nothing
    - applied a patch by Reini Urban to allow for multi-arch builds on Debian
    - fixed bugs calculating the byte offset for string searches in the c++ %QoreString::index() and %QoreString::rindex() functions when the offset is negative and the strings have a multi-byte character encoding (such as UTF-8)
    - fixed a bug where calling an abstract method from a class where the abstract method is implemented was causing a parse error to be thrown
    - fixed a bug where the wrong source code location was displayed when raising a parse exception in operator expression parse initialization for some operators
    - fixed bugs in regexes in the HttpServer::addListeners() and HttpServer::addListenersWithHandler() methods (<a href="../../modules/HttpServer/html/index.html">HttpServer</a> module version updated to 0.3.5)
    - fixed bugs handling non-blocking reads in the @ref Qore::Socket "Socket" class; the timeout setting was only enforced for the first read; subsequent reads were made as blocking reads
    - fixed a bug in the @ref Qore::Socket "Socket" class when the SSL session requires renegotiation during non-blocking I/O
    - @ref Qore::File::constructor() "File::constructor()" now throws an exception if called with a tty target and @ref no-terminal-io "%no-terminal-io" is set
    - fixed a bug in split with quote (<string>::split(string, string, bool) and Qore::split(string, string, string, bool)) if the separator pattern was not found and the single field was not quoted either
    - fixed a bug handling nested @ref ifdef "%ifdef" and @ref ifndef "%ifndef" blocks with @ref else "%else" in the inside block
    - fixed a crashing due to the failure to clear the "PF_TOP_LEVEL" flag when initializing statements, this could cause temporary variables in a statement to be marked as the start of the global thread-local variable list, and then after such variables are deleted, then a crash happens when trying to access the global thread-local variable list
    - fixed a crashing bug at parse time merging function lists in namespaces declared multiple times
    - fixed a bug in executing user module init() closures
    - fixed a bug where the qore library could crash when destroying a Program object due to a race condition in removing signal handlers managed by the Program object; the Program calls the signal handler manager to remove the signals, but the signals can be removed concurrently to the request while the Program object is iterating the signal set (ie it is modified while being iterated), which causes a crash
    - added code to detect when the same namespace is declared both with and without the @ref mod_public "public keyword" when defining user modules which can result in entire namespaces being silently not exported (and can be difficult to debug); now a parse exception is thrown if this happens while parsing a user module
    - added code tags to @ref Qore::File "File" methods without side effects
    - made many minor documentation fixes

    @section qore_0851 Qore 0.8.5.1

    @par Release Summary
    Bugfix release

    @subsection qore_0851_bug_fixes Bug Fixes in Qore
    - fixed a race condition accessing global and closure-bound thread-local variables in multithreaded contexts
    - fixed a bug in transaction management with the @ref Qore::SQL::DatasourcePool "DatasourcePool" class when used with the @ref Qore::SQL::SQLStatement "SQLStatement" class
    - fixed an error in the <a href="../../modules/MailMessage/html/index.html">MailMessage</a> user module where mail headers requiring encoding were not encoded and those not requiring encoding were encoded with Q encoding
    - fixed an error in the <a href="../../modules/Mime/html/index.html">Mime</a> user module where \c "_" characters in q-encoded headers were not encoded correctly

    <hr>
    @section qore_085 Qore 0.8.5

    @par Release Summary
    Major new features and a few bug fixes

    @subsection qore_085_new_features New Features in Qore
    @par Abstract Methods and Interfaces
    %Qore now supports the <b>abstract</b> keyword when declaring methods; an <b>abstract</b> method has no implementation and must be
    implemented in child classes with the same signature for the child class to be instantiated.\n\n
    Classes with <b>abstract</b> methods define interfaces; a concrete implementation of the interface is a class that inherits the class with <b>abstract</b> methods and implements all the <b>abstract</b> methods.\n\n
    Abstract methods are defined with the following syntax:
    @code{.py}
class MyAbstractInterface {
    abstract string doSomething(int param);
    abstract bool checkSomething(string arg);
}
    @endcode
    The following abstract classes now exist in %Qore:
    - @ref Qore::SQL::AbstractDatasource "AbstractDatasource"
    - @ref Qore::AbstractIterator "AbstractIterator"
      - @ref Qore::AbstractQuantifiedIterator "AbstractQuantifiedIterator"
      - @ref Qore::AbstractBidirectionalIterator "AbstractBidirectionalIterator"
      - @ref Qore::AbstractQuantifiedBidirectionalIterator "AbstractQuantifiedBidirectionalIterator"
    - @ref Qore::Thread::AbstractSmartLock "AbstractSmartLock" (which was already present in %Qore but now implements abstract methods)
    .
    The following new iterator classes have been added to %Qore:
    - @ref Qore::HashIterator "HashIterator"
      - @ref Qore::HashReverseIterator "HashReverseIterator"
    - @ref Qore::HashListIterator "HashListIterator"
      - @ref Qore::HashListReverseIterator "HashListReverseIterator"
    - @ref Qore::ListHashIterator "ListHashIterator"
      - @ref Qore::ListHashReverseIterator "ListHashReverseIterator"
    - @ref Qore::ListIterator "ListIterator"
      - @ref Qore::ListReverseIterator "ListReverseIterator"
    - @ref Qore::SQL::SQLStatement "SQLStatement" (which was already present in %Qore but now implements the @ref Qore::AbstractIterator "AbstractIterator" interface to allow query results to be iterated)
    .
    Classes inheriting @ref Qore::AbstractIterator "AbstractIterator" have special support so that objects can be easily iterated in the following list operators:
    - @ref map
    - @ref foldr and @ref foldl
    - @ref select
    .
    @par Universal References
    All restrictions on references have been removed from %Qore; references to local variables may now be passed to the @ref background "background operator" and passed as arguments to @ref closure "closures".\n\n
    Basically when a reference is taken of a local variable that could result in the local variable being accessed in a multi-threaded context, the variable is treated as a closure-bound local variable in the sense that it's lifetime is reference-counted, and all accesses are wrapped in a dedicated mutual-exclusion lock to ensure thread safety.

    @par Pop3Client Module
    A <a href="../../modules/Pop3Client/html/index.html">Pop3Client</a> module has been added providing an API for communicating with <a href="http://en.wikipedia.org/wiki/Post_Office_Protocol">POP3</a> servers and retrieving email messages.\n\n
    The module uses functionality provided by the new <a href="../../modules/MailMessage/html/index.html">MailMessage</a> module to represent email messages (and attachment data) downloaded from the server.

    @par MailMessage Module
    The <a href="../../modules/MailMessage/html/index.html">MailMessage</a> module provides common functionality to the <a href="../../modules/Pop3Client/html/index.html">Pop3Client</a> and <a href="../../modules/SmtpClient/html/index.html">SmtpClient</a> modules to represent email messages for receiving and sending, respectively.  This module was created mostly from functionality removed from the <a href="../../modules/SmtpClient/html/index.html">SmtpClient</a> and enhanced to provide support for reading email messages in the new <a href="../../modules/Pop3Client/html/index.html">Pop3Client</a> module.

    @par SmtpClient Module Changes
    The Message and Attachment classes were removed from the <a href="../../modules/SmtpClient/html/index.html">SmtpClient</a> module to the <a href="../../modules/MailMessage/html/index.html">MailMessage</a> module.  Backwards-compatible definitions for the Message and Attachment classes are provided in the <a href="../../modules/SmtpClient/html/index.html">SmtpClient</a> module to rexport the removed functionality for backwards compatibility.

    @par Other Minor Improvements and Changes
    - qpp updated to support abstract methods and multiple inheritance (+ other minor qpp enhancements)
    - improved the \c QOREADDRINFO-GETINFO-ERROR exception description by adding information about the arguments passed
    - added a string argument to @ref Qore::chr(softint, __7_ string) "char(softint, *string)" to accept an output encoding
    - added a @ref Qore::int(string, int) "int(string, int)" variant to parse a string as a number and give the base
    - added a new parameter to parse_url() and parseURL() to allow for any [] in the hostname to be included in the \c "host" output key for indicating that the <a href="http://wikipedia.org/wiki/IPv6">ipv6</a> protocol be used
    - added the following pseudo-methods:
      - Qore::zzz8valuezzz9::lsize()
      - Qore::zzz8binaryzzz9::split()
      - Qore::zzz8binaryzzz9::toMD5()
      - Qore::zzz8binaryzzz9::toSHA1()
      - Qore::zzz8binaryzzz9::toSHA224()
      - Qore::zzz8binaryzzz9::toSHA256()
      - Qore::zzz8binaryzzz9::toSHA384()
      - Qore::zzz8binaryzzz9::toSHA512()
      - Qore::zzz8datezzz9::midnight()
      - Qore::zzz8listzzz9::first()
      - Qore::zzz8listzzz9::join()
      - Qore::zzz8listzzz9::last()
      - Qore::zzz8listzzz9::lsize()
      - Qore::zzz8nothingzzz9::lsize()
      - Qore::zzz8stringzzz9::regex()
      - Qore::zzz8stringzzz9::regexExtract()
      - Qore::zzz8stringzzz9::split()
      - Qore::zzz8stringzzz9::substr()
      - Qore::zzz8stringzzz9::toMD5()
      - Qore::zzz8stringzzz9::toSHA1()
      - Qore::zzz8stringzzz9::toSHA224()
      - Qore::zzz8stringzzz9::toSHA256()
      - Qore::zzz8stringzzz9::toSHA384()
      - Qore::zzz8stringzzz9::toSHA512()
    - added the <a href="http://code.google.com/p/xxhash/">xxhash FAST algorithm</a> with unordered_map to %Qore on supported platforms resuling in nearly 2x haster hash lookups
    - added the Qore::File::isOpen() method
    - added the Qore::call_pseudo() function to explicitly call a pseudo method on a value
    - added the Qore::symlink() function to create symbolic links
    - added Qore::TypeCodeMap and Qore::TypeNameMap to lookup type codes from type names and vice versa
    - added the following functions to allow the time zone to be set per thread:
      - Qore::set_thread_tz()
      - Qore::get_thread_tz()

    @subsection qore_085_bug_fixes Bug Fixes in Qore
    - fixed format_date() output for \c "MON" and \c "DAY", etc
    - fixed a memory leak in the parser related to parse exception handling with namespace members
    - fixed an invalid assert() in module handling when an error occurs loading the module (only affected debug builds)
    - tagged digest and crypto functions internally as @ref RET_VALUE_ONLY
    - do not kill TID 1 (the initial / main thread) when calling exit() in background threads as a crash can result with some 3rd party libraries that spawn their own threads on some platforms (observed on Darwin & Solaris 10 at least)
    - fixed a memory bug in the new builtin function API used by modules built with qpp
    - fixed memory bugs in the type system where uninitialized type pointers could be used causing a crash
    - fixed a memory bug in handling "or nothing" types where a non-null pointer would be assumed to be a pointer to the type, however it could actually be a pointer to the NOTHING object, the fix was to ensure that any NOTHING objects in argument lists would be substituted with a null pointer
    - fixed a bug in parse-time variant matching where an argument with parse-time type "object" would be matched as a perfect match to any parameter with any class restriction; this would cause run-time type errors if another valid class was passed that matched another variant of the method or function
    - fixed a build bug that caused qore to be built twice

    <hr>
    @section qore_084 Qore 0.8.4

    @par Release Summary
    Major new features and changes that can affect backwards-compatibility, plus 40 bug fixes

    @subsection qore_084_compatibility Changes That Can Affect Backwards-Compatibility

    @par Namespace Changes
    %Qore's internal namespace handling was nearly completely rewritten for %Qore 0.8.4.  This is because the old code was inefficient and applied namespaces inconsistently to @ref Qore::Program "Program" objects.\n\n
    The main change that can cause backwards-compatibility issues is that now functions are full namespace members.  If no namespace is explicitly given in a function definition, the function is a member of the unnamed root namespace.\n\n
    Also the distinction between builtin and user functions was removed.  Internally, there is only one kind of function object, which can contain both builtin and user function variants (overloaded variants of the same function with the same name but different arguments).\n\n
    All %Qore builtin functions were moved to the Qore namespace.\n\n
    Other namespace changes:
    - loading namespaces provided by builtin modules into a @ref Qore::Program "Program" object is now an atomic operation that may fail, if, for example, objects have already been defined in the target @ref Qore::Program "Program" with the same name as objects provided by the builtin module.  Previously this could cause undefined behavior.
    - namespace lookups are now truly breadth-first as documented; previously the algorithm was depth-first (contrary to the documentation)
    - namespace lookups are now done (both at parse time and runtime) with the help of symbol lookup tables for fast lookups; tables are maintained for both committed and temporary uncomitted parse symbols; this leads to up to 3x faster parsing for %Qore code
    - global variables are also now full namespace members, however this does not cause problems with backwards-compatibility

    @subsection qore_084_new_features New Features in Qore

    @par User Modules
    It is now possible to develop user modules in %Qore; several user modules are now included in the %Qore distribution, forming %Qore-language components of %Qore's runtime library.\n\n
    User modules delivered with %Qore 0.8.4:
    - <a href="../../modules/HttpServer/html/index.html">HttpServer</a>: a multi-threaded HTTP server implementation
    - <a href="../../modules/SmtpClient/html/index.html">SmtpClient</a>: an SMTP client library
    - <a href="../../modules/TelnetClient/html/index.html">TelnetClient</a>: a TELNET client implementation
    - <a href="../../modules/Mime/html/index.html">Mime</a>: a set of MIME definitions and functions for manipulating MIME data
    .
    There are also new example programs for the above modules in the examples/ directory.\n\n
    User modules are subject to %Qore's functional restriction framework.

    @par Namespace Changes
    As listed above:\n
    - global variables and functions are now full namespace members
    - all builtin functions are now in the Qore namespace
    - real depth-first searches are used for namespace symbols
    - symbols are resolved first in the current namespace when parsing declarations/code in a namespace

    @par The <b><tt>final</tt></b> Keyword
    Classes and methods can now be declared "final" to prevent subclassing or overriding in a subclass

    @par Pseudo Methods
    Pseudo-methods are class methods that can be implemented on any value; they are also part of class hierarchy.  The methods that can be executed on the value depend on the value's type, and all "pseudo-classes" inherit methods from a common base class.\n\n
    For example:
    @code{.py}
"string".strlen()
<abf05da3>.size()
500.typeCode()
    @endcode
    Are examples of pseudo-methods on literal values.\n\n
    Some expensive operations such as getting the first or last key (or value) of a hash are now cheap using pseudo-methods, for example:
    @code{.py}
hash.firstKey()
hash.lastValue()
    @endcode

    @par New Doxygen-Based Documentation
    The %Qore reference documentation is now generated by Doxygen, and is generated directly from the %Qore sources.  In fact, a new preprocessor known as "qpp" was developed for %Qore 0.8.4 to facilitate and enforce doxygen documentation on %Qore's runtime library (as well as abstract the relatively complex APIs used to bind C++ code to the %Qore runtime library from the C++ programmer).\n\n
    The documentation is more comprehensive, and corresponds much closer to the actual internal implementation since the documentation is now also contained in and directly generated from the internal C++ implementation of %Qore.\n\n
    For example, there is the <value>::val() method.  This method is implemented in the base pseudo class and is reimplemented in other pseudo-classes for other runtime data types as necessary.  This method returns @ref Qore::True "True" if the value has a value in the same sense as Perl's boolean context evaluation.  For example, if the value is a hash with no keys, it returns @ref Qore::False "False"; if it is a hash with keys, it returns @ref Qore::True "True"; if it is an empty string, it returns @ref Qore::False "False";
if it is a non-empty string, it returns @ref Qore::True "True", etc.

   @par LValue Handling Changes
   lvalue handling was rewritten as the old implementation was ugly and subject to deadlocks (in rare corner cases).\n\n
   Furthermore, medium-term, an architectural goal of %Qore is to store all ints, floats, and bools internally as the basic C++ type instead of using a class wrapper for each value, which needs dynamic allocation and destruction, which takes up more memory and negatively affects execution speed.\n\n
   With %Qore 0.8.4, all local and global variables are stored using optimized C++ types when declared with the appropriate type restrictions; for example:
   @code{.py}
int i0;
our int i1;
   @endcode
   These declares local and global variables that can only be assigned integer values; in %Qore 0.8.4 the value internally will be stored as an "int64" value (and not a dynamically-allocated QoreBigIntNode object).\n\n
   The same holds for:
   - @ref int_type "int"
   - @ref softint_type "softint"
   - @ref float_type "float"
   - @ref softfloat_type "softfloat"
   - @ref bool_type "bool"
   - @ref softbool_type "softbool"
   .
   Note that the optimized lvalue handling has not yet been applied to all lvalues, in particular non-static object members with declared types are not yet implemented with optimized storage; to do this requires a rewrite of %Qore's API and ABI (will happen in the next major release of %Qore).\n\n
   This change leads to improved integer and floating-point performance and a smaller runtime memory footprint.

   @par Runtime Optimizations
   In addition to the up to 3x faster parsing (as decribed in the namespace changes above), %Qore 0.8.4 contains many runtime optimizations designed to reduce the number of dynamic memory allocations performed at runtime.\n\n
   The optimizations included in this version of %Qore are only a half-measure compared to future changes that will necessitate a new binary %Qore API.

   @par Per-Thread Initialization
   the new set_thread_init() function allows a call reference or closure to be set which will be automatically executed when new threads are started (or a new thread accesses a @ref Qore::Program "Program" object) which can be used to transparently initialize thread-local data.

   @par More Control Over Thread Resource Exceptions
   new functions:
   - throw_thread_resource_exceptions_to_mark()
   - mark_thread_resources()
   .
   Allow for only thread resouces created after a certain point to be processed (for example only thread resources left after some embedded code was called)

   @par New Socket Methods
   new methods:
   - Qore::Socket::upgradeClientToSSL()
   - Qore::Socket::upgradeServerToSSL()
   .
   Allow upgrading an already-existing socket connection to SSL

   @par Better Socket Error Messages
   More information has been added to socket exceptions to provide better feedback when errors occur.

   @par New Socket Event Fields
   - added \c "type" and \c "typename" keys to the @ref EVENT_HOSTNAME_RESOLVED event
   - added \c "type", \c "typename", and \c "address" keys to the @ref EVENT_CONNECTING event

   @par Support For Blocking Writes in the Queue Class
   @ref Qore::Thread::Queue "Queue" objects can now be used as a blocking message channel (similar to a Go channel); if a maximum size is given to the @ref Qore::Thread::Queue "Queue" constructor, then trying to write data to the @ref Qore::Thread::Queue "Queue" when it is full will block until the @ref Qore::Thread::Queue "Queue"'s size goes below the maximum size; optional timeout parameters have been added to @ref Qore::Thread::Queue "Queue" methods that write to the @ref Qore::Thread::Queue "Queue".

   @par New Queue::clear() Method
   Does just what you think it does :)

   @par date(string, string) Improvement
   added the possibility to specify microseconds when parsing dates against a mask with the date() function

   @par New Support For ++ And -- Operators With Floating-Point Lvalues
   previously this would either convert the lvalue to an int or throw an exception if the lvalue could not be converted to an int due to type restrictions

   @par Class Recognition/Compatibility Between Program Objects
   The problem is that a user class created from the same source code in two different @ref Qore::Program "Program" objects would be recognized as a different class with parameter and variable type restrictions - ie you could not declare a variable or parameter with a class type restrictions and assign it an object created from the same class source code but created in another @ref Qore::Program "Program" object.\n\n
   This problem is analogous to a similar problem with java in that classes built from the same source but from different classloaders are also recognized as different classes.\n\n
   In %Qore 0.8.4 a class signature is created of all public and private objects, and an SHA1 hash is maintained of the class signature, and if the class names and signatures match, then the classes are assumed to be identical, even if they have different internal class IDs (because they were created in different @ref Qore::Program "Program" objects, for example).

   @par New TimeZone::date(string) Method
   to support creating arbitrary dates in a given @ref Qore::TimeZone "TimeZone"

   @par New GetOpt::parse3() method
   This method will display any errors on @ref Qore::stderr "stderr" and exit the program (which is the most typical way of handling command line errors anyway)

   @par += Operator Optimization For object += hash
   this operation is faster in this release

   @par New Parse Option PO_NO_MODULES
   Using this option disables module loading

   @par New Parse Option PO_NO_EMBEDDED_LOGIC
   Using this option disables all dynamic parsing

   @par New Parse Directives
   - @ref assume-global "%assume-global": the opposite of @ref assume-local "%assume-local"
   - @ref old-style "%old-style": the opposite of @ref new-style "%new-style"
   - @ref require-dollar "%require-dollar": the opposite of @ref allow-bare-refs "%allow-bare-refs"
   - @ref push-parse-options "%push-parse-options": allows parse options to be saved and restored when the current file is done parsing; very useful for %include files

   @par New Context Functions
   - cx_value(): returns the value of the given key
   - cx_first(): returns @ref Qore::True "True" if iterating the first row
   - cx_last(): returns @ref Qore::True "True" if iterating the last row
   - cx_pos(): returns the current row number (starting from 0)
   - cx_total(): returns the total number of rows in the set

   @par SOCKET-HTTP-ERROR Exception Enhancement
   The invalid header info received is reported in the exception's \c "arg" key

   @par Improved Parse Error Messages
   Improved some parse error messages dealing with namespace and class declaration errors

   @par Added NT_CLOSURE Constant
   type code for runtime closure values

    @subsection qore_084_bug_fixes Bug Fixes in Qore
    - fixed a race condition with @ref Qore::Program "Program" objects when a signal handler is left active and the @ref Qore::Program "Program" terminates
    - fixed a bug in the @ref Qore::File "File" class where the encoding given in the constructor was ignored; if no encoding was given in the File::open*() method then the @ref Qore::File "File"'s encoding would always be set to the default encoding, now it's set to the encoding given in the constructor (as documented)
    - runtime checks have been implemented so that references to local variables cannot be passed to a closure; this would cause a runtime crash
    - a fix has been made to the @ref delete "delete" and @ref remove "remove" operators; lists will not be extended when trying to remove/delete list elements that do not exist
    - fixed some bugs showing the error location with bugs in the second stage of parsing (symbol resolution)
    - apply type filters to blocks with a designated return type but no @ref return "return statement"
    - fixed crashing bugs on some 32bit platforms where size_t was assumed to be 64 bits
    - fixed a crashing bug parsing invalid @ref requires "%requires" directives in the scanner
    - fixed a bug in usleep() with relative date/time values (added a new usleep() variant to support this)
    - fixed a typo in the command-line help for the qore binary with unknown parse options
    - fixed @ref Qore::Option::HAVE_SIGNAL_HANDLING "HAVE_SIGNAL_HANDLING" to be @ref Qore::False "False" if signal handling is disabled on platforms where signal handling is otherwise available
    - fixed a scanner bug parsing out of line class definitions with a root-justified namespace path (ex: \c "class ::X::ClassName ...")
    - merging code from binary modules at parse time and at runtime is now transaction-safe (before it would cause memory errors and/or a crash), now if errors are detected then an exception is raised and changes are not applied.
    - fixed a crashing bug in the C++ API function QoreHashNode::setKeyValue() when the value is 0 and an exception occurs or is already active before the call is made
    - fixed a bug in date parsing with a format string - off by one with integer months - added a regression test for this case
    - fixed a memory error with the @ref rethrow "rethrow statement" in enclosing but nested try-catch blocks
    - fixed a crashing bug where qore would try to instantiate a class for a type that did not represent a class (ex: \c "int i();")
    - fixed a memory leak in the @ref softlist_type "softlist" and @ref softlist_or_nothing_type "*softlist" type implementation
    - make sure and raise a \c SOCKET-CLOSED error when reading a HTTP header if no data is received
    - make sure and convert encodings with @ref Qore::index() "index()" and @ref Qore::rindex() "rindex()" functions if the encodings don't match
    - build fix: only use a lib64 directory if the directory exists already
    - raise a parse exception in the scanner if a numeric overflow occurs in literal integer values
    - fixed a bug in @ref Qore::Thread::AbstractSmartLock::lockTID() "AbstractSmartLock::lockTID()"
    - fixed a major crashing error in the C++ API function QoreStringNode::createAndConvertEncoding(); this function is used by the xml module when parsing XML-RPC sent in a non-UTF-8 character encoding
    - fixed Qore::File::getchar() to always retrieve 1 character (even for multi-byte character encodings)
    - fixed string evaluation in a boolean context to return @ref Qore::True "True" with floating-point numbers between -1.0 and 1.0 exclusive
    - printf formatting fix: output YAML-style \c "null" for @ref nothing with %%y
    - scanner fix: accept \c "\r" as whitespace to allow better parsing of sources with Windows EOL markers
    - fixed parse-time type processing/checks for the keys, + and * operators
    - foreach statement fix: unconditionally evaluate the hash when iterating as otherwise it could change during iteration which could cause a crash
    - fixed another parse-time variant matching bug where the variant-matching algorithm was too aggressive and excluded possible matches at parse time which could result in a false parse-time definitive match even though a better match could be available at runtime
    - fixed a static memory leak when signal handlers are left registered when the qore library terminates
    - fixed static memory leaks and 1 dynamic memory leak in strmul()
    - fixed a crashing bug in handling recursive constant references
    - fixed a bug in the C++ API function HashIterator::deleteKey() when the node's value is NULL
    - fixed time zone/DST calculations for time zone regions with DST with dates before the epoch but after the last DST transition before the epoch
    - fixed a memory error where invalid source expressions referenced in a regular expression substitution expression would cause a crash (ex: @verbatim str =~ s/public (name)/$2/g @endverbatim
    - fixed a memory error in regular expression substitution where the unconverted string (if not given in UTF-8 encoding) was used when copying source expressions to the target string
    - fixed a bug where a recursive class inheritance tree would cause a crash
    - fixed a bug where a static class method could not access private members of the class
*/<|MERGE_RESOLUTION|>--- conflicted
+++ resolved
@@ -2,8 +2,6 @@
 
     @tableofcontents
 
-<<<<<<< HEAD
-=======
     @section qore_09 Qore 0.9
 
     @par Release Summary
@@ -215,7 +213,6 @@
         - fixed error reporting with type errors with number values
           (<a href="https://github.com/qorelanguage/qore/issues/2984">issue 2984</a>)
 
->>>>>>> fd747f91
     @section qore_08139 Qore 0.8.13.9
 
     @par Release Summary
@@ -226,11 +223,8 @@
       (<a href="https://github.com/qorelanguage/qore/issues/3116">issue 3116</a>)
     - fixed a crashing bug in the @ref Qore::Transform "Transform" class when used with encryption algorithms
       (<a href="https://github.com/qorelanguage/qore/issues/3111">issue 3111</a>)
-<<<<<<< HEAD
     - fixed a crash with multiple hash keys when parsing the @ref hmap "hash map operator"
       (<a href="https://github.com/qorelanguage/qore/issues/31">issue 3108</a>)
-=======
->>>>>>> fd747f91
     - module fixes:
       - <a href="../../modules/HttpServer/html/index.html">HttpServer</a>:
         - fixed responses that cannot have a message body (ex: \c HEAD requests and others)
