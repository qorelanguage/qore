/** @page release_notes Release Notes

    @tableofcontents

    @section qore_0812 Qore 0.8.12

    @par Release Summary
    Major new release with major new features and bug fixes as well as packaging fixes:
    - added support for @ref garbage_collection "deterministic garbage collection"
    - standardized function naming convention
    - new functions, methods, constants, operators, and user modules
    - greatly improved support on Windows

    @subsection qore_0812_compatibility Changes That Can Affect Backwards-Compatibility
    - fixed broken list parsing; in previous releases, %Qore's parser re-wrote lists without parentheses used as top-level statements with certain assignment operators (@ref assignment_operator "=", @ref plus_equals_operator "+=", @ref minus_equals_operator "-=", @ref multiply_equals_operator "*=", and @ref divide_equals_operator "/=", but not with others) so that statements like <tt>list l = 1, 2, 3;</tt> were valid assignments.   Due to operator precedence, such statements should normally be interpreted as <tt>(list l = 1), 2, 3;</tt>, which is not a valid expression.  Not only were the rules applied with only some assignment operators, but such lists were only rewritten if used as top-level statements, therefore the rules were applied inconsistenctly depending on where the expression was located in the parse tree.  As of %Qore 0.8.12, these inconsistencies have been eliminated by default from %Qore; all lists are processed according to the precedence rules defined in @ref operators.  This could break old code that relied on the old, broken behavior.  To get the old behavior, use the @ref broken-list-parsing "%broken-list-parsing" parse directive.
    - the %Qore parser has been updated to no longer accept multi-character operators with whitespace bewtween them; it is believed that this was never used and simply caused the parser to be needlessly complicated and caused %Qore to be less compatible with other languages
    - the @ref push "push", @ref unshift "unshift", @ref pop "pop" and @ref shift "shift" operators now throw an exception when their first operand is not a list

    @subsection qore_0812_new_features New Features in Qore
    - new \c qr binary that assumes @ref new-style "%new-style" with %Qore code to make it easier to write programs in @ref new-style "%new-style"
    - Added the @ref value_coalescing_operator which checks first argument if it evaluates to @ref Qore::False "False" with @ref <value>::val() and if so assigns the second argument. The operator can be further chained; for example: @code{.py} expr1 ?* expr2 ?* expr3 @endcode
    - Added the @ref null_coalescing_operator which checks the first operand for @ref nothing or @ref null; if true returns the second argument. The operator can be further chained, in which case the first operand with a value is returned; ex: @code{.py} expr1 ?? expr2 ?? expr3 @endcode
    - %Qore identifiers can now begin with an underscore character \c "_"; the following is now a valid (with @ref new-style "%new-style"): @code{.py}int _var = 1;@endcode
    - hash enhancements:
      - new syntax for an expression giving an empty hash: <tt>{}</tt>; for example: @code{.py} hash h = {};@endcode
      - new literal hash support: hashes can now be given as literal values as follows: @code{.py} (<key_expr>: <val_expr>, [...]) @endcode For example: @code{.py} return (get_key(): get_value()); @endcode in the past the keys in literal hashes had to be either a string or a constant; now any valid %Qore expression can be used to generate the hash keys at runtime
      - new hash syntax; hash elements can now be enclosed by curly brackets as well as regular parentheses; the version with curly brackets when used with the @ref hmap "map" operator results in the hash version of the map operator being used
      - Added new @ref hmap "hash version of the map" operator to build a hash from a list or iterator expression; ex: @code{.py} hash h = map {$1, h2.$1}, i; @endcode
    - implemented support for loading user modules in a pre-defined @ref Qore::Program "Program" object (that can have a custom API) in the following new functions and methods:
      - @ref Qore::load_user_module_with_program() "load_user_module_with_program()"
      - @ref Qore::Program::loadApplyToPrivateUserModule() "Program::loadApplyToPrivateUserModule()"
      - @ref Qore::Program::loadApplyToUserModule() "Program::loadApplyToUserModule()"
      - @ref Qore::Program::loadUserModuleWithProgram() "Program::loadUserModuleWithProgram()"
    - implemented support for code / dependency injections in @ref Qore::Program "Program" containers with the following changes:
      - @ref Qore::Program::importClass() now accepts optional arguments that allow the imported version of the class to live in another namespace and have another name and an argument that allows the imported version of the class to remain even if it overlaps with an imported system or user class from a module
      - @ref Qore::Program::importFunction() now accepts an optional argument that allows the imported version of the function to remain even if it overlaps with an imported system or user function from a module
      - the new parse option @ref Qore::PO_ALLOW_INJECTION must be set on the @ref Qore::Program "Program" object in order to use code / dependency injection parameters in the above methods
      - once a @ref Qore::Program "Program" object has an injected API set up, the system API can be imported (possibly already overridden with injected code) with the following new methods:
        - @ref Qore::Program::importSystemApi()
        - @ref Qore::Program::importSystemClasses()
        - @ref Qore::Program::importSystemConstants()
        - @ref Qore::Program::importSystemFunctions()
	.
	additionally user modules can be loaded with overridden injected code with the following new functions / methods:
        - @ref Qore::load_user_module_with_program() "load_user_module_with_program()"
        - @ref Qore::Program::loadApplyToPrivateUserModule() "Program::loadApplyToPrivateUserModule()"
        - @ref Qore::Program::loadApplyToUserModule() "Program::loadApplyToUserModule()"
        - @ref Qore::Program::loadUserModuleWithProgram() "Program::loadUserModuleWithProgram()"
	.
	furthermore the following function can be used to reload injected modules with the non-injected version:
	- @ref Qore::reload_module() "reload_module()"
    - implemented support for user-defined thread-resource management, allowing %Qore code to safely manage resources associated to a particular thread:
      - @ref Qore::Thread::AbstractThreadResource
      - @ref Qore::Thread::remove_thread_resource()
      - @ref Qore::Thread::set_thread_resource()
    - new constants:
      - @ref Qore::DirSep
      - @ref Qore::Platform
      - @ref Qore::ParseOptionCodeMap
      - @ref Qore::ParseOptionStringMap
      - @ref Qore::PO_BROKEN_LIST_PARSING
      - @ref Qore::PO_BROKEN_LOGIC_PRECEDENCE
      - @ref Qore::PO_NO_INHERIT_SYSTEM_CONSTANTS
      - @ref Qore::PO_NO_INHERIT_USER_CONSTANTS
      - @ref Qore::PO_NO_API
      - @ref Qore::PO_NO_SYSTEM_API
      - @ref Qore::PO_NO_USER_API
      - @ref Qore::SQL::DBI_CAP_HAS_ARRAY_BIND "Qore::SQL::DBI_CAP_HAS_ARRAY_BIND"
      - @ref StringConcatEncoding
      - @ref StringConcatDecoding
    - new classes:
      - @ref Qore::DataLineIterator
      - @ref Qore::Thread::AbstractThreadResource
    - other new methods:
      - @ref Qore::SQL::DatasourcePool::getCapabilities()
      - @ref Qore::SQL::DatasourcePool::getCapabilityList()
      - @ref Qore::Thread::Queue::setError()
      - @ref Qore::Thread::Queue::clearError()
    - updated methods:
      - @ref Qore::TimeZone::constructor() "TimeZone::constructor()": now accepts a path to the zoneinfo file if the @ref Qore::PO_NO_FILESYSTEM sandboxing restrictions is not set
    - new functions:
      - @ref Qore::create_object()
      - @ref Qore::create_object_args()
      - @ref Qore::decode_uri_request()
      - @ref Qore::encode_uri_request()
      - @ref Qore::get_duration_seconds_f()
      - @ref Qore::getgroups()
      - @ref Qore::getusername()
      - @ref Qore::ltrim()
      - @ref Qore::parse_float()
      - @ref Qore::parse_number()
      - @ref Qore::realpath()
      - @ref Qore::rtrim()
      - @ref Qore::set_return_value()
      - @ref Qore::setgroups()
      - @ref Qore::Thread::remove_thread_resource()
      - @ref Qore::Thread::set_thread_resource()
    - updated functions:
      - @ref Qore::string()
      - @ref Qore::parse_boolean()
    - new pseudo-methods:
      - @ref <date>::dayNumber()
      - @ref <date>::dayOfWeek()
      - @ref <date>::durationSecondsFloat()
      - @ref <date>::isoDayOfWeek()
      - @ref <date>::isoWeekHash()
      - @ref <date>::isoWeekString()
      - @ref <object>::uniqueHash()
      - @ref <string>::getDecoded()
      - @ref <string>::getEncoded()
    - the following functions were moved from the <a href="../../modules/Util/html/index.html">Util</a> module to %Qore:
      - @ref Qore::absolute_path()
      - @ref Qore::absolute_path_windows()
      - @ref Qore::absolute_path_unix()
    - camel-case functions were deprecated in this release, covering the following functions:
      - @ref Qore::callObjectMethod(): deprecated for @ref Qore::call_object_method()
      - @ref Qore::callObjectMethodArgs(): deprecated for @ref Qore::call_object_method_args()
      - @ref Qore::existsFunction(): deprecated for @ref Qore::exists_function()
      - @ref Qore::functionType(): deprecated for @ref Qore::function_type()
      - @ref Qore::getAllThreadCallStacks(): deprecated for @ref Qore::get_all_thread_call_stacks()
      - @ref Qore::getClassName(): deprecated for @ref Qore::get_class_name()
      - @ref Qore::getDateFromISOWeek(): deprecated for @ref Qore::get_date_from_iso_week()
      - @ref Qore::getDayNumber(): deprecated for @ref Qore::get_day_number()
      - @ref Qore::getDayOfWeek(): deprecated for @ref Qore::get_day_of_week()
      - @ref Qore::getDBIDriverCapabilities(): deprecated for @ref Qore::dbi_get_driver_capabilities()
      - @ref Qore::getDBIDriverCapabilityList(): deprecated for @ref Qore::dbi_get_driver_capability_list()
      - @ref Qore::getDBIDriverList(): deprecated for @ref Qore::dbi_get_driver_list()
      - @ref Qore::getFeatureList(): deprecated for @ref Qore::get_feature_list()
      - @ref Qore::getISODayOfWeek(): deprecated for @ref Qore::get_iso_day_of_week()
      - @ref Qore::getISOWeekHash(): deprecated for @ref Qore::get_iso_week_hash()
      - @ref Qore::getISOWeekString(): deprecated for @ref Qore::get_iso_week_string()
      - @ref Qore::getMethodList(): deprecated for @ref Qore::get_method_list()
      - @ref Qore::getModuleHash(): deprecated for @ref Qore::get_module_hash()
      - @ref Qore::getModuleList(): deprecated for @ref Qore::get_module_list()
      - @ref Qore::makeBase64String(): deprecated for @ref Qore::make_base64_string()
      - @ref Qore::makeHexString(): deprecated for @ref Qore::make_hex_string()
      - @ref Qore::parseBase64String(): deprecated for @ref Qore::parse_base64_string()
      - @ref Qore::parseBase64StringToString(): deprecated for @ref Qore::parse_base64_string_to_string()
      - @ref Qore::parseDatasource(): deprecated for @ref Qore::parse_datasource()
      - @ref Qore::parseHexString(): deprecated for @ref Qore::parse_hex_string()
      - @ref Qore::sortDescending(): deprecated for @ref Qore::sort_descending()
      - @ref Qore::sortDescendingStable(): deprecated for @ref Qore::sort_descending_stable()
      - @ref Qore::sortStable(): deprecated for @ref Qore::sort_stable()
      - @ref Qore::throwThreadResourceExceptions(): deprecated for @ref Qore::throw_thread_resource_exceptions()
      .
      Functions deprecated in this release will remain for the forseeable future for backwards-compatibility
    - Added support for reexporting imported definitions in user module with the new <tt>%%requires(reexport)</tt> form of the @ref requires "%requires" parse directive.
    - @ref Qore::xrange() and @ref Qore::RangeIterator updates:
      - @ref Qore::xrange() and @ref Qore::RangeIterator::constructor() and <list>::rangeIterator() updated to take an optional value to return in the @ref Qore::RangeIterator::getValue() method
    - @ref Qore::FtpClient updates:
      - added @ref Qore::FtpClient::getMode()
    - Performance improvements:
      - @ref Qore::HashPairIterator and @ref Qore::ObjectPairIterator objects (returned by @ref <hash>::pairIterator() and @ref <object>::pairIterator(), respectively and the associated reverse iterators) have had their performance improved by approximately 70% by reusing the hash iterator object when possible
    - module directory handling changed
      - user modules are now stored in $prefix/share/qore-modules/$version
      - $prefix/share/qore-modules is also added to the module path
      - version-specific module directories are added first, then the "generic" directories
    - <a href="../../modules/CsvUtil/html/index.html">CsvUtil</a> module updates:
      - new \c "tolwr" option in structured text parsing classes
      - AbstractCsvWriter will set \c "headers" from the \c "fields" option if \c "headers" are not explicitly set
      -  added write() methods returning the generated strings to the CsvStringWriter class for API compatibility with the corresponding FixedLengthDataWriter methods
      - \c quote_escape option implemented in AbstractCsvWriter
    - <a href="../../modules/Mapper/html/index.html">Mapper</a> module updates:
      - implemented the \c "constant" field tag, allowing a contant value for an output field to be specified directly in the mapper hash
      - implemented the \c "default" field tag, giving a default value if no input value is specified
      - implemented the global \c "date_format" mapper option
      - implemented support for structured output fields with dot notation in the output field name
      - implemented per-field and global \c "number_format" mapper options
      - fixed bugs in the \c "timezone" and \c "input_timezone" options, documented those options
      - changed the behavior of the \c "number" field type: now leaves numeric values in their original type, converts all other types to a number
      - removed the deprecated \c "crec" option
      - implemented the \c "input" option with input record validation
      - implemented the \c "output" option with output record validation
      - implemented the \c "info_log" option and removed the \c "trunc" option
      - implemented the \c "runtime" field tag
      - implemented the \c "index" field tag
    - <a href="../../modules/TableMapper/html/index.html">TableMapper</a> module updates:
      - added table name and datasource description to error messages
      - implemented more efficient support for inserts from a sequence for databases supporting the \c "returning" clause in insert statements; now such inserts are made in a single round trip instead of n + 1 where n is the number of sequences in the insert
      - implemented an optimized insert approach assuming stable input data
      - implemented the following new options:
        - \c unstable_input: to accommodate unstable input data and disable the insert optimization (default: False)
        - \c insert_block: for DB drivers supporting bulk DML, the number of rows inserted at once (default: 500, only used when \c unstable_input is False) and bulk inserts are supported in the table object
      - added methods for bulk / batch inserts for db drivers supporting bulk DML (ex: Oracle)
      - updated to <a href="../../modules/Mapper/html/index.html">Mapper</a> changes: use table description to define output record for the <a href="../../modules/Mapper/html/index.html">Mapper</a> module
      - added the AbstractSqlStatementOutboundMapper class
      - added the InboundIdentityTableMapper class
      - added the SqlStatementMapperIterator class
      - added the SqlStatementOutboundMapper class
    - <a href="../../modules/RestClient/html/index.html">RestClient</a> module updates:
      - implemented RestClient::addDefaultHeaders()
      - implemented RestClient::getDefaultHeaders()
      - implemented RestClient::getSendEncoding()
      - implemented RestClient::setContentEncoding()
      - when possible, REST bodies are decoded and stored in the \a info output argument when the HTTP server returns a status code < 100 or >= 300 to allow for error-handling in the client
    - <a href="../../modules/RestHandler/html/index.html">RestHandler</a> module updates:
      - implemented support for notifying persistent connections when the connection is terminated while a persistent connection is in place
      - the AbstractRestStreamRequestHandler class is now the base abstract class for REST stream request handlers
    -  <a href="../../modules/WebUtil/html/index.html">WebUtil</a> module updates:
      - updated FileHandler::handleRequest() to allow for chunked sends
    - <a href="../../modules/BulkSqlUtil/html/index.html">BulkSqlUtil</a> module:
      - added this new module providing APIs supporting bulk DML with <a href="../../modules/SqlUtil/html/index.html">SqlUtil</a> with supported drivers
    - <a href="../../modules/FixedLengthUtil/html/index.html">FixedLengthUtil</a> module:
      - added this new module for handling fixed length line data
    - <a href="../../modules/HttpServer/html/index.html">HttpServer</a> module updates:
      - <a href="../../modules/HttpServerUtil/html/index.html">HttpServerUtil</a> module split from the <a href="../../modules/HttpServer/html/index.html">HttpServer</a> module containing supporting definitions for handler classes and other code interfacing with the <a href="../../modules/HttpServer/html/index.html">HttpServer</a> module
      - added the PermissiveAuthenticator class
      - translate \c "+" (plus) to \c " " (space) in the query portion of URIs in parse_uri_query()
      - implemented support for notifying persistent connections when the connection is terminated while a persistent connection is in place
      - new methods implemented in HttpServer:
        - HttpServer::getListenerLogOptions()
        - HttpServer::getListenerLogOptionsID()
        - HttpServer::setListenerLogOptions()
        - HttpServer::setListenerLogOptionsID()
      - improved performance matching request URIs to handlers
      - added the HttpServer::listenerStarted() method to allow for reporting when listeners are actually running since they are started asynchronously
      - added the \c "ssl" key to the listener socket info hash
      - implemented support for notifying persistent connections when the connection is terminated while a persistent connection is in place
      - removed the unused AbstractStreamRequestHandler class
      - fixed parse_uri_query() to always return \a params as a hash (<a href="https://github.com/qorelanguage/qore/issues/569">issue 569</a>)
      - added \c root_path to the context hash if the path was matched by a URL path prefix (<a href="https://github.com/qorelanguage/qore/issues/570">issue 570</a>)
    - <a href="../../modules/Schema/html/index.html">Schema</a> module updates:
      - added the following public functions to make column definitions easier:
        - c_char()
        - c_date()
        - c_int()
        - c_number()
        - c_timestamp()
        - c_varchar()
    - added option @ref Qore::Option::HAVE_DETERMINISTIC_GC "HAVE_DETERMINISTIC_GC" for %Qore builds where deterministic garbage collection is enabled
    - @ref Qore::Program "Program" class enhancements:
      - the @ref Qore::Program "Program" class now creates @ref conditional_parsing "parse defines" for parse options so that conditional code can be implemented depending on the sandboxing configuration of the program container
      - the @ref Qore::Program::importClass() method now accepts an optional \a new_name argument to allow for importing classes with a different name and namespace path
    - added a timeout parameter to the following @ref Qore::Socket "Socket" methods:
      - @ref Qore::Socket::upgradeClientToSSL()
      - @ref Qore::Socket::upgradeServerToSSL()
    - added zoneinfo -> Windows time zone translation code on Windows to support standard UNIX (zoneinfo) time zone names on Windows; time zone information is still taken from the Windows registry but region names are reported using the standard zoneinfo names
    - @ref Qore::FileLineIterator updates:
      - added @ref Qore::FileLineIterator::hstat() and @ref Qore::FileLineIterator::stat()
    - <a href="../../modules/SqlUtil/html/index.html">SqlUtil</a> module updates:
      - implemented insert option support and support for the \c "returning" clause in supported drivers to avoid server round trips
      - implemented the AbstractTable::getDesc() method and improved exception description messages
      - implemented support for late table resoluton in join arguments to enable joins from serialized parameters
      - improved error messages for common errors such as join errors
      - implemented support for DBA management actions
      - implemented support for driver-dependent pseudocolumns
      - implemented per-column support for the \c "desc" keyword in orderby expressions
      - implemented the \c "wop_or()" function to allow complex SQL expressions to be generated with \c "or" as well as \c "and"
      - implemented AbstractTable::getBulkUpsertClosure() to better support bulk SQL merge operations
      - removed all APIs that handle implicit transactions; APIs must commit transactions explicitly
      - \a orderby and \a groupby select options now take positive integers as column identifiers
      - column aliases (defined with cop_as()) can now be used in the where hash argument and in join criteria
    - <a href="../../modules/OracleSqlUtil/html/index.html">OracleSqlUtil</a> module updates:
      - implemented support for views for DML in the OracleTable class
      - implemented support for Oracle pseudocolumns in queries
    - <a href="../../modules/PgsqlSqlUtil/html/index.html">PgsqlSqlUtil</a> module updates:
      - added support for the following datatypes and aliases: \c bool, \c float, \c int, \c timetz, \c timestamptz, \c varbit
    - <a href="../../modules/MysqlSqlUtil/html/index.html">MysqlSqlUtil</a> module updates:
      - added support for the following datatypes: \c binary, \c varbinary
    - <a href="../../modules/Util/html/index.html">Util</a> module updates:
      - added public functions \c lpad() and \c rpad()
      - added public function \c ordinal()
      - added public function \c plural()
    - added initial support for UTF-16 character encoding; note that UTF-16 is not backwards-compatible with ASCII and therefore not supported universally in %Qore; it's recommended to convert these strings to UTF-8 in %Qore; do not use UTF-16 as the default character encoding in %Qore; currently UTF-16 data can be parsed using the following classes that convert the data to UTF-8:
      - @ref Qore::DataLineIterator
      - @ref Qore::FileLineIterator
    - removed support for the C++ \c QDBI_METHOD_ABORT_TRANSACTION_START DBI method; transactions are always assumed to be in progress even if an exec call throws an exception in the first statement in a new transaction; this is necessary to handle bulk DML where a single statement can partially succeed and partially fail; the ABI remains unchanged; drivers that set this DBI method will no longer have it called because it's not necessary; in the upcoming API/ABI change this C++ DBI method will be removed entirely
    - added support for @ref unary_plus_operator "unary plus"
    - added support for empty private blocks in classes

    @subsection qore_0812_bug_fixes Bug Fixes in Qore
    - fixed format of octal constant - there was an error if a string contained octal constant that is shorter than 3 digit
    - <a href="../../modules/HttpServer/html/index.html">HttpServer</a> module fixes:
      - fixed a bug setting the response encoding in HttpServer::setReplyHeaders() where the Socket encoding was not set properly and therefore the encoding in the Content-Type in the response header did not necessarily match the encoding of the response
      - fixed a socket / connection performance problem with HTTPS listeners where the SSL connection was being negotiated inline with the accept instead of in the connection thread, thereby blocking new connections from being accepted
      - fixed bugs where URI strings were improperly encoded and decoded (also fixed in the <a href="../../modules/RestClient/html/index.html">RestClient</a> module)
      - fixed a bug in the <a href="../../modules/HttpServer/html/index.html">HttpServer</a> module where chunked sends were not received and decoded properly in all cases for handlers that did not explicitly handle chunked messages
      - fixed a bug in HttpServer::addListener() with an integer argument; a UNIX socket was opened instead of a wildcard listener on the given port
      - fixed typos causing bugs in HTTP error logging (<a href="https://github.com/qorelanguage/qore/issues/308">issue 308</a>)
    - <a href="../../modules/RestClient/html/index.html">RestClient</a> module fixes:
      - fixed bugs where URI strings were improperly encoded and decoded (also fixed in the <a href="../../modules/HttpServer/html/index.html">HttpServer</a> module)
      - fixed a bug where URI paths were sent as relative paths instead of absolute paths
      - fixed issues where multiple leading \c "/" chars were sometimes present in the request URI path
    - <a href="../../modules/CsvUtil/html/index.html">CsvUtil</a> module fixes:
      - fixed a bug where the \c "format" field option was not usable with fields assigned type \c "*date"
      - fixed the default field type as "*string" (from "string") to avoid parsing and outputting empty strings for missing input data
    - <a href="../../modules/Schema/html/index.html">Schema</a> module fixes:
      - AbstractSchema::combineOptions() fails when an option variable contains @ref nothing instead of a valid hash
      - fixed a bug with <i>"insert-only reference data"</i> with the verbose option; the upsert strategy was changed to \c UpsertSelectFirst which means that insert-only reference data could also be updated
      - fixed a bug where it was not possible to provide Database options when creating schemas (<a href="https://github.com/qorelanguage/qore/issues/501">issue 501</a>)
    - <a href="../../modules/Mapper/html/index.html">Mapper</a> module fixes:
      - moved field length checks after all transformations have been applied
      - fixed bugs in the \c "timezone" and \c "input_timezone" options, documented those options
    - <a href="../../modules/SqlUtil/html/index.html">SqlUtil</a> module fixes:
      - fixed a bug with queries using a \a desc argument with the \a orderby query option with multiple sort columns; the \c "desc" string was added only to the last column but should have been added to all columns
      - fixed a bug where foreign key constraints with supporting indexes were not tracked and therefore schema alignment on DBs that automatically create indexes for foreign key constraints would fail
      - fixed a bug where driver-specific objects were not included when dropping a schema
      - fixed a bug in subquery handling where bind-by-value arguments from the subquery were lost
      - fixed a bug in the partition by/over operator where column names as given in the query argument hash were not properly recognized
      - fixed a bug in schema alignment; when aligning a schema and an index supporting a PK constraint is introduced in the new schema, the alignment would fail when a constraint is attempted to be disabled that doesn't exist
      - fixed a bug generating select statements for tables accessed through a synonym when used with join clauses; previously inconsistent schema prefixes could be used which could cause errors parsing the SQL statements generated
      - fixed a bug where the AbstractTable lock was held while executing SQL to determine the upsert strategy to use with UpsertAuto
      - fixed a bug where complex bind values as hashes (such as used by the pgsql and oracle drivers) were rejected by SqlUtil (<a href="https://github.com/qorelanguage/qore/issues/494">issue 494</a>) when updating
      - fixed a bug where wildcard columns in join tables were not working (<a href="https://github.com/qorelanguage/qore/issues/499">issue 499</a>)
      - fixed a bug in op_in() where invalid SQL was generated with an argument of 0 (<a href="https://github.com/qorelanguage/qore/issues/500">issue 500</a>)
    - <a href="../../modules/OracleSqlUtil/html/index.html">OracleSqlUtil</a> module fixes:
      - fixed a bug where column names that are reserved words were not quoted in generated SQL
    - <a href="../../modules/PgsqlSqlUtil/html/index.html">PgsqlSqlUtil</a> module fixes:
      - fixed a bug in PgsqlTable::tryInsertImpl(); added an explicit \c "begin" call to make the savepoint work with PostgreSQL 9.3+ servers
      - fixed a bug retrieving foreign constraints; columns were not guaranteed to be returned in declaration order
      - fixed a bug handling tablespaces in unique constraints
      - fixed a bug handling \c "time" columns; they were being issued as \c "time6" instead of "time(6)" (<a href="https://github.com/qorelanguage/qore/issues/385">issue 385</a>)
      - fixed support for the following datatypes and aliases: \c "bit", \c "bit varying", \c "char", \c "character", \c "character varying", \c "char varying", \c "oid", \c "varchar"
    - <a href="../../modules/MysqlSqlUtil/html/index.html">MysqlSqlUtil</a> module fixes:
      - corrected support for the \c varbinary type (<a href="https://github.com/qorelanguage/qore/issues/403">issue 403</a>)
      - corrected support for the \c binary type (<a href="https://github.com/qorelanguage/qore/issues/524">issue 524</a>)
      - \c schema member incorrectly set by @ref Qore::SQL::AbstractDatasource::getUserName() "AbstractDatasource::getUserName()" instead of @ref Qore::SQL::AbstractDatasource::getDBName() "AbstractDatasource::getDBName()" (<a href="https://github.com/qorelanguage/qore/pull/519">issue 519</a>)
    -  <a href="../../modules/WebUtil/html/index.html">WebUtil</a> module fixes:
      - fixed a bug where template programs with @ref Qore::PO_ALLOW_BARE_REFS set did not work
    - <a href="../../modules/WebSocketHandler/html/index.html">WebSocketHandler</a> module fixes:
      - fixed a bug where the connection object was deleted when the connection closes which could cause excess exceptions in multithreaded server code
      - added the WebSocketConnection::connectionClosed() method to be called when the connection is closed
    - <a href="../../modules/WebSocketClient/html/index.html">WebSocketClient</a> module updates:
      - updated module to version 1.3
      - ignore \c SOCKET-NOT-OPEN errors when closing (server already closed the connection)
    - <a href="../../modules/RestHandler/html/index.html">RestHandler</a> module fixes:
      - fold all possible arguments in the REST request body into the argument hash so that complex REST requests can be made with clear URI strings
      - fixed a bug where an error calling an internal nonexistent method would be reported with an incorrect error message
    - fixed a memory error in error-handling with type errors when parsing user module headers that could cause a crash
    - fixed a memory leak in @ref Qore::Socket::setWarningQueue() "Socket::setWarningQueue()": when a callback argument is used, the argument can be leaked when the @ref Qore::Socket "Socket" is destroyed
    - fixed a bug where the @ref Qore::HTTPClient "HTTPClient" class did not send the X.509 certificate and private key when making a client SSL connection
    - fixed a bug in the @ref Qore::Thread::ThreadPool "ThreadPool" class where an error in shutdown handling could cause a crash in rare conditions when @ref Qore::Thread::ThreadPool "ThreadPool" methods are called while the pool is shutting down
    - fixed a crashing bug initializing some lvalues with type restrictions; affected static class variables at least
    - fixed a bug where a class calling an overridden method in a base class constructor that referred to a member that should have been initialized in the subclass would be executed before the subclass's members were initialized causing the method call to fail
    - fixed a memory leak in classes with multiple inheritance and base classes that are inherited multiple times with member initialization
    - fixed a bug in the @ref include "%include" and @ref append-module-path "%append-module-path" parse directives where relative paths were not calculated from the script's directory but instead were calculated from the current working directory, causing such paths to fail
    - fixed a bug in @ref Qore::get_qore_library_info() that could cause a crash due to treating the \a Build attribute as a string when it was an integer
    - fixed a bug in the @ref divide_equals_operator "divide-equals (/=) operator" where an exception was not thrown when an operand of zero with arbitrary-precision numeric arguments is used
    - fixed a bug where the connection mode would be reset for every connection in the @ref Qore::FtpClient class
    - fixed a bug in the @ref Qore::FtpClient class where connection problems in the data channel when executing certain FTP commands could cause a crash due to missing error checking
    - fixed a bug in Qore's internal strcasestr() function on platforms that do not support this function (ex: Solaris) that could result in a crash
    - fixed a bug in Qore where string data formatted with \c %%n, \c %%N, or \c %%y could be added to another string with a different character encoding without any automatic conversions, therefore resulting in an improperly-encoded string
    - fixed a crash when parsing when parsing function, method, or closure arguments when either of the @ref duplicate-local-vars or @ref duplicate-block-vars warnings are set due to an error handling thread-local variable info in parse initialization
    - fixed a bug where code with mixed coding styles (old and new) could result in invalid parse errors when parsing base class constructor calls to a base class defined in another coding style
    - fixed a bug where an HTTP response with an unknown \c Content-Encoding header would cause a crash
    - fixed a memory error with receiving HTTP chunked data with receive callbacks where the buffer object was reset with reference counts > 1
    - fixed a bug in the @ref Qore::FtpClient "FtpClient" class where socket errors would not cause the connection to be closed automatically and therefore further use of the object required a manual disconnect even though the object supports transparent auto-reconnection
    - fixed a bug where conversions from float to number would introduce inaccuracy in the arbitrary-precision number; ex: <code>737.38.toNumber() -> 737.3799999999999954525264911353588104248</code>
    - fixed a bug where @ref requires "%requires" would fail loading a user module inside a @ref try-module "%try-module" block
    - fixed a bug in @ref Qore::Program::importClass() where the import would fail if a namespace-justified class name was given and any element of the namespace path didn't already exist in the target whereas the same import would succeed if the namespace were omitted in the call
    - fixed bugs in @ref Qore::Program::importClass(), @ref Qore::Program::importFunction(), and @ref Qore::Program::importGlobalVariable() when namespace-justified arguments were given, in this case when namespaces were created in the target, the internal root namespace index was not updated so the imported objects could not be found with namespace-justified references until the root indexes were updated
    - fixed a bug in the @ref requires "%requires" directive where relative paths were not calculated from the script's directory but rather from the current working directory
    - fixed various bugs in path handling on Windows in the following areas:
      - @ref Qore::basename()
      - @ref Qore::get_script_dir()
      - @ref Qore::get_script_path()
      - @ref Qore::get_script_name()
      - @ref Qore::Dir
      - module importing and include file handling
    - fixed a bug in parsing constant value assignment expressions where such expressions could use or instantiate classes with uncommitted changes and therefore a crash could result
    - fixed a bug in user module initialization and destruction where call references were not accepted, contrary to the documentation and design goals
    - fixed a bug in @ref Qore::Socket::acceptSSL() and @ref Qore::Socket::connectSSL() where the timeout argument was not respected for SSL protocol negotation by implementing non-blocking I/O support for the internal SSL calls for upgrading the socket connection
    - fixed a memory leak in exception handling in the @ref Qore::FtpClient::put() method (thanks to nros)
    - fixed a memory error in string handling in the @ref Qore::FtpClient class's FTP response handling code
    - fixed a bug in aligning table data in the sqlutil example program
    - fixed a bug when loading modules by a path argument; if the module is already loaded, then do not throw an exception
    - adjusted the stack guard buffer for x86_64 from 20K -> 32K which solved some rare crashes related to stack exhaustion (ex: make check works consistently now on x86_64 Linux)
    - fixed a bug handling HTTP send callbacks that returned zero-length strings and binary objects which would cause invalid chunked data to be sent violating the HTTP protocol
    - fixed a bug in the @ref Qore::SQL::DatasourcePool::getServerVersion() "DatasourcePool::getServerVersion()" method where the connection to the server was not guaranteed to be in place before the call, in case of connection errors in the pool a crash could result
    - fixed a crash in @ref Qore::FileLineIterator::copy() when no \a eol attribute is set
    - fixed a bug importing invalid user modules with no module declaration
    - fixed bugs in @ref Qore::Socket::accept() and @ref Qore::Socket::acceptSSL() where the SSL configuration was not copied to the new @ref Qore::Socket
    - fixed some object encapsulation violation bugs where access to methods of a privately-inherited class was allowed from a subclass in certain situations
    - fixed inconsistent object encapsulation enforcement with method references; if a reference to a method is created inside the class, then when executed the call inherits the access rights at the time of creation
    - fixed inconsistent thread gating for code data structures in @ref Qore::Program "Program" containers that could have theoretically lead to crashes in @ref Qore::Program "Program" containers that parse code while threads are running
    - fixed a bug in @ref Qore::Program::importFunction() with function names with a namespace path
    - fixed a bug in closure calls when a closure is called from within a closure and referes to closure-bound locally variables in the internal closure call which would previously result in a crash
    - fixed a parse-time memory leak in call reference calls when the callable object is resolved from a class constant
    - fixed a bug in maintaining the conditional compilation status when parsing @ref include "%include" directives and @ref requires "%requires" directives with user modules
    - fixed an obscure bug when a thread terminates in a  @ref Qore::Program "Program" object after the Program container itself has already been deleted where the termination would hang while waiting for the Program's thread count to reach zero while the last thread doing the waiting also held the last thread reference
    - fixed a bug where incompatible class definitions were not verified at parse time which could cause a crash in debug builds and unpredictable behavior in non-debug builds
    - fixed a race condition in finalizing thread-local data in  @ref Qore::Program "Program" objects during Program destruction that could lead to a runtime crash
    - fixed a crash when user modules have recursive dependencies
    - fixed a bug with @ref push-parse-options "%push-parse-options" when used multiple times in the same file; now multiple appearances of this parse directive are ignored
    - fixed a bug initializing static class variables in the parse commit phase where a crash could result due to an error in managing parse commit dependencies
    - fixed @ref Qore::is_writable():
      - on Windows when used with a directory
      - on UNIX to return a value for the current permissions the program is running under
    - fixed a bug in @ref Qore::regex_extract() and in the @ref regex_extract_operator where the result buffer was not resized when it was too small, limiting regular expressions to nine subpatterns; the maximum has been raised to between 90 and 100 before an exception is raised (since the subpattern buffer is allocated on the stack, we need to enforce a limit)
    - fixed a bug with the @ref cast "cast<>() operator where compatible classes were not recognized at runtime that would otherwise be recognized correctly without the cast
    - fixed the return type in @ref Qore::getcwd() to @ref string_or_nothing_type "*string"
    - fixed a bug in the @ref return "return statement" where the runtime return type was used at parse time which did not work when parsing embedded code
    - fixed a bug validating return values in method evaluation that could lead to a qore crash
    - fixed a bug in the @ref requires "%requires" directive when applied to builtin features where code to manage user module dependencies was inappropriately applied
    - fixed a bug nesting 3 levels or more of parse conditionals (@ref ifdef "%ifdef" and @ref ifndef "%ifndef") where the conditional parse state could be lost (and an assertion was made in debug mode)
    - fixed a bug where ==, >, and < operators applied type precedence incorrectly when applying optimizations at parse time in relation to arbitrary-precision numeric values
    - fixed a static memory leak in the parser handling out of line method declarations
    - fixed a bug in handling socket disconnection errors in SSL operations where the SSL helper object was deleted and then used causing a crash
    - fixed a bug where @ref deprecated and @ref return-value-ignored warnings were reported at the incorrect source location
    - fixed a bug in @ref Qore::set_thread_init() where thread initialization did not occur when foreign threads attached to a @ref Qore::Program object with thread initialization set
    - fixed a bug in call references and objects by replacing string references to the containing Program object with weak references which solved a recursive reference / memory leak issue
    - fixed a memory leak when a thread init call reference was used with @ref Qore::Program objects
    - fixed bugs in Qore SSL socket handling when the remote connection is disconnected while performing an SSL upgrade (client or server) that could cause a crash
    - fixed a bug where the sending an invalid HTTP header to the @ref Qore::Socket::sendHTTPResponse() method could cause a crash
    - fixed bugs in @ref Qore::system() "system()":
      - the shell was not being used to execute commands with commands where shell meta-characters were not found with a manual search which caused such commands to fail; additionally \c & (ampersand) characters were not recognized as shell meta-characters
      - fixed problems with signal handling in child processes on UNIXes: @ref Qore::system() "system()" now always performs a \c fork(2), enables all signals, and calls <tt>execl("/bin/sh", "sh", "-c", </tt><i>command</i><tt>, 0)</tt> in the child process (on UNIX systems; on Windows, system(3) is used directly as before)
    - fixed a race condition in the @ref Qore::SQL::DatasourcePool "DatasourcePool" class when opening new datasources after a connection error in the first datasource which could cause a crash.  Now the first datasource is no longer a "special" datasource used for configuration information; configuration information is contained in a separate object which serves as an internal Datasource factory
    - fixed a problem where \c SIGCHLD was blocked by default which caused deadlocks when spawning child processes that in turn waited on grandchild processes - now %Qore no longer blocks \c SIGCHLD on UNIX platforms
    - fixed a bug in BinaryNode::clear() where the internal pointer was freed but not set to 0 leading to a subsequent crash when the object is destroyed; affected HTTPClient chunked reads of binary data when used with a callback
    - fixed a bug where the runtime exception location could be reported in the wrong location
    - fixed a bug where the bzip2 library can request a buffer size that could not be handled by the bzip2 library which is not handled by qore and causes a crash while decompressing certain input
    - fixed a bug handling closure-bound local variables when closures are created in the background operator expression that caused a core dump
    - fixed the precedence of the @ref assignment_operator "assignment operator (=)"; now the precedence of this operator is the same as the other assignment operators (@ref plus_equals_operator "+=", @ref minus_equals_operator "-=", @ref multiply_equals_operator "*=", and @ref divide_equals_operator "/=", etc); this does not break any code, but does align %Qore with other programming languages (such as C, among others) and allows for expressions such as @code{.py} a = b += 2@endcode to be correctly parsed
    - fixed a parse-time bug in the @ref trim "trim operator" where the operator's return type was incorrectly returned as @ref int_type "int" instead of the type of the lvalue
    - fixed a bug initializing object members with a closure that refers to \a self
    - fixed bugs in the documentation and return types of:
      - @ref Qore::ReadOnlyFile::readBinaryFile()
      - @ref Qore::ReadOnlyFile::readTextFile()
    - fixed a bug in @ref Qore::GetOpt::parse(softlist), @ref Qore::GetOpt::parse2(softlist), and @ref Qore::GetOpt::parse3(softlist) where call-by-value and copy-on-write semantics were not enforced and a shared list argument could be modified
    - fixed a bug in zoneinfo file parsing where invalid bands with no UTC offset changes against the previous band could cause invalid date/time values to be displayed by Qore for dates on the invalid transition
    - fixed a bug where imported global variables (@ref Qore::Program::importGlobalVariable()) were added to the pending global variable list and therefore were removed if a parse exception occurred, hwoever the namespace indexes remained, which could lead to unexpected problems at runtime including a crash.  Additionally the pending global variable list was not checked which could lead to a memory leak if the a single global variable name is pending, imported, and then committed to the @ref Qore::Program "Program" object.
    - fixed memory errors managing program feature lists in the CharPtrList class by copying string memory instead of using sometimes temporary values in the list
    - fixed minor bugs with directive parsing, mostly related to error reporting
    - fixed bugs in relative date arithmetic where operands were swapped with the @ref minus_operator "- operator" if the first operand was a @ref relative_dates "relative date/time value", additionally an operation with the @ref minus_operator "- operator" where the first operand is a @ref relative_dates "relative date" and the second operand is a @ref absolute_dates "absolute date" is now calculated using the @ref absolute_dates "absolute date"'s epoch offset (offset in seconds and microseconds from \c 1970-01-01Z), and a @ref relative_dates "relative date/time value" is produced
    - fixed a bug normalizing the result of date arithmetic between hour and minute components of @ref relative_dates "relative date/time value"
    - fixed a bug where time components of absolute date/time values before the UNIX epoch were returned with invalid values
    - fixed a bug where the @ref exec-class "%exec-class" directive did not check for classes with unimplemented abstract variants
    - fixed a bug where the @ref push "push" and @ref unshift "unshift" operators applied to a variable declared as softlist did not use the default value
    - fixed a bug where calls to @ref Qore::HTTPClient::setConnectTimeout() had no effect (<a href="https://github.com/qorelanguage/qore/issues/323">issue 323</a>)
    - fixed several bugs with logical comparison operators and arbitrary-precision numeric values (<a href="https://github.com/qorelanguage/qore/issues/330">issue 330</a>)
    - fixed a bug where @ref Qore::HashListIterator (and therefore @ref <hash>::contextIterator()) would not iterate a simple hash with non-list values once but would instead silently ignore the hash (<a href="https://github.com/qorelanguage/qore/issues/336">issue 336</a>)
    - fixed a bug where a warning was not always issued when square brackets were used on unsuitable types (<a href="https://github.com/qorelanguage/qore/issues/184">issue 184</a>), internally ported the square bracket operator to the C++ QoreOperatorNode hierarchy
    - fixed a bug handling return type information for method and pseudo-method calls; uninitialized memory could be used which could cause a runtime crash (<a href="https://github.com/qorelanguage/qore/issues/364">issue 364</a>)
    - corrected the name of the @ref modulo_operator "modulo operator" (was incorrectly referred to as the "modula" operator earlier: <a href="">issue 389</a>)
    - fixed a bug handling identifiers in parentheses used to dereference hashes or objects; the identifer is not resolved properly whereas previoulsy it was incorrectly interpreted as a string literal (<a href="https://github.com/qorelanguage/qore/issues/416">issue 416</a>)
    - fixed a bug with handling local variables in const initializers (<a href="https://github.com/qorelanguage/qore/issues/421">issue 421</a>)
    - fixed a bug where \c select(2) was called after \c EINTR without reinitializing the descriptor array argument (<a href="https://github.com/qorelanguage/qore/issues/435">issue 435</a>)
    - fixed a crashing bug on all platforms where select(2) was being called with socket descriptor values > \c FD_SETSIZE (<a href="https://github.com/qorelanguage/qore/issues/436">issue 436</a>)
    - fixed inconsistencies @ref reldate_comparisons "comparing relative date/time values" (<a href="https://github.com/qorelanguage/qore/issues/437">issue 437</a>)
    - fixed a bug where @ref on_exit and @ref on_error statements were not being executed if an exception was raised in an earlier-executed @ref on_exit, @ref on_error, or @ref on_success statement (<a href="https://github.com/qorelanguage/qore/issues/380">issue 380</a>)
    - fixed a bug where @ref Qore::HTTPClient::get() and @ref Qore::HTTPClient::post() would try to retrieve a message body even if <tt>Content-Length: 0</tt> was returned (or if no \c Content-Length header was returned at all) which would result in a deadlock until the server would close the connection (<a href="https://github.com/qorelanguage/qore/issues/434">issue 434</a>)
    - fixed a bug where regular expression substitution would go into an infinite loop when used with an empty pattern and the global flag (@ref Qore::RE_Global, <a href="https://github.com/qorelanguage/qore/issues/329">issue 329</a>)
    - fixed a bug with connection handling in the @ref Qore::SQL::SQLStatement "SQLStatement" class; an exception is now thrown if a @ref Qore::SQL::SQLStatement "SQLStatement" object tries to execute its prepared SQL on a connection other than the original connection used to prepare the statement (<a href="https://github.com/qorelanguage/qore/issues/465">issue 465</a>)
    - fixed a bug where @ref Qore::is_executable() would return NOTHING instead of False (as per documentation) when called with non-existent path as it's parameter (<a href="https://github.com/qorelanguage/qore/issues/470">issue 470</a>)
    - fixed precedence of logical and bitwise \ref operators (<a href="https://github.com/qorelanguage/qore/issues/481">issue 481</a>)
    - fixed a bug where nested lists were not parsed correctly in some cases (<a href="https://github.com/qorelanguage/qore/issues/320">issue 320</a>)
    - fixed a bug where the type of catch parameter was ignored (<a href="https://github.com/qorelanguage/qore/issues/28">issue 28</a>)
    - fixed a bug where namespace hierarchies were not indexed during parse time when added to already-committed namespaces which lead to symbol resolution errors for valid code (<a href="https://github.com/qorelanguage/qore/issues/538">issue 538</a>)
    - fixed a bug where a @ref Qore::Socket "Socket" operation attempted in another thread while a callback operation on the same socket was in progress would result in a confusing error message (<a href="https://github.com/qorelanguage/qore/issues/530">issue 530</a>)
    - fixed a bug where local variable declarations in class member initialization expressions caused a crash (<a href="https://github.com/qorelanguage/qore/issues/574">issue 574</a>)
    - fixed a bug where HTTP data in HTTP socket events was modified even though it was shared which caused data consistency problems and crashes in the worst case (<a href="https://github.com/qorelanguage/qore/issues/576">issue 576</a>)
    - fixed a bug where the `+=` operator handled NOTHING values incorrectly (<a href="https://github.com/qorelanguage/qore/issues/582">issue 582</a>)
    - fixed a bug where a non-numeric define specified on the command line could cause a crash (<a href="https://github.com/qorelanguage/qore/issues/583">issue 583</a>)
<<<<<<< HEAD
    - fixed the order of initialization of class members (<a href="https://github.com/qorelanguage/qore/issues/42">issue 42</a>)
=======
    - fixed a bug where the @ref Qore::SQL::SQLStatement::describe() method would not grab the transation lock even when statements were implicitly executed (<a href="https://github.com/qorelanguage/qore/issues/591">issue 591</a>)
>>>>>>> 9fb79064

    @section qore_0811 Qore 0.8.11

    @par Release Summary
    Minor bugfix release for UNIX, major bugfixes for Windows

    @subsection qore_0811_new_features New Features in Qore
    - added the @ref Qore::AFMap and @ref Qore::AFStrMap constants
    - <a href="../../modules/WebUtil/html/index.html">WebUtil</a> updates:
      - added logic to the default file serving code to determine if the file is a binary or text file from the MIME type
    - @ref Qore::HTTPClient::sendWithSendCallback() "HTTPClient::sendWithSendCallback()" and @ref Qore::HTTPClient::sendWithSendCallback() "HTTPClient::sendWithSendCallback()" updated such that if a response is received while the chunked send operation is still in progress, an error is assumed, the send operation is aborted, and the response header is read immediately

    @subsection qore_0811_bug_fixes Bug Fixes in Qore
    - Windows fixes:
      - fixed TimeZone copying to use the standard name instead of the display name so that the info can be found in the registry
      - <a href="../../modules/Util/html/index.html">Util</a> module fixes:
        - fixed get_random_string() on Windows
	- fixed absolute_path_windows()
      - <a href="../../modules/HttpServer/html/index.html">HttpServer</a> module fixes:
        - when binding a wildcard address with @ref Qore::AF_UNSPEC "AF_UNSPEC" on Windows with HttpServer::addListeners()
          and both IPv6 and IPv4 addresses are returned, bind both addresses since Windows doesn't direct the IPv4 requests to the wildcard-bound IPv6 listener
      - fixed file reading by always opening in binary mode
      - added support for the WSAECONNABORTED socket error
      - replaced Mime::MultiPartMessage::getRandomString() with Util::get_random_string() to make it work on Windows
    - fixed a bug in the DBI layer where calling @ref Qore::SQL::SQLStatement::describe() "SQLStatement::describe()" would crash when called with an older module that did not implement this method
    - other fixes in the <a href="../../modules/Util/html/index.html">Util</a> module (in addition to the Windows-specific fixes above):
      - fixed parse_to_qore_value() with hashes with a comma in the first key name
      - read from /dev/urandom instead of /dev/random since reads from the latter can block for long periods to fill the entropy pool
    - do not start signal thread after a fork() if signal handling is enabled, pthread_create() is not async-signal safe (on FreeBSD at least this reliably causes segfaults)

    @section qore_0810 Qore 0.8.10

    @par Release Summary
    Major release with many many bugfixes and new features such as much improved HTTP and REST support (ex: chunked transfer support + new
    client and server classes for REST support for chunked transfers and data streaming), improved DB support
    (ex: new <a href="../../modules/Schema/html/index.html">Schema</a> module, <a href="../../modules/SqlUtil/html/index.html">SqlUtil</a> improvements),
    and much more.

    @subsection qore_0810_new_features New Features in Qore
    - better HTTP support; support for chunked sends and receives for streaming data over HTTP and other improvements:
      - @ref Qore::HTTPClient::sendWithSendCallback() "HTTPClient::sendWithSendCallback()"
      - @ref Qore::HTTPClient::sendWithRecvCallback() "HTTPClient::sendWithRecvCallback()"
      - @ref Qore::HTTPClient::sendWithCallbacks() "HTTPClient::sendWithCallbacks()"
      - @ref Qore::HTTPClient::setPersistent() "HTTPClient::setPersistent()"
      - @ref Qore::Socket::readHTTPChunkedBodyBinaryWithCallback() "Socket::readHTTPChunkedBodyBinaryWithCallback()"
      - @ref Qore::Socket::readHTTPChunkedBodyWithCallback() "Socket::readHTTPChunkedBodyWithCallback()"
      - @ref Qore::Socket::sendHTTPMessageWithCallback() "Socket::sendHTTPMessageWithCallback()"
      - @ref Qore::Socket::sendHTTPResponseWithCallback() "Socket::sendHTTPResponseWithCallback()"
      - @ref Qore::Socket::pendingHttpChunkedBody() "Socket::pendingHttpChunkedBody()"
    - added a minimum body size threshold for compression to <a href="../../modules/HttpServer/html/index.html">HttpServer</a>
    - <a href="../../modules/RestClient/html/index.html">RestClient</a> module updates:
      - configurable content encoding for send request message bodies is now supported (ie optional compression)
    - new user modules:
      - <a href="../../modules/Schema/html/index.html">Schema</a>: for DB-independent schema management
    - new public C++ socket performance instrumentation API
    - new functions:
      - @ref Qore::close_all_fd()
    - new constants:
      - @ref Qore::Err::ESRCH "ESRCH": search error
    - getModuleHash() and getModuleList() no longer return the \c "filename" key when run in a @ref Qore::Program "Program" context with @ref Qore::PO_NO_EXTERNAL_INFO set
    - <a href="../../modules/SqlUtil/html/index.html">SqlUtil</a> updates:
      - added insert operator support; for example, for inserting with values from sequences
      - added new upsert constant maps
      - added static SqlUtil::AbstractSqlUtilBase::getDatasourceDesc() method
      - added new Table::insertFromSelect*() variants taking Table arguments
      - added SqlUtil::Table::checkExistence() method
      - added support for the \c "forupdate" select option
    - <a href="../../modules/OracleSqlUtil/html/index.html">OracleSqlUtil</a> updates:
      - fixed selects with "limit" but no "offset"
      - convert date/time values to timestamps with microseconds resolution instead of dates with second resolution when dynamically inserting values as strings in SQL (binding by value not affected)
    - <a href="../../modules/CsvUtil/html/index.html">CsvUtil</a> module updates:
      - added the \c "write-headers" option to @ref CsvUtil::AbstractCsvWriter and subclasses to enable headers to be suppressed
      - added the \c "optimal-quotes" option to @ref CsvUtil::AbstractCsvWriter and subclasses to enable more efficient csv output (now the default)
    - added @ref Qore::SQL::AbstractDatasource::currentThreadInTransaction() "AbstractDatasource::currentThreadInTransaction()" which is reimplemented as @ref Qore::SQL::Datasource::currentThreadInTransaction() "Datasource::currentThreadInTransaction()" and @ref Qore::SQL::DatasourcePool::currentThreadInTransaction() "DatasourcePool::currentThreadInTransaction()"; the base class method throws an exception when called; it was not added as an abstract method in order to not break existing subclasses of AbstractDatasource
    - enhanced module license support
      - module license strings may now be specified in binary and user modules
      - @ref Qore::getModuleHash() and @ref Qore::getModuleList() now report license information for each module

    @subsection qore_0810_bug_fixes Bug Fixes in Qore
    - fixed an issue with class constant parse initialization where invalid recursive class constant definition parse exceptions could be raised and in some cases also crashes could result
    - <a href="../../modules/SmtpClient/html/index.html">SmtpClient</a> module: fixed missing username and missing password errors
    - fixed a bug where a qore switch statement with no case conditions and only a default label would erroneously never have it's default code executed
    - fixed a reference leak related to exception handling with invalid arguments with @ref Qore::Socket::setWarningQueue() and @ref Qore::HTTPClient::setWarningQueue()
    - fixed several bugs where the parse location could be reported incorrectly for type errors regarding in-object variable references
    - fixed a bug where an error could result with @ref Qore::Thread::Condition::wait() "Condition::wait()" with timeouts > 2147483648ms
    - fixed bugs handling "bigint" and "double precision" column types with schema alignments with the <a href="../../modules/PgsqlSqlUtil/html/index.html">PgsqlSqlUtil</a> module
    - fixed a bug handling parse initialization of constant values requiring run-time evaluation after other parse exceptions have been raised that could cause a parse-time crash
    - fixed a bug where qore could crash on exit with certain openssl versions by calling ERR_remove_state(0) in the main thread's cleanup function
    - fixed a bug where qore could crash on exit due to user module destruction not taking into consideration user module dependencies
    - fixed a bug in schema management in <a href="../../modules/SqlUtil/html/index.html">SqlUtil</a> where excessively verbose column aliases were used that caused errors when automatically updating columns with existing rows and new default values and non-null contraints with PostgreSQL databases
    - fixed a bug where a call reference to an abstract object method returned from an abstract class could be executed even though it must have been instantiated by a concrete subclass
    - fixed a bug where a valid call reference to a private object method was created within the class, then in some cases an object protection exception was raised when the call reference was called outside the class
    - fixed a bug in the <a href="../../modules/RestClient/html/index.html">RestClient</a> module when the yaml binary module is not available
    - fixed programmatic select queries with "limit" but no "offset" in <a href="../../modules/OracleSqlUtil/html/index.html">OracleSqlUtil</a>
    - fixed a bug in @ref Qore::Program::importFunction() where only the committed function list was checked when importing functions with a specific target namespace path
    - fixed a bug in @ref Qore::Program::importClass() where only the committed class list was checked when importing functions with a specific target namespace path
    - fixed a bug when parsing subnamespaces into a parent namespace where the subnamespace already exists (either in the committed list or in the pending list)
    - fixed a memory and reference leak caused by recursive references when closures encapsulating an object's scope are assigned to or accessible from members of the object by making references to the object from within a closure encapsulating the object's state weak references instead of strong references
    - fixed schema information classes when the "string-numbers" driver option is enabled
    - fixed crashing bugs in @ref Qore::get_thread_data() in certain use cases
    - fixed a bug in <a href="../../modules/SqlUtil/html/index.html">SqlUtil</a> where select and row iterator operations could fail with certain select hash arguments without a \c "columns" entry but where column names were otherwise required
    - fixed a bug in HTTP response parsing where case-signficant comparisons where being made with certain critical header values
    - fixed a bug handling thread cancellation with the @ref Qore::Thread::ThreadPool "ThreadPool" class
    - fixed several race conditions and potential deadlocks in @ref Qore::Thread::ThreadPool "ThreadPool" destruction with active threads in the pool

    @section qore_089 Qore 0.8.9

    @par Release Summary
    Major release with many new features and also many bugfixes.

    @subsection qore_089_new_features New Features in Qore
    - <a href="../../modules/CsvUtil/html/index.html">CsvUtil</a> module updates:
      - new classes:
        - \c CsvAbstractIterator: base abstract iterator class for iterating line-based CSV data
        - \c CsvDataIterator: iterator class allowing for CSV string data to be processed line by line on a record basis
        - \c AbstractCsvWriter: a base class for new CSV writer implementations
        - \c CsvFileWriter: CSV file writer class
        - \c CsvStringWriter: CSV in memory writer class
      - implemented support for allowing subclasses of CsvFileIterator to implement support for other custom types
      - no need to set \c "headers" in the constructor if \c "fields" are set; headers are assumed to be the field labels in the same order
    - added the @ref Qore::encode_url() function with <a href="http://tools.ietf.org/html/rfc3986#section-2.1">RFC 3986 section 2.1</a> compliance
    - @ref Qore::decode_url() function updated to decode UTF-8 encoded characters according to <a href="http://tools.ietf.org/html/rfc3986#section-2.1">RFC 3986 section 2.1</a>
    - added get_byte_size() and get_marketing_byte_size() to the <a href="../../modules/Util/html/index.html">Util</a> module
    - the error message now includes the module path used for the search when a module cannot be found in the module path
    - @ref Qore::SQL::DatasourcePool "DatasourcePool" enhancements:
      - new method: @ref Qore::SQL::DatasourcePool::clearWarningCallback() "DatasourcePool::clearWarningCallback()"
      - new method: @ref Qore::SQL::DatasourcePool::setWarningCallback() "DatasourcePool::setWarningCallback()"
      - new method: @ref Qore::SQL::DatasourcePool::getUsageInfo() "DatasourcePool::getUsageInfo()"
      - new method: @ref Qore::SQL::DatasourcePool::setErrorTimeout() "DatasourcePool::setErrorTimeout()"
      - new method: @ref Qore::SQL::DatasourcePool::getErrorTimeout() "DatasourcePool::getErrorTimeout()"
      - new method: @ref Qore::SQL::DatasourcePool::setEventQueue() "DatasourcePool::setEventQueue()"
      - new method: @ref Qore::SQL::DatasourcePool::clearEventQueue() "DatasourcePool::clearEventQueue()"
      - the new methods allow for monitoring @ref Qore::SQL::DatasourcePool "DatasourcePool" objects for pool contention issues (in case the pool needs to be resized), for throwing an exception if a connection is not acquired within the error timeout period (new default: 2 minutes), and for DBI drivers to raise warnings on an event queue that can be monitored in a separate thread
      - additionally connection acquisition statistics are tracked and returned in @ref Qore::SQL::DatasourcePool::getUsageInfo() "DatasourcePool::getUsageInfo()" (total requests, hits, maximum wait time)
    - @ref Qore::SQL::Datasource "Datasource" enhancements:
      - new method: @ref Qore::SQL::Datasource::setEventQueue() "Datasource::setEventQueue()"
      - new method: @ref Qore::SQL::Datasource::clearEventQueue() "Datasource::clearEventQueue()"
      - the new methods allow for DBI drivers to raise warnings on an event queue that can be monitored in a separate thread
    - @ref Qore::Socket "Socket" enhancements:
      - new method: @ref Qore::Socket::setWarningQueue() "Socket::setWarningQueue()"
      - new method: @ref Qore::Socket::clearWarningQueue() "Socket::clearWarningQueue()"
      - new method: @ref Qore::Socket::getUsageInfo() "Socket::getUsageInfo()"
      - new method: @ref Qore::Socket::clearStats() "Socket::clearStats()"
    - @ref Qore::FtpClient "FtpClient" enhancements:
      - new method: @ref Qore::FtpClient::setWarningQueue() "FtpClient::setWarningQueue()"
      - new method: @ref Qore::FtpClient::clearWarningQueue() "FtpClient::clearWarningQueue()"
      - new method: @ref Qore::FtpClient::getUsageInfo() "FtpClient::getUsageInfo()"
      - new method: @ref Qore::FtpClient::clearStats() "FtpClient::clearStats()"
    - <a href="../../modules/SmtpClient/html/index.html">SmtpClient</a> module updates:
      - optimized connection and login code; HELO/EHLO and authorization are performed when connecting only, not before each email
      - added support for socket performance instrumentation and warning events
    - <a href="../../modules/Pop3Client/html/index.html">Pop3Client</a> module updates:
      - added support for socket performance instrumentation and warning events
    - <a href="../../modules/TelnetClient/html/index.html">TelnetClient</a> module updates:
      - added support for socket performance instrumentation and warning events
    - <a href="../../modules/WebSocketClient/html/index.html">WebSocketClient</a> module updates:
      - added support for socket performance instrumentation and warning events
    - <a href="../../modules/RestClient/html/index.html">RestClient</a> module updates:
      - use the new @ref Qore::encode_url() function to encode URL paths to ensure that valid requests are sent when spaces, percent characters, and non-ascii characters are used in the URL path
      - set the character encoding in the \c Content-Type request header when sending strings
      - set the \c Accept header correctly in requests (previously only indicated yaml (\c "text/x-yaml") as an acceptible response encoding)
    - <a href="../../modules/RestHandler/html/index.html">RestHandler</a> module updates:
      - added support for the \c OPTIONS method
      - return a 400 \c "Bad Request" error if an unsupported HTTP method is used in a REST Call
    - added new \c UpsertInsertOnly upsert strategy to <a href="../../modules/SqlUtil/html/index.html">SqlUtil</a>
    - new pseudo-methods:
      - @ref <value>::sizep(): returns @ref Qore::True "True" if the type can return a non-zero size (@ref Qore::True "True" for containers including @ref binary "binary objects" and @ref string "strings", @ref False for everything else)
      - @ref <string>::getLine(): finds lines in a string buffer
    - <a href="../../modules/Mime/html/index.html">Mime.qm</a> module updates:
      - added mime type for WSDL files (\c "application/wsdl+xml")
      - added mappings for \c "xls" and \c "xlst" extensions to MimeTypeXml
    - added new modules:
      - <a href="../../modules/Mapper/html/index.html">Mapper</a>: data mapping module
      - <a href="../../modules/TableMapper/html/index.html">TableMapper</a>: data mapping module using <a href="../../modules/SqlUtil/html/index.html">SqlUtil</a> and <a href="../../modules/Mapper/html/index.html">Mapper</a> to map to an SQL table target
      - <a href="../../modules/FreetdsSqlUtil/html/index.html">FreetdsSqlUtil</a>: provides back-end support for MS SQL Server and Sybase databases with <a href="../../modules/SqlUtil/html/index.html">SqlUtil</a> using the <a href="https://github.com/qorelanguage/module-sybase">freetds module</a>
    - the @ref include "%include" parse directive now supports environment variable substitution at the beginning of the file path

    @subsection qore_089_bug_fixes Bug Fixes in Qore
    - fixed a crashing bug when HTTP messages with duplicate \c Connection, \c Content-Encoding, \c Transfer-Encoding, \c Location, or \c Content-Type headers is received
    - fixed a bug parsing octal character constants in the lexer when octal digits followed the octal constant (ex: \c "\0441" where the \c "1" would cause an error)
    - allow escaping "$" character in regular expression substitution target strings, previously it was impossible to output a literal "$" + a digit, since this would be interpreted as a numbered input pattern expression
    - fixed a bug in the @ref Qore::HTTPClient::getURL() "HTTPClient::getURL()" and @ref Qore::HTTPClient::getProxyURL() "HTTPClient::getProxyURL()" methods where the URL's path was not given with a leading "/" character
    - <a href="../../modules/CsvUtil/html/index.html">CsvUtil</a> module fixes:
      - fixed \c "date" field handling with empty input (now maps to 1970-01-01)
      - fixed CsvDataIterator::next() when header_lines > 0 and working with empty input data
    - added support for compiling on OSX Mavericks
    - fixed an infinitely recursive call in Table::del() in <a href="../../modules/SqlUtil/html/index.html">SqlUtil</a>
    - fixed a bug in v*printf() where \c '%%' was not handled correctly in all cases
    - fixed bugs in @ref Qore::microseconds() "microseconds" and @ref Qore::milliseconds() "milliseconds()" with large arguments
    - fixed a bug where a call to a call reference to a static method across a program boundary with local variables as arguments would cause a crash due to improper setting of the program context before the arguments are evaluated
    - fixed a bug in @ref Qore::SQL::Datasource::copy() "Datasource::copy()" method where implicitly-set options were not carried over into the new object
    - fixed a bug in the @ref Qore::SQL::DatasourcePool "DatasourcePool" class where implicitly-opened connections would not be guaranteed to have the same server time zone setting as the initial connections (for example, could cause problems with server timezone settings if running in a program context with a different local time zone attribute)
    - fixed bugs in <a href="../../modules/SqlUtil/html/index.html">SqlUtil</a> generating "create table" and "align table" SQL with DBs where unique indexes automatically create unique constraints (ex: MySQL)
    - fixed a bug in lchown() where chown() was used interally instead of lchown()
    - fixed a bug in <a href="../../modules/PgsqlSqlUtil/html/index.html">PgsqlSqlUtil</a> retrieving sequence values with Database::getNextSequenceValue()
    - fixed an off-by-one memory bug in @ref Qore::date(string, string) parsing a 4-digit date mask
    - fixed memory leaks in class member and class static variable management
    - fixed memory leaks when an entire class has to be rolled back due to parse errors and the class has pending static variables
    - fixed memory leaks in constant handling with values containing call references
    - fixed a memory leak in constant destruction with parse rollbacks when the constant value was NULL
    - fixed an error in the rounding heuristic for arbitrary-precision numeric values that could produce invalid results (ex: 34.9n * 100 = 34902n)
    - enforce @ref Qore::PO_NO_FILESYSTEM "PO_NO_FILESYSTEM" with the @ref include "%include" directive
    - fixed a bug managing object private data in complex inheritance cases where the same class may be inherited with virtual private data and also real private data
    - fixed a bug in socket timeout handling with select() errors
    - fixed a memory leak in handling abstract methods when multiple abstract methods with the same name but different signatures were declared in a class

    @section qore_088 Qore 0.8.8

    @par Release Summary
    Major new features and bug fixes with a particular focus on enhanced HTTP capabilities and enhanced database processing

    @subsection qore_088_compatibility Changes That Can Affect Backwards-Compatibility
    - Fixed method resolution order; it's now possible to call pseudo-methods directly on classes that implement @ref methodGate_methods "methodGate() methods"
    - Added the following abstract methods to @ref Qore::SQL::AbstractDatasource "AbstractDatasource":
      - @ref Qore::SQL::AbstractDatasource::getConfigHash() "AbstractDatasource::getConfigHash()"
      - @ref Qore::SQL::AbstractDatasource::getConfigString() "AbstractDatasource::getConfigString()"
    - "hard" string comparisons now perform encoding conversions if necessary (however as usual different data types cause the comparison to fail)

    @subsection qore_088_new_features New Features in Qore
    - new @ref user_modules "user modules" delivered with %Qore:
      - <a href="../../modules/RestClient/html/index.html">RestClient</a>: Provides a simple API for communicating with HTTP servers implementing <a href="http://en.wikipedia.org/wiki/Representational_state_transfer">REST</a> services
      - <a href="../../modules/RestHandler/html/index.html">RestHandler</a>: Provides an easy to use interface to the Qore <a href="../../modules/HttpServer/html/index.html">HttpServer</a> module for implementing server-side <a href="http://en.wikipedia.org/wiki/Representational_state_transfer">REST</a> services
      - <a href="../../modules/SqlUtil/html/index.html">SqlUtil</a>: Provides a high-level DB-independent API for working with database objects
        - <a href="../../modules/MysqlSqlUtil/html/index.html">MysqlSqlUtil</a>: Provides a high-level DB-independent API for working with MySQL database objects; loaded automatically by the <a href="../../modules/SqlUtil/html/index.html">SqlUtil</a> module when working with MySQL databases
        - <a href="../../modules/OracleSqlUtil/html/index.html">OracleSqlUtil</a>: Provides a high-level DB-independent API for working with Oracle database objects; loaded automatically by the <a href="../../modules/SqlUtil/html/index.html">SqlUtil</a> module when working with Oracle databases
        - <a href="../../modules/PgsqlSqlUtil/html/index.html">PgsqlSqlUtil</a>: Provides a high-level DB-independent API for working with PostgreSQL database objects; loaded automatically by the <a href="../../modules/SqlUtil/html/index.html">SqlUtil</a> module when working with PostgreSQL databases
      - <a href="../../modules/Util/html/index.html">Util</a>: Provides a some miscellaneous generally useful routines
      - <a href="../../modules/WebSocketClient/html/index.html">WebSocketClient</a>: Provides a client API for connecting to WebSocket servers
      - <a href="../../modules/WebSocketHandler/html/index.html">WebSocketHandler</a>: Provides an interface to the Qore <a href="../../modules/HttpServer/html/index.html">HttpServer</a> module for implementing server-side WebSocket services
      - <a href="../../modules/WebSocketUtil/html/index.html">WebSocketUtil</a>: Provides common client and server code for implementing WebSocket protocol services in %Qore
      - <a href="../../modules/WebUtil/html/index.html">WebUtil</a>: Provides server support for implementing complex web services including serving resources with mixed text and %Qore code that are automatically rendered on demand
    - improvements in existing @ref user_modules "user modules":
      - much improved <a href="../../modules/HttpServer/html/index.html">HttpServer</a> module, better performance, much better RFC compliance, more flexibility
      - new CSV generation class in <a href="../../modules/CsvUtil/html/index.html">CsvUtil</a>
      - much better message serialization and email attachment handling in the <a href="../../modules/SmtpClient/html/index.html">SmtpClient</a> and <a href="../../modules/MailMessage/html/index.html">MailMessage</a> modules
    - there is a new @ref Qore::Thread::ThreadPool "ThreadPool" class for implementing thread pools that automatically upscale and downscale within user-defined limits depending on the load placed on them
    - it's possible to inherit concrete versions of abstract method variants from a parent class that does not define the abstract method, meaning that concrete variants of an abstract method do not have to be implemented in a direct subclass of the class declaring the abstract method\n
      this makes using abstract base classes much easier in complex hierarchies using multiple inheritance; now common code can be separated into a single class and inherited by child classes sharing the common implementation
    - major @ref Qore::Socket "Socket" read performance increase by implementing internal read buffering (up to 10x faster socket read performance for certain operations, particularly with HTTP methods)
    - improved Unicode / UTF-8 support
      - <string>::lwr(), <string>::upr(), @ref Qore::tolower(string), and @ref Qore::toupper(string) now operate on a very wide range of non-ASCII characters, including Latin, Cyrillic, Greek, Armenian, Georgian, etc characters whereas they were previously limited to working on ASCII characters
      - <string>::unaccent() was added which removes accents from strings using a Unicode lookup map from a very wide range of accented Unicode characters to unaccented characters
    - new @ref Qore::SQL::Datasource "Datasource" and @ref Qore::SQL::DatasourcePool "DatasourcePool" methods:
      - Qore::SQL::Datasource::getConfigHash()
      - Qore::SQL::Datasource::getConfigString()
      - Qore::SQL::DatasourcePool::getConfigHash()
      - Qore::SQL::DatasourcePool::getConfigString()
      - Qore::SQL::DatasourcePool::copy()
    - @ref Qore::HTTPClient "HTTPClient" changes:
      - the @ref Qore::HTTPClient "HTTPClient" class is now a subclass of @ref Qore::Socket "Socket", so all @ref Qore::Socket "Socket" methods can be called on  @ref Qore::HTTPClient "HTTPClient" objects, making it easier to implement protocols based on HTTP
      - Qore::HTTPClient::getDefaultPath(): added
      - Qore::HTTPClient::setDefaultPath(): added
      - Qore::HTTPClient::getURL(): changed: now returns @ref nothing if no URL is set instead of an invalid URL
    - new functions:
      - call_pseudo_args()
      - @ref Qore::substr(binary, softint) "substr(binary, softint)"
      - @ref Qore::substr(binary, softint, softint) "substr(binary, softint, softint)"
    - new pseudo methods:
      - <binary>::substr(softint)
      - <binary>::substr(softint, softint)
      - <binary>::toBase64()
      - <binary>::toHex()
      - <binary>::toString()
      - <date>::getEpochSeconds()
      - <date>::getEpochSecondsLocalTime()
      - <date>::info()
      - <float>::abs()
      - <hash>::compareKeys(hash)
      - <int>::abs()
      - <int>::encodeLsb(int)
      - <int>::encodeMsb(int)
      - <int>::toUnicode()
      - <number>::abs()
      - <object>::hasCallableMethod()
      - <object>::hasCallableNormalMethod()
      - <object>::hasCallableStaticMethod()
      - <list>::rangeIterator()
      - <nothing>::rangeIterator()
      - <string>::comparePartial()
      - <string>::getUnicode()
      - <string>::equalPartial()
      - <string>::equalPartialPath()
      - <string>::toBase64()
      - <string>::toHex()
      - <string>::unaccent()
      - <value>::toNumber()
    - other new methods and method changes:
      - added new static methods in the @ref Qore::ReadOnlyFile "ReadOnlyFile" class making it easier to read entire files in one call:
        - @ref Qore::ReadOnlyFile::readTextFile()
	- @ref Qore::ReadOnlyFile::readBinaryFile()
      - changes to catch usage errors with the @ref Qore::Thread::Counter "Counter" class:
        - Qore::Thread::Counter::constructor() will throw an exception if called with an argument < 0
        - Qore::Thread::Counter::dec() will now throw an exception if called when the Counter is already at 0
      - Qore::Thread::Queue::empty(): new method
      - Qore::Socket::listen(): now has a new \a backlog parameter; the default backlog queue size was changed from 5 to 20
      - Qore::Socket::getPeerInfo() and Qore::Socket::getSocketInfo(): now takes an optional argument to avoid name lookups
      - Qore::Socket::readHTTPHeaderString(): new method
      - Qore::Dir: all list*() methods now take an optional parameter to return a list of @ref stat_hash "file status value hashes" plus \c "name" and optionally \c "link" keys for symbolic links; additionally symbolic links are now followed and files and directories are differentiated based on their targets when processing symbolic links
    - function changes
      - added optional \a start and \a end parameters to the @ref Qore::replace "replace()" function
    - all @ref data_type_declarations "data type declarations" that optionally accept @ref nothing also now accept @ref null and map @ref null to @ref nothing; this makes direct assignments from values derived from SQL queries much easier
    - added an optional reference to an integer to the @ref Qore::backquote() function to return the return code of the program executed
    - @ref implicit_index "implicit index" references now work in the @ref map "map" and @ref select "select" operators with lists and iterators
    - the @ref regex_extract_operator now accepts an optional \c g specifier to extract all occurrences of the pattern(s) in a string; also @ref Qore::regex_extract "regex_extract()" and <string>::regexExtract(string, int) now accept @ref Qore::RE_Global to extract all occurrences of the pattern(s) in a string
    - the @ref splice "splice" and @ref extract "extract" operators were extended to work on @ref binary "binary objects" as well as lists and strings
    - printing out binary values with the \c "%y" @ref string_formatting "format specifier" now produces YAML-like output for the binary value
    - added path name to error messages in @ref Qore::Dir "Dir" class exception strings

    @subsection qore_088_bug_fixes Bug Fixes in Qore
    - fixed a bug where the ?: operator could thrown spurious exceptions when parsing because it would return the type of the initial boolean expression as the return type of the operator
    - fixed a bug where classes with unimplemented inherited abstract variants would sometimes cause runtime exceptions to be thrown when instantiated but should have instead been caught at parse time
    - fixed a parser bug where out-of-line class method definitions could not be defined in a namespace block
    - fixed a bug parsing arguments in parse_uri_query() in the <a href="../../modules/HttpServer/html/index.html">HttpServer</a> module
    - fixed several bugs where parse exceptions could show the wrong source location:
      - with type errors in function calls
      - when resolving global variables
      - in base class constructor arguments
      - for empty blocks with a missing return statement
      - when validating types used with the return statement (also associated warnings)
      - in methods calls
      - in hash value expressions
      - with redeclaring local variable return types
      - in local variable object instantiations
    - really fixed the bug thought to be fixed in 0.8.7 "where SSL errors would cause the affected thread to go into a infinite loop using 100% CPU" - this turned out to be easily reproducible on all platforms; when the SSL connection was shut down cleanly by the remote end before a response message was returned, an infinite loop would result
    - fixed a bug where it was impossible to output a single '\' character in regex substitution expressions; '\' was taken as an escape character, and '\\\' was output literally, now '\\\' is output as '\'
    - fixed a bug where a parse-time crash would occur when calling the copy() method for a class that does not implement an explicit copy() method
    - fixed a bug where arguments passed to a copy method were ignored; now an exception is thrown
    - fixed a bug where public members and static variables of privately-inherited classes were incorrectly treated as public attributes of the child class
    - fixed a bug where slices could be made of objects from outside the class including private members
    - fixed a bug where @ref Qore::SQL::SQLStatement::memberGate() "memberGate() methods" were not being respected when taking a slice of an object
    - fixed bugs in the integer Socket::recv*() methods where a \c SOCKET-CLOSED exception was not thrown when the remote end closed the connection
    - fixed a bug related to out-of-order parse initialization for functions and methods which resulted in the wrong return type being returned for a method with more than 1 variant where the variant could not be matched at parse time
    - fixed a bug where a non-variable-reference member of an "our" variable declaration list would cause a crash due to passing the incorrect argument in sprintf()
    - fixed sandboxing / protection errors with inherited code; subclasses inheriting code from a parent class with different parse options would cause the child parse options to be used when running the parent class code which caused errors; now parse options are enforced properly on the block level
    - fixed the @ref Qore::RangeIterator "RangeIterator" class; it was still abstract due to a missing @ref Qore::RangeIterator::valid() method
    - fixed a bug where the wrong error was being returned after a connection reset (remote connection close) in sockets with integer recv*() methods which could in some cases lead to an infinite loop
    - fixed a bug where private members of a common base class were not accessible by objects of subclasses sharing the common base class
    - fixed many bugs in <a href="../../modules/CsvUtil/html/index.html">CsvUtil</a> and updated the module version to 1.1
    - initialize static openssl crypto locks for multi-threaded openssl library access; without this crashes can result (for example in error queue management)
    - fixed a bug where Qore::HTTPClient::getURL() returned an invalid URL when no URL was set; now it returns @ref nothing in this case
    - fixed a bug managing feature/module lists in inherited @ref Qore::Program "Program" objects; user modules were listed in the child @ref Qore::Program "Program" object even though user module code is not imported in child @ref Qore::Program "Program" objects
    - fixed a bug where an invalid guard condition in critical lvalue storage code can cause unreferenced data to be returned while in a lock which can cause a crash in a multithreaded program
    - fixed a bug where references were not being written to the output variable if an exception was active when the code block exited
    - fixed a bug setting the precision for arbitrary-precision numbers with large exponents (like "1e100n")
    - implemented more strict adherence to <a href="http://tools.ietf.org/html/rfc2616">RFC 2616</a> (HTTP 1.1) regarding message-body handling in requests and response message generation and parsing
    - fixed a bug with @ref Qore::Thread::Condition::wait() "Condition::wait()" on Darwin with negative timeout values where a short timeout was used instead of an indefinite wait
    - fixed bugs in the <a href="../../modules/SmtpClient/html/index.html">SmtpClient</a> and <a href="../../modules/MailMessage/html/index.html">MailMessage</a> modules where mail messages were being serialized incorrectly if there were no attachments (there was no possibility to set the content transfer encoding) and also where it was not possible to set the content-type for the message body when it was sent as a part of a multipart message
    - fixed bugs handling arguments declared as type @ref reference_or_nothing_type "*reference" (reference or nothing)
    - fixed bugs in executing code accross @ref Qore::Program "Program" object barriers with reference arguments
    - fixed a bug with the switch statement where character encoding differences would cause strings to mismatch even if they were otherwise identical; now hard comparisons with strings allow for implicit automatic temporary character encoding conversions for the comparison
    - fixed a bug where qore failed to set the time zone region correctly when set from /etc/localtime and this file is a relative symlink rather than absolute
    - fixed a bug where substr() and <string>::substr() were returning @ref nothing if the arguments could not be satisifed contrary to the documentation and the declared return type, now an empty string is returned in those cases
    - fixed bugs rounding number values between 10 and -10 (non-inclusive) for display, fixed bugs rounding number value regarding digits after the decimal point for display with @ref Qore::NF_Scientific
    - fixed a bug in the @ref Qore::Dir class where it was not possible to chdir to the root directory \c "/"
    - fixed a bug where recursive references were allowed and memory leaks would occur due to recursive references; these are now caught at runtime and a \c REFERENCE-ERROR exception is thrown
    - fixed a configure bug with bison >= 3
    - fixed a bug in the <a href="../../modules/HttpServer/html/index.html">HttpServer</a> module when automatically uncompressing supported content-encodings to set the resulting string's character encoding correctly
    - fixed a bug in the @ref instanceof "instanceof" operator when working with objects and classes created from different source @ref Qore::Program "Program" objects
    - fixed a bug in *printf() formatting with floating-point and number values where no digits were displayed right of the decimal point unless a specific number of digits was specified in the format string
    - fixed the return type of <bool>::typeCode(); was returning a boolean instead of @ref Qore::NT_BOOLEAN
    - fixed a bug there @ref null was evaluated as @ref Qore::True "True" in a boolean context rather than @ref Qore::False "False"
    - fixed a bug where @ref Qore::Socket::recvBinary() would ignore the first data read
    - fixed starting listeners on UNIX domain sockets on Soalris in the <a href="../../modules/HttpServer/html/index.html">HttpServer</a> module
    - fixed a bug where number("") was being converted to \@NaN\@n
    - fixed return type of @ref Qore::HTTPClient::getConnectionPath() "HTTPClient::getConnectionPath()"
    - fixed several bugs with logical comparison operators and arbitrary-precision numeric values where arbitrary-precision numeric values were not being prioritized as numeric values and also in some cases were being first converted to doubles and then operated on
    - fixed a bug in the socket code where the socket close condition was not flagged with SSL connections when writes failed due to the remote end closing the connection; an error would only be raised on the following socket operation
    - fixed a mismatched delete/malloc error with time zone initialization and the localtime file

    @section qore_087 Qore 0.8.7

    @par Release Summary
    Code embedding improvements

    @subsection qore_087_compatibility Changes That Can Affect Backwards-Compatibility
    @par Fixes for Code Inheritance in Program Objects
    The following changes are meant to sanitize code inheritance in child @ref Qore::Program "Program" objects to fix long-standing design bugs in code encapsulation by addressing the lack of fine-grained control over symbol visibility in inherited code.
    - @ref mod_public "public": The @ref mod_public "public" keyword's usage in modules has now been expanded
      to provide the same functionality generically in @ref Qore::Program "Program" objects; if @ref qore_classes "classes",
      @ref constants "constants", @ref qore_namespaces "namespaces", @ref qore_functions "functions", or
      @ref global_variables "global variables" are defined with the @ref mod_public "public" keyword, then these symbols will
      be inherited into child @ref Qore::Program "Program" objects as long as no @ref parse_options "parse options" prohibit
      it.\n\n
      This change was made to give programmers complete control over which symbols are inherited in child
      @ref Qore::Program "Program" objects, whereas because prior to this change, the control was very course.\n\n
    - the default behavior of %Qore regarding inherting global variables and functions with user variants was changed to be
      consistent with namespaces, classes, and constants; that is; public symbols are inherited by default.\n\n
      The following constants were renamed:
      - <tt>PO_INHERIT_USER_FUNC_VARIANTS</tt> is now: @ref Qore::PO_NO_INHERIT_USER_FUNC_VARIANTS "PO_NO_INHERIT_USER_FUNC_VARIANTS"
      - <tt>PO_INHERIT_GLOBAL_VARS</tt> is now: @ref Qore::PO_NO_INHERIT_GLOBAL_VARS "PO_NO_INHERIT_GLOBAL_VARS"\n\n
      This change was made to fix a long-standing design problem with symbol inheritance and make the implementation consistent.\n\n
    - builtin symbols are no longer inherited from user modules; only independent user symbols; the main change is that if a user
      module adds new user methods to a builtin class or new user variants to a builtin function, these changes are no longer imported
      into target @ref Qore::Program "Program" objects.

    @par File Method Changes
    The following methods were updated to throw exceptions on all errors rather than a return code for I/O errors in order to avoid hard to debug conditions due to ignoring I/O errors by forgetting to check the return value on the following methods:
    - Qore::File::f_printf()
    - Qore::File::f_vprintf()
    - Qore::File::print()
    - Qore::File::printf()
    - Qore::File::vprintf()
    - Qore::File::write()
    - Qore::File::writei1()
    - Qore::File::writei2()
    - Qore::File::writei4()
    - Qore::File::writei8()
    - Qore::File::writei2LSB()
    - Qore::File::writei4LSB()
    - Qore::File::writei8LSB()
    .
    Note that the above changes will hopefully only minimally impact backwards-compatibilty since the change is in error handling, and additionally each of the above methods could also throw an exception if called when the object was not open.

    @subsection qore_087_new_features New Features in Qore
    - new methods offering code encapsulation enhancements
      - @ref Qore::Program::loadModule() "Program::loadModule()": allows modules to be loaded in a @ref Qore::Program "Program" object directly
      - @ref Qore::Program::importClass() "Program::importClass()": allows classes to be individually imported in @ref Qore::Program "Program" objects
    - new pseudo-methods in @ref Qore::zzz8nothingzzz9 to allow for @ref Qore::zzz8hashzzz9 pseudo-methods to be safely used with @ref nothing
      - <nothing>::firstKey()
      - <nothing>::firstValue()
      - <nothing>::hasKey()
      - <nothing>::hasKeyValue()
      - <nothing>::keys()
      - <nothing>::lastKey()
      - <nothing>::lastValue()
      - <nothing>::values()
    - other new pseudo-methods:
     - <date>::durationSeconds()
     - <date>::durationMilliseconds()
     - <date>::durationMicroseconds()
    - removed most restrictions on embedded logic in user modules; user module @ref Qore::Program "Program" objects are subject to the
      same restrictions as the parent @ref Qore::Program "Program" object (if any)
    - added the get_parse_options() function so that parse options in the current @ref Qore::Program "Program" can be determined at
      runtime
    - added the get_ex_pos() function to help with formatting exception locations where the \c source and \c offset information is present
    - new methods and method variants:
      - @ref Qore::HTTPClient::getPeerInfo()
      - @ref Qore::HTTPClient::getSocketInfo()
      - @ref Qore::File::getTerminalAttributes()
      - @ref Qore::SQL::Datasource::transactionTid()
      - @ref Qore::SQL::Datasource::currentThreadInTransaction()
      - @ref Qore::SQL::DatasourcePool::currentThreadInTransaction()
    - new location tags \c "source" and \c "offset" added for parse and runtime exceptions to allow for error-reporting to display information about files where sections of a source file are parsed; this allows both the label and line offset in the label and the file name and absolute file line position to be reported in exception information
      - new parameters added to the following methods and function to accommodate the new location information:
        - @ref Qore::Program::parse() "Program::parse()"
	- @ref Qore::Program::parsePending() "Program::parsePending()"
	- @ref Qore::parse() "parse()"
      - see @ref exception_hash "Exception Hash" and @ref callstack "Call Stacks" for new keys in eception and call stack information hashes
    - <date>::format() now accepts \c "us" for microseconds (see @ref date_formatting)
    - <a href="../../modules/SmtpClient/html/index.html">SmtpClient</a> module improvements:
      - added automatic recognition and support of the \c "STARTTLS" command when connecting to an ESMTP server; this way
        the class will automatically upgrade the connection to a secure TLS/SSL connection if the server supports it
      - added support for SMTP server schemes in the URL in the constructor (ex: \c "esmtptls://user@password:smtp.example.com")
      - added support for the deprecated (but still in use) \c "smtps" scheme with a default port of 465
      - when throwing an exception when a Message cannot be sent because it is incomplete, the reason for the error is also included
        in the exception (previously the exception message was generic making problems with the Message object harder to debug)
    - C++ API Enhancements
      - added C++ APIs to allow for %Qore @ref Qore::File "File" and @ref Qore::Thread::Queue "Queue" object arguments to be used by modules
      - added C++ APIs for controlling openssl initialization and cleanup by the qore library
      - extended qpp to allow for parsing relative dates in qpp code for assignments/default argument values
      - made it possible to call the C++ function QoreFunction::findVariant() from threads where there is no current QoreProgram object
        (such as from a thread created by foreign code)
      - added APIs to allow foreign threads to be registered/deregistered as %Qore threads (for example, to allow %Qore code to be called
        in a callback in a foreign thread created by a library linked with a %Qore binary module)
      - added APIs to allow for TID reservations to allow (for example) for a callback that is executed in the same foreign thread to always have the same TID
      - the old Datasource::execRaw() function with the \a args parameter was deprecated since args was ignored anyway, a new Datasource::execRaw() function was added that has no args parammeter

    @subsection qore_087_bug_fixes Bug Fixes in Qore
    - fixed a runtime class matching bug when identical user classes were created in different @ref Qore::Program "Program" objects,
      the match could fail at runtime because the wrong APIs were being used
    - fixed a crashing bug in the @ref map "map" operator with a select expression when used with an
      @ref Qore::AbstractIterator "AbstractIterator" object for the list operand
    - fixed a bug where the generation of internal strings for abstract method signatures tries to resolve class names that
      are declared out of order, which incorrectly resulted in a parse exception; the fix is to use the class name in the
      signature before class resolution; the class is resolved in the second stage of parsing (symbol resolution) anyway, if it
      can't be resolved then the changes to the @ref Qore::Program "Program" are rolled back anyway
    - a potential deadlock was fixed when calling @ref Qore::exit() "exit()" while background threads were running; it was
      possible for a thread to be canceled while holding a @ref Qore::Thread::Mutex "Mutex" (for example) and then for another
      thread to deadlock trying to acquire the @ref Qore::Thread::Mutex "Mutex" and therefore for the process to deadlock because
      pthread_mutex_lock() is not a cancellation point. The solution was to cancel all threads first, then wait half a second, then call exit()
    - fixed a bug where global variables were being evaluated with strict mathematical boolean evaluation even when @ref perl-bool-eval
      "%perl-bool-eval" was enabled (which is the default)
    - fixed bug in @ref Qore::parseBase64String() and @ref Qore::parseBase64StringToString() when called with an empty string argument; in this case uninitialized memory was returned
    - fixed runtime dynamic memory leaks in the @ref select and @ref map operators when used with iterators
    - do thread-specific cleanup in the main thread when cleaning up/shutting down the qore library
    - added additional openssl cleanup code for thread-local data and when cleaning up the qore library
    - fixed a bug matching function/method variants at runtime
    - fixed a race condition deleting global dynamic handlers in the <a href="../../modules/HttpServer/html/index.html">HttpServer</a> module
    - fixed a bug where declaring an abstract method with parameters and then declaring a concrete reimplementation of the method in a child class with no parameters caused a parse-time crash
    - fixed a bug where trying to dynamically call a function that does not exist results in a deadlock due to an error where a mutex is not unlocked
    - fixed a bug in the @ref Qore::Socket::sendHTTPMessage() and @ref Qore::Socket::sendHTTPResponse() methods regarding the timeout parameter
    - fixed a bug in an socket SSL error message where the method name was printed from non-string memory (used wrong ptr for the <tt>%%s</tt> format argument)
    - fixed some major crashing bugs related to reference handling; a global variable assigned a reference to a reference to a local variable would cause a crash
    - @ref reference_type and @ref reference_or_nothing_type type fixes: an error in @ref reference_type type handling allowed non-reference values to be passed to builtin code expecing references which caused a crash; the @ref reference_type and @ref reference_or_nothing_type types would accept any value type
    - attempted to fix a non-reproducible bug seen on rhel5 in the @ref Qore::Socket "Socket class" where SSL errors would cause the affected thread to go into a infinite loop using 100% CPU

    @section qore_0862 Qore 0.8.6.2

    @par Release Summary
    Iterator improvements and design fixes

    @subsection qore_0862_compatibility Changes That Can Affect Backwards-Compatibility
    @par Fixes for Iterator Class Design Bugs
    Iterators, particular regarding the @ref map "map" and @ref select "select" operators, were implemented in a confusing and inconsistent way; even the %qore documentation was incorrect, and examples were given incorrectly.  The following changes will break functionality using the badly-implemented behavior of iterators before, but since the fix comes fairly soon after the introduction, hopefully this change will not cause too many problems with existing code.   All users polled about the iterator changes in this release saw them as positive and desired changes to the language.
    - the @ref map "map" and @ref select "select" operators' behavior was changed when used with an @ref Qore::AbstractIterator "AbstractIterator" object for the list operand; now the implied argument is the result of @ref Qore::AbstractIterator::getValue() "AbstractIterator::getValue()" instead of the iterator object itself.  This addresses a confusing design choice in the original iterator integration with the @ref map "map" and @ref select "select" operators
    - the second boolean argument was removed from the @ref Qore::HashIterator::constructor(hash) "HashIterator::constructor(hash)" and @ref Qore::HashReverseIterator::constructor(hash) "HashReverseIterator::constructor(hash)" methods; use the new  @ref Qore::HashPairIterator "HashPairIterator" and @ref Qore::ObjectPairIterator "ObjectPairIterator" classes instead (<hash>::pairIterator() and <object>::pairIterator())
    - the single boolean argument was removed from <hash>::iterator() and <object>::iterator(); use <hash>::pairIterator() and <object>::pairIterator() instead to get the old behavior

    @subsection qore_0862_changes Changes in Qore
    - new iterator classes:
      - @ref Qore::HashKeyIterator "HashKeyIterator"
      - @ref Qore::HashKeyReverseIterator "HashKeyReverseIterator"
      - @ref Qore::HashPairIterator "HashPairIterator"
      - @ref Qore::HashPairReverseIterator "HashPairReverseIterator"
      - @ref Qore::ObjectKeyIterator "ObjectKeyIterator"
      - @ref Qore::ObjectKeyReverseIterator "ObjectKeyReverseIterator"
      - @ref Qore::ObjectPairIterator "ObjectPairIterator"
      - @ref Qore::ObjectPairReverseIterator "ObjectPairReverseIterator"
    - new pseudo-methods:
      - <hash>::keyIterator()
      - <hash>::pairIterator()
      - <hash>::contextIterator()
      - <object>::keyIterator()
      - <object>::pairIterator()
      - <nothing>::keyIterator()
      - <nothing>::pairIterator()
      - <nothing>::contextIterator()
    - the internal C++ QoreProgramHelper object has been updated to wait until all background threads in the %Qore library have executed before taking the @ref Qore::Program "Program" object out of scope; this allows for callbacks and other code that might be needed by background threads started in user modules (for example) to stay valid until the threads in the user modules also have terminated.  Note that this does not affect the case when using @ref exec-class "%exec-class" and an application program object goes out of scope with background threads in user modules having non-static method call references as callbacks to the application program; see @ref user_module_program_scope for more information on this topic.

    @section qore_0861 Qore 0.8.6.1

    @par Release Summary
    Major bug fixes and minor new features

    @subsection qore_0861_changes Changes in Qore
    - updated the @ref try-module "%try-module" parse directive to support a variant without an exception variable for usage in @ref Qore::Program "Program" objects where @ref Qore::PO_NO_TOP_LEVEL_STATEMENTS is set
    - added code to raise an @ref invalid-operation warning with the @ref elements "elements operator" when called with a type that can never return a value with this operator
    - updated the @ref Qore::File "File" class's internal buffer size from 4KB to 16KB which greatly improves read performance
    - added new public APIs for the QoreNumberNode class to allow for proper de/serialization in external modules
    - <a href="../../modules/Pop3Client/html/index.html">Pop3Client</a> module:
      - added the Pop3Client::logPassword() methods and masked password by default in the debug log
      - updated module to v1.1
    - <a href="../../modules/Mime/html/index.html">Mime.qm</a> module:
      - declared the MultiPartMessage::getMsgAndHeaders() method abstract as originally intended
      - added MultiPartMessage::parseBody() static method
      - updated module to v1.3

    @subsection qore_0861_bug_fixes Bug Fixes in Qore
    - fixed crashing bugs due to the lack of proper lvalue checks with the expression for the background operator with operators using lvalues with local variables
    - fixed rounding of arbitrary-precision numeric values for display purposes when the last significant digit is just to the right of the decimal point (ex: was displaying 10.2 as "11." for example)
    - fixed a race condition in static destruction of the library when a background thread calls exit() that could cause a segfault on exit
    - fixed a static memory leak in Program objects when constants contain code references to functions or static methods
    - fixed a bug parsing user modules; the Program context was not set properly which could lead to a crash when parsing user modules loaded from the command-line or to incorrect parse options when loaded from user Program code
    - fixed a bug where the @ref invalid-operation warning with the @ref keys "keys operator" was not being triggered in common cases that should have triggered the warning
    - <a href="../../modules/MailMessage/html/index.html">MailMessage.qm</a> module:
      - fixed recognizing mime messages with additional text after the version number (ex: \c "Mime-Version: 1.0 (Mac OS X Mail 6.2 \(1499\))")
      - fixed a bug setting the content-type of message parts (this fix is now in the <a href="../../modules/Mime/html/index.html">Mime.qm</a> in the MultiPartMessage::getMsgAndHeaders() method
      - fixed multipart message parsing by using MultiPartMessage::parseBody() in the <a href="../../modules/Mime/html/index.html">Mime.qm</a> module; now also parts with subparts are parsed correctly as well
      - fixed a bug where the sender and from values were not being set properly when parsing email messages
      - updated module to v1.0.3

    @section qore_086 Qore 0.8.6

    @par Release Summary
    Major new features and a few bug fixes

    @subsection qore_086_compatibility Changes That Can Affect Backwards-Compatibility

    @par Perl-Style Boolean Evaluation
    %Qore's default boolean evaluation mode was changed from strict mathematical to a more intuitive perl- (and Python-) like style.
    This change was implemented to address one of the oldest design bugs in %Qore: strict mathematical boolean evaluation.  See @ref perl-bool-eval "%perl-bool-eval" for a description of the new default boolean evaluation mode.\n\n
    To get the old strict mathematical boolean evaluation, use the @ref strict-bool-eval "%strict-bool-eval" parse option.\n\n
    An example of the change; now the following @ref if "if statement" block will be executed as the <tt><b>if</b></tt> expression is now evaluated as @ref Qore::True "True":
    @code{.py}
    my string $str = "hello";
    if ($str)
        printf("Qore says hello\n");
    @endcode
    Previously (i.e. with @ref strict-bool-eval "%strict-bool-eval") the <tt><b>if</b></tt> expression above would be evaluated as @ref Qore::False "False" because the string value was converted to an integer 0, however as of %Qore 0.8.6 (with the default @ref perl-bool-eval "perl-bool-eval") it is @ref Qore::True "True" since the string is not empty; empty strings and string value \c "0" are evaluated as @ref Qore::False "False".\n\n
    Perhaps counterintuitively (and the reason this was changed to be the default in qore), the chance for regression errors in
    qore code is very small, because for all cases where the old logic could be applied (meaning excluding cases where the result
    was always @ref Qore::False "False" due to the data types or values being evaluated), the results are the same with the new logic,
    except for one case; the case where a string has more than one character and begins with a zero (ex: \c "00").
    In this case, the old logic would always return @ref Qore::False "False", because the value was first converted to an integer \c 0,
    whereas the new logic will return @ref Qore::True "True".  Note that in the case of a string with a single \c "0", both the old and
    new boolean logic returns @ref Qore::False "False".\n\n
    Basically with this option set, qore's boolean evaluation becomes like perl's and Python's, whereas any expression that has the following values is @ref Qore::False "False": @ref nothing, @ref string "string" \c "0" and @ref string "empty strings", @ref integer "integer", @ref float "float", and @ref number "number" \c 0 (zero), @ref absolute_dates "absolute date" \c 1970-01-01Z (ie the start of the epoch with an offset of 0), @ref relative_dates "relative date" \c 0s (or any  @ref relative_dates "relative date" with a 0 duration), @ref null, @ref binary "empty binary objects", @ref hash "empty hashes", and @ref list "empty lists".  All other values are @ref Qore::True "True".
    @note also affects the @ref Qore::boolean(any) "boolean(any)" function

    @par Changes in the Socket Class
    The @ref Qore::Socket "Socket" class was enhanced to support timeouts with non-blocking I/O on all send operations;
    many Socket methods that send data were originally implemented to return an error code on error, however they would
    also throw exceptions if the socket were not open, so the error handling was inconsistent (exceptions versus return codes).\n\n
    Additionally it was not possible to get error information at all for SSL errors if the socket was connected with SSL, which,
    according to %Qore's socket design, should be transparent for the programmer.\n\n
    For these reasons the implementation was deemed inconsistent and unintuitive; the change was to add optional timeout parameters
    to all send methods and to allow the methods to throw exceptions (instead of simply returning -1 and not being able to determine the cause of the error in many cases).\n\n
    The following methods were updated to accept optional timeout parameters and throw exceptions on all errors rather than a return code for I/O errors:
    - Qore::Socket::send()
    - Qore::Socket::sendBinary()
    - Qore::Socket::sendi1()
    - Qore::Socket::sendi2()
    - Qore::Socket::sendi4()
    - Qore::Socket::sendi8()
    - Qore::Socket::sendi2LSB()
    - Qore::Socket::sendi4LSB()
    - Qore::Socket::sendi8LSB()

    @par New Abstract Method in AbstractIterator
    The following abstract method was added:
    - Qore::AbstractIterator::valid() was added (with concrete implementations in all iterator classes derived from this base class delivered with %Qore); this method tells if the object is currently pointing to a valid iterator.\n\n For any user classes inherting @ref Qore::AbstractIterator "AbstractIterator" directly (as opposed to another concrete iterator class in %Qore, where the method has already been added), a concrete implementation of this method will have to be added as well or that class will become @ref abstract with this release of %Qore.

    @subsection qore_086_new_features New Features in Qore
    @par Arbitrary-Precision Numeric Support
    %Qore now uses the <a href="http://www.mpfr.org/">MPFR</a> and <a href="http://gmplib.org">GMP</a> libraries to provide arbitrary-precision numeric support.  This type can be used for high-precision mathematics or for storing \c NUMERIC (ie \c DECIMAL or \c NUMBER) column values when retrieved from databases by %Qore DBI drivers that support the new capability @ref Qore::SQL::DBI_CAP_HAS_NUMBER_SUPPORT "DBI_CAP_HAS_NUMBER_SUPPORT" (previously these values would be retrieved as %Qore strings in order to avoid information loss).\n\n
    For more information, see the new @ref number "number" type, @ref number_type, and @ref Qore::zzz8numberzzz9

    @par New CsvUtil Module
    The <a href="../../modules/CsvUtil/html/index.html">CsvUtil</a> module implements the CsvFileIterator class that allows for easy parsing of csv-like text files

    @par %%try-module Parse Directive to Handle Module Load Errors at Parse Time
    The new @ref try-module "%try-module" parse directive allows for module load errors to be handled at parse time; ex:
    @code{.py}
%try-module($ex) some-module > 1.0
    printf("error loading module %y: %s: %s\n", $ex.arg, $ex.err, $ex.desc);
    exit(1);
%endtry
    @endcode

    @par Abstract Class Hierarchy Improvement
    As of this version of qore, concrete implementations of @ref abstract "abstract methods" no longer have to have exactly the same return type as the abstract method; it is now sufficient that the return type in the concrete method meets a compatibility test with the return type of the abstract method in the parent class.\n\n
    For example the following is now valid (and <tt>MyConcreteClass</tt> is not abstract, whereas previously because the return types in the child class were not exact, <tt>MyConcreteClass</tt> would be considered abstract by qore):
    @code{.py}
class MyAbstractClass {
    abstract any doSomething();
    abstract *string getString();
}

class MyConcreteClass inherits MyAbstractClass {
    int doSomething() {
        return 1;
    }
    string getString() {
        return "hello";
    }
}
    @endcode

    @par DBI Improvements
    Three new DBI capabilities were implemented, including a new option API as follows:
    - @ref Qore::SQL::DBI_CAP_HAS_NUMBER_SUPPORT "DBI_CAP_HAS_NUMBER_SUPPORT": DBI drivers declaring this capability can accept @ref number "number" values and can also return @ref number "number" values, if a DBI driver does not declare this capability, then @ref number "number" values sent for binding by value are automatically converted to @ref float "float" values before being sent to the driver
    - @ref Qore::SQL::DBI_CAP_HAS_OPTION_SUPPORT "DBI_CAP_HAS_OPTION_SUPPORT": this indicates that the driver supports the new option API, allowing options to be set on each connection.  See the following for more information:
      - @ref Qore::SQL::Datasource::constructor() "Datasource::constructor(hash)": now passes options to the DBI driver if the driver supports the option API
      - @ref Qore::SQL::Datasource::constructor() "Datasource::constructor(string)": (new in 0.8.6) passes options to the DBI driver if the driver supports the option API
      - @ref Qore::SQL::Datasource::getOption(string) "Datasource::getOption(string)": (new in 0.8.6) returns the value of the given option if the driver supports the option API
      - @ref Qore::SQL::Datasource::getOptionHash() "Datasource::getOptionHash()": (new in 0.8.6) returns a hash of the current option values for the current connection if the driver supports the option API
      - @ref Qore::SQL::Datasource::setOption() "Datasource::setOption()": (new in 0.8.6) allows options to be changed after the object is created
      - @ref Qore::SQL::DatasourcePool::constructor() "DatasourcePool::constructor(hash)": now passes options to the DBI driver if the driver supports the option API
      - @ref Qore::SQL::DatasourcePool::constructor() "DatasourcePool::constructor(string)": (new in 0.8.6) passes options to the DBI driver if the driver supports the option API
      - @ref Qore::SQL::DatasourcePool::getOption(string) "DatasourcePool::getOption(string)": (new in 0.8.6) returns the value of the given option if the driver supports the option API
      - @ref Qore::SQL::DatasourcePool::getOptionHash() "DatasourcePool::getOptionHash()": (new in 0.8.6) returns a hash of the current option values for the current connection if the driver supports the option API
      - @ref Qore::SQL::dbi_get_driver_options(string) "dbi_get_driver_options(string)": (new in 0.8.6) returns a hash of driver option information without values
    - @ref Qore::SQL::DBI_CAP_SERVER_TIME_ZONE "DBI_CAP_SERVER_TIME_ZONE": indicates that the DBI driver will convert any bound date/time values to the server's time zone before binding and also will tag date/time values retrieved from the server with the server's time zone.  This capability also implies that the driver supports the new \c "timezone" option.

    @par Socket Improvements
    The @ref Qore::Socket "Socket" class was updated to support non-blocking I/O on all send methods; the following methods were updated to accept optional timeout parameters:
    - Qore::Socket::send2()
    - Qore::Socket::sendBinary2()
    - Qore::Socket::sendHTTPMessage()
    - Qore::Socket::sendHTTPResponse()
    .
    The following methods were enhanced to provide better error information when throwing exceptions:
    - Qore::Socket::recvi1()
    - Qore::Socket::recvi2()
    - Qore::Socket::recvi4()
    - Qore::Socket::recvi8()
    - Qore::Socket::recvi2LSB()
    - Qore::Socket::recvi4LSB()
    - Qore::Socket::recvi8LSB()
    - Qore::Socket::recvu1()
    - Qore::Socket::recvu2()
    - Qore::Socket::recvu4()
    - Qore::Socket::recvu2LSB()
    - Qore::Socket::recvu4LSB()

    @par Iterator Improvements
    The following improvements were made in qore to support more flexible and ubiquitous iterators:
    - new iterator classes:
      - @ref Qore::SingleValueIterator "SingleValueIterator": allows single values (or any value without an iterator class) to be iterated; this provides the basis for the return type for the new base <value>::iterator() method for non-container types
      - @ref Qore::FileLineIterator "FileLineIterator": allows files to be iterated line by line
      - @ref Qore::ObjectIterator "ObjectIterator": a generic iterator for objects
      - @ref Qore::ObjectReverseIterator "ObjectReverseIterator": a generic reverse iterator for objects
      - @ref Qore::RangeIterator "RangeIterator": a numerical sequence generator (the basis for the return type for the new @ref Qore::xrange() "xrange()" function
    - new pseudo-methods were added to return iterator objects based on the value type:
      - <value>::iterator()
      - <hash>::iterator()
      - <list>::iterator()
      - <object>::iterator()
      .
      The base pseudo-method (<value>::iterator()) ensures that any value can be iterated, and the type-specific methods ensure that the most suitable iterator for container types is returned for container values; values without an iterator class are iterated with the @ref Qore::SingleValueIterator "SingleValueIterator"
    - the @ref Qore::HashIterator "HashIterator" and @ref Qore::HashReverseIterator "HashReverseIterator" classes had an additional optional boolean argument added to their constructors; if @ref Qore::True "True", then the @ref Qore::HashIterator::getValue() "HashIterator::getValue()" and @ref Qore::HashReverseIterator::getValue() "HashReverseIterator::getValue()" methods return a hash with the following keys: \c "key" and \c "value", allowing for more convenient iteration with constructions that only use \c getValue() methods (such as the @ref foreach "foreach statement"); to accommodate this, two new methods were added to the @ref Qore::HashIterator "HashIterator" base class:
      - @ref Qore::HashIterator::getKeyValue()
      - @ref Qore::HashIterator::getValuePair()
    - all iterator classes had copy methods added to them (ex: @ref Qore::HashIterator::copy())
    - new Python-inspired @ref Qore::range() "range()" and @ref Qore::xrange() "xrange()" functions (the latter returning a @ref Qore::RangeIterator "RangeIterator" object to efficiently iterate large integral sequences or ranges

    @par Text File Parsing Enhancements
    The following improvements were made in qore to support more flexible file parsing:
    - the @ref Qore::ReadOnlyFile class was added as a parent class of @ref Qore::File to allow for a more convenient API for reading files (the @ref Qore::File class's API remains the same as it publically inherits  @ref Qore::ReadOnlyFile)
    - the @ref Qore::ReadOnlyFile::readLine() "ReadOnlyFile::readLine()" method (formerlly a method of the @ref Qore::File class) was enhanced to accept 2 optional arguments, allowing the end of line character(s) to be stripped from the line returned, and also to allow the end of line characters to be specified.  If no end of line characters are specified, then the method automatically determines the end of line characters (can be \c "\n", \c "\r", or \c "\r\n"; the last one only if the underlying file is not a TTY in order to avoid stalling I/O on an interactive TTY)
    - the @ref file_stat_constants were moved from the @ref Qore::File class to the @ref Qore::ReadOnlyFile class
    - added a new @ref Qore::FileLineIterator "FileLineIterator" iterator class
    - added a new optional parameter to <string>::split(string, string, bool) and Qore::split(string, string, string, bool) to allow for automatic stripping unquoted fields of leading and trailing whitespace (the default is the old behavior; i.e. leave the whitespace as it is read)
    - added a new @ref Qore::TimeZone "TimeZone" method for parsing string dates in a specific @ref Qore::TimeZone "TimeZone": @ref Qore::TimeZone::date(string, string)
    - added a new function for parsing text as a boolean value: @ref Qore::parse_boolean() "parse_boolean()"
    - as mentioned above, the new <a href="../../modules/CsvUtil/html/index.html">CsvUtil</a> module was added, implementing the CsvFileIterator class that allows for easy parsing of csv-like text files

    @par Other Improvements and Changes
    - the @ref foreach "foreach statement" now iterates objects derived from @ref Qore::AbstractIterator "AbstractIterator" automatically
    - added a @ref Qore::Option::HAVE_SYMLINK "HAVE_SYMLINK" constant for the symlink() function added in qore 0.8.5
    - added the @ref Qore::SQL::SQLStatement::memberGate() "SQLStatement::memberGate()" method so @ref Qore::SQL::SQLStatement "SQLStatement" objects can be dereferenced directly to a column value when iterated with @ref Qore::SQL::SQLStatement::next() "SQLStatement::next()"; also this method will throw exceptions when an unknown column name is used so that typos in column names can be caught (instead of being silently ignored producing hard to find bugs)
    - implemented @ref Qore::SQL::Datasource::constructor() "Datasource::constructor(string)" and @ref Qore::SQL::DatasourcePool::constructor() "DatasourcePool::constructor(string)" variants to allow for creating datasources from a string that can be parsed by Qore::SQL::parse_datasource(string) "parse_datasource(string)"
    - added the following new DBI-related functions:
      - @ref Qore::SQL::dbi_get_driver_list() "dbi_get_driver_list()"
      - @ref Qore::SQL::dbi_get_driver_capability_list(string) "dbi_get_driver_capability_list(string)"
      - @ref Qore::SQL::dbi_get_driver_capabilities(string) "dbi_get_driver_capabilities(string)"
      - @ref Qore::SQL::dbi_get_driver_options(string) "dbi_get_driver_options(string)"
      - @ref Qore::SQL::parse_datasource(string) "parse_datasource(string)"
    - implemented support for \c "A" and \c "a", (hexadecimal floating-point output) \c "G", \c "g", (compact floating-point output) \c "F", (non-scientific floating-point output) and \c "E" and \c "e" (scientific/exponential floating-point output) format arguments for @ref float "floats" and @ref number "numbers" (new arbitrary-precision @ref number "number type values"); see @ref string_formatting
    - new pseudo-methods:
      - <value>::toString()
      - <value>::toInt()
      - <value>::toFloat()
      - <value>::toBool()
      - <float>::format(string fmt)
      - <int>::format(string fmt)
      - <string>::isDataAscii()
      - <string>::isDataPrintableAscii()
      - <value>::callp()
      - <callref>::callp()
      - <int>::sign()
      - <float>::sign()
    - the value of the @ref Qore::SQL::NUMBER "NUMBER", @ref Qore::SQL::NUMERIC "NUMERIC", and @ref Qore::SQL::DECIMAL "DECIMAL" @ref sql_constants is now \c "number" instead of \c "string" (see also @ref sql_binding)
    - new constants:
      - @ref Qore::M_PIn "M_PIn"
      - @ref Qore::MAXINT "MAXINT"
      - @ref Qore::MININT "MININT"
    - new functions:
      - @ref Qore::range() "range()"
      - @ref Qore::xrange() "xrange()"
    - new methods:
      - @ref Qore::ReadOnlyFile::isTty() and @ref Qore::ReadOnlyFile::getFileName() (the @ref Qore::ReadOnlyFile class was added in qore 0.8.6 otherwise made up of methods formerly belonging to the @ref Qore::File class)
    - added the @ref append-module-path "%append-module-path" parse directive
    - @ref user_modules "user modules" may now use @ref Qore::Program "Program" objects for embedded logic; any @ref Qore::Program "Program" objects created in a @ref user_modules "user module" will have its parse options masked to be not less restrictive than the parse options in the current @ref Qore::Program "Program", and additionally parse options will be locked so that user module are not able to circumvent function restrictions imposed by parse options.
    - updated docs to show functional restrictions tagged at the class level

    @subsection qore_086_bug_fixes Bug Fixes in Qore
    - fixed a bug in the @ref map "map operator" with a select expression when the list operand is @ref nothing; it was returning a list with one @ref nothing element instead of @ref nothing
    - applied a patch by Reini Urban to allow for multi-arch builds on Debian
    - fixed bugs calculating the byte offset for string searches in the c++ %QoreString::index() and %QoreString::rindex() functions when the offset is negative and the strings have a multi-byte character encoding (such as UTF-8)
    - fixed a bug where calling an abstract method from a class where the abstract method is implemented was causing a parse error to be thrown
    - fixed a bug where the wrong source code location was displayed when raising a parse exception in operator expression parse initialization for some operators
    - fixed bugs in regexes in the HttpServer::addListeners() and HttpServer::addListenersWithHandler() methods (<a href="../../modules/HttpServer/html/index.html">HttpServer</a> module version updated to 0.3.5)
    - fixed bugs handling non-blocking reads in the @ref Qore::Socket "Socket" class; the timeout setting was only enforced for the first read; subsequent reads were made as blocking reads
    - fixed a bug in the @ref Qore::Socket "Socket" class when the SSL session requires renegotiation during non-blocking I/O
    - @ref Qore::File::constructor() "File::constructor()" now throws an exception if called with a tty target and @ref no-terminal-io "%no-terminal-io" is set
    - fixed a bug in split with quote (<string>::split(string, string, bool) and Qore::split(string, string, string, bool)) if the separator pattern was not found and the single field was not quoted either
    - fixed a bug handling nested @ref ifdef "%ifdef" and @ref ifndef "%ifndef" blocks with @ref else "%else" in the inside block
    - fixed a crashing due to the failure to clear the "PF_TOP_LEVEL" flag when initializing statements, this could cause temporary variables in a statement to be marked as the start of the global thread-local variable list, and then after such variables are deleted, then a crash happens when trying to access the global thread-local variable list
    - fixed a crashing bug at parse time merging function lists in namespaces declared multiple times
    - fixed a bug in executing user module init() closures
    - fixed a bug where the qore library could crash when destroying a Program object due to a race condition in removing signal handlers managed by the Program object; the Program calls the signal handler manager to remove the signals, but the signals can be removed concurrently to the request while the Program object is iterating the signal set (ie it is modified while being iterated), which causes a crash
    - added code to detect when the same namespace is declared both with and without the @ref mod_public "public keyword" when defining user modules which can result in entire namespaces being silently not exported (and can be difficult to debug); now a parse exception is thrown if this happens while parsing a user module
    - added code tags to @ref Qore::File "File" methods without side effects
    - made many minor documentation fixes

    @section qore_0851 Qore 0.8.5.1

    @par Release Summary
    Bugfix release

    @subsection qore_0851_bug_fixes Bug Fixes in Qore
    - fixed a race condition accessing global and closure-bound thread-local variables in multithreaded contexts
    - fixed a bug in transaction management with the @ref Qore::SQL::DatasourcePool "DatasourcePool" class when used with the @ref Qore::SQL::SQLStatement "SQLStatement" class
    - fixed an error in the <a href="../../modules/MailMessage/html/index.html">MailMessage.qm</a> user module where mail headers requiring encoding were not encoded and those not requiring encoding were encoded with Q encoding
    - fixed an error in the <a href="../../modules/Mime/html/index.html">Mime.qm</a> user module where \c "_" characters in q-encoded headers were not encoded correctly

    <hr>
    @section qore_085 Qore 0.8.5

    @par Release Summary
    Major new features and a few bug fixes

    @subsection qore_085_new_features New Features in Qore
    @par Abstract Methods and Interfaces
    %Qore now supports the <b>abstract</b> keyword when declaring methods; an <b>abstract</b> method has no implementation and must be
    implemented in child classes with the same signature for the child class to be instantiated.\n\n
    Classes with <b>abstract</b> methods define interfaces; a concrete implementation of the interface is a class that inherits the class with <b>abstract</b> methods and implements all the <b>abstract</b> methods.\n\n
    Abstract methods are defined with the following syntax:
    @code{.py}
class MyAbstractInterface {
    abstract string doSomething(int $param);
    abstract bool checkSomething(string $arg);
}
    @endcode
    The following abstract classes now exist in %Qore:
    - @ref Qore::SQL::AbstractDatasource "AbstractDatasource"
    - @ref Qore::AbstractIterator "AbstractIterator"
      - @ref Qore::AbstractQuantifiedIterator "AbstractQuantifiedIterator"
      - @ref Qore::AbstractBidirectionalIterator "AbstractBidirectionalIterator"
      - @ref Qore::AbstractQuantifiedBidirectionalIterator "AbstractQuantifiedBidirectionalIterator"
    - @ref Qore::Thread::AbstractSmartLock "AbstractSmartLock" (which was already present in %Qore but now implements abstract methods)
    .
    The following new iterator classes have been added to %Qore:
    - @ref Qore::HashIterator "HashIterator"
      - @ref Qore::HashReverseIterator "HashReverseIterator"
    - @ref Qore::HashListIterator "HashListIterator"
      - @ref Qore::HashListReverseIterator "HashListReverseIterator"
    - @ref Qore::ListHashIterator "ListHashIterator"
      - @ref Qore::ListHashReverseIterator "ListHashReverseIterator"
    - @ref Qore::ListIterator "ListIterator"
      - @ref Qore::ListReverseIterator "ListReverseIterator"
    - @ref Qore::SQL::SQLStatement "SQLStatement" (which was already present in %Qore but now implements the @ref Qore::AbstractIterator "AbstractIterator" interface to allow query results to be iterated)
    .
    Classes inheriting @ref Qore::AbstractIterator "AbstractIterator" have special support so that objects can be easily iterated in the following list operators:
    - @ref map
    - @ref foldr and @ref foldl
    - @ref select
    .
    @par Universal References
    All restrictions on references have been removed from %Qore; references to local variables may now be passed to the @ref background "background operator" and passed as arguments to @ref closure "closures".\n\n
    Basically when a reference is taken of a local variable that could result in the local variable being accessed in a multi-threaded context, the variable is treated as a closure-bound local variable in the sense that it's lifetime is reference-counted, and all accesses are wrapped in a dedicated mutual-exclusion lock to ensure thread safety.

    @par Pop3Client Module
    A <a href="../../modules/Pop3Client/html/index.html">Pop3Client</a> module has been added providing an API for communicating with <a href="http://en.wikipedia.org/wiki/Post_Office_Protocol">POP3</a> servers and retrieving email messages.\n\n
    The module uses functionality provided by the new <a href="../../modules/MailMessage/html/index.html">MailMessage</a> module to represent email messages (and attachment data) downloaded from the server.

    @par MailMessage Module
    The <a href="../../modules/MailMessage/html/index.html">MailMessage</a> module provides common functionality to the <a href="../../modules/Pop3Client/html/index.html">Pop3Client</a> and <a href="../../modules/SmtpClient/html/index.html">SmtpClient</a> modules to represent email messages for receiving and sending, respectively.  This module was created mostly from functionality removed from the <a href="../../modules/SmtpClient/html/index.html">SmtpClient</a> and enhanced to provide support for reading email messages in the new <a href="../../modules/Pop3Client/html/index.html">Pop3Client</a> module.

    @par SmtpClient Module Changes
    The Message and Attachment classes were removed from the <a href="../../modules/SmtpClient/html/index.html">SmtpClient</a> module to the <a href="../../modules/MailMessage/html/index.html">MailMessage</a> module.  Backwards-compatible definitions for the Message and Attachment classes are provided in the <a href="../../modules/SmtpClient/html/index.html">SmtpClient</a> module to rexport the removed functionality for backwards compatibility.

    @par Other Minor Improvements and Changes
    - qpp updated to support abstract methods and multiple inheritance (+ other minor qpp enhancements)
    - improved the \c QOREADDRINFO-GETINFO-ERROR exception description by adding information about the arguments passed
    - added a string argument to @ref Qore::chr(softint, __7_ string) "char(softint, *string)" to accept an output encoding
    - added a @ref Qore::int(string, softint) "int(string, softint)" variant to parse a string as a number and give the base
    - added a new parameter to parse_url() and parseURL() to allow for any [] in the hostname to be included in the \c "host" output key for indicating that the <a href="http://wikipedia.org/wiki/IPv6">ipv6</a> protocol be used
    - added the following pseudo-methods:
      - Qore::zzz8valuezzz9::lsize()
      - Qore::zzz8binaryzzz9::split()
      - Qore::zzz8binaryzzz9::toMD5()
      - Qore::zzz8binaryzzz9::toSHA1()
      - Qore::zzz8binaryzzz9::toSHA224()
      - Qore::zzz8binaryzzz9::toSHA256()
      - Qore::zzz8binaryzzz9::toSHA384()
      - Qore::zzz8binaryzzz9::toSHA512()
      - Qore::zzz8datezzz9::midnight()
      - Qore::zzz8listzzz9::first()
      - Qore::zzz8listzzz9::join()
      - Qore::zzz8listzzz9::last()
      - Qore::zzz8listzzz9::lsize()
      - Qore::zzz8nothingzzz9::lsize()
      - Qore::zzz8stringzzz9::regex()
      - Qore::zzz8stringzzz9::regexExtract()
      - Qore::zzz8stringzzz9::split()
      - Qore::zzz8stringzzz9::substr()
      - Qore::zzz8stringzzz9::toMD5()
      - Qore::zzz8stringzzz9::toSHA1()
      - Qore::zzz8stringzzz9::toSHA224()
      - Qore::zzz8stringzzz9::toSHA256()
      - Qore::zzz8stringzzz9::toSHA384()
      - Qore::zzz8stringzzz9::toSHA512()
    - added the <a href="http://code.google.com/p/xxhash/">xxhash FAST algorithm</a> with unordered_map to %Qore on supported platforms resuling in nearly 2x haster hash lookups
    - added the Qore::File::isOpen() method
    - added the Qore::call_pseudo() function to explicitly call a pseudo method on a value
    - added the Qore::symlink() function to create symbolic links
    - added Qore::TypeCodeMap and Qore::TypeNameMap to lookup type codes from type names and vice versa
    - added the following functions to allow the time zone to be set per thread:
      - Qore::set_thread_tz()
      - Qore::get_thread_tz()

    @subsection qore_085_bug_fixes Bug Fixes in Qore
    - fixed format_date() output for \c "MON" and \c "DAY", etc
    - fixed a memory leak in the parser related to parse exception handling with namespace members
    - fixed an invalid assert() in module handling when an error occurs loading the module (only affected debug builds)
    - tagged digest and crypto functions internally as @ref RET_VALUE_ONLY
    - do not kill TID 1 (the initial / main thread) when calling exit() in background threads as a crash can result with some 3rd party libraries that spawn their own threads on some platforms (observed on Darwin & Solaris 10 at least)
    - fixed a memory bug in the new builtin function API used by modules built with qpp
    - fixed memory bugs in the type system where uninitialized type pointers could be used causing a crash
    - fixed a memory bug in handling "or nothing" types where a non-null pointer would be assumed to be a pointer to the type, however it could actually be a pointer to the NOTHING object, the fix was to ensure that any NOTHING objects in argument lists would be substituted with a null pointer
    - fixed a bug in parse-time variant matching where an argument with parse-time type "object" would be matched as a perfect match to any parameter with any class restriction; this would cause run-time type errors if another valid class was passed that matched another variant of the method or function
    - fixed a build bug that caused qore to be built twice

    <hr>
    @section qore_084 Qore 0.8.4

    @par Release Summary
    Major new features and changes that can affect backwards-compatibility, plus 40 bug fixes

    @subsection qore_084_compatibility Changes That Can Affect Backwards-Compatibility

    @par Namespace Changes
    %Qore's internal namespace handling was nearly completely rewritten for %Qore 0.8.4.  This is because the old code was inefficient and applied namespaces inconsistently to @ref Qore::Program "Program" objects.\n\n
    The main change that can cause backwards-compatibility issues is that now functions are full namespace members.  If no namespace is explicitly given in a function definition, the function is a member of the unnamed root namespace.\n\n
    Also the distinction between builtin and user functions was removed.  Internally, there is only one kind of function object, which can contain both builtin and user function variants (overloaded variants of the same function with the same name but different arguments).\n\n
    All %Qore builtin functions were moved to the Qore namespace.\n\n
    Other namespace changes:
    - loading namespaces provided by builtin modules into a @ref Qore::Program "Program" object is now an atomic operation that may fail, if, for example, objects have already been defined in the target @ref Qore::Program "Program" with the same name as objects provided by the builtin module.  Previously this could cause undefined behavior.
    - namespace lookups are now truly breadth-first as documented; previously the algorithm was depth-first (contrary to the documentation)
    - namespace lookups are now done (both at parse time and runtime) with the help of symbol lookup tables for fast lookups; tables are maintained for both committed and temporary uncomitted parse symbols; this leads to up to 3x faster parsing for %Qore code
    - global variables are also now full namespace members, however this does not cause problems with backwards-compatibility

    @subsection qore_084_new_features New Features in Qore

    @par User Modules
    It is now possible to develop user modules in %Qore; several user modules are now included in the %Qore distribution, forming %Qore-language components of %Qore's runtime library.\n\n
    User modules delivered with %Qore 0.8.4:
    - <a href="../../modules/HttpServer/html/index.html">HttpServer</a>: a multi-threaded HTTP server implementation
    - <a href="../../modules/SmtpClient/html/index.html">SmtpClient</a>: an SMTP client library
    - <a href="../../modules/TelnetClient/html/index.html">TelnetClient</a>: a TELNET client implementation
    - <a href="../../modules/Mime/html/index.html">Mime</a>: a set of MIME definitions and functions for manipulating MIME data
    .
    There are also new example programs for the above modules in the examples/ directory.\n\n
    User modules are subject to %Qore's functional restriction framework.

    @par Namespace Changes
    As listed above:\n
    - global variables and functions are now full namespace members
    - all builtin functions are now in the Qore namespace
    - real depth-first searches are used for namespace symbols
    - symbols are resolved first in the current namespace when parsing declarations/code in a namespace

    @par The <b><tt>final</tt></b> Keyword
    Classes and methods can now be declared "final" to prevent subclassing or overriding in a subclass

    @par Pseudo Methods
    Pseudo-methods are class methods that can be implemented on any value; they are also part of class hierarchy.  The methods that can be executed on the value depend on the value's type, and all "pseudo-classes" inherit methods from a common base class.\n\n
    For example:
    @code{.py}
"string".strlen()
<abf05da3>.size()
500.typeCode()
    @endcode
    Are examples of pseudo-methods on literal values.\n\n
    Some expensive operations such as getting the first or last key (or value) of a hash are now cheap using pseudo-methods, for example:
    @code{.py}
$hash.firstKey()
$hash.lastValue()
    @endcode

    @par New Doxygen-Based Documentation
    The %Qore reference documentation is now generated by Doxygen, and is generated directly from the %Qore sources.  In fact, a new preprocessor known as "qpp" was developed for %Qore 0.8.4 to facilitate and enforce doxygen documentation on %Qore's runtime library (as well as abstract the relatively complex APIs used to bind C++ code to the %Qore runtime library from the C++ programmer).\n\n
    The documentation is more comprehensive, and corresponds much closer to the actual internal implementation since the documentation is now also contained in and directly generated from the internal C++ implementation of %Qore.\n\n
    For example, there is the <value>::val() method.  This method is implemented in the base pseudo class and is reimplemented in other pseudo-classes for other runtime data types as necessary.  This method returns @ref Qore::True "True" if the value has a value in the same sense as Perl's boolean context evaluation.  For example, if the value is a hash with no keys, it returns @ref Qore::False "False"; if it is a hash with keys, it returns @ref Qore::True "True"; if it is an empty string, it returns @ref Qore::False "False";
if it is a non-empty string, it returns @ref Qore::True "True", etc.

   @par LValue Handling Changes
   lvalue handling was rewritten as the old implementation was ugly and subject to deadlocks (in rare corner cases).\n\n
   Furthermore, medium-term, an architectural goal of %Qore is to store all ints, floats, and bools internally as the basic C++ type instead of using a class wrapper for each value, which needs dynamic allocation and destruction, which takes up more memory and negatively affects execution speed.\n\n
   With %Qore 0.8.4, all local and global variables are stored using optimized C++ types when declared with the appropriate type restrictions; for example:
   @code{.py}
my int $i0;
our int $i1;
   @endcode
   These declares local and global variables that can only be assigned integer values; in %Qore 0.8.4 the value internally will be stored as an "int64" value (and not a dynamically-allocated QoreBigIntNode object).\n\n
   The same holds for:
   - @ref int_type "int"
   - @ref softint_type "softint"
   - @ref float_type "float"
   - @ref softfloat_type "softfloat"
   - @ref bool_type "bool"
   - @ref softbool_type "softbool"
   .
   Note that the optimized lvalue handling has not yet been applied to all lvalues, in particular non-static object members with declared types are not yet implemented with optimized storage; to do this requires a rewrite of %Qore's API and ABI (will happen in the next major release of %Qore).\n\n
   This change leads to improved integer and floating-point performance and a smaller runtime memory footprint.

   @par Runtime Optimizations
   In addition to the up to 3x faster parsing (as decribed in the namespace changes above), %Qore 0.8.4 contains many runtime optimizations designed to reduce the number of dynamic memory allocations performed at runtime.\n\n
   The optimizations included in this version of %Qore are only a half-measure compared to future changes that will necessitate a new binary %Qore API.

   @par Per-Thread Initialization
   the new set_thread_init() function allows a call reference or closure to be set which will be automatically executed when new threads are started (or a new thread accesses a @ref Qore::Program "Program" object) which can be used to transparently initialize thread-local data.

   @par More Control Over Thread Resource Exceptions
   new functions:
   - throw_thread_resource_exceptions_to_mark()
   - mark_thread_resources()
   .
   Allow for only thread resouces created after a certain point to be processed (for example only thread resources left after some embedded code was called)

   @par New Socket Methods
   new methods:
   - Qore::Socket::upgradeClientToSSL()
   - Qore::Socket::upgradeServerToSSL()
   .
   Allow upgrading an already-existing socket connection to SSL

   @par Better Socket Error Messages
   More information has been added to socket exceptions to provide better feedback when errors occur.

   @par New Socket Event Fields
   - added \c "type" and \c "typename" keys to the @ref EVENT_HOSTNAME_RESOLVED event
   - added \c "type", \c "typename", and \c "address" keys to the @ref EVENT_CONNECTING event

   @par Support For Blocking Writes in the Queue Class
   @ref Qore::Thread::Queue "Queue" objects can now be used as a blocking message channel (similar to a Go channel); if a maximum size is given to the @ref Qore::Thread::Queue "Queue" constructor, then trying to write data to the @ref Qore::Thread::Queue "Queue" when it is full will block until the @ref Qore::Thread::Queue "Queue"'s size goes below the maximum size; optional timeout parameters have been added to @ref Qore::Thread::Queue "Queue" methods that write to the @ref Qore::Thread::Queue "Queue".

   @par New Queue::clear() Method
   Does just what you think it does :)

   @par date(string, string) Improvement
   added the possibility to specify microseconds when parsing dates against a mask with the date() function

   @par New Support For ++ And -- Operators With Floating-Point Lvalues
   previously this would either convert the lvalue to an int or throw an exception if the lvalue could not be converted to an int due to type restrictions

   @par Class Recognition/Compatibility Between Program Objects
   The problem is that a user class created from the same source code in two different @ref Qore::Program "Program" objects would be recognized as a different class with parameter and variable type restrictions - ie you could not declare a variable or parameter with a class type restrictions and assign it an object created from the same class source code but created in another @ref Qore::Program "Program" object.\n\n
   This problem is analogous to a similar problem with java in that classes built from the same source but from different classloaders are also recognized as different classes.\n\n
   In %Qore 0.8.4 a class signature is created of all public and private objects, and an SHA1 hash is maintained of the class signature, and if the class names and signatures match, then the classes are assumed to be identical, even if they have different internal class IDs (because they were created in different @ref Qore::Program "Program" objects, for example).

   @par New TimeZone::date(string) Method
   to support creating arbitrary dates in a given @ref Qore::TimeZone "TimeZone"

   @par New GetOpt::parse3() method
   This method will display any errors on @ref Qore::stderr "stderr" and exit the program (which is the most typical way of handling command line errors anyway)

   @par += Operator Optimization For object += hash
   this operation is faster in this release

   @par New Parse Option PO_NO_MODULES
   Using this option disables module loading

   @par New Parse Option PO_NO_EMBEDDED_LOGIC
   Using this option disables all dynamic parsing

   @par New Parse Directives
   - @ref assume-global "%assume-global": the opposite of @ref assume-local "%assume-local"
   - @ref old-style "%old-style": the opposite of @ref new-style "%new-style"
   - @ref require-dollar "%require-dollar": the opposite of @ref allow-bare-refs "%allow-bare-refs"
   - @ref push-parse-options "%push-parse-options": allows parse options to be saved and restored when the current file is done parsing; very useful for %include files

   @par New Context Functions
   - cx_value(): returns the value of the given key
   - cx_first(): returns @ref Qore::True "True" if iterating the first row
   - cx_last(): returns @ref Qore::True "True" if iterating the last row
   - cx_pos(): returns the current row number (starting from 0)
   - cx_total(): returns the total number of rows in the set

   @par SOCKET-HTTP-ERROR Exception Enhancement
   The invalid header info received is reported in the exception's \c "arg" key

   @par Improved Parse Error Messages
   Improved some parse error messages dealing with namespace and class declaration errors

   @par Added NT_CLOSURE Constant
   type code for runtime closure values

    @subsection qore_084_bug_fixes Bug Fixes in Qore
    - fixed a race condition with @ref Qore::Program "Program" objects when a signal handler is left active and the @ref Qore::Program "Program" terminates
    - fixed a bug in the @ref Qore::File "File" class where the encoding given in the constructor was ignored; if no encoding was given in the File::open*() method then the @ref Qore::File "File"'s encoding would always be set to the default encoding, now it's set to the encoding given in the constructor (as documented)
    - runtime checks have been implemented so that references to local variables cannot be passed to a closure; this would cause a runtime crash
    - a fix has been made to the @ref delete "delete" and @ref remove "remove" operators; lists will not be extended when trying to remove/delete list elements that do not exist
    - fixed some bugs showing the error location with bugs in the second stage of parsing (symbol resolution)
    - apply type filters to blocks with a designated return type but no @ref return "return statement"
    - fixed crashing bugs on some 32bit platforms where size_t was assumed to be 64 bits
    - fixed a crashing bug parsing invalid @ref requires "%requires" directives in the scanner
    - fixed a bug in usleep() with relative date/time values (added a new usleep() variant to support this)
    - fixed a typo in the command-line help for the qore binary with unknown parse options
    - fixed @ref Qore::Option::HAVE_SIGNAL_HANDLING "HAVE_SIGNAL_HANDLING" to be @ref Qore::False "False" if signal handling is disabled on platforms where signal handling is otherwise available
    - fixed a scanner bug parsing out of line class definitions with a root-justified namespace path (ex: \c "class ::X::ClassName ...")
    - merging code from binary modules at parse time and at runtime is now transaction-safe (before it would cause memory errors and/or a crash), now if errors are detected then an exception is raised and changes are not applied.
    - fixed a crashing bug in the C++ API function QoreHashNode::setKeyValue() when the value is 0 and an exception occurs or is already active before the call is made
    - fixed a bug in date parsing with a format string - off by one with integer months - added a regression test for this case
    - fixed a memory error with the @ref rethrow "rethrow statement" in enclosing but nested try-catch blocks
    - fixed a crashing bug where qore would try to instantiate a class for a type that did not represent a class (ex: \c "my int $i();")
    - fixed a memory leak in the @ref softlist_type "softlist" and @ref softlist_or_nothing_type "*softlist" type implementation
    - make sure and raise a \c SOCKET-CLOSED error when reading a HTTP header if no data is received
    - make sure and convert encodings with @ref Qore::index() "index()" and @ref Qore::rindex() "rindex()" functions if the encodings don't match
    - build fix: only use a lib64 directory if the directory exists already
    - raise a parse exception in the scanner if a numeric overflow occurs in literal integer values
    - fixed a bug in @ref Qore::Thread::AbstractSmartLock::lockTID() "AbstractSmartLock::lockTID()"
    - fixed a major crashing error in the C++ API function QoreStringNode::createAndConvertEncoding(); this function is used by the xml module when parsing XML-RPC sent in a non-UTF-8 character encoding
    - fixed Qore::File::getchar() to always retrieve 1 character (even for multi-byte character encodings)
    - fixed string evaluation in a boolean context to return @ref Qore::True "True" with floating-point numbers between -1.0 and 1.0 exclusive
    - printf formatting fix: output YAML-style \c "null" for @ref nothing with %%y
    - scanner fix: accept \c "\r" as whitespace to allow better parsing of sources with Windows EOL markers
    - fixed parse-time type processing/checks for the keys, + and * operators
    - foreach statement fix: unconditionally evaluate the hash when iterating as otherwise it could change during iteration which could cause a crash
    - fixed another parse-time variant matching bug where the variant-matching algorithm was too aggressive and excluded possible matches at parse time which could result in a false parse-time definitive match even though a better match could be available at runtime
    - fixed a static memory leak when signal handlers are left registered when the qore library terminates
    - fixed static memory leaks and 1 dynamic memory leak in strmul()
    - fixed a crashing bug in handling recursive constant references
    - fixed a bug in the C++ API function HashIterator::deleteKey() when the node's value is NULL
    - fixed time zone/DST calculations for time zone regions with DST with dates before the epoch but after the last DST transition before the epoch
    - fixed a memory error where invalid source expressions referenced in a regular expression substitution expression would cause a crash (ex: @verbatim str =~ s/public (name)/$2/g @endverbatim
    - fixed a memory error in regular expression substitution where the unconverted string (if not given in UTF-8 encoding) was used when copying source expressions to the target string
    - fixed a bug where a recursive class inheritance tree would cause a crash
    - fixed a bug where a static class method could not access private members of the class
*/<|MERGE_RESOLUTION|>--- conflicted
+++ resolved
@@ -452,11 +452,8 @@
     - fixed a bug where HTTP data in HTTP socket events was modified even though it was shared which caused data consistency problems and crashes in the worst case (<a href="https://github.com/qorelanguage/qore/issues/576">issue 576</a>)
     - fixed a bug where the `+=` operator handled NOTHING values incorrectly (<a href="https://github.com/qorelanguage/qore/issues/582">issue 582</a>)
     - fixed a bug where a non-numeric define specified on the command line could cause a crash (<a href="https://github.com/qorelanguage/qore/issues/583">issue 583</a>)
-<<<<<<< HEAD
+    - fixed a bug where the @ref Qore::SQL::SQLStatement::describe() method would not grab the transation lock even when statements were implicitly executed (<a href="https://github.com/qorelanguage/qore/issues/591">issue 591</a>)
     - fixed the order of initialization of class members (<a href="https://github.com/qorelanguage/qore/issues/42">issue 42</a>)
-=======
-    - fixed a bug where the @ref Qore::SQL::SQLStatement::describe() method would not grab the transation lock even when statements were implicitly executed (<a href="https://github.com/qorelanguage/qore/issues/591">issue 591</a>)
->>>>>>> 9fb79064
 
     @section qore_0811 Qore 0.8.11
 
