--- conflicted
+++ resolved
@@ -2,19 +2,6 @@
 
     @tableofcontents
 
-<<<<<<< HEAD
-    @section qore_08136 Qore 0.8.13.6
-
-    @par Release Summary
-    Bugfix release; see details below
-
-    @subsection qore_08136_bug_fixes Bug Fixes in Qore
-    - fixed a crashing bug in @ref Qore::Socket::accept() "Socket::accept()" handling
-      (<a href="https://github.com/qorelanguage/qore/issues/2835">issue 2835</a>)
-    - fixed a cosmetic bug in module load error messages to provide the context of the module where the error
-      is found in cases where it was missing
-      (<a href="https://github.com/qorelanguage/qore/issues/2834">issue 2834</a>)
-=======
     @section qore_09 Qore 0.9
 
     @par Release Summary
@@ -103,7 +90,18 @@
       (<a href="https://github.com/qorelanguage/qore/issues/2741">issue 2741</a>)
     - fixed bugs handling @ref abstract "abstract" methods in complex hierarchies with multiple inheritance (<a href="https://github.com/qorelanguage/qore/issues/2741">issue 2741</a>)
     - fixed bugs handling object scope in @ref background "background" expressions (<a href="https://github.com/qorelanguage/qore/issues/2653">issue 2653</a>)
->>>>>>> 51d94cd1
+
+    @section qore_08136 Qore 0.8.13.6
+
+    @par Release Summary
+    Bugfix release; see details below
+
+    @subsection qore_08136_bug_fixes Bug Fixes in Qore
+    - fixed a crashing bug in @ref Qore::Socket::accept() "Socket::accept()" handling
+      (<a href="https://github.com/qorelanguage/qore/issues/2835">issue 2835</a>)
+    - fixed a cosmetic bug in module load error messages to provide the context of the module where the error
+      is found in cases where it was missing
+      (<a href="https://github.com/qorelanguage/qore/issues/2834">issue 2834</a>)
 
     @section qore_08135 Qore 0.8.13.5
 
