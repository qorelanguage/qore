--- conflicted
+++ resolved
@@ -7,19 +7,17 @@
     @par Release Summary
 
     Bugfix release; see details below
-
-<<<<<<< HEAD
-    @subsection qore_093_new_features New Features in Qore
-    - \c qdbg-vsc-adapter supports VSCode Debug Protocol
-      (<a href="https://github.com/qorelanguage/qore/issues/3392">issue 3392</a>)
-=======
+      
     @subsection qore_093_compatibility Fixes That Can Affect Backwards-Compatibility
     Complex type fixes in this release have the effect that complex type declarations are not exactly equal to
     the base types without a complex type restrictions, which can cause concrete implementations of abstract methods
     to no longer match if their parameters are not exactly the same; ex: <tt>hash != hash<auto></tt>.  Use the
     @ref broken-abstract "%broken-abstract" parse directive (introduced in this releaes) to maintain compatibility
     with the old behavior regarding abstract method hierarchies.
->>>>>>> 7d6497ce
+
+    @subsection qore_093_new_features New Features in Qore
+    - \c qdbg-vsc-adapter supports VSCode Debug Protocol
+      (<a href="https://github.com/qorelanguage/qore/issues/3392">issue 3392</a>)
 
     @subsection qore_093_bug_fixes Bug Fixes in Qore
     - fixed inconsistent behavior of references with pseudo-methods
