/** @page release_notes Release Notes

    @tableofcontents

    @section qore_08128 Qore 0.8.12.8

    @par Release Summary
    Bugfix release; see details below

    @subsection qore_08128_bug_fixes Bug Fixes in Qore

    - fixed a memory leak in @ref try-module "%try-module" error handling (<a href="https://github.com/qorelanguage/qore/issues/1690">issue 1690</a>)
    - fixed a bug in @ref Qore::trunc_str() "trunc_str()" when the string has an invalid multi-byte character at the end of the string and the string is exactly the byte width requested (<a href="https://github.com/qorelanguage/qore/issues/1693">issue 1693</a>)
    - fixed a bug where @ref Qore::ReadOnlyFile::getchar() "ReadOnlyFile::getchar()" did not respect character semantics as documented (<a href="https://github.com/qorelanguage/qore/issues/1574">issue 1574</a>)
    - <a href="../../modules/OracleSqlUtil/html/index.html">OracleSqlUtil</a> module fixes:
      - fixed a bug in \c character_semantics for standalone column (<a href="https://github.com/qorelanguage/qore/issues/1688">issue 1688</a>)
<<<<<<< HEAD
        - fixed schema alignment skips column with name "driver" (<a href="https://github.com/qorelanguage/qore/issues/1684">issue 1684</a>)
=======
    - fixed a bug where a type conversion error in an lvalue assignment could generate a confusing unrelated runtime exception (<a href="https://github.com/qorelanguage/qore/issues/1697">issue 1697</a>)
>>>>>>> 26977d69

    @section qore_08127 Qore 0.8.12.7

    @par Release Summary
    Bugfix release; see details below

    @subsection qore_08127_bug_fixes Bug Fixes in Qore

    - fixed bug in internal string generation with \c size_t arguments that could cause invalid data to be output or crashes on 32-bit platforms (<a href="https://github.com/qorelanguage/qore/issues/1640">issue 1640</a>)
    - fixed a runtime memory leak and invalid runtime behavior with undetected recursive lvalue references (<a href="https://github.com/qorelanguage/qore/issues/1617">issue 1617</a>)
    - improved @ref garbage_collection "prompt collection" performance with large graphs of objects by eliminating additional unnecessary graph scans, resulting in further large performance improvements in the garbage collector (<a href="https://github.com/qorelanguage/qore/issues/1363">issue 1363</a>)
    - improved \c InboundTableMapper::queueData() performance (in the <a href="../../modules/TableMapper/html/index.html">TableMapper</a> module) when used with data in hash of lists format to use bulk DML in input and output without internal data conversions (<a href="https://github.com/qorelanguage/qore/issues/1626">issue 1626</a>)
    - <a href="../../modules/OracleSqlUtil/html/index.html">OracleSqlUtil</a> module fixes:
      - worked around \c ORA-22165 from \c op_in() caused by Oracle's limit on number of collection elements (<a href="https://github.com/qorelanguage/qore/issues/1660">issue 1660</a>)
      - fixed a bug in the \a force option (i.e. cascade) for dropping types (<a href="https://github.com/qorelanguage/qore/issues/1683">issue 1683</a>)
    - improved @ref try-module "%try-module" error reporting and documentation (<a href="https://github.com/qorelanguage/qore/issues/1648">issue 1648</a>)

    @section qore_08126 Qore 0.8.12.6

    @par Release Summary
    Bugfix release; see details below

    @subsection qore_08126_bug_fixes Bug Fixes in Qore

    - fixed a bug in @ref Qore::parse_url() parsing single-character hostnames (<a href="https://github.com/qorelanguage/qore/issues/1524">issue 1524</a>)
    - fixed a bug where @ref Qore::PO_LOCKDOWN "PO_LOCKDOWN" was not set when parsing \c init and \c del attributes in @ref user_modules "user module" headers (<a href="https://github.com/qorelanguage/qore/issues/1535">issue 1535</a>)
    - fixed a bug parsing exception catch block parameter errors (in debug builds only; <a href="https://github.com/qorelanguage/qore/issues/1558">issue 1558</a>)
    - fixed a bug dereferencing @ref binary "binary values" with the @ref list_element_operator "[] operator"; the behavior now corresponds to the documentation (<a href="https://github.com/qorelanguage/qore/issues/1566">issue 1566</a>)
    - fixed a bug that would result in a crash if a method were declared both \c static and \c abstract (<a href="https://github.com/qorelanguage/qore/issues/1590">issue 1590</a>)
    - fixed performance issues with the <a href="../../modules/Mapper/html/index.html">Mapper</a> module (and by extension the <a href="../../modules/TableMapper/html/index.html">TableMapper</a> module) for mappers with many identity (i.e. 1:1) and constant mappings (<a href="https://github.com/qorelanguage/qore/issues/1620">issue 1620</a>)
    - fixed a bug in the \c BulkInsertOperation class in the <a href="../../modules/BulkSqlUtil/html/index.html">BulkSqlUtil</a> module where inserts would fail or silently insert invalid data in the second or later blocks when constant hashes were used (<a href="https://github.com/qorelanguage/qore/issues/1625">issue 1625</a>)

    @section qore_08125 Qore 0.8.12.5

    @par Release Summary
    Bugfix release; see details below

    @subsection qore_08125_new_features New Features in Qore

    - added the <a href="../../modules/SalesforceRestClient/html/index.html">SalesforceRestClient</a> module for communicating with Salesforce.com using the REST APIs
    - module <a href="../../modules/SqlUtil/html/index.html">SqlUtil</a>
      - has support for native default values in tables (<a href="https://github.com/qorelanguage/qore/issues/1428">issue 1428</a>)
      - has support for Oracle named types (eg. spatial types) for Schema.qm and SchemaReverse.qm. (<a href="https://github.com/qorelanguage/qore/issues/1465">issue 1465</a>)

    @subsection qore_08125_bug_fixes Bug Fixes in Qore

    - <a href="../../modules/Mime/html/index.html">Mime</a> module:
      - added support for URL form-encoded messages (<a href="https://github.com/qorelanguage/qore/issues/1436">issue 1436</a>
    - <a href="../../modules/RestClient/html/index.html">RestClient</a> module:
      - added support for URL form-encoded messages (<a href="https://github.com/qorelanguage/qore/issues/1436">issue 1436</a>
      - added support for the \c "rawxml" message body encoding (<a href="https://github.com/qorelanguage/qore/issues/1437">issue 1437</a>
    - fixed handling of invalid compressed data in the following functions (<a href="https://github.com/qorelanguage/qore/issues/1432">issue 1432</a>):
      - @ref Qore::gunzip_to_binary()
      - @ref Qore::gunzip_to_string()
      - @ref Qore::uncompress_to_binary()
      - @ref Qore::uncompress_to_string()
    - fixed \c \@inf\@ on Windows (<a href="https://github.com/qorelanguage/qore/issues/1442">issue 1442</a>):
    - fixed @ref Qore::parse_url() with single-character usernames (<a href="https://github.com/qorelanguage/qore/issues/1455">issue 1455</a>)
    - corrected the error message with SSL reads when the server closes the connection prematurely (<a href="https://github.com/qorelanguage/qore/issues/1488">issue 1488</a>)
    - fixed the \c Host header in HTTP requests to not include the port if the port is the default port for the scheme because it causes some servers to reject the request (<a href="https://github.com/qorelanguage/qore/issues/1489">issue 1489</a>)

    @section qore_08124 Qore 0.8.12.4

    @par Release Summary
    Bugfix release; see details below

    @subsection qore_08124_bug_fixes Bug Fixes in Qore

    - fixed a reference bug in the @ref Qore::Thread::Queue "Queue" class introduced in the last release (<a href="https://github.com/qorelanguage/qore/issues/1309">issue 1309</a>)
    - fixed a bug where database types could not be correctly aligned if they had dependencies (<a href="https://github.com/qorelanguage/qore/issues/1314">issue 1314</a>); entailed updates in the following modules:
      - <a href="../../modules/SqlUtil/html/index.html">SqlUtil</a>
      - <a href="../../modules/FreetdsSqlUtil/html/index.html">FreetdsSqlUtil</a>
      - <a href="../../modules/MysqlSqlUtil/html/index.html">MysqlSqlUtil</a>
      - <a href="../../modules/OracleSqlUtil/html/index.html">OracleSqlUtil</a>
      - <a href="../../modules/PgsqlSqlUtil/html/index.html">PgsqlSqlUtil</a>
      - <a href="../../modules/Schema/html/index.html">Schema</a>
    - fixed a bug in @ref Qore::trunc_str() "trunc_str()" where an infinite loop could be triggered with certain arguments and multi-byte character encodings (<a href="https://github.com/qorelanguage/qore/issues/1327">issue 1327</a>)
    - improved @ref garbage_collection "prompt collection" performance with larger graphs of objects by eliminating unnecessary graph scans made during object method calls (<a href="https://github.com/qorelanguage/qore/issues/1363">issue 1363</a>)
    - fixed bugs in @ref Qore::date(string) "date(string)" and @ref Qore::date(string, string) "date(string, string)" where invalid input data was ignored and invalid dates were returned (<a href="https://github.com/qorelanguage/qore/issues/1369">issue 1369</a>)
    - <a href="../../modules/CsvUtil/html/index.html">CsvUtil</a> module:
      - fixed a bug in \c AbstractCsvIterator::identifyTypeImpl() generating an error message (<a href="https://github.com/qorelanguage/qore/issues/1355">issue 1355</a>)
    - <a href="../../modules/MailMessage/html/index.html">MailMessage</a> module:
      - fixed a bug using the default encoding in \c Message::attach() (issue <a href="https://github.com/qorelanguage/qore/issues/1352">issue 1352</a>)
    - <a href="../../modules/SqlUtil/html/index.html">SqlUtil</a> module:
      - fixed the ignored character_semantics column option in schema alignmed (<a href="https://github.com/qorelanguage/qore/issues/1379">issue 1379</a>)
      - implemented the \c cop_length() column function (<a href="https://github.com/qorelanguage/qore/issues/1395">issue 1395</a>)
    - <a href="../../modules/OracleSqlUtil/html/index.html">OracleSqlUtil</a> module:
      - OraclePackage attribute body_src is now public to access package bodies
    - <a href="../../modules/Qorize/html/index.html">Qorize</a> module:
      -  Qorize module: new qorize_val() set of functions; qorize_named() introduced; qorize tests
    - <a href="../../modules/TableMapper/html/index.html">TableMapper</a> module:
      - fixed runtime option propagation to \c TableMapper::SqlStatementMapperIterator from \c TableMapper::AbstractSqlStatementOutboundMapper::iterator() (<a href="https://github.com/qorelanguage/qore/issues/1418">issue 1418</a>)
      - fixed SqlStatementMapperIterator::getCount() (<a href="https://github.com/qorelanguage/qore/issues/1417">issue 1417</a>)
      - added the following methods:
        - \c TableMapper::AbstractSqlStatementOutboundMapper::getRowIterator()
        - \c TableMapper::InboundTableMapper::iterator()
        - \c TableMapper::InboundTableMapperIterator::getRuntime()
        - \c TableMapper::InboundTableMapperIterator::replaceRuntime()
        - \c TableMapper::InboundTableMapperIterator::setRuntime()
        - \c TableMapper::SqlStatementMapperIterator::getRuntime()
        - \c TableMapper::SqlStatementMapperIterator::replaceRuntime()
        - \c TableMapper::SqlStatementMapperIterator::setRuntime()
    - <a href="../../modules/QUnit/html/index.html">QUnit</a> module:
      - fixed showing the assertion location when there are test modules on top of QUnit (<a href="https://github.com/qorelanguage/qore/issues/1046">issue 1046</a>)
    - fixed inconsistency between list splice operator and splice function (<a href="https://github.com/qorelanguage/qore/issues/1380">issue 1380</a>)

    @section qore_08123 Qore 0.8.12.3

    @par Release Summary
    Bugfix release; see details below

    @subsection qore_08123_bug_fixes Bug Fixes in Qore

    - fixed the documentation (and DB modules) where @ref Qore::SQL::SQLStatement::fetchColumns() "SQLStatement::fetchColumns()" was inconsistent; now it will return a empty hash when no more rows are available to fetch (<a href="https://github.com/qorelanguage/qore/issues/1241">issue 1241</a>)
    - added I/O timeout support to the @ref Qore::FtpClient "FtpClient" class (<a href="https://github.com/qorelanguage/qore/issues/1252">issue 1252</a>)
    - fixed bugs in @ref Qore::Socket::recv() "Socket::recv()" and @ref Qore::Socket::recvBinary() "Socket::recvBinary()" with <tt>size = 0</tt> where @ref nothing could be returned which is invalid according to the methods' declared return types (<a href="https://github.com/qorelanguage/qore/issues/1260">issue 1260</a>)
    - fixed a bug where @ref Qore::FtpClient::get() "FtpClient:get()" would fail with an exception when retrieving an empty file (<a href="https://github.com/qorelanguage/qore/issues/1255">issue 1255</a>)
    - fixed a bug where executing a call reference to a deleted object method would cause a crash (<a href="https://github.com/qorelanguage/qore/issues/1268">issue 1268</a>)
    - fixed a bug where Qore would allow methods to be called on already deleted objects under certain conditions (<a href="https://github.com/qorelanguage/qore/issues/1270">issue 1270</a>)
    - fixed a bug where calling @ref Qore::exit() "exit()" in a multithreaded program could result in a segmentation fault (<a href="https://github.com/qorelanguage/qore/issues/1215">issue 1215</a>)
    - fixed a bug where <a href="../../modules/HttpServer/html/index.html">HttpServer::addListener()</a> could not accept a bind on port 0 to mean any random port (<a href="https://github.com/qorelanguage/qore/issues/1284">issue 1284</a>)
    - fixed a race condition in @ref garbage_collection "prompt collection" that could lead to a crash (<a href="https://github.com/qorelanguage/qore/issues/1084">issue 1084</a>)
    - fixed a bug clearing @ref Qore::Socket "Socket" event queues when the @ref Qore::Socket "Socket" goes out of scope that could lead to a crash (<a href="https://github.com/qorelanguage/qore/issues/1292">issue 1292</a>)
    - fixed a bug with @ref Qore::FtpClient::setWarningQueue() "FtpClient::setWarningQueue()" that could cause a crash (<a href="https://github.com/qorelanguage/qore/issues/1293">issue 1293</a>)
    - fixed a bug where @ref Qore::FtpClient::pwd() returned invalid directory names (<a href="https://github.com/qorelanguage/qore/issues/1295">issue 1295</a>)

    @section qore_08122 Qore 0.8.12.2

    @par Release Summary
    Bugfix release; see details below

    @subsection qore_08122_bug_fixes Bug Fixes in Qore
    - fixed bugs in handling websocket close status codes in the <a href="../../modules/WebSocketUtil/html/index.html">WebSocketUtil</a>, <a href="../../modules/WebSocketClient/html/index.html">WebSocketClient</a>, and <a href="../../modules/WebSocketHandler/html/index.html">WebSocketHandler</a> modules (<a href="https://github.com/qorelanguage/qore/issues/1216">issue 1216</a>)

    @section qore_08121 Qore 0.8.12.1

    @par Release Summary
    Bugfix release; see details below

    @subsection qore_08121_bug_fixes Bug Fixes in Qore
    - <a href="../../modules/TableMapper/html/index.html">TableMapper</a> module fixes:
      - fixed a bug with the \c SqlStatementOutboundMapper::iterator() method; corrected the iterator object return value which was causing \c AbstractMapperIterator::mapBulk() to fail (<a href="https://github.com/qorelanguage/qore/issues/979">issue 979</a>)
      - fixed a bug with \c SqlStatementOutboundMapper; it would throw an error if the required \c "table" or \c "sh" options were used and only worked with subclasses that declared these options (<a href="https://github.com/qorelanguage/qore/issues/981">issue 981</a>)
      - fixed a bug where \c AbstractSqlStatementOutboundMapper::iterator() failed to use options when creating the new \c Mapper object (<a href="https://github.com/qorelanguage/qore/issues/1088">issue 1088</a>)
    - fixed a bug where optional arguments were not handled correctly in some rare cases (<a href="https://github.com/qorelanguage/qore/issues/974">issue 974</a>)
    - fixed a bug causing a crash when @ref Qore::parse_base64_string_to_string() "parse_base64_string_to_string()" was called with an empty string (<a href="https://github.com/qorelanguage/qore/issues/996">issue 996</a>)
    - fixed a bug resolving base class method calls during parse initialization (<a href="https://github.com/qorelanguage/qore/issues/1075">issue 1075</a>)
    - fixed thread memory handling bug with some operator expressions and the @ref background "background operator" (<a href="https://github.com/qorelanguage/qore/issues/1096">issue 1096</a>)
    - fixed a race condition in the prompt collection of closure-bound local variables in the @ref garbage_collection "garbage collector" (<a href="https://github.com/qorelanguage/qore/issues/1103">issue 1103</a>)
    - fixed a bug where @ref Qore::HTTPClient "HTTPClient" class method variants such as @ref Qore::HTTPClient::get() "HTTPClient::get()" without a callback would fail to return the message body when the server sent a reply with chunked transfer encoding (<a href="https://github.com/qorelanguage/qore/issues/1117">issue 1117</a>)
    - fixed a bug in CsvUtil where backward compatibility was broken for single-row-type format (<a href="https://github.com/qorelanguage/qore/issues/1124">issue 1124</a>)
    - fixed bugs where declared public functions were missing from the library ABI (<a href="https://github.com/qorelanguage/qore/issues/1126">issue 1126</a>)
    - fixed bugs where @ref Qore::format_number() and <float>::format() gave incorrect results when rounding to the significant decimals given in the format string (<a href="https://github.com/qorelanguage/qore/issues/1149">issue 1149</a>)
    - fixed a bug referencing \c self in base class constructor arguments (<a href="https://github.com/qorelanguage/qore/issues/1169">issue 1169</a>)
    - fixed a bug where the incorrect class destructor was called in the openldap module (<a href="https://github.com/qorelanguage/qore/issues/1174">issue 1174</a>)
    - fixed a bug where declaring a \c copy() method as @ref synchronized would result in a crash when the method was called (<a href="https://github.com/qorelanguage/qore/issues/1188">issue 1188</a>)
    - fixed bugs in <string>::getEncoded() and <string>::getDecoded() regarding @ref Qore::CE_XML "CE_XML" and @ref Qore::CE_NONASCII "CE_NONASCII" (<a href="https://github.com/qorelanguage/qore/issues/1193">issue 1193</a>)
    - fixed bugs where @ref Qore::call_object_method() and @ref Qore::call_object_method_args() allowed private methods to be called from outside the class (<a href="https://github.com/qorelanguage/qore/issues/1194">issue 1194</a>)
    - fixed a bug where @ref deprecated methods were being internally registered as @ref RUNTIME_NOOP (<a href="https://github.com/qorelanguage/qore/issues/1197">issue 1197</a>)
    - fixed bugs where the @ref Qore::SQL::Datasource "Datasource" class would open a connection to the server in the constructor before options were set and where a server connection was required to call @ref Qore::SQL::Datasource::getOption() "Datasource::getOption()" or @ref Qore::SQL::Datasource::setOption() "Datasource::setOption()" (<a href="https://github.com/qorelanguage/qore/issues/1201">issue 1201</a>)
    - fixed memory errors in the @ref Qore::Thread::Queue "Queue" class where spurious exceptions could be raised (<a href="https://github.com/qorelanguage/qore/issues/1202">issue 1202</a>)
    - fixed a memory leak with static class member initializers (<a href="https://github.com/qorelanguage/qore/issues/1206">issue 1206</a>)

    @section qore_0812 Qore 0.8.12

    @par Release Summary
    Major new release with major new features and bug fixes as well as packaging fixes:
    - added support for @ref garbage_collection "deterministic garbage collection"
    - standardized function naming convention
    - new functions, methods, constants, operators, and user modules
    - greatly improved support on Windows

    @subsection qore_0812_compatibility Changes That Can Affect Backwards-Compatibility
    - fixed broken list parsing; in previous releases, %Qore's parser re-wrote lists without parentheses used as top-level statements with certain assignment operators (@ref assignment_operator "=", @ref plus_equals_operator "+=", @ref minus_equals_operator "-=", @ref multiply_equals_operator "*=", and @ref divide_equals_operator "/=", but not with others) so that statements like <tt>list l = 1, 2, 3;</tt> were valid assignments.   Due to operator precedence, such statements should normally be interpreted as <tt>(list l = 1), 2, 3;</tt>, which is not a valid expression.  Not only were the rules applied with only some assignment operators, but such lists were only rewritten if used as top-level statements, therefore the rules were applied inconsistenctly depending on where the expression was located in the parse tree.  As of %Qore 0.8.12, these inconsistencies have been eliminated by default from %Qore; all lists are processed according to the precedence rules defined in @ref operators.  This could break old code that relied on the old, broken behavior.  To get the old behavior, use the @ref broken-list-parsing "%broken-list-parsing" parse directive.
    - fixed broken @ref int_type "int" and @ref softint_type "softint" assignments; previously runtime type errors with these type restrictions were ignored and all values were silently converted to integers for the assignment, now runtime type errors are thrown according to the original design.  Parse errors are detected as before.  This could break old code that relied on the old, broken behavior.  To get the old behavior, use the @ref broken-int-assignments "%broken-int-assignments" parse directive.
    - fixed broken multi-character operator parsing; the %Qore parser has been updated to no longer accept multi-character operators with whitespace between the chacters making up the operator; it is believed that this was never used and simply caused the parser to be needlessly complicated and caused %Qore to be less compatible with other languages.  To get the old behavior, use the @ref broken-operators "%broken-operators" parse directive.
    - the @ref push "push", @ref unshift "unshift", @ref pop "pop" and @ref shift "shift" operators now throw an exception when their first operand is not a list and @ref strict-args "%strict-args" is in effect

    @subsection qore_0812_new_features New Features in Qore
    - Added the @ref value_coalescing_operator which checks first argument if it evaluates to @ref Qore::False "False" with @ref <value>::val() and if so assigns the second argument. The operator can be further chained; for example: @code{.py} expr1 ?* expr2 ?* expr3 @endcode
    - Added the @ref null_coalescing_operator which checks the first operand for @ref nothing or @ref null; if true returns the second argument. The operator can be further chained, in which case the first operand with a value is returned; ex: @code{.py} expr1 ?? expr2 ?? expr3 @endcode
    - %Qore identifiers can now begin with an underscore character \c "_"; the following is now a valid (with @ref new-style "%new-style"): @code{.py}int _var = 1;@endcode
    - hash enhancements:
      - new syntax for an expression giving an empty hash: <tt>{}</tt>; for example: @code{.py} hash h = {};@endcode
      - new literal hash support: hashes can now be given as literal values as follows: @code{.py} (<key_expr>: <val_expr>, [...]) @endcode For example: @code{.py} return (get_key(): get_value()); @endcode in the past the keys in literal hashes had to be either a string or a constant; now any valid %Qore expression can be used to generate the hash keys at runtime
      - new hash syntax; hash elements can now be enclosed by curly brackets as well as regular parentheses; the version with curly brackets when used with the @ref hmap "map" operator results in the hash version of the map operator being used
      - Added new @ref hmap "hash version of the map" operator to build a hash from a list or iterator expression; ex: @code{.py} hash h = map {$1, h2.$1}, i; @endcode
    - implemented support for loading user modules in a pre-defined @ref Qore::Program "Program" object (that can have a custom API) in the following new functions and methods:
      - @ref Qore::load_user_module_with_program() "load_user_module_with_program()"
      - @ref Qore::Program::loadApplyToPrivateUserModule() "Program::loadApplyToPrivateUserModule()"
      - @ref Qore::Program::loadApplyToUserModule() "Program::loadApplyToUserModule()"
      - @ref Qore::Program::loadUserModuleWithProgram() "Program::loadUserModuleWithProgram()"
    - implemented support for code / dependency injections in @ref Qore::Program "Program" containers with the following changes:
      - @ref Qore::Program::importClass() now accepts optional arguments that allow the imported version of the class to live in another namespace and have another name and an argument that allows the imported version of the class to remain even if it overlaps with an imported system or user class from a module
      - @ref Qore::Program::importFunction() now accepts an optional argument that allows the imported version of the function to remain even if it overlaps with an imported system or user function from a module
      - the new parse option @ref Qore::PO_ALLOW_INJECTION must be set on the @ref Qore::Program "Program" object in order to use code / dependency injection parameters in the above methods
      - once a @ref Qore::Program "Program" object has an injected API set up, the system API can be imported (possibly already overridden with injected code) with the following new methods:
        - @ref Qore::Program::importSystemApi()
        - @ref Qore::Program::importSystemClasses()
        - @ref Qore::Program::importSystemConstants()
        - @ref Qore::Program::importSystemFunctions()
        .
        additionally user modules can be loaded with overridden injected code with the following new functions / methods:
        - @ref Qore::load_user_module_with_program() "load_user_module_with_program()"
        - @ref Qore::Program::loadApplyToPrivateUserModule() "Program::loadApplyToPrivateUserModule()"
        - @ref Qore::Program::loadApplyToUserModule() "Program::loadApplyToUserModule()"
        - @ref Qore::Program::loadUserModuleWithProgram() "Program::loadUserModuleWithProgram()"
        .
        furthermore the following function can be used to reload injected modules with the non-injected version:
        - @ref Qore::reload_module() "reload_module()"
    - implemented support for user-defined thread-resource management, allowing %Qore code to safely manage resources associated to a particular thread:
      - @ref Qore::Thread::AbstractThreadResource
      - @ref Qore::Thread::remove_thread_resource()
      - @ref Qore::Thread::set_thread_resource()
    - new constants:
      - @ref Qore::DirSep
      - @ref Qore::Platform
      - @ref Qore::ParseOptionCodeMap
      - @ref Qore::ParseOptionStringMap
      - @ref Qore::PO_BROKEN_LIST_PARSING
      - @ref Qore::PO_BROKEN_LOGIC_PRECEDENCE
      - @ref Qore::PO_BROKEN_OPERATORS
      - @ref Qore::PO_NO_INHERIT_SYSTEM_CONSTANTS
      - @ref Qore::PO_NO_INHERIT_USER_CONSTANTS
      - @ref Qore::PO_NO_API
      - @ref Qore::PO_NO_SYSTEM_API
      - @ref Qore::PO_NO_USER_API
      - @ref Qore::SQL::DBI_CAP_HAS_ARRAY_BIND "Qore::SQL::DBI_CAP_HAS_ARRAY_BIND"
      - @ref StringConcatEncoding
      - @ref StringConcatDecoding
    - new classes:
      - @ref Qore::DataLineIterator
      - @ref Qore::Thread::AbstractThreadResource
    - other new methods:
      - @ref Qore::SQL::DatasourcePool::getCapabilities()
      - @ref Qore::SQL::DatasourcePool::getCapabilityList()
      - @ref Qore::SQL::SQLStatement::currentThreadInTransaction()
      - @ref Qore::Thread::Queue::setError()
      - @ref Qore::Thread::Queue::clearError()
    - updated methods:
      - @ref Qore::TimeZone::constructor() "TimeZone::constructor()": now accepts a path to the zoneinfo file if the @ref Qore::PO_NO_FILESYSTEM sandboxing restrictions is not set
    - the \c SOCKET-THROUGHPUT-WARNING event is no longer raised on the warning queue if the transfer size is less than 1024 bytes; this affects:
      - @ref Qore::FtpClient::setWarningQueue()
      - @ref Qore::HTTPClient::setWarningQueue()
      - @ref Qore::Socket::setWarningQueue()
    - new functions:
      - @ref Qore::create_object()
      - @ref Qore::create_object_args()
      - @ref Qore::decode_uri_request()
      - @ref Qore::encode_uri_request()
      - @ref Qore::get_duration_seconds_f()
      - @ref Qore::getgroups()
      - @ref Qore::getusername()
      - @ref Qore::ltrim()
      - @ref Qore::parse_float()
      - @ref Qore::parse_number()
      - @ref Qore::realpath()
      - @ref Qore::rtrim()
      - @ref Qore::set_return_value()
      - @ref Qore::setgroups()
      - @ref Qore::Thread::remove_thread_resource()
      - @ref Qore::Thread::set_thread_resource()
    - updated functions:
      - @ref Qore::parse_boolean()
      - @ref Qore::string()
      - @ref Qore::strmul()
    - new pseudo-methods:
      - @ref <date>::dayNumber()
      - @ref <date>::dayOfWeek()
      - @ref <date>::durationSecondsFloat()
      - @ref <date>::isoDayOfWeek()
      - @ref <date>::isoWeekHash()
      - @ref <date>::isoWeekString()
      - @ref <object>::uniqueHash()
      - @ref <string>::getDecoded()
      - @ref <string>::getEncoded()
    - the following functions were moved from the <a href="../../modules/Util/html/index.html">Util</a> module to %Qore:
      - @ref Qore::absolute_path()
      - @ref Qore::absolute_path_windows()
      - @ref Qore::absolute_path_unix()
    - camel-case functions were deprecated in this release, covering the following functions:
      - @ref Qore::callObjectMethod(): deprecated for @ref Qore::call_object_method()
      - @ref Qore::callObjectMethodArgs(): deprecated for @ref Qore::call_object_method_args()
      - @ref Qore::existsFunction(): deprecated for @ref Qore::exists_function()
      - @ref Qore::functionType(): deprecated for @ref Qore::function_type()
      - @ref Qore::getAllThreadCallStacks(): deprecated for @ref Qore::get_all_thread_call_stacks()
      - @ref Qore::getClassName(): deprecated for @ref Qore::get_class_name()
      - @ref Qore::getDateFromISOWeek(): deprecated for @ref Qore::get_date_from_iso_week()
      - @ref Qore::getDayNumber(): deprecated for @ref Qore::get_day_number()
      - @ref Qore::getDayOfWeek(): deprecated for @ref Qore::get_day_of_week()
      - @ref Qore::getDBIDriverCapabilities(): deprecated for @ref Qore::dbi_get_driver_capabilities()
      - @ref Qore::getDBIDriverCapabilityList(): deprecated for @ref Qore::dbi_get_driver_capability_list()
      - @ref Qore::getDBIDriverList(): deprecated for @ref Qore::dbi_get_driver_list()
      - @ref Qore::getFeatureList(): deprecated for @ref Qore::get_feature_list()
      - @ref Qore::getISODayOfWeek(): deprecated for @ref Qore::get_iso_day_of_week()
      - @ref Qore::getISOWeekHash(): deprecated for @ref Qore::get_iso_week_hash()
      - @ref Qore::getISOWeekString(): deprecated for @ref Qore::get_iso_week_string()
      - @ref Qore::getMethodList(): deprecated for @ref Qore::get_method_list()
      - @ref Qore::getModuleHash(): deprecated for @ref Qore::get_module_hash()
      - @ref Qore::getModuleList(): deprecated for @ref Qore::get_module_list()
      - @ref Qore::makeBase64String(): deprecated for @ref Qore::make_base64_string()
      - @ref Qore::makeHexString(): deprecated for @ref Qore::make_hex_string()
      - @ref Qore::parseBase64String(): deprecated for @ref Qore::parse_base64_string()
      - @ref Qore::parseBase64StringToString(): deprecated for @ref Qore::parse_base64_string_to_string()
      - @ref Qore::parseDatasource(): deprecated for @ref Qore::parse_datasource()
      - @ref Qore::parseHexString(): deprecated for @ref Qore::parse_hex_string()
      - @ref Qore::sortDescending(): deprecated for @ref Qore::sort_descending()
      - @ref Qore::sortDescendingStable(): deprecated for @ref Qore::sort_descending_stable()
      - @ref Qore::sortStable(): deprecated for @ref Qore::sort_stable()
      - @ref Qore::throwThreadResourceExceptions(): deprecated for @ref Qore::throw_thread_resource_exceptions()
      .
      Functions deprecated in this release will remain for the forseeable future for backwards-compatibility
    - Added support for reexporting imported definitions in user module with the new <tt>%%requires(reexport)</tt> form of the @ref requires "%requires" parse directive.
    - @ref Qore::xrange() and @ref Qore::RangeIterator updates:
      - @ref Qore::xrange() and @ref Qore::RangeIterator::constructor() and <list>::rangeIterator() updated to take an optional value to return in the @ref Qore::RangeIterator::getValue() method
    - @ref Qore::FtpClient updates:
      - added @ref Qore::FtpClient::getMode()
    - Performance improvements:
      - @ref Qore::HashPairIterator and @ref Qore::ObjectPairIterator objects (returned by @ref <hash>::pairIterator() and @ref <object>::pairIterator(), respectively and the associated reverse iterators) have had their performance improved by approximately 70% by reusing the hash iterator object when possible
    - module directory handling changed
      - user modules are now stored in prefix/share/qore-modules/version
      - prefix/share/qore-modules is also added to the module path
      - version-specific module directories are added first, then the "generic" directories
    - <a href="../../modules/CsvUtil/html/index.html">CsvUtil</a> module updates:
      - new \c "tolwr" option in structured text parsing classes
      - \c AbstractCsvWriter will set \c "headers" from the \c "fields" option if \c "headers" are not explicitly set
      - added write() methods returning the generated strings to the \c CsvStringWriter class for API compatibility with the corresponding FixedLengthDataWriter methods
      - implemented support for @ref Qore::SQL::SQLStatement "SQLStatement" as an iterator source for \c AbstractCsvWriter::write()
      - \c quote_escape option implemented in \c AbstractCsvWriter
      - implemented the \c "datamap" and \c "info_log" options for CSV generation
      - implemented alternative options with underscores instead of dashes for all constructors
      - extended multi-type support for \c FixedLengthUtil, record type rules and default value in field specification
      - implemented multi-type record support in \c AbstractCsvWriter and \c AbstractCsvIterator using \c resolve_type and \c headers options
    - <a href="../../modules/Mapper/html/index.html">Mapper</a> module updates:
      - implemented the \c "constant" field tag, allowing a contant value for an output field to be specified directly in the mapper hash
      - implemented the \c "default" field tag, giving a default value if no input value is specified
      - implemented the global \c "date_format" mapper option
      - implemented support for structured output fields with dot notation in the output field name
      - implemented per-field and global \c "number_format" mapper options
      - changed the behavior of the \c "number" field type: now leaves numeric values in their original type, converts all other types to a number
      - removed the deprecated \c "crec" option
      - implemented the \c "input" option with input record validation
      - implemented the \c "output" option with output record validation
      - implemented the \c "info_log" option and removed the \c "trunc" option
      - implemented the \c "runtime" field tag
      - implemented the \c "index" field tag
      - improved the Mapper::mapAll() method by adding support for hashes of lists to better support input from bulk DML (@ref Qore::SQL::SQLStatement::fetchColumns() "SQLStatement::fetchColumns()")
    - <a href="../../modules/TableMapper/html/index.html">TableMapper</a> module updates:
      - added table name and datasource description to error messages
      - implemented more efficient support for inserts from a sequence for databases supporting the \c "returning" clause in insert statements; now such inserts are made in a single round trip instead of n + 1 where n is the number of sequences in the insert
      - implemented an optimized insert approach assuming stable input data
      - implemented the following new options:
        - \c unstable_input: to accommodate unstable input data and disable the insert optimization (default: False)
        - \c insert_block: for DB drivers supporting bulk DML, the number of rows inserted at once (default: 500, only used when \c unstable_input is False) and bulk inserts are supported in the table object
      - added methods for bulk / batch inserts for db drivers supporting bulk DML (ex: Oracle)
      - updated to <a href="../../modules/Mapper/html/index.html">Mapper</a> changes: use table description to define output record for the <a href="../../modules/Mapper/html/index.html">Mapper</a> module
      - added the AbstractSqlStatementOutboundMapper class
      - added the InboundIdentityTableMapper class
      - added the SqlStatementMapperIterator class
      - added the SqlStatementOutboundMapper class
    - <a href="../../modules/RestClient/html/index.html">RestClient</a> module updates:
      - implemented RestClient::addDefaultHeaders()
      - implemented RestClient::getDefaultHeaders()
      - implemented RestClient::getSendEncoding()
      - implemented RestClient::setContentEncoding()
      - when possible, REST bodies are decoded and stored in the \a info output argument when the HTTP server returns a status code < 100 or >= 300 to allow for error-handling in the client
    - <a href="../../modules/RestHandler/html/index.html">RestHandler</a> module updates:
      - implemented support for notifying persistent connections when the connection is terminated while a persistent connection is in place
      - the AbstractRestStreamRequestHandler class is now the base abstract class for REST stream request handlers
    - <a href="../../modules/WebUtil/html/index.html">WebUtil</a> module updates:
      - updated FileHandler::handleRequest() to allow for chunked sends
    - <a href="../../modules/BulkSqlUtil/html/index.html">BulkSqlUtil</a> module:
      - added this new module providing APIs supporting bulk DML with <a href="../../modules/SqlUtil/html/index.html">SqlUtil</a> with supported drivers
    - <a href="../../modules/FilePoller/html/index.html">FilePoller</a> module:
      - added this new module to support polling files in directories on the filesystem
    - <a href="../../modules/FixedLengthUtil/html/index.html">FixedLengthUtil</a> module:
      - added this new module for handling fixed length line data
    - <a href="../../modules/HttpServer/html/index.html">HttpServer</a> module updates:
      - <a href="../../modules/HttpServerUtil/html/index.html">HttpServerUtil</a> module split from the <a href="../../modules/HttpServer/html/index.html">HttpServer</a> module containing supporting definitions for handler classes and other code interfacing with the <a href="../../modules/HttpServer/html/index.html">HttpServer</a> module
      - added the PermissiveAuthenticator class
      - translate \c "+" (plus) to \c " " (space) in the query portion of URIs in parse_uri_query()
      - implemented support for notifying persistent connections when the connection is terminated while a persistent connection is in place
      - new methods implemented in HttpServer:
        - HttpServer::getListenerLogOptions()
        - HttpServer::getListenerLogOptionsID()
        - HttpServer::setListenerLogOptions()
        - HttpServer::setListenerLogOptionsID()
        - HttpServer::addListeners() (new variant taking a hash of SSL info)
        - HttpServer::listenerStarted() (to allow for reporting when listeners are actually running since they are started asynchronously)
      - improved performance matching request URIs to handlers
      - added the \c "ssl" key to the listener socket info hash
      - implemented support for notifying persistent connections when the connection is terminated while a persistent connection is in place
      - removed the unused AbstractStreamRequestHandler class
      - fixed parse_uri_query() to always return \a params as a hash (<a href="https://github.com/qorelanguage/qore/issues/569">issue 569</a>)
      - added \c root_path to the context hash if the path was matched by a URL path prefix (<a href="https://github.com/qorelanguage/qore/issues/570">issue 570</a>)
      - implemented support for configurable stream handler timeout values (<a href="https://github.com/qorelanguage/qore/issues/719">issue 719</a>)
    - <a href="../../modules/Schema/html/index.html">Schema</a> module updates:
      - added the following public functions to make column definitions easier:
        - c_char()
        - c_date()
        - c_int()
        - c_number()
        - c_timestamp()
        - c_varchar()
    - added option @ref Qore::Option::HAVE_DETERMINISTIC_GC "HAVE_DETERMINISTIC_GC" for %Qore builds where deterministic garbage collection is enabled
    - @ref Qore::Program "Program" class enhancements:
      - the @ref Qore::Program "Program" class now creates @ref conditional_parsing "parse defines" for parse options so that conditional code can be implemented depending on the sandboxing configuration of the program container
      - the @ref Qore::Program::importClass() method now accepts an optional \a new_name argument to allow for importing classes with a different name and namespace path
    - added a timeout parameter to the following @ref Qore::Socket "Socket" methods:
      - @ref Qore::Socket::upgradeClientToSSL()
      - @ref Qore::Socket::upgradeServerToSSL()
    - added zoneinfo -> Windows time zone translation code on Windows to support standard UNIX (zoneinfo) time zone names on Windows; time zone information is still taken from the Windows registry but region names are reported using the standard zoneinfo names
    - @ref Qore::FileLineIterator updates:
      - added @ref Qore::FileLineIterator::hstat() and @ref Qore::FileLineIterator::stat()
    - <a href="../../modules/SqlUtil/html/index.html">SqlUtil</a> module updates:
      - implemented insert option support and support for the \c "returning" clause in supported drivers to avoid server round trips
      - implemented the AbstractTable::getDesc() method and improved exception description messages
      - implemented support for late table resoluton in join arguments to enable joins from serialized parameters
      - improved error messages for common errors such as join errors
      - implemented support for DBA management actions
      - implemented support for driver-dependent pseudocolumns
      - implemented per-column support for the \c "desc" keyword in orderby expressions
      - implemented the \c "wop_or()" function to allow complex SQL expressions to be generated with \c "or" as well as \c "and"
      - implemented the \c "cop_cast()" operator for converting [column] value into another datatype
      - implemented the \c "cop_sum()" aggregate operator for returning sum of column values
      - implemented update operators \c "uop_plus()", \c "uop_minus()", \c "uop_multiply()", \c "uop_divide()"
      - implemented AbstractTable::getBulkUpsertClosure() to better support bulk SQL merge operations
      - removed all APIs that handle implicit transactions; APIs must commit transactions explicitly
      - \a orderby and \a groupby select options now take positive integers as column identifiers
      - column aliases (defined with cop_as()) can now be used in the where hash argument and in join criteria
      - column operator functions can be used in the where clause and in join conditions (<a href="https://github.com/qorelanguage/qore/issues/529">issue 529</a>)
      - implemented the \c "cop_coalesce()" column operation function to support the \c "COALESCE" operator in queries (<a href="https://github.com/qorelanguage/qore/issues/671">issue 671</a>)
      - implemented \c SqlUtil::cop_substr() and \c SqlUtil::uop_substr() operators (<a href="https://github.com/qorelanguage/qore/issues/801">issue 801</a>)
      - implemented \c SqlUtil::op_substr() where operator (<a href="https://github.com/qorelanguage/qore/issues/883">issue 883</a>)
      - implemented the \c "omit_update" upsert option for asymmetrical upserts (updates only update a subset of the columns inserted) (<a href="https://github.com/qorelanguage/qore/issues/791">issue 791</a>)
      - implemented the \c "UpsertUpdateOnly" upsert option (<a href="https://github.com/qorelanguage/qore/issues/793">issue 793</a>)
    - <a href="../../modules/OracleSqlUtil/html/index.html">OracleSqlUtil</a> module updates:
      - implemented support for views for DML in the OracleTable class
      - implemented support for Oracle pseudocolumns in queries
      - return lists from Oracle's data dictionary ordered
      - implemented AbstractTable::emptyStringsAsNull()
    - <a href="../../modules/PgsqlSqlUtil/html/index.html">PgsqlSqlUtil</a> module updates:
      - added support for the following datatypes and aliases: \c bool, \c float, \c int, \c timetz, \c timestamptz, \c varbit
      - added support for listing PostgreSQL types and materialized views (<a href="https://github.com/qorelanguage/qore/issues/699">issue 699</a>)
    - <a href="../../modules/MysqlSqlUtil/html/index.html">MysqlSqlUtil</a> module updates:
      - added support for the following datatypes: \c binary, \c varbinary
    - <a href="../../modules/Util/html/index.html">Util</a> module updates:
      - added public function \c glob_to_regex()
      - added public functions \c lpad() and \c rpad()
      - added public function \c ordinal()
      - added public function \c plural()
      - added public function \c regex_escape()
      - added public function \c zip()
      - \c parse_to_qore_value() now respects parentheses when parsing lists and hashes (<a href="https://github.com/qorelanguage/qore/issues/846">issue 846</a>)
    - added initial support for UTF-16 character encoding; note that UTF-16 is not backwards-compatible with ASCII and therefore not supported universally in %Qore; it's recommended to convert these strings to UTF-8 in %Qore; do not use UTF-16 as the default character encoding in %Qore; currently UTF-16 data can be parsed using the following classes that convert the data to UTF-8:
      - @ref Qore::DataLineIterator
      - @ref Qore::FileLineIterator
    - removed support for the C++ \c QDBI_METHOD_ABORT_TRANSACTION_START DBI method; transactions are always assumed to be in progress even if an exec call throws an exception in the first statement in a new transaction; this is necessary to handle bulk DML where a single statement can partially succeed and partially fail; the ABI remains unchanged; drivers that set this DBI method will no longer have it called because it's not necessary; in the upcoming API/ABI change this C++ DBI method will be removed entirely
    - added support for @ref unary_plus_operator "unary plus"
    - added support for empty private blocks in classes
    - added support for @ref Qore::statvfs() on Windows (simulated from \c GetDiskFreeSpaceEx() <a href="https://github.com/qorelanguage/qore/issues/618">issue 618</a>)
    - assignment of a variable to itself is now illegal (<a href="https://github.com/qorelanguage/qore/issues/526">issue 526</a>)
    - extended qpp to support the 'final' class flag (<a href="https://github.com/qorelanguage/qore/issues/876">issue 876</a>)
    - extended qpp to support private members (<a href="https://github.com/qorelanguage/qore/issues/924">issue 924</a>)
    - added @ref <float>::infp() and @ref <float>::nanp() predicates to @ref float_type (<a href="https://github.com/qorelanguage/qore/issues/909">issue 909</a>)

    @subsection qore_0812_bug_fixes Bug Fixes in Qore
    - fixed format of octal constant - there was an error if a string contained octal constant that is shorter than 3 digit
    - <a href="../../modules/HttpServer/html/index.html">HttpServer</a> module fixes:
      - fixed a bug setting the response encoding in HttpServer::setReplyHeaders() where the Socket encoding was not set properly and therefore the encoding in the Content-Type in the response header did not necessarily match the encoding of the response
      - fixed a socket / connection performance problem with HTTPS listeners where the SSL connection was being negotiated inline with the accept instead of in the connection thread, thereby blocking new connections from being accepted
      - fixed bugs where URI strings were improperly encoded and decoded (also fixed in the <a href="../../modules/RestClient/html/index.html">RestClient</a> module)
      - fixed a bug in the <a href="../../modules/HttpServer/html/index.html">HttpServer</a> module where chunked sends were not received and decoded properly in all cases for handlers that did not explicitly handle chunked messages
      - fixed a bug in HttpServer::addListener() with an integer argument; a UNIX socket was opened instead of a wildcard listener on the given port
      - fixed typos causing bugs in HTTP error logging (<a href="https://github.com/qorelanguage/qore/issues/308">issue 308</a>)
      - fixed a bug formatting IPv6 host addresses in the return value to \c HttpServer::http_get_url_from_bind() (<a href="https://github.com/qorelanguage/qore/issues/821">issue 821</a>)
    - <a href="../../modules/RestClient/html/index.html">RestClient</a> module fixes:
      - fixed bugs where URI strings were improperly encoded and decoded (also fixed in the <a href="../../modules/HttpServer/html/index.html">HttpServer</a> module)
      - fixed a bug where URI paths were sent as relative paths instead of absolute paths
      - fixed issues where multiple leading \c "/" chars were sometimes present in the request URI path
      - fixed an issue where a trailing \c "/" char was sometimes added to the request URI path (<a href="https://github.com/qorelanguage/qore/issues/899">issue 899</a>)
    - <a href="../../modules/CsvUtil/html/index.html">CsvUtil</a> module fixes:
      - fixed a bug where the \c "format" field option was not usable with fields assigned type \c "*date"
      - fixed the default field type as "*string" (from "string") to avoid parsing and outputting empty strings for missing input data
    - <a href="../../modules/Schema/html/index.html">Schema</a> module fixes:
      - AbstractSchema::combineOptions() fails when an option variable contains @ref nothing instead of a valid hash
      - fixed a bug with <i>"insert-only reference data"</i> with the verbose option; the upsert strategy was changed to \c UpsertSelectFirst which means that insert-only reference data could also be updated
      - fixed a bug where it was not possible to provide Database options when creating schemas (<a href="https://github.com/qorelanguage/qore/issues/501">issue 501</a>)
    - <a href="../../modules/Mapper/html/index.html">Mapper</a> module fixes:
      - moved field length checks after all transformations have been applied
      - fixed bugs in the \c "timezone" and \c "input_timezone" options, documented those options
      - fixed a bug where \c "constant" field tags assigned to a value that evaluated to boolean @ref Qore::False "False" were not recognized (<a href="https://github.com/qorelanguage/qore/issues/610">issue 610</a>)
    - <a href="../../modules/SqlUtil/html/index.html">SqlUtil</a> module fixes:
      - fixed a bug with queries using a \a desc argument with the \a orderby query option with multiple sort columns; the \c "desc" string was added only to the last column but should have been added to all columns
      - fixed a bug where foreign key constraints with supporting indexes were not tracked and therefore schema alignment on DBs that automatically create indexes for foreign key constraints would fail
      - fixed a bug where driver-specific objects were not included when dropping a schema
      - fixed a bug in subquery handling where bind-by-value arguments from the subquery were lost
      - fixed a bug in the partition by/over operator where column names as given in the query argument hash were not properly recognized
      - fixed a bug in schema alignment; when aligning a schema and an index supporting a PK constraint is introduced in the new schema, the alignment would fail when a constraint is attempted to be disabled that doesn't exist
      - fixed a bug generating select statements for tables accessed through a synonym when used with join clauses; previously inconsistent schema prefixes could be used which could cause errors parsing the SQL statements generated
      - fixed a bug where the AbstractTable lock was held while executing SQL to determine the upsert strategy to use with UpsertAuto
      - fixed a bug where complex bind values as hashes (such as used by the pgsql and oracle drivers) were rejected by SqlUtil (<a href="https://github.com/qorelanguage/qore/issues/494">issue 494</a>) when updating
      - fixed a bug where wildcard columns in join tables were not working (<a href="https://github.com/qorelanguage/qore/issues/499">issue 499</a>)
      - fixed a bug in \c "op_in()" where invalid SQL was generated with an argument of 0 (<a href="https://github.com/qorelanguage/qore/issues/500">issue 500</a>)
      - fixed bugs in \c cop_seq() and \c cop_seq_currval() (<a href="https://github.com/qorelanguage/qore/issues/624">issue 624</a>)
      - fixed a bug in \c join_inner() where the \a cond argument was ignored (<a href="https://github.com/qorelanguage/qore/issues/645">issue 645</a>)
      - fixed \c "uop_lower()" and \c "uop_upper()" operators to allow nesting (<a href="https://github.com/qorelanguage/qore/issues/657">issue 657</a>)
      - fixed a bug where SqlUtil was generating invalid SQL for some DBs where a wilcard was used with explicit column names (<a href="https://github.com/qorelanguage/qore/issues/708">issue 708</a>)
      - fixed a bug where updating an index without any source constraints caused an invalid exception to be raised (<a href="https://github.com/qorelanguage/qore/issues/768">issue 768</a>)
      - fixed a bug in \c AbstractTable::update() with sequence operators (<a href="https://github.com/qorelanguage/qore/issues/942">issue 942</a>)
    - <a href="../../modules/OracleSqlUtil/html/index.html">OracleSqlUtil</a> module fixes:
      - fixed a bug where column names that are reserved words were not quoted in generated SQL
      - fixed bugs in \c cop_seq() and \c cop_seq_currval() (<a href="https://github.com/qorelanguage/qore/issues/624">issue 624</a>)
    - <a href="../../modules/PgsqlSqlUtil/html/index.html">PgsqlSqlUtil</a> module fixes:
      - fixed a bug in PgsqlTable::tryInsertImpl(); added an explicit \c "begin" call to make the savepoint work with PostgreSQL 9.3+ servers
      - fixed a bug retrieving foreign constraints; columns were not guaranteed to be returned in declaration order
      - fixed a bug handling tablespaces in unique constraints
      - fixed a bug handling \c "time" columns; they were being issued as \c "time6" instead of "time(6)" (<a href="https://github.com/qorelanguage/qore/issues/385">issue 385</a>)
      - fixed support for the following datatypes and aliases: \c "bit", \c "bit varying", \c "char", \c "character", \c "character varying", \c "char varying", \c "oid", \c "varchar"
      - fixed bugs in \c cop_seq() and \c cop_seq_currval() (<a href="https://github.com/qorelanguage/qore/issues/624">issue 624</a>)
    - <a href="../../modules/MysqlSqlUtil/html/index.html">MysqlSqlUtil</a> module fixes:
      - corrected support for the \c varbinary type (<a href="https://github.com/qorelanguage/qore/issues/403">issue 403</a>)
      - corrected support for the \c binary type (<a href="https://github.com/qorelanguage/qore/issues/524">issue 524</a>)
      - \c schema member incorrectly set by @ref Qore::SQL::AbstractDatasource::getUserName() "AbstractDatasource::getUserName()" instead of @ref Qore::SQL::AbstractDatasource::getDBName() "AbstractDatasource::getDBName()" (<a href="https://github.com/qorelanguage/qore/pull/519">issue 519</a>)
    -  <a href="../../modules/WebUtil/html/index.html">WebUtil</a> module fixes:
      - fixed a bug where template programs with @ref Qore::PO_ALLOW_BARE_REFS set did not work
      - fixed a bug serviing index files in \c FileHandler::tryServeRequest() where index files could be incorrectly served with a \c "204 No Content" response (<a href="https://github.com/qorelanguage/qore/issues/616">issue 616</a>)
    - <a href="../../modules/WebSocketHandler/html/index.html">WebSocketHandler</a> module fixes:
      - fixed a bug where the connection object was deleted when the connection closes which could cause excess exceptions in multithreaded server code
      - added the WebSocketConnection::connectionClosed() method to be called when the connection is closed
    - <a href="../../modules/WebSocketClient/html/index.html">WebSocketClient</a> module updates:
      - updated module to version 1.3
      - ignore \c SOCKET-NOT-OPEN errors when closing (server already closed the connection)
    - <a href="../../modules/RestHandler/html/index.html">RestHandler</a> module fixes:
      - fold all possible arguments in the REST request body into the argument hash so that complex REST requests can be made with clear URI strings
      - fixed a bug where an error calling an internal nonexistent method would be reported with an incorrect error message
      - send errors are now reported in the \c AbstractRestStreamRequestHandler object so they can be properly logged (<a href="https://github.com/qorelanguage/qore/issues/734">issue 734</a>)
      - unknown REST class errors with the base class are now reported consistently like all other such errors (<a href="https://github.com/qorelanguage/qore/issues/859">issue 859</a>)
      - fixed an issue where request URI paths with multiple consecutive \c "/" chars were handled incorrectly (<a href="https://github.com/qorelanguage/qore/issues/900">issue 900</a>)
    - <a href="../../modules/Util/html/index.html">Util</a> module fixes:
      - fixed \c normalize_dir_windows() handling of UNC paths (<a href="https://github.com/qorelanguage/qore/issues/813">issue 813</a>)
    - fixed a memory error in error-handling with type errors when parsing user module headers that could cause a crash
    - fixed a memory leak in @ref Qore::Socket::setWarningQueue() "Socket::setWarningQueue()": when a callback argument is used, the argument can be leaked when the @ref Qore::Socket "Socket" is destroyed
    - fixed a bug where the @ref Qore::HTTPClient "HTTPClient" class did not send the X.509 certificate and private key when making a client SSL connection
    - fixed a bug in the @ref Qore::Thread::ThreadPool "ThreadPool" class where an error in shutdown handling could cause a crash in rare conditions when @ref Qore::Thread::ThreadPool "ThreadPool" methods are called while the pool is shutting down
    - fixed a crashing bug initializing some lvalues with type restrictions; affected static class variables at least
    - fixed a bug where a class calling an overridden method in a base class constructor that referred to a member that should have been initialized in the subclass would be executed before the subclass's members were initialized causing the method call to fail
    - fixed a memory leak in classes with multiple inheritance and base classes that are inherited multiple times with member initialization
    - fixed a bug in the @ref include "%include" and @ref append-module-path "%append-module-path" parse directives where relative paths were not calculated from the script's directory but instead were calculated from the current working directory, causing such paths to fail
    - fixed a bug in @ref Qore::get_qore_library_info() that could cause a crash due to treating the \a Build attribute as a string when it was an integer
    - fixed a bug in the @ref divide_equals_operator "divide-equals (/=) operator" where an exception was not thrown when an operand of zero with arbitrary-precision numeric arguments is used
    - fixed a bug where the connection mode would be reset for every connection in the @ref Qore::FtpClient class
    - fixed a bug in the @ref Qore::FtpClient class where connection problems in the data channel when executing certain FTP commands could cause a crash due to missing error checking
    - fixed a bug in Qore's internal strcasestr() function on platforms that do not support this function (ex: Solaris) that could result in a crash
    - fixed a bug in Qore where string data formatted with \c %%n, \c %%N, or \c %%y could be added to another string with a different character encoding without any automatic conversions, therefore resulting in an improperly-encoded string
    - fixed a crash when parsing when parsing function, method, or closure arguments when either of the @ref duplicate-local-vars or @ref duplicate-block-vars warnings are set due to an error handling thread-local variable info in parse initialization
    - fixed a bug where code with mixed coding styles (old and new) could result in invalid parse errors when parsing base class constructor calls to a base class defined in another coding style
    - fixed a bug where an HTTP response with an unknown \c Content-Encoding header would cause a crash
    - fixed a memory error with receiving HTTP chunked data with receive callbacks where the buffer object was reset with reference counts > 1
    - fixed a bug in the @ref Qore::FtpClient "FtpClient" class where socket errors would not cause the connection to be closed automatically and therefore further use of the object required a manual disconnect even though the object supports transparent auto-reconnection
    - fixed a bug where conversions from float to number would introduce inaccuracy in the arbitrary-precision number; ex: <code>737.38.toNumber() -> 737.3799999999999954525264911353588104248</code>
    - fixed a bug where @ref requires "%requires" would fail loading a user module inside a @ref try-module "%try-module" block
    - fixed a bug in @ref Qore::Program::importClass() where the import would fail if a namespace-justified class name was given and any element of the namespace path didn't already exist in the target whereas the same import would succeed if the namespace were omitted in the call
    - fixed bugs in @ref Qore::Program::importClass(), @ref Qore::Program::importFunction(), and @ref Qore::Program::importGlobalVariable() when namespace-justified arguments were given, in this case when namespaces were created in the target, the internal root namespace index was not updated so the imported objects could not be found with namespace-justified references until the root indexes were updated
    - fixed a bug in the @ref requires "%requires" directive where relative paths were not calculated from the script's directory but rather from the current working directory
    - fixed various bugs in path handling on Windows in the following areas:
      - @ref Qore::basename()
      - @ref Qore::get_script_dir()
      - @ref Qore::get_script_path()
      - @ref Qore::get_script_name()
      - @ref Qore::Dir
      - module importing and include file handling
    - fixed a bug in parsing constant value assignment expressions where such expressions could use or instantiate classes with uncommitted changes and therefore a crash could result
    - fixed a bug in user module initialization and destruction where call references were not accepted, contrary to the documentation and design goals
    - fixed a bug in @ref Qore::Socket::acceptSSL() and @ref Qore::Socket::connectSSL() where the timeout argument was not respected for SSL protocol negotation by implementing non-blocking I/O support for the internal SSL calls for upgrading the socket connection
    - fixed a memory leak in exception handling in the @ref Qore::FtpClient::put() method (thanks to nros)
    - fixed a memory error in string handling in the @ref Qore::FtpClient class's FTP response handling code
    - fixed a bug in aligning table data in the sqlutil example program
    - fixed a bug when loading modules by a path argument; if the module is already loaded, then do not throw an exception
    - adjusted the stack guard buffer for x86_64 from 20K -> 32K which solved some rare crashes related to stack exhaustion (ex: make check works consistently now on x86_64 Linux)
    - fixed a bug handling HTTP send callbacks that returned zero-length strings and binary objects which would cause invalid chunked data to be sent violating the HTTP protocol
    - fixed a bug in the @ref Qore::SQL::DatasourcePool::getServerVersion() "DatasourcePool::getServerVersion()" method where the connection to the server was not guaranteed to be in place before the call, in case of connection errors in the pool a crash could result
    - fixed a crash in @ref Qore::FileLineIterator::copy() when no \a eol attribute is set
    - fixed a bug importing invalid user modules with no module declaration
    - fixed bugs in @ref Qore::Socket::accept() and @ref Qore::Socket::acceptSSL() where the SSL configuration was not copied to the new @ref Qore::Socket
    - fixed some object encapsulation violation bugs where access to methods of a privately-inherited class was allowed from a subclass in certain situations
    - fixed inconsistent object encapsulation enforcement with method references; if a reference to a method is created inside the class, then when executed the call inherits the access rights at the time of creation
    - fixed inconsistent thread gating for code data structures in @ref Qore::Program "Program" containers that could have theoretically lead to crashes in @ref Qore::Program "Program" containers that parse code while threads are running
    - fixed a bug in @ref Qore::Program::importFunction() with function names with a namespace path
    - fixed a bug in closure calls when a closure is called from within a closure and referes to closure-bound locally variables in the internal closure call which would previously result in a crash
    - fixed a parse-time memory leak in call reference calls when the callable object is resolved from a class constant
    - fixed a bug in maintaining the conditional compilation status when parsing @ref include "%include" directives and @ref requires "%requires" directives with user modules
    - fixed an obscure bug when a thread terminates in a  @ref Qore::Program "Program" object after the Program container itself has already been deleted where the termination would hang while waiting for the Program's thread count to reach zero while the last thread doing the waiting also held the last thread reference
    - fixed a bug where incompatible class definitions were not verified at parse time which could cause a crash in debug builds and unpredictable behavior in non-debug builds
    - fixed a race condition in finalizing thread-local data in  @ref Qore::Program "Program" objects during Program destruction that could lead to a runtime crash
    - fixed a crash when user modules have recursive dependencies
    - fixed a bug with @ref push-parse-options "%push-parse-options" when used multiple times in the same file; now multiple appearances of this parse directive are ignored
    - fixed a bug initializing static class variables in the parse commit phase where a crash could result due to an error in managing parse commit dependencies
    - fixed @ref Qore::is_writable():
      - on Windows when used with a directory
      - on UNIX to return a value for the current permissions the program is running under
    - fixed a bug in @ref Qore::regex_extract() and in the @ref regex_extract_operator where the result buffer was not resized when it was too small, limiting regular expressions to nine subpatterns; the maximum has been raised to between 90 and 100 before an exception is raised (since the subpattern buffer is allocated on the stack, we need to enforce a limit)
    - fixed a bug with the @ref cast "cast<>() operator where compatible classes were not recognized at runtime that would otherwise be recognized correctly without the cast
    - fixed the return type in @ref Qore::getcwd() to @ref string_or_nothing_type "*string"
    - fixed a bug in the @ref return "return statement" where the runtime return type was used at parse time which did not work when parsing embedded code
    - fixed a bug validating return values in method evaluation that could lead to a qore crash
    - fixed a bug in the @ref requires "%requires" directive when applied to builtin features where code to manage user module dependencies was inappropriately applied
    - fixed a bug nesting 3 levels or more of parse conditionals (@ref ifdef "%ifdef" and @ref ifndef "%ifndef") where the conditional parse state could be lost (and an assertion was made in debug mode)
    - fixed a bug where ==, >, and < operators applied type precedence incorrectly when applying optimizations at parse time in relation to arbitrary-precision numeric values
    - fixed a static memory leak in the parser handling out of line method declarations
    - fixed a bug in handling socket disconnection errors in SSL operations where the SSL helper object was deleted and then used causing a crash
    - fixed a bug where @ref deprecated and @ref return-value-ignored warnings were reported at the incorrect source location
    - fixed a bug in @ref Qore::set_thread_init() where thread initialization did not occur when foreign threads attached to a @ref Qore::Program object with thread initialization set
    - fixed a bug in call references and objects by replacing string references to the containing Program object with weak references which solved a recursive reference / memory leak issue
    - fixed a memory leak when a thread init call reference was used with @ref Qore::Program objects
    - fixed bugs in Qore SSL socket handling when the remote connection is disconnected while performing an SSL upgrade (client or server) that could cause a crash
    - fixed a bug where the sending an invalid HTTP header to the @ref Qore::Socket::sendHTTPResponse() method could cause a crash
    - fixed bugs in @ref Qore::system() "system()":
      - the shell was not being used to execute commands with commands where shell meta-characters were not found with a manual search which caused such commands to fail; additionally \c & (ampersand) characters were not recognized as shell meta-characters
      - fixed problems with signal handling in child processes on UNIXes: @ref Qore::system() "system()" now always performs a \c fork(2), enables all signals, and calls <tt>execl("/bin/sh", "sh", "-c", </tt><i>command</i><tt>, 0)</tt> in the child process (on UNIX systems; on Windows, system(3) is used directly as before)
    - fixed a race condition in the @ref Qore::SQL::DatasourcePool "DatasourcePool" class when opening new datasources after a connection error in the first datasource which could cause a crash.  Now the first datasource is no longer a "special" datasource used for configuration information; configuration information is contained in a separate object which serves as an internal Datasource factory
    - fixed a problem where \c SIGCHLD was blocked by default which caused deadlocks when spawning child processes that in turn waited on grandchild processes - now %Qore no longer blocks \c SIGCHLD on UNIX platforms
    - fixed a bug in BinaryNode::clear() where the internal pointer was freed but not set to 0 leading to a subsequent crash when the object is destroyed; affected HTTPClient chunked reads of binary data when used with a callback
    - fixed a bug where the runtime exception location could be reported in the wrong location
    - fixed a bug where the bzip2 library can request a buffer size that could not be handled by the bzip2 library which is not handled by qore and causes a crash while decompressing certain input
    - fixed a bug handling closure-bound local variables when closures are created in the background operator expression that caused a core dump
    - fixed the precedence of the @ref assignment_operator "assignment operator (=)"; now the precedence of this operator is the same as the other assignment operators (@ref plus_equals_operator "+=", @ref minus_equals_operator "-=", @ref multiply_equals_operator "*=", and @ref divide_equals_operator "/=", etc); this does not break any code, but does align %Qore with other programming languages (such as C, among others) and allows for expressions such as @code{.py} a = b += 2@endcode to be correctly parsed
    - fixed a parse-time bug in the @ref trim "trim operator" where the operator's return type was incorrectly returned as @ref int_type "int" instead of the type of the lvalue
    - fixed a bug initializing object members with a closure that refers to \a self
    - fixed bugs in the documentation and return types of:
      - @ref Qore::ReadOnlyFile::readBinaryFile()
      - @ref Qore::ReadOnlyFile::readTextFile()
    - fixed a bug in @ref Qore::GetOpt::parse(softlist), @ref Qore::GetOpt::parse2(softlist), and @ref Qore::GetOpt::parse3(softlist) where call-by-value and copy-on-write semantics were not enforced and a shared list argument could be modified
    - fixed a bug in zoneinfo file parsing where invalid bands with no UTC offset changes against the previous band could cause invalid date/time values to be displayed by Qore for dates on the invalid transition
    - fixed a bug where imported global variables (@ref Qore::Program::importGlobalVariable()) were added to the pending global variable list and therefore were removed if a parse exception occurred, hwoever the namespace indexes remained, which could lead to unexpected problems at runtime including a crash.  Additionally the pending global variable list was not checked which could lead to a memory leak if the a single global variable name is pending, imported, and then committed to the @ref Qore::Program "Program" object.
    - fixed memory errors managing program feature lists in the CharPtrList class by copying string memory instead of using sometimes temporary values in the list
    - fixed minor bugs with directive parsing, mostly related to error reporting
    - fixed bugs in relative date arithmetic where operands were swapped with the @ref minus_operator "- operator" if the first operand was a @ref relative_dates "relative date/time value", additionally an operation with the @ref minus_operator "- operator" where the first operand is a @ref relative_dates "relative date" and the second operand is a @ref absolute_dates "absolute date" is now calculated using the @ref absolute_dates "absolute date"'s epoch offset (offset in seconds and microseconds from \c 1970-01-01Z), and a @ref relative_dates "relative date/time value" is produced
    - fixed a bug normalizing the result of date arithmetic between hour and minute components of @ref relative_dates "relative date/time value"
    - fixed a bug where time components of absolute date/time values before the UNIX epoch were returned with invalid values
    - fixed a bug where the @ref exec-class "%exec-class" directive did not check for classes with unimplemented abstract variants
    - fixed a bug where the @ref push "push" and @ref unshift "unshift" operators applied to a variable declared as softlist did not use the default value
    - fixed a bug where calls to @ref Qore::HTTPClient::setConnectTimeout() had no effect (<a href="https://github.com/qorelanguage/qore/issues/323">issue 323</a>)
    - fixed several bugs with logical comparison operators and arbitrary-precision numeric values (<a href="https://github.com/qorelanguage/qore/issues/330">issue 330</a>)
    - fixed a bug where @ref Qore::HashListIterator (and therefore @ref <hash>::contextIterator()) would not iterate a simple hash with non-list values once but would instead silently ignore the hash (<a href="https://github.com/qorelanguage/qore/issues/336">issue 336</a>)
    - fixed a bug where a warning was not always issued when square brackets were used on unsuitable types (<a href="https://github.com/qorelanguage/qore/issues/184">issue 184</a>), internally ported the square bracket operator to the C++ QoreOperatorNode hierarchy
    - fixed a bug handling return type information for method and pseudo-method calls; uninitialized memory could be used which could cause a runtime crash (<a href="https://github.com/qorelanguage/qore/issues/364">issue 364</a>)
    - corrected the name of the @ref modulo_operator "modulo operator" (was incorrectly referred to as the "modula" operator earlier: <a href="">issue 389</a>)
    - fixed a bug handling identifiers in parentheses used to dereference hashes or objects; the identifer is not resolved properly whereas previoulsy it was incorrectly interpreted as a string literal (<a href="https://github.com/qorelanguage/qore/issues/416">issue 416</a>)
    - fixed a bug with handling local variables in const initializers (<a href="https://github.com/qorelanguage/qore/issues/421">issue 421</a>)
    - fixed a bug where \c select(2) was called after \c EINTR without reinitializing the descriptor array argument (<a href="https://github.com/qorelanguage/qore/issues/435">issue 435</a>)
    - fixed a crashing bug on all platforms where select(2) was being called with socket descriptor values > \c FD_SETSIZE (<a href="https://github.com/qorelanguage/qore/issues/436">issue 436</a>)
    - fixed inconsistencies @ref reldate_comparisons "comparing relative date/time values" (<a href="https://github.com/qorelanguage/qore/issues/437">issue 437</a>)
    - fixed a bug where @ref on_exit and @ref on_error statements were not being executed if an exception was raised in an earlier-executed @ref on_exit, @ref on_error, or @ref on_success statement (<a href="https://github.com/qorelanguage/qore/issues/380">issue 380</a>)
    - fixed a bug where @ref Qore::HTTPClient::get() and @ref Qore::HTTPClient::post() would try to retrieve a message body even if <tt>Content-Length: 0</tt> was returned (or if no \c Content-Length header was returned at all) which would result in a deadlock until the server would close the connection (<a href="https://github.com/qorelanguage/qore/issues/434">issue 434</a>)
    - fixed a bug where regular expression substitution would go into an infinite loop when used with an empty pattern and the global flag (@ref Qore::RE_Global, <a href="https://github.com/qorelanguage/qore/issues/329">issue 329</a>)
    - fixed a bug with connection handling in the @ref Qore::SQL::SQLStatement "SQLStatement" class; an exception is now thrown if a @ref Qore::SQL::SQLStatement "SQLStatement" object tries to execute its prepared SQL on a connection other than the original connection used to prepare the statement (<a href="https://github.com/qorelanguage/qore/issues/465">issue 465</a>)
    - fixed a bug where @ref Qore::is_executable() would return NOTHING instead of False (as per documentation) when called with non-existent path as it's parameter (<a href="https://github.com/qorelanguage/qore/issues/470">issue 470</a>)
    - fixed precedence of logical and bitwise \ref operators (<a href="https://github.com/qorelanguage/qore/issues/481">issue 481</a>)
    - fixed a bug where nested lists were not parsed correctly in some cases (<a href="https://github.com/qorelanguage/qore/issues/320">issue 320</a>)
    - fixed a bug where the type of catch parameter was ignored (<a href="https://github.com/qorelanguage/qore/issues/28">issue 28</a>)
    - fixed a bug where namespace hierarchies were not indexed during parse time when added to already-committed namespaces which lead to symbol resolution errors for valid code (<a href="https://github.com/qorelanguage/qore/issues/538">issue 538</a>)
    - fixed a bug where a @ref Qore::Socket "Socket" operation attempted in another thread while a callback operation on the same socket was in progress would result in a confusing error message (<a href="https://github.com/qorelanguage/qore/issues/530">issue 530</a>)
    - fixed a bug where local variable declarations in class member initialization expressions caused a crash (<a href="https://github.com/qorelanguage/qore/issues/574">issue 574</a>)
    - fixed a bug where HTTP data in HTTP socket events was modified even though it was shared which caused data consistency problems and crashes in the worst case (<a href="https://github.com/qorelanguage/qore/issues/576">issue 576</a>)
    - fixed a bug where the `+=` operator handled NOTHING values incorrectly (<a href="https://github.com/qorelanguage/qore/issues/582">issue 582</a>)
    - fixed a bug where a non-numeric define specified on the command line could cause a crash (<a href="https://github.com/qorelanguage/qore/issues/583">issue 583</a>)
    - fixed a bug where the @ref Qore::SQL::SQLStatement::describe() method would not grab the transation lock even when statements were implicitly executed (<a href="https://github.com/qorelanguage/qore/issues/591">issue 591</a>)
    - fixed the order of initialization of class members (<a href="https://github.com/qorelanguage/qore/issues/42">issue 42</a>)
    - fixed a bug in @ref Qore::TimeZone::date(string) where the date returned was in the current contextual time zone and not that of the object (<a href="https://github.com/qorelanguage/qore/issues/584">issue 584</a>)
    - fixed a bug parsing windows paths in URLs with @ref Qore::parse_url() (<a href="https://github.com/qorelanguage/qore/issues/618">issue 618</a>)
    - fixed a bug in @ref Qore::TimeZone::constructor(string) on Windows when used with an absolute path (<a href="https://github.com/qorelanguage/qore/issues/626">issue 626</a>)
    - fixed an I/O-handling bug in the @ref Qore::ReadOnlyFile and @ref Qore::File classes where I/O errors in read operations were silently ignored (<a href="https://github.com/qorelanguage/qore/issues/627">issue 627</a>)
    - fixed bugs in @ref Qore::ReadOnlyFile::readTextFile() and @ref Qore::ReadOnlyFile::readBinaryFile() would return @ref nothing instead of an empty object when reading empty files; now empty objects are returned in these cases (<a href="https://github.com/qorelanguage/qore/issues/508">issue 508</a>)
    - fixed a bug in *printf() outputs on Windows with scientific notation with floating-point values (<a href="https://github.com/qorelanguage/qore/issues/631">issue 621</a>)
    - fixed a bug where the precision of numbers during arithmetic operations was not adjusted correctly (<a href="https://github.com/qorelanguage/qore/issues/630">issue 630</a>, <a href="https://github.com/qorelanguage/qore/issues/908">issue 908</a>)
    - fixed a bug where the type of subtraction of two numbers was inferred as NOTHING during parsing (<a href="https://github.com/qorelanguage/qore/issues/636">issue 636</a>)
    - fixed a bug on Windows with @ref Qore::Dir::create() (<a href="https://github.com/qorelanguage/qore/issues/643">issue 643</a>)
    - fixed a bug where CRLF line endings were not handled correctly by the %exec-class parse directive (<a href="https://github.com/qorelanguage/qore/issues/653">issue 653</a>)
    - fixed a bug on Windows where @ref Qore::glob() would return paths beginning with \c "." by default (<a href="https://github.com/qorelanguage/qore/issues/660">issue 660</a>)
    - fixed a bug on Windows where @ref Qore::glob() would fail on \c "\*" or \c "/*" (<a href="https://github.com/qorelanguage/qore/issues/664">issue 664</a>)
    - fixed a bug on Windows where @ref Qore::glob() would not return paths in sorted order by default (<a href="https://github.com/qorelanguage/qore/issues/665">issue 665</a>)
    - fixed a bug on Windows where the @ref Qore::Dir class would incorrectly normalize UNC paths by stripping the leading backslash (<a href="https://github.com/qorelanguage/qore/issues/666">issue 666</a>)
    - fixed a bug where the @ref int_type "int" type restriction would accept any data type at runtime instead of throwing a \c RUNTIME-TYPE-ERROR exception (<a href="https://github.com/qorelanguage/qore/issues/683">issue 683</a>)
    - fixed bugs reporting the current method context with certain @ref Qore::HTTPClient "HTTPClient" methods that would report the @ref Qore::Socket "Socket" class instead (<a href="https://github.com/qorelanguage/qore/issues/689">issue 689</a>)
    - fixed a bug handling aborted HTTP chunked transfers; now any data available for reading on a socket when a chunked transfer is aborted is read instead of having a \c SOCKET-SEND-ERROR thrown when the remote end closes the socket during the transfer (<a href="https://github.com/qorelanguage/qore/issues/691">issue 691</a>)
    - fixed a bug with socket handling where SSL send failures did not cause an exception to be thrown in all cases (<a href="https://github.com/qorelanguage/qore/issues/732">issue 732</a>)
    - fixed a bug on Windows where @ref Qore::glob() returned files matched without the leading path component (<a href="https://github.com/qorelanguage/qore/issues/761">issue 761</a>)
    - fixed a bug with socket connection refused handling on Windows where connections were waiting until the timeout instead of returning an error immediately (<a href="https://github.com/qorelanguage/qore/issues/763">issue 763</a>)
    - fixed a bug where it was not possible to escape an escape character before a \c '$' character in a regular expression substitution target string (<a href="https://github.com/qorelanguage/qore/issues/777">issue 777</a>)
    - fixed a bug where object member references were treated as expressions returning a constant value which could cause a crash when used in an expression used to initialize a constant value at parse time (<a href="https://github.com/qorelanguage/qore/issues/817">issue 817</a>)
    - fixed a bug parsing IPv6 localhost (\c "::") with @ref Qore::parse_url() (<a href="https://github.com/qorelanguage/qore/issues/822">issue 822</a>)
    - fixed a bug in Windows timezone handling caused by erroneous region names (<a href="https://github.com/qorelanguage/qore/issues/824">issue 824</a>)
    - fixed an internal memory-handling bug that caused a crash when cleaning up the qore library on FreeBSD with clang++ and possibly other platforms (<a href="https://github.com/qorelanguage/qore/issues/839">issue 839</a>)
    - fixed a bug where \c CALL-WITH-TYPE-ERROR exceptions were thrown based on the parse options in the caller instead of in the target when calling across a @ref Qore::Program "Program" barrier (<a href="https://github.com/qorelanguage/qore/issues/841">issue 841</a>)
    - fixed a bug where @ref Qore::is_writable() and @ref Qore::is_readable() could return an incorrect value in some cases (<a href="https://github.com/qorelanguage/qore/issues/852">issue 852</a>)
    - fixed a bug where @ref Qore::format_number() would return an invalid string when the number of decimals to be returned was 0 (<a href="https://github.com/qorelanguage/qore/issues/851">issue 851</a>)
    - fixed a bug where the @ref delete "delete" and @ref remove "remove" operators would incorrectly create hash keys when attempting to delete inside complex hash structures with non-existent keys (<a href="https://github.com/qorelanguage/qore/issues/855">issue 855</a>)
    - fixed a bug where duplicate global variable declarations caused a crash (<a href="https://github.com/qorelanguage/qore/issues/891">issue 891</a>)
    - fixed a memory leak in @ref Qore::SQL::DatasourcePool "DatasourcePool" initialization when the minimum connections cannot be established (<a href="https://github.com/qorelanguage/qore/issues/994">issue 994</a>)
    - fixed handling of NaN values in logical operators (<a href="https://github.com/qorelanguage/qore/issues/915">issue 915</a>)
    - fixed sort_descending_stable so that it keeps (instead of reversing) the original order of items that compare equal (<a href="https://github.com/qorelanguage/qore/issues/940">issue 940</a>)
    - fixed a bug in \c copy() method argument parsing; compatible type declarations were not accepted (<a href="https://github.com/qorelanguage/qore/issues/946">issue 946</a>)

    @section qore_0811 Qore 0.8.11

    @par Release Summary
    Minor bugfix release for UNIX, major bugfixes for Windows

    @subsection qore_0811_new_features New Features in Qore
    - added the @ref Qore::AFMap and @ref Qore::AFStrMap constants
    - <a href="../../modules/WebUtil/html/index.html">WebUtil</a> updates:
      - added logic to the default file serving code to determine if the file is a binary or text file from the MIME type
    - @ref Qore::HTTPClient::sendWithSendCallback() "HTTPClient::sendWithSendCallback()" and @ref Qore::HTTPClient::sendWithSendCallback() "HTTPClient::sendWithSendCallback()" updated such that if a response is received while the chunked send operation is still in progress, an error is assumed, the send operation is aborted, and the response header is read immediately

    @subsection qore_0811_bug_fixes Bug Fixes in Qore
    - Windows fixes:
      - fixed TimeZone copying to use the standard name instead of the display name so that the info can be found in the registry
      - <a href="../../modules/Util/html/index.html">Util</a> module fixes:
        - fixed get_random_string() on Windows
        - fixed absolute_path_windows()
      - <a href="../../modules/HttpServer/html/index.html">HttpServer</a> module fixes:
        - when binding a wildcard address with @ref Qore::AF_UNSPEC "AF_UNSPEC" on Windows with HttpServer::addListeners()
          and both IPv6 and IPv4 addresses are returned, bind both addresses since Windows doesn't direct the IPv4 requests to the wildcard-bound IPv6 listener
      - fixed file reading by always opening in binary mode
      - added support for the WSAECONNABORTED socket error
      - replaced Mime::MultiPartMessage::getRandomString() with Util::get_random_string() to make it work on Windows
    - fixed a bug in the DBI layer where calling @ref Qore::SQL::SQLStatement::describe() "SQLStatement::describe()" would crash when called with an older module that did not implement this method
    - other fixes in the <a href="../../modules/Util/html/index.html">Util</a> module (in addition to the Windows-specific fixes above):
      - fixed parse_to_qore_value() with hashes with a comma in the first key name
      - read from /dev/urandom instead of /dev/random since reads from the latter can block for long periods to fill the entropy pool
    - do not start signal thread after a fork() if signal handling is enabled, pthread_create() is not async-signal safe (on FreeBSD at least this reliably causes segfaults)

    @section qore_0810 Qore 0.8.10

    @par Release Summary
    Major release with many many bugfixes and new features such as much improved HTTP and REST support (ex: chunked transfer support + new
    client and server classes for REST support for chunked transfers and data streaming), improved DB support
    (ex: new <a href="../../modules/Schema/html/index.html">Schema</a> module, <a href="../../modules/SqlUtil/html/index.html">SqlUtil</a> improvements),
    and much more.

    @subsection qore_0810_new_features New Features in Qore
    - better HTTP support; support for chunked sends and receives for streaming data over HTTP and other improvements:
      - @ref Qore::HTTPClient::sendWithSendCallback() "HTTPClient::sendWithSendCallback()"
      - @ref Qore::HTTPClient::sendWithRecvCallback() "HTTPClient::sendWithRecvCallback()"
      - @ref Qore::HTTPClient::sendWithCallbacks() "HTTPClient::sendWithCallbacks()"
      - @ref Qore::HTTPClient::setPersistent() "HTTPClient::setPersistent()"
      - @ref Qore::Socket::readHTTPChunkedBodyBinaryWithCallback() "Socket::readHTTPChunkedBodyBinaryWithCallback()"
      - @ref Qore::Socket::readHTTPChunkedBodyWithCallback() "Socket::readHTTPChunkedBodyWithCallback()"
      - @ref Qore::Socket::sendHTTPMessageWithCallback() "Socket::sendHTTPMessageWithCallback()"
      - @ref Qore::Socket::sendHTTPResponseWithCallback() "Socket::sendHTTPResponseWithCallback()"
      - @ref Qore::Socket::pendingHttpChunkedBody() "Socket::pendingHttpChunkedBody()"
    - added a minimum body size threshold for compression to <a href="../../modules/HttpServer/html/index.html">HttpServer</a>
    - <a href="../../modules/RestClient/html/index.html">RestClient</a> module updates:
      - configurable content encoding for send request message bodies is now supported (ie optional compression)
    - new user modules:
      - <a href="../../modules/Schema/html/index.html">Schema</a>: for DB-independent schema management
    - new public C++ socket performance instrumentation API
    - new functions:
      - @ref Qore::close_all_fd()
    - new constants:
      - @ref Qore::Err::ESRCH "ESRCH": search error
    - getModuleHash() and getModuleList() no longer return the \c "filename" key when run in a @ref Qore::Program "Program" context with @ref Qore::PO_NO_EXTERNAL_INFO set
    - <a href="../../modules/SqlUtil/html/index.html">SqlUtil</a> updates:
      - added insert operator support; for example, for inserting with values from sequences
      - added new upsert constant maps
      - added static SqlUtil::AbstractSqlUtilBase::getDatasourceDesc() method
      - added new Table::insertFromSelect*() variants taking Table arguments
      - added SqlUtil::Table::checkExistence() method
      - added support for the \c "forupdate" select option
    - <a href="../../modules/OracleSqlUtil/html/index.html">OracleSqlUtil</a> updates:
      - fixed selects with "limit" but no "offset"
      - convert date/time values to timestamps with microseconds resolution instead of dates with second resolution when dynamically inserting values as strings in SQL (binding by value not affected)
    - <a href="../../modules/CsvUtil/html/index.html">CsvUtil</a> module updates:
      - added the \c "write-headers" option to \c CsvUtil::AbstractCsvWriter and subclasses to enable headers to be suppressed
      - added the \c "optimal-quotes" option to \c CsvUtil::AbstractCsvWriter and subclasses to enable more efficient csv output (now the default)
    - added @ref Qore::SQL::AbstractDatasource::currentThreadInTransaction() "AbstractDatasource::currentThreadInTransaction()" which is reimplemented as @ref Qore::SQL::Datasource::currentThreadInTransaction() "Datasource::currentThreadInTransaction()" and @ref Qore::SQL::DatasourcePool::currentThreadInTransaction() "DatasourcePool::currentThreadInTransaction()"; the base class method throws an exception when called; it was not added as an abstract method in order to not break existing subclasses of AbstractDatasource
    - enhanced module license support
      - module license strings may now be specified in binary and user modules
      - @ref Qore::getModuleHash() and @ref Qore::getModuleList() now report license information for each module

    @subsection qore_0810_bug_fixes Bug Fixes in Qore
    - fixed an issue with class constant parse initialization where invalid recursive class constant definition parse exceptions could be raised and in some cases also crashes could result
    - <a href="../../modules/SmtpClient/html/index.html">SmtpClient</a> module: fixed missing username and missing password errors
    - fixed a bug where a qore switch statement with no case conditions and only a default label would erroneously never have it's default code executed
    - fixed a reference leak related to exception handling with invalid arguments with @ref Qore::Socket::setWarningQueue() and @ref Qore::HTTPClient::setWarningQueue()
    - fixed several bugs where the parse location could be reported incorrectly for type errors regarding in-object variable references
    - fixed a bug where an error could result with @ref Qore::Thread::Condition::wait() "Condition::wait()" with timeouts > 2147483648ms
    - fixed bugs handling "bigint" and "double precision" column types with schema alignments with the <a href="../../modules/PgsqlSqlUtil/html/index.html">PgsqlSqlUtil</a> module
    - fixed a bug handling parse initialization of constant values requiring run-time evaluation after other parse exceptions have been raised that could cause a parse-time crash
    - fixed a bug where qore could crash on exit with certain openssl versions by calling ERR_remove_state(0) in the main thread's cleanup function
    - fixed a bug where qore could crash on exit due to user module destruction not taking into consideration user module dependencies
    - fixed a bug in schema management in <a href="../../modules/SqlUtil/html/index.html">SqlUtil</a> where excessively verbose column aliases were used that caused errors when automatically updating columns with existing rows and new default values and non-null contraints with PostgreSQL databases
    - fixed a bug where a call reference to an abstract object method returned from an abstract class could be executed even though it must have been instantiated by a concrete subclass
    - fixed a bug where a valid call reference to a private object method was created within the class, then in some cases an object protection exception was raised when the call reference was called outside the class
    - fixed a bug in the <a href="../../modules/RestClient/html/index.html">RestClient</a> module when the yaml binary module is not available
    - fixed programmatic select queries with "limit" but no "offset" in <a href="../../modules/OracleSqlUtil/html/index.html">OracleSqlUtil</a>
    - fixed a bug in @ref Qore::Program::importFunction() where only the committed function list was checked when importing functions with a specific target namespace path
    - fixed a bug in @ref Qore::Program::importClass() where only the committed class list was checked when importing functions with a specific target namespace path
    - fixed a bug when parsing subnamespaces into a parent namespace where the subnamespace already exists (either in the committed list or in the pending list)
    - fixed a memory and reference leak caused by recursive references when closures encapsulating an object's scope are assigned to or accessible from members of the object by making references to the object from within a closure encapsulating the object's state weak references instead of strong references
    - fixed schema information classes when the "string-numbers" driver option is enabled
    - fixed crashing bugs in @ref Qore::get_thread_data() in certain use cases
    - fixed a bug in <a href="../../modules/SqlUtil/html/index.html">SqlUtil</a> where select and row iterator operations could fail with certain select hash arguments without a \c "columns" entry but where column names were otherwise required
    - fixed a bug in HTTP response parsing where case-signficant comparisons where being made with certain critical header values
    - fixed a bug handling thread cancellation with the @ref Qore::Thread::ThreadPool "ThreadPool" class
    - fixed several race conditions and potential deadlocks in @ref Qore::Thread::ThreadPool "ThreadPool" destruction with active threads in the pool

    @section qore_089 Qore 0.8.9

    @par Release Summary
    Major release with many new features and also many bugfixes.

    @subsection qore_089_new_features New Features in Qore
    - <a href="../../modules/CsvUtil/html/index.html">CsvUtil</a> module updates:
      - new classes:
        - \c CsvAbstractIterator: base abstract iterator class for iterating line-based CSV data
        - \c CsvDataIterator: iterator class allowing for CSV string data to be processed line by line on a record basis
        - \c AbstractCsvWriter: a base class for new CSV writer implementations
        - \c CsvFileWriter: CSV file writer class
        - \c CsvStringWriter: CSV in memory writer class
      - implemented support for allowing subclasses of CsvFileIterator to implement support for other custom types
      - no need to set \c "headers" in the constructor if \c "fields" are set; headers are assumed to be the field labels in the same order
    - added the @ref Qore::encode_url() function with <a href="http://tools.ietf.org/html/rfc3986#section-2.1">RFC 3986 section 2.1</a> compliance
    - @ref Qore::decode_url() function updated to decode UTF-8 encoded characters according to <a href="http://tools.ietf.org/html/rfc3986#section-2.1">RFC 3986 section 2.1</a>
    - added get_byte_size() and get_marketing_byte_size() to the <a href="../../modules/Util/html/index.html">Util</a> module
    - the error message now includes the module path used for the search when a module cannot be found in the module path
    - @ref Qore::SQL::DatasourcePool "DatasourcePool" enhancements:
      - new method: @ref Qore::SQL::DatasourcePool::clearWarningCallback() "DatasourcePool::clearWarningCallback()"
      - new method: @ref Qore::SQL::DatasourcePool::setWarningCallback() "DatasourcePool::setWarningCallback()"
      - new method: @ref Qore::SQL::DatasourcePool::getUsageInfo() "DatasourcePool::getUsageInfo()"
      - new method: @ref Qore::SQL::DatasourcePool::setErrorTimeout() "DatasourcePool::setErrorTimeout()"
      - new method: @ref Qore::SQL::DatasourcePool::getErrorTimeout() "DatasourcePool::getErrorTimeout()"
      - new method: @ref Qore::SQL::DatasourcePool::setEventQueue() "DatasourcePool::setEventQueue()"
      - new method: @ref Qore::SQL::DatasourcePool::clearEventQueue() "DatasourcePool::clearEventQueue()"
      - the new methods allow for monitoring @ref Qore::SQL::DatasourcePool "DatasourcePool" objects for pool contention issues (in case the pool needs to be resized), for throwing an exception if a connection is not acquired within the error timeout period (new default: 2 minutes), and for DBI drivers to raise warnings on an event queue that can be monitored in a separate thread
      - additionally connection acquisition statistics are tracked and returned in @ref Qore::SQL::DatasourcePool::getUsageInfo() "DatasourcePool::getUsageInfo()" (total requests, hits, maximum wait time)
    - @ref Qore::SQL::Datasource "Datasource" enhancements:
      - new method: @ref Qore::SQL::Datasource::setEventQueue() "Datasource::setEventQueue()"
      - new method: @ref Qore::SQL::Datasource::clearEventQueue() "Datasource::clearEventQueue()"
      - the new methods allow for DBI drivers to raise warnings on an event queue that can be monitored in a separate thread
    - @ref Qore::Socket "Socket" enhancements:
      - new method: @ref Qore::Socket::setWarningQueue() "Socket::setWarningQueue()"
      - new method: @ref Qore::Socket::clearWarningQueue() "Socket::clearWarningQueue()"
      - new method: @ref Qore::Socket::getUsageInfo() "Socket::getUsageInfo()"
      - new method: @ref Qore::Socket::clearStats() "Socket::clearStats()"
    - @ref Qore::FtpClient "FtpClient" enhancements:
      - new method: @ref Qore::FtpClient::setWarningQueue() "FtpClient::setWarningQueue()"
      - new method: @ref Qore::FtpClient::clearWarningQueue() "FtpClient::clearWarningQueue()"
      - new method: @ref Qore::FtpClient::getUsageInfo() "FtpClient::getUsageInfo()"
      - new method: @ref Qore::FtpClient::clearStats() "FtpClient::clearStats()"
    - <a href="../../modules/SmtpClient/html/index.html">SmtpClient</a> module updates:
      - optimized connection and login code; HELO/EHLO and authorization are performed when connecting only, not before each email
      - added support for socket performance instrumentation and warning events
    - <a href="../../modules/Pop3Client/html/index.html">Pop3Client</a> module updates:
      - added support for socket performance instrumentation and warning events
    - <a href="../../modules/TelnetClient/html/index.html">TelnetClient</a> module updates:
      - added support for socket performance instrumentation and warning events
    - <a href="../../modules/WebSocketClient/html/index.html">WebSocketClient</a> module updates:
      - added support for socket performance instrumentation and warning events
    - <a href="../../modules/RestClient/html/index.html">RestClient</a> module updates:
      - use the new @ref Qore::encode_url() function to encode URL paths to ensure that valid requests are sent when spaces, percent characters, and non-ascii characters are used in the URL path
      - set the character encoding in the \c Content-Type request header when sending strings
      - set the \c Accept header correctly in requests (previously only indicated yaml (\c "text/x-yaml") as an acceptible response encoding)
    - <a href="../../modules/RestHandler/html/index.html">RestHandler</a> module updates:
      - added support for the \c OPTIONS method
      - return a 400 \c "Bad Request" error if an unsupported HTTP method is used in a REST Call
    - added new \c UpsertInsertOnly upsert strategy to <a href="../../modules/SqlUtil/html/index.html">SqlUtil</a>
    - new pseudo-methods:
      - @ref <value>::sizep(): returns @ref Qore::True "True" if the type can return a non-zero size (@ref Qore::True "True" for containers including @ref binary "binary objects" and @ref string "strings", @ref Qore::False "False" for everything else)
      - @ref <string>::getLine(): finds lines in a string buffer
    - <a href="../../modules/Mime/html/index.html">Mime</a> module updates:
      - added mime type for WSDL files (\c "application/wsdl+xml")
      - added mappings for \c "xls" and \c "xlst" extensions to MimeTypeXml
    - added new modules:
      - <a href="../../modules/Mapper/html/index.html">Mapper</a>: data mapping module
      - <a href="../../modules/TableMapper/html/index.html">TableMapper</a>: data mapping module using <a href="../../modules/SqlUtil/html/index.html">SqlUtil</a> and <a href="../../modules/Mapper/html/index.html">Mapper</a> to map to an SQL table target
      - <a href="../../modules/FreetdsSqlUtil/html/index.html">FreetdsSqlUtil</a>: provides back-end support for MS SQL Server and Sybase databases with <a href="../../modules/SqlUtil/html/index.html">SqlUtil</a> using the <a href="https://github.com/qorelanguage/module-sybase">freetds module</a>
    - the @ref include "%include" parse directive now supports environment variable substitution at the beginning of the file path

    @subsection qore_089_bug_fixes Bug Fixes in Qore
    - fixed a crashing bug when HTTP messages with duplicate \c Connection, \c Content-Encoding, \c Transfer-Encoding, \c Location, or \c Content-Type headers is received
    - fixed a bug parsing octal character constants in the lexer when octal digits followed the octal constant (ex: \c "\0441" where the \c "1" would cause an error)
    - allow escaping "$" character in regular expression substitution target strings, previously it was impossible to output a literal "$" + a digit, since this would be interpreted as a numbered input pattern expression
    - fixed a bug in the @ref Qore::HTTPClient::getURL() "HTTPClient::getURL()" and @ref Qore::HTTPClient::getProxyURL() "HTTPClient::getProxyURL()" methods where the URL's path was not given with a leading "/" character
    - <a href="../../modules/CsvUtil/html/index.html">CsvUtil</a> module fixes:
      - fixed \c "date" field handling with empty input (now maps to 1970-01-01)
      - fixed CsvDataIterator::next() when header_lines > 0 and working with empty input data
    - added support for compiling on OSX Mavericks
    - fixed an infinitely recursive call in Table::del() in <a href="../../modules/SqlUtil/html/index.html">SqlUtil</a>
    - fixed a bug in v*printf() where \c '%%' was not handled correctly in all cases
    - fixed bugs in @ref Qore::microseconds() "microseconds" and @ref Qore::milliseconds() "milliseconds()" with large arguments
    - fixed a bug where a call to a call reference to a static method across a program boundary with local variables as arguments would cause a crash due to improper setting of the program context before the arguments are evaluated
    - fixed a bug in @ref Qore::SQL::Datasource::copy() "Datasource::copy()" method where implicitly-set options were not carried over into the new object
    - fixed a bug in the @ref Qore::SQL::DatasourcePool "DatasourcePool" class where implicitly-opened connections would not be guaranteed to have the same server time zone setting as the initial connections (for example, could cause problems with server timezone settings if running in a program context with a different local time zone attribute)
    - fixed bugs in <a href="../../modules/SqlUtil/html/index.html">SqlUtil</a> generating "create table" and "align table" SQL with DBs where unique indexes automatically create unique constraints (ex: MySQL)
    - fixed a bug in lchown() where chown() was used interally instead of lchown()
    - fixed a bug in <a href="../../modules/PgsqlSqlUtil/html/index.html">PgsqlSqlUtil</a> retrieving sequence values with Database::getNextSequenceValue()
    - fixed an off-by-one memory bug in @ref Qore::date(string, string) parsing a 4-digit date mask
    - fixed memory leaks in class member and class static variable management
    - fixed memory leaks when an entire class has to be rolled back due to parse errors and the class has pending static variables
    - fixed memory leaks in constant handling with values containing call references
    - fixed a memory leak in constant destruction with parse rollbacks when the constant value was NULL
    - fixed an error in the rounding heuristic for arbitrary-precision numeric values that could produce invalid results (ex: 34.9n * 100 = 34902n)
    - enforce @ref Qore::PO_NO_FILESYSTEM "PO_NO_FILESYSTEM" with the @ref include "%include" directive
    - fixed a bug managing object private data in complex inheritance cases where the same class may be inherited with virtual private data and also real private data
    - fixed a bug in socket timeout handling with select() errors
    - fixed a memory leak in handling abstract methods when multiple abstract methods with the same name but different signatures were declared in a class

    @section qore_088 Qore 0.8.8

    @par Release Summary
    Major new features and bug fixes with a particular focus on enhanced HTTP capabilities and enhanced database processing

    @subsection qore_088_compatibility Changes That Can Affect Backwards-Compatibility
    - Fixed method resolution order; it's now possible to call pseudo-methods directly on classes that implement @ref methodGate_methods "methodGate() methods"
    - Added the following abstract methods to @ref Qore::SQL::AbstractDatasource "AbstractDatasource":
      - @ref Qore::SQL::AbstractDatasource::getConfigHash() "AbstractDatasource::getConfigHash()"
      - @ref Qore::SQL::AbstractDatasource::getConfigString() "AbstractDatasource::getConfigString()"
    - "hard" string comparisons now perform encoding conversions if necessary (however as usual different data types cause the comparison to fail)

    @subsection qore_088_new_features New Features in Qore
    - new @ref user_modules "user modules" delivered with %Qore:
      - <a href="../../modules/RestClient/html/index.html">RestClient</a>: Provides a simple API for communicating with HTTP servers implementing <a href="http://en.wikipedia.org/wiki/Representational_state_transfer">REST</a> services
      - <a href="../../modules/RestHandler/html/index.html">RestHandler</a>: Provides an easy to use interface to the Qore <a href="../../modules/HttpServer/html/index.html">HttpServer</a> module for implementing server-side <a href="http://en.wikipedia.org/wiki/Representational_state_transfer">REST</a> services
      - <a href="../../modules/SqlUtil/html/index.html">SqlUtil</a>: Provides a high-level DB-independent API for working with database objects
        - <a href="../../modules/MysqlSqlUtil/html/index.html">MysqlSqlUtil</a>: Provides a high-level DB-independent API for working with MySQL database objects; loaded automatically by the <a href="../../modules/SqlUtil/html/index.html">SqlUtil</a> module when working with MySQL databases
        - <a href="../../modules/OracleSqlUtil/html/index.html">OracleSqlUtil</a>: Provides a high-level DB-independent API for working with Oracle database objects; loaded automatically by the <a href="../../modules/SqlUtil/html/index.html">SqlUtil</a> module when working with Oracle databases
        - <a href="../../modules/PgsqlSqlUtil/html/index.html">PgsqlSqlUtil</a>: Provides a high-level DB-independent API for working with PostgreSQL database objects; loaded automatically by the <a href="../../modules/SqlUtil/html/index.html">SqlUtil</a> module when working with PostgreSQL databases
      - <a href="../../modules/Util/html/index.html">Util</a>: Provides a some miscellaneous generally useful routines
      - <a href="../../modules/WebSocketClient/html/index.html">WebSocketClient</a>: Provides a client API for connecting to WebSocket servers
      - <a href="../../modules/WebSocketHandler/html/index.html">WebSocketHandler</a>: Provides an interface to the Qore <a href="../../modules/HttpServer/html/index.html">HttpServer</a> module for implementing server-side WebSocket services
      - <a href="../../modules/WebSocketUtil/html/index.html">WebSocketUtil</a>: Provides common client and server code for implementing WebSocket protocol services in %Qore
      - <a href="../../modules/WebUtil/html/index.html">WebUtil</a>: Provides server support for implementing complex web services including serving resources with mixed text and %Qore code that are automatically rendered on demand
    - improvements in existing @ref user_modules "user modules":
      - much improved <a href="../../modules/HttpServer/html/index.html">HttpServer</a> module, better performance, much better RFC compliance, more flexibility
      - new CSV generation class in <a href="../../modules/CsvUtil/html/index.html">CsvUtil</a>
      - much better message serialization and email attachment handling in the <a href="../../modules/SmtpClient/html/index.html">SmtpClient</a> and <a href="../../modules/MailMessage/html/index.html">MailMessage</a> modules
    - there is a new @ref Qore::Thread::ThreadPool "ThreadPool" class for implementing thread pools that automatically upscale and downscale within user-defined limits depending on the load placed on them
    - it's possible to inherit concrete versions of abstract method variants from a parent class that does not define the abstract method, meaning that concrete variants of an abstract method do not have to be implemented in a direct subclass of the class declaring the abstract method\n
      this makes using abstract base classes much easier in complex hierarchies using multiple inheritance; now common code can be separated into a single class and inherited by child classes sharing the common implementation
    - major @ref Qore::Socket "Socket" read performance increase by implementing internal read buffering (up to 10x faster socket read performance for certain operations, particularly with HTTP methods)
    - improved Unicode / UTF-8 support
      - <string>::lwr(), <string>::upr(), @ref Qore::tolower(string), and @ref Qore::toupper(string) now operate on a very wide range of non-ASCII characters, including Latin, Cyrillic, Greek, Armenian, Georgian, etc characters whereas they were previously limited to working on ASCII characters
      - <string>::unaccent() was added which removes accents from strings using a Unicode lookup map from a very wide range of accented Unicode characters to unaccented characters
    - new @ref Qore::SQL::Datasource "Datasource" and @ref Qore::SQL::DatasourcePool "DatasourcePool" methods:
      - Qore::SQL::Datasource::getConfigHash()
      - Qore::SQL::Datasource::getConfigString()
      - Qore::SQL::DatasourcePool::getConfigHash()
      - Qore::SQL::DatasourcePool::getConfigString()
      - Qore::SQL::DatasourcePool::copy()
    - @ref Qore::HTTPClient "HTTPClient" changes:
      - the @ref Qore::HTTPClient "HTTPClient" class is now a subclass of @ref Qore::Socket "Socket", so all @ref Qore::Socket "Socket" methods can be called on  @ref Qore::HTTPClient "HTTPClient" objects, making it easier to implement protocols based on HTTP
      - Qore::HTTPClient::getDefaultPath(): added
      - Qore::HTTPClient::setDefaultPath(): added
      - Qore::HTTPClient::getURL(): changed: now returns @ref nothing if no URL is set instead of an invalid URL
    - new functions:
      - call_pseudo_args()
      - @ref Qore::substr(binary, softint) "substr(binary, softint)"
      - @ref Qore::substr(binary, softint, softint) "substr(binary, softint, softint)"
    - new pseudo methods:
      - <binary>::substr(softint)
      - <binary>::substr(softint, softint)
      - <binary>::toBase64()
      - <binary>::toHex()
      - <binary>::toString()
      - <date>::getEpochSeconds()
      - <date>::getEpochSecondsLocalTime()
      - <date>::info()
      - <float>::abs()
      - <hash>::compareKeys(hash)
      - <int>::abs()
      - <int>::encodeLsb(int)
      - <int>::encodeMsb(int)
      - <int>::toUnicode()
      - <number>::abs()
      - <object>::hasCallableMethod()
      - <object>::hasCallableNormalMethod()
      - <object>::hasCallableStaticMethod()
      - <list>::rangeIterator()
      - <nothing>::rangeIterator()
      - <string>::comparePartial()
      - <string>::getUnicode()
      - <string>::equalPartial()
      - <string>::equalPartialPath()
      - <string>::toBase64()
      - <string>::toHex()
      - <string>::unaccent()
      - <value>::toNumber()
    - other new methods and method changes:
      - added new static methods in the @ref Qore::ReadOnlyFile "ReadOnlyFile" class making it easier to read entire files in one call:
        - @ref Qore::ReadOnlyFile::readTextFile()
        - @ref Qore::ReadOnlyFile::readBinaryFile()
      - changes to catch usage errors with the @ref Qore::Thread::Counter "Counter" class:
        - Qore::Thread::Counter::constructor() will throw an exception if called with an argument < 0
        - Qore::Thread::Counter::dec() will now throw an exception if called when the Counter is already at 0
      - Qore::Thread::Queue::empty(): new method
      - Qore::Socket::listen(): now has a new \a backlog parameter; the default backlog queue size was changed from 5 to 20
      - Qore::Socket::getPeerInfo() and Qore::Socket::getSocketInfo(): now takes an optional argument to avoid name lookups
      - Qore::Socket::readHTTPHeaderString(): new method
      - Qore::Dir: all list*() methods now take an optional parameter to return a list of @ref stat_hash "file status value hashes" plus \c "name" and optionally \c "link" keys for symbolic links; additionally symbolic links are now followed and files and directories are differentiated based on their targets when processing symbolic links
    - function changes
      - added optional \a start and \a end parameters to the @ref Qore::replace "replace()" function
    - all @ref data_type_declarations "data type declarations" that optionally accept @ref nothing also now accept @ref null and map @ref null to @ref nothing; this makes direct assignments from values derived from SQL queries much easier
    - added an optional reference to an integer to the @ref Qore::backquote() function to return the return code of the program executed
    - @ref implicit_index "implicit index" references now work in the @ref map "map" and @ref select "select" operators with lists and iterators
    - the @ref regex_extract_operator now accepts an optional \c g specifier to extract all occurrences of the pattern(s) in a string; also @ref Qore::regex_extract "regex_extract()" and <string>::regexExtract(string, int) now accept @ref Qore::RE_Global to extract all occurrences of the pattern(s) in a string
    - the @ref splice "splice" and @ref extract "extract" operators were extended to work on @ref binary "binary objects" as well as lists and strings
    - printing out binary values with the \c "%y" @ref string_formatting "format specifier" now produces YAML-like output for the binary value
    - added path name to error messages in @ref Qore::Dir "Dir" class exception strings

    @subsection qore_088_bug_fixes Bug Fixes in Qore
    - fixed a bug where the ?: operator could thrown spurious exceptions when parsing because it would return the type of the initial boolean expression as the return type of the operator
    - fixed a bug where classes with unimplemented inherited abstract variants would sometimes cause runtime exceptions to be thrown when instantiated but should have instead been caught at parse time
    - fixed a parser bug where out-of-line class method definitions could not be defined in a namespace block
    - fixed a bug parsing arguments in parse_uri_query() in the <a href="../../modules/HttpServer/html/index.html">HttpServer</a> module
    - fixed several bugs where parse exceptions could show the wrong source location:
      - with type errors in function calls
      - when resolving global variables
      - in base class constructor arguments
      - for empty blocks with a missing return statement
      - when validating types used with the return statement (also associated warnings)
      - in methods calls
      - in hash value expressions
      - with redeclaring local variable return types
      - in local variable object instantiations
    - really fixed the bug thought to be fixed in 0.8.7 "where SSL errors would cause the affected thread to go into a infinite loop using 100% CPU" - this turned out to be easily reproducible on all platforms; when the SSL connection was shut down cleanly by the remote end before a response message was returned, an infinite loop would result
    - fixed a bug where it was impossible to output a single '\' character in regex substitution expressions; '\' was taken as an escape character, and '\\\' was output literally, now '\\\' is output as '\'
    - fixed a bug where a parse-time crash would occur when calling the copy() method for a class that does not implement an explicit copy() method
    - fixed a bug where arguments passed to a copy method were ignored; now an exception is thrown
    - fixed a bug where public members and static variables of privately-inherited classes were incorrectly treated as public attributes of the child class
    - fixed a bug where slices could be made of objects from outside the class including private members
    - fixed a bug where @ref Qore::SQL::SQLStatement::memberGate() "memberGate() methods" were not being respected when taking a slice of an object
    - fixed bugs in the integer Socket::recv*() methods where a \c SOCKET-CLOSED exception was not thrown when the remote end closed the connection
    - fixed a bug related to out-of-order parse initialization for functions and methods which resulted in the wrong return type being returned for a method with more than 1 variant where the variant could not be matched at parse time
    - fixed a bug where a non-variable-reference member of an "our" variable declaration list would cause a crash due to passing the incorrect argument in sprintf()
    - fixed sandboxing / protection errors with inherited code; subclasses inheriting code from a parent class with different parse options would cause the child parse options to be used when running the parent class code which caused errors; now parse options are enforced properly on the block level
    - fixed the @ref Qore::RangeIterator "RangeIterator" class; it was still abstract due to a missing @ref Qore::RangeIterator::valid() method
    - fixed a bug where the wrong error was being returned after a connection reset (remote connection close) in sockets with integer recv*() methods which could in some cases lead to an infinite loop
    - fixed a bug where private members of a common base class were not accessible by objects of subclasses sharing the common base class
    - fixed many bugs in <a href="../../modules/CsvUtil/html/index.html">CsvUtil</a> and updated the module version to 1.1
    - initialize static openssl crypto locks for multi-threaded openssl library access; without this crashes can result (for example in error queue management)
    - fixed a bug where Qore::HTTPClient::getURL() returned an invalid URL when no URL was set; now it returns @ref nothing in this case
    - fixed a bug managing feature/module lists in inherited @ref Qore::Program "Program" objects; user modules were listed in the child @ref Qore::Program "Program" object even though user module code is not imported in child @ref Qore::Program "Program" objects
    - fixed a bug where an invalid guard condition in critical lvalue storage code can cause unreferenced data to be returned while in a lock which can cause a crash in a multithreaded program
    - fixed a bug where references were not being written to the output variable if an exception was active when the code block exited
    - fixed a bug setting the precision for arbitrary-precision numbers with large exponents (like "1e100n")
    - implemented more strict adherence to <a href="http://tools.ietf.org/html/rfc2616">RFC 2616</a> (HTTP 1.1) regarding message-body handling in requests and response message generation and parsing
    - fixed a bug with @ref Qore::Thread::Condition::wait() "Condition::wait()" on Darwin with negative timeout values where a short timeout was used instead of an indefinite wait
    - fixed bugs in the <a href="../../modules/SmtpClient/html/index.html">SmtpClient</a> and <a href="../../modules/MailMessage/html/index.html">MailMessage</a> modules where mail messages were being serialized incorrectly if there were no attachments (there was no possibility to set the content transfer encoding) and also where it was not possible to set the content-type for the message body when it was sent as a part of a multipart message
    - fixed bugs handling arguments declared as type @ref reference_or_nothing_type "*reference" (reference or nothing)
    - fixed bugs in executing code accross @ref Qore::Program "Program" object barriers with reference arguments
    - fixed a bug with the switch statement where character encoding differences would cause strings to mismatch even if they were otherwise identical; now hard comparisons with strings allow for implicit automatic temporary character encoding conversions for the comparison
    - fixed a bug where qore failed to set the time zone region correctly when set from /etc/localtime and this file is a relative symlink rather than absolute
    - fixed a bug where substr() and <string>::substr() were returning @ref nothing if the arguments could not be satisifed contrary to the documentation and the declared return type, now an empty string is returned in those cases
    - fixed bugs rounding number values between 10 and -10 (non-inclusive) for display, fixed bugs rounding number value regarding digits after the decimal point for display with @ref Qore::NF_Scientific
    - fixed a bug in the @ref Qore::Dir class where it was not possible to chdir to the root directory \c "/"
    - fixed a bug where recursive references were allowed and memory leaks would occur due to recursive references; these are now caught at runtime and a \c REFERENCE-ERROR exception is thrown
    - fixed a configure bug with bison >= 3
    - fixed a bug in the <a href="../../modules/HttpServer/html/index.html">HttpServer</a> module when automatically uncompressing supported content-encodings to set the resulting string's character encoding correctly
    - fixed a bug in the @ref instanceof "instanceof" operator when working with objects and classes created from different source @ref Qore::Program "Program" objects
    - fixed a bug in *printf() formatting with floating-point and number values where no digits were displayed right of the decimal point unless a specific number of digits was specified in the format string
    - fixed the return type of <bool>::typeCode(); was returning a boolean instead of @ref Qore::NT_BOOLEAN
    - fixed a bug there @ref null was evaluated as @ref Qore::True "True" in a boolean context rather than @ref Qore::False "False"
    - fixed a bug where @ref Qore::Socket::recvBinary() would ignore the first data read
    - fixed starting listeners on UNIX domain sockets on Soalris in the <a href="../../modules/HttpServer/html/index.html">HttpServer</a> module
    - fixed a bug where number("") was being converted to \@NaN\@n
    - fixed return type of @ref Qore::HTTPClient::getConnectionPath() "HTTPClient::getConnectionPath()"
    - fixed several bugs with logical comparison operators and arbitrary-precision numeric values where arbitrary-precision numeric values were not being prioritized as numeric values and also in some cases were being first converted to doubles and then operated on
    - fixed a bug in the socket code where the socket close condition was not flagged with SSL connections when writes failed due to the remote end closing the connection; an error would only be raised on the following socket operation
    - fixed a mismatched delete/malloc error with time zone initialization and the localtime file

    @section qore_087 Qore 0.8.7

    @par Release Summary
    Code embedding improvements

    @subsection qore_087_compatibility Changes That Can Affect Backwards-Compatibility
    @par Fixes for Code Inheritance in Program Objects
    The following changes are meant to sanitize code inheritance in child @ref Qore::Program "Program" objects to fix long-standing design bugs in code encapsulation by addressing the lack of fine-grained control over symbol visibility in inherited code.
    - @ref mod_public "public": The @ref mod_public "public" keyword's usage in modules has now been expanded
      to provide the same functionality generically in @ref Qore::Program "Program" objects; if @ref qore_classes "classes",
      @ref constants "constants", @ref qore_namespaces "namespaces", @ref qore_functions "functions", or
      @ref global_variables "global variables" are defined with the @ref mod_public "public" keyword, then these symbols will
      be inherited into child @ref Qore::Program "Program" objects as long as no @ref parse_options "parse options" prohibit
      it.\n\n
      This change was made to give programmers complete control over which symbols are inherited in child
      @ref Qore::Program "Program" objects, whereas because prior to this change, the control was very course.\n\n
    - the default behavior of %Qore regarding inherting global variables and functions with user variants was changed to be
      consistent with namespaces, classes, and constants; that is; public symbols are inherited by default.\n\n
      The following constants were renamed:
      - <tt>PO_INHERIT_USER_FUNC_VARIANTS</tt> is now: @ref Qore::PO_NO_INHERIT_USER_FUNC_VARIANTS "PO_NO_INHERIT_USER_FUNC_VARIANTS"
      - <tt>PO_INHERIT_GLOBAL_VARS</tt> is now: @ref Qore::PO_NO_INHERIT_GLOBAL_VARS "PO_NO_INHERIT_GLOBAL_VARS"\n\n
      This change was made to fix a long-standing design problem with symbol inheritance and make the implementation consistent.\n\n
    - builtin symbols are no longer inherited from user modules; only independent user symbols; the main change is that if a user
      module adds new user methods to a builtin class or new user variants to a builtin function, these changes are no longer imported
      into target @ref Qore::Program "Program" objects.

    @par File Method Changes
    The following methods were updated to throw exceptions on all errors rather than a return code for I/O errors in order to avoid hard to debug conditions due to ignoring I/O errors by forgetting to check the return value on the following methods:
    - Qore::File::f_printf()
    - Qore::File::f_vprintf()
    - Qore::File::print()
    - Qore::File::printf()
    - Qore::File::vprintf()
    - Qore::File::write()
    - Qore::File::writei1()
    - Qore::File::writei2()
    - Qore::File::writei4()
    - Qore::File::writei8()
    - Qore::File::writei2LSB()
    - Qore::File::writei4LSB()
    - Qore::File::writei8LSB()
    .
    Note that the above changes will hopefully only minimally impact backwards-compatibilty since the change is in error handling, and additionally each of the above methods could also throw an exception if called when the object was not open.

    @subsection qore_087_new_features New Features in Qore
    - new methods offering code encapsulation enhancements
      - @ref Qore::Program::loadModule() "Program::loadModule()": allows modules to be loaded in a @ref Qore::Program "Program" object directly
      - @ref Qore::Program::importClass() "Program::importClass()": allows classes to be individually imported in @ref Qore::Program "Program" objects
    - new pseudo-methods in @ref Qore::zzz8nothingzzz9 to allow for @ref Qore::zzz8hashzzz9 pseudo-methods to be safely used with @ref nothing
      - <nothing>::firstKey()
      - <nothing>::firstValue()
      - <nothing>::hasKey()
      - <nothing>::hasKeyValue()
      - <nothing>::keys()
      - <nothing>::lastKey()
      - <nothing>::lastValue()
      - <nothing>::values()
    - other new pseudo-methods:
     - <date>::durationSeconds()
     - <date>::durationMilliseconds()
     - <date>::durationMicroseconds()
    - removed most restrictions on embedded logic in user modules; user module @ref Qore::Program "Program" objects are subject to the
      same restrictions as the parent @ref Qore::Program "Program" object (if any)
    - added the get_parse_options() function so that parse options in the current @ref Qore::Program "Program" can be determined at
      runtime
    - added the get_ex_pos() function to help with formatting exception locations where the \c source and \c offset information is present
    - new methods and method variants:
      - @ref Qore::HTTPClient::getPeerInfo()
      - @ref Qore::HTTPClient::getSocketInfo()
      - @ref Qore::File::getTerminalAttributes()
      - @ref Qore::SQL::Datasource::transactionTid()
      - @ref Qore::SQL::Datasource::currentThreadInTransaction()
      - @ref Qore::SQL::DatasourcePool::currentThreadInTransaction()
    - new location tags \c "source" and \c "offset" added for parse and runtime exceptions to allow for error-reporting to display information about files where sections of a source file are parsed; this allows both the label and line offset in the label and the file name and absolute file line position to be reported in exception information
      - new parameters added to the following methods and function to accommodate the new location information:
        - @ref Qore::Program::parse() "Program::parse()"
        - @ref Qore::Program::parsePending() "Program::parsePending()"
        - @ref Qore::parse() "parse()"
      - see @ref exception_hash "Exception Hash" and @ref callstack "Call Stacks" for new keys in eception and call stack information hashes
    - <date>::format() now accepts \c "us" for microseconds (see @ref date_formatting)
    - <a href="../../modules/SmtpClient/html/index.html">SmtpClient</a> module improvements:
      - added automatic recognition and support of the \c "STARTTLS" command when connecting to an ESMTP server; this way
        the class will automatically upgrade the connection to a secure TLS/SSL connection if the server supports it
      - added support for SMTP server schemes in the URL in the constructor (ex: \c "esmtptls://user@password:smtp.example.com")
      - added support for the deprecated (but still in use) \c "smtps" scheme with a default port of 465
      - when throwing an exception when a Message cannot be sent because it is incomplete, the reason for the error is also included
        in the exception (previously the exception message was generic making problems with the Message object harder to debug)
    - C++ API Enhancements
      - added C++ APIs to allow for %Qore @ref Qore::File "File" and @ref Qore::Thread::Queue "Queue" object arguments to be used by modules
      - added C++ APIs for controlling openssl initialization and cleanup by the qore library
      - extended qpp to allow for parsing relative dates in qpp code for assignments/default argument values
      - made it possible to call the C++ function QoreFunction::findVariant() from threads where there is no current QoreProgram object
        (such as from a thread created by foreign code)
      - added APIs to allow foreign threads to be registered/deregistered as %Qore threads (for example, to allow %Qore code to be called
        in a callback in a foreign thread created by a library linked with a %Qore binary module)
      - added APIs to allow for TID reservations to allow (for example) for a callback that is executed in the same foreign thread to always have the same TID
      - the old Datasource::execRaw() function with the \a args parameter was deprecated since args was ignored anyway, a new Datasource::execRaw() function was added that has no args parammeter

    @subsection qore_087_bug_fixes Bug Fixes in Qore
    - fixed a runtime class matching bug when identical user classes were created in different @ref Qore::Program "Program" objects,
      the match could fail at runtime because the wrong APIs were being used
    - fixed a crashing bug in the @ref map "map" operator with a select expression when used with an
      @ref Qore::AbstractIterator "AbstractIterator" object for the list operand
    - fixed a bug where the generation of internal strings for abstract method signatures tries to resolve class names that
      are declared out of order, which incorrectly resulted in a parse exception; the fix is to use the class name in the
      signature before class resolution; the class is resolved in the second stage of parsing (symbol resolution) anyway, if it
      can't be resolved then the changes to the @ref Qore::Program "Program" are rolled back anyway
    - a potential deadlock was fixed when calling @ref Qore::exit() "exit()" while background threads were running; it was
      possible for a thread to be canceled while holding a @ref Qore::Thread::Mutex "Mutex" (for example) and then for another
      thread to deadlock trying to acquire the @ref Qore::Thread::Mutex "Mutex" and therefore for the process to deadlock because
      pthread_mutex_lock() is not a cancellation point. The solution was to cancel all threads first, then wait half a second, then call exit()
    - fixed a bug where global variables were being evaluated with strict mathematical boolean evaluation even when @ref perl-bool-eval
      "%perl-bool-eval" was enabled (which is the default)
    - fixed bug in @ref Qore::parseBase64String() and @ref Qore::parseBase64StringToString() when called with an empty string argument; in this case uninitialized memory was returned
    - fixed runtime dynamic memory leaks in the @ref select and @ref map operators when used with iterators
    - do thread-specific cleanup in the main thread when cleaning up/shutting down the qore library
    - added additional openssl cleanup code for thread-local data and when cleaning up the qore library
    - fixed a bug matching function/method variants at runtime
    - fixed a race condition deleting global dynamic handlers in the <a href="../../modules/HttpServer/html/index.html">HttpServer</a> module
    - fixed a bug where declaring an abstract method with parameters and then declaring a concrete reimplementation of the method in a child class with no parameters caused a parse-time crash
    - fixed a bug where trying to dynamically call a function that does not exist results in a deadlock due to an error where a mutex is not unlocked
    - fixed a bug in the @ref Qore::Socket::sendHTTPMessage() and @ref Qore::Socket::sendHTTPResponse() methods regarding the timeout parameter
    - fixed a bug in an socket SSL error message where the method name was printed from non-string memory (used wrong ptr for the <tt>%%s</tt> format argument)
    - fixed some major crashing bugs related to reference handling; a global variable assigned a reference to a reference to a local variable would cause a crash
    - @ref reference_type and @ref reference_or_nothing_type type fixes: an error in @ref reference_type type handling allowed non-reference values to be passed to builtin code expecing references which caused a crash; the @ref reference_type and @ref reference_or_nothing_type types would accept any value type
    - attempted to fix a non-reproducible bug seen on rhel5 in the @ref Qore::Socket "Socket class" where SSL errors would cause the affected thread to go into a infinite loop using 100% CPU

    @section qore_0862 Qore 0.8.6.2

    @par Release Summary
    Iterator improvements and design fixes

    @subsection qore_0862_compatibility Changes That Can Affect Backwards-Compatibility
    @par Fixes for Iterator Class Design Bugs
    Iterators, particular regarding the @ref map "map" and @ref select "select" operators, were implemented in a confusing and inconsistent way; even the %qore documentation was incorrect, and examples were given incorrectly.  The following changes will break functionality using the badly-implemented behavior of iterators before, but since the fix comes fairly soon after the introduction, hopefully this change will not cause too many problems with existing code.   All users polled about the iterator changes in this release saw them as positive and desired changes to the language.
    - the @ref map "map" and @ref select "select" operators' behavior was changed when used with an @ref Qore::AbstractIterator "AbstractIterator" object for the list operand; now the implied argument is the result of @ref Qore::AbstractIterator::getValue() "AbstractIterator::getValue()" instead of the iterator object itself.  This addresses a confusing design choice in the original iterator integration with the @ref map "map" and @ref select "select" operators
    - the second boolean argument was removed from the @ref Qore::HashIterator::constructor(hash) "HashIterator::constructor(hash)" and @ref Qore::HashReverseIterator::constructor(hash) "HashReverseIterator::constructor(hash)" methods; use the new  @ref Qore::HashPairIterator "HashPairIterator" and @ref Qore::ObjectPairIterator "ObjectPairIterator" classes instead (<hash>::pairIterator() and <object>::pairIterator())
    - the single boolean argument was removed from <hash>::iterator() and <object>::iterator(); use <hash>::pairIterator() and <object>::pairIterator() instead to get the old behavior

    @subsection qore_0862_changes Changes in Qore
    - new iterator classes:
      - @ref Qore::HashKeyIterator "HashKeyIterator"
      - @ref Qore::HashKeyReverseIterator "HashKeyReverseIterator"
      - @ref Qore::HashPairIterator "HashPairIterator"
      - @ref Qore::HashPairReverseIterator "HashPairReverseIterator"
      - @ref Qore::ObjectKeyIterator "ObjectKeyIterator"
      - @ref Qore::ObjectKeyReverseIterator "ObjectKeyReverseIterator"
      - @ref Qore::ObjectPairIterator "ObjectPairIterator"
      - @ref Qore::ObjectPairReverseIterator "ObjectPairReverseIterator"
    - new pseudo-methods:
      - <hash>::keyIterator()
      - <hash>::pairIterator()
      - <hash>::contextIterator()
      - <object>::keyIterator()
      - <object>::pairIterator()
      - <nothing>::keyIterator()
      - <nothing>::pairIterator()
      - <nothing>::contextIterator()
    - the internal C++ QoreProgramHelper object has been updated to wait until all background threads in the %Qore library have executed before taking the @ref Qore::Program "Program" object out of scope; this allows for callbacks and other code that might be needed by background threads started in user modules (for example) to stay valid until the threads in the user modules also have terminated.  Note that this does not affect the case when using @ref exec-class "%exec-class" and an application program object goes out of scope with background threads in user modules having non-static method call references as callbacks to the application program; see @ref user_module_program_scope for more information on this topic.

    @section qore_0861 Qore 0.8.6.1

    @par Release Summary
    Major bug fixes and minor new features

    @subsection qore_0861_changes Changes in Qore
    - updated the @ref try-module "%try-module" parse directive to support a variant without an exception variable for usage in @ref Qore::Program "Program" objects where @ref Qore::PO_NO_TOP_LEVEL_STATEMENTS is set
    - added code to raise an @ref invalid-operation warning with the @ref elements "elements operator" when called with a type that can never return a value with this operator
    - updated the @ref Qore::File "File" class's internal buffer size from 4KB to 16KB which greatly improves read performance
    - added new public APIs for the QoreNumberNode class to allow for proper de/serialization in external modules
    - <a href="../../modules/Pop3Client/html/index.html">Pop3Client</a> module:
      - added the Pop3Client::logPassword() methods and masked password by default in the debug log
      - updated module to v1.1
    - <a href="../../modules/Mime/html/index.html">Mime</a> module:
      - declared the MultiPartMessage::getMsgAndHeaders() method abstract as originally intended
      - added MultiPartMessage::parseBody() static method
      - updated module to v1.3

    @subsection qore_0861_bug_fixes Bug Fixes in Qore
    - fixed crashing bugs due to the lack of proper lvalue checks with the expression for the background operator with operators using lvalues with local variables
    - fixed rounding of arbitrary-precision numeric values for display purposes when the last significant digit is just to the right of the decimal point (ex: was displaying 10.2 as "11." for example)
    - fixed a race condition in static destruction of the library when a background thread calls exit() that could cause a segfault on exit
    - fixed a static memory leak in Program objects when constants contain code references to functions or static methods
    - fixed a bug parsing user modules; the Program context was not set properly which could lead to a crash when parsing user modules loaded from the command-line or to incorrect parse options when loaded from user Program code
    - fixed a bug where the @ref invalid-operation warning with the @ref keys "keys operator" was not being triggered in common cases that should have triggered the warning
    - <a href="../../modules/MailMessage/html/index.html">MailMessage</a> module:
      - fixed recognizing mime messages with additional text after the version number (ex: \c "Mime-Version: 1.0 (Mac OS X Mail 6.2 \(1499\))")
      - fixed a bug setting the content-type of message parts (this fix is now in the <a href="../../modules/Mime/html/index.html">Mime</a> in the MultiPartMessage::getMsgAndHeaders() method
      - fixed multipart message parsing by using MultiPartMessage::parseBody() in the <a href="../../modules/Mime/html/index.html">Mime</a> module; now also parts with subparts are parsed correctly as well
      - fixed a bug where the sender and from values were not being set properly when parsing email messages
      - updated module to v1.0.3

    @section qore_086 Qore 0.8.6

    @par Release Summary
    Major new features and a few bug fixes

    @subsection qore_086_compatibility Changes That Can Affect Backwards-Compatibility

    @par Perl-Style Boolean Evaluation
    %Qore's default boolean evaluation mode was changed from strict mathematical to a more intuitive perl- (and Python-) like style.
    This change was implemented to address one of the oldest design bugs in %Qore: strict mathematical boolean evaluation.  See @ref perl-bool-eval "%perl-bool-eval" for a description of the new default boolean evaluation mode.\n\n
    To get the old strict mathematical boolean evaluation, use the @ref strict-bool-eval "%strict-bool-eval" parse option.\n\n
    An example of the change; now the following @ref if "if statement" block will be executed as the <tt><b>if</b></tt> expression is now evaluated as @ref Qore::True "True":
    @code{.py}
    string str = "hello";
    if (str)
        printf("Qore says hello\n");
    @endcode
    Previously (i.e. with @ref strict-bool-eval "%strict-bool-eval") the <tt><b>if</b></tt> expression above would be evaluated as @ref Qore::False "False" because the string value was converted to an integer 0, however as of %Qore 0.8.6 (with the default @ref perl-bool-eval "perl-bool-eval") it is @ref Qore::True "True" since the string is not empty; empty strings and string value \c "0" are evaluated as @ref Qore::False "False".\n\n
    Perhaps counterintuitively (and the reason this was changed to be the default in qore), the chance for regression errors in
    qore code is very small, because for all cases where the old logic could be applied (meaning excluding cases where the result
    was always @ref Qore::False "False" due to the data types or values being evaluated), the results are the same with the new logic,
    except for one case; the case where a string has more than one character and begins with a zero (ex: \c "00").
    In this case, the old logic would always return @ref Qore::False "False", because the value was first converted to an integer \c 0,
    whereas the new logic will return @ref Qore::True "True".  Note that in the case of a string with a single \c "0", both the old and
    new boolean logic returns @ref Qore::False "False".\n\n
    Basically with this option set, qore's boolean evaluation becomes like perl's and Python's, whereas any expression that has the following values is @ref Qore::False "False": @ref nothing, @ref string "string" \c "0" and @ref string "empty strings", @ref integer "integer", @ref float "float", and @ref number "number" \c 0 (zero), @ref absolute_dates "absolute date" \c 1970-01-01Z (ie the start of the epoch with an offset of 0), @ref relative_dates "relative date" \c 0s (or any  @ref relative_dates "relative date" with a 0 duration), @ref null, @ref binary "empty binary objects", @ref hash "empty hashes", and @ref list "empty lists".  All other values are @ref Qore::True "True".
    @note also affects the @ref Qore::boolean(any) "boolean(any)" function

    @par Changes in the Socket Class
    The @ref Qore::Socket "Socket" class was enhanced to support timeouts with non-blocking I/O on all send operations;
    many Socket methods that send data were originally implemented to return an error code on error, however they would
    also throw exceptions if the socket were not open, so the error handling was inconsistent (exceptions versus return codes).\n\n
    Additionally it was not possible to get error information at all for SSL errors if the socket was connected with SSL, which,
    according to %Qore's socket design, should be transparent for the programmer.\n\n
    For these reasons the implementation was deemed inconsistent and unintuitive; the change was to add optional timeout parameters
    to all send methods and to allow the methods to throw exceptions (instead of simply returning -1 and not being able to determine the cause of the error in many cases).\n\n
    The following methods were updated to accept optional timeout parameters and throw exceptions on all errors rather than a return code for I/O errors:
    - Qore::Socket::send()
    - Qore::Socket::sendBinary()
    - Qore::Socket::sendi1()
    - Qore::Socket::sendi2()
    - Qore::Socket::sendi4()
    - Qore::Socket::sendi8()
    - Qore::Socket::sendi2LSB()
    - Qore::Socket::sendi4LSB()
    - Qore::Socket::sendi8LSB()

    @par New Abstract Method in AbstractIterator
    The following abstract method was added:
    - Qore::AbstractIterator::valid() was added (with concrete implementations in all iterator classes derived from this base class delivered with %Qore); this method tells if the object is currently pointing to a valid iterator.\n\n For any user classes inherting @ref Qore::AbstractIterator "AbstractIterator" directly (as opposed to another concrete iterator class in %Qore, where the method has already been added), a concrete implementation of this method will have to be added as well or that class will become @ref abstract with this release of %Qore.

    @subsection qore_086_new_features New Features in Qore
    @par Arbitrary-Precision Numeric Support
    %Qore now uses the <a href="http://www.mpfr.org/">MPFR</a> and <a href="http://gmplib.org">GMP</a> libraries to provide arbitrary-precision numeric support.  This type can be used for high-precision mathematics or for storing \c NUMERIC (ie \c DECIMAL or \c NUMBER) column values when retrieved from databases by %Qore DBI drivers that support the new capability @ref Qore::SQL::DBI_CAP_HAS_NUMBER_SUPPORT "DBI_CAP_HAS_NUMBER_SUPPORT" (previously these values would be retrieved as %Qore strings in order to avoid information loss).\n\n
    For more information, see the new @ref number "number" type, @ref number_type, and @ref Qore::zzz8numberzzz9

    @par New CsvUtil Module
    The <a href="../../modules/CsvUtil/html/index.html">CsvUtil</a> module implements the CsvFileIterator class that allows for easy parsing of csv-like text files

    @par %%try-module Parse Directive to Handle Module Load Errors at Parse Time
    The new @ref try-module "%try-module" parse directive allows for module load errors to be handled at parse time; ex:
    @code{.py}
%try-module($ex) some-module > 1.0
    printf("error loading module %y: %s: %s\n", ex.arg, ex.err, ex.desc);
    exit(1);
%endtry
    @endcode

    @par Abstract Class Hierarchy Improvement
    As of this version of qore, concrete implementations of @ref abstract "abstract methods" no longer have to have exactly the same return type as the abstract method; it is now sufficient that the return type in the concrete method meets a compatibility test with the return type of the abstract method in the parent class.\n\n
    For example the following is now valid (and <tt>MyConcreteClass</tt> is not abstract, whereas previously because the return types in the child class were not exact, <tt>MyConcreteClass</tt> would be considered abstract by qore):
    @code{.py}
class MyAbstractClass {
    abstract any doSomething();
    abstract *string getString();
}

class MyConcreteClass inherits MyAbstractClass {
    int doSomething() {
        return 1;
    }
    string getString() {
        return "hello";
    }
}
    @endcode

    @par DBI Improvements
    Three new DBI capabilities were implemented, including a new option API as follows:
    - @ref Qore::SQL::DBI_CAP_HAS_NUMBER_SUPPORT "DBI_CAP_HAS_NUMBER_SUPPORT": DBI drivers declaring this capability can accept @ref number "number" values and can also return @ref number "number" values, if a DBI driver does not declare this capability, then @ref number "number" values sent for binding by value are automatically converted to @ref float "float" values before being sent to the driver
    - @ref Qore::SQL::DBI_CAP_HAS_OPTION_SUPPORT "DBI_CAP_HAS_OPTION_SUPPORT": this indicates that the driver supports the new option API, allowing options to be set on each connection.  See the following for more information:
      - @ref Qore::SQL::Datasource::constructor() "Datasource::constructor(hash)": now passes options to the DBI driver if the driver supports the option API
      - @ref Qore::SQL::Datasource::constructor() "Datasource::constructor(string)": (new in 0.8.6) passes options to the DBI driver if the driver supports the option API
      - @ref Qore::SQL::Datasource::getOption(string) "Datasource::getOption(string)": (new in 0.8.6) returns the value of the given option if the driver supports the option API
      - @ref Qore::SQL::Datasource::getOptionHash() "Datasource::getOptionHash()": (new in 0.8.6) returns a hash of the current option values for the current connection if the driver supports the option API
      - @ref Qore::SQL::Datasource::setOption() "Datasource::setOption()": (new in 0.8.6) allows options to be changed after the object is created
      - @ref Qore::SQL::DatasourcePool::constructor() "DatasourcePool::constructor(hash)": now passes options to the DBI driver if the driver supports the option API
      - @ref Qore::SQL::DatasourcePool::constructor() "DatasourcePool::constructor(string)": (new in 0.8.6) passes options to the DBI driver if the driver supports the option API
      - @ref Qore::SQL::DatasourcePool::getOption(string) "DatasourcePool::getOption(string)": (new in 0.8.6) returns the value of the given option if the driver supports the option API
      - @ref Qore::SQL::DatasourcePool::getOptionHash() "DatasourcePool::getOptionHash()": (new in 0.8.6) returns a hash of the current option values for the current connection if the driver supports the option API
      - @ref Qore::SQL::dbi_get_driver_options(string) "dbi_get_driver_options(string)": (new in 0.8.6) returns a hash of driver option information without values
    - @ref Qore::SQL::DBI_CAP_SERVER_TIME_ZONE "DBI_CAP_SERVER_TIME_ZONE": indicates that the DBI driver will convert any bound date/time values to the server's time zone before binding and also will tag date/time values retrieved from the server with the server's time zone.  This capability also implies that the driver supports the new \c "timezone" option.

    @par Socket Improvements
    The @ref Qore::Socket "Socket" class was updated to support non-blocking I/O on all send methods; the following methods were updated to accept optional timeout parameters:
    - Qore::Socket::send2()
    - Qore::Socket::sendBinary2()
    - Qore::Socket::sendHTTPMessage()
    - Qore::Socket::sendHTTPResponse()
    .
    The following methods were enhanced to provide better error information when throwing exceptions:
    - Qore::Socket::recvi1()
    - Qore::Socket::recvi2()
    - Qore::Socket::recvi4()
    - Qore::Socket::recvi8()
    - Qore::Socket::recvi2LSB()
    - Qore::Socket::recvi4LSB()
    - Qore::Socket::recvi8LSB()
    - Qore::Socket::recvu1()
    - Qore::Socket::recvu2()
    - Qore::Socket::recvu4()
    - Qore::Socket::recvu2LSB()
    - Qore::Socket::recvu4LSB()

    @par Iterator Improvements
    The following improvements were made in qore to support more flexible and ubiquitous iterators:
    - new iterator classes:
      - @ref Qore::SingleValueIterator "SingleValueIterator": allows single values (or any value without an iterator class) to be iterated; this provides the basis for the return type for the new base <value>::iterator() method for non-container types
      - @ref Qore::FileLineIterator "FileLineIterator": allows files to be iterated line by line
      - @ref Qore::ObjectIterator "ObjectIterator": a generic iterator for objects
      - @ref Qore::ObjectReverseIterator "ObjectReverseIterator": a generic reverse iterator for objects
      - @ref Qore::RangeIterator "RangeIterator": a numerical sequence generator (the basis for the return type for the new @ref Qore::xrange() "xrange()" function
    - new pseudo-methods were added to return iterator objects based on the value type:
      - <value>::iterator()
      - <hash>::iterator()
      - <list>::iterator()
      - <object>::iterator()
      .
      The base pseudo-method (<value>::iterator()) ensures that any value can be iterated, and the type-specific methods ensure that the most suitable iterator for container types is returned for container values; values without an iterator class are iterated with the @ref Qore::SingleValueIterator "SingleValueIterator"
    - the @ref Qore::HashIterator "HashIterator" and @ref Qore::HashReverseIterator "HashReverseIterator" classes had an additional optional boolean argument added to their constructors; if @ref Qore::True "True", then the @ref Qore::HashIterator::getValue() "HashIterator::getValue()" and @ref Qore::HashReverseIterator::getValue() "HashReverseIterator::getValue()" methods return a hash with the following keys: \c "key" and \c "value", allowing for more convenient iteration with constructions that only use \c getValue() methods (such as the @ref foreach "foreach statement"); to accommodate this, two new methods were added to the @ref Qore::HashIterator "HashIterator" base class:
      - @ref Qore::HashIterator::getKeyValue()
      - @ref Qore::HashIterator::getValuePair()
    - all iterator classes had copy methods added to them (ex: @ref Qore::HashIterator::copy())
    - new Python-inspired @ref Qore::range() "range()" and @ref Qore::xrange() "xrange()" functions (the latter returning a @ref Qore::RangeIterator "RangeIterator" object to efficiently iterate large integral sequences or ranges

    @par Text File Parsing Enhancements
    The following improvements were made in qore to support more flexible file parsing:
    - the @ref Qore::ReadOnlyFile class was added as a parent class of @ref Qore::File to allow for a more convenient API for reading files (the @ref Qore::File class's API remains the same as it publically inherits  @ref Qore::ReadOnlyFile)
    - the @ref Qore::ReadOnlyFile::readLine() "ReadOnlyFile::readLine()" method (formerlly a method of the @ref Qore::File class) was enhanced to accept 2 optional arguments, allowing the end of line character(s) to be stripped from the line returned, and also to allow the end of line characters to be specified.  If no end of line characters are specified, then the method automatically determines the end of line characters (can be \c "\n", \c "\r", or \c "\r\n"; the last one only if the underlying file is not a TTY in order to avoid stalling I/O on an interactive TTY)
    - the @ref file_stat_constants were moved from the @ref Qore::File class to the @ref Qore::ReadOnlyFile class
    - added a new @ref Qore::FileLineIterator "FileLineIterator" iterator class
    - added a new optional parameter to <string>::split(string, string, bool) and Qore::split(string, string, string, bool) to allow for automatic stripping unquoted fields of leading and trailing whitespace (the default is the old behavior; i.e. leave the whitespace as it is read)
    - added a new @ref Qore::TimeZone "TimeZone" method for parsing string dates in a specific @ref Qore::TimeZone "TimeZone": @ref Qore::TimeZone::date(string, string)
    - added a new function for parsing text as a boolean value: @ref Qore::parse_boolean() "parse_boolean()"
    - as mentioned above, the new <a href="../../modules/CsvUtil/html/index.html">CsvUtil</a> module was added, implementing the CsvFileIterator class that allows for easy parsing of csv-like text files

    @par Other Improvements and Changes
    - the @ref foreach "foreach statement" now iterates objects derived from @ref Qore::AbstractIterator "AbstractIterator" automatically
    - added a @ref Qore::Option::HAVE_SYMLINK "HAVE_SYMLINK" constant for the symlink() function added in qore 0.8.5
    - added the @ref Qore::SQL::SQLStatement::memberGate() "SQLStatement::memberGate()" method so @ref Qore::SQL::SQLStatement "SQLStatement" objects can be dereferenced directly to a column value when iterated with @ref Qore::SQL::SQLStatement::next() "SQLStatement::next()"; also this method will throw exceptions when an unknown column name is used so that typos in column names can be caught (instead of being silently ignored producing hard to find bugs)
    - implemented @ref Qore::SQL::Datasource::constructor() "Datasource::constructor(string)" and @ref Qore::SQL::DatasourcePool::constructor() "DatasourcePool::constructor(string)" variants to allow for creating datasources from a string that can be parsed by Qore::SQL::parse_datasource(string) "parse_datasource(string)"
    - added the following new DBI-related functions:
      - @ref Qore::SQL::dbi_get_driver_list() "dbi_get_driver_list()"
      - @ref Qore::SQL::dbi_get_driver_capability_list(string) "dbi_get_driver_capability_list(string)"
      - @ref Qore::SQL::dbi_get_driver_capabilities(string) "dbi_get_driver_capabilities(string)"
      - @ref Qore::SQL::dbi_get_driver_options(string) "dbi_get_driver_options(string)"
      - @ref Qore::SQL::parse_datasource(string) "parse_datasource(string)"
    - implemented support for \c "A" and \c "a", (hexadecimal floating-point output) \c "G", \c "g", (compact floating-point output) \c "F", (non-scientific floating-point output) and \c "E" and \c "e" (scientific/exponential floating-point output) format arguments for @ref float "floats" and @ref number "numbers" (new arbitrary-precision @ref number "number type values"); see @ref string_formatting
    - new pseudo-methods:
      - <value>::toString()
      - <value>::toInt()
      - <value>::toFloat()
      - <value>::toBool()
      - <float>::format(string fmt)
      - <int>::format(string fmt)
      - <string>::isDataAscii()
      - <string>::isDataPrintableAscii()
      - <value>::callp()
      - <callref>::callp()
      - <int>::sign()
      - <float>::sign()
    - the value of the @ref Qore::SQL::NUMBER "NUMBER", @ref Qore::SQL::NUMERIC "NUMERIC", and @ref Qore::SQL::DECIMAL "DECIMAL" @ref sql_constants is now \c "number" instead of \c "string" (see also @ref sql_binding)
    - new constants:
      - @ref Qore::M_PIn "M_PIn"
      - @ref Qore::MAXINT "MAXINT"
      - @ref Qore::MININT "MININT"
    - new functions:
      - @ref Qore::range() "range()"
      - @ref Qore::xrange() "xrange()"
    - new methods:
      - @ref Qore::ReadOnlyFile::isTty() and @ref Qore::ReadOnlyFile::getFileName() (the @ref Qore::ReadOnlyFile class was added in qore 0.8.6 otherwise made up of methods formerly belonging to the @ref Qore::File class)
    - added the @ref append-module-path "%append-module-path" parse directive
    - @ref user_modules "user modules" may now use @ref Qore::Program "Program" objects for embedded logic; any @ref Qore::Program "Program" objects created in a @ref user_modules "user module" will have its parse options masked to be not less restrictive than the parse options in the current @ref Qore::Program "Program", and additionally parse options will be locked so that user module are not able to circumvent function restrictions imposed by parse options.
    - updated docs to show functional restrictions tagged at the class level

    @subsection qore_086_bug_fixes Bug Fixes in Qore
    - fixed a bug in the @ref map "map operator" with a select expression when the list operand is @ref nothing; it was returning a list with one @ref nothing element instead of @ref nothing
    - applied a patch by Reini Urban to allow for multi-arch builds on Debian
    - fixed bugs calculating the byte offset for string searches in the c++ %QoreString::index() and %QoreString::rindex() functions when the offset is negative and the strings have a multi-byte character encoding (such as UTF-8)
    - fixed a bug where calling an abstract method from a class where the abstract method is implemented was causing a parse error to be thrown
    - fixed a bug where the wrong source code location was displayed when raising a parse exception in operator expression parse initialization for some operators
    - fixed bugs in regexes in the HttpServer::addListeners() and HttpServer::addListenersWithHandler() methods (<a href="../../modules/HttpServer/html/index.html">HttpServer</a> module version updated to 0.3.5)
    - fixed bugs handling non-blocking reads in the @ref Qore::Socket "Socket" class; the timeout setting was only enforced for the first read; subsequent reads were made as blocking reads
    - fixed a bug in the @ref Qore::Socket "Socket" class when the SSL session requires renegotiation during non-blocking I/O
    - @ref Qore::File::constructor() "File::constructor()" now throws an exception if called with a tty target and @ref no-terminal-io "%no-terminal-io" is set
    - fixed a bug in split with quote (<string>::split(string, string, bool) and Qore::split(string, string, string, bool)) if the separator pattern was not found and the single field was not quoted either
    - fixed a bug handling nested @ref ifdef "%ifdef" and @ref ifndef "%ifndef" blocks with @ref else "%else" in the inside block
    - fixed a crashing due to the failure to clear the "PF_TOP_LEVEL" flag when initializing statements, this could cause temporary variables in a statement to be marked as the start of the global thread-local variable list, and then after such variables are deleted, then a crash happens when trying to access the global thread-local variable list
    - fixed a crashing bug at parse time merging function lists in namespaces declared multiple times
    - fixed a bug in executing user module init() closures
    - fixed a bug where the qore library could crash when destroying a Program object due to a race condition in removing signal handlers managed by the Program object; the Program calls the signal handler manager to remove the signals, but the signals can be removed concurrently to the request while the Program object is iterating the signal set (ie it is modified while being iterated), which causes a crash
    - added code to detect when the same namespace is declared both with and without the @ref mod_public "public keyword" when defining user modules which can result in entire namespaces being silently not exported (and can be difficult to debug); now a parse exception is thrown if this happens while parsing a user module
    - added code tags to @ref Qore::File "File" methods without side effects
    - made many minor documentation fixes

    @section qore_0851 Qore 0.8.5.1

    @par Release Summary
    Bugfix release

    @subsection qore_0851_bug_fixes Bug Fixes in Qore
    - fixed a race condition accessing global and closure-bound thread-local variables in multithreaded contexts
    - fixed a bug in transaction management with the @ref Qore::SQL::DatasourcePool "DatasourcePool" class when used with the @ref Qore::SQL::SQLStatement "SQLStatement" class
    - fixed an error in the <a href="../../modules/MailMessage/html/index.html">MailMessage</a> user module where mail headers requiring encoding were not encoded and those not requiring encoding were encoded with Q encoding
    - fixed an error in the <a href="../../modules/Mime/html/index.html">Mime</a> user module where \c "_" characters in q-encoded headers were not encoded correctly

    <hr>
    @section qore_085 Qore 0.8.5

    @par Release Summary
    Major new features and a few bug fixes

    @subsection qore_085_new_features New Features in Qore
    @par Abstract Methods and Interfaces
    %Qore now supports the <b>abstract</b> keyword when declaring methods; an <b>abstract</b> method has no implementation and must be
    implemented in child classes with the same signature for the child class to be instantiated.\n\n
    Classes with <b>abstract</b> methods define interfaces; a concrete implementation of the interface is a class that inherits the class with <b>abstract</b> methods and implements all the <b>abstract</b> methods.\n\n
    Abstract methods are defined with the following syntax:
    @code{.py}
class MyAbstractInterface {
    abstract string doSomething(int param);
    abstract bool checkSomething(string arg);
}
    @endcode
    The following abstract classes now exist in %Qore:
    - @ref Qore::SQL::AbstractDatasource "AbstractDatasource"
    - @ref Qore::AbstractIterator "AbstractIterator"
      - @ref Qore::AbstractQuantifiedIterator "AbstractQuantifiedIterator"
      - @ref Qore::AbstractBidirectionalIterator "AbstractBidirectionalIterator"
      - @ref Qore::AbstractQuantifiedBidirectionalIterator "AbstractQuantifiedBidirectionalIterator"
    - @ref Qore::Thread::AbstractSmartLock "AbstractSmartLock" (which was already present in %Qore but now implements abstract methods)
    .
    The following new iterator classes have been added to %Qore:
    - @ref Qore::HashIterator "HashIterator"
      - @ref Qore::HashReverseIterator "HashReverseIterator"
    - @ref Qore::HashListIterator "HashListIterator"
      - @ref Qore::HashListReverseIterator "HashListReverseIterator"
    - @ref Qore::ListHashIterator "ListHashIterator"
      - @ref Qore::ListHashReverseIterator "ListHashReverseIterator"
    - @ref Qore::ListIterator "ListIterator"
      - @ref Qore::ListReverseIterator "ListReverseIterator"
    - @ref Qore::SQL::SQLStatement "SQLStatement" (which was already present in %Qore but now implements the @ref Qore::AbstractIterator "AbstractIterator" interface to allow query results to be iterated)
    .
    Classes inheriting @ref Qore::AbstractIterator "AbstractIterator" have special support so that objects can be easily iterated in the following list operators:
    - @ref map
    - @ref foldr and @ref foldl
    - @ref select
    .
    @par Universal References
    All restrictions on references have been removed from %Qore; references to local variables may now be passed to the @ref background "background operator" and passed as arguments to @ref closure "closures".\n\n
    Basically when a reference is taken of a local variable that could result in the local variable being accessed in a multi-threaded context, the variable is treated as a closure-bound local variable in the sense that it's lifetime is reference-counted, and all accesses are wrapped in a dedicated mutual-exclusion lock to ensure thread safety.

    @par Pop3Client Module
    A <a href="../../modules/Pop3Client/html/index.html">Pop3Client</a> module has been added providing an API for communicating with <a href="http://en.wikipedia.org/wiki/Post_Office_Protocol">POP3</a> servers and retrieving email messages.\n\n
    The module uses functionality provided by the new <a href="../../modules/MailMessage/html/index.html">MailMessage</a> module to represent email messages (and attachment data) downloaded from the server.

    @par MailMessage Module
    The <a href="../../modules/MailMessage/html/index.html">MailMessage</a> module provides common functionality to the <a href="../../modules/Pop3Client/html/index.html">Pop3Client</a> and <a href="../../modules/SmtpClient/html/index.html">SmtpClient</a> modules to represent email messages for receiving and sending, respectively.  This module was created mostly from functionality removed from the <a href="../../modules/SmtpClient/html/index.html">SmtpClient</a> and enhanced to provide support for reading email messages in the new <a href="../../modules/Pop3Client/html/index.html">Pop3Client</a> module.

    @par SmtpClient Module Changes
    The Message and Attachment classes were removed from the <a href="../../modules/SmtpClient/html/index.html">SmtpClient</a> module to the <a href="../../modules/MailMessage/html/index.html">MailMessage</a> module.  Backwards-compatible definitions for the Message and Attachment classes are provided in the <a href="../../modules/SmtpClient/html/index.html">SmtpClient</a> module to rexport the removed functionality for backwards compatibility.

    @par Other Minor Improvements and Changes
    - qpp updated to support abstract methods and multiple inheritance (+ other minor qpp enhancements)
    - improved the \c QOREADDRINFO-GETINFO-ERROR exception description by adding information about the arguments passed
    - added a string argument to @ref Qore::chr(softint, __7_ string) "char(softint, *string)" to accept an output encoding
    - added a @ref Qore::int(string, softint) "int(string, softint)" variant to parse a string as a number and give the base
    - added a new parameter to parse_url() and parseURL() to allow for any [] in the hostname to be included in the \c "host" output key for indicating that the <a href="http://wikipedia.org/wiki/IPv6">ipv6</a> protocol be used
    - added the following pseudo-methods:
      - Qore::zzz8valuezzz9::lsize()
      - Qore::zzz8binaryzzz9::split()
      - Qore::zzz8binaryzzz9::toMD5()
      - Qore::zzz8binaryzzz9::toSHA1()
      - Qore::zzz8binaryzzz9::toSHA224()
      - Qore::zzz8binaryzzz9::toSHA256()
      - Qore::zzz8binaryzzz9::toSHA384()
      - Qore::zzz8binaryzzz9::toSHA512()
      - Qore::zzz8datezzz9::midnight()
      - Qore::zzz8listzzz9::first()
      - Qore::zzz8listzzz9::join()
      - Qore::zzz8listzzz9::last()
      - Qore::zzz8listzzz9::lsize()
      - Qore::zzz8nothingzzz9::lsize()
      - Qore::zzz8stringzzz9::regex()
      - Qore::zzz8stringzzz9::regexExtract()
      - Qore::zzz8stringzzz9::split()
      - Qore::zzz8stringzzz9::substr()
      - Qore::zzz8stringzzz9::toMD5()
      - Qore::zzz8stringzzz9::toSHA1()
      - Qore::zzz8stringzzz9::toSHA224()
      - Qore::zzz8stringzzz9::toSHA256()
      - Qore::zzz8stringzzz9::toSHA384()
      - Qore::zzz8stringzzz9::toSHA512()
    - added the <a href="http://code.google.com/p/xxhash/">xxhash FAST algorithm</a> with unordered_map to %Qore on supported platforms resuling in nearly 2x haster hash lookups
    - added the Qore::File::isOpen() method
    - added the Qore::call_pseudo() function to explicitly call a pseudo method on a value
    - added the Qore::symlink() function to create symbolic links
    - added Qore::TypeCodeMap and Qore::TypeNameMap to lookup type codes from type names and vice versa
    - added the following functions to allow the time zone to be set per thread:
      - Qore::set_thread_tz()
      - Qore::get_thread_tz()

    @subsection qore_085_bug_fixes Bug Fixes in Qore
    - fixed format_date() output for \c "MON" and \c "DAY", etc
    - fixed a memory leak in the parser related to parse exception handling with namespace members
    - fixed an invalid assert() in module handling when an error occurs loading the module (only affected debug builds)
    - tagged digest and crypto functions internally as @ref RET_VALUE_ONLY
    - do not kill TID 1 (the initial / main thread) when calling exit() in background threads as a crash can result with some 3rd party libraries that spawn their own threads on some platforms (observed on Darwin & Solaris 10 at least)
    - fixed a memory bug in the new builtin function API used by modules built with qpp
    - fixed memory bugs in the type system where uninitialized type pointers could be used causing a crash
    - fixed a memory bug in handling "or nothing" types where a non-null pointer would be assumed to be a pointer to the type, however it could actually be a pointer to the NOTHING object, the fix was to ensure that any NOTHING objects in argument lists would be substituted with a null pointer
    - fixed a bug in parse-time variant matching where an argument with parse-time type "object" would be matched as a perfect match to any parameter with any class restriction; this would cause run-time type errors if another valid class was passed that matched another variant of the method or function
    - fixed a build bug that caused qore to be built twice

    <hr>
    @section qore_084 Qore 0.8.4

    @par Release Summary
    Major new features and changes that can affect backwards-compatibility, plus 40 bug fixes

    @subsection qore_084_compatibility Changes That Can Affect Backwards-Compatibility

    @par Namespace Changes
    %Qore's internal namespace handling was nearly completely rewritten for %Qore 0.8.4.  This is because the old code was inefficient and applied namespaces inconsistently to @ref Qore::Program "Program" objects.\n\n
    The main change that can cause backwards-compatibility issues is that now functions are full namespace members.  If no namespace is explicitly given in a function definition, the function is a member of the unnamed root namespace.\n\n
    Also the distinction between builtin and user functions was removed.  Internally, there is only one kind of function object, which can contain both builtin and user function variants (overloaded variants of the same function with the same name but different arguments).\n\n
    All %Qore builtin functions were moved to the Qore namespace.\n\n
    Other namespace changes:
    - loading namespaces provided by builtin modules into a @ref Qore::Program "Program" object is now an atomic operation that may fail, if, for example, objects have already been defined in the target @ref Qore::Program "Program" with the same name as objects provided by the builtin module.  Previously this could cause undefined behavior.
    - namespace lookups are now truly breadth-first as documented; previously the algorithm was depth-first (contrary to the documentation)
    - namespace lookups are now done (both at parse time and runtime) with the help of symbol lookup tables for fast lookups; tables are maintained for both committed and temporary uncomitted parse symbols; this leads to up to 3x faster parsing for %Qore code
    - global variables are also now full namespace members, however this does not cause problems with backwards-compatibility

    @subsection qore_084_new_features New Features in Qore

    @par User Modules
    It is now possible to develop user modules in %Qore; several user modules are now included in the %Qore distribution, forming %Qore-language components of %Qore's runtime library.\n\n
    User modules delivered with %Qore 0.8.4:
    - <a href="../../modules/HttpServer/html/index.html">HttpServer</a>: a multi-threaded HTTP server implementation
    - <a href="../../modules/SmtpClient/html/index.html">SmtpClient</a>: an SMTP client library
    - <a href="../../modules/TelnetClient/html/index.html">TelnetClient</a>: a TELNET client implementation
    - <a href="../../modules/Mime/html/index.html">Mime</a>: a set of MIME definitions and functions for manipulating MIME data
    .
    There are also new example programs for the above modules in the examples/ directory.\n\n
    User modules are subject to %Qore's functional restriction framework.

    @par Namespace Changes
    As listed above:\n
    - global variables and functions are now full namespace members
    - all builtin functions are now in the Qore namespace
    - real depth-first searches are used for namespace symbols
    - symbols are resolved first in the current namespace when parsing declarations/code in a namespace

    @par The <b><tt>final</tt></b> Keyword
    Classes and methods can now be declared "final" to prevent subclassing or overriding in a subclass

    @par Pseudo Methods
    Pseudo-methods are class methods that can be implemented on any value; they are also part of class hierarchy.  The methods that can be executed on the value depend on the value's type, and all "pseudo-classes" inherit methods from a common base class.\n\n
    For example:
    @code{.py}
"string".strlen()
<abf05da3>.size()
500.typeCode()
    @endcode
    Are examples of pseudo-methods on literal values.\n\n
    Some expensive operations such as getting the first or last key (or value) of a hash are now cheap using pseudo-methods, for example:
    @code{.py}
hash.firstKey()
hash.lastValue()
    @endcode

    @par New Doxygen-Based Documentation
    The %Qore reference documentation is now generated by Doxygen, and is generated directly from the %Qore sources.  In fact, a new preprocessor known as "qpp" was developed for %Qore 0.8.4 to facilitate and enforce doxygen documentation on %Qore's runtime library (as well as abstract the relatively complex APIs used to bind C++ code to the %Qore runtime library from the C++ programmer).\n\n
    The documentation is more comprehensive, and corresponds much closer to the actual internal implementation since the documentation is now also contained in and directly generated from the internal C++ implementation of %Qore.\n\n
    For example, there is the <value>::val() method.  This method is implemented in the base pseudo class and is reimplemented in other pseudo-classes for other runtime data types as necessary.  This method returns @ref Qore::True "True" if the value has a value in the same sense as Perl's boolean context evaluation.  For example, if the value is a hash with no keys, it returns @ref Qore::False "False"; if it is a hash with keys, it returns @ref Qore::True "True"; if it is an empty string, it returns @ref Qore::False "False";
if it is a non-empty string, it returns @ref Qore::True "True", etc.

   @par LValue Handling Changes
   lvalue handling was rewritten as the old implementation was ugly and subject to deadlocks (in rare corner cases).\n\n
   Furthermore, medium-term, an architectural goal of %Qore is to store all ints, floats, and bools internally as the basic C++ type instead of using a class wrapper for each value, which needs dynamic allocation and destruction, which takes up more memory and negatively affects execution speed.\n\n
   With %Qore 0.8.4, all local and global variables are stored using optimized C++ types when declared with the appropriate type restrictions; for example:
   @code{.py}
int i0;
our int i1;
   @endcode
   These declares local and global variables that can only be assigned integer values; in %Qore 0.8.4 the value internally will be stored as an "int64" value (and not a dynamically-allocated QoreBigIntNode object).\n\n
   The same holds for:
   - @ref int_type "int"
   - @ref softint_type "softint"
   - @ref float_type "float"
   - @ref softfloat_type "softfloat"
   - @ref bool_type "bool"
   - @ref softbool_type "softbool"
   .
   Note that the optimized lvalue handling has not yet been applied to all lvalues, in particular non-static object members with declared types are not yet implemented with optimized storage; to do this requires a rewrite of %Qore's API and ABI (will happen in the next major release of %Qore).\n\n
   This change leads to improved integer and floating-point performance and a smaller runtime memory footprint.

   @par Runtime Optimizations
   In addition to the up to 3x faster parsing (as decribed in the namespace changes above), %Qore 0.8.4 contains many runtime optimizations designed to reduce the number of dynamic memory allocations performed at runtime.\n\n
   The optimizations included in this version of %Qore are only a half-measure compared to future changes that will necessitate a new binary %Qore API.

   @par Per-Thread Initialization
   the new set_thread_init() function allows a call reference or closure to be set which will be automatically executed when new threads are started (or a new thread accesses a @ref Qore::Program "Program" object) which can be used to transparently initialize thread-local data.

   @par More Control Over Thread Resource Exceptions
   new functions:
   - throw_thread_resource_exceptions_to_mark()
   - mark_thread_resources()
   .
   Allow for only thread resouces created after a certain point to be processed (for example only thread resources left after some embedded code was called)

   @par New Socket Methods
   new methods:
   - Qore::Socket::upgradeClientToSSL()
   - Qore::Socket::upgradeServerToSSL()
   .
   Allow upgrading an already-existing socket connection to SSL

   @par Better Socket Error Messages
   More information has been added to socket exceptions to provide better feedback when errors occur.

   @par New Socket Event Fields
   - added \c "type" and \c "typename" keys to the @ref EVENT_HOSTNAME_RESOLVED event
   - added \c "type", \c "typename", and \c "address" keys to the @ref EVENT_CONNECTING event

   @par Support For Blocking Writes in the Queue Class
   @ref Qore::Thread::Queue "Queue" objects can now be used as a blocking message channel (similar to a Go channel); if a maximum size is given to the @ref Qore::Thread::Queue "Queue" constructor, then trying to write data to the @ref Qore::Thread::Queue "Queue" when it is full will block until the @ref Qore::Thread::Queue "Queue"'s size goes below the maximum size; optional timeout parameters have been added to @ref Qore::Thread::Queue "Queue" methods that write to the @ref Qore::Thread::Queue "Queue".

   @par New Queue::clear() Method
   Does just what you think it does :)

   @par date(string, string) Improvement
   added the possibility to specify microseconds when parsing dates against a mask with the date() function

   @par New Support For ++ And -- Operators With Floating-Point Lvalues
   previously this would either convert the lvalue to an int or throw an exception if the lvalue could not be converted to an int due to type restrictions

   @par Class Recognition/Compatibility Between Program Objects
   The problem is that a user class created from the same source code in two different @ref Qore::Program "Program" objects would be recognized as a different class with parameter and variable type restrictions - ie you could not declare a variable or parameter with a class type restrictions and assign it an object created from the same class source code but created in another @ref Qore::Program "Program" object.\n\n
   This problem is analogous to a similar problem with java in that classes built from the same source but from different classloaders are also recognized as different classes.\n\n
   In %Qore 0.8.4 a class signature is created of all public and private objects, and an SHA1 hash is maintained of the class signature, and if the class names and signatures match, then the classes are assumed to be identical, even if they have different internal class IDs (because they were created in different @ref Qore::Program "Program" objects, for example).

   @par New TimeZone::date(string) Method
   to support creating arbitrary dates in a given @ref Qore::TimeZone "TimeZone"

   @par New GetOpt::parse3() method
   This method will display any errors on @ref Qore::stderr "stderr" and exit the program (which is the most typical way of handling command line errors anyway)

   @par += Operator Optimization For object += hash
   this operation is faster in this release

   @par New Parse Option PO_NO_MODULES
   Using this option disables module loading

   @par New Parse Option PO_NO_EMBEDDED_LOGIC
   Using this option disables all dynamic parsing

   @par New Parse Directives
   - @ref assume-global "%assume-global": the opposite of @ref assume-local "%assume-local"
   - @ref old-style "%old-style": the opposite of @ref new-style "%new-style"
   - @ref require-dollar "%require-dollar": the opposite of @ref allow-bare-refs "%allow-bare-refs"
   - @ref push-parse-options "%push-parse-options": allows parse options to be saved and restored when the current file is done parsing; very useful for %include files

   @par New Context Functions
   - cx_value(): returns the value of the given key
   - cx_first(): returns @ref Qore::True "True" if iterating the first row
   - cx_last(): returns @ref Qore::True "True" if iterating the last row
   - cx_pos(): returns the current row number (starting from 0)
   - cx_total(): returns the total number of rows in the set

   @par SOCKET-HTTP-ERROR Exception Enhancement
   The invalid header info received is reported in the exception's \c "arg" key

   @par Improved Parse Error Messages
   Improved some parse error messages dealing with namespace and class declaration errors

   @par Added NT_CLOSURE Constant
   type code for runtime closure values

    @subsection qore_084_bug_fixes Bug Fixes in Qore
    - fixed a race condition with @ref Qore::Program "Program" objects when a signal handler is left active and the @ref Qore::Program "Program" terminates
    - fixed a bug in the @ref Qore::File "File" class where the encoding given in the constructor was ignored; if no encoding was given in the File::open*() method then the @ref Qore::File "File"'s encoding would always be set to the default encoding, now it's set to the encoding given in the constructor (as documented)
    - runtime checks have been implemented so that references to local variables cannot be passed to a closure; this would cause a runtime crash
    - a fix has been made to the @ref delete "delete" and @ref remove "remove" operators; lists will not be extended when trying to remove/delete list elements that do not exist
    - fixed some bugs showing the error location with bugs in the second stage of parsing (symbol resolution)
    - apply type filters to blocks with a designated return type but no @ref return "return statement"
    - fixed crashing bugs on some 32bit platforms where size_t was assumed to be 64 bits
    - fixed a crashing bug parsing invalid @ref requires "%requires" directives in the scanner
    - fixed a bug in usleep() with relative date/time values (added a new usleep() variant to support this)
    - fixed a typo in the command-line help for the qore binary with unknown parse options
    - fixed @ref Qore::Option::HAVE_SIGNAL_HANDLING "HAVE_SIGNAL_HANDLING" to be @ref Qore::False "False" if signal handling is disabled on platforms where signal handling is otherwise available
    - fixed a scanner bug parsing out of line class definitions with a root-justified namespace path (ex: \c "class ::X::ClassName ...")
    - merging code from binary modules at parse time and at runtime is now transaction-safe (before it would cause memory errors and/or a crash), now if errors are detected then an exception is raised and changes are not applied.
    - fixed a crashing bug in the C++ API function QoreHashNode::setKeyValue() when the value is 0 and an exception occurs or is already active before the call is made
    - fixed a bug in date parsing with a format string - off by one with integer months - added a regression test for this case
    - fixed a memory error with the @ref rethrow "rethrow statement" in enclosing but nested try-catch blocks
    - fixed a crashing bug where qore would try to instantiate a class for a type that did not represent a class (ex: \c "int i();")
    - fixed a memory leak in the @ref softlist_type "softlist" and @ref softlist_or_nothing_type "*softlist" type implementation
    - make sure and raise a \c SOCKET-CLOSED error when reading a HTTP header if no data is received
    - make sure and convert encodings with @ref Qore::index() "index()" and @ref Qore::rindex() "rindex()" functions if the encodings don't match
    - build fix: only use a lib64 directory if the directory exists already
    - raise a parse exception in the scanner if a numeric overflow occurs in literal integer values
    - fixed a bug in @ref Qore::Thread::AbstractSmartLock::lockTID() "AbstractSmartLock::lockTID()"
    - fixed a major crashing error in the C++ API function QoreStringNode::createAndConvertEncoding(); this function is used by the xml module when parsing XML-RPC sent in a non-UTF-8 character encoding
    - fixed Qore::File::getchar() to always retrieve 1 character (even for multi-byte character encodings)
    - fixed string evaluation in a boolean context to return @ref Qore::True "True" with floating-point numbers between -1.0 and 1.0 exclusive
    - printf formatting fix: output YAML-style \c "null" for @ref nothing with %%y
    - scanner fix: accept \c "\r" as whitespace to allow better parsing of sources with Windows EOL markers
    - fixed parse-time type processing/checks for the keys, + and * operators
    - foreach statement fix: unconditionally evaluate the hash when iterating as otherwise it could change during iteration which could cause a crash
    - fixed another parse-time variant matching bug where the variant-matching algorithm was too aggressive and excluded possible matches at parse time which could result in a false parse-time definitive match even though a better match could be available at runtime
    - fixed a static memory leak when signal handlers are left registered when the qore library terminates
    - fixed static memory leaks and 1 dynamic memory leak in strmul()
    - fixed a crashing bug in handling recursive constant references
    - fixed a bug in the C++ API function HashIterator::deleteKey() when the node's value is NULL
    - fixed time zone/DST calculations for time zone regions with DST with dates before the epoch but after the last DST transition before the epoch
    - fixed a memory error where invalid source expressions referenced in a regular expression substitution expression would cause a crash (ex: @verbatim str =~ s/public (name)/$2/g @endverbatim
    - fixed a memory error in regular expression substitution where the unconverted string (if not given in UTF-8 encoding) was used when copying source expressions to the target string
    - fixed a bug where a recursive class inheritance tree would cause a crash
    - fixed a bug where a static class method could not access private members of the class
*/<|MERGE_RESOLUTION|>--- conflicted
+++ resolved
@@ -14,11 +14,9 @@
     - fixed a bug where @ref Qore::ReadOnlyFile::getchar() "ReadOnlyFile::getchar()" did not respect character semantics as documented (<a href="https://github.com/qorelanguage/qore/issues/1574">issue 1574</a>)
     - <a href="../../modules/OracleSqlUtil/html/index.html">OracleSqlUtil</a> module fixes:
       - fixed a bug in \c character_semantics for standalone column (<a href="https://github.com/qorelanguage/qore/issues/1688">issue 1688</a>)
-<<<<<<< HEAD
-        - fixed schema alignment skips column with name "driver" (<a href="https://github.com/qorelanguage/qore/issues/1684">issue 1684</a>)
-=======
+    - <a href="../../modules/SqlUtil/html/index.html">SqlUtil</a> module fixes:
+      - fixed schema alignment skipping column with name "driver" (<a href="https://github.com/qorelanguage/qore/issues/1684">issue 1684</a>)
     - fixed a bug where a type conversion error in an lvalue assignment could generate a confusing unrelated runtime exception (<a href="https://github.com/qorelanguage/qore/issues/1697">issue 1697</a>)
->>>>>>> 26977d69
 
     @section qore_08127 Qore 0.8.12.7
 
