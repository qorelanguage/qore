/** @page release_notes Release Notes

    @tableofcontents

    @section qore_09 Qore 0.9

    @par Release Summary
    This is a major release of %Qore with large portions of code subject to extensive optimizations leading
    to large memory and performance improvements along with more control of @ref Qore::Program "Program"
    logic containers, multithreading, and a <a href="../../modules/reflection/html/index.html">reflection API</a>.
    This release breaks binary compatibility with older versions of %Qore as well, requiring binary modules
    to support the new API and ABI.

    @subsection qore_09_compatibility Changes That Can Affect Backwards-Compatibility
    - Qore classes and functions are now immutable once created; any attempt to add a new user
      variant to an existing function or method or to add new declarations to an existing class will result in a
      parse error.
    - @ref Qore::Program "Program" objects now only support a single complete parse action
      (@ref Qore::Program::parse() "Program::parse()" or @ref Qore::Program::parseCommit() "Program::parseCommit()");
      subsequent attempts to parse code into the same %Program object will fail with an exception.  If parsing fails
      due to a parse exception, the @ref Qore::Program "Program" object is generally no longer usable and must be
      recreated to be used.
    - @ref Qore::Program::parseRollback() "Program::parseRollback()" is now deprecated; this action removes all user
      code and most builtin code from the @ref Qore::Program "Program" object; delete the object instead of using
      this method
    - the @ref transient "transient" keyword has been introduced to support control over
      @ref Qore::Serializable "object serialization"; see also @ref no-transient "%no-transient"

    @subsection qore_09_new_features New Features in Qore
    - Up to 70% reduced memory usage in %Qore programs through:
      - Extensive memory optimizations
      - Changing the default thread stack size from 8 MB to 512 KB
        (<a href="https://github.com/qorelanguage/qore/issues/2701">issue 2701</a>)
      - Eliminating heap-allocated, atomic-reference-counted integer and floating-point values resulted in
        reduced memory usage as well as faster runtime execution
    - <a href="../../modules/reflection/html/index.html">Reflection API</a>
    - @ref Qore::Serializable "Data and object serialization" support:
      - All data types except @ref closure "closures", @ref call_reference "call references",
        @ref lvalue_references "references", and non-serializable objects can be serializeed
      - All objects from classes inheriting @ref Qore::Serializable "Serializable" can be serialized
      - Class members declared with the @ref transient "transient" keyword (new in this release) will not be serialized
        but instead will get their default values when deserialized
      - Classes can define their own local serialization and deserialization logic by defining the
        @ref Qore::Serializable::serializeMembers() "serializeMembers()" and
        @ref Qore::Serializable::deserializeMembers() "deserializeMembers()" methods, respectively
      - The following builtin classes support serialization:
        - @ref Qore::SQL::Datasource "Datasource"
        - @ref Qore::SQL::DatasourcePool "DatasourcePool"
        - @ref Qore::SSLCertificate "SSLCertificate"
        - @ref Qore::SSLPrivateKey "SSLPrivateKey"
        - @ref Qore::TimeZone "TimeZone"
    - New classes:
      - @ref Qore::SQL::AbstractSQLStatement "AbstractSQLStatement": has been added as the parent class
        defining an abstract API for @ref Qore::SQL::SQLStatement "SQLStatement"
      - @ref Qore::Serializable "Serializable": a new class supporting data and object serialization
      - @ref Qore::StreamBase "StreamBase": a base class for stream classes allowing for a controlled
        handoff of a stream to another thread
    - Added support for importing a split user module represented as directory (<a href="https://github.com/qorelanguage/qore/issues/2562">issue 2562</a>)
    - New and updated methods in existing classes:
      - @ref Qore::SQL::AbstractDatasource::getSQLStatement() "AbstractDatasource::getSQLStatement()"
      - @ref Qore::SQL::Datasource::getSQLStatement() "Datasource::getSQLStatement()"
      - @ref Qore::SQL::DatasourcePool::getSQLStatement() "DatasourcePool::getSQLStatement()"
      - @ref Qore::File::redirect() "File::redirect()"
      - @ref Qore::FtpClient::getNetworkFamily() "FtpClient::getNetworkFamily()"
      - @ref Qore::FtpClient::setNetworkFamily() "FtpClient::setNetworkFamily()"
      - @ref Qore::FtpClient::getControlPeerInfo() "FtpClient::getControlPeerInfo()"
      - @ref Qore::FtpClient::getControlSocketInfo() "FtpClient::getControlSocketInfo()"
      - @ref Qore::FtpClient::getDataPeerInfo() "FtpClient::getDataPeerInfo()"
      - @ref Qore::FtpClient::getDataSocketInfo() "FtpClient::getDataSocketInfo()"
      - @ref Qore::Program::getParseOptionStringList() "Program::getParseOptionStringList()"
      - @ref Qore::Program::issueModuleCmd() "Program::issueModuleCmd()"
      - @ref Qore::Program::loadApplyToPrivateUserModule() "Program::loadApplyToPrivateUserModule()"
      - @ref Qore::Program::loadApplyToPrivateUserModuleWarn() "Program::loadApplyToPrivateUserModuleWarn()"
      - @ref Qore::Program::loadApplyToUserModule() "Program::loadApplyToUserModule()"
      - @ref Qore::Program::loadApplyToUserModuleWarn() "Program::loadApplyToUserModuleWarn()"
      - @ref Qore::Program::loadModule() "Program::loadModule()"
      - @ref Qore::Program::loadModuleWarn() "Program::loadModuleWarn()"
      - @ref Qore::Program::loadUserModuleWithProgram() "Program::loadUserModuleWithProgram()"
      - @ref Qore::Program::loadUserModuleWithProgramWarn() "Program::loadUserModuleWithProgramWarn()"
      - @ref Qore::Program::parse() "Program::parse()"
      - @ref Qore::Program::parsePending() "Program::parsePending()"
      - @ref Qore::SSLCertificate::copy() "SSLCertificate::copy()"
      - @ref Qore::SSLCertificate::getDER() "SSLCertificate::getDER()"
      - @ref Qore::SSLPrivateKey::copy() "SSLPrivateKey::copy()"
      - @ref Qore::SSLPrivateKey::getDER() "SSLPrivateKey::getDER()"
      - @ref Qore::StreamReader::getInputStream() "StreamReader::getInputStream()"
      - @ref Qore::StreamWriter::getOutputStream() "StreamWriter::getOutputStream()"
      - @ref Qore::Thread::Counter::inc() "Counter::inc()"
    - New functions:
      - @ref Qore::call_static_method() "call_static_method()"
      - @ref Qore::call_static_method_args() "call_static_method_args()"
      - @ref Qore::get_default_thread_stack_size() "get_default_thread_stack_size()"
      - @ref Qore::get_module_option() "get_module_option()"
      - @ref Qore::get_netif_list() "get_netif_list()"
      - @ref Qore::get_stack_size() "get_stack_size()"
      - @ref Qore::get_thread_name() "get_thread_name()"
      - @ref Qore::load_module_warn() "load_module_warn()
      - @ref Qore::set_default_thread_stack_size() "set_default_thread_stack_size()"
      - @ref Qore::set_module_option() "set_module_option()"
      - @ref Qore::set_thread_name() "set_thread_name()"
    - Updated functions:
      - @ref Qore::get_ex_pos() "get_ex_pos()": \c lang info was added to the result string if available
      - @ref Qore::load_module() "load_module(): added an optional \c warning_mask parameter
    - New modules:
      - <a href="../../modules/FsUtil/html/index.html">FsUtil</a>
      - <a href="../../modules/Logger/html/index.html">Logger</a>
      - <a href="../../modules/reflection/html/index.html">reflection</a>
    - New and updated hashdecls:
      - @ref Qore::NetIfInfo "NetIfInfo": new @ref hashdecl "hashdecl" for the @ref Qore::get_netif_list() "get_netif_list()" function
      - @ref Qore::CallStackInfo "CallStackInfo": updated with new members:
        - \c lang
        - \c programid
        - \c statementid
      - @ref Qore::ExceptionInfo "ExceptionInfo": updated with a new member:
        - \c lang
    - New constants:
      - @ref Qore::DomainCodeMap "DomainCodeMap"
      - @ref Qore::DomainStringMap "DomainStringMap"
      - @ref Qore::Option::HAVE_GET_NETIF_LIST "HAVE_GET_NETIF_LIST"
      - @ref Qore::Option::HAVE_GET_STACK_SIZE "HAVE_GET_STACK_SIZE"
      - @ref Qore::Option::HAVE_MANAGE_STACK "HAVE_MANAGE_STACK"
      - @ref Qore::Option::HAVE_THREAD_NAME "HAVE_THREAD_NAME"
      - @ref Qore::PO_BROKEN_SPRINTF "PO_BROKEN_SPRINTF"
      - @ref Qore::PO_NO_REFLECTION "PO_NO_REFLECTION"
      - @ref Qore::PO_NO_TRANSIENT "PO_NO_TRANSIENT"
      - @ref functional_domain_constants
    - New @ref date_formatting "date formatting" codes for <date>::format() and @ref Qore::format_date() "format_date()":
      - \c "Dn" and \c "DN": the ordinal day number in the year
      - \c "I": ISO-8601 week string
      - \c "Id" and \c "ID": <a href="http://en.wikipedia.org/wiki/ISO_week_date">ISO-8601 week</a> day number
      - \c "IF": the value in <a href="https://en.wikipedia.org/wiki/ISO_8601">ISO-8601</a> format for both
        @ref relative_dates "relative" (ex: \c "P2Y1M3DT5H7M9.002S") and @ref absolute_dates "absolute"
        dates (ex: \c "2018-03-23T10:43:12.067628+01:00")
      - \c "Iw" and \c "IW": <a href="http://en.wikipedia.org/wiki/ISO_week_date">ISO-8601 week</a> number
      - \c "Iy" and \c "IY": <a href="http://en.wikipedia.org/wiki/ISO_week_date">ISO-8601 week</a> year
    - New parse directives:
      - @ref broken-sprintf "%broken-sprintf"
      - @ref correct-sprintf "%correct-sprintf"
      - @ref no-reflection "%no-reflection"
      - @ref no-transient "%no-transient"
    - @ref Qore::Program::parse() "Program::parse()" and @ref Qore::Program::parsePending() "Program::parsePending()" updates:
      the \a format_label parameter is obsolete/ignored
      (<a href="https://github.com/qorelanguage/qore/issues/2903">issue 2903</a>)
    - Module updates
      - <a href="../../modules/reflection/html/index.html">reflection</a>: a new binary module providing a
        reflection API to %Qore
      - <a href="../../modules/ConnectionProvider/html/index.html">ConnectionProvider</a> module changes:
        - The \c AbstractConnection::getConstructorInfo() method (and supporting declarations) was added to allow
          connections to be created dynamically, potentially in another process from a network call (<a href="https://github.com/qorelanguage/qore/issues/2628">issue 2628</a>)
        - The \c AbstractConnection has new public flag \c enabled. Also constructors are updated. (<a href="https://github.com/qorelanguage/qore/issues/3001">issue 3001</a>)
        - The \c AbstractConnection has new constructors, old ones are obsolete. Custom URL/URI parsing is possible (<a href="https://github.com/qorelanguage/qore/issues/3162">issue 3162</a>)
      - <a href="../../modules/CsvUtil/html/index.html">CsvUtil</a> module updates:
        - Added public methods \c AbstractCsvIterator::getRawLine() and \c AbstractCsvIterator::getRawLineValues() (<a href="https://github.com/qorelanguage/qore/issues/2739">issue 2739</a>)
      - <a href="../../modules/FreetdsSqlUtil/html/index.html">FreetdsSqlUtil</a> module changes:
        - Added support for serializing and deserializing \c AbstractTable objects (<a href="https://github.com/qorelanguage/qore/issues/2663">issue 2663</a>)
      - <a href="../../modules/HttpServer/html/index.html">HttpServer</a> module changes:
        - added the \c "header-info" hash to the context argument when calling handlers
          (<a href="https://github.com/qorelanguage/qore/issues/3260">issue 3260</a>)
        - Added support for adding new HTTP methods to the server with the \c HttpServer::addHttpMethod() method
          (<a href="https://github.com/qorelanguage/qore/issues/2805">issue 2805</a>)
      - <a href="../../modules/Mime/html/index.html">Mime</a> module changes:
        - allow the default type for unknown extensions to be overridden in
          @ref Mime::get_mime_type_from_ext() "get_mime_type_from_ext()"
          (<a href="https://github.com/qorelanguage/qore/issues/3260">issue 3260</a>)
      - <a href="../../modules/MysqlSqlUtil/html/index.html">MysqlSqlUtil</a> module changes:
        - Added support for serializing and deserializing \c AbstractTable objects (<a href="https://github.com/qorelanguage/qore/issues/2663">issue 2663</a>)
      - <a href="../../modules/OracleSqlUtil/html/index.html">OracleSqlUtil</a> module changes:
        - Implemented a check for allowed types when is the AUTO_INCREMENT flag used
          (<a href="https://github.com/qorelanguage/qore/issues/2978">issue 2978</a>)
        - Added support for serializing and deserializing \c AbstractTable objects (<a href="https://github.com/qorelanguage/qore/issues/2663">issue 2663</a>)
      - <a href="../../modules/PgsqlSqlUtil/html/index.html">PgsqlSqlUtil</a> module changes:
        - Added support for serializing and deserializing \c AbstractTable objects
          (<a href="https://github.com/qorelanguage/qore/issues/2663">issue 2663</a>)
      - <a href="../../modules/QUnit/html/index.html">QUnit</a> module changes:
        - updated @ref QUnit::Test::testSkip() "Test::testSkip()" to use the reason argument a format string with
          @ref Qore::vsprintf() "vsprintf()"
          (<a href="https://github.com/qorelanguage/qore/issues/3172">issue 3172</a>)
      - <a href="../../modules/RestHandler/html/index.html">RestHandler</a> module changes:
        - added the \c RestHandler::returnRestException() method that allows subclasses to determine how exceptions
          are handled
          (<a href="https://github.com/qorelanguage/qore/issues/3235">issue 3235</a>)
        - Updated to support alternative URI paths for actions so that an "action=xxx" argument is not needed; instead
          the action can be added to the end of the URI path so that \c "PUT path/xxx" can be used instead of
          \c "PUT path?action=xxx"
          (<a href="https://github.com/qorelanguage/qore/issues/2994">issue 2994</a>)
      - <a href="../../modules/RestSchemaValidator/html/index.html">RestSchemaValidator</a> module changes:
        - Updated the default validator to try all serialization methods if multiple methods are available and one fails
          (<a href="https://github.com/qorelanguage/qore/issues/2831">issue 2831</a>)
      - <a href="../../modules/Schema/html/index.html">Schema</a> module changes:
        - improved logging output when aligning schemas
          (<a href="https://github.com/qorelanguage/qore/issues/3114">issue 3114</a>)
      - <a href="../../modules/SqlUtil/html/index.html">SqlUtil</a> module changes:
        - Deprecated \c AbstractTable::getRowIterator() for \c AbstractTable::getStatement()
          (<a href="https://github.com/qorelanguage/qore/issues/2326">issue 2326</a>)
        - Updated the module to use the @ref Qore::SQL::AbstractSQLStatement "AbstractSQLStatement" class instead of the
          @ref Qore::SQL::SQLStatement "SQLStatement"
          (<a href="https://github.com/qorelanguage/qore/issues/2326">issue 2326</a>)
        - Added support for serializing and deserializing \c AbstractTable objects (<a href="https://github.com/qorelanguage/qore/issues/2663">issue 2663</a>)
      - <a href="../../modules/Swagger/html/index.html">Swagger</a>:
        - Swagger module does not accept multipart/form-data content-type and also does not work with list and hash parameters
          (<a href="https://github.com/qorelanguage/qore/issues/2932">issue 2932</a>)
      - <a href="../../modules/Util/html/index.html">Util</a> module updates:
<<<<<<< HEAD
        - added public function \c parse_ranges() (<a href="https://github.com/qorelanguage/qore/issues/2438">issue 2438</a>)
        - added public function \c check_ip_address() (<a href="https://github.com/qorelanguage/qore/issues/2483">issue 2483</a>)
      - <a href="../../modules/Mime/html/index.html">Mime</a>:
        - fixed exception throwing when trying to send binary files (<a href="https://github.com/qorelanguage/qore/issues/2936">issue 2936</a>)
      - <a href="../../modules/CsvUtil/html/index.html">CsvUtil</a> module updates:
        - added public methods \c AbstractCsvIterator::getRawLine() and \c AbstractCsvIterator::getRawLineValues() (<a href="https://github.com/qorelanguage/qore/issues/2739">issue 2739</a>)
    - @ref relative_dates "relative date" changes
        - fraction seconds are accepted in the @ref single_reldates
        - fractional date components are accepted in the @ref short_reldates based on <a href="https://en.wikipedia.org/wiki/ISO_8601#Durations">ISO-8601 durations</a>
=======
        - Added public function \c parse_ranges() (<a href="https://github.com/qorelanguage/qore/issues/2438">issue 2438</a>)
        - Added public function \c check_ip_address() (<a href="https://github.com/qorelanguage/qore/issues/2483">issue 2483</a>)
        - Updated \c parse_to_qore_value() to support single-element lists and hashes with curly brackets including
          empty hashes
          (<a href="https://github.com/qorelanguage/qore/issues/3138">issue 3138</a>)
        - updated @ref Util::get_exception_string() "get_exception_string()" to show the \c lang value
          (<a href="https://github.com/qorelanguage/qore/issues/3182">issue 3182</a>)
      - <a href="../../modules/WebSocketHandler/html/index.html">WebSocketHandler</a>:
        - added stopping connection from server side via @ref WebSocketHandler::WebSocketConnection::stop(), @ref WebSocketHandler::WebSocketHandler::stopOne()
          and WebSocketClient handling of WSCC_GoingAway event
      - <a href="../../modules/WebUtil/html/index.html">WebUtil</a> module changes:
        - updated to allow more control over file serving
          (<a href="https://github.com/qorelanguage/qore/issues/3260">issue 3260</a>)
    - @ref relative_dates "Relative date" changes
      - Fractional seconds are accepted in the @ref single_reldates
      - Fractional date components are accepted in the @ref short_reldates based on <a href="https://en.wikipedia.org/wiki/ISO_8601#Durations">ISO-8601 durations</a>
    - Improved debugging support:
      - @ref Qore::ProgramControl::getStatementIdInfo() "ProgramControl::getStatementIdInfo()" provides breakpoint info
      - Command to resolve statement
      - Interrupt notification provides call stack info
      - \c "Run to statement" implementation
      - <a href="../../modules/DebugHandler/html/index.html">DebugHandler</a> reimplemented to support multiple websocket handlers
      - Programs are not interrupted in bootstrap code
      - Command line utils display source line code when interrupted
    - Runtime thread stack traces are available in all builds and the
      @ref Qore::Option::HAVE_RUNTIME_THREAD_STACK_TRACE "HAVE_RUNTIME_THREAD_STACK_TRACE" constant is always
      @ref True "True".  Furthermore, the %Qore library has been extended to support stack tracing when embedding
      or integrating code in other programming languages at runtime
>>>>>>> 01b29ff1

    @subsection qore_09_bug_fixes Bug Fixes in Qore
    - fixed a bug in @ref Qore::parse_url() "parse_url()" with single-character hostnames with a port number
      (<a href="https://github.com/qorelanguage/qore/issues/3287">issue 3287</a>)
    - fixed a minor bug handling error info in exception handling in the
      <a href="../../modules/RestClient/html/index.html">RestClient</a> module
      (<a href="https://github.com/qorelanguage/qore/issues/3280">issue 3280</a>)
    - fixed a crash in acquiring a new connection with datasource options
      (<a href="https://github.com/qorelanguage/qore/issues/3262">issue 3262</a>)
    - fixed a bug reporting the source location for runtime type errors related to missing return statements
      (<a href="https://github.com/qorelanguage/qore/issues/3255">issue 3255</a>)
    - fixed bugs where @ref Qore::SQL::Datasource::getConfigString() "Datasource::getConfigString()" and
      @ref Qore::SQL::Datasource::getConfigHash() "Datasource::getConfigHash()" would require a connection to the
      server, making it impossible to check option before connecting
      (<a href="https://github.com/qorelanguage/qore/issues/3247">issue 3247</a>)
    - fixed a bug with @ref weak_assignment_operator "weak references" in some assignment expressions
      (<a href="https://github.com/qorelanguage/qore/issues/3202">issue 3202</a>)
    - fixed bugs in @ref Qore::sprintf() "sprintf()", @ref Qore::vsprintf() "vsprintf()", and all variants where
      @ref nothing was not treated the same as no value
      (<a href="https://github.com/qorelanguage/qore/issues/3184">issue 3184</a>)
    - worked around a potential COW bug in \c std::string in GNU libdstdc++ 6+
      (<a href="https://github.com/qorelanguage/qore/issues/3179">issue 3179</a>)
    - fixed a bug with simple additional and subtraction with mixed @ref timeout_type "timeout" and
      @ref date_type "date" values; updated docs that arithmetic operations with timeout values are not recommended
      and can return unexpected values in some situations
      (<a href="https://github.com/qorelanguage/qore/issues/3157">issue 3157</a>)
    - fixed a bug in deterministic garbage collection where @ref Qore::Thread::Queue "Queue" objects were not scanned
      and therefore cycles due to @ref Qore::Thread::Queue "Queue" elements would cause a memory and reference leak
      (<a href="https://github.com/qorelanguage/qore/issues/3101">issue 3101</a>)
    - fixed a bug where call references did not set the execution context with builtin functions
      and therefore calls to builtin functions in modules (such as \c jni) with
      per-program private data would fail
      (<a href="https://github.com/qorelanguage/qore/issues/3024">issue 3024</a>)
    - fixed a bug where rvalue references with complex subtypes could get modified during an assignment
      (<a href="https://github.com/qorelanguage/qore/issues/2891">issue 2891</a>)
    - Fixed a bug where class members could be initialized multiple times in a class with multiple
      inheritance where the same class is inherited multiple times in the hierarchy
      (<a href="https://github.com/qorelanguage/qore/issues/2741">issue 2741</a>)
    - Fixed bugs handling @ref abstract "abstract" methods in complex hierarchies with multiple inheritance
      (<a href="https://github.com/qorelanguage/qore/issues/2741">issue 2741</a>)
    - Fixed bugs handling object scope in @ref background "background" expressions
      (<a href="https://github.com/qorelanguage/qore/issues/2653">issue 2653</a>)
    - Fixed a bug: @ref Qore::hash(list) "hash(list)" where l has an odd number of elements never returns
      (<a href="https://github.com/qorelanguage/qore/issues/2860">issue 2860</a>)
    - Fixed a bug where no error is issued when an expression does not have meaning as a top-level statement
      (<a href="https://github.com/qorelanguage/qore/issues/2826">issue 2826</a>),
      and also where such expression is an argument to the @ref background "background" operator (<a href="https://github.com/qorelanguage/qore/issues/2747">issue 2747</a>)
    - Fixed a bug where the parser does not recognize that a return value of a function call is not ignored if it
      is an object and its method is immediately called
      (<a href="https://github.com/qorelanguage/qore/issues/2863">issue 2863</a>),
    - Fixed a bug where \c public and \c private members of classes inherited with \c private:internal inheritance
      were not initialized when objects were created
      (<a href="https://github.com/qorelanguage/qore/issues/2970">issue 2970</a>),
    - Module fixes:
      - <a href="../../modules/QUnit/html/index.html">QUnit</a>:
        - fixed error reporting with type errors with number values
          (<a href="https://github.com/qorelanguage/qore/issues/2984">issue 2984</a>)

    @section qore_08139 Qore 0.8.13.9

    @par Release Summary
    Bugfix release; see details below

    @subsection qore_08139_bug_fixes Bug Fixes in Qore
    - fixed a bug handling invalid DB driver options in datasource creation that could lead to a crash with some
      drivers
      (<a href="https://github.com/qorelanguage/qore/issues/3243">issue 3243</a>)
    - fixed a memory error in internal list handling that could lead to memory corruption and crashes
      (<a href="https://github.com/qorelanguage/qore/issues/3206">issue 3206</a>)
    - fixed calls to Dir::list*() methods which failed whenever there was a symlink with a non-existent target in a directory
      (<a href="https://github.com/qorelanguage/qore/issues/3192">issue 3192</a>)
    - fixed a bug handling illegal abstract method definitions of special class methods
      (<a href="https://github.com/qorelanguage/qore/issues/3126">issue 3126</a>)
    - fixed handling <tt>304 Not Modified</tt> responses in the @ref Qore::HTTPClient "HTTPClient" class
      (<a href="https://github.com/qorelanguage/qore/issues/3116">issue 3116</a>)
    - fixed a crashing bug in the @ref Qore::Transform "Transform" class when used with encryption algorithms
      (<a href="https://github.com/qorelanguage/qore/issues/3111">issue 3111</a>)
    - fixed a crash with multiple hash keys when parsing the @ref hmap "hash map operator"
      (<a href="https://github.com/qorelanguage/qore/issues/3108">issue 3108</a>)
    - module fixes:
      - <a href="../../modules/HttpServer/html/index.html">HttpServer</a>:
        - fixed responses that cannot have a message body (ex: \c HEAD requests and others)
          (<a href="https://github.com/qorelanguage/qore/issues/3116">issue 3116</a>)
      - <a href="../../modules/WebSocketClient/html/index.html">WebSocketClient</a>:
        - added missing exception handling in the connection close callback
          (<a href="https://github.com/qorelanguage/qore/issues/3225">issue 3225</a>)
      - <a href="../../modules/WebSocketHandler/html/index.html">WebSocketHandler</a>:
        - added missing exception handling to connection registration code
          (<a href="https://github.com/qorelanguage/qore/issues/3215">issue 3215</a>)

    @section qore_08138 Qore 0.8.13.8

    @par Release Summary
    Bugfix release; see details below

    @subsection qore_08138_bug_fixes Bug Fixes in Qore
    - fixed a bug where @ref Qore::stdout, @ref Qore::stdin, @ref Qore::stderr,
      @ref Qore::stdout_stream, @ref Qore::stdin_stream, and @ref Qore::stderr_stream, would
      perform automatic CRLF -> LF translations on Windows
      (<a href="https://github.com/qorelanguage/qore/issues/3061">issue 3061</a>)
    - fixed a bug in secure socket TLS communication making it impossible to talk to servers
      that require <a href="https://en.wikipedia.org/wiki/Server_Name_Indication">SNI</a>
      (<a href="https://github.com/qorelanguage/qore/issues/3053">issue 3053</a>)
    - fixed a deadlock in @ref Qore::FtpClient::put() "FtpClient::put()" with zero-length files
      (<a href="https://github.com/qorelanguage/qore/issues/3038">issue 3038</a>)
    - fixed an error respecting the I/O timeout in @ref Qore::FtpClient::put() "FtpClient::put()"
      with @ref Qore::InputStream "InputStream" argugments
      (<a href="https://github.com/qorelanguage/qore/issues/3032">issue 3032</a>)
    - fixed an error where @ref Qore::FtpClient "FtpClient" \c PORT operations would not time out
      (<a href="https://github.com/qorelanguage/qore/issues/3031">issue 3031</a>)

    @section qore_08137 Qore 0.8.13.7

    @par Release Summary
    Bugfix release; see details below

    @subsection qore_08137_bug_fixes Bug Fixes in Qore
    - module fixes:
      - <a href="../../modules/ConnectionProvider/html/index.html">ConnectionProvider</a>:
        - removed unnecessary serialization from AbstractConnection::get()
          (<a href="https://github.com/qorelanguage/qore/issues/2880">issue 2880</a>)
      - <a href="../../modules/PgsqlSqlUtil/html/index.html">PgsqlSqlUtil</a>
        - fixed schema alignment when there are functions to be dropped
          (<a href="https://github.com/qorelanguage/qore/issues/2963">issue 2963</a>)
    - fixed a race condition in @ref Qore::Thread::ThreadPool "ThreadPool" destruction that could
      cause a crash
      (<a href="https://github.com/qorelanguage/qore/issues/2906">issue 2906</a>)
    - fixed a hard to reproduce bug with internal runtime type matching that sometimes caused
      invalid runtime exceptions to be raised with base class constructors
      (<a href="https://github.com/qorelanguage/qore/issues/2928">issue 2928</a>)
    - fixed an error handling attach errors to @ref Qore::Program "Program" objects from foreign threads
      after the program has been deleted
      (<a href="https://github.com/qorelanguage/qore/issues/2950">issue 2950</a>)
    - fixed a bug that would cause a crash if an unknown \c "Content-Encoding" value were received by the
      @ref Qore::HTTPClient "HTTPClient" class
      (<a href="https://github.com/qorelanguage/qore/issues/2953">issue 2953</a>)
    - fixed a memory leak with binary objects in certain operations such as when reading a file into a
      binary object
      (<a href="https://github.com/qorelanguage/qore/issues/2982">issue 2982</a>)

    @section qore_08136 Qore 0.8.13.6

    @par Release Summary
    Bugfix release; see details below

    @subsection qore_08136_bug_fixes Bug Fixes in Qore
    - fixed a deadlock in lvalue handling with complex object operations in multithreaded contexts
      (<a href="https://github.com/qorelanguage/qore/issues/2889">issue 2889</a>)
    - fixed type errors with complex hashes in <hash>::values() and @ref Qore::hash_values() "hash_values()"
      (<a href="https://github.com/qorelanguage/qore/issues/2877">issue 2877</a>)
    - fixed an error handling complex types with the @ref plus_equals_operator "+=" operator
      (<a href="https://github.com/qorelanguage/qore/issues/2869">issue 2869</a>)
    - fixed a memory leak in @ref Qore::TreeMap::put() "TreeMap::put()"
      (<a href="https://github.com/qorelanguage/qore/issues/2840">issue 2840</a>)
    - fixed a crashing bug in \c qpp (used in building Qore from source)
      (<a href="https://github.com/qorelanguage/qore/issues/2838">issue 2838</a>)
    - fixed a crashing bug in @ref Qore::Socket::accept() "Socket::accept()" handling
      (<a href="https://github.com/qorelanguage/qore/issues/2835">issue 2835</a>)
    - fixed a cosmetic bug in module load error messages to provide the context of the module where the error
      is found in cases where it was missing
      (<a href="https://github.com/qorelanguage/qore/issues/2834">issue 2834</a>)
    - module fixes:
      - <a href="../../modules/SqlUtil/html/index.html">SqlUtil</a>:
        - schema alignment fails when user accidentally creates table
          schema with strings instead of hashes
          (<a href="https://github.com/qorelanguage/qore/issues/2761">issue 2358</a>)
      - <a href="../../modules/Swagger/html/index.html">Swagger</a>:
        - Swagger module does not use text/plain Content-Type for simple string responses
          (<a href="https://github.com/qorelanguage/qore/issues/2893">issue 2893</a>)
        - Swagger module does not check response body if response schema is missing in Swaggerfile
          (<a href="https://github.com/qorelanguage/qore/issues/2894">issue 2894</a>)
      - <a href="../../modules/WebSocketClient/html/index.html">WebSocketClient</a>:
        - allowed the handling of \c PING messages to be customized
          (<a href="https://github.com/qorelanguage/qore/issues/2887">issue 2887</a>)
      - <a href="../../modules/WebSocketHandler/html/index.html">WebSocketHandler</a>:
        - added support for heartbeat messages
          (<a href="https://github.com/qorelanguage/qore/issues/2887">issue 2887</a>)


    @section qore_08135 Qore 0.8.13.5

    @par Release Summary
    Bugfix release; see details below

    @subsection qore_08135_bug_fixes Bug Fixes in Qore
    - fixed a bug where user modules with global variables could not be loaded into @ref Qore::Program "Program"
      containers where @ref Qore::PO_NO_GLOBAL_VARS "PO_NO_GLOBAL_VARS" was set
      (<a href="https://github.com/qorelanguage/qore/issues/2807">issue 2807</a>)
    - fixed a deadlock with @ref Qore::Thread::RWLock "RWLock" and @ref Qore::Thread::Condition "Condition" objects when the
      read lock is held recursively (<a href="https://github.com/qorelanguage/qore/issues/2817">issue 2817</a>)
    - module fixes:
      - <a href="../../modules/CsvUtil/html/index.html">CsvUtil</a>:
        - implemented the \c number_format option to allow numbers with alternative decimal separators
          to be parsed and generated (<a href="https://github.com/qorelanguage/qore/issues/2806">issue 2806</a>)
      - <a href="../../modules/RestClient/html/index.html">RestClient</a>:
        - added support for REST requests with binary message bodies; added the \c "bin" serialization method
        (<a href="https://github.com/qorelanguage/qore/issues/2816">issue 2816</a>)
      - <a href="../../modules/RestSchemaValidator/html/index.html">RestSchemaValidator</a>:
        - fixed the null validator to handle binary message bodies; fixed issues with \c "text"
          serialization with binary message bodies
          (<a href="https://github.com/qorelanguage/qore/issues/2816">issue 2816</a>)

      - <a href="../../modules/Mime/html/index.html">Mime</a>:
        - fixed a bug in \c mime_parse_form_urlencoded_string() where
          repeated elements would be overwriteen by subsequent keys with the same name
          (<a href="https://github.com/qorelanguage/qore/issues/2761">issue 2761</a>)

    @section qore_08134 Qore 0.8.13.4

    @par Release Summary
    Bugfix release; see details below

    @subsection qore_08134_bug_fixes Bug Fixes in Qore
    - fixed a bug where hashes and lists with subtype @ref auto_type "auto" were not created correctly with
      implicit initialization causing excess type stripping which could lead to performance issues with large
      data structures (<a href="https://github.com/qorelanguage/qore/issues/2767">issue 2767</a>)
    - implemented a new optional DBI statement method to allow for statement execution only for describing the
      result set to solve performance issues when describing statements with large data sets
      (<a href="https://github.com/qorelanguage/qore/issues/2773">issue 2773</a>)
    - fixed a performance bug by eliminating overzealous and unnecessary internal type stripping
      (<a href="https://github.com/qorelanguage/qore/issues/2791">issue 2791</a>)
    - module fixes:
      - <a href="../../modules/CsvUtil/html/index.html">CsvUtil</a>:
        - implemented the \c csvutil_set_global_compat_force_empty_string() function and
          the \c compat_force_empty_string CSV parsing option to force \c "*string" fields with no
          value to return an empty string when parsing rather than @ref nothing for backwards compatibility
          with very early versions of CsvUtil
          (<a href="https://github.com/qorelanguage/qore/issues/2476">issue 2476</a>)
      - <a href="../../modules/Mime/html/index.html">Mime</a>:
        - mime_parse_form_urlencoded_string raies a parse exception when there is no value for a key
          (<a href="https://github.com/qorelanguage/qore/issues/2760">issue 2760</a>)
      - <a href="../../modules/OracleSqlUtil/html/index.html">OracleSqlUtil</a> module changes
        - synonym resolving can fail with duplicated object name
          (<a href="https://github.com/qorelanguage/qore/issues/2758">issue 758</a>)
      - <a href="../../modules/SqlUtil/html/index.html">SqlUtil</a>:
        - implemented the \c AbstractTable::getRowIteratorNoExec() method (<a href="https://github.com/qorelanguage/qore/issues/2773">issue 2773</a>)
      - <a href="../../modules/TableMapper/html/index.html">TableMapper</a>:
        - updated to use the new SQL statement DBI method for efficient execution of queries only for describing
          result sets with outbound mappers to solve performance problems related to mappers that
          have statements with large data sets (<a href="https://github.com/qorelanguage/qore/issues/2773">issue 2773</a>)
        - fixed \c RawSqlStatementOutboundMapper to be usable without subclassing
          (<a href="https://github.com/qorelanguage/qore/issues/2775">issue 2775</a>)

    @section qore_08133 Qore 0.8.13.3

    @par Release Summary
    Bugfix release; see details below

    @subsection qore_08133_new_features New Features in Qore
    - improved debugging support:
      - added support for a <a href="https://code.visualstudio.com/">Visual Studio Code</a> debug adapter for %Qore
      - the debugger can now retrieve sources when running from a remote debug server
      - debugger options can now be set from command line (verbosity etc.)
      - the \c onAttach() event is now executed synchronously when the program thread context starts
      - the \c onDetach() event is executed properly when program thread contexts terminate
      - the \c onStep() now provides the \c breakpointId value if available
      - the \c onExit() event was added for greater control over code execution in the debugger
      - the \c onException() event was improved
      - server commands now support \c frameid as a parameter
      - added the following methods to support retrieving source code in the debugger:
        - @ref Qore::ProgramControl::getSourceFileNames() "ProgramControl::getSourceFileNames()"
        - @ref Qore::ProgramControl::getSourceLabels() "ProgramControl::getSourceLabels()"
    - new module:
      - <a href="../../modules/DebugLinenoiseCmdLine/html/index.html">DebuLinenoiseCmdLine</a>

    @subsection qore_08133_bug_fixes Bug Fixes in Qore
    - module fixes:
      - <a href="../../modules/QUnit/html/index.html">QUnit</a>:
        - improved output in assertion failures for strings with special whitespace and for multi-line data structures (<a href="https://github.com/qorelanguage/qore/issues/2680">issue 2680</a>)
      - <a href="../../modules/WebUtil/html/index.html">WebUtil</a>:
        - made it possible for FileHandler subclasses to add headers to response (<a href="https://github.com/qorelanguage/qore/issues/2686">issue 2686</a>)
    - <a href="../../modules/HttpServerUtil/html/index.html">HttpServerUtil</a>:
        - improved HTTP log masking to mask fewer false positives when attempting to mask sensitive data (<a href="https://github.com/qorelanguage/qore/issues/2621">issue 2621</a>)
    - fixed a crashing bug initializing constants with recursive references to code
      (<a href="https://github.com/qorelanguage/qore/issues/3027">issue 3027</a>)
    - fixed a crashing bug in the @ref plus_equals_operator "+= operator" with objects and hashes when @ref require-types "%require-types" is not in force (<a href="https://github.com/qorelanguage/qore/issues/2634">issue 2634</a>)
    - fixed a crashing bug in the @ref background "background operator" with non-constant hash expressions with local variable references (<a href="https://github.com/qorelanguage/qore/issues/2637">issue 2637</a>)
    - worked around an Oracle bug in materialized view creation in the <a href="../../modules/OracleSqlUtil/html/index.html">OracleSqlUtil</a> module where when the schema user is missing the <tt>CREATE MATERIALIZED VIEW</tt> grant the table backing the view is created but the materialized view itself is not created causing future creation actions to fail (<a href="https://github.com/qorelanguage/qore/issues/2643">issue 2643</a>)
    - implemented support for an optional error-handling method in SQL callbacks in the <a href="../../modules/SqlUtil/html/index.html">SqlUtil</a> module to allow SqlUtil to recover from error scenarios in schema creation/alignment (<a href="https://github.com/qorelanguage/qore/issues/2643">issue 2643</a>)
    - fixed a design bug where an empty list <tt>()</tt> and an empty hash <tt>{}</tt> could not be assigned to complex types, leading to excess typing and casting for simple operations (<a href="https://github.com/qorelanguage/qore/issues/2647">issue 2647</a>)
    - fixed a bug in the @ref map "map operator" with complex types and empty list expressions (<a href="https://github.com/qorelanguage/qore/issues/2651">issue 2651</a>)
    - fixed a bug where implicitly-declared values of complex "or nothing" types would not be declared with the correct runtime type information (<a href="https://github.com/qorelanguage/qore/issues/2652">issue 2652</a>)
    - fixed a bug affecting class initialization with out of order initialization (<a href="https://github.com/qorelanguage/qore/issues/2657">issue 2657</a>)
    - implemented support for the more concise declaration of immediate typed hash values (<a href="https://github.com/qorelanguage/qore/issues/2675">issue 2675</a>)
    - fixed a bug where a crash would result when evaluating certain expressions in the @ref background "brackground operator" due to a memory error (<a href="https://github.com/qorelanguage/qore/issues/2679">issue 2679</a>)
    - fixed @ref date_formatting "date formatting" output with the \c Z placeholder to always output the UTC offset as documented (<a href="https://github.com/qorelanguage/qore/issues/2684">issue 2684</a>)
    - fixed program thread context to return frames properly (<a href="https://github.com/qorelanguage/qore/issues/2674">issue 2674</a>)
    - fixed an internal memory bug that could cause unallocated memory to be read when creating objects (<a href="https://github.com/qorelanguage/qore/issues/2712">issue 2712</a>)
    - fixed a memory issue with typed hashes that could lead to a runtime creash (<a href="https://github.com/qorelanguage/qore/issues/2725">issue 2725</a>)

    @section qore_08132 Qore 0.8.13.2

    @par Release Summary
    Bugfix release; see details below

    @subsection qore_08132_new_features New Features in Qore
    - \c "thread list", \c "backtrace all" commands implemented for the debugger (<a href="https://github.com/qorelanguage/qore/issues/2608">issue 2608</a>)
    - <a href="../../modules/QUnit/html/index.html">QUnit</a>: overloaded the \c testAssertionValue() method to support auto/number/float and more verbose output when a difference in number/float values is found (<a href="https://github.com/qorelanguage/qore/issues/2556">issue 2556</a>)
    - qdbg-remote supports ConnectionProvider connections (<a href="https://github.com/qorelanguage/qore/issues/2613">issue 2613</a>)
    - new method: @ref Qore::Breakpoint::getProgram() "Breakpoint::getProgram()"

    @subsection qore_08132_bug_fixes Bug Fixes in Qore
    - module fixes:
      - <a href="../../modules/DebugCmdLine/html/index.html">DebugCmdLine</a>:
        - improved breakpoint usability (<a href="https://github.com/qorelanguage/qore/issues/2604">issue 2604</a>)
        - fixed a bug parsing call signatures when setting breakpoints (<a href="https://github.com/qorelanguage/qore/issues/2601">issue 2601</a>)
      - <a href="../../modules/DebugProgramControl/html/index.html">DebugProgramControl</a>:
        - improved breakpoint usability (<a href="https://github.com/qorelanguage/qore/issues/2604">issue 2604</a>)
        - fixed a bug providing the programId context (<a href="https://github.com/qorelanguage/qore/issues/2603">issue 2603</a>)
      - <a href="../../modules/QUnit/html/index.html">QUnit</a>:
        - improved error location reporting by providing all stack location information up until the QUnit call to cover the case when multiple code layers are used such as one or more test modules (<a href="https://github.com/qorelanguage/qore/issues/1720">issue 1720</a>)
      - <a href="../../modules/SqlUtil/html/index.html">SqlUtil</a>:
        - implemented support for literal values in column operators taking column arguments with \c cop_value() (<a href="https://github.com/qorelanguage/qore/issues/2555">issue 2555</a>)
      - <a href="../../modules/WebSocketClient/html/index.html">WebSocketClient</a>:
        - added \c WebSocketClient::pong() to allow unsolicited \c PONG messages to be sent (<a href="https://github.com/qorelanguage/qore/issues/2566">issue 2566</a>)
      - <a href="../../modules/WebSocketHandler/html/index.html">WebSocketHandler</a>:
        - fixed a bug where unsolicited \c PONG messages caused the connection to be prematurely closed (<a href="https://github.com/qorelanguage/qore/issues/2566">issue 2566</a>)
    - fixed a bug with implicit initialization of typed hashes; this is now illegal and a \c HASHDECL-IMPLICIT-CONSTRUCTION-ERROR exception is raised in such cases (<a href="https://github.com/qorelanguage/qore/issues/2491">issue 2491</a>)
    - fixed a bug with @ref Qore::Thread::Condition "Condition" variable handling on macOS High Sierra due to an internal undocumented API change (<a href="https://github.com/qorelanguage/qore/issues/2576">issue 2576</a>)
    - fixed a memory error with the @ref plus_equals_operator "+= operator" and uninitialized date/time values (<a href="https://github.com/qorelanguage/qore/issues/2591">issue 2591</a>)
    - fixed a bug in the remote debugger \c qdbg-remote where \c wss:// schemes were not accepted (<a href="https://github.com/qorelanguage/qore/issues/2596">issue 2596</a>)
    - fixed a bug in an error message in @ref Qore::ProgramControl::findFunctionStatementId() "ProgramControl::findFunctionStatementId()" (<a href="https://github.com/qorelanguage/qore/issues/2600">issue 2600</a>)
    - fixed a crash when @ref Qore::HTTPClient::setDefaultPath() "HTTPClient::setDefaultPath()" was called with no argument (<a href="https://github.com/qorelanguage/qore/issues/2610">issue 2610</a>)
    - fixed a bug in debugger when program is not set (<a href="https://github.com/qorelanguage/qore/issues/2603">issue 2603</a>)

    @section qore_08131 Qore 0.8.13.1

    @par Release Summary
    Bugfix release; see details below

    @subsection qore_08131_new_features New Features in Qore
    - the \c sqlutil script has been updated with the \c --select option to allow dumped table rows to be filtered (<a href="https://github.com/qorelanguage/qore/issues/2509">issue 2509</a>)

    @subsection qore_08131_bug_fixes Bug Fixes in Qore
    - fixes in modules:
      - \c astparser module fixes:
        - fixed memory leaks in \c AstParser::parseFile() and \c AstParser::parseString() methods (<a href="https://github.com/qorelanguage/qore/issues/2261">issue 2261</a>)
        - fixed incorrect flex code regarding parse options leading to segfaults (<a href="https://github.com/qorelanguage/qore/issues/2262">issue 2262</a>)
      - <a href="../../modules/DebugCmdLine/html/index.html">DebugCmdLine</a> module fixes:
        - fixed value setting to process all remaining arguments on the command line (<a href="https://github.com/qorelanguage/qore/issues/2294">issue 2294</a>)
      - <a href="../../modules/DebugCmdLine/html/index.html">DebugCmdLine</a> module fixes:
        - the debugger should report ambiguous partial matches as an error (<a href="https://github.com/qorelanguage/qore/issues/2292">issue 2292</a>)
      - <a href="../../modules/MailMessage/html/index.html">MailMessage</a> module fixes:
        - fixed \c Message::addBody() with no body present (issue <a href="https://github.com/qorelanguage/qore/issues/2360">issue 2360</a>)
      - <a href="../../modules/Mapper/html/index.html">Mapper</a> module fixes:
        - fixed a bug in the \c STRING-TOO-LONG exception (<a href="https://github.com/qorelanguage/qore/issues/2495">issue 2405</a>)
      - <a href="../../modules/PgsqlSqlUtil/html/index.html">PgsqlSqlUtil</a> module fixes:
        - fixed a bug where default column values were compared incorrectly leading to false positives when comparing and aligning DB schemas (<a href="https://github.com/qorelanguage/qore/issues/2527">issue 2527</a>)
      - <a href="../../modules/Qdx/html/index.html">Qdx</a> module fixes:
        - fixed a bug in documentation post-processing for @ref hashdecl "hashdecl" declarations (<a href="https://github.com/qorelanguage/qore/issues/2298">issue 2298</a>)
      - <a href="../../modules/QUnit/html/index.html">QUnit</a> fixes:
        - added missing comparison methods (<a href="https://github.com/qorelanguage/qore/issues/1588">issue 1588</a>):
          - \c Test::assertRegex()
          - \c Test::assertNRegex()
          - \c Test::assertNeq()
          - \c Test::assertNeqSoft()
          - \c Test::assertGt()
          - \c Test::assertGtSoft()
          - \c Test::assertGe()
          - \c Test::assertGeSoft()
          - \c Test::assertLt()
          - \c Test::assertLtSoft()
          - \c Test::assertLe()
          - \c Test::assertLeSoft()
          - \c Test::assertNothing()
      - <a href="../../modules/RestHandler/html/index.html">RestHandler</a> module fixes:
        - updated to return a 400 Bad Request error when REST schema validation fails on messages received <a href="https://github.com/qorelanguage/qore/issues/2344">issue 2344</a>)
        - updated to return a 400 Bad Request error when there are string encoding errors with messages received (<a href="https://github.com/qorelanguage/qore/issues/2398">issue 2398</a>)
        - updated to return a 404 Not Found error when REST subclass does not exist (<a href="https://github.com/qorelanguage/qore/issues/2405">issue 2405</a>)
        - updated to return a 400 Bad Request error when ENCODING-CONVERSION-ERROR occurs during request parsing (<a href="https://github.com/qorelanguage/qore/issues/2543">issue 2543</a>)
      - <a href="../../modules/RestSchemaValidator/html/index.html">RestSchemaValidator</a> module fixes:
        - updated docs for \c AbstractRestSchemaValidator::parseRequest() to reflect how validation exceptions should be raised for proper error reporting (<a href="https://github.com/qorelanguage/qore/issues/2344">issue 2344</a>)
        - fixed handling of messages with non-object (i.e. non-hash) bodies (<a href="https://github.com/qorelanguage/qore/issues/2366">issue 2366</a>)
      - <a href="../../modules/SqlUtil/html/index.html">SqlUtil</a> module changes
        - implemented support for custom column operators (<a href="https://github.com/qorelanguage/qore/issues/2314">issue 2314</a>)
      - <a href="../../modules/OracleSqlUtil/html/index.html">OracleSqlUtil</a> module changes
        - implemented support for chained synonyms (<a href="https://github.com/qorelanguage/qore/issues/2408">issue 2408</a>)
        - allow to use DBA_* views instead of ALL_* if possible (<a href="https://github.com/qorelanguage/qore/issues/2418">issue 2418</a>)
      - <a href="../../modules/Swagger/html/index.html">Swagger</a> module fixes:
        - fixed handling of string type date and date-time formats (<a href="https://github.com/qorelanguage/qore/issues/2341">issue 2341</a>)
        - fixed example value for binary type (<a href="https://github.com/qorelanguage/qore/issues/2342">issue 2342</a>)
        - fixed serialization of date/time values (<a href="https://github.com/qorelanguage/qore/issues/2349">issue 2349</a>)
        - updated to return a 400 Bad Request error when REST schema validation fails on messages received <a href="https://github.com/qorelanguage/qore/issues/2344">issue 2344</a>)
        - fixed handling of non-string enum types (<a href="https://github.com/qorelanguage/qore/issues/2364">issue 2364</a>)
        - fixed confusing error messages with invalid parameter types (<a href="https://github.com/qorelanguage/qore/issues/2365">issue 2365</a>)
        - fixed handling of messages with non-object (i.e. non-hash) bodies (<a href="https://github.com/qorelanguage/qore/issues/2366">issue 2366</a>)
        - fixed handling of optional parameters (<a href="https://github.com/qorelanguage/qore/issues/2369">issue 2369</a>)
        - fixed handling of non-string query parameters (<a href="https://github.com/qorelanguage/qore/issues/2388">issue 2388</a>)
        - fixed a bug where string value constraints were only enforced in requests but not responses (<a href="https://github.com/qorelanguage/qore/issues/2396">issue 2396</a>)
        - fixed a bug where invalid date, binary, and byte values would cause a <tt>500 Internal Server Error</tt> response to be returned instead of a <tt>400 Bad Request</tt> error (<a href="https://github.com/qorelanguage/qore/issues/2397">issue 2397</a>)
        - fixed a bug where date values were formatted incorrectly in Swagger responses (<a href="https://github.com/qorelanguage/qore/issues/2409">issue 2409</a>)
        - fixed a bug which made it impossible to send data with other content/mime types than json, yamlrpc, FormUrlEncoded or MultipartFormData (<a href="https://github.com/qorelanguage/qore/issues/2497">issue 2497</a>)
        - fixed handling of string/binary values (<a href="https://github.com/qorelanguage/qore/issues/2505">issue 2505</a>)
        - fixed a bug where consumes property of operations was sometimes ignored (<a href="https://github.com/qorelanguage/qore/issues/2507">issue 2507</a>)
        - fixed parsing of responses without Content-Type header (<a href="https://github.com/qorelanguage/qore/issues/2517">issue 2517</a>)
        - fixed path matching for paths not beginning with a slash (<a href="https://github.com/qorelanguage/qore/issues/2516">issue 2516</a>)
      - <a href="../../modules/TableMapper/html/index.html">TableMapper</a> module fixes:
        - fixed issues where where description fields of input and output records for automatically-generated options did not reflect column comments and could not be overridden with user input (<a href="https://github.com/qorelanguage/qore/issues/2520">issue 2520</a>)
    - fixed bugs affecting debugging matching function/method variants and finding statements with special methods and with complex types (<a href="https://github.com/qorelanguage/qore/issues/1865">issue 1865</a>)
    - fixed a bug in \c qpp generating hashdecl code in a specific namespace (<a href="https://github.com/qorelanguage/qore/issues/2255">issue 2255</a>)
    - fixed an error in a @ref hashdecl "hashdecl" documentation example (<a href="https://github.com/qorelanguage/qore/issues/2299">issue 2299</a>)
    - made C++ APIs for complex types for modules public (<a href="https://github.com/qorelanguage/qore/issues/2271">issue 2271</a>)
    - fixed inconsistencies in the behavior of the @ref range_operator "range operator (..)" and the @ref list_element_operator "square brackets operator []" with lists and ranges between immediate evaluation and lazy functional evaluation and aligned the behavior of the operators among supported data types with the @ref remove "remove" and @ref delete "delete" operators (<a href="https://github.com/qorelanguage/qore/issues/2260">issue 2260</a>)
    - fixed a bug handling statement indices with parse errors (<a href="https://github.com/qorelanguage/qore/issues/2312">issue 2312</a>)
    - fixed too-agressive class hierachy checks that disallowed legal hierarchies where the same base class appears more than once in the hierarchy (<a href="https://github.com/qorelanguage/qore/issues/2317">issue 2317</a>)
    - fixed a crashing bug in the background operator when the object in context goes out of scope with the thread and an exception is thrown (<a href="https://github.com/qorelanguage/qore/issues/2319">issue 2319</a>)
    - fixed sending duplicate headers when header hash keys differ only in case; headers that differ only in case will be overwritten by the last header in the hash with a matching name with a case-insensitive search (<a href="https://github.com/qorelanguage/qore/issues/2340">issue 2340</a>)
    - fixed \c q_absolute_path_windows to correctly recognize relative Windows paths beginning with a drive letter (<a href="https://github.com/qorelanguage/qore/issues/2377">issue 2377</a>)
    - fixed a bug in <tt><b>private:internal</b></tt> in method execution within a class hierarchy in some cases (<a href="https://github.com/qorelanguage/qore/issues/2380">issue 2380</a>)
    - fixed an obscure bug handling runtime errors in code calls with a variant matched at parse time where a runtime exception could occur (<a href="https://github.com/qorelanguage/qore/issues/2392">issue 2392</a>)
    - improved breakpoints (enabled by default), extended help texts, load/save debug history and session (<a href="https://github.com/qorelanguage/qore/issues/2401">issue 2401</a>)
    - fixed a bug in an error message regarding binary module signal assignments (<a href="https://github.com/qorelanguage/qore/issues/2439">issue 2439</a>)
    - added C++ functions to allow binary modules to allocate and deallocate multiple signals atomically (<a href="https://github.com/qorelanguage/qore/issues/2440">issue 2440</a>)
    - eliminated a warning in a header file when building with g++ 7+ (<a href="https://github.com/qorelanguage/qore/issues/2449">issue 2449</a>)
    - implemented a fix in \c qdbg to resume any blocked threads before exiting to ensure a clean and correct shutdown of the debugger; fixes a problem when the process ould freeze on \c quit (<a href="https://github.com/qorelanguage/qore/issues/2472">issue 2472</a>)
    - fixed bugs in Windows builds (<a href="https://github.com/qorelanguage/qore/issues/2529">issue 2529</a>)

    @section qore_0813 Qore 0.8.13

    @par Release Summary
    Major new features and bug fixes including input and output stream support and sigificant new functionality including several new modules.

    @subsection qore_0813_compatibility Changes That Can Affect Backwards-Compatibility
    - fixed broken @ref continue "continue" and @ref break "break" statements that were accepted anywhere in the source and behaved like a @ref return "return" statement; now such statements outside a loop context will result in a parse exception; to get the old behavior, use @ref broken-loop-statement "%broken-loop-statement" in your source code
    - fixed broken @ref reference_type "reference" and @ref reference_or_nothing_type "*reference" type restrictions which had no effect prior to this release; to get the old behavior, use @ref broken-references "%broken-references" in your source code
    - the random number generator is always seeded with a random number when the Qore library is initialized; to get a predictable sequence from @ref Qore::rand() "rand()", you must explicitly seed the random number generator by calling @ref Qore::srand() "srand()" with a predefined seed number
    - the @ref synchronized "synchronized" keyword now operates differently depending on the context; <tt><b>synchronized</b></tt> functions have a global reentrant lock associated with the function (as in previous versions of %Qore), whereas now <tt><b>synchronized</b></tt> normal class methods share a reentrant lock associated with the object, while <tt><b>synchronized</b></tt> static class methods share a reentrant lock associated with the class itself.  This aligns %Qore's @ref synchronized "synchronized" behavior with that of Java and <tt>[MethodImpl(MethodImplOptions.Synchronized)]</tt> .NET/CLR (<a href="https://github.com/qorelanguage/qore/issues/894">issue 894</a>).
    - classes may not have the name \c "auto" due to the introduction of this identifier as a special type name
    - a new keyword @ref hashdecl "hashdecl" has been introduced to support type-safe hash declarations

    @subsection qore_0813_new_features New Features in Qore
    - complex type support
      - @ref hashdecl "type safe hashes" (@ref hash_hashdecl_type); ex: @code{.py} hash<MyInfo> = get_info(); @endcode
      - new system types:
        - @ref Qore::CallStackInfo "CallStackInfo"
        - @ref Qore::DateTimeInfo "DateTimeInfo"
        - @ref Qore::DirStatInfo "DirStatInfo"
        - @ref Qore::ExceptionInfo "ExceptionInfo"
        - @ref Qore::FilesystemInfo "FilesystemInfo"
        - @ref Qore::IsoWeekInfo "IsoWeekInfo"
        - @ref Qore::StatInfo "StatInfo"
      - @ref hash_complex_type "hash with type-safe values"; ex: @code{.py} hash<string, int> h = ("str": 1); @endcode
      - @ref list_complex_type "list with type-safe values"; ex: @code{.py} list<int> l = (1); @endcode
      - @ref reference_complex_type "reference with type-safe lvalues"; ex: @code{.py} int i = 1; reference<int> r = \i; @endcode
      - @ref auto_type "auto" (allows any value including complex types to be assigned without losing complex type information); ex: @code{.py} auto l = (1, 2); @endcode
      - improved @ref new "new", @ref cast "cast<>", and @ref instanceof "instanceof" operators
      - the @ref instanceof "instanceof" operator now works with any type; ex: @code{.py} bool b = v instanceof hash<string, int>; @endcode
      - note that complex type information is lost when assigning to an lvalue with a compatible but more generic type or by assigning to an untyped lvalue; this was necessary to allow complex types to be introduced in %Qore without breaking backwards compatibility.
    - support for input and output streams for the efficient piecewise processing of small or large amounts of data with a low memory overhead; includes the following classes:
      - @ref Qore::BinaryInputStream "BinaryInputStream"
      - @ref Qore::BinaryOutputStream "BinaryOutputStream"
      - @ref Qore::BufferedStreamReader "BufferedStreamReader"
      - @ref Qore::EncodingConversionInputStream "EncodingConversionInputStream"
      - @ref Qore::EncodingConversionOutputStream "EncodingConversionOutputStream"
      - @ref Qore::FileInputStream "FileInputStream"
      - @ref Qore::FileOutputStream "FileOutputStream"
      - @ref Qore::InputStream "InputStream"
      - @ref Qore::InputStreamLineIterator "InputStreamLineIterator"
      - @ref Qore::OutputStream "OutputStream"
      - @ref Qore::PipeInputStream "PipeInputStream"
      - @ref Qore::PipeOutputStream "PipeOutputStream"
      - @ref Qore::StreamPipe "StreamPipe"
      - @ref Qore::StreamReader "StreamReader"
      - @ref Qore::StreamWriter "StreamWriter"
      - @ref Qore::StringInputStream "StringInputStream"
      - @ref Qore::StringOutputStream "StringOutputStream"
      - @ref Qore::Transform "Transform"
      - @ref Qore::TransformInputStream "TransformInputStream"
      - @ref Qore::TransformOutputStream "TransformOutputStream"
      - @ref Qore::StdoutOutputStream "StdoutOutputStream"
      - @ref Qore::StderrOutputStream "StderrOutputStream"
      .
      Three constants were introduced for accessing standard input/output using streams API:
      - @ref Qore::stdin_stream "stdin_stream"
      - @ref Qore::stdout_stream "stdout_stream"
      - @ref Qore::stderr_stream "stderr_stream"
      .
      Additionally, stream support has been added to the following functions and methods:
      - @ref Qore::FtpClient::put()
      - @ref Qore::FtpClient::get()
      - @ref Qore::HTTPClient::send()
      - @ref Qore::HTTPClient::sendChunked()
      - @ref Qore::Socket::sendHTTPChunkedBodyFromInputStream()
      - @ref Qore::Socket::readHTTPChunkedBodyToOutputStream()
      .
      Stream support was also added to the following user modules:
      - <a href="../../modules/CsvUtil/html/index.html">CsvUtil</a>
      - <a href="../../modules/FixedLengthUtil/html/index.html">FixedLengthUtil</a>
    - support for @ref op_functional "lazy functional evaluation" of functional operators (including nested lazy evaluation) for much more efficient processing of iterated expressions; affects:
      - @ref map "map": supports lazy evaluation of itself and also of the iterator expression
      - @ref select "select": supports lazy evaluation of itself and also of the iterator expression
      - @ref keys "keys": supports lazy evaluation of itself
      - @ref foldl "foldl": supports lazy evaluation of the iterator expression
      - @ref foldr "foldlr": supports lazy evaluation of the iterator expression
      - @ref foreach "foreach": supports lazy evaluation of the iterator expression
      - @ref range_operator ".. (range operator)": supports lazy evaluation of itself
      - @ref list_element_operator "[n,m,...] (list, string, or binary dereference with multiple indices))": supports lazy evaluation of itself
    - support for list, string, and binary slices with offsets and ranges:
      - @ref list_slicing "list slices"
      - @ref string_slicing "string slices"
      - @ref binary_slicing "binary slices"
      - new @ref range_operator ".. range operator"
      - updated @ref list_element_operator "[] operator"
    - enhanced cryptographic support including support for <a href="https://en.wikipedia.org/wiki/Advanced_Encryption_Standard">AES</a> with Additional Authenticated Data and <a href="https://en.wikipedia.org/wiki/Message_authentication_code">Message Authentication Code (MAC)</a> support, plus the following new API functions:
      - @ref Qore::decrypt_to_binary()
      - @ref Qore::decrypt_to_string()
      - @ref Qore::encrypt()
      - @ref Qore::get_crypto_info()
      - @ref Qore::get_decryptor()
      - @ref Qore::get_encryptor()
      .
      The following constants were added to support the new generic cryptographic APIs:
      - @ref Qore::CRYPTO_ALG_AES_128
      - @ref Qore::CRYPTO_ALG_AES_192
      - @ref Qore::CRYPTO_ALG_AES_256
      - @ref Qore::CRYPTO_ALG_BLOWFISH
      - @ref Qore::CRYPTO_ALG_BLOWFISH_CFB
      - @ref Qore::CRYPTO_ALG_BLOWFISH_OFB
      - @ref Qore::CRYPTO_ALG_CAST5
      - @ref Qore::CRYPTO_ALG_CAST5_CFB
      - @ref Qore::CRYPTO_ALG_CAST5_OFB
      - @ref Qore::CRYPTO_ALG_DES
      - @ref Qore::CRYPTO_ALG_DES_CFB
      - @ref Qore::CRYPTO_ALG_DES_OFB
      - @ref Qore::CRYPTO_ALG_DES_EDE
      - @ref Qore::CRYPTO_ALG_DES_EDE_CFB
      - @ref Qore::CRYPTO_ALG_DES_EDE_OFB
      - @ref Qore::CRYPTO_ALG_DES_EDE3
      - @ref Qore::CRYPTO_ALG_DES_EDE3_CFB
      - @ref Qore::CRYPTO_ALG_DES_EDE3_OFB
      - @ref Qore::CRYPTO_ALG_DESX
      - @ref Qore::CRYPTO_ALG_RC2
      - @ref Qore::CRYPTO_ALG_RC2_CFB
      - @ref Qore::CRYPTO_ALG_RC2_OFB
      - @ref Qore::CRYPTO_ALG_RC4
      - @ref Qore::CRYPTO_ALG_RC5
      - @ref Qore::CRYPTO_ALG_RC5_CFB
      - @ref Qore::CRYPTO_ALG_RC5_OFB
    - support for binding output placeholder buffers for @ref resultset_output_binding "result sets" that return an @ref Qore::SQL::SQLStatement "SQLStatement" object:
      - new DBI capability constant @ref Qore::SQL::DBI_CAP_HAS_RESULTSET_OUTPUT "DBI_CAP_HAS_RESULTSET_OUTPUT"
      - new placeholder buffer specification constant @ref Qore::SQL::RESULTSET "RESULTSET"
    - new debugging support (note that APIs are subject to change until the next major release):
      - new classes:
        - @ref Qore::Breakpoint "Breakpoint"
        - @ref Qore::DebugProgram "DebugProgram"
        - @ref Qore::ProgramControl "ProgramControl"
      - new modules:
        - <a href="../../modules/DebugCmdLine/html/index.html">DebugCmdLine</a>
        - <a href="../../modules/DebugHandler/html/index.html">DebugHandler</a>
        - <a href="../../modules/DebugProgramControl/html/index.html">DebugProgramControl</a>
        - <a href="../../modules/DebugUtil/html/index.html">DebugUtil</a>
      - new parse directives:
        - @ref allow-debugger "%allow-debugger": allows running debug commands
        - @ref no-debugging "%no-debugging": forbids debugging of the current @ref Qore::Program "Program" object
    - new user modules:
      - <a href="../../modules/DebugCmdLine/html/index.html">DebugCmdLine</a>
      - <a href="../../modules/DebugHandler/html/index.html">DebugHandler</a>
      - <a href="../../modules/DebugProgramControl/html/index.html">DebugProgramControl</a>
      - <a href="../../modules/DebugUtil/html/index.html">DebugUtil</a>
      - <a href="../../modules/ConnectionProvider/html/index.html">ConnectionProvider</a>
      - <a href="../../modules/DatasourceProvider/html/index.html">DatasourceProvider</a>
      - <a href="../../modules/Qdx/html/index.html">Qdx</a>
      - <a href="../../modules/SewioRestClient/html/index.html">SewioRestClient</a>
      - <a href="../../modules/SewioWebSocketClient/html/index.html">SewioWebSocketClient</a>
      - <a href="../../modules/Swagger/html/index.html">Swagger</a>
      - <a href="../../modules/TextWrap/html/index.html">TextWrap</a>
    - new access modifiers: <tt><b>private:internal</b></tt> (providing strong encapsulation of the following declaration(s)) and <tt><b>private:hierarchy</b></tt> (which is equivalent to <tt><b>private</b></tt>; <a href="https://github.com/qorelanguage/qore/issues/1197">issue 1197</a>)
    - new parse options and directives:
      - @ref allow-debugger "%allow-debugger": allows running debug commands
      - @ref no-debugging "%no-debugging": forbids debugging of the current @ref Qore::Program "Program" object
      - @ref allow-weak-references "%allow-weak-references": allows the use of the @ref weak_assignment_operator "weak assignment operator (:=)"
      - @ref broken-loop-statement "%broken-loop-statement": allows @ref continue "continue" and @ref break "break" statements to be accepted anywhere in the source and behave like a @ref return "return" statement
      - @ref broken-references "%broken-references": allows @ref reference_type "reference" and @ref reference_or_nothing_type "*reference" type restrictions to accept any type contrary to the documented design and intention of these type restrictions
      - @ref correct-loop-statement "%correct-loop-statement": to revert the effect of @ref broken-loop-statement "%broken-loop-statement"
      - @ref correct-references "%correct-references": to revert the effect of @ref broken-references "%broken-references"
      - @ref no-uncontrolled-apis "%no-uncontrolled-apis": disallow access to uncontrolled APIs such as external language bindings or direct generic system call APIs that could bypass %Qore's sandboxing controls
      - @ref strong-encapsulation "%strong-encapsulation": disallows out of line class and namespace declarations
      - @ref try-reexport-module "%try-reexport-module": conditionally loads a module in a @ref user_modules "user module" and allows for that module to be reexported as well
    - new constants:
      - @ref Qore::SQL::DBI_CAP_HAS_RESULTSET_OUTPUT "DBI_CAP_HAS_RESULTSET_OUTPUT": DBI capability for drivers that support returning an @ref Qore::SQL::SQLStatement "SQLStatement" object for a @ref resultset_output_binding "result set" when bound with the @ref Qore::SQL::RESULTSET "RESULTSET" placeholder specification
      - @ref Qore::PathSep "PathSep": defines the platform-specific path separator character
      - @ref Qore::PO_ALLOW_DEBUGGER "PO_ALLOW_DEBUGGER": allows running debugger commands
      - @ref Qore::PO_NO_DEBUGGING "PO_NO_DEBUGGING": disallows debugging of the @ref Qore::Program "Program"
      - @ref Qore::PO_ALLOW_WEAK_REFERENCES "PO_ALLOW_WEAK_REFERENCES": allows the use of the @ref weak_assignment_operator "weak assignment operator (:=)"
      - @ref Qore::PO_BROKEN_LOOP_STATEMENT "PO_BROKEN_LOOP_STATEMENT": allows @ref continue "continue" and @ref break "break" statements to be accepted anywhere in the source and behave like a @ref return "return" statement
      - @ref Qore::PO_BROKEN_REFERENCES "PO_BROKEN_REFERENCES": reverts @ref reference_type "reference" and @ref reference_or_nothing_type "*reference" type restrictions to pre-%Qore-0.8.13 behavior where they would have no effect
      - @ref Qore::PO_NO_UNCONTROLLED_APIS "PO_NO_UNCONTROLLED_APIS": disallow access to uncontrolled APIs such as external language bindings or direct generic system call APIs that could bypass %Qore's sandboxing controls; note that this parse option was also added to @ref Qore::PO_NO_IO "PO_NO_IO" and @ref Qore::PO_NO_EXTERNAL_ACCESS "PO_NO_EXTERNAL_ACCESS"
      - @ref Qore::PO_STRONG_ENCAPSULATION "PO_STRONG_ENCAPSULATION": disallows out of line class and namespace declarations
      - @ref Qore::SQL::RESULTSET "RESULTSET": specifies that an @ref Qore::SQL::SQLStatement "SQLStatement" object should be returned from a @ref resultset_output_binding "result set" output variable in an SQL query
      - @ref Qore::SSL_VERIFY_NONE "SSL_VERIFY_NONE": @ref Qore::Socket::setSslVerifyMode() "Socket::setSslVerifyMode()" option: do not verify peer certificates
      - @ref Qore::SSL_VERIFY_PEER "SSL_VERIFY_PEER": @ref Qore::Socket::setSslVerifyMode() "Socket::setSslVerifyMode()" option: verify peer certificates
      - @ref Qore::SSL_VERIFY_FAIL_IF_NO_PEER_CERT "SSL_VERIFY_FAIL_IF_NO_PEER_CERT": @ref Qore::Socket::setSslVerifyMode() "Socket::setSslVerifyMode()" option: fail if the client does not provide a certificate (server mode only)
      - @ref Qore::SSL_VERIFY_CLIENT_ONCE "SSL_VERIFY_CLIENT_ONCE": @ref Qore::Socket::setSslVerifyMode() "Socket::setSslVerifyMode()" option: only require the client to send a certificate once (server mode only)
      - @ref Qore::ParseOptionCmdCodeMap
      - @ref Qore::ParseOptionCmdStringMap
      - see new cryptographic constants listed above
    - implemented additional parse-time checks for many @ref operators "operators" to provide feedback for invalid operations detected at parse time
    - implemented the @ref weak_assignment_operator "weak assignment operator (:=)" (only available with @ref allow-weak-references "%allow-weak-references")
    - implemented the @ref range_operator "range operator (..)"
    - implemented support for list expressions inside the @ref list_element_operator "dereference operator ([])"
    - new methods:
      - @ref Qore::Program::getAllDefines()
      - @ref Qore::Program::getGlobalVars()
      - @ref Qore::Program::importHashDecl()
      - @ref Qore::Program::importSystemHashDecls()
      - @ref Qore::Program::setGlobalVarValue()
      - @ref Qore::Program::setThreadInit()
      - @ref Qore::Program::getThreadList()
      - @ref Qore::Socket::acceptAllCertificates()
      - @ref Qore::Socket::getAcceptAllCertificates()
      - @ref Qore::Socket::getSslVerifyMode()
      - @ref Qore::Socket::setSslVerifyMode()
    - updated methods:
      - @ref Qore::Thread::Counter::dec() "Counter::dec()": now returns the current value of the counter
      - @ref Qore::HTTPClient::constructor() added support for the following options:
        - \c ssl_cert_path: allows an X.509 client certificate to be set in the constructor
        - \c ssl_key_path: allows a private key for an X.509 client certificate to be set in the constructor
        - \c ssl_key_password: allows a password-protected private key to be used wih an X.509 client certificate
        - \c ssl_verify_cert: enforces server certificate validation with HTTPS connections
        .
        Additionally, the HTTPClient class now understands the \c PATCH method (<a href="https://tools.ietf.org/html/rfc5789">RFC 5789</a>)
      - @ref Qore::RangeIterator::constructor(int) was updated; the second argument was removed to avoid ambiguity with the other overloaded constructor
      - @ref Qore::TreeMap::get() "TreeMap::get()": added a new optional argument to return the unmatched part of the search string
      - the following read-only static methods were moved from the @ref Qore::File "File" class to the @ref Qore::ReadOnlyFile "ReadOnlyFile" class:
        - @ref Qore::ReadOnlyFile::hstat() "ReadOnlyFile::hstat()"
        - @ref Qore::ReadOnlyFile::hlstat() "ReadOnlyFile::hlstat()"
        - @ref Qore::ReadOnlyFile::lstat() "ReadOnlyFile::lstat()"
        - @ref Qore::ReadOnlyFile::stat() "ReadOnlyFile::stat()"
        - @ref Qore::ReadOnlyFile::statvfs() "ReadOnlyFile::statvfs()"
    - new pseudo-methods:
      - <int>::format(int, string, string)
      - <float>::format(int, string, string)
      - <number>::format(int, string, string)
      - <string>::toInt(int)
      - <int>::toBase(int)
      - <number>::toBase(int)
      - <float>::toBase(int)
      - <value>::complexType()
      - <value>::fullType()
    - new functions:
      - @ref Qore::decrypt_to_binary()
      - @ref Qore::decrypt_to_string()
      - @ref Qore::encrypt()
      - @ref Qore::get_compressor()
      - @ref Qore::get_crypto_info()
      - @ref Qore::get_decompressor()
      - @ref Qore::get_decryptor()
      - @ref Qore::get_encryptor()
      - @ref Qore::get_global_vars()
      - @ref Qore::get_local_vars()
      - @ref Qore::get_random_bytes()
      - @ref Qore::get_thread_call_stack()
      - @ref Qore::parse_int()
      - @ref Qore::set_global_var_value()
      - @ref Qore::set_local_var_value()
    - updated functions/methods:
      - @ref Qore::Thread::Counter::dec() "Counter::dec()": now returns the current value of the counter
      - @ref Qore::Thread::thread_yield()
    - updated functions:
      - @ref Qore::ceil() "ceil()": now allows the precision to be specified
      - @ref Qore::floor() "floor()": now allows the precision to be specified
      - @ref Qore::hash() "hash()": now returns an untyped hash stripped of any key type information
      - @ref Qore::mkdir() "mkdir()": now allows parent directories to be created in the same call
      - @ref Qore::round() "round()": now allows the precision to be specified
      - @ref Qore::set_thread_init() "set_thread_init()": now allows for thread init code to be removed
      - @ref Qore::xrange(int) was updated; the second argument was removed to avoid ambiguity with the other overloaded variant
    - module updates:
      - <a href="../../modules/BulkSqlUtil/html/index.html">BulkSqlUtil</a> module updates:
        - added complex type support
        - added the \c AbstractBulkOperation::size() method
        - implemented analytic/window functions: new functions [<a href="https://github.com/qorelanguage/qore/issues/2203">issue 2202</a>]
        - implemented analytic/window functions: cop_over full support including ORDER BY [<a href="https://github.com/qorelanguage/qore/issues/2203">issue 2203</a>]
      - <a href="../../modules/CsvUtil/html/index.html">CsvUtil</a> module updates:
        - added support for streams
      - <a href="../../modules/FixedLengthUtil/html/index.html">FixedLengthUtil</a> module updates:
        - added support for streams
        - added \c FixedLengthFileIterator::getFileName() (<a href="https://github.com/qorelanguage/qore/issues/1164">issue 1164</a>)
        - added field as well as global option "truncate" (<a href="https://github.com/qorelanguage/qore/issues/1841">issue 1841</a>)
        - added field as well as global option "tab2space" (<a href="https://github.com/qorelanguage/qore/issues/1866">issue 1866</a>)
      - <a href="../../modules/HttpServer/html/index.html">HttpServer</a> module updates:
        - added a minimal substring of string bodies received to the log message when logging HTTP requests
      - <a href="../../modules/HttpServerUtil/html/index.html">HttpServerUtil</a> module updates:
        - the \c parse_uri_query() function was moved to the <a href="../../modules/Util/html/index.html">Util</a> module
      - <a href="../../modules/Mime/html/index.html">Mime</a> module updates:
        - added complex type support
        - added the following constants:
          - \c MimeTypeMultipartFormData
          - \c MimeTypeMultipartRelated
          - \c MimeTypeMultipartMixed
        - added the following methods:
          - \c MultipartMessage::getBoundary()
          - \c MultipartMessage::serializeBody()
          - \c MultipartMessage::size()
        - fixed a bug parsing multipart messages where unnecessary characters were searched (<a href="https://github.com/qorelanguage/qore/issues/2099">issue 2099</a>)
      - <a href="../../modules/Pop3Client/html/index.html">Pop3Client</a> module updates:
        - added the \c Pop3Connection class to support the <a href="../../ConnectionProvider/html/index.html">ConnectionProvider</a> module
      - <a href="../../modules/Qorize/html/index.html">Qorize</a> module updates:
        - \c qorize_named() added support for objects
      - <a href="../../modules/RestClient/html/index.html">RestClient</a> module updates:
        - added the \c RestConnection class to support the <a href="../../ConnectionProvider/html/index.html">ConnectionProvider</a> module
        - support for the \c text/plain \c Content-Type
      - <a href="../../modules/RestClient/html/index.html">RestClient</a> module updates:
        - added support for runtime REST API validation against a REST schema using the <a href="../../modules/RestSchemaValidator/html/index.html">RestSchemaValidator</a> module
        - added support for Swagger 2.0 REST API validation and \c "swagger" options using the <a href="../../modules/Swagger/html/index.html">Swagger</a> module in the \c RestClient and \c RestConnection classes
      - <a href="../../modules/RestHandler/html/index.html">RestHandler</a> module updates:
        - added an API to allow REST calls to be made internally (<a href="https://github.com/qorelanguage/qore/issues/1899">issue 1899</a>)
        - added support for runtime REST API validation against a REST schema using the <a href="../../modules/RestSchemaValidator/html/index.html">RestSchemaValidator</a> module
      - <a href="../../modules/RestSchemaValidator/html/index.html">RestSchemaValidator</a> module:
        - added this new module providing a <a href="https://en.wikipedia.org/wiki/Representational_state_transfer">REST</a> schema validation API
      - <a href="../../modules/SalesforceRestClient/html/index.html">SalesforceRestClient</a> module updates:
        - added the \c SalesforcRestConnection class to support the <a href="../../ConnectionProvider/html/index.html">ConnectionProvider</a> module
      - <a href="../../modules/Schema/html/index.html">Schema</a> module updates:
        - added the \c c_blob() and \c c_clob() functions (<a href="https://github.com/qorelanguage/qore/issues/1851">issue 1851</a>)
      - <a href="../../modules/SewioRestClient/html/index.html">SewioRestClient</a> module:
        - added this new module providing APIs for communicating with <a href="http://www.sewio.net">Sewio.net</a>'s RTLS Studio REST API
      - <a href="../../modules/SewioWebSocketClient/html/index.html">SewioWebSocketClient</a> module:
        - added this new module providing APIs for communicating with <a href="http://www.sewio.net">Sewio.net</a>'s RTLS Studio WebSocket API
      - <a href="../../modules/SmtpClient/html/index.html">SmtpClient</a> module updates:
        - added the \c SmtpConnection class to support the <a href="../../ConnectionProvider/html/index.html">ConnectionProvider</a> module
      - <a href="../../modules/SqlUtil/html/index.html">SqlUtil</a> module updates:
        - implemented the \c cop_trunc_date() function (<a href="https://github.com/qorelanguage/qore/issues/2032">issue 2032</a>)
      - <a href="../../modules/Swagger/html/index.html">Swagger</a> module added:
        - added this new module providing a <a href="https://swagger.io/">Swagger 2.0 REST API validation API</a> to %Qore
      - <a href="../../modules/TableMapper/html/index.html">TableMapper</a> module updates:
        - added support for upserts in \c InboundTableMapper (<a href="https://github.com/qorelanguage/qore/issues/1067">issue 1067</a>)
        - added \c InboundTableMapper::queueData(list)
      - <a href="../../modules/TelnetClient/html/index.html">TelnetClient</a> module updates:
        - added the \c TelnetConnection class to support the <a href="../../ConnectionProvider/html/index.html">ConnectionProvider</a> module
        - added support for URLs in the constructor()
        - added the \c TelnetClient::getTarget() method
      - <a href="../../modules/Util/html/index.html">Util</a> module updates:
        - the \c parse_uri_query() function was moved here from the <a href="../../modules/HttpServerUtil/html/index.html">HttpServerUtil</a> module
        - \c parse_uri_query() now handles repeated query arguments as a list
        - added public function \c flatten()
        - added public function \c uniq()
      - <a href="../../modules/WebSocketClient/html/index.html">WebSocketClient</a> module updates:
        - added the \c WebSocketConnectionObject class to support the <a href="../../ConnectionProvider/html/index.html">ConnectionProvider</a> module
        - updated for complex types
        - fixed a bug where the event loop thread would immediately terminate after a reconnection (<a href="https://github.com/qorelanguage/qore/issues/2061">issue 2061</a>)
        - improved client logging
        - fixed a bug where the \c WebSocketClient class did not validate the \c Sec-WebSocket-Accept response header according to RFC6455 (<a href="https://github.com/qorelanguage/qore/issues/2062">issue 2062</a>)
      - <a href="../../modules/WebSocketUtil/html/index.html">WebSocketUtil</a> module updates:
        - added the \c ws_get_response_key() function
    - the following classes can be used from binary modules:
      - @ref Qore::File "File"
      - @ref Qore::ReadOnlyFile "ReadOnlyFile"
    - updated the build to require a <a href="https://en.wikipedia.org/wiki/C%2B%2B11">C++11</a> compiler or better to build %Qore (<a href="https://github.com/qorelanguage/qore/issues/994">issue 994</a>)
    - a relative time stamp is now logged in trace and debug output

    @subsection qore_0813_bug_fixes Bug Fixes in Qore
    - fixed a bug causing @ref Qore::AbstractQuantifiedBidirectionalIterator "AbstractQuantifiedBidirectionalIterator" not being available (<a href="https://github.com/qorelanguage/qore/issues/968">issue 968</a>)
    - <a href="../../modules/BulkSqlUtil/html/index.html">BulkSqlUtil</a> module fixes:
      - fixed the module to work properly even with DB drivers that do not support parameter array binding (<a href="https://github.com/qorelanguage/qore/issues/1154">issue 1154</a>)
    - <a href="../../modules/CsvUtil/html/index.html">CsvUtil</a> module fixes:
      - fixed a bug in an error message validating input data (<a href="https://github.com/qorelanguage/qore/issues/1062">issue 1062</a>)
      - added an exception when detected headers do not match the \a fields option (<a href="https://github.com/qorelanguage/qore/issues/2179">issue 2179</a>)
    - <a href="../../modules/HttpServer/html/index.html">HttpServer</a> module fixes:
      - added logic to attempt to mask passwords in log messages (<a href="https://github.com/qorelanguage/qore/issues/1086">issue 1086</a>)
    - <a href="../../modules/HttpServerUtil/html/index.html">HttpServerUtil</a> module fixes:
      - fixed a bug where the \a msg arg to \c AbstractAuthenticator::do401() was ignored (<a href="https://github.com/qorelanguage/qore/issues/1047">issue 1047</a>)
    - <a href="../../modules/RestHandler/html/index.html">RestHandler</a> module fixes:
      - added logic to allow sensitive data to be masked in log messages (<a href="https://github.com/qorelanguage/qore/issues/1086">issue 1086</a>)
    - <a href="../../modules/SqlUtil/html/index.html">SqlUtil</a> module fixes:
      - fixed a bug in update and upsert statement generation when the given data does not have enough columns to use the unique index found, an error message is generated that contains all the columns names instead of just the column names required by the index (<a href="https://github.com/qorelanguage/qore/issues/1013">issue 1013</a>)
    - <a href="../../modules/WebSocketClient/html/index.html">WebSocketClient</a> module fixes:
      - fixed a thread lock starvation race condition (<a href="https://github.com/qorelanguage/qore/issues/2130">issue 2130</a>)
    - \c UTF-16 fixes:
      - fixed a bug comparing strings in \c UTF-16 encodings (<a href="https://github.com/qorelanguage/qore/issues/1579">issue 1579</a>)
      - fixed @ref Qore::substr() and <string>::substr() with strings in \c UTF-16 encodings (<a href="https://github.com/qorelanguage/qore/issues/1586">issue 1586</a>)
      - fixed @ref Qore::trim(), @ref Qore::ltrim(), @ref Qore::rtrim() and the @ref trim "trim" operator with strings with \c UTF-16 encodings (<a href="https://github.com/qorelanguage/qore/issues/1775">issue 1775</a>)
    - fixed a bug where @ref break "break" and @ref continue "continue" statements were accepted outside of loops (<a href="https://github.com/qorelanguage/qore/issues/976">issue 976</a>)
    - fixed a bug compiling on Solaris SPARC with g++ where \c MPFR_DECL_INIT() is compiled incorrectly with -O1 or greater (<a href="https://github.com/qorelanguage/qore/issues/958">issue 958</a>)
    - fixed a bug causing an infinite loop in decompression functions (<a href="https://github.com/qorelanguage/qore/issues/966">issue 966</a>)
    - fixed an issue where an internal C++ API (QoreProgram::parseCmdLineDefines()) performed a needless copy of a data structure (<a href="https://github.com/qorelanguage/qore/issues/1099">issue 1099</a>)
    - fixed a stack corruption bug with asynchronous I/O on UNIX systems with @ref Qore::ReadOnlyFile "ReadOnlyFile" methods (<a href="https://github.com/qorelanguage/qore/issues/1106">issue 1106</a>)
    - fixed bugs with inconsistent conversions of @ref int_type "int", @ref float_type "float", and @ref bool_type "boolean" values to date/time values, now they are all converted uniformly to @ref relative_dates "relative date/time values" (<a href="https://github.com/qorelanguage/qore/issues/1156">issue 1156</a>)
    - fixed a bug where Qore allowed code to be declared both public and private without a warning (<a href="https://github.com/qorelanguage/qore/issues/1187">issue 1187</a>)
    - fixed a bug where the @ref instanceof "instanceof" operator would return @ref Qore::True "True" with objects that did not publically inherit the given class or where the given class is not accessible (<a href="https://github.com/qorelanguage/qore/issues/1191">issue 1191</a>)
    - fixed a bug in qpp support of the 'final' class flag (<a href="https://github.com/qorelanguage/qore/issues/1222">issue 1222</a>)
    - fixed a bug where the @ref plus_operator "+ operator" provided access to private members from outside the class (<a href="https://github.com/qorelanguage/qore/issues/1209">issue 1209</a>)
    - fixed a bug where different @ref overloading "overloaded" method variant resolution rules were used at parse time (best match in hierarchy) and runtime (best match in first matching class) in a class hierarchy (<a href="https://github.com/qorelanguage/qore/issues/1229">issue 1229</a>)
    - fixed a bug where exceptions in base class constructor calls did not reflect the actual source location (<a href="https://github.com/qorelanguage/qore/issues/1230">issue 1230</a>)
    - fixed a bug where runtime function/method variant matching was incorrectly biased towards default matches for missing arguments (<a href="https://github.com/qorelanguage/qore/issues/1231">issue 1231</a>)
    - fixed bugs where calls to @ref Qore::Socket::upgradeClientToSSL() "Socket::upgradeClientToSSL()" and @ref Qore::Socket::upgradeServerToSSL() "Socket::upgradeServerToSSL()" were ignored with no exception thrown if the socket was not connected (<a href="https://github.com/qorelanguage/qore/issues/1258">issue 1258</a>)
    - fixed a bug where a closure created in an object scope could not be called if the object had been deleted, even if the closure did not refer to the object (<a href="https://github.com/qorelanguage/qore/issues/1303">issue 1303</a>)
    - fixed a bug where @ref Qore::ord() "ord()" would return negative numbers for bytes with the high bit set with compilers where <tt>char</tt> is the same as <tt>signed char</tt> (<a href="https://github.com/qorelanguage/qore/issues/1385">issue 1385</a>)
    - fixed a bug where @ref Qore::int(softint) "int(number)" returned rounded value instead of the integer part (while @ref Qore::int(softint) "int(float)" behaved correctly; also cf. initializing a softint value from a number vs. from a float) (<a href="https://github.com/qorelanguage/qore/issues/1463">issue 1463</a>)
    - @ref Qore::File::read() "File::read()" now uses character semantics for the length argument (<a href="https://github.com/qorelanguage/qore/issues/1548">issue 1548</a>)
    - fixed a bug with strongly-typed lvalue assignments with classes created in different @ref Qore::Program "Program" objects (<a href="https://github.com/qorelanguage/qore/issues/1551">issue 1551</a>)
    - fixed a bug where an ASCII string and the same string in a different encoding and with diacritics could incorrectly be marked as equal (<a href="https://github.com/qorelanguage/qore/issues/1579">issue 1579</a>)
    - fixed bugs in @ref Qore::HTTPClient "HTTPClient" methods where string message bodies were not converted to the object's @ref character_encoding "character encoding" before transmission (<a href="https://github.com/qorelanguage/qore/issues/1813">issue 1813</a>)
    - fixed a bug in the @ref reference_type "reference" and @ref reference_or_nothing_type "*reference" assignment restrictions; previously any value was accepted, now only references are accepted as the initial assignment values (<a href="https://github.com/qorelanguage/qore/issues/1819">issue 1819</a>)
    - fixed a bug in handling the \c SqlUtil::BLOB type in the <a href="../../modules/FreetdsSqlUtil/html/index.html">FreetdsSqlUtil</a> module (<a href="https://github.com/qorelanguage/qore/issues/1852">issue 1852</a>)
    - fixed a bug in overloaded call variant matching where missing arguments were counted towards the match (<a href="https://github.com/qorelanguage/qore/issues/1897">issue 1897</a>)
    - fixed many bugs where parse-time errors could be reported at an incorrect source location; parse-time error location reporting has been completely overhauled and reimplemented for correctness (<a href="https://github.com/qorelanguage/qore/issues/1930">issue 1930</a>)
    - fixed a bug where code signatures would accept parameter variables without \c "$" signs even when @ref allow-bare-refs "%allow-bare-refs" was not in effect (<a href="https://github.com/qorelanguage/qore/issues/1941">issue 1941</a>)
    - fixed memory leaks in the scanner related to EOF conditions (<a href="https://github.com/qorelanguage/qore/issues/1976">issue 1976</a>)
    - rewrote %Qore functions @ref gethostbyname(), @ref gethostbyname_long() and @ref gethostbyaddr() to use standard C functions \c getaddrinfo(3) and \c getnameinfo(3) internally instead of the deprecated \c gethostbyname(3) and \c gethostbyaddr(3) (<a href="https://github.com/qorelanguage/qore/issues/1952">issue 1952</a>)
    - fixed cmake builds on Darwin (<a href="https://github.com/qorelanguage/qore/issues/1980">issue 1980</a>)
    - fixed a bug where immediate date-time values were not marked with their type at parse time (<a href="https://github.com/qorelanguage/qore/issues/2001">issue 2001</a>)
    - fixed a bug where the @ref data_or_nothing_type "*data" type restriction would allow all types to be assigned at runtime (<a href="https://github.com/qorelanguage/qore/issues/2002">issue 2002</a>)
    - @ref Qore::RangeIterator::constructor(int) and @ref Qore::xrange(int) were updated; the second arguments were removed to avoid ambiguity with the other overloaded variants (<a href="https://github.com/qorelanguage/qore/issues/2016">issue 2016</a>)
    - fixed a bug where @ref Qore::replace() could get in an infinite loop with arguments with embededed nulls (<a href="https://github.com/qorelanguage/qore/issues/2098">issue 2098</a>)
    - fixed a bug in regular expression extraction where an infinite loop could occur (<a href="https://github.com/qorelanguage/qore/issues/2083">issue 2083</a>)
    - fixed a bug where a call reference to an object method that crosses @ref Qore::Program "Program" boundaries could result in a core dump when called due to an error managing thread-local data (<a href="https://github.com/qorelanguage/qore/issues/2145">issue 2145</a>)
    - fixed crashes in scanner due to EOF in comments (<a href="https://github.com/qorelanguage/qore/issues/2175">issue 2175</a>)

    @section qore_081212 Qore 0.8.12.12

    @par Release Summary
    Bugfix release; see details below

    @subsection qore_081212_new_features New Features in Qore

    - added the @ref Qore::Option::HAVE_DSS "HAVE_DSS" constant to indicate if the outdated DSS(), DSS1(), DSS_bin(), DSS1_bin(), DSS_HMAC(), and DSS1_HMAC() functions are available in the opnessl library used to compile %Qore

    @subsection qore_081212_bug_fixes Bug Fixes in Qore

    - fixed a bug handling \c argv in base class constructor execution (<a href="https://github.com/qorelanguage/qore/issues/2030">issue 2030</a>)
    - fixed a bug handling the connection status in the @ref Qore::HTTPClient "HTTPClient" class (<a href="https://github.com/qorelanguage/qore/issues/2058">issue 2058</a>)
    - fixed building with openssl 1.1+ (<a href="https://github.com/qorelanguage/qore/issues/2135">issue 2135</a>)
    - fixed binding more than one wilcard port on a specific address in the <a href="../../modules/HttpServer/html/index.html">HttpServer</a> module (<a href="https://github.com/qorelanguage/qore/issues/2155">issue 2155</a>)
    - fixed a bug in <a href="../../modules/SqlUtil/html/index.html">SqlUtil</a> with column aliases that are reserved words (<a href="https://github.com/qorelanguage/qore/issues/2163">issue 2163</a>)
    - fixed a memory bug in the @ref splice "splice" operator with a binary operand (<a href="https://github.com/qorelanguage/qore/issues/2303">issue 2303</a>)
    - fixed a bug where calling any @ref Qore::SQL::SQLStatement "SQLStatement" method in another thread with an active connection from a @ref Qore::SQL::DatasourcePool "DatasourcePool" causes a crash (<a href="https://github.com/qorelanguage/qore/issues/2334">issue 2334</a>)
    - fixed a bug in <a href="../../modules/RestHandler/html/index.html">RestHandler</a> regarding inconsistent handling of URI parameter arguments; the \c "action" key was only removed from the \c ah hash when there were no other arguments, introducing an inconsistency in argument handling in REST services (<a href="https://github.com/qorelanguage/qore/issues/2479">issue 2479</a>)
    - fixed a bug where \c ENCODING-CONVERSION-ERROR exceptions were not thrown with newer GNU iconv libraries with an API change (<a href="https://github.com/qorelanguage/qore/issues/2500">issue 2500</a>)

    @section qore_081211 Qore 0.8.12.11

    @par Release Summary
    Bugfix release; see details below

    @subsection qore_081211_new_features New Features in Qore
    - <a href="https://github.com/qorelanguage/qore/issues/1947">issue 1947</a> added @ref warning-broken-logic-precedence "broken-logic-precedence" warning.

    @subsection qore_081211_bug_fixes Bug Fixes in Qore
    - fixed documentation regarding escaping of characters in strings and added a parse exception in case of trying to escape octal values in range 400-777 (<a href="https://github.com/qorelanguage/qore/issues/50">issue 50</a>)
    - fixed a crashing bug where @ref Qore::SQL::Datasource::getConfigString() "Datasource::getConfigString()" was called without a connection, also could crash in an implicit internal call to this method with the @ref Qore::SQL::DatasourcePool "DatasourcePool" class when connections were lost and the warning callback should be called (<a href="https://github.com/qorelanguage/qore/issues/1992">issue 1992</a>)
    - fixed a bug where @ref Qore::SQL::Datasource::getConfigHash() "Datasource::getConfigHash()" returned different values depending on if the object was connected or not (<a href="https://github.com/qorelanguage/qore/issues/1994">issue 1994</a>)

    @section qore_081210 Qore 0.8.12.10

    @par Release Summary
    Bugfix release; see details below

    @subsection qore_081210_bug_fixes Bug Fixes in Qore

    - module fixes:
      - <a href="../../modules/FixedLengthUtil/html/index.html">FixedLengthUtil</a>:
        - fixes and improvements to errors and exceptions (<a href="https://github.com/qorelanguage/qore/issues/1828">issue 1828</a>)
      - <a href="../../modules/HttpServerUtil/html/index.html">HttpServerUtil</a>:
        - eliminated excess logging of all HTTP chunks sent and received (<a href="https://github.com/qorelanguage/qore/issues/1832">issue 1832</a>)
      - <a href="../../modules/PgsqlSqlUtil/html/index.html">PgsqlSqlUtil</a>:
        - fixed a bug in setting a \c comment for a table column (<a href="https://github.com/qorelanguage/qore/issues/1886">issue 1886</a>)
      - <a href="../../modules/SqlUtil/html/index.html">SqlUtil</a>:
        - fixed a bug in the \c offset query hash argument in SQL operation methods (<a href="https://github.com/qorelanguage/qore/issues/1880">issue 1880</a>)
        - fixed a bug that prohibited only columns from the main query to be selected when joins are used (<a href="https://github.com/qorelanguage/qore/issues/1909">issue 1909</a>)
      - <a href="../../modules/TableMapper/html/index.html">TableMapper</a>:
        - fixed a bug in flush messages in the \c InboundTableMapper class (<a href="https://github.com/qorelanguage/qore/issues/1849">issue 1849</a>)
    - fixed a bug that could cause spurious parse-time exceptions to be thrown when matching call variants with multiple return types for the same callable object (<a href="https://github.com/qorelanguage/qore/issues/1928">issue 1928</a>)
    - fixed the process return code in the output reference in @ref Qore::backquote() "backquote()" on Unix/Linux platforms (<a href="https://github.com/qorelanguage/qore/issues/1884">issue 1884</a>)
    - fixed a bug where connections were not immediately released back to the @ref Qore::SQL::DatasourcePool "DatasourcePool" in case of an \c SQLSTATEMENT-ERROR exception (<a href="https://github.com/qorelanguage/qore/issues/1836">issue 1836</a>)
    - eliminated a spurious exception in the @ref Qore::SQL::SQLStatement "SQLStatement" class in case of a @ref Qore::SQL::DatasourcePool "DatasourcePool" timeout (<a href="https://github.com/qorelanguage/qore/issues/1832">issue 1832</a>)
    - fixed a crash when the incorrect type was passed to a parameter declared @ref reference_or_nothing_type "*reference" (<a href="https://github.com/qorelanguage/qore/issues/1815">issue 1815</a>)
    - fixed a crash when the %Qore library exits caused by an error in handling module dependencies with injected modules (<a href="https://github.com/qorelanguage/qore/issues/1805">issue 1805</a>)
    - fixed segfault crashes caused by calling object methods with null pointers (<a href="https://github.com/qorelanguage/qore/issues/1791">issue 1791</a>)
    - added internal API support to make it easier for DBI drivers to handle lost connections and to allow DBI drivers that must close all open handles before a connection is closed (such as the oracle driver); due to this change, @ref Qore::SQL::SQLStatement "SQLStatement" objects based on a @ref Qore::SQL::DatasourcePool "DatasourcePool" are closed automatically whenever the datasource is returned to the pool (<a href="https://github.com/qorelanguage/qore/issues/1250">issue 1250</a>)
    - implemented new parse options to revert the effect of parse options that affect code safety (<a href="https://github.com/qorelanguage/qore/issues/1895">issue 1895</a>):
      - @ref correct-list-parsing "%correct-list-parsing"
      - @ref correct-logic-precedence "%correct-logic-precedence"
      - @ref correct-int-assignments "%correct-int-assignments"
      - @ref correct-operators "%correct-operators"
      - @ref loose-args "%loose-args"
    - fixed parse locations of strings and regexes (<a href="https://github.com/qorelanguage/qore/issues/1905">issue 1905</a>)

    @section qore_08129 Qore 0.8.12.9

    @par Release Summary
    Bugfix release; see details below

    @subsection qore_08129_bug_fixes Bug Fixes in Qore

    - fixed a memory leak where references participate in recursive references (<a href="https://github.com/qorelanguage/qore/issues/1774">issue 1774</a>)
    - fixed a build issue with clang++ (<a href="https://github.com/qorelanguage/qore/issues/1768">issue 1768</a>)
    - fixed a memory leak in the @ref Qore::Thread::Queue "Queue" copy constructor when the @ref Qore::Thread::Queue "Queue" was used in other objects (such as an event queue, etc; <a href="https://github.com/qorelanguage/qore/issues/1749">issue 1749</a>)
    - <a href="../../modules/Mapper/html/index.html">Mapper</a> module fixes:
      - fixed bugs handling the \c allow_dot and \c allow_output_dot options (<a href="https://github.com/qorelanguage/qore/issues/1690">issue 1690</a>)
      - fixed \c TableMapper bugs introduced in Qore 0.8.12.7 (<a href="https://github.com/qorelanguage/qore/issues/1754">issue 1754</a>)

    @section qore_08128 Qore 0.8.12.8

    @par Release Summary
    Bugfix release; see details below

    @subsection qore_08128_bug_fixes Bug Fixes in Qore

    - fixed a memory leak in @ref try-module "%try-module" error handling (<a href="https://github.com/qorelanguage/qore/issues/1690">issue 1690</a>)
    - fixed a bug in @ref Qore::trunc_str() "trunc_str()" when the string has an invalid multi-byte character at the end of the string and the string is exactly the byte width requested (<a href="https://github.com/qorelanguage/qore/issues/1693">issue 1693</a>)
    - fixed a bug where @ref Qore::ReadOnlyFile::getchar() "ReadOnlyFile::getchar()" did not respect character semantics as documented (<a href="https://github.com/qorelanguage/qore/issues/1547">issue 1547</a>)
    - <a href="../../modules/OracleSqlUtil/html/index.html">OracleSqlUtil</a> module fixes:
      - fixed a bug in \c character_semantics for standalone column (<a href="https://github.com/qorelanguage/qore/issues/1688">issue 1688</a>)
    - <a href="../../modules/Mapper/html/index.html">Mapper</a> module fixes:
      - fixed a bug in handling "list mode" data such as submitted by \c InboundTableMapper::queueData() (<a href="https://github.com/qorelanguage/qore/issues/1736">issue 1736</a>, bug introduced in Qore 0.8.12.7 with the fix for <a href="https://github.com/qorelanguage/qore/issues/1626">issue 1626</a>)
    - <a href="../../modules/SqlUtil/html/index.html">SqlUtil</a> module fixes:
      - fixed schema alignment skipping column with name "driver" (<a href="https://github.com/qorelanguage/qore/issues/1684">issue 1684</a>)
      - fixed sqlutil schema management: functional indexes are rejected without () in name (<a href="https://github.com/qorelanguage/qore/issues/1610">issue 1610</a>)
    - <a href="../../modules/TableMapper/html/index.html">TableMapper</a> module fixes:
      - fixed a bug in handling "list mode" data with optimized inserts (<a href="https://github.com/qorelanguage/qore/issues/1736">issue 1736</a>, bug introduced in Qore 0.8.12.7 with the fix for <a href="https://github.com/qorelanguage/qore/issues/1626">issue 1626</a>)
    - <a href="../../modules/WebSocketClient/html/index.html">WebSocketClient</a> module fixes:
      - added timeout values to @ref Qore::Socket "Socket" and @ref Qore::HTTPClient "HTTPClient" calls (<a href="https://github.com/qorelanguage/qore/issues/1725">issue 1725</a>)
    - <a href="../../modules/WebSocketHandler/html/index.html">WebSocketHandler</a> module fixes:
      - added timeout values to @ref Qore::Socket "Socket" calls (<a href="https://github.com/qorelanguage/qore/issues/1725">issue 1725</a>)
    - <a href="../../modules/WebSocketUtil/html/index.html">WebSocketUtil</a> module fixes:
      - added timeout values to @ref Qore::Socket "Socket" calls (<a href="https://github.com/qorelanguage/qore/issues/1725">issue 1725</a>)
    - fixed a bug where a type conversion error in an lvalue assignment could generate a confusing unrelated runtime exception (<a href="https://github.com/qorelanguage/qore/issues/1697">issue 1697</a>)
    - fixed a bug where invalid characters in the port specification in a URL were ignored (<a href="https://github.com/qorelanguage/qore/issues/1728">issue 1728</a>)
    - fixed a bug with SSL socket communication the remote closing the connection during a send operation could cause the current thread to go into an infinite loop consuming 100% CPU (<a href="https://github.com/qorelanguage/qore/issues/1729">issue 1729</a>)
    - fixed a bug in the @ref Qore::HashListIterator "HashListIterator" class iterating hashes with a mix of lists and single values such as used by bulk DML binds; now the single values will appear as the current value for all list elements as per the original design instead of throwing a runtime exception (<a href="https://github.com/qorelanguage/qore/issues/1738">issue 1738</a>)

    @section qore_08127 Qore 0.8.12.7

    @par Release Summary
    Bugfix release; see details below

    @subsection qore_08127_bug_fixes Bug Fixes in Qore

    - fixed bug in internal string generation with \c size_t arguments that could cause invalid data to be output or crashes on 32-bit platforms (<a href="https://github.com/qorelanguage/qore/issues/1640">issue 1640</a>)
    - fixed a runtime memory leak and invalid runtime behavior with undetected recursive lvalue references (<a href="https://github.com/qorelanguage/qore/issues/1617">issue 1617</a>)
    - improved @ref garbage_collection "prompt collection" performance with large graphs of objects by eliminating additional unnecessary graph scans, resulting in further large performance improvements in the garbage collector (<a href="https://github.com/qorelanguage/qore/issues/1363">issue 1363</a>)
    - improved \c InboundTableMapper::queueData() performance (in the <a href="../../modules/TableMapper/html/index.html">TableMapper</a> module) when used with data in hash of lists format to use bulk DML in input and output without internal data conversions (<a href="https://github.com/qorelanguage/qore/issues/1626">issue 1626</a>)
    - <a href="../../modules/OracleSqlUtil/html/index.html">OracleSqlUtil</a> module fixes:
      - worked around \c ORA-22165 from \c op_in() caused by Oracle's limit on number of collection elements (<a href="https://github.com/qorelanguage/qore/issues/1660">issue 1660</a>)
      - fixed a bug in the \a force option (i.e. cascade) for dropping types (<a href="https://github.com/qorelanguage/qore/issues/1683">issue 1683</a>)
    - improved @ref try-module "%try-module" error reporting and documentation (<a href="https://github.com/qorelanguage/qore/issues/1648">issue 1648</a>)

    @section qore_08126 Qore 0.8.12.6

    @par Release Summary
    Bugfix release; see details below

    @subsection qore_08126_bug_fixes Bug Fixes in Qore

    - fixed a bug in @ref Qore::parse_url() parsing single-character hostnames (<a href="https://github.com/qorelanguage/qore/issues/1524">issue 1524</a>)
    - fixed a bug where @ref Qore::PO_LOCKDOWN "PO_LOCKDOWN" was not set when parsing \c init and \c del attributes in @ref user_modules "user module" headers (<a href="https://github.com/qorelanguage/qore/issues/1535">issue 1535</a>)
    - fixed a bug parsing exception catch block parameter errors (in debug builds only; <a href="https://github.com/qorelanguage/qore/issues/1558">issue 1558</a>)
    - fixed a bug dereferencing @ref binary "binary values" with the @ref list_element_operator "[] operator"; the behavior now corresponds to the documentation (<a href="https://github.com/qorelanguage/qore/issues/1566">issue 1566</a>)
    - fixed a bug that would result in a crash if a method were declared both \c static and \c abstract (<a href="https://github.com/qorelanguage/qore/issues/1590">issue 1590</a>)
    - fixed performance issues with the <a href="../../modules/Mapper/html/index.html">Mapper</a> module (and by extension the <a href="../../modules/TableMapper/html/index.html">TableMapper</a> module) for mappers with many identity (i.e. 1:1) and constant mappings (<a href="https://github.com/qorelanguage/qore/issues/1620">issue 1620</a>)
    - fixed a bug in the \c BulkInsertOperation class in the <a href="../../modules/BulkSqlUtil/html/index.html">BulkSqlUtil</a> module where inserts would fail or silently insert invalid data in the second or later blocks when constant hashes were used (<a href="https://github.com/qorelanguage/qore/issues/1625">issue 1625</a>)

    @section qore_08125 Qore 0.8.12.5

    @par Release Summary
    Bugfix release; see details below

    @subsection qore_08125_new_features New Features in Qore

    - added the <a href="../../modules/SalesforceRestClient/html/index.html">SalesforceRestClient</a> module for communicating with Salesforce.com using the REST APIs
    - module <a href="../../modules/SqlUtil/html/index.html">SqlUtil</a>
      - has support for native default values in tables (<a href="https://github.com/qorelanguage/qore/issues/1428">issue 1428</a>)
      - has support for Oracle named types (eg. spatial types) for Schema.qm and SchemaReverse.qm. (<a href="https://github.com/qorelanguage/qore/issues/1465">issue 1465</a>)

    @subsection qore_08125_bug_fixes Bug Fixes in Qore

    - <a href="../../modules/Mime/html/index.html">Mime</a> module:
      - added support for URL form-encoded messages (<a href="https://github.com/qorelanguage/qore/issues/1436">issue 1436</a>
    - <a href="../../modules/RestClient/html/index.html">RestClient</a> module:
      - added support for URL form-encoded messages (<a href="https://github.com/qorelanguage/qore/issues/1436">issue 1436</a>
      - added support for the \c "rawxml" message body encoding (<a href="https://github.com/qorelanguage/qore/issues/1437">issue 1437</a>
    - fixed handling of invalid compressed data in the following functions (<a href="https://github.com/qorelanguage/qore/issues/1432">issue 1432</a>):
      - @ref Qore::gunzip_to_binary()
      - @ref Qore::gunzip_to_string()
      - @ref Qore::uncompress_to_binary()
      - @ref Qore::uncompress_to_string()
    - fixed \c \@inf\@ on Windows (<a href="https://github.com/qorelanguage/qore/issues/1442">issue 1442</a>)
    - fixed @ref Qore::parse_url() with single-character usernames (<a href="https://github.com/qorelanguage/qore/issues/1455">issue 1455</a>)
    - corrected the error message with SSL reads when the server closes the connection prematurely (<a href="https://github.com/qorelanguage/qore/issues/1488">issue 1488</a>)
    - fixed the \c Host header in HTTP requests to not include the port if the port is the default port for the scheme because it causes some servers to reject the request (<a href="https://github.com/qorelanguage/qore/issues/1489">issue 1489</a>)

    @section qore_08124 Qore 0.8.12.4

    @par Release Summary
    Bugfix release; see details below

    @subsection qore_08124_bug_fixes Bug Fixes in Qore

    - fixed a reference bug in the @ref Qore::Thread::Queue "Queue" class introduced in the last release (<a href="https://github.com/qorelanguage/qore/issues/1309">issue 1309</a>)
    - fixed a bug where database types could not be correctly aligned if they had dependencies (<a href="https://github.com/qorelanguage/qore/issues/1314">issue 1314</a>); entailed updates in the following modules:
      - <a href="../../modules/SqlUtil/html/index.html">SqlUtil</a>
      - <a href="../../modules/FreetdsSqlUtil/html/index.html">FreetdsSqlUtil</a>
      - <a href="../../modules/MysqlSqlUtil/html/index.html">MysqlSqlUtil</a>
      - <a href="../../modules/OracleSqlUtil/html/index.html">OracleSqlUtil</a>
      - <a href="../../modules/PgsqlSqlUtil/html/index.html">PgsqlSqlUtil</a>
      - <a href="../../modules/Schema/html/index.html">Schema</a>
    - fixed a bug in @ref Qore::trunc_str() "trunc_str()" where an infinite loop could be triggered with certain arguments and multi-byte character encodings (<a href="https://github.com/qorelanguage/qore/issues/1327">issue 1327</a>)
    - improved @ref garbage_collection "prompt collection" performance with larger graphs of objects by eliminating unnecessary graph scans made during object method calls (<a href="https://github.com/qorelanguage/qore/issues/1363">issue 1363</a>)
    - fixed bugs in @ref Qore::date(string) "date(string)" and @ref Qore::date(string, string) "date(string, string)" where invalid input data was ignored and invalid dates were returned (<a href="https://github.com/qorelanguage/qore/issues/1369">issue 1369</a>)
    - <a href="../../modules/CsvUtil/html/index.html">CsvUtil</a> module:
      - fixed a bug in \c AbstractCsvIterator::identifyTypeImpl() generating an error message (<a href="https://github.com/qorelanguage/qore/issues/1355">issue 1355</a>)
    - <a href="../../modules/MailMessage/html/index.html">MailMessage</a> module:
      - fixed a bug using the default encoding in \c Message::attach() (issue <a href="https://github.com/qorelanguage/qore/issues/1352">issue 1352</a>)
    - <a href="../../modules/SqlUtil/html/index.html">SqlUtil</a> module:
      - fixed the ignored character_semantics column option in schema alignmed (<a href="https://github.com/qorelanguage/qore/issues/1379">issue 1379</a>)
      - implemented the \c cop_length() column function (<a href="https://github.com/qorelanguage/qore/issues/1395">issue 1395</a>)
    - <a href="../../modules/OracleSqlUtil/html/index.html">OracleSqlUtil</a> module:
      - OraclePackage attribute body_src is now public to access package bodies
    - <a href="../../modules/Qorize/html/index.html">Qorize</a> module:
      -  Qorize module: new qorize_val() set of functions; qorize_named() introduced; qorize tests
    - <a href="../../modules/TableMapper/html/index.html">TableMapper</a> module:
      - fixed runtime option propagation to \c TableMapper::SqlStatementMapperIterator from \c TableMapper::AbstractSqlStatementOutboundMapper::iterator() (<a href="https://github.com/qorelanguage/qore/issues/1418">issue 1418</a>)
      - fixed SqlStatementMapperIterator::getCount() (<a href="https://github.com/qorelanguage/qore/issues/1417">issue 1417</a>)
      - added the following methods:
        - \c TableMapper::AbstractSqlStatementOutboundMapper::getRowIterator()
        - \c TableMapper::InboundTableMapper::iterator()
        - \c TableMapper::InboundTableMapperIterator::getRuntime()
        - \c TableMapper::InboundTableMapperIterator::replaceRuntime()
        - \c TableMapper::InboundTableMapperIterator::setRuntime()
        - \c TableMapper::SqlStatementMapperIterator::getRuntime()
        - \c TableMapper::SqlStatementMapperIterator::replaceRuntime()
        - \c TableMapper::SqlStatementMapperIterator::setRuntime()
    - <a href="../../modules/QUnit/html/index.html">QUnit</a> module:
      - fixed showing the assertion location when there are test modules on top of QUnit (<a href="https://github.com/qorelanguage/qore/issues/1046">issue 1046</a>)
    - fixed inconsistency between list splice operator and splice function (<a href="https://github.com/qorelanguage/qore/issues/1380">issue 1380</a>)

    @section qore_08123 Qore 0.8.12.3

    @par Release Summary
    Bugfix release; see details below

    @subsection qore_08123_bug_fixes Bug Fixes in Qore

    - fixed the documentation (and DB modules) where @ref Qore::SQL::SQLStatement::fetchColumns() "SQLStatement::fetchColumns()" was inconsistent; now it will return a empty hash when no more rows are available to fetch (<a href="https://github.com/qorelanguage/qore/issues/1241">issue 1241</a>)
    - added I/O timeout support to the @ref Qore::FtpClient "FtpClient" class (<a href="https://github.com/qorelanguage/qore/issues/1252">issue 1252</a>)
    - fixed bugs in @ref Qore::Socket::recv() "Socket::recv()" and @ref Qore::Socket::recvBinary() "Socket::recvBinary()" with <tt>size = 0</tt> where @ref nothing could be returned which is invalid according to the methods' declared return types (<a href="https://github.com/qorelanguage/qore/issues/1260">issue 1260</a>)
    - fixed a bug where @ref Qore::FtpClient::get() "FtpClient:get()" would fail with an exception when retrieving an empty file (<a href="https://github.com/qorelanguage/qore/issues/1255">issue 1255</a>)
    - fixed a bug where executing a call reference to a deleted object method would cause a crash (<a href="https://github.com/qorelanguage/qore/issues/1268">issue 1268</a>)
    - fixed a bug where Qore would allow methods to be called on already deleted objects under certain conditions (<a href="https://github.com/qorelanguage/qore/issues/1270">issue 1270</a>)
    - fixed a bug where calling @ref Qore::exit() "exit()" in a multithreaded program could result in a segmentation fault (<a href="https://github.com/qorelanguage/qore/issues/1215">issue 1215</a>)
    - fixed a bug where <a href="../../modules/HttpServer/html/index.html">HttpServer::addListener()</a> could not accept a bind on port 0 to mean any random port (<a href="https://github.com/qorelanguage/qore/issues/1284">issue 1284</a>)
    - fixed a race condition in @ref garbage_collection "prompt collection" that could lead to a crash (<a href="https://github.com/qorelanguage/qore/issues/1084">issue 1084</a>)
    - fixed a bug clearing @ref Qore::Socket "Socket" event queues when the @ref Qore::Socket "Socket" goes out of scope that could lead to a crash (<a href="https://github.com/qorelanguage/qore/issues/1292">issue 1292</a>)
    - fixed a bug with @ref Qore::FtpClient::setWarningQueue() "FtpClient::setWarningQueue()" that could cause a crash (<a href="https://github.com/qorelanguage/qore/issues/1293">issue 1293</a>)
    - fixed a bug where @ref Qore::FtpClient::pwd() returned invalid directory names (<a href="https://github.com/qorelanguage/qore/issues/1295">issue 1295</a>)

    @section qore_08122 Qore 0.8.12.2

    @par Release Summary
    Bugfix release; see details below

    @subsection qore_08122_bug_fixes Bug Fixes in Qore
    - fixed bugs in handling websocket close status codes in the <a href="../../modules/WebSocketUtil/html/index.html">WebSocketUtil</a>, <a href="../../modules/WebSocketClient/html/index.html">WebSocketClient</a>, and <a href="../../modules/WebSocketHandler/html/index.html">WebSocketHandler</a> modules (<a href="https://github.com/qorelanguage/qore/issues/1216">issue 1216</a>)
    - fixed a crashing bug with recursive class initialization (<a href="https://github.com/qorelanguage/qore/issues/2023">issue 2023</a>)

    @section qore_08121 Qore 0.8.12.1

    @par Release Summary
    Bugfix release; see details below

    @subsection qore_08121_bug_fixes Bug Fixes in Qore
    - <a href="../../modules/TableMapper/html/index.html">TableMapper</a> module fixes:
      - fixed a bug with the \c SqlStatementOutboundMapper::iterator() method; corrected the iterator object return value which was causing \c AbstractMapperIterator::mapBulk() to fail (<a href="https://github.com/qorelanguage/qore/issues/979">issue 979</a>)
      - fixed a bug with \c SqlStatementOutboundMapper; it would throw an error if the required \c "table" or \c "sh" options were used and only worked with subclasses that declared these options (<a href="https://github.com/qorelanguage/qore/issues/981">issue 981</a>)
      - fixed a bug where \c AbstractSqlStatementOutboundMapper::iterator() failed to use options when creating the new \c Mapper object (<a href="https://github.com/qorelanguage/qore/issues/1088">issue 1088</a>)
    - fixed a bug where optional arguments were not handled correctly in some rare cases (<a href="https://github.com/qorelanguage/qore/issues/974">issue 974</a>)
    - fixed a bug causing a crash when @ref Qore::parse_base64_string_to_string() "parse_base64_string_to_string()" was called with an empty string (<a href="https://github.com/qorelanguage/qore/issues/996">issue 996</a>)
    - fixed a bug resolving base class method calls during parse initialization (<a href="https://github.com/qorelanguage/qore/issues/1075">issue 1075</a>)
    - fixed thread memory handling bug with some operator expressions and the @ref background "background operator" (<a href="https://github.com/qorelanguage/qore/issues/1096">issue 1096</a>)
    - fixed a race condition in the prompt collection of closure-bound local variables in the @ref garbage_collection "garbage collector" (<a href="https://github.com/qorelanguage/qore/issues/1103">issue 1103</a>)
    - fixed a bug where @ref Qore::HTTPClient "HTTPClient" class method variants such as @ref Qore::HTTPClient::get() "HTTPClient::get()" without a callback would fail to return the message body when the server sent a reply with chunked transfer encoding (<a href="https://github.com/qorelanguage/qore/issues/1117">issue 1117</a>)
    - fixed a bug in CsvUtil where backward compatibility was broken for single-row-type format (<a href="https://github.com/qorelanguage/qore/issues/1124">issue 1124</a>)
    - fixed bugs where declared public functions were missing from the library ABI (<a href="https://github.com/qorelanguage/qore/issues/1126">issue 1126</a>)
    - fixed bugs where @ref Qore::format_number() and <float>::format() gave incorrect results when rounding to the significant decimals given in the format string (<a href="https://github.com/qorelanguage/qore/issues/1149">issue 1149</a>)
    - fixed a bug referencing \c self in base class constructor arguments (<a href="https://github.com/qorelanguage/qore/issues/1169">issue 1169</a>)
    - fixed a bug where the incorrect class destructor was called in the openldap module (<a href="https://github.com/qorelanguage/qore/issues/1174">issue 1174</a>)
    - fixed a bug where declaring a \c copy() method as @ref synchronized would result in a crash when the method was called (<a href="https://github.com/qorelanguage/qore/issues/1188">issue 1188</a>)
    - fixed bugs in <string>::getEncoded() and <string>::getDecoded() regarding @ref Qore::CE_XML "CE_XML" and @ref Qore::CE_NONASCII "CE_NONASCII" (<a href="https://github.com/qorelanguage/qore/issues/1193">issue 1193</a>)
    - fixed bugs where @ref Qore::call_object_method() and @ref Qore::call_object_method_args() allowed private methods to be called from outside the class (<a href="https://github.com/qorelanguage/qore/issues/1194">issue 1194</a>)
    - fixed a bug where @ref deprecated methods were being internally registered as @ref RUNTIME_NOOP (<a href="https://github.com/qorelanguage/qore/issues/1197">issue 1197</a>)
    - fixed bugs where the @ref Qore::SQL::Datasource "Datasource" class would open a connection to the server in the constructor before options were set and where a server connection was required to call @ref Qore::SQL::Datasource::getOption() "Datasource::getOption()" or @ref Qore::SQL::Datasource::setOption() "Datasource::setOption()" (<a href="https://github.com/qorelanguage/qore/issues/1201">issue 1201</a>)
    - fixed memory errors in the @ref Qore::Thread::Queue "Queue" class where spurious exceptions could be raised (<a href="https://github.com/qorelanguage/qore/issues/1202">issue 1202</a>)
    - fixed a memory leak with static class member initializers (<a href="https://github.com/qorelanguage/qore/issues/1206">issue 1206</a>)

    @section qore_0812 Qore 0.8.12

    @par Release Summary
    Major new release with major new features and bug fixes as well as packaging fixes:
    - added support for @ref garbage_collection "deterministic garbage collection"
    - standardized function naming convention
    - new functions, methods, constants, operators, and user modules
    - greatly improved support on Windows

    @subsection qore_0812_compatibility Changes That Can Affect Backwards-Compatibility
    - fixed broken list parsing; in previous releases, %Qore's parser re-wrote lists without parentheses used as top-level statements with certain assignment operators (@ref assignment_operator "=", @ref plus_equals_operator "+=", @ref minus_equals_operator "-=", @ref multiply_equals_operator "*=", and @ref divide_equals_operator "/=", but not with others) so that statements like <tt>list l = 1, 2, 3;</tt> were valid assignments.   Due to operator precedence, such statements should normally be interpreted as <tt>(list l = 1), 2, 3;</tt>, which is not a valid expression.  Not only were the rules applied with only some assignment operators, but such lists were only rewritten if used as top-level statements, therefore the rules were applied inconsistenctly depending on where the expression was located in the parse tree.  As of %Qore 0.8.12, these inconsistencies have been eliminated by default from %Qore; all lists are processed according to the precedence rules defined in @ref operators.  This could break old code that relied on the old, broken behavior.  To get the old behavior, use the @ref broken-list-parsing "%broken-list-parsing" parse directive.
    - fixed broken @ref int_type "int" and @ref softint_type "softint" assignments; previously runtime type errors with these type restrictions were ignored and all values were silently converted to integers for the assignment, now runtime type errors are thrown according to the original design.  Parse errors are detected as before.  This could break old code that relied on the old, broken behavior.  To get the old behavior, use the @ref broken-int-assignments "%broken-int-assignments" parse directive.
    - fixed broken multi-character operator parsing; the %Qore parser has been updated to no longer accept multi-character operators with whitespace between the chacters making up the operator; it is believed that this was never used and simply caused the parser to be needlessly complicated and caused %Qore to be less compatible with other languages.  To get the old behavior, use the @ref broken-operators "%broken-operators" parse directive.
    - the @ref push "push", @ref unshift "unshift", @ref pop "pop" and @ref shift "shift" operators now throw an exception when their first operand is not a list and @ref strict-args "%strict-args" is in effect

    @subsection qore_0812_new_features New Features in Qore
    - Added the @ref value_coalescing_operator which checks first argument if it evaluates to @ref Qore::False "False" with @ref <value>::val() and if so assigns the second argument. The operator can be further chained; for example: @code{.py} expr1 ?* expr2 ?* expr3 @endcode
    - Added the @ref null_coalescing_operator which checks the first operand for @ref nothing or @ref null; if true returns the second argument. The operator can be further chained, in which case the first operand with a value is returned; ex: @code{.py} expr1 ?? expr2 ?? expr3 @endcode
    - %Qore identifiers can now begin with an underscore character \c "_"; the following is now a valid (with @ref new-style "%new-style"): @code{.py}int _var = 1;@endcode
    - hash enhancements:
      - new syntax for an expression giving an empty hash: <tt>{}</tt>; for example: @code{.py} hash h = {};@endcode
      - new literal hash support: hashes can now be given as literal values as follows: @code{.py} (<key_expr>: <val_expr>, [...]) @endcode For example: @code{.py} return (get_key(): get_value()); @endcode in the past the keys in literal hashes had to be either a string or a constant; now any valid %Qore expression can be used to generate the hash keys at runtime
      - new hash syntax; hash elements can now be enclosed by curly brackets as well as regular parentheses; the version with curly brackets when used with the @ref hmap "map" operator results in the hash version of the map operator being used
      - Added new @ref hmap "hash version of the map" operator to build a hash from a list or iterator expression; ex: @code{.py} hash h = map {$1, h2.$1}, i; @endcode
    - implemented support for loading user modules in a pre-defined @ref Qore::Program "Program" object (that can have a custom API) in the following new functions and methods:
      - @ref Qore::load_user_module_with_program() "load_user_module_with_program()"
      - @ref Qore::Program::loadApplyToPrivateUserModule() "Program::loadApplyToPrivateUserModule()"
      - @ref Qore::Program::loadApplyToUserModule() "Program::loadApplyToUserModule()"
      - @ref Qore::Program::loadUserModuleWithProgram() "Program::loadUserModuleWithProgram()"
    - implemented support for code / dependency injections in @ref Qore::Program "Program" containers with the following changes:
      - @ref Qore::Program::importClass() now accepts optional arguments that allow the imported version of the class to live in another namespace and have another name and an argument that allows the imported version of the class to remain even if it overlaps with an imported system or user class from a module
      - @ref Qore::Program::importFunction() now accepts an optional argument that allows the imported version of the function to remain even if it overlaps with an imported system or user function from a module
      - the new parse option @ref Qore::PO_ALLOW_INJECTION must be set on the @ref Qore::Program "Program" object in order to use code / dependency injection parameters in the above methods
      - once a @ref Qore::Program "Program" object has an injected API set up, the system API can be imported (possibly already overridden with injected code) with the following new methods:
        - @ref Qore::Program::importSystemApi()
        - @ref Qore::Program::importSystemClasses()
        - @ref Qore::Program::importSystemConstants()
        - @ref Qore::Program::importSystemFunctions()
        .
        additionally user modules can be loaded with overridden injected code with the following new functions / methods:
        - @ref Qore::load_user_module_with_program() "load_user_module_with_program()"
        - @ref Qore::Program::loadApplyToPrivateUserModule() "Program::loadApplyToPrivateUserModule()"
        - @ref Qore::Program::loadApplyToUserModule() "Program::loadApplyToUserModule()"
        - @ref Qore::Program::loadUserModuleWithProgram() "Program::loadUserModuleWithProgram()"
        .
        furthermore the following function can be used to reload injected modules with the non-injected version:
        - @ref Qore::reload_module() "reload_module()"
    - implemented support for user-defined thread-resource management, allowing %Qore code to safely manage resources associated to a particular thread:
      - @ref Qore::Thread::AbstractThreadResource
      - @ref Qore::Thread::remove_thread_resource()
      - @ref Qore::Thread::set_thread_resource()
    - new constants:
      - @ref Qore::DirSep
      - @ref Qore::Platform
      - @ref Qore::ParseOptionCodeMap
      - @ref Qore::ParseOptionStringMap
      - @ref Qore::PO_BROKEN_LIST_PARSING
      - @ref Qore::PO_BROKEN_LOGIC_PRECEDENCE
      - @ref Qore::PO_BROKEN_OPERATORS
      - @ref Qore::PO_NO_INHERIT_SYSTEM_CONSTANTS
      - @ref Qore::PO_NO_INHERIT_USER_CONSTANTS
      - @ref Qore::PO_NO_API
      - @ref Qore::PO_NO_SYSTEM_API
      - @ref Qore::PO_NO_USER_API
      - @ref Qore::SQL::DBI_CAP_HAS_ARRAY_BIND "Qore::SQL::DBI_CAP_HAS_ARRAY_BIND"
      - @ref StringConcatEncoding
      - @ref StringConcatDecoding
    - new classes:
      - @ref Qore::DataLineIterator
      - @ref Qore::Thread::AbstractThreadResource
    - other new methods:
      - @ref Qore::SQL::DatasourcePool::getCapabilities()
      - @ref Qore::SQL::DatasourcePool::getCapabilityList()
      - @ref Qore::SQL::SQLStatement::currentThreadInTransaction()
      - @ref Qore::Thread::Queue::setError()
      - @ref Qore::Thread::Queue::clearError()
    - updated methods:
      - @ref Qore::TimeZone::constructor() "TimeZone::constructor()": now accepts a path to the zoneinfo file if the @ref Qore::PO_NO_FILESYSTEM sandboxing restrictions is not set
    - the \c SOCKET-THROUGHPUT-WARNING event is no longer raised on the warning queue if the transfer size is less than 1024 bytes; this affects:
      - @ref Qore::FtpClient::setWarningQueue()
      - @ref Qore::HTTPClient::setWarningQueue()
      - @ref Qore::Socket::setWarningQueue()
    - new functions:
      - @ref Qore::create_object()
      - @ref Qore::create_object_args()
      - @ref Qore::decode_uri_request()
      - @ref Qore::encode_uri_request()
      - @ref Qore::get_duration_seconds_f()
      - @ref Qore::getgroups()
      - @ref Qore::getusername()
      - @ref Qore::ltrim()
      - @ref Qore::parse_float()
      - @ref Qore::parse_number()
      - @ref Qore::realpath()
      - @ref Qore::rtrim()
      - @ref Qore::set_return_value()
      - @ref Qore::setgroups()
      - @ref Qore::Thread::remove_thread_resource()
      - @ref Qore::Thread::set_thread_resource()
    - updated functions:
      - @ref Qore::parse_boolean()
      - @ref Qore::string()
      - @ref Qore::strmul()
    - new pseudo-methods:
      - @ref <date>::dayNumber()
      - @ref <date>::dayOfWeek()
      - @ref <date>::durationSecondsFloat()
      - @ref <date>::isoDayOfWeek()
      - @ref <date>::isoWeekHash()
      - @ref <date>::isoWeekString()
      - @ref <object>::uniqueHash()
      - @ref <string>::getDecoded()
      - @ref <string>::getEncoded()
    - the following functions were moved from the <a href="../../modules/Util/html/index.html">Util</a> module to %Qore:
      - @ref Qore::absolute_path()
      - @ref Qore::absolute_path_windows()
      - @ref Qore::absolute_path_unix()
    - camel-case functions were deprecated in this release, covering the following functions:
      - @ref Qore::callObjectMethod(): deprecated for @ref Qore::call_object_method()
      - @ref Qore::callObjectMethodArgs(): deprecated for @ref Qore::call_object_method_args()
      - @ref Qore::existsFunction(): deprecated for @ref Qore::exists_function()
      - @ref Qore::functionType(): deprecated for @ref Qore::function_type()
      - @ref Qore::getAllThreadCallStacks(): deprecated for @ref Qore::get_all_thread_call_stacks()
      - @ref Qore::getClassName(): deprecated for @ref Qore::get_class_name()
      - @ref Qore::getDateFromISOWeek(): deprecated for @ref Qore::get_date_from_iso_week()
      - @ref Qore::getDayNumber(): deprecated for @ref Qore::get_day_number()
      - @ref Qore::getDayOfWeek(): deprecated for @ref Qore::get_day_of_week()
      - @ref Qore::getDBIDriverCapabilities(): deprecated for @ref Qore::dbi_get_driver_capabilities()
      - @ref Qore::getDBIDriverCapabilityList(): deprecated for @ref Qore::dbi_get_driver_capability_list()
      - @ref Qore::getDBIDriverList(): deprecated for @ref Qore::dbi_get_driver_list()
      - @ref Qore::getFeatureList(): deprecated for @ref Qore::get_feature_list()
      - @ref Qore::getISODayOfWeek(): deprecated for @ref Qore::get_iso_day_of_week()
      - @ref Qore::getISOWeekHash(): deprecated for @ref Qore::get_iso_week_hash()
      - @ref Qore::getISOWeekString(): deprecated for @ref Qore::get_iso_week_string()
      - @ref Qore::getMethodList(): deprecated for @ref Qore::get_method_list()
      - @ref Qore::getModuleHash(): deprecated for @ref Qore::get_module_hash()
      - @ref Qore::getModuleList(): deprecated for @ref Qore::get_module_list()
      - @ref Qore::makeBase64String(): deprecated for @ref Qore::make_base64_string()
      - @ref Qore::makeHexString(): deprecated for @ref Qore::make_hex_string()
      - @ref Qore::parseBase64String(): deprecated for @ref Qore::parse_base64_string()
      - @ref Qore::parseBase64StringToString(): deprecated for @ref Qore::parse_base64_string_to_string()
      - @ref Qore::parseDatasource(): deprecated for @ref Qore::parse_datasource()
      - @ref Qore::parseHexString(): deprecated for @ref Qore::parse_hex_string()
      - @ref Qore::sortDescending(): deprecated for @ref Qore::sort_descending()
      - @ref Qore::sortDescendingStable(): deprecated for @ref Qore::sort_descending_stable()
      - @ref Qore::sortStable(): deprecated for @ref Qore::sort_stable()
      - @ref Qore::throwThreadResourceExceptions(): deprecated for @ref Qore::throw_thread_resource_exceptions()
      .
      Functions deprecated in this release will remain for the forseeable future for backwards-compatibility
    - Added support for reexporting imported definitions in user module with the new <tt>%%requires(reexport)</tt> form of the @ref requires "%requires" parse directive.
    - @ref Qore::xrange() and @ref Qore::RangeIterator updates:
      - @ref Qore::xrange() and @ref Qore::RangeIterator::constructor() and <list>::rangeIterator() updated to take an optional value to return in the @ref Qore::RangeIterator::getValue() method
    - @ref Qore::FtpClient updates:
      - added @ref Qore::FtpClient::getMode()
    - Performance improvements:
      - @ref Qore::HashPairIterator and @ref Qore::ObjectPairIterator objects (returned by @ref <hash>::pairIterator() and @ref <object>::pairIterator(), respectively and the associated reverse iterators) have had their performance improved by approximately 70% by reusing the hash iterator object when possible
    - module directory handling changed
      - user modules are now stored in prefix/share/qore-modules/version
      - prefix/share/qore-modules is also added to the module path
      - version-specific module directories are added first, then the "generic" directories
    - <a href="../../modules/CsvUtil/html/index.html">CsvUtil</a> module updates:
      - new \c "tolwr" option in structured text parsing classes
      - \c AbstractCsvWriter will set \c "headers" from the \c "fields" option if \c "headers" are not explicitly set
      - added write() methods returning the generated strings to the \c CsvStringWriter class for API compatibility with the corresponding FixedLengthDataWriter methods
      - implemented support for @ref Qore::SQL::SQLStatement "SQLStatement" as an iterator source for \c AbstractCsvWriter::write()
      - \c quote_escape option implemented in \c AbstractCsvWriter
      - implemented the \c "datamap" and \c "info_log" options for CSV generation
      - implemented alternative options with underscores instead of dashes for all constructors
      - extended multi-type support, record type rules and default value in field specification
      - implemented multi-type record support in \c AbstractCsvWriter and \c AbstractCsvIterator using \c resolve_type and \c headers options
    - <a href="../../modules/Mapper/html/index.html">Mapper</a> module updates:
      - implemented the \c "constant" field tag, allowing a constant value for an output field to be specified directly in the mapper hash
      - implemented the \c "default" field tag, giving a default value if no input value is specified
      - implemented the global \c "date_format" mapper option
      - implemented support for structured output fields with dot notation in the output field name
      - implemented per-field and global \c "number_format" mapper options
      - changed the behavior of the \c "number" field type: now leaves numeric values in their original type, converts all other types to a number
      - removed the deprecated \c "crec" option
      - implemented the \c "input" option with input record validation
      - implemented the \c "output" option with output record validation
      - implemented the \c "info_log" option and removed the \c "trunc" option
      - implemented the \c "runtime" field tag
      - implemented the \c "index" field tag
      - improved the Mapper::mapAll() method by adding support for hashes of lists to better support input from bulk DML (@ref Qore::SQL::SQLStatement::fetchColumns() "SQLStatement::fetchColumns()")
    - <a href="../../modules/TableMapper/html/index.html">TableMapper</a> module updates:
      - added table name and datasource description to error messages
      - implemented more efficient support for inserts from a sequence for databases supporting the \c "returning" clause in insert statements; now such inserts are made in a single round trip instead of n + 1 where n is the number of sequences in the insert
      - implemented an optimized insert approach assuming stable input data
      - implemented the following new options:
        - \c unstable_input: to accommodate unstable input data and disable the insert optimization (default: False)
        - \c insert_block: for DB drivers supporting bulk DML, the number of rows inserted at once (default: 500, only used when \c unstable_input is False) and bulk inserts are supported in the table object
      - added methods for bulk / batch inserts for db drivers supporting bulk DML (ex: Oracle)
      - updated to <a href="../../modules/Mapper/html/index.html">Mapper</a> changes: use table description to define output record for the <a href="../../modules/Mapper/html/index.html">Mapper</a> module
      - added the AbstractSqlStatementOutboundMapper class
      - added the InboundIdentityTableMapper class
      - added the SqlStatementMapperIterator class
      - added the SqlStatementOutboundMapper class
    - <a href="../../modules/RestClient/html/index.html">RestClient</a> module updates:
      - implemented RestClient::addDefaultHeaders()
      - implemented RestClient::getDefaultHeaders()
      - implemented RestClient::getSendEncoding()
      - implemented RestClient::setContentEncoding()
      - when possible, REST bodies are decoded and stored in the \a info output argument when the HTTP server returns a status code < 100 or >= 300 to allow for error-handling in the client
    - <a href="../../modules/RestHandler/html/index.html">RestHandler</a> module updates:
      - implemented support for notifying persistent connections when the connection is terminated while a persistent connection is in place
      - the AbstractRestStreamRequestHandler class is now the base abstract class for REST stream request handlers
    - <a href="../../modules/WebUtil/html/index.html">WebUtil</a> module updates:
      - updated FileHandler::handleRequest() to allow for chunked sends
    - <a href="../../modules/BulkSqlUtil/html/index.html">BulkSqlUtil</a> module:
      - added this new module providing APIs supporting bulk DML with <a href="../../modules/SqlUtil/html/index.html">SqlUtil</a> with supported drivers
    - <a href="../../modules/FilePoller/html/index.html">FilePoller</a> module:
      - added this new module to support polling files in directories on the filesystem
    - <a href="../../modules/FixedLengthUtil/html/index.html">FixedLengthUtil</a> module:
      - added this new module for handling fixed length line data
    - <a href="../../modules/HttpServer/html/index.html">HttpServer</a> module updates:
      - <a href="../../modules/HttpServerUtil/html/index.html">HttpServerUtil</a> module split from the <a href="../../modules/HttpServer/html/index.html">HttpServer</a> module containing supporting definitions for handler classes and other code interfacing with the <a href="../../modules/HttpServer/html/index.html">HttpServer</a> module
      - added the PermissiveAuthenticator class
      - translate \c "+" (plus) to \c " " (space) in the query portion of URIs in parse_uri_query()
      - implemented support for notifying persistent connections when the connection is terminated while a persistent connection is in place
      - new methods implemented in HttpServer:
        - HttpServer::getListenerLogOptions()
        - HttpServer::getListenerLogOptionsID()
        - HttpServer::setListenerLogOptions()
        - HttpServer::setListenerLogOptionsID()
        - HttpServer::addListeners() (new variant taking a hash of SSL info)
        - HttpServer::listenerStarted() (to allow for reporting when listeners are actually running since they are started asynchronously)
      - improved performance matching request URIs to handlers
      - added the \c "ssl" key to the listener socket info hash
      - implemented support for notifying persistent connections when the connection is terminated while a persistent connection is in place
      - removed the unused AbstractStreamRequestHandler class
      - fixed parse_uri_query() to always return \a params as a hash (<a href="https://github.com/qorelanguage/qore/issues/569">issue 569</a>)
      - added \c root_path to the context hash if the path was matched by a URL path prefix (<a href="https://github.com/qorelanguage/qore/issues/570">issue 570</a>)
      - implemented support for configurable stream handler timeout values (<a href="https://github.com/qorelanguage/qore/issues/719">issue 719</a>)
    - <a href="../../modules/Schema/html/index.html">Schema</a> module updates:
      - added the following public functions to make column definitions easier:
        - c_char()
        - c_date()
        - c_int()
        - c_number()
        - c_timestamp()
        - c_varchar()
    - added option @ref Qore::Option::HAVE_DETERMINISTIC_GC "HAVE_DETERMINISTIC_GC" for %Qore builds where deterministic garbage collection is enabled
    - @ref Qore::Program "Program" class enhancements:
      - the @ref Qore::Program "Program" class now creates @ref conditional_parsing "parse defines" for parse options so that conditional code can be implemented depending on the sandboxing configuration of the program container
      - the @ref Qore::Program::importClass() method now accepts an optional \a new_name argument to allow for importing classes with a different name and namespace path
    - added a timeout parameter to the following @ref Qore::Socket "Socket" methods:
      - @ref Qore::Socket::upgradeClientToSSL()
      - @ref Qore::Socket::upgradeServerToSSL()
    - added zoneinfo -> Windows time zone translation code on Windows to support standard UNIX (zoneinfo) time zone names on Windows; time zone information is still taken from the Windows registry but region names are reported using the standard zoneinfo names
    - @ref Qore::FileLineIterator updates:
      - added @ref Qore::FileLineIterator::hstat() and @ref Qore::FileLineIterator::stat()
    - <a href="../../modules/SqlUtil/html/index.html">SqlUtil</a> module updates:
      - implemented insert option support and support for the \c "returning" clause in supported drivers to avoid server round trips
      - implemented the AbstractTable::getDesc() method and improved exception description messages
      - implemented support for late table resoluton in join arguments to enable joins from serialized parameters
      - improved error messages for common errors such as join errors
      - implemented support for DBA management actions
      - implemented support for driver-dependent pseudocolumns
      - implemented per-column support for the \c "desc" keyword in orderby expressions
      - implemented the \c "wop_or()" function to allow complex SQL expressions to be generated with \c "or" as well as \c "and"
      - implemented the \c "cop_cast()" operator for converting [column] value into another datatype
      - implemented the \c "cop_sum()" aggregate operator for returning sum of column values
      - implemented update operators \c "uop_plus()", \c "uop_minus()", \c "uop_multiply()", \c "uop_divide()"
      - implemented AbstractTable::getBulkUpsertClosure() to better support bulk SQL merge operations
      - removed all APIs that handle implicit transactions; APIs must commit transactions explicitly
      - \a orderby and \a groupby select options now take positive integers as column identifiers
      - column aliases (defined with cop_as()) can now be used in the where hash argument and in join criteria
      - column operator functions can be used in the where clause and in join conditions (<a href="https://github.com/qorelanguage/qore/issues/529">issue 529</a>)
      - implemented the \c "cop_coalesce()" column operation function to support the \c "COALESCE" operator in queries (<a href="https://github.com/qorelanguage/qore/issues/671">issue 671</a>)
      - implemented \c cop_substr() and \c uop_substr() operators (<a href="https://github.com/qorelanguage/qore/issues/801">issue 801</a>)
      - implemented \c op_substr() where operator (<a href="https://github.com/qorelanguage/qore/issues/883">issue 883</a>)
      - implemented the \c "omit_update" upsert option for asymmetrical upserts (updates only update a subset of the columns inserted) (<a href="https://github.com/qorelanguage/qore/issues/791">issue 791</a>)
      - implemented the \c "UpsertUpdateOnly" upsert option (<a href="https://github.com/qorelanguage/qore/issues/793">issue 793</a>)
    - <a href="../../modules/OracleSqlUtil/html/index.html">OracleSqlUtil</a> module updates:
      - implemented support for views for DML in the OracleTable class
      - implemented support for Oracle pseudocolumns in queries
      - return lists from Oracle's data dictionary ordered
      - implemented AbstractTable::emptyStringsAsNull()
    - <a href="../../modules/PgsqlSqlUtil/html/index.html">PgsqlSqlUtil</a> module updates:
      - added support for the following datatypes and aliases: \c bool, \c float, \c int, \c timetz, \c timestamptz, \c varbit
      - added support for listing PostgreSQL types and materialized views (<a href="https://github.com/qorelanguage/qore/issues/699">issue 699</a>)
    - <a href="../../modules/MysqlSqlUtil/html/index.html">MysqlSqlUtil</a> module updates:
      - added support for the following datatypes: \c binary, \c varbinary
    - <a href="../../modules/Util/html/index.html">Util</a> module updates:
      - added public function \c glob_to_regex()
      - added public functions \c lpad() and \c rpad()
      - added public function \c ordinal()
      - added public function \c plural()
      - added public function \c regex_escape()
      - added public function \c zip()
      - \c parse_to_qore_value() now respects parentheses when parsing lists and hashes (<a href="https://github.com/qorelanguage/qore/issues/846">issue 846</a>)
    - added initial support for UTF-16 character encoding; note that UTF-16 is not backwards-compatible with ASCII and therefore not supported universally in %Qore; it's recommended to convert these strings to UTF-8 in %Qore; do not use UTF-16 as the default character encoding in %Qore; currently UTF-16 data can be parsed using the following classes that convert the data to UTF-8:
      - @ref Qore::DataLineIterator
      - @ref Qore::FileLineIterator
    - removed support for the C++ \c QDBI_METHOD_ABORT_TRANSACTION_START DBI method; transactions are always assumed to be in progress even if an exec call throws an exception in the first statement in a new transaction; this is necessary to handle bulk DML where a single statement can partially succeed and partially fail; the ABI remains unchanged; drivers that set this DBI method will no longer have it called because it's not necessary; in the upcoming API/ABI change this C++ DBI method will be removed entirely
    - added support for @ref unary_plus_operator "unary plus"
    - added support for empty private blocks in classes
    - added support for @ref Qore::statvfs() on Windows (simulated from \c GetDiskFreeSpaceEx() <a href="https://github.com/qorelanguage/qore/issues/618">issue 618</a>)
    - assignment of a variable to itself is now illegal (<a href="https://github.com/qorelanguage/qore/issues/526">issue 526</a>)
    - extended qpp to support the 'final' class flag (<a href="https://github.com/qorelanguage/qore/issues/876">issue 876</a>)
    - extended qpp to support private members (<a href="https://github.com/qorelanguage/qore/issues/924">issue 924</a>)
    - added @ref <float>::infp() and @ref <float>::nanp() predicates to @ref float_type (<a href="https://github.com/qorelanguage/qore/issues/909">issue 909</a>)

    @subsection qore_0812_bug_fixes Bug Fixes in Qore
    - fixed format of octal constant - there was an error if a string contained octal constant that is shorter than 3 digit
    - <a href="../../modules/HttpServer/html/index.html">HttpServer</a> module fixes:
      - fixed a bug setting the response encoding in HttpServer::setReplyHeaders() where the Socket encoding was not set properly and therefore the encoding in the Content-Type in the response header did not necessarily match the encoding of the response
      - fixed a socket / connection performance problem with HTTPS listeners where the SSL connection was being negotiated inline with the accept instead of in the connection thread, thereby blocking new connections from being accepted
      - fixed bugs where URI strings were improperly encoded and decoded (also fixed in the <a href="../../modules/RestClient/html/index.html">RestClient</a> module)
      - fixed a bug in the <a href="../../modules/HttpServer/html/index.html">HttpServer</a> module where chunked sends were not received and decoded properly in all cases for handlers that did not explicitly handle chunked messages
      - fixed a bug in HttpServer::addListener() with an integer argument; a UNIX socket was opened instead of a wildcard listener on the given port
      - fixed typos causing bugs in HTTP error logging (<a href="https://github.com/qorelanguage/qore/issues/308">issue 308</a>)
      - fixed a bug formatting IPv6 host addresses in the return value to \c HttpServer::http_get_url_from_bind() (<a href="https://github.com/qorelanguage/qore/issues/821">issue 821</a>)
    - <a href="../../modules/RestClient/html/index.html">RestClient</a> module fixes:
      - fixed bugs where URI strings were improperly encoded and decoded (also fixed in the <a href="../../modules/HttpServer/html/index.html">HttpServer</a> module)
      - fixed a bug where URI paths were sent as relative paths instead of absolute paths
      - fixed issues where multiple leading \c "/" chars were sometimes present in the request URI path
      - fixed an issue where a trailing \c "/" char was sometimes added to the request URI path (<a href="https://github.com/qorelanguage/qore/issues/899">issue 899</a>)
    - <a href="../../modules/CsvUtil/html/index.html">CsvUtil</a> module fixes:
      - fixed a bug where the \c "format" field option was not usable with fields assigned type \c "*date"
      - fixed the default field type as "*string" (from "string") to avoid parsing and outputting empty strings for missing input data
    - <a href="../../modules/Schema/html/index.html">Schema</a> module fixes:
      - AbstractSchema::combineOptions() fails when an option variable contains @ref nothing instead of a valid hash
      - fixed a bug with <i>"insert-only reference data"</i> with the verbose option; the upsert strategy was changed to \c UpsertSelectFirst which means that insert-only reference data could also be updated
      - fixed a bug where it was not possible to provide Database options when creating schemas (<a href="https://github.com/qorelanguage/qore/issues/501">issue 501</a>)
    - <a href="../../modules/Mapper/html/index.html">Mapper</a> module fixes:
      - moved field length checks after all transformations have been applied
      - fixed bugs in the \c "timezone" and \c "input_timezone" options, documented those options
      - fixed a bug where \c "constant" field tags assigned to a value that evaluated to boolean @ref Qore::False "False" were not recognized (<a href="https://github.com/qorelanguage/qore/issues/610">issue 610</a>)
    - <a href="../../modules/SqlUtil/html/index.html">SqlUtil</a> module fixes:
      - fixed a bug with queries using a \a desc argument with the \a orderby query option with multiple sort columns; the \c "desc" string was added only to the last column but should have been added to all columns
      - fixed a bug where foreign key constraints with supporting indexes were not tracked and therefore schema alignment on DBs that automatically create indexes for foreign key constraints would fail
      - fixed a bug where driver-specific objects were not included when dropping a schema
      - fixed a bug in subquery handling where bind-by-value arguments from the subquery were lost
      - fixed a bug in the partition by/over operator where column names as given in the query argument hash were not properly recognized
      - fixed a bug in schema alignment; when aligning a schema and an index supporting a PK constraint is introduced in the new schema, the alignment would fail when a constraint is attempted to be disabled that doesn't exist
      - fixed a bug generating select statements for tables accessed through a synonym when used with join clauses; previously inconsistent schema prefixes could be used which could cause errors parsing the SQL statements generated
      - fixed a bug where the AbstractTable lock was held while executing SQL to determine the upsert strategy to use with UpsertAuto
      - fixed a bug where complex bind values as hashes (such as used by the pgsql and oracle drivers) were rejected by SqlUtil (<a href="https://github.com/qorelanguage/qore/issues/494">issue 494</a>) when updating
      - fixed a bug where wildcard columns in join tables were not working (<a href="https://github.com/qorelanguage/qore/issues/499">issue 499</a>)
      - fixed a bug in \c "op_in()" where invalid SQL was generated with an argument of 0 (<a href="https://github.com/qorelanguage/qore/issues/500">issue 500</a>)
      - fixed bugs in \c cop_seq() and \c cop_seq_currval() (<a href="https://github.com/qorelanguage/qore/issues/624">issue 624</a>)
      - fixed a bug in \c join_inner() where the \a cond argument was ignored (<a href="https://github.com/qorelanguage/qore/issues/645">issue 645</a>)
      - fixed \c "uop_lower()" and \c "uop_upper()" operators to allow nesting (<a href="https://github.com/qorelanguage/qore/issues/657">issue 657</a>)
      - fixed a bug where SqlUtil was generating invalid SQL for some DBs where a wilcard was used with explicit column names (<a href="https://github.com/qorelanguage/qore/issues/708">issue 708</a>)
      - fixed a bug where updating an index without any source constraints caused an invalid exception to be raised (<a href="https://github.com/qorelanguage/qore/issues/768">issue 768</a>)
      - fixed a bug in \c AbstractTable::update() with sequence operators (<a href="https://github.com/qorelanguage/qore/issues/942">issue 942</a>)
    - <a href="../../modules/OracleSqlUtil/html/index.html">OracleSqlUtil</a> module fixes:
      - fixed a bug where column names that are reserved words were not quoted in generated SQL
      - fixed bugs in \c cop_seq() and \c cop_seq_currval() (<a href="https://github.com/qorelanguage/qore/issues/624">issue 624</a>)
    - <a href="../../modules/PgsqlSqlUtil/html/index.html">PgsqlSqlUtil</a> module fixes:
      - fixed a bug in PgsqlTable::tryInsertImpl(); added an explicit \c "begin" call to make the savepoint work with PostgreSQL 9.3+ servers
      - fixed a bug retrieving foreign constraints; columns were not guaranteed to be returned in declaration order
      - fixed a bug handling tablespaces in unique constraints
      - fixed a bug handling \c "time" columns; they were being issued as \c "time6" instead of "time(6)" (<a href="https://github.com/qorelanguage/qore/issues/385">issue 385</a>)
      - fixed support for the following datatypes and aliases: \c "bit", \c "bit varying", \c "char", \c "character", \c "character varying", \c "char varying", \c "oid", \c "varchar"
      - fixed bugs in \c cop_seq() and \c cop_seq_currval() (<a href="https://github.com/qorelanguage/qore/issues/624">issue 624</a>)
    - <a href="../../modules/MysqlSqlUtil/html/index.html">MysqlSqlUtil</a> module fixes:
      - corrected support for the \c varbinary type (<a href="https://github.com/qorelanguage/qore/issues/403">issue 403</a>)
      - corrected support for the \c binary type (<a href="https://github.com/qorelanguage/qore/issues/524">issue 524</a>)
      - \c schema member incorrectly set by @ref Qore::SQL::AbstractDatasource::getUserName() "AbstractDatasource::getUserName()" instead of @ref Qore::SQL::AbstractDatasource::getDBName() "AbstractDatasource::getDBName()" (<a href="https://github.com/qorelanguage/qore/pull/519">issue 519</a>)
    -  <a href="../../modules/WebUtil/html/index.html">WebUtil</a> module fixes:
      - fixed a bug where template programs with @ref Qore::PO_ALLOW_BARE_REFS set did not work
      - fixed a bug serving index files in \c FileHandler::tryServeRequest() where index files could be incorrectly served with a \c "204 No Content" response (<a href="https://github.com/qorelanguage/qore/issues/616">issue 616</a>)
    - <a href="../../modules/WebSocketHandler/html/index.html">WebSocketHandler</a> module fixes:
      - fixed a bug where the connection object was deleted when the connection closes which could cause excess exceptions in multithreaded server code
      - added the WebSocketConnection::connectionClosed() method to be called when the connection is closed
    - <a href="../../modules/WebSocketClient/html/index.html">WebSocketClient</a> module updates:
      - updated module to version 1.3
      - ignore \c SOCKET-NOT-OPEN errors when closing (server already closed the connection)
    - <a href="../../modules/RestHandler/html/index.html">RestHandler</a> module fixes:
      - fold all possible arguments in the REST request body into the argument hash so that complex REST requests can be made with clear URI strings
      - fixed a bug where an error calling an internal nonexistent method would be reported with an incorrect error message
      - send errors are now reported in the \c AbstractRestStreamRequestHandler object so they can be properly logged (<a href="https://github.com/qorelanguage/qore/issues/734">issue 734</a>)
      - unknown REST class errors with the base class are now reported consistently like all other such errors (<a href="https://github.com/qorelanguage/qore/issues/859">issue 859</a>)
      - fixed an issue where request URI paths with multiple consecutive \c "/" chars were handled incorrectly (<a href="https://github.com/qorelanguage/qore/issues/900">issue 900</a>)
    - <a href="../../modules/Util/html/index.html">Util</a> module fixes:
      - fixed \c normalize_dir_windows() handling of UNC paths (<a href="https://github.com/qorelanguage/qore/issues/813">issue 813</a>)
    - fixed a memory error in error-handling with type errors when parsing user module headers that could cause a crash
    - fixed a memory leak in @ref Qore::Socket::setWarningQueue() "Socket::setWarningQueue()": when a callback argument is used, the argument can be leaked when the @ref Qore::Socket "Socket" is destroyed
    - fixed a bug where the @ref Qore::HTTPClient "HTTPClient" class did not send the X.509 certificate and private key when making a client SSL connection
    - fixed a bug in the @ref Qore::Thread::ThreadPool "ThreadPool" class where an error in shutdown handling could cause a crash in rare conditions when @ref Qore::Thread::ThreadPool "ThreadPool" methods are called while the pool is shutting down
    - fixed a crashing bug initializing some lvalues with type restrictions; affected static class variables at least
    - fixed a bug where a class calling an overridden method in a base class constructor that referred to a member that should have been initialized in the subclass would be executed before the subclass's members were initialized causing the method call to fail
    - fixed a memory leak in classes with multiple inheritance and base classes that are inherited multiple times with member initialization
    - fixed a bug in the @ref include "%include" and @ref append-module-path "%append-module-path" parse directives where relative paths were not calculated from the script's directory but instead were calculated from the current working directory, causing such paths to fail
    - fixed a bug in @ref Qore::get_qore_library_info() that could cause a crash due to treating the \a Build attribute as a string when it was an integer
    - fixed a bug in the @ref divide_equals_operator "divide-equals (/=) operator" where an exception was not thrown when an operand of zero with arbitrary-precision numeric arguments is used
    - fixed a bug where the connection mode would be reset for every connection in the @ref Qore::FtpClient class
    - fixed a bug in the @ref Qore::FtpClient class where connection problems in the data channel when executing certain FTP commands could cause a crash due to missing error checking
    - fixed a bug in Qore's internal strcasestr() function on platforms that do not support this function (ex: Solaris) that could result in a crash
    - fixed a bug in Qore where string data formatted with \c %%n, \c %%N, or \c %%y could be added to another string with a different character encoding without any automatic conversions, therefore resulting in an improperly-encoded string
    - fixed a crash when parsing when parsing function, method, or closure arguments when either of the @ref duplicate-local-vars or @ref duplicate-block-vars warnings are set due to an error handling thread-local variable info in parse initialization
    - fixed a bug where code with mixed coding styles (old and new) could result in invalid parse errors when parsing base class constructor calls to a base class defined in another coding style
    - fixed a bug where an HTTP response with an unknown \c Content-Encoding header would cause a crash
    - fixed a memory error with receiving HTTP chunked data with receive callbacks where the buffer object was reset with reference counts > 1
    - fixed a bug in the @ref Qore::FtpClient "FtpClient" class where socket errors would not cause the connection to be closed automatically and therefore further use of the object required a manual disconnect even though the object supports transparent auto-reconnection
    - fixed a bug where conversions from float to number would introduce inaccuracy in the arbitrary-precision number; ex: <code>737.38.toNumber() -> 737.3799999999999954525264911353588104248</code>
    - fixed a bug where @ref requires "%requires" would fail loading a user module inside a @ref try-module "%try-module" block
    - fixed a bug in @ref Qore::Program::importClass() where the import would fail if a namespace-justified class name was given and any element of the namespace path didn't already exist in the target whereas the same import would succeed if the namespace were omitted in the call
    - fixed bugs in @ref Qore::Program::importClass(), @ref Qore::Program::importFunction(), and @ref Qore::Program::importGlobalVariable() when namespace-justified arguments were given, in this case when namespaces were created in the target, the internal root namespace index was not updated so the imported objects could not be found with namespace-justified references until the root indexes were updated
    - fixed a bug in the @ref requires "%requires" directive where relative paths were not calculated from the script's directory but rather from the current working directory
    - fixed various bugs in path handling on Windows in the following areas:
      - @ref Qore::basename()
      - @ref Qore::get_script_dir()
      - @ref Qore::get_script_path()
      - @ref Qore::get_script_name()
      - @ref Qore::Dir
      - module importing and include file handling
    - fixed a bug in parsing constant value assignment expressions where such expressions could use or instantiate classes with uncommitted changes and therefore a crash could result
    - fixed a bug in user module initialization and destruction where call references were not accepted, contrary to the documentation and design goals
    - fixed a bug in @ref Qore::Socket::acceptSSL() and @ref Qore::Socket::connectSSL() where the timeout argument was not respected for SSL protocol negotation by implementing non-blocking I/O support for the internal SSL calls for upgrading the socket connection
    - fixed a memory leak in exception handling in the @ref Qore::FtpClient::put() method (thanks to nros)
    - fixed a memory error in string handling in the @ref Qore::FtpClient class's FTP response handling code
    - fixed a bug in aligning table data in the sqlutil example program
    - fixed a bug when loading modules by a path argument; if the module is already loaded, then do not throw an exception
    - adjusted the stack guard buffer for x86_64 from 20K -> 32K which solved some rare crashes related to stack exhaustion (ex: make check works consistently now on x86_64 Linux)
    - fixed a bug handling HTTP send callbacks that returned zero-length strings and binary objects which would cause invalid chunked data to be sent violating the HTTP protocol
    - fixed a bug in the @ref Qore::SQL::DatasourcePool::getServerVersion() "DatasourcePool::getServerVersion()" method where the connection to the server was not guaranteed to be in place before the call, in case of connection errors in the pool a crash could result
    - fixed a crash in @ref Qore::FileLineIterator::copy() when no \a eol attribute is set
    - fixed a bug importing invalid user modules with no module declaration
    - fixed bugs in @ref Qore::Socket::accept() and @ref Qore::Socket::acceptSSL() where the SSL configuration was not copied to the new @ref Qore::Socket
    - fixed some object encapsulation violation bugs where access to methods of a privately-inherited class was allowed from a subclass in certain situations
    - fixed inconsistent object encapsulation enforcement with method references; if a reference to a method is created inside the class, then when executed the call inherits the access rights at the time of creation
    - fixed inconsistent thread gating for code data structures in @ref Qore::Program "Program" containers that could have theoretically lead to crashes in @ref Qore::Program "Program" containers that parse code while threads are running
    - fixed a bug in @ref Qore::Program::importFunction() with function names with a namespace path
    - fixed a bug in closure calls when a closure is called from within a closure and referes to closure-bound locally variables in the internal closure call which would previously result in a crash
    - fixed a parse-time memory leak in call reference calls when the callable object is resolved from a class constant
    - fixed a bug in maintaining the conditional compilation status when parsing @ref include "%include" directives and @ref requires "%requires" directives with user modules
    - fixed an obscure bug when a thread terminates in a  @ref Qore::Program "Program" object after the Program container itself has already been deleted where the termination would hang while waiting for the Program's thread count to reach zero while the last thread doing the waiting also held the last thread reference
    - fixed a bug where incompatible class definitions were not verified at parse time which could cause a crash in debug builds and unpredictable behavior in non-debug builds
    - fixed a race condition in finalizing thread-local data in  @ref Qore::Program "Program" objects during Program destruction that could lead to a runtime crash
    - fixed a crash when user modules have recursive dependencies
    - fixed a bug with @ref push-parse-options "%push-parse-options" when used multiple times in the same file; now multiple appearances of this parse directive are ignored
    - fixed a bug initializing static class variables in the parse commit phase where a crash could result due to an error in managing parse commit dependencies
    - fixed @ref Qore::is_writable():
      - on Windows when used with a directory
      - on UNIX to return a value for the current permissions the program is running under
    - fixed a bug in @ref Qore::regex_extract() and in the @ref regex_extract_operator where the result buffer was not resized when it was too small, limiting regular expressions to nine subpatterns; the maximum has been raised to between 90 and 100 before an exception is raised (since the subpattern buffer is allocated on the stack, we need to enforce a limit)
    - fixed a bug with the @ref cast "cast<>() operator where compatible classes were not recognized at runtime that would otherwise be recognized correctly without the cast
    - fixed the return type in @ref Qore::getcwd() to @ref string_or_nothing_type "*string"
    - fixed a bug in the @ref return "return statement" where the runtime return type was used at parse time which did not work when parsing embedded code
    - fixed a bug validating return values in method evaluation that could lead to a qore crash
    - fixed a bug in the @ref requires "%requires" directive when applied to builtin features where code to manage user module dependencies was inappropriately applied
    - fixed a bug nesting 3 levels or more of parse conditionals (@ref ifdef "%ifdef" and @ref ifndef "%ifndef") where the conditional parse state could be lost (and an assertion was made in debug mode)
    - fixed a bug where ==, >, and < operators applied type precedence incorrectly when applying optimizations at parse time in relation to arbitrary-precision numeric values
    - fixed a static memory leak in the parser handling out of line method declarations
    - fixed a bug in handling socket disconnection errors in SSL operations where the SSL helper object was deleted and then used causing a crash
    - fixed a bug where @ref deprecated and @ref return-value-ignored warnings were reported at the incorrect source location
    - fixed a bug in @ref Qore::set_thread_init() where thread initialization did not occur when foreign threads attached to a @ref Qore::Program object with thread initialization set
    - fixed a bug in call references and objects by replacing string references to the containing Program object with weak references which solved a recursive reference / memory leak issue
    - fixed a memory leak when a thread init call reference was used with @ref Qore::Program objects
    - fixed bugs in Qore SSL socket handling when the remote connection is disconnected while performing an SSL upgrade (client or server) that could cause a crash
    - fixed a bug where the sending an invalid HTTP header to the @ref Qore::Socket::sendHTTPResponse() method could cause a crash
    - fixed bugs in @ref Qore::system() "system()":
      - the shell was not being used to execute commands with commands where shell meta-characters were not found with a manual search which caused such commands to fail; additionally \c & (ampersand) characters were not recognized as shell meta-characters
      - fixed problems with signal handling in child processes on UNIXes: @ref Qore::system() "system()" now always performs a \c fork(2), enables all signals, and calls <tt>execl("/bin/sh", "sh", "-c", </tt><i>command</i><tt>, 0)</tt> in the child process (on UNIX systems; on Windows, system(3) is used directly as before)
    - fixed a race condition in the @ref Qore::SQL::DatasourcePool "DatasourcePool" class when opening new datasources after a connection error in the first datasource which could cause a crash.  Now the first datasource is no longer a "special" datasource used for configuration information; configuration information is contained in a separate object which serves as an internal Datasource factory
    - fixed a problem where \c SIGCHLD was blocked by default which caused deadlocks when spawning child processes that in turn waited on grandchild processes - now %Qore no longer blocks \c SIGCHLD on UNIX platforms
    - fixed a bug in BinaryNode::clear() where the internal pointer was freed but not set to 0 leading to a subsequent crash when the object is destroyed; affected HTTPClient chunked reads of binary data when used with a callback
    - fixed a bug where the runtime exception location could be reported in the wrong location
    - fixed a bug where the bzip2 library can request a buffer size that could not be handled by the bzip2 library which is not handled by qore and causes a crash while decompressing certain input
    - fixed a bug handling closure-bound local variables when closures are created in the background operator expression that caused a core dump
    - fixed the precedence of the @ref assignment_operator "assignment operator (=)"; now the precedence of this operator is the same as the other assignment operators (@ref plus_equals_operator "+=", @ref minus_equals_operator "-=", @ref multiply_equals_operator "*=", and @ref divide_equals_operator "/=", etc); this does not break any code, but does align %Qore with other programming languages (such as C, among others) and allows for expressions such as @code{.py} a = b += 2@endcode to be correctly parsed
    - fixed a parse-time bug in the @ref trim "trim operator" where the operator's return type was incorrectly returned as @ref int_type "int" instead of the type of the lvalue
    - fixed a bug initializing object members with a closure that refers to \a self
    - fixed bugs in the documentation and return types of:
      - @ref Qore::ReadOnlyFile::readBinaryFile()
      - @ref Qore::ReadOnlyFile::readTextFile()
    - fixed a bug in @ref Qore::GetOpt::parse(softlist), @ref Qore::GetOpt::parse2(softlist), and @ref Qore::GetOpt::parse3(softlist) where call-by-value and copy-on-write semantics were not enforced and a shared list argument could be modified
    - fixed a bug in zoneinfo file parsing where invalid bands with no UTC offset changes against the previous band could cause invalid date/time values to be displayed by Qore for dates on the invalid transition
    - fixed a bug where imported global variables (@ref Qore::Program::importGlobalVariable()) were added to the pending global variable list and therefore were removed if a parse exception occurred, hwoever the namespace indexes remained, which could lead to unexpected problems at runtime including a crash.  Additionally the pending global variable list was not checked which could lead to a memory leak if the a single global variable name is pending, imported, and then committed to the @ref Qore::Program "Program" object.
    - fixed memory errors managing program feature lists in the CharPtrList class by copying string memory instead of using sometimes temporary values in the list
    - fixed minor bugs with directive parsing, mostly related to error reporting
    - fixed bugs in relative date arithmetic where operands were swapped with the @ref minus_operator "- operator" if the first operand was a @ref relative_dates "relative date/time value", additionally an operation with the @ref minus_operator "- operator" where the first operand is a @ref relative_dates "relative date" and the second operand is a @ref absolute_dates "absolute date" is now calculated using the @ref absolute_dates "absolute date"'s epoch offset (offset in seconds and microseconds from \c 1970-01-01Z), and a @ref relative_dates "relative date/time value" is produced
    - fixed a bug normalizing the result of date arithmetic between hour and minute components of @ref relative_dates "relative date/time value"
    - fixed a bug where time components of absolute date/time values before the UNIX epoch were returned with invalid values
    - fixed a bug where the @ref exec-class "%exec-class" directive did not check for classes with unimplemented abstract variants
    - fixed a bug where the @ref push "push" and @ref unshift "unshift" operators applied to a variable declared as softlist did not use the default value
    - fixed a bug where calls to @ref Qore::HTTPClient::setConnectTimeout() had no effect (<a href="https://github.com/qorelanguage/qore/issues/323">issue 323</a>)
    - fixed several bugs with logical comparison operators and arbitrary-precision numeric values (<a href="https://github.com/qorelanguage/qore/issues/330">issue 330</a>)
    - fixed a bug where @ref Qore::HashListIterator (and therefore @ref <hash>::contextIterator()) would not iterate a simple hash with non-list values once but would instead silently ignore the hash (<a href="https://github.com/qorelanguage/qore/issues/336">issue 336</a>)
    - fixed a bug where a warning was not always issued when square brackets were used on unsuitable types (<a href="https://github.com/qorelanguage/qore/issues/184">issue 184</a>), internally ported the square bracket operator to the C++ QoreOperatorNode hierarchy
    - fixed a bug handling return type information for method and pseudo-method calls; uninitialized memory could be used which could cause a runtime crash (<a href="https://github.com/qorelanguage/qore/issues/364">issue 364</a>)
    - corrected the name of the @ref modulo_operator "modulo operator" (was incorrectly referred to as the "modula" operator earlier: <a href="">issue 389</a>)
    - fixed a bug handling identifiers in parentheses used to dereference hashes or objects; the identifer is not resolved properly whereas previoulsy it was incorrectly interpreted as a string literal (<a href="https://github.com/qorelanguage/qore/issues/416">issue 416</a>)
    - fixed a bug with handling local variables in const initializers (<a href="https://github.com/qorelanguage/qore/issues/421">issue 421</a>)
    - fixed a bug where \c select(2) was called after \c EINTR without reinitializing the descriptor array argument (<a href="https://github.com/qorelanguage/qore/issues/435">issue 435</a>)
    - fixed a crashing bug on all platforms where select(2) was being called with socket descriptor values > \c FD_SETSIZE (<a href="https://github.com/qorelanguage/qore/issues/436">issue 436</a>)
    - fixed inconsistencies @ref reldate_comparisons "comparing relative date/time values" (<a href="https://github.com/qorelanguage/qore/issues/437">issue 437</a>)
    - fixed a bug where @ref on_exit and @ref on_error statements were not being executed if an exception was raised in an earlier-executed @ref on_exit, @ref on_error, or @ref on_success statement (<a href="https://github.com/qorelanguage/qore/issues/380">issue 380</a>)
    - fixed a bug where @ref Qore::HTTPClient::get() and @ref Qore::HTTPClient::post() would try to retrieve a message body even if <tt>Content-Length: 0</tt> was returned (or if no \c Content-Length header was returned at all) which would result in a deadlock until the server would close the connection (<a href="https://github.com/qorelanguage/qore/issues/434">issue 434</a>)
    - fixed a bug where regular expression substitution would go into an infinite loop when used with an empty pattern and the global flag (@ref Qore::RE_Global, <a href="https://github.com/qorelanguage/qore/issues/329">issue 329</a>)
    - fixed a bug with connection handling in the @ref Qore::SQL::SQLStatement "SQLStatement" class; an exception is now thrown if a @ref Qore::SQL::SQLStatement "SQLStatement" object tries to execute its prepared SQL on a connection other than the original connection used to prepare the statement (<a href="https://github.com/qorelanguage/qore/issues/465">issue 465</a>)
    - fixed a bug where @ref Qore::is_executable() would return NOTHING instead of False (as per documentation) when called with non-existent path as it's parameter (<a href="https://github.com/qorelanguage/qore/issues/470">issue 470</a>)
    - fixed precedence of logical and bitwise \ref operators (<a href="https://github.com/qorelanguage/qore/issues/481">issue 481</a>)
    - fixed a bug where nested lists were not parsed correctly in some cases (<a href="https://github.com/qorelanguage/qore/issues/320">issue 320</a>)
    - fixed a bug where the type of catch parameter was ignored (<a href="https://github.com/qorelanguage/qore/issues/28">issue 28</a>)
    - fixed a bug where namespace hierarchies were not indexed during parse time when added to already-committed namespaces which lead to symbol resolution errors for valid code (<a href="https://github.com/qorelanguage/qore/issues/538">issue 538</a>)
    - fixed a bug where a @ref Qore::Socket "Socket" operation attempted in another thread while a callback operation on the same socket was in progress would result in a confusing error message (<a href="https://github.com/qorelanguage/qore/issues/530">issue 530</a>)
    - fixed a bug where local variable declarations in class member initialization expressions caused a crash (<a href="https://github.com/qorelanguage/qore/issues/574">issue 574</a>)
    - fixed a bug where HTTP data in HTTP socket events was modified even though it was shared which caused data consistency problems and crashes in the worst case (<a href="https://github.com/qorelanguage/qore/issues/576">issue 576</a>)
    - fixed a bug where the `+=` operator handled NOTHING values incorrectly (<a href="https://github.com/qorelanguage/qore/issues/582">issue 582</a>)
    - fixed a bug where a non-numeric define specified on the command line could cause a crash (<a href="https://github.com/qorelanguage/qore/issues/583">issue 583</a>)
    - fixed a bug where the @ref Qore::SQL::SQLStatement::describe() method would not grab the transation lock even when statements were implicitly executed (<a href="https://github.com/qorelanguage/qore/issues/591">issue 591</a>)
    - fixed the order of initialization of class members (<a href="https://github.com/qorelanguage/qore/issues/42">issue 42</a>)
    - fixed a bug in @ref Qore::TimeZone::date(string) where the date returned was in the current contextual time zone and not that of the object (<a href="https://github.com/qorelanguage/qore/issues/584">issue 584</a>)
    - fixed a bug parsing windows paths in URLs with @ref Qore::parse_url() (<a href="https://github.com/qorelanguage/qore/issues/618">issue 618</a>)
    - fixed a bug in @ref Qore::TimeZone::constructor(string) on Windows when used with an absolute path (<a href="https://github.com/qorelanguage/qore/issues/626">issue 626</a>)
    - fixed an I/O-handling bug in the @ref Qore::ReadOnlyFile and @ref Qore::File classes where I/O errors in read operations were silently ignored (<a href="https://github.com/qorelanguage/qore/issues/627">issue 627</a>)
    - fixed bugs in @ref Qore::ReadOnlyFile::readTextFile() and @ref Qore::ReadOnlyFile::readBinaryFile() would return @ref nothing instead of an empty object when reading empty files; now empty objects are returned in these cases (<a href="https://github.com/qorelanguage/qore/issues/508">issue 508</a>)
    - fixed a bug in *printf() outputs on Windows with scientific notation with floating-point values (<a href="https://github.com/qorelanguage/qore/issues/631">issue 621</a>)
    - fixed a bug where the precision of numbers during arithmetic operations was not adjusted correctly (<a href="https://github.com/qorelanguage/qore/issues/630">issue 630</a>, <a href="https://github.com/qorelanguage/qore/issues/908">issue 908</a>)
    - fixed a bug where the type of subtraction of two numbers was inferred as NOTHING during parsing (<a href="https://github.com/qorelanguage/qore/issues/636">issue 636</a>)
    - fixed a bug on Windows with @ref Qore::Dir::create() (<a href="https://github.com/qorelanguage/qore/issues/643">issue 643</a>)
    - fixed a bug where CRLF line endings were not handled correctly by the %exec-class parse directive (<a href="https://github.com/qorelanguage/qore/issues/653">issue 653</a>)
    - fixed a bug on Windows where @ref Qore::glob() would return paths beginning with \c "." by default (<a href="https://github.com/qorelanguage/qore/issues/660">issue 660</a>)
    - fixed a bug on Windows where @ref Qore::glob() would fail on \c "\*" or \c "/*" (<a href="https://github.com/qorelanguage/qore/issues/664">issue 664</a>)
    - fixed a bug on Windows where @ref Qore::glob() would not return paths in sorted order by default (<a href="https://github.com/qorelanguage/qore/issues/665">issue 665</a>)
    - fixed a bug on Windows where the @ref Qore::Dir class would incorrectly normalize UNC paths by stripping the leading backslash (<a href="https://github.com/qorelanguage/qore/issues/666">issue 666</a>)
    - fixed a bug where the @ref int_type "int" type restriction would accept any data type at runtime instead of throwing a \c RUNTIME-TYPE-ERROR exception (<a href="https://github.com/qorelanguage/qore/issues/683">issue 683</a>)
    - fixed bugs reporting the current method context with certain @ref Qore::HTTPClient "HTTPClient" methods that would report the @ref Qore::Socket "Socket" class instead (<a href="https://github.com/qorelanguage/qore/issues/689">issue 689</a>)
    - fixed a bug handling aborted HTTP chunked transfers; now any data available for reading on a socket when a chunked transfer is aborted is read instead of having a \c SOCKET-SEND-ERROR thrown when the remote end closes the socket during the transfer (<a href="https://github.com/qorelanguage/qore/issues/691">issue 691</a>)
    - fixed a bug with socket handling where SSL send failures did not cause an exception to be thrown in all cases (<a href="https://github.com/qorelanguage/qore/issues/732">issue 732</a>)
    - fixed a bug on Windows where @ref Qore::glob() returned files matched without the leading path component (<a href="https://github.com/qorelanguage/qore/issues/761">issue 761</a>)
    - fixed a bug with socket connection refused handling on Windows where connections were waiting until the timeout instead of returning an error immediately (<a href="https://github.com/qorelanguage/qore/issues/763">issue 763</a>)
    - fixed a bug where it was not possible to escape an escape character before a \c '$' character in a regular expression substitution target string (<a href="https://github.com/qorelanguage/qore/issues/777">issue 777</a>)
    - fixed a bug where object member references were treated as expressions returning a constant value which could cause a crash when used in an expression used to initialize a constant value at parse time (<a href="https://github.com/qorelanguage/qore/issues/817">issue 817</a>)
    - fixed a bug parsing IPv6 localhost (\c "::") with @ref Qore::parse_url() (<a href="https://github.com/qorelanguage/qore/issues/822">issue 822</a>)
    - fixed a bug in Windows timezone handling caused by erroneous region names (<a href="https://github.com/qorelanguage/qore/issues/824">issue 824</a>)
    - fixed an internal memory-handling bug that caused a crash when cleaning up the qore library on FreeBSD with clang++ and possibly other platforms (<a href="https://github.com/qorelanguage/qore/issues/839">issue 839</a>)
    - fixed a bug where \c CALL-WITH-TYPE-ERROR exceptions were thrown based on the parse options in the caller instead of in the target when calling across a @ref Qore::Program "Program" barrier (<a href="https://github.com/qorelanguage/qore/issues/841">issue 841</a>)
    - fixed a bug where @ref Qore::is_writable() and @ref Qore::is_readable() could return an incorrect value in some cases (<a href="https://github.com/qorelanguage/qore/issues/852">issue 852</a>)
    - fixed a bug where @ref Qore::format_number() would return an invalid string when the number of decimals to be returned was 0 (<a href="https://github.com/qorelanguage/qore/issues/851">issue 851</a>)
    - fixed a bug where the @ref delete "delete" and @ref remove "remove" operators would incorrectly create hash keys when attempting to delete inside complex hash structures with non-existent keys (<a href="https://github.com/qorelanguage/qore/issues/855">issue 855</a>)
    - fixed a bug where duplicate global variable declarations caused a crash (<a href="https://github.com/qorelanguage/qore/issues/891">issue 891</a>)
    - fixed a memory leak in @ref Qore::SQL::DatasourcePool "DatasourcePool" initialization when the minimum connections cannot be established (<a href="https://github.com/qorelanguage/qore/issues/994">issue 994</a>)
    - fixed handling of NaN values in logical operators (<a href="https://github.com/qorelanguage/qore/issues/915">issue 915</a>)
    - fixed sort_descending_stable so that it keeps (instead of reversing) the original order of items that compare equal (<a href="https://github.com/qorelanguage/qore/issues/940">issue 940</a>)
    - fixed a bug in \c copy() method argument parsing; compatible type declarations were not accepted (<a href="https://github.com/qorelanguage/qore/issues/946">issue 946</a>)

    @section qore_0811 Qore 0.8.11

    @par Release Summary
    Minor bugfix release for UNIX, major bugfixes for Windows

    @subsection qore_0811_new_features New Features in Qore
    - added the @ref Qore::AFMap and @ref Qore::AFStrMap constants
    - <a href="../../modules/WebUtil/html/index.html">WebUtil</a> updates:
      - added logic to the default file serving code to determine if the file is a binary or text file from the MIME type
    - @ref Qore::HTTPClient::sendWithSendCallback() "HTTPClient::sendWithSendCallback()" and @ref Qore::HTTPClient::sendWithSendCallback() "HTTPClient::sendWithSendCallback()" updated such that if a response is received while the chunked send operation is still in progress, an error is assumed, the send operation is aborted, and the response header is read immediately

    @subsection qore_0811_bug_fixes Bug Fixes in Qore
    - Windows fixes:
      - fixed TimeZone copying to use the standard name instead of the display name so that the info can be found in the registry
      - <a href="../../modules/Util/html/index.html">Util</a> module fixes:
        - fixed get_random_string() on Windows
        - fixed absolute_path_windows()
      - <a href="../../modules/HttpServer/html/index.html">HttpServer</a> module fixes:
        - when binding a wildcard address with @ref Qore::AF_UNSPEC "AF_UNSPEC" on Windows with HttpServer::addListeners()
          and both IPv6 and IPv4 addresses are returned, bind both addresses since Windows doesn't direct the IPv4 requests to the wildcard-bound IPv6 listener
      - fixed file reading by always opening in binary mode
      - added support for the WSAECONNABORTED socket error
      - replaced Mime::MultiPartMessage::getRandomString() with Util::get_random_string() to make it work on Windows
    - fixed a bug in the DBI layer where calling @ref Qore::SQL::SQLStatement::describe() "SQLStatement::describe()" would crash when called with an older module that did not implement this method
    - other fixes in the <a href="../../modules/Util/html/index.html">Util</a> module (in addition to the Windows-specific fixes above):
      - fixed parse_to_qore_value() with hashes with a comma in the first key name
      - read from /dev/urandom instead of /dev/random since reads from the latter can block for long periods to fill the entropy pool
    - do not start signal thread after a fork() if signal handling is enabled, pthread_create() is not async-signal safe (on FreeBSD at least this reliably causes segfaults)

    @section qore_0810 Qore 0.8.10

    @par Release Summary
    Major release with many many bugfixes and new features such as much improved HTTP and REST support (ex: chunked transfer support + new
    client and server classes for REST support for chunked transfers and data streaming), improved DB support
    (ex: new <a href="../../modules/Schema/html/index.html">Schema</a> module, <a href="../../modules/SqlUtil/html/index.html">SqlUtil</a> improvements),
    and much more.

    @subsection qore_0810_new_features New Features in Qore
    - better HTTP support; support for chunked sends and receives for streaming data over HTTP and other improvements:
      - @ref Qore::HTTPClient::sendWithSendCallback() "HTTPClient::sendWithSendCallback()"
      - @ref Qore::HTTPClient::sendWithRecvCallback() "HTTPClient::sendWithRecvCallback()"
      - @ref Qore::HTTPClient::sendWithCallbacks() "HTTPClient::sendWithCallbacks()"
      - @ref Qore::HTTPClient::setPersistent() "HTTPClient::setPersistent()"
      - @ref Qore::Socket::readHTTPChunkedBodyBinaryWithCallback() "Socket::readHTTPChunkedBodyBinaryWithCallback()"
      - @ref Qore::Socket::readHTTPChunkedBodyWithCallback() "Socket::readHTTPChunkedBodyWithCallback()"
      - @ref Qore::Socket::sendHTTPMessageWithCallback() "Socket::sendHTTPMessageWithCallback()"
      - @ref Qore::Socket::sendHTTPResponseWithCallback() "Socket::sendHTTPResponseWithCallback()"
      - @ref Qore::Socket::pendingHttpChunkedBody() "Socket::pendingHttpChunkedBody()"
    - added a minimum body size threshold for compression to <a href="../../modules/HttpServer/html/index.html">HttpServer</a>
    - <a href="../../modules/RestClient/html/index.html">RestClient</a> module updates:
      - configurable content encoding for send request message bodies is now supported (ie optional compression)
    - new user modules:
      - <a href="../../modules/Schema/html/index.html">Schema</a>: for DB-independent schema management
    - new public C++ socket performance instrumentation API
    - new functions:
      - @ref Qore::close_all_fd()
    - new constants:
      - @ref Qore::Err::ESRCH "ESRCH": search error
    - getModuleHash() and getModuleList() no longer return the \c "filename" key when run in a @ref Qore::Program "Program" context with @ref Qore::PO_NO_EXTERNAL_INFO set
    - <a href="../../modules/SqlUtil/html/index.html">SqlUtil</a> updates:
      - added insert operator support; for example, for inserting with values from sequences
      - added new upsert constant maps
      - added static SqlUtil::AbstractSqlUtilBase::getDatasourceDesc() method
      - added new Table::insertFromSelect*() variants taking Table arguments
      - added SqlUtil::Table::checkExistence() method
      - added support for the \c "forupdate" select option
    - <a href="../../modules/OracleSqlUtil/html/index.html">OracleSqlUtil</a> updates:
      - fixed selects with "limit" but no "offset"
      - convert date/time values to timestamps with microseconds resolution instead of dates with second resolution when dynamically inserting values as strings in SQL (binding by value not affected)
    - <a href="../../modules/CsvUtil/html/index.html">CsvUtil</a> module updates:
      - added the \c "write-headers" option to \c AbstractCsvWriter and subclasses to enable headers to be suppressed
      - added the \c "optimal-quotes" option to \c AbstractCsvWriter and subclasses to enable more efficient csv output (now the default)
    - added @ref Qore::SQL::AbstractDatasource::currentThreadInTransaction() "AbstractDatasource::currentThreadInTransaction()" which is reimplemented as @ref Qore::SQL::Datasource::currentThreadInTransaction() "Datasource::currentThreadInTransaction()" and @ref Qore::SQL::DatasourcePool::currentThreadInTransaction() "DatasourcePool::currentThreadInTransaction()"; the base class method throws an exception when called; it was not added as an abstract method in order to not break existing subclasses of AbstractDatasource
    - enhanced module license support
      - module license strings may now be specified in binary and user modules
      - @ref Qore::getModuleHash() and @ref Qore::getModuleList() now report license information for each module

    @subsection qore_0810_bug_fixes Bug Fixes in Qore
    - fixed an issue with class constant parse initialization where invalid recursive class constant definition parse exceptions could be raised and in some cases also crashes could result
    - <a href="../../modules/SmtpClient/html/index.html">SmtpClient</a> module: fixed missing username and missing password errors
    - fixed a bug where a qore switch statement with no case conditions and only a default label would erroneously never have it's default code executed
    - fixed a reference leak related to exception handling with invalid arguments with @ref Qore::Socket::setWarningQueue() and @ref Qore::HTTPClient::setWarningQueue()
    - fixed several bugs where the parse location could be reported incorrectly for type errors regarding in-object variable references
    - fixed a bug where an error could result with @ref Qore::Thread::Condition::wait() "Condition::wait()" with timeouts > 2147483648ms
    - fixed bugs handling "bigint" and "double precision" column types with schema alignments with the <a href="../../modules/PgsqlSqlUtil/html/index.html">PgsqlSqlUtil</a> module
    - fixed a bug handling parse initialization of constant values requiring run-time evaluation after other parse exceptions have been raised that could cause a parse-time crash
    - fixed a bug where qore could crash on exit with certain openssl versions by calling ERR_remove_state(0) in the main thread's cleanup function
    - fixed a bug where qore could crash on exit due to user module destruction not taking into consideration user module dependencies
    - fixed a bug in schema management in <a href="../../modules/SqlUtil/html/index.html">SqlUtil</a> where excessively verbose column aliases were used that caused errors when automatically updating columns with existing rows and new default values and non-null contraints with PostgreSQL databases
    - fixed a bug where a call reference to an abstract object method returned from an abstract class could be executed even though it must have been instantiated by a concrete subclass
    - fixed a bug where a valid call reference to a private object method was created within the class, then in some cases an object protection exception was raised when the call reference was called outside the class
    - fixed a bug in the <a href="../../modules/RestClient/html/index.html">RestClient</a> module when the yaml binary module is not available
    - fixed programmatic select queries with "limit" but no "offset" in <a href="../../modules/OracleSqlUtil/html/index.html">OracleSqlUtil</a>
    - fixed a bug in @ref Qore::Program::importFunction() where only the committed function list was checked when importing functions with a specific target namespace path
    - fixed a bug in @ref Qore::Program::importClass() where only the committed class list was checked when importing functions with a specific target namespace path
    - fixed a bug when parsing subnamespaces into a parent namespace where the subnamespace already exists (either in the committed list or in the pending list)
    - fixed a memory and reference leak caused by recursive references when closures encapsulating an object's scope are assigned to or accessible from members of the object by making references to the object from within a closure encapsulating the object's state weak references instead of strong references
    - fixed schema information classes when the "string-numbers" driver option is enabled
    - fixed crashing bugs in @ref Qore::get_thread_data() in certain use cases
    - fixed a bug in <a href="../../modules/SqlUtil/html/index.html">SqlUtil</a> where select and row iterator operations could fail with certain select hash arguments without a \c "columns" entry but where column names were otherwise required
    - fixed a bug in HTTP response parsing where case-signficant comparisons where being made with certain critical header values
    - fixed a bug handling thread cancellation with the @ref Qore::Thread::ThreadPool "ThreadPool" class
    - fixed several race conditions and potential deadlocks in @ref Qore::Thread::ThreadPool "ThreadPool" destruction with active threads in the pool

    @section qore_089 Qore 0.8.9

    @par Release Summary
    Major release with many new features and also many bugfixes.

    @subsection qore_089_new_features New Features in Qore
    - <a href="../../modules/CsvUtil/html/index.html">CsvUtil</a> module updates:
      - new classes:
        - \c CsvAbstractIterator: base abstract iterator class for iterating line-based CSV data
        - \c CsvDataIterator: iterator class allowing for CSV string data to be processed line by line on a record basis
        - \c AbstractCsvWriter: a base class for new CSV writer implementations
        - \c CsvFileWriter: CSV file writer class
        - \c CsvStringWriter: CSV in memory writer class
      - implemented support for allowing subclasses of CsvFileIterator to implement support for other custom types
      - no need to set \c "headers" in the constructor if \c "fields" are set; headers are assumed to be the field labels in the same order
    - added the @ref Qore::encode_url() function with <a href="http://tools.ietf.org/html/rfc3986#section-2.1">RFC 3986 section 2.1</a> compliance
    - @ref Qore::decode_url() function updated to decode UTF-8 encoded characters according to <a href="http://tools.ietf.org/html/rfc3986#section-2.1">RFC 3986 section 2.1</a>
    - added get_byte_size() and get_marketing_byte_size() to the <a href="../../modules/Util/html/index.html">Util</a> module
    - the error message now includes the module path used for the search when a module cannot be found in the module path
    - @ref Qore::SQL::DatasourcePool "DatasourcePool" enhancements:
      - new method: @ref Qore::SQL::DatasourcePool::clearWarningCallback() "DatasourcePool::clearWarningCallback()"
      - new method: @ref Qore::SQL::DatasourcePool::setWarningCallback() "DatasourcePool::setWarningCallback()"
      - new method: @ref Qore::SQL::DatasourcePool::getUsageInfo() "DatasourcePool::getUsageInfo()"
      - new method: @ref Qore::SQL::DatasourcePool::setErrorTimeout() "DatasourcePool::setErrorTimeout()"
      - new method: @ref Qore::SQL::DatasourcePool::getErrorTimeout() "DatasourcePool::getErrorTimeout()"
      - new method: @ref Qore::SQL::DatasourcePool::setEventQueue() "DatasourcePool::setEventQueue()"
      - new method: @ref Qore::SQL::DatasourcePool::clearEventQueue() "DatasourcePool::clearEventQueue()"
      - the new methods allow for monitoring @ref Qore::SQL::DatasourcePool "DatasourcePool" objects for pool contention issues (in case the pool needs to be resized), for throwing an exception if a connection is not acquired within the error timeout period (new default: 2 minutes), and for DBI drivers to raise warnings on an event queue that can be monitored in a separate thread
      - additionally connection acquisition statistics are tracked and returned in @ref Qore::SQL::DatasourcePool::getUsageInfo() "DatasourcePool::getUsageInfo()" (total requests, hits, maximum wait time)
    - @ref Qore::SQL::Datasource "Datasource" enhancements:
      - new method: @ref Qore::SQL::Datasource::setEventQueue() "Datasource::setEventQueue()"
      - new method: @ref Qore::SQL::Datasource::clearEventQueue() "Datasource::clearEventQueue()"
      - the new methods allow for DBI drivers to raise warnings on an event queue that can be monitored in a separate thread
    - @ref Qore::Socket "Socket" enhancements:
      - new method: @ref Qore::Socket::setWarningQueue() "Socket::setWarningQueue()"
      - new method: @ref Qore::Socket::clearWarningQueue() "Socket::clearWarningQueue()"
      - new method: @ref Qore::Socket::getUsageInfo() "Socket::getUsageInfo()"
      - new method: @ref Qore::Socket::clearStats() "Socket::clearStats()"
    - @ref Qore::FtpClient "FtpClient" enhancements:
      - new method: @ref Qore::FtpClient::setWarningQueue() "FtpClient::setWarningQueue()"
      - new method: @ref Qore::FtpClient::clearWarningQueue() "FtpClient::clearWarningQueue()"
      - new method: @ref Qore::FtpClient::getUsageInfo() "FtpClient::getUsageInfo()"
      - new method: @ref Qore::FtpClient::clearStats() "FtpClient::clearStats()"
    - <a href="../../modules/SmtpClient/html/index.html">SmtpClient</a> module updates:
      - optimized connection and login code; HELO/EHLO and authorization are performed when connecting only, not before each email
      - added support for socket performance instrumentation and warning events
    - <a href="../../modules/Pop3Client/html/index.html">Pop3Client</a> module updates:
      - added support for socket performance instrumentation and warning events
    - <a href="../../modules/TelnetClient/html/index.html">TelnetClient</a> module updates:
      - added support for socket performance instrumentation and warning events
    - <a href="../../modules/WebSocketClient/html/index.html">WebSocketClient</a> module updates:
      - added support for socket performance instrumentation and warning events
    - <a href="../../modules/RestClient/html/index.html">RestClient</a> module updates:
      - use the new @ref Qore::encode_url() function to encode URL paths to ensure that valid requests are sent when spaces, percent characters, and non-ascii characters are used in the URL path
      - set the character encoding in the \c Content-Type request header when sending strings
      - set the \c Accept header correctly in requests (previously only indicated yaml (\c "text/x-yaml") as an acceptible response encoding)
    - <a href="../../modules/RestHandler/html/index.html">RestHandler</a> module updates:
      - added support for the \c OPTIONS method
      - return a 400 \c "Bad Request" error if an unsupported HTTP method is used in a REST Call
    - added new \c UpsertInsertOnly upsert strategy to <a href="../../modules/SqlUtil/html/index.html">SqlUtil</a>
    - new pseudo-methods:
      - @ref <value>::sizep(): returns @ref Qore::True "True" if the type can return a non-zero size (@ref Qore::True "True" for containers including @ref binary "binary objects" and @ref string "strings", @ref Qore::False "False" for everything else)
      - @ref <string>::getLine(): finds lines in a string buffer
    - <a href="../../modules/Mime/html/index.html">Mime</a> module updates:
      - added mime type for WSDL files (\c "application/wsdl+xml")
      - added mappings for \c "xls" and \c "xlst" extensions to MimeTypeXml
    - added new modules:
      - <a href="../../modules/Mapper/html/index.html">Mapper</a>: data mapping module
      - <a href="../../modules/TableMapper/html/index.html">TableMapper</a>: data mapping module using <a href="../../modules/SqlUtil/html/index.html">SqlUtil</a> and <a href="../../modules/Mapper/html/index.html">Mapper</a> to map to an SQL table target
      - <a href="../../modules/FreetdsSqlUtil/html/index.html">FreetdsSqlUtil</a>: provides back-end support for MS SQL Server and Sybase databases with <a href="../../modules/SqlUtil/html/index.html">SqlUtil</a> using the <a href="https://github.com/qorelanguage/module-sybase">freetds module</a>
    - the @ref include "%include" parse directive now supports environment variable substitution at the beginning of the file path

    @subsection qore_089_bug_fixes Bug Fixes in Qore
    - fixed a crashing bug handling access to members as default values of normal method arguments
      (<a href="https://github.com/qorelanguage/qore/issues/3240">issue 3240</a>)
    - fixed a bug in the <a href="../../modules/RestClient/html/index.html">RestClient</a> module where the
      \c "response-code" key of the info output hash could be missing in some cases
      (<a href="https://github.com/qorelanguage/qore/issues/3237">issue 3237</a>)
    - fixed bugs handling object-local access in member initialization
      (<a href="https://github.com/qorelanguage/qore/issues/3193">issue 3193</a>)
    - fixed a crashing bug when HTTP messages with duplicate \c Connection, \c Content-Encoding, \c Transfer-Encoding,
      \c Location, or \c Content-Type headers are received
    - fixed a bug parsing octal character constants in the lexer when octal digits followed the octal constant (ex:
      \c "\0441" where the \c "1" would cause an error)
    - allow escaping "$" character in regular expression substitution target strings, previously it was impossible to
      output a literal "$" + a digit, since this would be interpreted as a numbered input pattern expression
    - fixed a bug in the @ref Qore::HTTPClient::getURL() "HTTPClient::getURL()" and
      @ref Qore::HTTPClient::getProxyURL() "HTTPClient::getProxyURL()" methods where the URL's path was not given with
      a leading "/" character
    - <a href="../../modules/CsvUtil/html/index.html">CsvUtil</a> module fixes:
      - fixed \c "date" field handling with empty input (now maps to 1970-01-01)
      - fixed CsvDataIterator::next() when header_lines > 0 and working with empty input data
    - added support for compiling on OSX Mavericks
    - fixed an infinitely recursive call in Table::del() in <a href="../../modules/SqlUtil/html/index.html">SqlUtil</a>
    - fixed a bug in v*printf() where \c '%%' was not handled correctly in all cases
    - fixed bugs in @ref Qore::microseconds() "microseconds" and @ref Qore::milliseconds() "milliseconds()" with large
      arguments
    - fixed a bug where a call to a call reference to a static method across a program boundary with local variables
      as arguments would cause a crash due to improper setting of the program context before the arguments are
      evaluated
    - fixed a bug in @ref Qore::SQL::Datasource::copy() "Datasource::copy()" method where implicitly-set options were
      not carried over into the new object
    - fixed a bug in the @ref Qore::SQL::DatasourcePool "DatasourcePool" class where implicitly-opened connections
      would not be guaranteed to have the same server time zone setting as the initial connections (for example, could
      cause problems with server timezone settings if running in a program context with a different local time zone
      attribute)
    - fixed bugs in <a href="../../modules/SqlUtil/html/index.html">SqlUtil</a> generating "create table" and
      "align table" SQL with DBs where unique indexes automatically create unique constraints (ex: MySQL)
    - fixed a bug in lchown() where chown() was used interally instead of lchown()
    - fixed a bug in <a href="../../modules/PgsqlSqlUtil/html/index.html">PgsqlSqlUtil</a> retrieving sequence values
      with Database::getNextSequenceValue()
    - fixed an off-by-one memory bug in @ref Qore::date(string, string) parsing a 4-digit date mask
    - fixed memory leaks in class member and class static variable management
    - fixed memory leaks when an entire class has to be rolled back due to parse errors and the class has pending
      static variables
    - fixed memory leaks in constant handling with values containing call references
    - fixed a memory leak in constant destruction with parse rollbacks when the constant value was NULL
    - fixed an error in the rounding heuristic for arbitrary-precision numeric values that could produce invalid
      results (ex: 34.9n * 100 = 34902n)
    - enforce @ref Qore::PO_NO_FILESYSTEM "PO_NO_FILESYSTEM" with the @ref include "%include" directive
    - fixed a bug managing object private data in complex inheritance cases where the same class may be inherited with
      virtual private data and also real private data
    - fixed a bug in socket timeout handling with select() errors
    - fixed a memory leak in handling abstract methods when multiple abstract methods with the same name but different
      signatures were declared in a class

    @section qore_088 Qore 0.8.8

    @par Release Summary
    Major new features and bug fixes with a particular focus on enhanced HTTP capabilities and enhanced database processing

    @subsection qore_088_compatibility Changes That Can Affect Backwards-Compatibility
    - Fixed method resolution order; it's now possible to call pseudo-methods directly on classes that implement @ref methodGate_methods "methodGate() methods"
    - Added the following abstract methods to @ref Qore::SQL::AbstractDatasource "AbstractDatasource":
      - @ref Qore::SQL::AbstractDatasource::getConfigHash() "AbstractDatasource::getConfigHash()"
      - @ref Qore::SQL::AbstractDatasource::getConfigString() "AbstractDatasource::getConfigString()"
    - "hard" string comparisons now perform encoding conversions if necessary (however as usual different data types cause the comparison to fail)

    @subsection qore_088_new_features New Features in Qore
    - new @ref user_modules "user modules" delivered with %Qore:
      - <a href="../../modules/RestClient/html/index.html">RestClient</a>: Provides a simple API for communicating with HTTP servers implementing <a href="http://en.wikipedia.org/wiki/Representational_state_transfer">REST</a> services
      - <a href="../../modules/RestHandler/html/index.html">RestHandler</a>: Provides an easy to use interface to the Qore <a href="../../modules/HttpServer/html/index.html">HttpServer</a> module for implementing server-side <a href="http://en.wikipedia.org/wiki/Representational_state_transfer">REST</a> services
      - <a href="../../modules/SqlUtil/html/index.html">SqlUtil</a>: Provides a high-level DB-independent API for working with database objects
        - <a href="../../modules/MysqlSqlUtil/html/index.html">MysqlSqlUtil</a>: Provides a high-level DB-independent API for working with MySQL database objects; loaded automatically by the <a href="../../modules/SqlUtil/html/index.html">SqlUtil</a> module when working with MySQL databases
        - <a href="../../modules/OracleSqlUtil/html/index.html">OracleSqlUtil</a>: Provides a high-level DB-independent API for working with Oracle database objects; loaded automatically by the <a href="../../modules/SqlUtil/html/index.html">SqlUtil</a> module when working with Oracle databases
        - <a href="../../modules/PgsqlSqlUtil/html/index.html">PgsqlSqlUtil</a>: Provides a high-level DB-independent API for working with PostgreSQL database objects; loaded automatically by the <a href="../../modules/SqlUtil/html/index.html">SqlUtil</a> module when working with PostgreSQL databases
      - <a href="../../modules/Util/html/index.html">Util</a>: Provides a some miscellaneous generally useful routines
      - <a href="../../modules/WebSocketClient/html/index.html">WebSocketClient</a>: Provides a client API for connecting to WebSocket servers
      - <a href="../../modules/WebSocketHandler/html/index.html">WebSocketHandler</a>: Provides an interface to the Qore <a href="../../modules/HttpServer/html/index.html">HttpServer</a> module for implementing server-side WebSocket services
      - <a href="../../modules/WebSocketUtil/html/index.html">WebSocketUtil</a>: Provides common client and server code for implementing WebSocket protocol services in %Qore
      - <a href="../../modules/WebUtil/html/index.html">WebUtil</a>: Provides server support for implementing complex web services including serving resources with mixed text and %Qore code that are automatically rendered on demand
    - improvements in existing @ref user_modules "user modules":
      - much improved <a href="../../modules/HttpServer/html/index.html">HttpServer</a> module, better performance, much better RFC compliance, more flexibility
      - new CSV generation class in <a href="../../modules/CsvUtil/html/index.html">CsvUtil</a>
      - much better message serialization and email attachment handling in the <a href="../../modules/SmtpClient/html/index.html">SmtpClient</a> and <a href="../../modules/MailMessage/html/index.html">MailMessage</a> modules
    - there is a new @ref Qore::Thread::ThreadPool "ThreadPool" class for implementing thread pools that automatically upscale and downscale within user-defined limits depending on the load placed on them
    - it's possible to inherit concrete versions of abstract method variants from a parent class that does not define the abstract method, meaning that concrete variants of an abstract method do not have to be implemented in a direct subclass of the class declaring the abstract method\n
      this makes using abstract base classes much easier in complex hierarchies using multiple inheritance; now common code can be separated into a single class and inherited by child classes sharing the common implementation
    - major @ref Qore::Socket "Socket" read performance increase by implementing internal read buffering (up to 10x faster socket read performance for certain operations, particularly with HTTP methods)
    - improved Unicode / UTF-8 support
      - <string>::lwr(), <string>::upr(), @ref Qore::tolower(string), and @ref Qore::toupper(string) now operate on a very wide range of non-ASCII characters, including Latin, Cyrillic, Greek, Armenian, Georgian, etc characters whereas they were previously limited to working on ASCII characters
      - <string>::unaccent() was added which removes accents from strings using a Unicode lookup map from a very wide range of accented Unicode characters to unaccented characters
    - new @ref Qore::SQL::Datasource "Datasource" and @ref Qore::SQL::DatasourcePool "DatasourcePool" methods:
      - Qore::SQL::Datasource::getConfigHash()
      - Qore::SQL::Datasource::getConfigString()
      - Qore::SQL::DatasourcePool::getConfigHash()
      - Qore::SQL::DatasourcePool::getConfigString()
      - Qore::SQL::DatasourcePool::copy()
    - @ref Qore::HTTPClient "HTTPClient" changes:
      - the @ref Qore::HTTPClient "HTTPClient" class is now a subclass of @ref Qore::Socket "Socket", so all @ref Qore::Socket "Socket" methods can be called on  @ref Qore::HTTPClient "HTTPClient" objects, making it easier to implement protocols based on HTTP
      - Qore::HTTPClient::getDefaultPath(): added
      - Qore::HTTPClient::setDefaultPath(): added
      - Qore::HTTPClient::getURL(): changed: now returns @ref nothing if no URL is set instead of an invalid URL
    - new functions:
      - call_pseudo_args()
      - @ref Qore::substr(binary, softint) "substr(binary, softint)"
      - @ref Qore::substr(binary, softint, softint) "substr(binary, softint, softint)"
    - new pseudo methods:
      - <binary>::substr(softint)
      - <binary>::substr(softint, softint)
      - <binary>::toBase64()
      - <binary>::toHex()
      - <binary>::toString()
      - <date>::getEpochSeconds()
      - <date>::getEpochSecondsLocalTime()
      - <date>::info()
      - <float>::abs()
      - <hash>::compareKeys(hash)
      - <int>::abs()
      - <int>::encodeLsb(int)
      - <int>::encodeMsb(int)
      - <int>::toUnicode()
      - <number>::abs()
      - <object>::hasCallableMethod()
      - <object>::hasCallableNormalMethod()
      - <object>::hasCallableStaticMethod()
      - <list>::rangeIterator()
      - <nothing>::rangeIterator()
      - <string>::comparePartial()
      - <string>::getUnicode()
      - <string>::equalPartial()
      - <string>::equalPartialPath()
      - <string>::toBase64()
      - <string>::toHex()
      - <string>::unaccent()
      - <value>::toNumber()
    - other new methods and method changes:
      - added new static methods in the @ref Qore::ReadOnlyFile "ReadOnlyFile" class making it easier to read entire files in one call:
        - @ref Qore::ReadOnlyFile::readTextFile()
        - @ref Qore::ReadOnlyFile::readBinaryFile()
      - changes to catch usage errors with the @ref Qore::Thread::Counter "Counter" class:
        - Qore::Thread::Counter::constructor() will throw an exception if called with an argument < 0
        - Qore::Thread::Counter::dec() will now throw an exception if called when the Counter is already at 0
      - Qore::Thread::Queue::empty(): new method
      - Qore::Socket::listen(): now has a new \a backlog parameter; the default backlog queue size was changed from 5 to 20
      - Qore::Socket::getPeerInfo() and Qore::Socket::getSocketInfo(): now takes an optional argument to avoid name lookups
      - Qore::Socket::readHTTPHeaderString(): new method
      - Qore::Dir: all list*() methods now take an optional parameter to return a list of file status value hashes plus \c "name" and optionally \c "link" keys for symbolic links; additionally symbolic links are now followed and files and directories are differentiated based on their targets when processing symbolic links
    - function changes
      - added optional \a start and \a end parameters to the @ref Qore::replace "replace()" function
    - all @ref data_type_declarations "data type declarations" that optionally accept @ref nothing also now accept @ref null and map @ref null to @ref nothing; this makes direct assignments from values derived from SQL queries much easier
    - added an optional reference to an integer to the @ref Qore::backquote() function to return the return code of the program executed
    - @ref implicit_index "implicit index" references now work in the @ref map "map" and @ref select "select" operators with lists and iterators
    - the @ref regex_extract_operator now accepts an optional \c g specifier to extract all occurrences of the pattern(s) in a string; also @ref Qore::regex_extract "regex_extract()" and <string>::regexExtract(string, int) now accept @ref Qore::RE_Global to extract all occurrences of the pattern(s) in a string
    - the @ref splice "splice" and @ref extract "extract" operators were extended to work on @ref binary "binary objects" as well as lists and strings
    - printing out binary values with the \c "%y" @ref string_formatting "format specifier" now produces YAML-like output for the binary value
    - added path name to error messages in @ref Qore::Dir "Dir" class exception strings

    @subsection qore_088_bug_fixes Bug Fixes in Qore
    - fixed a bug where the ?: operator could thrown spurious exceptions when parsing because it would return the type of the initial boolean expression as the return type of the operator
    - fixed a bug where classes with unimplemented inherited abstract variants would sometimes cause runtime exceptions to be thrown when instantiated but should have instead been caught at parse time
    - fixed a parser bug where out-of-line class method definitions could not be defined in a namespace block
    - fixed a bug parsing arguments in parse_uri_query() in the <a href="../../modules/HttpServer/html/index.html">HttpServer</a> module
    - fixed several bugs where parse exceptions could show the wrong source location:
      - with type errors in function calls
      - when resolving global variables
      - in base class constructor arguments
      - for empty blocks with a missing return statement
      - when validating types used with the return statement (also associated warnings)
      - in methods calls
      - in hash value expressions
      - with redeclaring local variable return types
      - in local variable object instantiations
    - really fixed the bug thought to be fixed in 0.8.7 "where SSL errors would cause the affected thread to go into a infinite loop using 100% CPU" - this turned out to be easily reproducible on all platforms; when the SSL connection was shut down cleanly by the remote end before a response message was returned, an infinite loop would result
    - fixed a bug where it was impossible to output a single '\' character in regex substitution expressions; '\' was taken as an escape character, and '\\\' was output literally, now '\\\' is output as '\'
    - fixed a bug where a parse-time crash would occur when calling the copy() method for a class that does not implement an explicit copy() method
    - fixed a bug where arguments passed to a copy method were ignored; now an exception is thrown
    - fixed a bug where public members and static variables of privately-inherited classes were incorrectly treated as public attributes of the child class
    - fixed a bug where slices could be made of objects from outside the class including private members
    - fixed a bug where @ref Qore::SQL::SQLStatement::memberGate() "memberGate() methods" were not being respected when taking a slice of an object
    - fixed bugs in the integer Socket::recv*() methods where a \c SOCKET-CLOSED exception was not thrown when the remote end closed the connection
    - fixed a bug related to out-of-order parse initialization for functions and methods which resulted in the wrong return type being returned for a method with more than 1 variant where the variant could not be matched at parse time
    - fixed a bug where a non-variable-reference member of an "our" variable declaration list would cause a crash due to passing the incorrect argument in sprintf()
    - fixed sandboxing / protection errors with inherited code; subclasses inheriting code from a parent class with different parse options would cause the child parse options to be used when running the parent class code which caused errors; now parse options are enforced properly on the block level
    - fixed the @ref Qore::RangeIterator "RangeIterator" class; it was still abstract due to a missing @ref Qore::RangeIterator::valid() method
    - fixed a bug where the wrong error was being returned after a connection reset (remote connection close) in sockets with integer recv*() methods which could in some cases lead to an infinite loop
    - fixed a bug where private members of a common base class were not accessible by objects of subclasses sharing the common base class
    - fixed many bugs in <a href="../../modules/CsvUtil/html/index.html">CsvUtil</a> and updated the module version to 1.1
    - initialize static openssl crypto locks for multi-threaded openssl library access; without this crashes can result (for example in error queue management)
    - fixed a bug where Qore::HTTPClient::getURL() returned an invalid URL when no URL was set; now it returns @ref nothing in this case
    - fixed a bug managing feature/module lists in inherited @ref Qore::Program "Program" objects; user modules were listed in the child @ref Qore::Program "Program" object even though user module code is not imported in child @ref Qore::Program "Program" objects
    - fixed a bug where an invalid guard condition in critical lvalue storage code can cause unreferenced data to be returned while in a lock which can cause a crash in a multithreaded program
    - fixed a bug where references were not being written to the output variable if an exception was active when the code block exited
    - fixed a bug setting the precision for arbitrary-precision numbers with large exponents (like "1e100n")
    - implemented more strict adherence to <a href="http://tools.ietf.org/html/rfc2616">RFC 2616</a> (HTTP 1.1) regarding message-body handling in requests and response message generation and parsing
    - fixed a bug with @ref Qore::Thread::Condition::wait() "Condition::wait()" on Darwin with negative timeout values where a short timeout was used instead of an indefinite wait
    - fixed bugs in the <a href="../../modules/SmtpClient/html/index.html">SmtpClient</a> and <a href="../../modules/MailMessage/html/index.html">MailMessage</a> modules where mail messages were being serialized incorrectly if there were no attachments (there was no possibility to set the content transfer encoding) and also where it was not possible to set the content-type for the message body when it was sent as a part of a multipart message
    - fixed bugs handling arguments declared as type @ref reference_or_nothing_type "*reference" (reference or nothing)
    - fixed bugs in executing code accross @ref Qore::Program "Program" object barriers with reference arguments
    - fixed a bug with the switch statement where character encoding differences would cause strings to mismatch even if they were otherwise identical; now hard comparisons with strings allow for implicit automatic temporary character encoding conversions for the comparison
    - fixed a bug where qore failed to set the time zone region correctly when set from /etc/localtime and this file is a relative symlink rather than absolute
    - fixed a bug where substr() and <string>::substr() were returning @ref nothing if the arguments could not be satisifed contrary to the documentation and the declared return type, now an empty string is returned in those cases
    - fixed bugs rounding number values between 10 and -10 (non-inclusive) for display, fixed bugs rounding number value regarding digits after the decimal point for display with @ref Qore::NF_Scientific
    - fixed a bug in the @ref Qore::Dir class where it was not possible to chdir to the root directory \c "/"
    - fixed a bug where recursive references were allowed and memory leaks would occur due to recursive references; these are now caught at runtime and a \c REFERENCE-ERROR exception is thrown
    - fixed a configure bug with bison >= 3
    - fixed a bug in the <a href="../../modules/HttpServer/html/index.html">HttpServer</a> module when automatically uncompressing supported content-encodings to set the resulting string's character encoding correctly
    - fixed a bug in the @ref instanceof "instanceof" operator when working with objects and classes created from different source @ref Qore::Program "Program" objects
    - fixed a bug in *printf() formatting with floating-point and number values where no digits were displayed right of the decimal point unless a specific number of digits was specified in the format string
    - fixed the return type of <bool>::typeCode(); was returning a boolean instead of @ref Qore::NT_BOOLEAN
    - fixed a bug there @ref null was evaluated as @ref Qore::True "True" in a boolean context rather than @ref Qore::False "False"
    - fixed a bug where @ref Qore::Socket::recvBinary() would ignore the first data read
    - fixed starting listeners on UNIX domain sockets on Soalris in the <a href="../../modules/HttpServer/html/index.html">HttpServer</a> module
    - fixed a bug where number("") was being converted to \@NaN\@n
    - fixed return type of @ref Qore::HTTPClient::getConnectionPath() "HTTPClient::getConnectionPath()"
    - fixed several bugs with logical comparison operators and arbitrary-precision numeric values where arbitrary-precision numeric values were not being prioritized as numeric values and also in some cases were being first converted to doubles and then operated on
    - fixed a bug in the socket code where the socket close condition was not flagged with SSL connections when writes failed due to the remote end closing the connection; an error would only be raised on the following socket operation
    - fixed a mismatched delete/malloc error with time zone initialization and the localtime file

    @section qore_087 Qore 0.8.7

    @par Release Summary
    Code embedding improvements

    @subsection qore_087_compatibility Changes That Can Affect Backwards-Compatibility
    @par Fixes for Code Inheritance in Program Objects
    The following changes are meant to sanitize code inheritance in child @ref Qore::Program "Program" objects to fix long-standing design bugs in code encapsulation by addressing the lack of fine-grained control over symbol visibility in inherited code.
    - @ref mod_public "public": The @ref mod_public "public" keyword's usage in modules has now been expanded
      to provide the same functionality generically in @ref Qore::Program "Program" objects; if @ref qore_classes "classes",
      @ref constants "constants", @ref qore_namespaces "namespaces", @ref qore_functions "functions", or
      @ref global_variables "global variables" are defined with the @ref mod_public "public" keyword, then these symbols will
      be inherited into child @ref Qore::Program "Program" objects as long as no @ref parse_options "parse options" prohibit
      it.\n\n
      This change was made to give programmers complete control over which symbols are inherited in child
      @ref Qore::Program "Program" objects, whereas because prior to this change, the control was very course.\n\n
    - the default behavior of %Qore regarding inherting global variables and functions with user variants was changed to be
      consistent with namespaces, classes, and constants; that is; public symbols are inherited by default.\n\n
      The following constants were renamed:
      - <tt>PO_INHERIT_USER_FUNC_VARIANTS</tt> is now: @ref Qore::PO_NO_INHERIT_USER_FUNC_VARIANTS "PO_NO_INHERIT_USER_FUNC_VARIANTS"
      - <tt>PO_INHERIT_GLOBAL_VARS</tt> is now: @ref Qore::PO_NO_INHERIT_GLOBAL_VARS "PO_NO_INHERIT_GLOBAL_VARS"\n\n
      This change was made to fix a long-standing design problem with symbol inheritance and make the implementation consistent.\n\n
    - builtin symbols are no longer inherited from user modules; only independent user symbols; the main change is that if a user
      module adds new user methods to a builtin class or new user variants to a builtin function, these changes are no longer imported
      into target @ref Qore::Program "Program" objects.

    @par File Method Changes
    The following methods were updated to throw exceptions on all errors rather than a return code for I/O errors in order to avoid hard to debug conditions due to ignoring I/O errors by forgetting to check the return value on the following methods:
    - Qore::File::f_printf()
    - Qore::File::f_vprintf()
    - Qore::File::print()
    - Qore::File::printf()
    - Qore::File::vprintf()
    - Qore::File::write()
    - Qore::File::writei1()
    - Qore::File::writei2()
    - Qore::File::writei4()
    - Qore::File::writei8()
    - Qore::File::writei2LSB()
    - Qore::File::writei4LSB()
    - Qore::File::writei8LSB()
    .
    Note that the above changes will hopefully only minimally impact backwards-compatibilty since the change is in error handling, and additionally each of the above methods could also throw an exception if called when the object was not open.

    @subsection qore_087_new_features New Features in Qore
    - new methods offering code encapsulation enhancements
      - @ref Qore::Program::loadModule() "Program::loadModule()": allows modules to be loaded in a @ref Qore::Program "Program" object directly
      - @ref Qore::Program::importClass() "Program::importClass()": allows classes to be individually imported in @ref Qore::Program "Program" objects
    - new pseudo-methods in @ref Qore::zzz8nothingzzz9 to allow for @ref Qore::zzz8hashzzz9 pseudo-methods to be safely used with @ref nothing
      - <nothing>::firstKey()
      - <nothing>::firstValue()
      - <nothing>::hasKey()
      - <nothing>::hasKeyValue()
      - <nothing>::keys()
      - <nothing>::lastKey()
      - <nothing>::lastValue()
      - <nothing>::values()
    - other new pseudo-methods:
     - <date>::durationSeconds()
     - <date>::durationMilliseconds()
     - <date>::durationMicroseconds()
    - removed most restrictions on embedded logic in user modules; user module @ref Qore::Program "Program" objects are subject to the
      same restrictions as the parent @ref Qore::Program "Program" object (if any)
    - added the get_parse_options() function so that parse options in the current @ref Qore::Program "Program" can be determined at
      runtime
    - added the get_ex_pos() function to help with formatting exception locations where the \c source and \c offset information is present
    - new methods and method variants:
      - @ref Qore::HTTPClient::getPeerInfo()
      - @ref Qore::HTTPClient::getSocketInfo()
      - @ref Qore::File::getTerminalAttributes()
      - @ref Qore::SQL::Datasource::transactionTid()
      - @ref Qore::SQL::Datasource::currentThreadInTransaction()
      - @ref Qore::SQL::DatasourcePool::currentThreadInTransaction()
    - new location tags \c "source" and \c "offset" added for parse and runtime exceptions to allow for error-reporting to display information about files where sections of a source file are parsed; this allows both the label and line offset in the label and the file name and absolute file line position to be reported in exception information
      - new parameters added to the following methods and function to accommodate the new location information:
        - @ref Qore::Program::parse() "Program::parse()"
        - @ref Qore::Program::parsePending() "Program::parsePending()"
        - @ref Qore::parse() "parse()"
      - see @ref Qore::ExceptionInfo "Exception Hash" and @ref Qore::CallStackInfo "Call Stacks" for new keys in exception and call stack information hashes
    - <date>::format() now accepts \c "us" for microseconds (see @ref date_formatting)
    - <a href="../../modules/SmtpClient/html/index.html">SmtpClient</a> module improvements:
      - added automatic recognition and support of the \c "STARTTLS" command when connecting to an ESMTP server; this way
        the class will automatically upgrade the connection to a secure TLS/SSL connection if the server supports it
      - added support for SMTP server schemes in the URL in the constructor (ex: \c "esmtptls://user@password:smtp.example.com")
      - added support for the deprecated (but still in use) \c "smtps" scheme with a default port of 465
      - when throwing an exception when a Message cannot be sent because it is incomplete, the reason for the error is also included
        in the exception (previously the exception message was generic making problems with the Message object harder to debug)
    - C++ API Enhancements
      - added C++ APIs to allow for %Qore @ref Qore::File "File" and @ref Qore::Thread::Queue "Queue" object arguments to be used by modules
      - added C++ APIs for controlling openssl initialization and cleanup by the qore library
      - extended qpp to allow for parsing relative dates in qpp code for assignments/default argument values
      - made it possible to call the C++ function QoreFunction::findVariant() from threads where there is no current QoreProgram object
        (such as from a thread created by foreign code)
      - added APIs to allow foreign threads to be registered/deregistered as %Qore threads (for example, to allow %Qore code to be called
        in a callback in a foreign thread created by a library linked with a %Qore binary module)
      - added APIs to allow for TID reservations to allow (for example) for a callback that is executed in the same foreign thread to always have the same TID
      - the old Datasource::execRaw() function with the \a args parameter was deprecated since args was ignored anyway, a new Datasource::execRaw() function was added that has no args parammeter

    @subsection qore_087_bug_fixes Bug Fixes in Qore
    - fixed a runtime class matching bug when identical user classes were created in different @ref Qore::Program "Program" objects,
      the match could fail at runtime because the wrong APIs were being used
    - fixed a crashing bug in the @ref map "map" operator with a select expression when used with an
      @ref Qore::AbstractIterator "AbstractIterator" object for the list operand
    - fixed a bug where the generation of internal strings for abstract method signatures tries to resolve class names that
      are declared out of order, which incorrectly resulted in a parse exception; the fix is to use the class name in the
      signature before class resolution; the class is resolved in the second stage of parsing (symbol resolution) anyway, if it
      can't be resolved then the changes to the @ref Qore::Program "Program" are rolled back anyway
    - a potential deadlock was fixed when calling @ref Qore::exit() "exit()" while background threads were running; it was
      possible for a thread to be canceled while holding a @ref Qore::Thread::Mutex "Mutex" (for example) and then for another
      thread to deadlock trying to acquire the @ref Qore::Thread::Mutex "Mutex" and therefore for the process to deadlock because
      pthread_mutex_lock() is not a cancellation point. The solution was to cancel all threads first, then wait half a second, then call exit()
    - fixed a bug where global variables were being evaluated with strict mathematical boolean evaluation even when @ref perl-bool-eval
      "%perl-bool-eval" was enabled (which is the default)
    - fixed bug in @ref Qore::parseBase64String() and @ref Qore::parseBase64StringToString() when called with an empty string argument; in this case uninitialized memory was returned
    - fixed runtime dynamic memory leaks in the @ref select and @ref map operators when used with iterators
    - do thread-specific cleanup in the main thread when cleaning up/shutting down the qore library
    - added additional openssl cleanup code for thread-local data and when cleaning up the qore library
    - fixed a bug matching function/method variants at runtime
    - fixed a race condition deleting global dynamic handlers in the <a href="../../modules/HttpServer/html/index.html">HttpServer</a> module
    - fixed a bug where declaring an abstract method with parameters and then declaring a concrete reimplementation of the method in a child class with no parameters caused a parse-time crash
    - fixed a bug where trying to dynamically call a function that does not exist results in a deadlock due to an error where a mutex is not unlocked
    - fixed a bug in the @ref Qore::Socket::sendHTTPMessage() and @ref Qore::Socket::sendHTTPResponse() methods regarding the timeout parameter
    - fixed a bug in an socket SSL error message where the method name was printed from non-string memory (used wrong ptr for the <tt>%%s</tt> format argument)
    - fixed some major crashing bugs related to reference handling; a global variable assigned a reference to a reference to a local variable would cause a crash
    - @ref reference_type and @ref reference_or_nothing_type type fixes: an error in @ref reference_type type handling allowed non-reference values to be passed to builtin code expecing references which caused a crash; the @ref reference_type and @ref reference_or_nothing_type types would accept any value type
    - attempted to fix a non-reproducible bug seen on rhel5 in the @ref Qore::Socket "Socket class" where SSL errors would cause the affected thread to go into a infinite loop using 100% CPU

    @section qore_0862 Qore 0.8.6.2

    @par Release Summary
    Iterator improvements and design fixes

    @subsection qore_0862_compatibility Changes That Can Affect Backwards-Compatibility
    @par Fixes for Iterator Class Design Bugs
    Iterators, particular regarding the @ref map "map" and @ref select "select" operators, were implemented in a confusing and inconsistent way; even the %qore documentation was incorrect, and examples were given incorrectly.  The following changes will break functionality using the badly-implemented behavior of iterators before, but since the fix comes fairly soon after the introduction, hopefully this change will not cause too many problems with existing code.   All users polled about the iterator changes in this release saw them as positive and desired changes to the language.
    - the @ref map "map" and @ref select "select" operators' behavior was changed when used with an @ref Qore::AbstractIterator "AbstractIterator" object for the list operand; now the implied argument is the result of @ref Qore::AbstractIterator::getValue() "AbstractIterator::getValue()" instead of the iterator object itself.  This addresses a confusing design choice in the original iterator integration with the @ref map "map" and @ref select "select" operators
    - the second boolean argument was removed from the @ref Qore::HashIterator::constructor(hash&lt;auto&gt;) "HashIterator::constructor(hash&lt;auto&gt;)" and @ref Qore::HashReverseIterator::constructor(hash) "HashReverseIterator::constructor(hash)" methods; use the new  @ref Qore::HashPairIterator "HashPairIterator" and @ref Qore::ObjectPairIterator "ObjectPairIterator" classes instead (<hash>::pairIterator() and <object>::pairIterator())
    - the single boolean argument was removed from <hash>::iterator() and <object>::iterator(); use <hash>::pairIterator() and <object>::pairIterator() instead to get the old behavior

    @subsection qore_0862_changes Changes in Qore
    - new iterator classes:
      - @ref Qore::HashKeyIterator "HashKeyIterator"
      - @ref Qore::HashKeyReverseIterator "HashKeyReverseIterator"
      - @ref Qore::HashPairIterator "HashPairIterator"
      - @ref Qore::HashPairReverseIterator "HashPairReverseIterator"
      - @ref Qore::ObjectKeyIterator "ObjectKeyIterator"
      - @ref Qore::ObjectKeyReverseIterator "ObjectKeyReverseIterator"
      - @ref Qore::ObjectPairIterator "ObjectPairIterator"
      - @ref Qore::ObjectPairReverseIterator "ObjectPairReverseIterator"
    - new pseudo-methods:
      - <hash>::keyIterator()
      - <hash>::pairIterator()
      - <hash>::contextIterator()
      - <object>::keyIterator()
      - <object>::pairIterator()
      - <nothing>::keyIterator()
      - <nothing>::pairIterator()
      - <nothing>::contextIterator()
    - the internal C++ QoreProgramHelper object has been updated to wait until all background threads in the %Qore library have executed before taking the @ref Qore::Program "Program" object out of scope; this allows for callbacks and other code that might be needed by background threads started in user modules (for example) to stay valid until the threads in the user modules also have terminated.  Note that this does not affect the case when using @ref exec-class "%exec-class" and an application program object goes out of scope with background threads in user modules having non-static method call references as callbacks to the application program; see @ref user_module_program_scope for more information on this topic.

    @section qore_0861 Qore 0.8.6.1

    @par Release Summary
    Major bug fixes and minor new features

    @subsection qore_0861_changes Changes in Qore
    - updated the @ref try-module "%try-module" parse directive to support a variant without an exception variable for usage in @ref Qore::Program "Program" objects where @ref Qore::PO_NO_TOP_LEVEL_STATEMENTS is set
    - added code to raise an @ref invalid-operation warning with the @ref elements "elements operator" when called with a type that can never return a value with this operator
    - updated the @ref Qore::File "File" class's internal buffer size from 4KB to 16KB which greatly improves read performance
    - added new public APIs for the QoreNumberNode class to allow for proper de/serialization in external modules
    - <a href="../../modules/Pop3Client/html/index.html">Pop3Client</a> module:
      - added the Pop3Client::logPassword() methods and masked password by default in the debug log
      - updated module to v1.1
    - <a href="../../modules/Mime/html/index.html">Mime</a> module:
      - declared the MultiPartMessage::getMsgAndHeaders() method abstract as originally intended
      - added MultiPartMessage::parseBody() static method
      - updated module to v1.3

    @subsection qore_0861_bug_fixes Bug Fixes in Qore
    - fixed crashing bugs due to the lack of proper lvalue checks with the expression for the background operator with operators using lvalues with local variables
    - fixed rounding of arbitrary-precision numeric values for display purposes when the last significant digit is just to the right of the decimal point (ex: was displaying 10.2 as "11." for example)
    - fixed a race condition in static destruction of the library when a background thread calls exit() that could cause a segfault on exit
    - fixed a static memory leak in Program objects when constants contain code references to functions or static methods
    - fixed a bug parsing user modules; the Program context was not set properly which could lead to a crash when parsing user modules loaded from the command-line or to incorrect parse options when loaded from user Program code
    - fixed a bug where the @ref invalid-operation warning with the @ref keys "keys operator" was not being triggered in common cases that should have triggered the warning
    - <a href="../../modules/MailMessage/html/index.html">MailMessage</a> module:
      - fixed recognizing mime messages with additional text after the version number (ex: \c "Mime-Version: 1.0 (Mac OS X Mail 6.2 \(1499\))")
      - fixed a bug setting the content-type of message parts (this fix is now in the <a href="../../modules/Mime/html/index.html">Mime</a> in the MultiPartMessage::getMsgAndHeaders() method
      - fixed multipart message parsing by using MultiPartMessage::parseBody() in the <a href="../../modules/Mime/html/index.html">Mime</a> module; now also parts with subparts are parsed correctly as well
      - fixed a bug where the sender and from values were not being set properly when parsing email messages
      - updated module to v1.0.3

    @section qore_086 Qore 0.8.6

    @par Release Summary
    Major new features and a few bug fixes

    @subsection qore_086_compatibility Changes That Can Affect Backwards-Compatibility

    @par Perl-Style Boolean Evaluation
    %Qore's default boolean evaluation mode was changed from strict mathematical to a more intuitive perl- (and Python-) like style.
    This change was implemented to address one of the oldest design bugs in %Qore: strict mathematical boolean evaluation.  See @ref perl-bool-eval "%perl-bool-eval" for a description of the new default boolean evaluation mode.\n\n
    To get the old strict mathematical boolean evaluation, use the @ref strict-bool-eval "%strict-bool-eval" parse option.\n\n
    An example of the change; now the following @ref if "if statement" block will be executed as the <tt><b>if</b></tt> expression is now evaluated as @ref Qore::True "True":
    @code{.py}
    string str = "hello";
    if (str)
        printf("Qore says hello\n");
    @endcode
    Previously (i.e. with @ref strict-bool-eval "%strict-bool-eval") the <tt><b>if</b></tt> expression above would be evaluated as @ref Qore::False "False" because the string value was converted to an integer 0, however as of %Qore 0.8.6 (with the default @ref perl-bool-eval "perl-bool-eval") it is @ref Qore::True "True" since the string is not empty; empty strings and string value \c "0" are evaluated as @ref Qore::False "False".\n\n
    Perhaps counterintuitively (and the reason this was changed to be the default in qore), the chance for regression errors in
    qore code is very small, because for all cases where the old logic could be applied (meaning excluding cases where the result
    was always @ref Qore::False "False" due to the data types or values being evaluated), the results are the same with the new logic,
    except for one case; the case where a string has more than one character and begins with a zero (ex: \c "00").
    In this case, the old logic would always return @ref Qore::False "False", because the value was first converted to an integer \c 0,
    whereas the new logic will return @ref Qore::True "True".  Note that in the case of a string with a single \c "0", both the old and
    new boolean logic returns @ref Qore::False "False".\n\n
    Basically with this option set, qore's boolean evaluation becomes like perl's and Python's, whereas any expression that has the following values is @ref Qore::False "False": @ref nothing, @ref string "string" \c "0" and @ref string "empty strings", @ref integer "integer", @ref float "float", and @ref number "number" \c 0 (zero), @ref absolute_dates "absolute date" \c 1970-01-01Z (ie the start of the epoch with an offset of 0), @ref relative_dates "relative date" \c 0s (or any  @ref relative_dates "relative date" with a 0 duration), @ref null, @ref binary "empty binary objects", @ref hash "empty hashes", and @ref list "empty lists".  All other values are @ref Qore::True "True".
    @note also affects the @ref Qore::boolean(any) "boolean(any)" function

    @par Changes in the Socket Class
    The @ref Qore::Socket "Socket" class was enhanced to support timeouts with non-blocking I/O on all send operations;
    many Socket methods that send data were originally implemented to return an error code on error, however they would
    also throw exceptions if the socket were not open, so the error handling was inconsistent (exceptions versus return codes).\n\n
    Additionally it was not possible to get error information at all for SSL errors if the socket was connected with SSL, which,
    according to %Qore's socket design, should be transparent for the programmer.\n\n
    For these reasons the implementation was deemed inconsistent and unintuitive; the change was to add optional timeout parameters
    to all send methods and to allow the methods to throw exceptions (instead of simply returning -1 and not being able to determine the cause of the error in many cases).\n\n
    The following methods were updated to accept optional timeout parameters and throw exceptions on all errors rather than a return code for I/O errors:
    - Qore::Socket::send()
    - Qore::Socket::sendBinary()
    - Qore::Socket::sendi1()
    - Qore::Socket::sendi2()
    - Qore::Socket::sendi4()
    - Qore::Socket::sendi8()
    - Qore::Socket::sendi2LSB()
    - Qore::Socket::sendi4LSB()
    - Qore::Socket::sendi8LSB()

    @par New Abstract Method in AbstractIterator
    The following abstract method was added:
    - Qore::AbstractIterator::valid() was added (with concrete implementations in all iterator classes derived from this base class delivered with %Qore); this method tells if the object is currently pointing to a valid iterator.\n\n For any user classes inherting @ref Qore::AbstractIterator "AbstractIterator" directly (as opposed to another concrete iterator class in %Qore, where the method has already been added), a concrete implementation of this method will have to be added as well or that class will become @ref abstract with this release of %Qore.

    @subsection qore_086_new_features New Features in Qore
    @par Arbitrary-Precision Numeric Support
    %Qore now uses the <a href="http://www.mpfr.org/">MPFR</a> and <a href="http://gmplib.org">GMP</a> libraries to provide arbitrary-precision numeric support.  This type can be used for high-precision mathematics or for storing \c NUMERIC (ie \c DECIMAL or \c NUMBER) column values when retrieved from databases by %Qore DBI drivers that support the new capability @ref Qore::SQL::DBI_CAP_HAS_NUMBER_SUPPORT "DBI_CAP_HAS_NUMBER_SUPPORT" (previously these values would be retrieved as %Qore strings in order to avoid information loss).\n\n
    For more information, see the new @ref number "number" type, @ref number_type, and @ref Qore::zzz8numberzzz9

    @par New CsvUtil Module
    The <a href="../../modules/CsvUtil/html/index.html">CsvUtil</a> module implements the CsvFileIterator class that allows for easy parsing of csv-like text files

    @par %%try-module Parse Directive to Handle Module Load Errors at Parse Time
    The new @ref try-module "%try-module" parse directive allows for module load errors to be handled at parse time; ex:
    @code{.py}
%try-module($ex) some-module > 1.0
    printf("error loading module %y: %s: %s\n", ex.arg, ex.err, ex.desc);
    exit(1);
%endtry
    @endcode

    @par Abstract Class Hierarchy Improvement
    As of this version of qore, concrete implementations of @ref abstract "abstract methods" no longer have to have exactly the same return type as the abstract method; it is now sufficient that the return type in the concrete method meets a compatibility test with the return type of the abstract method in the parent class.\n\n
    For example the following is now valid (and <tt>MyConcreteClass</tt> is not abstract, whereas previously because the return types in the child class were not exact, <tt>MyConcreteClass</tt> would be considered abstract by qore):
    @code{.py}
class MyAbstractClass {
    abstract any doSomething();
    abstract *string getString();
}

class MyConcreteClass inherits MyAbstractClass {
    int doSomething() {
        return 1;
    }
    string getString() {
        return "hello";
    }
}
    @endcode

    @par DBI Improvements
    Three new DBI capabilities were implemented, including a new option API as follows:
    - @ref Qore::SQL::DBI_CAP_HAS_NUMBER_SUPPORT "DBI_CAP_HAS_NUMBER_SUPPORT": DBI drivers declaring this capability can accept @ref number "number" values and can also return @ref number "number" values, if a DBI driver does not declare this capability, then @ref number "number" values sent for binding by value are automatically converted to @ref float "float" values before being sent to the driver
    - @ref Qore::SQL::DBI_CAP_HAS_OPTION_SUPPORT "DBI_CAP_HAS_OPTION_SUPPORT": this indicates that the driver supports the new option API, allowing options to be set on each connection.  See the following for more information:
      - @ref Qore::SQL::Datasource::constructor() "Datasource::constructor(hash)": now passes options to the DBI driver if the driver supports the option API
      - @ref Qore::SQL::Datasource::constructor() "Datasource::constructor(string)": (new in 0.8.6) passes options to the DBI driver if the driver supports the option API
      - @ref Qore::SQL::Datasource::getOption(string) "Datasource::getOption(string)": (new in 0.8.6) returns the value of the given option if the driver supports the option API
      - @ref Qore::SQL::Datasource::getOptionHash() "Datasource::getOptionHash()": (new in 0.8.6) returns a hash of the current option values for the current connection if the driver supports the option API
      - @ref Qore::SQL::Datasource::setOption() "Datasource::setOption()": (new in 0.8.6) allows options to be changed after the object is created
      - @ref Qore::SQL::DatasourcePool::constructor() "DatasourcePool::constructor(hash)": now passes options to the DBI driver if the driver supports the option API
      - @ref Qore::SQL::DatasourcePool::constructor() "DatasourcePool::constructor(string)": (new in 0.8.6) passes options to the DBI driver if the driver supports the option API
      - @ref Qore::SQL::DatasourcePool::getOption(string) "DatasourcePool::getOption(string)": (new in 0.8.6) returns the value of the given option if the driver supports the option API
      - @ref Qore::SQL::DatasourcePool::getOptionHash() "DatasourcePool::getOptionHash()": (new in 0.8.6) returns a hash of the current option values for the current connection if the driver supports the option API
      - @ref Qore::SQL::dbi_get_driver_options(string) "dbi_get_driver_options(string)": (new in 0.8.6) returns a hash of driver option information without values
    - @ref Qore::SQL::DBI_CAP_SERVER_TIME_ZONE "DBI_CAP_SERVER_TIME_ZONE": indicates that the DBI driver will convert any bound date/time values to the server's time zone before binding and also will tag date/time values retrieved from the server with the server's time zone.  This capability also implies that the driver supports the new \c "timezone" option.

    @par Socket Improvements
    The @ref Qore::Socket "Socket" class was updated to support non-blocking I/O on all send methods; the following methods were updated to accept optional timeout parameters:
    - Qore::Socket::send2()
    - Qore::Socket::sendBinary2()
    - Qore::Socket::sendHTTPMessage()
    - Qore::Socket::sendHTTPResponse()
    .
    The following methods were enhanced to provide better error information when throwing exceptions:
    - Qore::Socket::recvi1()
    - Qore::Socket::recvi2()
    - Qore::Socket::recvi4()
    - Qore::Socket::recvi8()
    - Qore::Socket::recvi2LSB()
    - Qore::Socket::recvi4LSB()
    - Qore::Socket::recvi8LSB()
    - Qore::Socket::recvu1()
    - Qore::Socket::recvu2()
    - Qore::Socket::recvu4()
    - Qore::Socket::recvu2LSB()
    - Qore::Socket::recvu4LSB()

    @par Iterator Improvements
    The following improvements were made in qore to support more flexible and ubiquitous iterators:
    - new iterator classes:
      - @ref Qore::SingleValueIterator "SingleValueIterator": allows single values (or any value without an iterator class) to be iterated; this provides the basis for the return type for the new base <value>::iterator() method for non-container types
      - @ref Qore::FileLineIterator "FileLineIterator": allows files to be iterated line by line
      - @ref Qore::ObjectIterator "ObjectIterator": a generic iterator for objects
      - @ref Qore::ObjectReverseIterator "ObjectReverseIterator": a generic reverse iterator for objects
      - @ref Qore::RangeIterator "RangeIterator": a numerical sequence generator (the basis for the return type for the new @ref Qore::xrange() "xrange()" function
    - new pseudo-methods were added to return iterator objects based on the value type:
      - <value>::iterator()
      - <hash>::iterator()
      - <list>::iterator()
      - <object>::iterator()
      .
      The base pseudo-method (<value>::iterator()) ensures that any value can be iterated, and the type-specific methods ensure that the most suitable iterator for container types is returned for container values; values without an iterator class are iterated with the @ref Qore::SingleValueIterator "SingleValueIterator"
    - the @ref Qore::HashIterator "HashIterator" and @ref Qore::HashReverseIterator "HashReverseIterator" classes had an additional optional boolean argument added to their constructors; if @ref Qore::True "True", then the @ref Qore::HashIterator::getValue() "HashIterator::getValue()" and @ref Qore::HashReverseIterator::getValue() "HashReverseIterator::getValue()" methods return a hash with the following keys: \c "key" and \c "value", allowing for more convenient iteration with constructions that only use \c getValue() methods (such as the @ref foreach "foreach statement"); to accommodate this, two new methods were added to the @ref Qore::HashIterator "HashIterator" base class:
      - @ref Qore::HashIterator::getKeyValue()
      - @ref Qore::HashIterator::getValuePair()
    - all iterator classes had copy methods added to them (ex: @ref Qore::HashIterator::copy())
    - new Python-inspired @ref Qore::range() "range()" and @ref Qore::xrange() "xrange()" functions (the latter returning a @ref Qore::RangeIterator "RangeIterator" object to efficiently iterate large integral sequences or ranges

    @par Text File Parsing Enhancements
    The following improvements were made in qore to support more flexible file parsing:
    - the @ref Qore::ReadOnlyFile class was added as a parent class of @ref Qore::File to allow for a more convenient API for reading files (the @ref Qore::File class's API remains the same as it publically inherits  @ref Qore::ReadOnlyFile)
    - the @ref Qore::ReadOnlyFile::readLine() "ReadOnlyFile::readLine()" method (formerlly a method of the @ref Qore::File class) was enhanced to accept 2 optional arguments, allowing the end of line character(s) to be stripped from the line returned, and also to allow the end of line characters to be specified.  If no end of line characters are specified, then the method automatically determines the end of line characters (can be \c "\n", \c "\r", or \c "\r\n"; the last one only if the underlying file is not a TTY in order to avoid stalling I/O on an interactive TTY)
    - the @ref file_stat_constants were moved from the @ref Qore::File class to the @ref Qore::ReadOnlyFile class
    - added a new @ref Qore::FileLineIterator "FileLineIterator" iterator class
    - added a new optional parameter to <string>::split(string, string, bool) and Qore::split(string, string, string, bool) to allow for automatic stripping unquoted fields of leading and trailing whitespace (the default is the old behavior; i.e. leave the whitespace as it is read)
    - added a new @ref Qore::TimeZone "TimeZone" method for parsing string dates in a specific @ref Qore::TimeZone "TimeZone": @ref Qore::TimeZone::date(string, string)
    - added a new function for parsing text as a boolean value: @ref Qore::parse_boolean() "parse_boolean()"
    - as mentioned above, the new <a href="../../modules/CsvUtil/html/index.html">CsvUtil</a> module was added, implementing the CsvFileIterator class that allows for easy parsing of csv-like text files

    @par Other Improvements and Changes
    - the @ref foreach "foreach statement" now iterates objects derived from @ref Qore::AbstractIterator "AbstractIterator" automatically
    - added a @ref Qore::Option::HAVE_SYMLINK "HAVE_SYMLINK" constant for the symlink() function added in qore 0.8.5
    - added the @ref Qore::SQL::SQLStatement::memberGate() "SQLStatement::memberGate()" method so @ref Qore::SQL::SQLStatement "SQLStatement" objects can be dereferenced directly to a column value when iterated with @ref Qore::SQL::SQLStatement::next() "SQLStatement::next()"; also this method will throw exceptions when an unknown column name is used so that typos in column names can be caught (instead of being silently ignored producing hard to find bugs)
    - implemented @ref Qore::SQL::Datasource::constructor() "Datasource::constructor(string)" and @ref Qore::SQL::DatasourcePool::constructor() "DatasourcePool::constructor(string)" variants to allow for creating datasources from a string that can be parsed by Qore::SQL::parse_datasource(string) "parse_datasource(string)"
    - added the following new DBI-related functions:
      - @ref Qore::SQL::dbi_get_driver_list() "dbi_get_driver_list()"
      - @ref Qore::SQL::dbi_get_driver_capability_list(string) "dbi_get_driver_capability_list(string)"
      - @ref Qore::SQL::dbi_get_driver_capabilities(string) "dbi_get_driver_capabilities(string)"
      - @ref Qore::SQL::dbi_get_driver_options(string) "dbi_get_driver_options(string)"
      - @ref Qore::SQL::parse_datasource(string) "parse_datasource(string)"
    - implemented support for \c "A" and \c "a", (hexadecimal floating-point output) \c "G", \c "g", (compact floating-point output) \c "F", (non-scientific floating-point output) and \c "E" and \c "e" (scientific/exponential floating-point output) format arguments for @ref float "floats" and @ref number "numbers" (new arbitrary-precision @ref number "number type values"); see @ref string_formatting
    - new pseudo-methods:
      - <value>::toString()
      - <value>::toInt()
      - <value>::toFloat()
      - <value>::toBool()
      - <float>::format(string fmt)
      - <int>::format(string fmt)
      - <string>::isDataAscii()
      - <string>::isDataPrintableAscii()
      - <value>::callp()
      - <callref>::callp()
      - <int>::sign()
      - <float>::sign()
    - the value of the @ref Qore::SQL::NUMBER "NUMBER", @ref Qore::SQL::NUMERIC "NUMERIC", and @ref Qore::SQL::DECIMAL "DECIMAL" @ref sql_constants is now \c "number" instead of \c "string" (see also @ref sql_binding)
    - new constants:
      - @ref Qore::M_PIn "M_PIn"
      - @ref Qore::MAXINT "MAXINT"
      - @ref Qore::MININT "MININT"
    - new functions:
      - @ref Qore::range() "range()"
      - @ref Qore::xrange() "xrange()"
    - new methods:
      - @ref Qore::ReadOnlyFile::isTty() and @ref Qore::ReadOnlyFile::getFileName() (the @ref Qore::ReadOnlyFile class was added in qore 0.8.6 otherwise made up of methods formerly belonging to the @ref Qore::File class)
    - added the @ref append-module-path "%append-module-path" parse directive
    - @ref user_modules "user modules" may now use @ref Qore::Program "Program" objects for embedded logic; any @ref Qore::Program "Program" objects created in a @ref user_modules "user module" will have its parse options masked to be not less restrictive than the parse options in the current @ref Qore::Program "Program", and additionally parse options will be locked so that user module are not able to circumvent function restrictions imposed by parse options.
    - updated docs to show functional restrictions tagged at the class level

    @subsection qore_086_bug_fixes Bug Fixes in Qore
    - fixed a bug in the @ref map "map operator" with a select expression when the list operand is @ref nothing; it was returning a list with one @ref nothing element instead of @ref nothing
    - applied a patch by Reini Urban to allow for multi-arch builds on Debian
    - fixed bugs calculating the byte offset for string searches in the c++ %QoreString::index() and %QoreString::rindex() functions when the offset is negative and the strings have a multi-byte character encoding (such as UTF-8)
    - fixed a bug where calling an abstract method from a class where the abstract method is implemented was causing a parse error to be thrown
    - fixed a bug where the wrong source code location was displayed when raising a parse exception in operator expression parse initialization for some operators
    - fixed bugs in regexes in the HttpServer::addListeners() and HttpServer::addListenersWithHandler() methods (<a href="../../modules/HttpServer/html/index.html">HttpServer</a> module version updated to 0.3.5)
    - fixed bugs handling non-blocking reads in the @ref Qore::Socket "Socket" class; the timeout setting was only enforced for the first read; subsequent reads were made as blocking reads
    - fixed a bug in the @ref Qore::Socket "Socket" class when the SSL session requires renegotiation during non-blocking I/O
    - @ref Qore::File::constructor() "File::constructor()" now throws an exception if called with a tty target and @ref no-terminal-io "%no-terminal-io" is set
    - fixed a bug in split with quote (<string>::split(string, string, bool) and Qore::split(string, string, string, bool)) if the separator pattern was not found and the single field was not quoted either
    - fixed a bug handling nested @ref ifdef "%ifdef" and @ref ifndef "%ifndef" blocks with @ref else "%else" in the inside block
    - fixed a crashing due to the failure to clear the "PF_TOP_LEVEL" flag when initializing statements, this could cause temporary variables in a statement to be marked as the start of the global thread-local variable list, and then after such variables are deleted, then a crash happens when trying to access the global thread-local variable list
    - fixed a crashing bug at parse time merging function lists in namespaces declared multiple times
    - fixed a bug in executing user module init() closures
    - fixed a bug where the qore library could crash when destroying a Program object due to a race condition in removing signal handlers managed by the Program object; the Program calls the signal handler manager to remove the signals, but the signals can be removed concurrently to the request while the Program object is iterating the signal set (ie it is modified while being iterated), which causes a crash
    - added code to detect when the same namespace is declared both with and without the @ref mod_public "public keyword" when defining user modules which can result in entire namespaces being silently not exported (and can be difficult to debug); now a parse exception is thrown if this happens while parsing a user module
    - added code tags to @ref Qore::File "File" methods without side effects
    - made many minor documentation fixes

    @section qore_0851 Qore 0.8.5.1

    @par Release Summary
    Bugfix release

    @subsection qore_0851_bug_fixes Bug Fixes in Qore
    - fixed a race condition accessing global and closure-bound thread-local variables in multithreaded contexts
    - fixed a bug in transaction management with the @ref Qore::SQL::DatasourcePool "DatasourcePool" class when used with the @ref Qore::SQL::SQLStatement "SQLStatement" class
    - fixed an error in the <a href="../../modules/MailMessage/html/index.html">MailMessage</a> user module where mail headers requiring encoding were not encoded and those not requiring encoding were encoded with Q encoding
    - fixed an error in the <a href="../../modules/Mime/html/index.html">Mime</a> user module where \c "_" characters in q-encoded headers were not encoded correctly

    <hr>
    @section qore_085 Qore 0.8.5

    @par Release Summary
    Major new features and a few bug fixes

    @subsection qore_085_new_features New Features in Qore
    @par Abstract Methods and Interfaces
    %Qore now supports the <b>abstract</b> keyword when declaring methods; an <b>abstract</b> method has no implementation and must be
    implemented in child classes with the same signature for the child class to be instantiated.\n\n
    Classes with <b>abstract</b> methods define interfaces; a concrete implementation of the interface is a class that inherits the class with <b>abstract</b> methods and implements all the <b>abstract</b> methods.\n\n
    Abstract methods are defined with the following syntax:
    @code{.py}
class MyAbstractInterface {
    abstract string doSomething(int param);
    abstract bool checkSomething(string arg);
}
    @endcode
    The following abstract classes now exist in %Qore:
    - @ref Qore::SQL::AbstractDatasource "AbstractDatasource"
    - @ref Qore::AbstractIterator "AbstractIterator"
      - @ref Qore::AbstractQuantifiedIterator "AbstractQuantifiedIterator"
      - @ref Qore::AbstractBidirectionalIterator "AbstractBidirectionalIterator"
      - @ref Qore::AbstractQuantifiedBidirectionalIterator "AbstractQuantifiedBidirectionalIterator"
    - @ref Qore::Thread::AbstractSmartLock "AbstractSmartLock" (which was already present in %Qore but now implements abstract methods)
    .
    The following new iterator classes have been added to %Qore:
    - @ref Qore::HashIterator "HashIterator"
      - @ref Qore::HashReverseIterator "HashReverseIterator"
    - @ref Qore::HashListIterator "HashListIterator"
      - @ref Qore::HashListReverseIterator "HashListReverseIterator"
    - @ref Qore::ListHashIterator "ListHashIterator"
      - @ref Qore::ListHashReverseIterator "ListHashReverseIterator"
    - @ref Qore::ListIterator "ListIterator"
      - @ref Qore::ListReverseIterator "ListReverseIterator"
    - @ref Qore::SQL::SQLStatement "SQLStatement" (which was already present in %Qore but now implements the @ref Qore::AbstractIterator "AbstractIterator" interface to allow query results to be iterated)
    .
    Classes inheriting @ref Qore::AbstractIterator "AbstractIterator" have special support so that objects can be easily iterated in the following list operators:
    - @ref map
    - @ref foldr and @ref foldl
    - @ref select
    .
    @par Universal References
    All restrictions on references have been removed from %Qore; references to local variables may now be passed to the @ref background "background operator" and passed as arguments to @ref closure "closures".\n\n
    Basically when a reference is taken of a local variable that could result in the local variable being accessed in a multi-threaded context, the variable is treated as a closure-bound local variable in the sense that it's lifetime is reference-counted, and all accesses are wrapped in a dedicated mutual-exclusion lock to ensure thread safety.

    @par Pop3Client Module
    A <a href="../../modules/Pop3Client/html/index.html">Pop3Client</a> module has been added providing an API for communicating with <a href="http://en.wikipedia.org/wiki/Post_Office_Protocol">POP3</a> servers and retrieving email messages.\n\n
    The module uses functionality provided by the new <a href="../../modules/MailMessage/html/index.html">MailMessage</a> module to represent email messages (and attachment data) downloaded from the server.

    @par MailMessage Module
    The <a href="../../modules/MailMessage/html/index.html">MailMessage</a> module provides common functionality to the <a href="../../modules/Pop3Client/html/index.html">Pop3Client</a> and <a href="../../modules/SmtpClient/html/index.html">SmtpClient</a> modules to represent email messages for receiving and sending, respectively.  This module was created mostly from functionality removed from the <a href="../../modules/SmtpClient/html/index.html">SmtpClient</a> and enhanced to provide support for reading email messages in the new <a href="../../modules/Pop3Client/html/index.html">Pop3Client</a> module.

    @par SmtpClient Module Changes
    The Message and Attachment classes were removed from the <a href="../../modules/SmtpClient/html/index.html">SmtpClient</a> module to the <a href="../../modules/MailMessage/html/index.html">MailMessage</a> module.  Backwards-compatible definitions for the Message and Attachment classes are provided in the <a href="../../modules/SmtpClient/html/index.html">SmtpClient</a> module to rexport the removed functionality for backwards compatibility.

    @par Other Minor Improvements and Changes
    - qpp updated to support abstract methods and multiple inheritance (+ other minor qpp enhancements)
    - improved the \c QOREADDRINFO-GETINFO-ERROR exception description by adding information about the arguments passed
    - added a string argument to @ref Qore::chr(softint, __7_ string) "char(softint, *string)" to accept an output encoding
    - added a @ref Qore::int(string, int) "int(string, int)" variant to parse a string as a number and give the base
    - added a new parameter to parse_url() and parseURL() to allow for any [] in the hostname to be included in the \c "host" output key for indicating that the <a href="http://wikipedia.org/wiki/IPv6">ipv6</a> protocol be used
    - added the following pseudo-methods:
      - Qore::zzz8valuezzz9::lsize()
      - Qore::zzz8binaryzzz9::split()
      - Qore::zzz8binaryzzz9::toMD5()
      - Qore::zzz8binaryzzz9::toSHA1()
      - Qore::zzz8binaryzzz9::toSHA224()
      - Qore::zzz8binaryzzz9::toSHA256()
      - Qore::zzz8binaryzzz9::toSHA384()
      - Qore::zzz8binaryzzz9::toSHA512()
      - Qore::zzz8datezzz9::midnight()
      - Qore::zzz8listzzz9::first()
      - Qore::zzz8listzzz9::join()
      - Qore::zzz8listzzz9::last()
      - Qore::zzz8listzzz9::lsize()
      - Qore::zzz8nothingzzz9::lsize()
      - Qore::zzz8stringzzz9::regex()
      - Qore::zzz8stringzzz9::regexExtract()
      - Qore::zzz8stringzzz9::split()
      - Qore::zzz8stringzzz9::substr()
      - Qore::zzz8stringzzz9::toMD5()
      - Qore::zzz8stringzzz9::toSHA1()
      - Qore::zzz8stringzzz9::toSHA224()
      - Qore::zzz8stringzzz9::toSHA256()
      - Qore::zzz8stringzzz9::toSHA384()
      - Qore::zzz8stringzzz9::toSHA512()
    - added the <a href="http://code.google.com/p/xxhash/">xxhash FAST algorithm</a> with unordered_map to %Qore on supported platforms resuling in nearly 2x haster hash lookups
    - added the Qore::File::isOpen() method
    - added the Qore::call_pseudo() function to explicitly call a pseudo method on a value
    - added the Qore::symlink() function to create symbolic links
    - added Qore::TypeCodeMap and Qore::TypeNameMap to lookup type codes from type names and vice versa
    - added the following functions to allow the time zone to be set per thread:
      - Qore::set_thread_tz()
      - Qore::get_thread_tz()

    @subsection qore_085_bug_fixes Bug Fixes in Qore
    - fixed format_date() output for \c "MON" and \c "DAY", etc
    - fixed a memory leak in the parser related to parse exception handling with namespace members
    - fixed an invalid assert() in module handling when an error occurs loading the module (only affected debug builds)
    - tagged digest and crypto functions internally as @ref RET_VALUE_ONLY
    - do not kill TID 1 (the initial / main thread) when calling exit() in background threads as a crash can result with some 3rd party libraries that spawn their own threads on some platforms (observed on Darwin & Solaris 10 at least)
    - fixed a memory bug in the new builtin function API used by modules built with qpp
    - fixed memory bugs in the type system where uninitialized type pointers could be used causing a crash
    - fixed a memory bug in handling "or nothing" types where a non-null pointer would be assumed to be a pointer to the type, however it could actually be a pointer to the NOTHING object, the fix was to ensure that any NOTHING objects in argument lists would be substituted with a null pointer
    - fixed a bug in parse-time variant matching where an argument with parse-time type "object" would be matched as a perfect match to any parameter with any class restriction; this would cause run-time type errors if another valid class was passed that matched another variant of the method or function
    - fixed a build bug that caused qore to be built twice

    <hr>
    @section qore_084 Qore 0.8.4

    @par Release Summary
    Major new features and changes that can affect backwards-compatibility, plus 40 bug fixes

    @subsection qore_084_compatibility Changes That Can Affect Backwards-Compatibility

    @par Namespace Changes
    %Qore's internal namespace handling was nearly completely rewritten for %Qore 0.8.4.  This is because the old code was inefficient and applied namespaces inconsistently to @ref Qore::Program "Program" objects.\n\n
    The main change that can cause backwards-compatibility issues is that now functions are full namespace members.  If no namespace is explicitly given in a function definition, the function is a member of the unnamed root namespace.\n\n
    Also the distinction between builtin and user functions was removed.  Internally, there is only one kind of function object, which can contain both builtin and user function variants (overloaded variants of the same function with the same name but different arguments).\n\n
    All %Qore builtin functions were moved to the Qore namespace.\n\n
    Other namespace changes:
    - loading namespaces provided by builtin modules into a @ref Qore::Program "Program" object is now an atomic operation that may fail, if, for example, objects have already been defined in the target @ref Qore::Program "Program" with the same name as objects provided by the builtin module.  Previously this could cause undefined behavior.
    - namespace lookups are now truly breadth-first as documented; previously the algorithm was depth-first (contrary to the documentation)
    - namespace lookups are now done (both at parse time and runtime) with the help of symbol lookup tables for fast lookups; tables are maintained for both committed and temporary uncomitted parse symbols; this leads to up to 3x faster parsing for %Qore code
    - global variables are also now full namespace members, however this does not cause problems with backwards-compatibility

    @subsection qore_084_new_features New Features in Qore

    @par User Modules
    It is now possible to develop user modules in %Qore; several user modules are now included in the %Qore distribution, forming %Qore-language components of %Qore's runtime library.\n\n
    User modules delivered with %Qore 0.8.4:
    - <a href="../../modules/HttpServer/html/index.html">HttpServer</a>: a multi-threaded HTTP server implementation
    - <a href="../../modules/SmtpClient/html/index.html">SmtpClient</a>: an SMTP client library
    - <a href="../../modules/TelnetClient/html/index.html">TelnetClient</a>: a TELNET client implementation
    - <a href="../../modules/Mime/html/index.html">Mime</a>: a set of MIME definitions and functions for manipulating MIME data
    .
    There are also new example programs for the above modules in the examples/ directory.\n\n
    User modules are subject to %Qore's functional restriction framework.

    @par Namespace Changes
    As listed above:\n
    - global variables and functions are now full namespace members
    - all builtin functions are now in the Qore namespace
    - real depth-first searches are used for namespace symbols
    - symbols are resolved first in the current namespace when parsing declarations/code in a namespace

    @par The <b><tt>final</tt></b> Keyword
    Classes and methods can now be declared "final" to prevent subclassing or overriding in a subclass

    @par Pseudo Methods
    Pseudo-methods are class methods that can be implemented on any value; they are also part of class hierarchy.  The methods that can be executed on the value depend on the value's type, and all "pseudo-classes" inherit methods from a common base class.\n\n
    For example:
    @code{.py}
"string".strlen()
<abf05da3>.size()
500.typeCode()
    @endcode
    Are examples of pseudo-methods on literal values.\n\n
    Some expensive operations such as getting the first or last key (or value) of a hash are now cheap using pseudo-methods, for example:
    @code{.py}
hash.firstKey()
hash.lastValue()
    @endcode

    @par New Doxygen-Based Documentation
    The %Qore reference documentation is now generated by Doxygen, and is generated directly from the %Qore sources.  In fact, a new preprocessor known as "qpp" was developed for %Qore 0.8.4 to facilitate and enforce doxygen documentation on %Qore's runtime library (as well as abstract the relatively complex APIs used to bind C++ code to the %Qore runtime library from the C++ programmer).\n\n
    The documentation is more comprehensive, and corresponds much closer to the actual internal implementation since the documentation is now also contained in and directly generated from the internal C++ implementation of %Qore.\n\n
    For example, there is the <value>::val() method.  This method is implemented in the base pseudo class and is reimplemented in other pseudo-classes for other runtime data types as necessary.  This method returns @ref Qore::True "True" if the value has a value in the same sense as Perl's boolean context evaluation.  For example, if the value is a hash with no keys, it returns @ref Qore::False "False"; if it is a hash with keys, it returns @ref Qore::True "True"; if it is an empty string, it returns @ref Qore::False "False";
if it is a non-empty string, it returns @ref Qore::True "True", etc.

   @par LValue Handling Changes
   lvalue handling was rewritten as the old implementation was ugly and subject to deadlocks (in rare corner cases).\n\n
   Furthermore, medium-term, an architectural goal of %Qore is to store all ints, floats, and bools internally as the basic C++ type instead of using a class wrapper for each value, which needs dynamic allocation and destruction, which takes up more memory and negatively affects execution speed.\n\n
   With %Qore 0.8.4, all local and global variables are stored using optimized C++ types when declared with the appropriate type restrictions; for example:
   @code{.py}
int i0;
our int i1;
   @endcode
   These declares local and global variables that can only be assigned integer values; in %Qore 0.8.4 the value internally will be stored as an "int64" value (and not a dynamically-allocated QoreBigIntNode object).\n\n
   The same holds for:
   - @ref int_type "int"
   - @ref softint_type "softint"
   - @ref float_type "float"
   - @ref softfloat_type "softfloat"
   - @ref bool_type "bool"
   - @ref softbool_type "softbool"
   .
   Note that the optimized lvalue handling has not yet been applied to all lvalues, in particular non-static object members with declared types are not yet implemented with optimized storage; to do this requires a rewrite of %Qore's API and ABI (will happen in the next major release of %Qore).\n\n
   This change leads to improved integer and floating-point performance and a smaller runtime memory footprint.

   @par Runtime Optimizations
   In addition to the up to 3x faster parsing (as decribed in the namespace changes above), %Qore 0.8.4 contains many runtime optimizations designed to reduce the number of dynamic memory allocations performed at runtime.\n\n
   The optimizations included in this version of %Qore are only a half-measure compared to future changes that will necessitate a new binary %Qore API.

   @par Per-Thread Initialization
   the new set_thread_init() function allows a call reference or closure to be set which will be automatically executed when new threads are started (or a new thread accesses a @ref Qore::Program "Program" object) which can be used to transparently initialize thread-local data.

   @par More Control Over Thread Resource Exceptions
   new functions:
   - throw_thread_resource_exceptions_to_mark()
   - mark_thread_resources()
   .
   Allow for only thread resouces created after a certain point to be processed (for example only thread resources left after some embedded code was called)

   @par New Socket Methods
   new methods:
   - Qore::Socket::upgradeClientToSSL()
   - Qore::Socket::upgradeServerToSSL()
   .
   Allow upgrading an already-existing socket connection to SSL

   @par Better Socket Error Messages
   More information has been added to socket exceptions to provide better feedback when errors occur.

   @par New Socket Event Fields
   - added \c "type" and \c "typename" keys to the @ref EVENT_HOSTNAME_RESOLVED event
   - added \c "type", \c "typename", and \c "address" keys to the @ref EVENT_CONNECTING event

   @par Support For Blocking Writes in the Queue Class
   @ref Qore::Thread::Queue "Queue" objects can now be used as a blocking message channel (similar to a Go channel); if a maximum size is given to the @ref Qore::Thread::Queue "Queue" constructor, then trying to write data to the @ref Qore::Thread::Queue "Queue" when it is full will block until the @ref Qore::Thread::Queue "Queue"'s size goes below the maximum size; optional timeout parameters have been added to @ref Qore::Thread::Queue "Queue" methods that write to the @ref Qore::Thread::Queue "Queue".

   @par New Queue::clear() Method
   Does just what you think it does :)

   @par date(string, string) Improvement
   added the possibility to specify microseconds when parsing dates against a mask with the date() function

   @par New Support For ++ And -- Operators With Floating-Point Lvalues
   previously this would either convert the lvalue to an int or throw an exception if the lvalue could not be converted to an int due to type restrictions

   @par Class Recognition/Compatibility Between Program Objects
   The problem is that a user class created from the same source code in two different @ref Qore::Program "Program" objects would be recognized as a different class with parameter and variable type restrictions - ie you could not declare a variable or parameter with a class type restrictions and assign it an object created from the same class source code but created in another @ref Qore::Program "Program" object.\n\n
   This problem is analogous to a similar problem with java in that classes built from the same source but from different classloaders are also recognized as different classes.\n\n
   In %Qore 0.8.4 a class signature is created of all public and private objects, and an SHA1 hash is maintained of the class signature, and if the class names and signatures match, then the classes are assumed to be identical, even if they have different internal class IDs (because they were created in different @ref Qore::Program "Program" objects, for example).

   @par New TimeZone::date(string) Method
   to support creating arbitrary dates in a given @ref Qore::TimeZone "TimeZone"

   @par New GetOpt::parse3() method
   This method will display any errors on @ref Qore::stderr "stderr" and exit the program (which is the most typical way of handling command line errors anyway)

   @par += Operator Optimization For object += hash
   this operation is faster in this release

   @par New Parse Option PO_NO_MODULES
   Using this option disables module loading

   @par New Parse Option PO_NO_EMBEDDED_LOGIC
   Using this option disables all dynamic parsing

   @par New Parse Directives
   - @ref assume-global "%assume-global": the opposite of @ref assume-local "%assume-local"
   - @ref old-style "%old-style": the opposite of @ref new-style "%new-style"
   - @ref require-dollar "%require-dollar": the opposite of @ref allow-bare-refs "%allow-bare-refs"
   - @ref push-parse-options "%push-parse-options": allows parse options to be saved and restored when the current file is done parsing; very useful for %include files

   @par New Context Functions
   - cx_value(): returns the value of the given key
   - cx_first(): returns @ref Qore::True "True" if iterating the first row
   - cx_last(): returns @ref Qore::True "True" if iterating the last row
   - cx_pos(): returns the current row number (starting from 0)
   - cx_total(): returns the total number of rows in the set

   @par SOCKET-HTTP-ERROR Exception Enhancement
   The invalid header info received is reported in the exception's \c "arg" key

   @par Improved Parse Error Messages
   Improved some parse error messages dealing with namespace and class declaration errors

   @par Added NT_CLOSURE Constant
   type code for runtime closure values

    @subsection qore_084_bug_fixes Bug Fixes in Qore
    - fixed a race condition with @ref Qore::Program "Program" objects when a signal handler is left active and the @ref Qore::Program "Program" terminates
    - fixed a bug in the @ref Qore::File "File" class where the encoding given in the constructor was ignored; if no encoding was given in the File::open*() method then the @ref Qore::File "File"'s encoding would always be set to the default encoding, now it's set to the encoding given in the constructor (as documented)
    - runtime checks have been implemented so that references to local variables cannot be passed to a closure; this would cause a runtime crash
    - a fix has been made to the @ref delete "delete" and @ref remove "remove" operators; lists will not be extended when trying to remove/delete list elements that do not exist
    - fixed some bugs showing the error location with bugs in the second stage of parsing (symbol resolution)
    - apply type filters to blocks with a designated return type but no @ref return "return statement"
    - fixed crashing bugs on some 32bit platforms where size_t was assumed to be 64 bits
    - fixed a crashing bug parsing invalid @ref requires "%requires" directives in the scanner
    - fixed a bug in usleep() with relative date/time values (added a new usleep() variant to support this)
    - fixed a typo in the command-line help for the qore binary with unknown parse options
    - fixed @ref Qore::Option::HAVE_SIGNAL_HANDLING "HAVE_SIGNAL_HANDLING" to be @ref Qore::False "False" if signal handling is disabled on platforms where signal handling is otherwise available
    - fixed a scanner bug parsing out of line class definitions with a root-justified namespace path (ex: \c "class ::X::ClassName ...")
    - merging code from binary modules at parse time and at runtime is now transaction-safe (before it would cause memory errors and/or a crash), now if errors are detected then an exception is raised and changes are not applied.
    - fixed a crashing bug in the C++ API function QoreHashNode::setKeyValue() when the value is 0 and an exception occurs or is already active before the call is made
    - fixed a bug in date parsing with a format string - off by one with integer months - added a regression test for this case
    - fixed a memory error with the @ref rethrow "rethrow statement" in enclosing but nested try-catch blocks
    - fixed a crashing bug where qore would try to instantiate a class for a type that did not represent a class (ex: \c "int i();")
    - fixed a memory leak in the @ref softlist_type "softlist" and @ref softlist_or_nothing_type "*softlist" type implementation
    - make sure and raise a \c SOCKET-CLOSED error when reading a HTTP header if no data is received
    - make sure and convert encodings with @ref Qore::index() "index()" and @ref Qore::rindex() "rindex()" functions if the encodings don't match
    - build fix: only use a lib64 directory if the directory exists already
    - raise a parse exception in the scanner if a numeric overflow occurs in literal integer values
    - fixed a bug in @ref Qore::Thread::AbstractSmartLock::lockTID() "AbstractSmartLock::lockTID()"
    - fixed a major crashing error in the C++ API function QoreStringNode::createAndConvertEncoding(); this function is used by the xml module when parsing XML-RPC sent in a non-UTF-8 character encoding
    - fixed Qore::File::getchar() to always retrieve 1 character (even for multi-byte character encodings)
    - fixed string evaluation in a boolean context to return @ref Qore::True "True" with floating-point numbers between -1.0 and 1.0 exclusive
    - printf formatting fix: output YAML-style \c "null" for @ref nothing with %%y
    - scanner fix: accept \c "\r" as whitespace to allow better parsing of sources with Windows EOL markers
    - fixed parse-time type processing/checks for the keys, + and * operators
    - foreach statement fix: unconditionally evaluate the hash when iterating as otherwise it could change during iteration which could cause a crash
    - fixed another parse-time variant matching bug where the variant-matching algorithm was too aggressive and excluded possible matches at parse time which could result in a false parse-time definitive match even though a better match could be available at runtime
    - fixed a static memory leak when signal handlers are left registered when the qore library terminates
    - fixed static memory leaks and 1 dynamic memory leak in strmul()
    - fixed a crashing bug in handling recursive constant references
    - fixed a bug in the C++ API function HashIterator::deleteKey() when the node's value is NULL
    - fixed time zone/DST calculations for time zone regions with DST with dates before the epoch but after the last DST transition before the epoch
    - fixed a memory error where invalid source expressions referenced in a regular expression substitution expression would cause a crash (ex: @verbatim str =~ s/public (name)/$2/g @endverbatim
    - fixed a memory error in regular expression substitution where the unconverted string (if not given in UTF-8 encoding) was used when copying source expressions to the target string
    - fixed a bug where a recursive class inheritance tree would cause a crash
    - fixed a bug where a static class method could not access private members of the class
*/<|MERGE_RESOLUTION|>--- conflicted
+++ resolved
@@ -162,6 +162,7 @@
         - allow the default type for unknown extensions to be overridden in
           @ref Mime::get_mime_type_from_ext() "get_mime_type_from_ext()"
           (<a href="https://github.com/qorelanguage/qore/issues/3260">issue 3260</a>)
+        - fixed exception throwing when trying to send binary files (<a href="https://github.com/qorelanguage/qore/issues/2936">issue 2936</a>)
       - <a href="../../modules/MysqlSqlUtil/html/index.html">MysqlSqlUtil</a> module changes:
         - Added support for serializing and deserializing \c AbstractTable objects (<a href="https://github.com/qorelanguage/qore/issues/2663">issue 2663</a>)
       - <a href="../../modules/OracleSqlUtil/html/index.html">OracleSqlUtil</a> module changes:
@@ -200,17 +201,6 @@
         - Swagger module does not accept multipart/form-data content-type and also does not work with list and hash parameters
           (<a href="https://github.com/qorelanguage/qore/issues/2932">issue 2932</a>)
       - <a href="../../modules/Util/html/index.html">Util</a> module updates:
-<<<<<<< HEAD
-        - added public function \c parse_ranges() (<a href="https://github.com/qorelanguage/qore/issues/2438">issue 2438</a>)
-        - added public function \c check_ip_address() (<a href="https://github.com/qorelanguage/qore/issues/2483">issue 2483</a>)
-      - <a href="../../modules/Mime/html/index.html">Mime</a>:
-        - fixed exception throwing when trying to send binary files (<a href="https://github.com/qorelanguage/qore/issues/2936">issue 2936</a>)
-      - <a href="../../modules/CsvUtil/html/index.html">CsvUtil</a> module updates:
-        - added public methods \c AbstractCsvIterator::getRawLine() and \c AbstractCsvIterator::getRawLineValues() (<a href="https://github.com/qorelanguage/qore/issues/2739">issue 2739</a>)
-    - @ref relative_dates "relative date" changes
-        - fraction seconds are accepted in the @ref single_reldates
-        - fractional date components are accepted in the @ref short_reldates based on <a href="https://en.wikipedia.org/wiki/ISO_8601#Durations">ISO-8601 durations</a>
-=======
         - Added public function \c parse_ranges() (<a href="https://github.com/qorelanguage/qore/issues/2438">issue 2438</a>)
         - Added public function \c check_ip_address() (<a href="https://github.com/qorelanguage/qore/issues/2483">issue 2483</a>)
         - Updated \c parse_to_qore_value() to support single-element lists and hashes with curly brackets including
@@ -239,7 +229,6 @@
       @ref Qore::Option::HAVE_RUNTIME_THREAD_STACK_TRACE "HAVE_RUNTIME_THREAD_STACK_TRACE" constant is always
       @ref True "True".  Furthermore, the %Qore library has been extended to support stack tracing when embedding
       or integrating code in other programming languages at runtime
->>>>>>> 01b29ff1
 
     @subsection qore_09_bug_fixes Bug Fixes in Qore
     - fixed a bug in @ref Qore::parse_url() "parse_url()" with single-character hostnames with a port number
