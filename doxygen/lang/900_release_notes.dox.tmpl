/** @page release_notes Release Notes

    @tableofcontents

    @section qore_09 Qore 0.9

    @par Release Summary
    This is a major release of %Qore with large portions of code subject to extensive optimizations leading
    to large memory and performance improvements along with more control of @ref Qore::Program "Program"
    logic containers, multithreading, and a reflection API.  This release breaks binary compatibility with
    older versions of %Qore as well, requiring binary modules to support the new API and ABI.
    WIP

    @subsection qore_09_compatibility Changes That Can Affect Backwards-Compatibility
    - Qore classes and functions can no longer be modified after creation; any attempt to add a new user
      variant to an existing function or to add new declarations to an existing class will result in a
      parse error.
    - @ref Qore::Program "Program" objects now only support a single complete parse action
      (@ref Qore::Program::parse() "Program::parse()" or @ref Qore::Program::parseCommit() "Program::parseCommit()");
      subsequent attempts to parse code into the same %Program object will fail with an exception.  If parsing fails
      due to a parse exception, the @ref Qore::Program "Program" object is generally no longer usable and must be
      recreated to be used.
    - @ref Qore::Program::parseRollback() "Program::parseRollback()" is now deprecated; this action removes all user
      code and most builtin code from the @ref Qore::Program "Program" object; delete the object instead of using
      this method

    WIP

    @subsection qore_09_new_features New Features in Qore
    - extensive memory optimizations have resulted in a much smaller memory footprint for %Qore programs
    - the elimination of heap-allocated, atomic-reference-counted integers and floating-point values results
      in reduced memory usage as well as faster program execution
    - the default thread stack size was changed from 8MB to 512KB resulting in a large reduction in the total
      memory used in programs with many threads (<a href="https://github.com/qorelanguage/qore/issues/2701">issue 2701</a>)
    - reflection API:
      - new classes:
        - @ref Qore::Reflection::Class "Class"
        - @ref Qore::Reflection::AbstractReflectionFunction "AbstractReflectionFunction"
        - @ref Qore::Reflection::AbstractMethod "AbstractMethod"
        - @ref Qore::Reflection::AbstractMethodVariant "AbstractMethodVariant"
        - @ref Qore::Reflection::AbstractVariant "AbstractVariant"
        - @ref Qore::Reflection::ConstructorMethod "ConstructorMethod"
        - @ref Qore::Reflection::ConstructorMethodVariant "ConstructorMethodVariant"
        - @ref Qore::Reflection::CopyMethod "CopyMethod"
        - @ref Qore::Reflection::CopyMethodVariant "CopyMethodVariant"
        - @ref Qore::Reflection::DestructorMethod "DestructorMethod"
        - @ref Qore::Reflection::DestructorMethodVariant "DestructorMethodVariant"
        - @ref Qore::Reflection::NormalMethod "NormalMethod"
        - @ref Qore::Reflection::NormalMethodVariant "NormalMethodVariant"
        - @ref Qore::Reflection::StaticMethod "StaticMethod"
        - @ref Qore::Reflection::StaticMethodVariant "StaticMethodVariant"
        - @ref Qore::Reflection::Type "Type"
      - new pseudo-method:
        - <object>::getClass()
        - <value>::getType()
        - <value>::getOrNothingType()
      - new constants:
        - @ref access_constants
        - @ref code_flag_constants
        - @ref functional_domain_constants
        - @ref modifier_constants
        - @ref type_constants
      - new typed hashes:
        - @ref Qore::ClassAccessInfo "ClassAccessInfo"
    - new classes (in addition to the reflection API):
      - @ref Qore::SQL::AbstractSQLStatement "AbstractSQLStatement": has been added as the parent class defining an abstract API for @ref Qore::SQL::SQLStatement "SQLStatement"
      - @ref Qore::StreamBase "StreamBase": a base class for stream classes allowing for a controlled handoff of the stream to another thread
    - new and updated methods in existing classes:
      - @ref Qore::SQL::AbstractDatasource::getSQLStatement() "AbstractDatasource::getSQLStatement()"
      - @ref Qore::SQL::Datasource::getSQLStatement() "Datasource::getSQLStatement()"
      - @ref Qore::SQL::DatasourcePool::getSQLStatement() "DatasourcePool::getSQLStatement()"
      - @ref Qore::File::redirect() "File::redirect()"
<<<<<<< HEAD
=======
      - @ref Qore::FtpClient::getNetworkFamily() "FtpClient::getNetworkFamily()"
      - @ref Qore::FtpClient::setNetworkFamily() "FtpClient::setNetworkFamily()"
      - @ref Qore::FtpClient::getControlPeerInfo() "FtpClient::getControlPeerInfo()"
      - @ref Qore::FtpClient::getControlSocketInfo() "FtpClient::getControlSocketInfo()"
      - @ref Qore::FtpClient::getDataPeerInfo() "FtpClient::getDataPeerInfo()"
      - @ref Qore::FtpClient::getDataSocketInfo() "FtpClient::getDataSocketInfo()"
>>>>>>> a7341856
      - @ref Qore::Program::getParseOptionStringList() "Program::getParseOptionStringList()"
      - @ref Qore::StreamReader::getInputStream() "StreamReader::getInputStream()"
      - @ref Qore::StreamWriter::getOutputStream() "StreamWriter::getOutputStream()"
    - new functions:
      - @ref Qore::get_default_thread_stack_size() "get_default_thread_stack_size()"
      - @ref Qore::get_netif_list() "get_netif_list()"
      - @ref Qore::get_stack_size() "get_stack_size()"
      - @ref Qore::get_thread_name() "get_thread_name()"
      - @ref Qore::set_default_thread_stack_size() "set_default_thread_stack_size()"
      - @ref Qore::set_thread_name() "set_thread_name()"
    - new hashdecls:
      - @ref Qore::NetIfInfo "NetIfInfo"
    - new constants:
      - @ref Qore::DomainCodeMap "DomainCodeMap"
      - @ref Qore::DomainStringMap "DomainStringMap"
      - @ref Qore::Option::HAVE_GET_NETIF_LIST "HAVE_GET_NETIF_LIST"
      - @ref Qore::Option::HAVE_GET_STACK_SIZE "HAVE_GET_STACK_SIZE"
      - @ref Qore::Option::HAVE_MANAGE_STACK "HAVE_MANAGE_STACK"
      - @ref Qore::Option::HAVE_THREAD_NAME "HAVE_THREAD_NAME"
    - new @ref date_formatting "date formatting" codes for <date>::format() and @ref Qore::format_date() "format_date()":
      - \c "Dn" and \c "DN": the ordinal day number in the year
      - \c "I": ISO-8601 week string
      - \c "Id" and \c "ID": <a href="http://en.wikipedia.org/wiki/ISO_week_date">ISO-8601 week</a> day number
      - \c "IF": the value in <a href="https://en.wikipedia.org/wiki/ISO_8601">ISO-8601</a> format for both @ref relative_dates "relative" (ex: \c "P2Y1M3DT5H7M9.002S") and @ref absolute_dates "absolute" dates (ex: \c "2018-03-23T10:43:12.067628+01:00")
      - \c "Iw" and \c "IW": <a href="http://en.wikipedia.org/wiki/ISO_week_date">ISO-8601 week</a> number
      - \c "Iy" and \c "IY": <a href="http://en.wikipedia.org/wiki/ISO_week_date">ISO-8601 week</a> year
    - module updates
      - <a href="../../modules/ConnectionProvider/html.indexhtml">ConnectionProvider</a> module changes:
        - the \c AbstractConnection::getConstructorInfo() method (and supporting declarations) was added to allow
          connections to be created dynamically, potentially in another process from a network call (<a href="https://github.com/qorelanguage/qore/issues/2628">issue 2628</a>)
      - <a href="../../modules/FreetdsSqlUtil/html.indexhtml">FreetdsSqlUtil</a> module changes:
        - added support for serializing and deserializing \c AbstractTable objects (<a href="https://github.com/qorelanguage/qore/issues/2663">issue 2663</a>)
      - <a href="../../modules/HttpServer/html.indexhtml">HttpServer</a> module changes:
        - added support for adding new HTTP methods to the server with the \c HttpServer::addHttpMethod() method
          (<a href="https://github.com/qorelanguage/qore/issues/2805">issue 2805</a>)
      - <a href="../../modules/MysqlSqlUtil/html.indexhtml">MysqlSqlUtil</a> module changes:
        - added support for serializing and deserializing \c AbstractTable objects (<a href="https://github.com/qorelanguage/qore/issues/2663">issue 2663</a>)
      - <a href="../../modules/OracleSqlUtil/html.indexhtml">OracleSqlUtil</a> module changes:
        - added support for serializing and deserializing \c AbstractTable objects (<a href="https://github.com/qorelanguage/qore/issues/2663">issue 2663</a>)
      - <a href="../../modules/PgsqlSqlUtil/html.indexhtml">PgsqlSqlUtil</a> module changes:
        - added support for serializing and deserializing \c AbstractTable objects (<a href="https://github.com/qorelanguage/qore/issues/2663">issue 2663</a>)
      - <a href="../../modules/RestSchemaValidator/html.indexhtml">RestSchemaValidator</a> module changes:
        - updated the default validator to try all serialization methods if multiple methods are available and one fails
          (<a href="https://github.com/qorelanguage/qore/issues/2831">issue 2831</a>)
      - <a href="../../modules/SqlUtil/html.indexhtml">SqlUtil</a> module changes:
        - deprecated \c AbstractTable::getRowIterator() for \c AbstractTable::getStatement() (<a href="https://github.com/qorelanguage/qore/issues/2326">issue 2326</a>)
        - updated the module to use the @ref Qore::SQL::AbstractSQLStatement "AbstractSQLStatement" class instead of the @ref Qore::SQL::SQLStatement "SQLStatement" (<a href="https://github.com/qorelanguage/qore/issues/2326">issue 2326</a>)
        - added support for serializing and deserializing \c AbstractTable objects (<a href="https://github.com/qorelanguage/qore/issues/2663">issue 2663</a>)
      - <a href="../../modules/Util/html/index.html">Util</a> module updates:
        - added public function \c parse_ranges() (<a href="https://github.com/qorelanguage/qore/issues/2438">issue 2438</a>)
        - added public function \c check_ip_address() (<a href="https://github.com/qorelanguage/qore/issues/2483">issue 2483</a>)
      - <a href="../../modules/CsvUtil/html/index.html">CsvUtil</a> module updates:
        - added public methods \c AbstractCsvIterator::getRawLine() and \c AbstractCsvIterator::getRawLineValues() (<a href="https://github.com/qorelanguage/qore/issues/2739">issue 2739</a>)
    - @ref relative_dates "relative date" changes
        - fraction seconds are accepted in the @ref single_reldates
        - fractional date components are accepted in the @ref short_reldates based on <a href="https://en.wikipedia.org/wiki/ISO_8601#Durations">ISO-8601 durations</a>

    @subsection qore_09_bug_fixes Bug Fixes in Qore
    - fixed a bug where rvalue references with complex subtypes could get modified during an assignment
      (<a href="https://github.com/qorelanguage/qore/issues/2891">issue 2891</a>)
    - fixed a bug where class members could be initialized multiple times in a class with multiple
      inheritance where the same class is inherited multiple times in the hierarchy
      (<a href="https://github.com/qorelanguage/qore/issues/2741">issue 2741</a>)
    - fixed bugs handling @ref abstract "abstract" methods in complex hierarchies with multiple inheritance (<a href="https://github.com/qorelanguage/qore/issues/2741">issue 2741</a>)
    - fixed bugs handling object scope in @ref background "background" expressions (<a href="https://github.com/qorelanguage/qore/issues/2653">issue 2653</a>)
    - fixed bug: @ref Qore::hash(list) "hash(list)" where l has an odd number of elements never returns (<a href="https://github.com/qorelanguage/qore/issues/2860">issue 2860</a>)
    - fixed bug where no error is issued when an expression does not have meaning as a top-level statement (<a href="https://github.com/qorelanguage/qore/issues/2826">issue 2826</a>),
      and also where such expression is an argument to the @ref background "background" operator (<a href="https://github.com/qorelanguage/qore/issues/2747">issue 2747</a>)
    - fixed bug where the parser does not recognize that a return value of a function call is not ignored if it is an object and its method is immediately called
      (<a href="https://github.com/qorelanguage/qore/issues/2863">issue 2863</a>),


    @section qore_08137 Qore 0.8.13.7

    @par Release Summary
    Bugfix release; see details below

    @subsection qore_08137_bug_fixes Bug Fixes in Qore
    - module fixes:
      - <a href="../../modules/ConnectionProvider/html/index.html">ConnectionProvider</a>:
        - removed unnecessary serialization from AbstractConnection::get()
          (<a href="https://github.com/qorelanguage/qore/issues/2880">issue 2880</a>)
    - fixed a race condition in @ref Qore::Thread::ThreadPool "ThreadPool" destruction that could
      cause a crash
      (<a href="https://github.com/qorelanguage/qore/issues/2906">issue 2906</a>)
    - fixed a hard to reproduce bug with internal runtime type matching that sometimes caused
      invalid runtime exceptions to be raised with base class constructors
      (<a href="https://github.com/qorelanguage/qore/issues/2928">issue 2928</a>)

    @section qore_08136 Qore 0.8.13.6

    @par Release Summary
    Bugfix release; see details below

    @subsection qore_08136_bug_fixes Bug Fixes in Qore
    - fixed a deadlock in lvalue handling with complex object operations in multithreaded contexts
      (<a href="https://github.com/qorelanguage/qore/issues/2889">issue 2889</a>)
    - fixed type errors with complex hashes in <hash>::values() and @ref Qore::hash_values() "hash_values()"
      (<a href="https://github.com/qorelanguage/qore/issues/2877">issue 2877</a>)
    - fixed an error handling complex types with the @ref plus_equals_operator "+=" operator
      (<a href="https://github.com/qorelanguage/qore/issues/2869">issue 2869</a>)
    - fixed a memory leak in @ref Qore::TreeMap::put() "TreeMap::put()"
      (<a href="https://github.com/qorelanguage/qore/issues/2840">issue 2840</a>)
    - fixed a crashing bug in \c qpp (used in building Qore from source)
      (<a href="https://github.com/qorelanguage/qore/issues/2838">issue 2838</a>)
    - fixed a crashing bug in @ref Qore::Socket::accept() "Socket::accept()" handling
      (<a href="https://github.com/qorelanguage/qore/issues/2835">issue 2835</a>)
    - fixed a cosmetic bug in module load error messages to provide the context of the module where the error
      is found in cases where it was missing
      (<a href="https://github.com/qorelanguage/qore/issues/2834">issue 2834</a>)
    - module fixes:
      - <a href="../../modules/SqlUtil/html/index.html">SqlUtil</a>:
        - schema alignment fails when user accidentally creates table
          schema with strings instead of hashes
          (<a href="https://github.com/qorelanguage/qore/issues/2761">issue 2358</a>)
      - <a href="../../modules/Swagger/html/index.html">Swagger</a>:
        - Swagger module does not use text/plain Content-Type for simple string responses
          (<a href="https://github.com/qorelanguage/qore/issues/2893">issue 2893</a>)
        - Swagger module does not check response body if response schema is missing in Swaggerfile
          (<a href="https://github.com/qorelanguage/qore/issues/2894">issue 2894</a>)
      - <a href="../../modules/WebSocketClient/html/index.html">WebSocketClient</a>:
        - allowed the handling of \c PING messages to be customized
          (<a href="https://github.com/qorelanguage/qore/issues/2887">issue 2887</a>)
      - <a href="../../modules/WebSocketHandler/html/index.html">WebSocketHandler</a>:
        - added support for heartbeat messages
          (<a href="https://github.com/qorelanguage/qore/issues/2887">issue 2887</a>)


    @section qore_08135 Qore 0.8.13.5

    @par Release Summary
    Bugfix release; see details below

    @subsection qore_08135_bug_fixes Bug Fixes in Qore
    - fixed a bug where user modules with global variables could not be loaded into @ref Qore::Program "Program"
      containers where @ref Qore::PO_NO_GLOBAL_VARS "PO_NO_GLOBAL_VARS" was set
      (<a href="https://github.com/qorelanguage/qore/issues/2807">issue 2807</a>)
    - fixed a deadlock with @ref Qore::Thread::RWLock "RWLock" and @ref Qore::Thread::Condition "Condition" objects when the
      read lock is held recursively (<a href="https://github.com/qorelanguage/qore/issues/2817">issue 2817</a>)
    - module fixes:
      - <a href="../../modules/CsvUtil/html/index.html">CsvUtil</a>:
        - implemented the \c number_format option to allow numbers with alternative decimal separators
          to be parsed and generated (<a href="https://github.com/qorelanguage/qore/issues/2806">issue 2806</a>)
      - <a href="../../modules/RestClient/html/index.html">RestClient</a>:
        - added support for REST requests with binary message bodies; added the \c "bin" serialization method
        (<a href="https://github.com/qorelanguage/qore/issues/2816">issue 2816</a>)
      - <a href="../../modules/RestSchemaValidator/html/index.html">RestSchemaValidator</a>:
        - fixed the null validator to handle binary message bodies; fixed issues with \c "text"
          serialization with binary message bodies
          (<a href="https://github.com/qorelanguage/qore/issues/2816">issue 2816</a>)

      - <a href="../../modules/Mime/html/index.html">Mime</a>:
        - fixed a bug in \c mime_parse_form_urlencoded_string() where
          repeated elements would be overwriteen by subsequent keys with the same name
          (<a href="https://github.com/qorelanguage/qore/issues/2761">issue 2761</a>)

    @section qore_08134 Qore 0.8.13.4

    @par Release Summary
    Bugfix release; see details below

    @subsection qore_08134_bug_fixes Bug Fixes in Qore
    - fixed a bug where hashes and lists with subtype @ref auto_type "auto" were not created correctly with
      implicit initialization causing excess type stripping which could lead to performance issues with large
      data structures (<a href="https://github.com/qorelanguage/qore/issues/2767">issue 2767</a>)
    - implemented a new optional DBI statement method to allow for statement execution only for describing the
      result set to solve performance issues when describing statements with large data sets
      (<a href="https://github.com/qorelanguage/qore/issues/2773">issue 2773</a>)
    - fixed a performance bug by eliminating overzealous and unnecessary internal type stripping
      (<a href="https://github.com/qorelanguage/qore/issues/2791">issue 2791</a>)
    - module fixes:
      - <a href="../../modules/CsvUtil/html/index.html">CsvUtil</a>:
        - implemented the \c csvutil_set_global_compat_force_empty_string() function and
          the \c compat_force_empty_string CSV parsing option to force \c "*string" fields with no
          value to return an empty string when parsing rather than @ref nothing for backwards compatibility
          with very early versions of CsvUtil
          (<a href="https://github.com/qorelanguage/qore/issues/2476">issue 2476</a>)
      - <a href="../../modules/Mime/html/index.html">Mime</a>:
        - mime_parse_form_urlencoded_string raies a parse exception when there is no value for a key
          (<a href="https://github.com/qorelanguage/qore/issues/2760">issue 2760</a>)
      - <a href="../../modules/OracleSqlUtil/html/index.html">OracleSqlUtil</a> module changes
        - synonym resolving can fail with duplicated object name
          (<a href="https://github.com/qorelanguage/qore/issues/2758">issue 758</a>)
      - <a href="../../modules/SqlUtil/html/index.html">SqlUtil</a>:
        - implemented the \c AbstractTable::getRowIteratorNoExec() method (<a href="https://github.com/qorelanguage/qore/issues/2773">issue 2773</a>)
      - <a href="../../modules/TableMapper/html/index.html">TableMapper</a>:
        - updated to use the new SQL statement DBI method for efficient execution of queries only for describing
          result sets with outbound mappers to solve performance problems related to mappers that
          have statements with large data sets (<a href="https://github.com/qorelanguage/qore/issues/2773">issue 2773</a>)
        - fixed \c RawSqlStatementOutboundMapper to be usable without subclassing
          (<a href="https://github.com/qorelanguage/qore/issues/2775">issue 2775</a>)

    @section qore_08133 Qore 0.8.13.3

    @par Release Summary
    Bugfix release; see details below

    @subsection qore_08133_new_features New Features in Qore
    - improved debugging support:
      - added support for a <a href="https://code.visualstudio.com/">Visual Studio Code</a> debug adapter for %Qore
      - the debugger can now retrieve sources when running from a remote debug server
      - debugger options can now be set from command line (verbosity etc.)
      - the \c onAttach() event is now executed synchronously when the program thread context starts
      - the \c onDetach() event is executed properly when program thread contexts terminate
      - the \c onStep() now provides the \c breakpointId value if available
      - the \c onExit() event was added for greater control over code execution in the debugger
      - the \c onException() event was improved
      - server commands now support \c frameid as a parameter
      - added the following methods to support retrieving source code in the debugger:
        - @ref Qore::ProgramControl::getSourceFileNames() "ProgramControl::getSourceFileNames()"
        - @ref Qore::ProgramControl::getSourceLabels() "ProgramControl::getSourceLabels()"
    - new module:
      - <a href="../../modules/DebugLinenoiseCmdLine/html/index.html">DebuLinenoiseCmdLine</a>

    @subsection qore_08133_bug_fixes Bug Fixes in Qore
    - module fixes:
      - <a href="../../modules/QUnit/html/index.html">QUnit</a>:
        - improved output in assertion failures for strings with special whitespace and for multi-line data structures (<a href="https://github.com/qorelanguage/qore/issues/2680">issue 2680</a>)
      - <a href="../../modules/WebUtil/html/index.html">WebUtil</a>:
        - made it possible for FileHandler subclasses to add headers to response (<a href="https://github.com/qorelanguage/qore/issues/2686">issue 2686</a>)
    - <a href="../../modules/HttpServerUtil/html/index.html">HttpServerUtil</a>:
        - improved HTTP log masking to mask fewer false positives when attempting to mask sensitive data (<a href="https://github.com/qorelanguage/qore/issues/2621">issue 2621</a>)
    - fixed a crashing bug in the @ref plus_equals_operator "+= operator" with objects and hashes when @ref require-types "%require-types" is not in force (<a href="https://github.com/qorelanguage/qore/issues/2634">issue 2634</a>)
    - fixed a crashing bug in the @ref background "background operator" with non-constant hash expressions with local variable references (<a href="https://github.com/qorelanguage/qore/issues/2637">issue 2637</a>)
    - worked around an Oracle bug in materialized view creation in the <a href="../../modules/OracleSqlUtil/html/index.html">OracleSqlUtil</a> module where when the schema user is missing the <tt>CREATE MATERIALIZED VIEW</tt> grant the table backing the view is created but the materialized view itself is not created causing future creation actions to fail (<a href="https://github.com/qorelanguage/qore/issues/2643">issue 2643</a>)
    - implemented support for an optional error-handling method in SQL callbacks in the <a href="../../modules/SqlUtil/html/index.html">SqlUtil</a> module to allow SqlUtil to recover from error scenarios in schema creation/alignment (<a href="https://github.com/qorelanguage/qore/issues/2643">issue 2643</a>)
    - fixed a design bug where an empty list <tt>()</tt> and an empty hash <tt>{}</tt> could not be assigned to complex types, leading to excess typing and casting for simple operations (<a href="https://github.com/qorelanguage/qore/issues/2647">issue 2647</a>)
    - fixed a bug in the @ref map "map operator" with complex types and empty list expressions (<a href="https://github.com/qorelanguage/qore/issues/2651">issue 2651</a>)
    - fixed a bug where implicitly-declared values of complex "or nothing" types would not be declared with the correct runtime type information (<a href="https://github.com/qorelanguage/qore/issues/2652">issue 2652</a>)
    - fixed a bug affecting class initialization with out of order initialization (<a href="https://github.com/qorelanguage/qore/issues/2657">issue 2657</a>)
    - implemented support for the more concise declaration of immediate typed hash values (<a href="https://github.com/qorelanguage/qore/issues/2675">issue 2675</a>)
    - fixed a bug where a crash would result when evaluating certain expressions in the @ref background "brackground operator" due to a memory error (<a href="https://github.com/qorelanguage/qore/issues/2679">issue 2679</a>)
    - fixed @ref date_formatting "date formatting" output with the \c Z placeholder to always output the UTC offset as documented (<a href="https://github.com/qorelanguage/qore/issues/2684">issue 2684</a>)
    - fixed program thread context to return frames properly (<a href="https://github.com/qorelanguage/qore/issues/2674">issue 2674</a>)
    - fixed an internal memory bug that could cause unallocated memory to be read when creating objects (<a href="https://github.com/qorelanguage/qore/issues/2712">issue 2712</a>)
    - fixed a memory issue with typed hashes that could lead to a runtime creash (<a href="https://github.com/qorelanguage/qore/issues/2725">issue 2725</a>)

    @section qore_08132 Qore 0.8.13.2

    @par Release Summary
    Bugfix release; see details below

    @subsection qore_08132_new_features New Features in Qore
    - \c "thread list", \c "backtrace all" commands implemented for the debugger (<a href="https://github.com/qorelanguage/qore/issues/2608">issue 2608</a>)
    - <a href="../../modules/QUnit/html/index.html">QUnit</a>: overloaded the \c testAssertionValue() method to support auto/number/float and more verbose output when a difference in number/float values is found (<a href="https://github.com/qorelanguage/qore/issues/2556">issue 2556</a>)
    - qdbg-remote supports ConnectionProvider connections (<a href="https://github.com/qorelanguage/qore/issues/2613">issue 2613</a>)
    - new method: @ref Qore::Breakpoint::getProgram() "Breakpoint::getProgram()"

    @subsection qore_08132_bug_fixes Bug Fixes in Qore
    - module fixes:
      - <a href="../../modules/DebugCmdLine/html/index.html">DebugCmdLine</a>:
        - improved breakpoint usability (<a href="https://github.com/qorelanguage/qore/issues/2604">issue 2604</a>)
        - fixed a bug parsing call signatures when setting breakpoints (<a href="https://github.com/qorelanguage/qore/issues/2601">issue 2601</a>)
      - <a href="../../modules/DebugProgramControl/html/index.html">DebugProgramControl</a>:
        - improved breakpoint usability (<a href="https://github.com/qorelanguage/qore/issues/2604">issue 2604</a>)
        - fixed a bug providing the programId context (<a href="https://github.com/qorelanguage/qore/issues/2603">issue 2603</a>)
      - <a href="../../modules/QUnit/html/index.html">QUnit</a>:
        - improved error location reporting by providing all stack location information up until the QUnit call to cover the case when multiple code layers are used such as one or more test modules (<a href="https://github.com/qorelanguage/qore/issues/1720">issue 1720</a>)
      - <a href="../../modules/SqlUtil/html/index.html">SqlUtil</a>:
        - implemented support for literal values in column operators taking column arguments with \c cop_value() (<a href="https://github.com/qorelanguage/qore/issues/2555">issue 2555</a>)
      - <a href="../../modules/WebSocketClient/html/index.html">WebSocketClient</a>:
        - added \c WebSocketClient::pong() to allow unsolicited \c PONG messages to be sent (<a href="https://github.com/qorelanguage/qore/issues/2566">issue 2566</a>)
      - <a href="../../modules/WebSocketHandler/html/index.html">WebSocketHandler</a>:
        - fixed a bug where unsolicited \c PONG messages caused the connection to be prematurely closed (<a href="https://github.com/qorelanguage/qore/issues/2566">issue 2566</a>)
    - fixed a bug with implicit initialization of typed hashes; this is now illegal and a \c HASHDECL-IMPLICIT-CONSTRUCTION-ERROR exception is raised in such cases (<a href="https://github.com/qorelanguage/qore/issues/2491">issue 2491</a>)
    - fixed a bug with @ref Qore::Thread::Condition "Condition" variable handling on macOS High Sierra due to an internal undocumented API change (<a href="https://github.com/qorelanguage/qore/issues/2576">issue 2576</a>)
    - fixed a memory error with the @ref plus_equals_operator "+= operator" and uninitialized date/time values (<a href="https://github.com/qorelanguage/qore/issues/2591">issue 2591</a>)
    - fixed a bug in the remote debugger \c qdbg-remote where \c wss:// schemes were not accepted (<a href="https://github.com/qorelanguage/qore/issues/2596">issue 2596</a>)
    - fixed a bug in an error message in @ref Qore::ProgramControl::findFunctionStatementId() "ProgramControl::findFunctionStatementId()" (<a href="https://github.com/qorelanguage/qore/issues/2600">issue 2600</a>)
    - fixed a crash when @ref Qore::HTTPClient::setDefaultPath() "HTTPClient::setDefaultPath()" was called with no argument (<a href="https://github.com/qorelanguage/qore/issues/2610">issue 2610</a>)
    - fixed a bug in debugger when program is not set (<a href="https://github.com/qorelanguage/qore/issues/2603">issue 2603</a>)

    @section qore_08131 Qore 0.8.13.1

    @par Release Summary
    Bugfix release; see details below

    @subsection qore_08131_new_features New Features in Qore
    - the \c sqlutil script has been updated with the \c --select option to allow dumped table rows to be filtered (<a href="https://github.com/qorelanguage/qore/issues/2509">issue 2509</a>)

    @subsection qore_08131_bug_fixes Bug Fixes in Qore
    - fixes in modules:
      - \c astparser module fixes:
        - fixed memory leaks in \c AstParser::parseFile() and \c AstParser::parseString() methods (<a href="https://github.com/qorelanguage/qore/issues/2261">issue 2261</a>)
        - fixed incorrect flex code regarding parse options leading to segfaults (<a href="https://github.com/qorelanguage/qore/issues/2262">issue 2262</a>)
      - <a href="../../modules/DebugCmdLine/html/index.html">DebugCmdLine</a> module fixes:
        - fixed value setting to process all remaining arguments on the command line (<a href="https://github.com/qorelanguage/qore/issues/2294">issue 2294</a>)
      - <a href="../../modules/DebugCmdLine/html/index.html">DebugCmdLine</a> module fixes:
        - the debugger should report ambiguous partial matches as an error (<a href="https://github.com/qorelanguage/qore/issues/2292">issue 2292</a>)
      - <a href="../../modules/MailMessage/html/index.html">MailMessage</a> module fixes:
        - fixed \c Message::addBody() with no body present (issue <a href="https://github.com/qorelanguage/qore/issues/2360">issue 2360</a>)
      - <a href="../../modules/Mapper/html/index.html">Mapper</a> module fixes:
        - fixed a bug in the \c STRING-TOO-LONG exception (<a href="https://github.com/qorelanguage/qore/issues/2495">issue 2405</a>)
      - <a href="../../modules/PgsqlSqlUtil/html/index.html">PgsqlSqlUtil</a> module fixes:
        - fixed a bug where default column values were compared incorrectly leading to false positives when comparing and aligning DB schemas (<a href="https://github.com/qorelanguage/qore/issues/2527">issue 2527</a>)
      - <a href="../../modules/Qdx/html/index.html">Qdx</a> module fixes:
        - fixed a bug in documentation post-processing for @ref hashdecl "hashdecl" declarations (<a href="https://github.com/qorelanguage/qore/issues/2298">issue 2298</a>)
      - <a href="../../modules/QUnit/html/index.html">QUnit</a> fixes:
        - added missing comparison methods (<a href="https://github.com/qorelanguage/qore/issues/1588">issue 1588</a>):
          - \c Test::assertRegex()
          - \c Test::assertNRegex()
          - \c Test::assertNeq()
          - \c Test::assertNeqSoft()
          - \c Test::assertGt()
          - \c Test::assertGtSoft()
          - \c Test::assertGe()
          - \c Test::assertGeSoft()
          - \c Test::assertLt()
          - \c Test::assertLtSoft()
          - \c Test::assertLe()
          - \c Test::assertLeSoft()
          - \c Test::assertNothing()
      - <a href="../../modules/RestHandler/html/index.html">RestHandler</a> module fixes:
        - updated to return a 400 Bad Request error when REST schema validation fails on messages received <a href="https://github.com/qorelanguage/qore/issues/2344">issue 2344</a>)
        - updated to return a 400 Bad Request error when there are string encoding errors with messages received (<a href="https://github.com/qorelanguage/qore/issues/2398">issue 2398</a>)
        - updated to return a 404 Not Found error when REST subclass does not exist (<a href="https://github.com/qorelanguage/qore/issues/2405">issue 2405</a>)
        - updated to return a 400 Bad Request error when ENCODING-CONVERSION-ERROR occurs during request parsing (<a href="https://github.com/qorelanguage/qore/issues/2543">issue 2543</a>)
      - <a href="../../modules/RestSchemaValidator/html/index.html">RestSchemaValidator</a> module fixes:
        - updated docs for \c AbstractRestSchemaValidator::parseRequest() to reflect how validation exceptions should be raised for proper error reporting (<a href="https://github.com/qorelanguage/qore/issues/2344">issue 2344</a>)
        - fixed handling of messages with non-object (i.e. non-hash) bodies (<a href="https://github.com/qorelanguage/qore/issues/2366">issue 2366</a>)
      - <a href="../../modules/SqlUtil/html/index.html">SqlUtil</a> module changes
        - implemented support for custom column operators (<a href="https://github.com/qorelanguage/qore/issues/2314">issue 2314</a>)
      - <a href="../../modules/OracleSqlUtil/html/index.html">OracleSqlUtil</a> module changes
        - implemented support for chained synonyms (<a href="https://github.com/qorelanguage/qore/issues/2408">issue 2408</a>)
        - allow to use DBA_* views instead of ALL_* if possible (<a href="https://github.com/qorelanguage/qore/issues/2418">issue 2418</a>)
      - <a href="../../modules/Swagger/html/index.html">Swagger</a> module fixes:
        - fixed handling of string type date and date-time formats (<a href="https://github.com/qorelanguage/qore/issues/2341">issue 2341</a>)
        - fixed example value for binary type (<a href="https://github.com/qorelanguage/qore/issues/2342">issue 2342</a>)
        - fixed serialization of date/time values (<a href="https://github.com/qorelanguage/qore/issues/2349">issue 2349</a>)
        - updated to return a 400 Bad Request error when REST schema validation fails on messages received <a href="https://github.com/qorelanguage/qore/issues/2344">issue 2344</a>)
        - fixed handling of non-string enum types (<a href="https://github.com/qorelanguage/qore/issues/2364">issue 2364</a>)
        - fixed confusing error messages with invalid parameter types (<a href="https://github.com/qorelanguage/qore/issues/2365">issue 2365</a>)
        - fixed handling of messages with non-object (i.e. non-hash) bodies (<a href="https://github.com/qorelanguage/qore/issues/2366">issue 2366</a>)
        - fixed handling of optional parameters (<a href="https://github.com/qorelanguage/qore/issues/2369">issue 2369</a>)
        - fixed handling of non-string query parameters (<a href="https://github.com/qorelanguage/qore/issues/2388">issue 2388</a>)
        - fixed a bug where string value constraints were only enforced in requests but not responses (<a href="https://github.com/qorelanguage/qore/issues/2396">issue 2396</a>)
        - fixed a bug where invalid date, binary, and byte values would cause a <tt>500 Internal Server Error</tt> response to be returned instead of a <tt>400 Bad Request</tt> error (<a href="https://github.com/qorelanguage/qore/issues/2397">issue 2397</a>)
        - fixed a bug where date values were formatted incorrectly in Swagger responses (<a href="https://github.com/qorelanguage/qore/issues/2409">issue 2409</a>)
        - fixed a bug which made it impossible to send data with other content/mime types than json, yamlrpc, FormUrlEncoded or MultipartFormData (<a href="https://github.com/qorelanguage/qore/issues/2497">issue 2497</a>)
        - fixed handling of string/binary values (<a href="https://github.com/qorelanguage/qore/issues/2505">issue 2505</a>)
        - fixed a bug where consumes property of operations was sometimes ignored (<a href="https://github.com/qorelanguage/qore/issues/2507">issue 2507</a>)
        - fixed parsing of responses without Content-Type header (<a href="https://github.com/qorelanguage/qore/issues/2517">issue 2517</a>)
        - fixed path matching for paths not beginning with a slash (<a href="https://github.com/qorelanguage/qore/issues/2516">issue 2516</a>)
      - <a href="../../modules/TableMapper/html/index.html">TableMapper</a> module fixes:
        - fixed issues where where description fields of input and output records for automatically-generated options did not reflect column comments and could not be overridden with user input (<a href="https://github.com/qorelanguage/qore/issues/2520">issue 2520</a>)
    - fixed bugs affecting debugging matching function/method variants and finding statements with special methods and with complex types (<a href="https://github.com/qorelanguage/qore/issues/1865">issue 1865</a>)
    - fixed a bug in \c qpp generating hashdecl code in a specific namespace (<a href="https://github.com/qorelanguage/qore/issues/2255">issue 2255</a>)
    - fixed an error in a @ref hashdecl "hashdecl" documentation example (<a href="https://github.com/qorelanguage/qore/issues/2299">issue 2299</a>)
    - made C++ APIs for complex types for modules public (<a href="https://github.com/qorelanguage/qore/issues/2271">issue 2271</a>)
    - fixed inconsistencies in the behavior of the @ref range_operator "range operator (..)" and the @ref list_element_operator "square brackets operator []" with lists and ranges between immediate evaluation and lazy functional evaluation and aligned the behavior of the operators among supported data types with the @ref remove "remove" and @ref delete "delete" operators (<a href="https://github.com/qorelanguage/qore/issues/2260">issue 2260</a>)
    - fixed a bug handling statement indices with parse errors (<a href="https://github.com/qorelanguage/qore/issues/2312">issue 2312</a>)
    - fixed too-agressive class hierachy checks that disallowed legal hierarchies where the same base class appears more than once in the hierarchy (<a href="https://github.com/qorelanguage/qore/issues/2317">issue 2317</a>)
    - fixed a crashing bug in the background operator when the object in context goes out of scope with the thread and an exception is thrown (<a href="https://github.com/qorelanguage/qore/issues/2319">issue 2319</a>)
    - fixed sending duplicate headers when header hash keys differ only in case; headers that differ only in case will be overwritten by the last header in the hash with a matching name with a case-insensitive search (<a href="https://github.com/qorelanguage/qore/issues/2340">issue 2340</a>)
    - fixed \c q_absolute_path_windows to correctly recognize relative Windows paths beginning with a drive letter (<a href="https://github.com/qorelanguage/qore/issues/2377">issue 2377</a>)
    - fixed a bug in <tt><b>private:internal</b></tt> in method execution within a class hierarchy in some cases (<a href="https://github.com/qorelanguage/qore/issues/2380">issue 2380</a>)
    - fixed an obscure bug handling runtime errors in code calls with a variant matched at parse time where a runtime exception could occur (<a href="https://github.com/qorelanguage/qore/issues/2392">issue 2392</a>)
    - improved breakpoints (enabled by default), extended help texts, load/save debug history and session (<a href="https://github.com/qorelanguage/qore/issues/2401">issue 2401</a>)
    - fixed a bug in an error message regarding binary module signal assignments (<a href="https://github.com/qorelanguage/qore/issues/2439">issue 2439</a>)
    - added C++ functions to allow binary modules to allocate and deallocate multiple signals atomically (<a href="https://github.com/qorelanguage/qore/issues/2440">issue 2440</a>)
    - eliminated a warning in a header file when building with g++ 7+ (<a href="https://github.com/qorelanguage/qore/issues/2449">issue 2449</a>)
    - implemented a fix in \c qdbg to resume any blocked threads before exiting to ensure a clean and correct shutdown of the debugger; fixes a problem when the process ould freeze on \c quit (<a href="https://github.com/qorelanguage/qore/issues/2472">issue 2472</a>)
    - fixed bugs in Windows builds (<a href="https://github.com/qorelanguage/qore/issues/2529">issue 2529</a>)

    @section qore_0813 Qore 0.8.13

    @par Release Summary
    Major new features and bug fixes including input and output stream support and sigificant new functionality including several new modules.

    @subsection qore_0813_compatibility Changes That Can Affect Backwards-Compatibility
    - fixed broken @ref continue "continue" and @ref break "break" statements that were accepted anywhere in the source and behaved like a @ref return "return" statement; now such statements outside a loop context will result in a parse exception; to get the old behavior, use @ref broken-loop-statement "%broken-loop-statement" in your source code
    - fixed broken @ref reference_type "reference" and @ref reference_or_nothing_type "*reference" type restrictions which had no effect prior to this release; to get the old behavior, use @ref broken-references "%broken-references" in your source code
    - the random number generator is always seeded with a random number when the Qore library is initialized; to get a predictable sequence from @ref Qore::rand() "rand()", you must explicitly seed the random number generator by calling @ref Qore::srand() "srand()" with a predefined seed number
    - the @ref synchronized "synchronized" keyword now operates differently depending on the context; <tt><b>synchronized</b></tt> functions have a global reentrant lock associated with the function (as in previous versions of %Qore), whereas now <tt><b>synchronized</b></tt> normal class methods share a reentrant lock associated with the object, while <tt><b>synchronized</b></tt> static class methods share a reentrant lock associated with the class itself.  This aligns %Qore's @ref synchronized "synchronized" behavior with that of Java and <tt>[MethodImpl(MethodImplOptions.Synchronized)]</tt> .NET/CLR (<a href="https://github.com/qorelanguage/qore/issues/894">issue 894</a>).
    - classes may not have the name \c "auto" due to the introduction of this identifier as a special type name
    - a new keyword @ref hashdecl "hashdecl" has been introduced to support type-safe hash declarations

    @subsection qore_0813_new_features New Features in Qore
    - complex type support
      - @ref hashdecl "type safe hashes" (@ref hash_hashdecl_type); ex: @code{.py} hash<MyInfo> = get_info(); @endcode
      - new system types:
        - @ref Qore::CallStackInfo "CallStackInfo"
        - @ref Qore::DateTimeInfo "DateTimeInfo"
        - @ref Qore::DirStatInfo "DirStatInfo"
        - @ref Qore::ExceptionInfo "ExceptionInfo"
        - @ref Qore::FilesystemInfo "FilesystemInfo"
        - @ref Qore::IsoWeekInfo "IsoWeekInfo"
        - @ref Qore::StatInfo "StatInfo"
      - @ref hash_complex_type "hash with type-safe values"; ex: @code{.py} hash<string, int> h = ("str": 1); @endcode
      - @ref list_complex_type "list with type-safe values"; ex: @code{.py} list<int> l = (1); @endcode
      - @ref reference_complex_type "reference with type-safe lvalues"; ex: @code{.py} int i = 1; reference<int> r = \i; @endcode
      - @ref auto_type "auto" (allows any value including complex types to be assigned without losing complex type information); ex: @code{.py} auto l = (1, 2); @endcode
      - improved @ref new "new", @ref cast "cast<>", and @ref instanceof "instanceof" operators
      - the @ref instanceof "instanceof" operator now works with any type; ex: @code{.py} bool b = v instanceof hash<string, int>; @endcode
      - note that complex type information is lost when assigning to an lvalue with a compatible but more generic type or by assigning to an untyped lvalue; this was necessary to allow complex types to be introduced in %Qore without breaking backwards compatibility.
    - support for input and output streams for the efficient piecewise processing of small or large amounts of data with a low memory overhead; includes the following classes:
      - @ref Qore::BinaryInputStream "BinaryInputStream"
      - @ref Qore::BinaryOutputStream "BinaryOutputStream"
      - @ref Qore::BufferedStreamReader "BufferedStreamReader"
      - @ref Qore::EncodingConversionInputStream "EncodingConversionInputStream"
      - @ref Qore::EncodingConversionOutputStream "EncodingConversionOutputStream"
      - @ref Qore::FileInputStream "FileInputStream"
      - @ref Qore::FileOutputStream "FileOutputStream"
      - @ref Qore::InputStream "InputStream"
      - @ref Qore::InputStreamLineIterator "InputStreamLineIterator"
      - @ref Qore::OutputStream "OutputStream"
      - @ref Qore::PipeInputStream "PipeInputStream"
      - @ref Qore::PipeOutputStream "PipeOutputStream"
      - @ref Qore::StreamPipe "StreamPipe"
      - @ref Qore::StreamReader "StreamReader"
      - @ref Qore::StreamWriter "StreamWriter"
      - @ref Qore::StringInputStream "StringInputStream"
      - @ref Qore::StringOutputStream "StringOutputStream"
      - @ref Qore::Transform "Transform"
      - @ref Qore::TransformInputStream "TransformInputStream"
      - @ref Qore::TransformOutputStream "TransformOutputStream"
      - @ref Qore::StdoutOutputStream "StdoutOutputStream"
      - @ref Qore::StderrOutputStream "StderrOutputStream"
      .
      Three constants were introduced for accessing standard input/output using streams API:
      - @ref Qore::stdin_stream "stdin_stream"
      - @ref Qore::stdout_stream "stdout_stream"
      - @ref Qore::stderr_stream "stderr_stream"
      .
      Additionally, stream support has been added to the following functions and methods:
      - @ref Qore::FtpClient::put()
      - @ref Qore::FtpClient::get()
      - @ref Qore::HTTPClient::send()
      - @ref Qore::HTTPClient::sendChunked()
      - @ref Qore::Socket::sendHTTPChunkedBodyFromInputStream()
      - @ref Qore::Socket::readHTTPChunkedBodyToOutputStream()
      .
      Stream support was also added to the following user modules:
      - <a href="../../modules/CsvUtil/html/index.html">CsvUtil</a>
      - <a href="../../modules/FixedLengthUtil/html/index.html">FixedLengthUtil</a>
    - support for @ref op_functional "lazy functional evaluation" of functional operators (including nested lazy evaluation) for much more efficient processing of iterated expressions; affects:
      - @ref map "map": supports lazy evaluation of itself and also of the iterator expression
      - @ref select "select": supports lazy evaluation of itself and also of the iterator expression
      - @ref keys "keys": supports lazy evaluation of itself
      - @ref foldl "foldl": supports lazy evaluation of the iterator expression
      - @ref foldr "foldlr": supports lazy evaluation of the iterator expression
      - @ref foreach "foreach": supports lazy evaluation of the iterator expression
      - @ref range_operator ".. (range operator)": supports lazy evaluation of itself
      - @ref list_element_operator "[n,m,...] (list, string, or binary dereference with multiple indices))": supports lazy evaluation of itself
    - support for list, string, and binary slices with offsets and ranges:
      - @ref list_slicing "list slices"
      - @ref string_slicing "string slices"
      - @ref binary_slicing "binary slices"
      - new @ref range_operator ".. range operator"
      - updated @ref list_element_operator "[] operator"
    - enhanced cryptographic support including support for <a href="https://en.wikipedia.org/wiki/Advanced_Encryption_Standard">AES</a> with Additional Authenticated Data and <a href="https://en.wikipedia.org/wiki/Message_authentication_code">Message Authentication Code (MAC)</a> support, plus the following new API functions:
      - @ref Qore::decrypt_to_binary()
      - @ref Qore::decrypt_to_string()
      - @ref Qore::encrypt()
      - @ref Qore::get_crypto_info()
      - @ref Qore::get_decryptor()
      - @ref Qore::get_encryptor()
      .
      The following constants were added to support the new generic cryptographic APIs:
      - @ref Qore::CRYPTO_ALG_AES_128
      - @ref Qore::CRYPTO_ALG_AES_192
      - @ref Qore::CRYPTO_ALG_AES_256
      - @ref Qore::CRYPTO_ALG_BLOWFISH
      - @ref Qore::CRYPTO_ALG_BLOWFISH_CFB
      - @ref Qore::CRYPTO_ALG_BLOWFISH_OFB
      - @ref Qore::CRYPTO_ALG_CAST5
      - @ref Qore::CRYPTO_ALG_CAST5_CFB
      - @ref Qore::CRYPTO_ALG_CAST5_OFB
      - @ref Qore::CRYPTO_ALG_DES
      - @ref Qore::CRYPTO_ALG_DES_CFB
      - @ref Qore::CRYPTO_ALG_DES_OFB
      - @ref Qore::CRYPTO_ALG_DES_EDE
      - @ref Qore::CRYPTO_ALG_DES_EDE_CFB
      - @ref Qore::CRYPTO_ALG_DES_EDE_OFB
      - @ref Qore::CRYPTO_ALG_DES_EDE3
      - @ref Qore::CRYPTO_ALG_DES_EDE3_CFB
      - @ref Qore::CRYPTO_ALG_DES_EDE3_OFB
      - @ref Qore::CRYPTO_ALG_DESX
      - @ref Qore::CRYPTO_ALG_RC2
      - @ref Qore::CRYPTO_ALG_RC2_CFB
      - @ref Qore::CRYPTO_ALG_RC2_OFB
      - @ref Qore::CRYPTO_ALG_RC4
      - @ref Qore::CRYPTO_ALG_RC5
      - @ref Qore::CRYPTO_ALG_RC5_CFB
      - @ref Qore::CRYPTO_ALG_RC5_OFB
    - support for binding output placeholder buffers for @ref resultset_output_binding "result sets" that return an @ref Qore::SQL::SQLStatement "SQLStatement" object:
      - new DBI capability constant @ref Qore::SQL::DBI_CAP_HAS_RESULTSET_OUTPUT "DBI_CAP_HAS_RESULTSET_OUTPUT"
      - new placeholder buffer specification constant @ref Qore::SQL::RESULTSET "RESULTSET"
    - new debugging support (note that APIs are subject to change until the next major release):
      - new classes:
        - @ref Qore::Breakpoint "Breakpoint"
        - @ref Qore::DebugProgram "DebugProgram"
        - @ref Qore::ProgramControl "ProgramControl"
      - new modules:
        - <a href="../../modules/DebugCmdLine/html/index.html">DebugCmdLine</a>
        - <a href="../../modules/DebugHandler/html/index.html">DebugHandler</a>
        - <a href="../../modules/DebugProgramControl/html/index.html">DebugProgramControl</a>
        - <a href="../../modules/DebugUtil/html/index.html">DebugUtil</a>
      - new parse directives:
        - @ref allow-debugger "%allow-debugger": allows running debug commands
        - @ref no-debugging "%no-debugging": forbids debugging of the current @ref Qore::Program "Program" object
    - new user modules:
      - <a href="../../modules/DebugCmdLine/html/index.html">DebugCmdLine</a>
      - <a href="../../modules/DebugHandler/html/index.html">DebugHandler</a>
      - <a href="../../modules/DebugProgramControl/html/index.html">DebugProgramControl</a>
      - <a href="../../modules/DebugUtil/html/index.html">DebugUtil</a>
      - <a href="../../modules/ConnectionProvider/html/index.html">ConnectionProvider</a>
      - <a href="../../modules/DatasourceProvider/html/index.html">DatasourceProvider</a>
      - <a href="../../modules/Qdx/html/index.html">Qdx</a>
      - <a href="../../modules/SewioRestClient/html/index.html">SewioRestClient</a>
      - <a href="../../modules/SewioWebSocketClient/html/index.html">SewioWebSocketClient</a>
      - <a href="../../modules/Swagger/html/index.html">Swagger</a>
      - <a href="../../modules/TextWrap/html/index.html">TextWrap</a>
    - new access modifiers: <tt><b>private:internal</b></tt> (providing strong encapsulation of the following declaration(s)) and <tt><b>private:hierarchy</b></tt> (which is equivalent to <tt><b>private</b></tt>; <a href="https://github.com/qorelanguage/qore/issues/1197">issue 1197</a>)
    - new parse options and directives:
      - @ref allow-debugger "%allow-debugger": allows running debug commands
      - @ref no-debugging "%no-debugging": forbids debugging of the current @ref Qore::Program "Program" object
      - @ref allow-weak-references "%allow-weak-references": allows the use of the @ref weak_assignment_operator "weak assignment operator (:=)"
      - @ref broken-loop-statement "%broken-loop-statement": allows @ref continue "continue" and @ref break "break" statements to be accepted anywhere in the source and behave like a @ref return "return" statement
      - @ref broken-references "%broken-references": allows @ref reference_type "reference" and @ref reference_or_nothing_type "*reference" type restrictions to accept any type contrary to the documented design and intention of these type restrictions
      - @ref correct-loop-statement "%correct-loop-statement": to revert the effect of @ref broken-loop-statement "%broken-loop-statement"
      - @ref correct-references "%correct-references": to revert the effect of @ref broken-references "%broken-references"
      - @ref no-uncontrolled-apis "%no-uncontrolled-apis": disallow access to uncontrolled APIs such as external language bindings or direct generic system call APIs that could bypass %Qore's sandboxing controls
      - @ref strong-encapsulation "%strong-encapsulation": disallows out of line class and namespace declarations
      - @ref try-reexport-module "%try-reexport-module": conditionally loads a module in a @ref user_modules "user module" and allows for that module to be reexported as well
    - new constants:
      - @ref Qore::SQL::DBI_CAP_HAS_RESULTSET_OUTPUT "DBI_CAP_HAS_RESULTSET_OUTPUT": DBI capability for drivers that support returning an @ref Qore::SQL::SQLStatement "SQLStatement" object for a @ref resultset_output_binding "result set" when bound with the @ref Qore::SQL::RESULTSET "RESULTSET" placeholder specification
      - @ref Qore::PathSep "PathSep": defines the platform-specific path separator character
      - @ref Qore::PO_ALLOW_DEBUGGER "PO_ALLOW_DEBUGGER": allows running debugger commands
      - @ref Qore::PO_NO_DEBUGGING "PO_NO_DEBUGGING": disallows debugging of the @ref Qore::Program "Program"
      - @ref Qore::PO_ALLOW_WEAK_REFERENCES "PO_ALLOW_WEAK_REFERENCES": allows the use of the @ref weak_assignment_operator "weak assignment operator (:=)"
      - @ref Qore::PO_BROKEN_LOOP_STATEMENT "PO_BROKEN_LOOP_STATEMENT": allows @ref continue "continue" and @ref break "break" statements to be accepted anywhere in the source and behave like a @ref return "return" statement
      - @ref Qore::PO_BROKEN_REFERENCES "PO_BROKEN_REFERENCES": reverts @ref reference_type "reference" and @ref reference_or_nothing_type "*reference" type restrictions to pre-%Qore-0.8.13 behavior where they would have no effect
      - @ref Qore::PO_NO_UNCONTROLLED_APIS "PO_NO_UNCONTROLLED_APIS": disallow access to uncontrolled APIs such as external language bindings or direct generic system call APIs that could bypass %Qore's sandboxing controls; note that this parse option was also added to @ref Qore::PO_NO_IO "PO_NO_IO" and @ref Qore::PO_NO_EXTERNAL_ACCESS "PO_NO_EXTERNAL_ACCESS"
      - @ref Qore::PO_STRONG_ENCAPSULATION "PO_STRONG_ENCAPSULATION": disallows out of line class and namespace declarations
      - @ref Qore::SQL::RESULTSET "RESULTSET": specifies that an @ref Qore::SQL::SQLStatement "SQLStatement" object should be returned from a @ref resultset_output_binding "result set" output variable in an SQL query
      - @ref Qore::SSL_VERIFY_NONE "SSL_VERIFY_NONE": @ref Qore::Socket::setSslVerifyMode() "Socket::setSslVerifyMode()" option: do not verify peer certificates
      - @ref Qore::SSL_VERIFY_PEER "SSL_VERIFY_PEER": @ref Qore::Socket::setSslVerifyMode() "Socket::setSslVerifyMode()" option: verify peer certificates
      - @ref Qore::SSL_VERIFY_FAIL_IF_NO_PEER_CERT "SSL_VERIFY_FAIL_IF_NO_PEER_CERT": @ref Qore::Socket::setSslVerifyMode() "Socket::setSslVerifyMode()" option: fail if the client does not provide a certificate (server mode only)
      - @ref Qore::SSL_VERIFY_CLIENT_ONCE "SSL_VERIFY_CLIENT_ONCE": @ref Qore::Socket::setSslVerifyMode() "Socket::setSslVerifyMode()" option: only require the client to send a certificate once (server mode only)
      - @ref Qore::ParseOptionCmdCodeMap
      - @ref Qore::ParseOptionCmdStringMap
      - see new cryptographic constants listed above
    - implemented additional parse-time checks for many @ref operators "operators" to provide feedback for invalid operations detected at parse time
    - implemented the @ref weak_assignment_operator "weak assignment operator (:=)" (only available with @ref allow-weak-references "%allow-weak-references")
    - implemented the @ref range_operator "range operator (..)"
    - implemented support for list expressions inside the @ref list_element_operator "dereference operator ([])"
    - new methods:
      - @ref Qore::Program::getAllDefines()
      - @ref Qore::Program::getGlobalVars()
      - @ref Qore::Program::importHashDecl()
      - @ref Qore::Program::importSystemHashDecls()
      - @ref Qore::Program::setGlobalVarValue()
      - @ref Qore::Program::setThreadInit()
      - @ref Qore::Program::getThreadList()
      - @ref Qore::Socket::acceptAllCertificates()
      - @ref Qore::Socket::getAcceptAllCertificates()
      - @ref Qore::Socket::getSslVerifyMode()
      - @ref Qore::Socket::setSslVerifyMode()
    - updated methods:
      - @ref Qore::Thread::Counter::dec() "Counter::dec()": now returns the current value of the counter
      - @ref Qore::HTTPClient::constructor() added support for the following options:
        - \c ssl_cert_path: allows an X.509 client certificate to be set in the constructor
        - \c ssl_key_path: allows a private key for an X.509 client certificate to be set in the constructor
        - \c ssl_key_password: allows a password-protected private key to be used wih an X.509 client certificate
        - \c ssl_verify_cert: enforces server certificate validation with HTTPS connections
        .
        Additionally, the HTTPClient class now understands the \c PATCH method (<a href="https://tools.ietf.org/html/rfc5789">RFC 5789</a>)
      - @ref Qore::RangeIterator::constructor(int) was updated; the second argument was removed to avoid ambiguity with the other overloaded constructor
      - @ref Qore::TreeMap::get() "TreeMap::get()": added a new optional argument to return the unmatched part of the search string
      - the following read-only static methods were moved from the @ref Qore::File "File" class to the @ref Qore::ReadOnlyFile "ReadOnlyFile" class:
        - @ref Qore::ReadOnlyFile::hstat() "ReadOnlyFile::hstat()"
        - @ref Qore::ReadOnlyFile::hlstat() "ReadOnlyFile::hlstat()"
        - @ref Qore::ReadOnlyFile::lstat() "ReadOnlyFile::lstat()"
        - @ref Qore::ReadOnlyFile::stat() "ReadOnlyFile::stat()"
        - @ref Qore::ReadOnlyFile::statvfs() "ReadOnlyFile::statvfs()"
    - new pseudo-methods:
      - <int>::format(int, string, string)
      - <float>::format(int, string, string)
      - <number>::format(int, string, string)
      - <string>::toInt(int)
      - <int>::toBase(int)
      - <number>::toBase(int)
      - <float>::toBase(int)
      - <value>::complexType()
      - <value>::fullType()
    - new functions:
      - @ref Qore::decrypt_to_binary()
      - @ref Qore::decrypt_to_string()
      - @ref Qore::encrypt()
      - @ref Qore::get_compressor()
      - @ref Qore::get_crypto_info()
      - @ref Qore::get_decompressor()
      - @ref Qore::get_decryptor()
      - @ref Qore::get_encryptor()
      - @ref Qore::get_global_vars()
      - @ref Qore::get_local_vars()
      - @ref Qore::get_random_bytes()
      - @ref Qore::get_thread_call_stack()
      - @ref Qore::parse_int()
      - @ref Qore::set_global_var_value()
      - @ref Qore::set_local_var_value()
    - updated functions/methods:
      - @ref Qore::Thread::Counter::dec() "Counter::dec()": now returns the current value of the counter
      - @ref Qore::Thread::thread_yield()
    - updated functions:
      - @ref Qore::ceil() "ceil()": now allows the precision to be specified
      - @ref Qore::floor() "floor()": now allows the precision to be specified
      - @ref Qore::hash() "hash()": now returns an untyped hash stripped of any key type information
      - @ref Qore::mkdir() "mkdir()": now allows parent directories to be created in the same call
      - @ref Qore::round() "round()": now allows the precision to be specified
      - @ref Qore::set_thread_init() "set_thread_init()": now allows for thread init code to be removed
      - @ref Qore::xrange(int) was updated; the second argument was removed to avoid ambiguity with the other overloaded variant
    - module updates:
      - <a href="../../modules/BulkSqlUtil/html/index.html">BulkSqlUtil</a> module updates:
        - added complex type support
        - added the \c AbstractBulkOperation::size() method
        - implemented analytic/window functions: new functions [<a href="https://github.com/qorelanguage/qore/issues/2203">issue 2202</a>]
        - implemented analytic/window functions: cop_over full support including ORDER BY [<a href="https://github.com/qorelanguage/qore/issues/2203">issue 2203</a>]
      - <a href="../../modules/CsvUtil/html/index.html">CsvUtil</a> module updates:
        - added support for streams
      - <a href="../../modules/FixedLengthUtil/html/index.html">FixedLengthUtil</a> module updates:
        - added support for streams
        - added \c FixedLengthFileIterator::getFileName() (<a href="https://github.com/qorelanguage/qore/issues/1164">issue 1164</a>)
        - added field as well as global option "truncate" (<a href="https://github.com/qorelanguage/qore/issues/1841">issue 1841</a>)
        - added field as well as global option "tab2space" (<a href="https://github.com/qorelanguage/qore/issues/1866">issue 1866</a>)
      - <a href="../../modules/HttpServer/html/index.html">HttpServer</a> module updates:
        - added a minimal substring of string bodies received to the log message when logging HTTP requests
      - <a href="../../modules/HttpServerUtil/html/index.html">HttpServerUtil</a> module updates:
        - the \c parse_uri_query() function was moved to the <a href="../../modules/Util/html/index.html">Util</a> module
      - <a href="../../modules/Mime/html/index.html">Mime</a> module updates:
        - added complex type support
        - added the following constants:
          - \c MimeTypeMultipartFormData
          - \c MimeTypeMultipartRelated
          - \c MimeTypeMultipartMixed
        - added the following methods:
          - \c MultipartMessage::getBoundary()
          - \c MultipartMessage::serializeBody()
          - \c MultipartMessage::size()
        - fixed a bug parsing multipart messages where unnecessary characters were searched (<a href="https://github.com/qorelanguage/qore/issues/2099">issue 2099</a>)
      - <a href="../../modules/Pop3Client/html/index.html">Pop3Client</a> module updates:
        - added the \c Pop3Connection class to support the <a href="../../ConnectionProvider/html/index.html">ConnectionProvider</a> module
      - <a href="../../modules/Qorize/html/index.html">Qorize</a> module updates:
        - \c qorize_named() added support for objects
      - <a href="../../modules/RestClient/html/index.html">RestClient</a> module updates:
        - added the \c RestConnection class to support the <a href="../../ConnectionProvider/html/index.html">ConnectionProvider</a> module
        - support for the \c text/plain \c Content-Type
      - <a href="../../modules/RestClient/html/index.html">RestClient</a> module updates:
        - added support for runtime REST API validation against a REST schema using the <a href="../../modules/RestSchemaValidator/html/index.html">RestSchemaValidator</a> module
        - added support for Swagger 2.0 REST API validation and \c "swagger" options using the <a href="../../modules/Swagger/html/index.html">Swagger</a> module in the \c RestClient and \c RestConnection classes
      - <a href="../../modules/RestHandler/html/index.html">RestHandler</a> module updates:
        - added an API to allow REST calls to be made internally (<a href="https://github.com/qorelanguage/qore/issues/1899">issue 1899</a>)
        - added support for runtime REST API validation against a REST schema using the <a href="../../modules/RestSchemaValidator/html/index.html">RestSchemaValidator</a> module
      - <a href="../../modules/RestSchemaValidator/html/index.html">RestSchemaValidator</a> module:
        - added this new module providing a <a href="https://en.wikipedia.org/wiki/Representational_state_transfer">REST</a> schema validation API
      - <a href="../../modules/SalesforceRestClient/html/index.html">SalesforceRestClient</a> module updates:
        - added the \c SalesforcRestConnection class to support the <a href="../../ConnectionProvider/html/index.html">ConnectionProvider</a> module
      - <a href="../../modules/Schema/html/index.html">Schema</a> module updates:
        - added the \c c_blob() and \c c_clob() functions (<a href="https://github.com/qorelanguage/qore/issues/1851">issue 1851</a>)
      - <a href="../../modules/SewioRestClient/html/index.html">SewioRestClient</a> module:
        - added this new module providing APIs for communicating with <a href="http://www.sewio.net">Sewio.net</a>'s RTLS Studio REST API
      - <a href="../../modules/SewioWebSocketClient/html/index.html">SewioWebSocketClient</a> module:
        - added this new module providing APIs for communicating with <a href="http://www.sewio.net">Sewio.net</a>'s RTLS Studio WebSocket API
      - <a href="../../modules/SmtpClient/html/index.html">SmtpClient</a> module updates:
        - added the \c SmtpConnection class to support the <a href="../../ConnectionProvider/html/index.html">ConnectionProvider</a> module
      - <a href="../../modules/SqlUtil/html/index.html">SqlUtil</a> module updates:
        - implemented the \c cop_trunc_date() function (<a href="https://github.com/qorelanguage/qore/issues/2032">issue 2032</a>)
      - <a href="../../modules/Swagger/html/index.html">Swagger</a> module added:
        - added this new module providing a <a href="https://swagger.io/">Swagger 2.0 REST API validation API</a> to %Qore
      - <a href="../../modules/TableMapper/html/index.html">TableMapper</a> module updates:
        - added support for upserts in \c InboundTableMapper (<a href="https://github.com/qorelanguage/qore/issues/1067">issue 1067</a>)
        - added \c InboundTableMapper::queueData(list)
      - <a href="../../modules/TelnetClient/html/index.html">TelnetClient</a> module updates:
        - added the \c TelnetConnection class to support the <a href="../../ConnectionProvider/html/index.html">ConnectionProvider</a> module
        - added support for URLs in the constructor()
        - added the \c TelnetClient::getTarget() method
      - <a href="../../modules/Util/html/index.html">Util</a> module updates:
        - the \c parse_uri_query() function was moved here from the <a href="../../modules/HttpServerUtil/html/index.html">HttpServerUtil</a> module
        - \c parse_uri_query() now handles repeated query arguments as a list
        - added public function \c flatten()
        - added public function \c uniq()
      - <a href="../../modules/WebSocketClient/html/index.html">WebSocketClient</a> module updates:
        - added the \c WebSocketConnectionObject class to support the <a href="../../ConnectionProvider/html/index.html">ConnectionProvider</a> module
        - updated for complex types
        - fixed a bug where the event loop thread would immediately terminate after a reconnection (<a href="https://github.com/qorelanguage/qore/issues/2061">issue 2061</a>)
        - improved client logging
        - fixed a bug where the \c WebSocketClient class did not validate the \c Sec-WebSocket-Accept response header according to RFC6455 (<a href="https://github.com/qorelanguage/qore/issues/2062">issue 2062</a>)
      - <a href="../../modules/WebSocketUtil/html/index.html">WebSocketUtil</a> module updates:
        - added the \c ws_get_response_key() function
    - the following classes can be used from binary modules:
      - @ref Qore::File "File"
      - @ref Qore::ReadOnlyFile "ReadOnlyFile"
    - updated the build to require a <a href="https://en.wikipedia.org/wiki/C%2B%2B11">C++11</a> compiler or better to build %Qore (<a href="https://github.com/qorelanguage/qore/issues/994">issue 994</a>)
    - a relative time stamp is now logged in trace and debug output

    @subsection qore_0813_bug_fixes Bug Fixes in Qore
    - fixed a bug causing @ref Qore::AbstractQuantifiedBidirectionalIterator "AbstractQuantifiedBidirectionalIterator" not being available (<a href="https://github.com/qorelanguage/qore/issues/968">issue 968</a>)
    - <a href="../../modules/BulkSqlUtil/html/index.html">BulkSqlUtil</a> module fixes:
      - fixed the module to work properly even with DB drivers that do not support parameter array binding (<a href="https://github.com/qorelanguage/qore/issues/1154">issue 1154</a>)
    - <a href="../../modules/CsvUtil/html/index.html">CsvUtil</a> module fixes:
      - fixed a bug in an error message validating input data (<a href="https://github.com/qorelanguage/qore/issues/1062">issue 1062</a>)
      - added an exception when detected headers do not match the \a fields option (<a href="https://github.com/qorelanguage/qore/issues/2179">issue 2179</a>)
    - <a href="../../modules/HttpServer/html/index.html">HttpServer</a> module fixes:
      - added logic to attempt to mask passwords in log messages (<a href="https://github.com/qorelanguage/qore/issues/1086">issue 1086</a>)
    - <a href="../../modules/HttpServerUtil/html/index.html">HttpServerUtil</a> module fixes:
      - fixed a bug where the \a msg arg to \c AbstractAuthenticator::do401() was ignored (<a href="https://github.com/qorelanguage/qore/issues/1047">issue 1047</a>)
    - <a href="../../modules/RestHandler/html/index.html">RestHandler</a> module fixes:
      - added logic to allow sensitive data to be masked in log messages (<a href="https://github.com/qorelanguage/qore/issues/1086">issue 1086</a>)
    - <a href="../../modules/SqlUtil/html/index.html">SqlUtil</a> module fixes:
      - fixed a bug in update and upsert statement generation when the given data does not have enough columns to use the unique index found, an error message is generated that contains all the columns names instead of just the column names required by the index (<a href="https://github.com/qorelanguage/qore/issues/1013">issue 1013</a>)
    - <a href="../../modules/WebSocketClient/html/index.html">WebSocketClient</a> module fixes:
      - fixed a thread lock starvation race condition (<a href="https://github.com/qorelanguage/qore/issues/2130">issue 2130</a>)
    - \c UTF-16 fixes:
      - fixed a bug comparing strings in \c UTF-16 encodings (<a href="https://github.com/qorelanguage/qore/issues/1579">issue 1579</a>)
      - fixed @ref Qore::substr() and <string>::substr() with strings in \c UTF-16 encodings (<a href="https://github.com/qorelanguage/qore/issues/1586">issue 1586</a>)
      - fixed @ref Qore::trim(), @ref Qore::ltrim(), @ref Qore::rtrim() and the @ref trim "trim" operator with strings with \c UTF-16 encodings (<a href="https://github.com/qorelanguage/qore/issues/1775">issue 1775</a>)
    - fixed a bug where @ref break "break" and @ref continue "continue" statements were accepted outside of loops (<a href="https://github.com/qorelanguage/qore/issues/976">issue 976</a>)
    - fixed a bug compiling on Solaris SPARC with g++ where \c MPFR_DECL_INIT() is compiled incorrectly with -O1 or greater (<a href="https://github.com/qorelanguage/qore/issues/958">issue 958</a>)
    - fixed a bug causing an infinite loop in decompression functions (<a href="https://github.com/qorelanguage/qore/issues/966">issue 966</a>)
    - fixed an issue where an internal C++ API (QoreProgram::parseCmdLineDefines()) performed a needless copy of a data structure (<a href="https://github.com/qorelanguage/qore/issues/1099">issue 1099</a>)
    - fixed a stack corruption bug with asynchronous I/O on UNIX systems with @ref Qore::ReadOnlyFile "ReadOnlyFile" methods (<a href="https://github.com/qorelanguage/qore/issues/1106">issue 1106</a>)
    - fixed bugs with inconsistent conversions of @ref int_type "int", @ref float_type "float", and @ref bool_type "boolean" values to date/time values, now they are all converted uniformly to @ref relative_dates "relative date/time values" (<a href="https://github.com/qorelanguage/qore/issues/1156">issue 1156</a>)
    - fixed a bug where Qore allowed code to be declared both public and private without a warning (<a href="https://github.com/qorelanguage/qore/issues/1187">issue 1187</a>)
    - fixed a bug where the @ref instanceof "instanceof" operator would return @ref Qore::True "True" with objects that did not publically inherit the given class or where the given class is not accessible (<a href="https://github.com/qorelanguage/qore/issues/1191">issue 1191</a>)
    - fixed a bug in qpp support of the 'final' class flag (<a href="https://github.com/qorelanguage/qore/issues/1222">issue 1222</a>)
    - fixed a bug where the @ref plus_operator "+ operator" provided access to private members from outside the class (<a href="https://github.com/qorelanguage/qore/issues/1209">issue 1209</a>)
    - fixed a bug where different @ref overloading "overloaded" method variant resolution rules were used at parse time (best match in hierarchy) and runtime (best match in first matching class) in a class hierarchy (<a href="https://github.com/qorelanguage/qore/issues/1229">issue 1229</a>)
    - fixed a bug where exceptions in base class constructor calls did not reflect the actual source location (<a href="https://github.com/qorelanguage/qore/issues/1230">issue 1230</a>)
    - fixed a bug where runtime function/method variant matching was incorrectly biased towards default matches for missing arguments (<a href="https://github.com/qorelanguage/qore/issues/1231">issue 1231</a>)
    - fixed bugs where calls to @ref Qore::Socket::upgradeClientToSSL() "Socket::upgradeClientToSSL()" and @ref Qore::Socket::upgradeServerToSSL() "Socket::upgradeServerToSSL()" were ignored with no exception thrown if the socket was not connected (<a href="https://github.com/qorelanguage/qore/issues/1258">issue 1258</a>)
    - fixed a bug where a closure created in an object scope could not be called if the object had been deleted, even if the closure did not refer to the object (<a href="https://github.com/qorelanguage/qore/issues/1303">issue 1303</a>)
    - fixed a bug where @ref Qore::ord() "ord()" would return negative numbers for bytes with the high bit set with compilers where <tt>char</tt> is the same as <tt>signed char</tt> (<a href="https://github.com/qorelanguage/qore/issues/1385">issue 1385</a>)
    - fixed a bug where @ref Qore::int(softint) "int(number)" returned rounded value instead of the integer part (while @ref Qore::int(softint) "int(float)" behaved correctly; also cf. initializing a softint value from a number vs. from a float) (<a href="https://github.com/qorelanguage/qore/issues/1463">issue 1463</a>)
    - @ref Qore::File::read() "File::read()" now uses character semantics for the length argument (<a href="https://github.com/qorelanguage/qore/issues/1548">issue 1548</a>)
    - fixed a bug with strongly-typed lvalue assignments with classes created in different @ref Qore::Program "Program" objects (<a href="https://github.com/qorelanguage/qore/issues/1551">issue 1551</a>)
    - fixed a bug where an ASCII string and the same string in a different encoding and with diacritics could incorrectly be marked as equal (<a href="https://github.com/qorelanguage/qore/issues/1579">issue 1579</a>)
    - fixed bugs in @ref Qore::HTTPClient "HTTPClient" methods where string message bodies were not converted to the object's @ref character_encoding "character encoding" before transmission (<a href="https://github.com/qorelanguage/qore/issues/1813">issue 1813</a>)
    - fixed a bug in the @ref reference_type "reference" and @ref reference_or_nothing_type "*reference" assignment restrictions; previously any value was accepted, now only references are accepted as the initial assignment values (<a href="https://github.com/qorelanguage/qore/issues/1819">issue 1819</a>)
    - fixed a bug in handling the \c SqlUtil::BLOB type in the <a href="../../modules/FreetdsSqlUtil/html/index.html">FreetdsSqlUtil</a> module (<a href="https://github.com/qorelanguage/qore/issues/1852">issue 1852</a>)
    - fixed a bug in overloaded call variant matching where missing arguments were counted towards the match (<a href="https://github.com/qorelanguage/qore/issues/1897">issue 1897</a>)
    - fixed many bugs where parse-time errors could be reported at an incorrect source location; parse-time error location reporting has been completely overhauled and reimplemented for correctness (<a href="https://github.com/qorelanguage/qore/issues/1930">issue 1930</a>)
    - fixed a bug where code signatures would accept parameter variables without \c "$" signs even when @ref allow-bare-refs "%allow-bare-refs" was not in effect (<a href="https://github.com/qorelanguage/qore/issues/1941">issue 1941</a>)
    - fixed memory leaks in the scanner related to EOF conditions (<a href="https://github.com/qorelanguage/qore/issues/1976">issue 1976</a>)
    - rewrote %Qore functions @ref gethostbyname(), @ref gethostbyname_long() and @ref gethostbyaddr() to use standard C functions \c getaddrinfo(3) and \c getnameinfo(3) internally instead of the deprecated \c gethostbyname(3) and \c gethostbyaddr(3) (<a href="https://github.com/qorelanguage/qore/issues/1952">issue 1952</a>)
    - fixed cmake builds on Darwin (<a href="https://github.com/qorelanguage/qore/issues/1980">issue 1980</a>)
    - fixed a bug where immediate date-time values were not marked with their type at parse time (<a href="https://github.com/qorelanguage/qore/issues/2001">issue 2001</a>)
    - fixed a bug where the @ref data_or_nothing_type "*data" type restriction would allow all types to be assigned at runtime (<a href="https://github.com/qorelanguage/qore/issues/2002">issue 2002</a>)
    - @ref Qore::RangeIterator::constructor(int) and @ref Qore::xrange(int) were updated; the second arguments were removed to avoid ambiguity with the other overloaded variants (<a href="https://github.com/qorelanguage/qore/issues/2016">issue 2016</a>)
    - fixed a bug where @ref Qore::replace() could get in an infinite loop with arguments with embededed nulls (<a href="https://github.com/qorelanguage/qore/issues/2098">issue 2098</a>)
    - fixed a bug in regular expression extraction where an infinite loop could occur (<a href="https://github.com/qorelanguage/qore/issues/2083">issue 2083</a>)
    - fixed a bug where a call reference to an object method that crosses @ref Qore::Program "Program" boundaries could result in a core dump when called due to an error managing thread-local data (<a href="https://github.com/qorelanguage/qore/issues/2145">issue 2145</a>)
    - fixed crashes in scanner due to EOF in comments (<a href="https://github.com/qorelanguage/qore/issues/2175">issue 2175</a>)

    @section qore_081212 Qore 0.8.12.12

    @par Release Summary
    Bugfix release; see details below

    @subsection qore_081212_new_features New Features in Qore

    - aded the @ref Qore::Option::HAVE_DSS "HAVE_DSS" constant to indicate if the outdated DSS(), DSS1(), DSS_bin(), DSS1_bin(), DSS_HMAC(), and DSS1_HMAC() functions are available in the opnessl library used to compile %Qore

    @subsection qore_081212_bug_fixes Bug Fixes in Qore

    - fixed a bug handling \c argv in base class constructor execution (<a href="https://github.com/qorelanguage/qore/issues/2030">issue 2030</a>)
    - fixed a bug handling the connection status in the @ref Qore::HTTPClient "HTTPClient" class (<a href="https://github.com/qorelanguage/qore/issues/2058">issue 2058</a>)
    - fixed building with openssl 1.1+ (<a href="https://github.com/qorelanguage/qore/issues/2135">issue 2135</a>)
    - fixed binding more than one wilcard port on a specific address in the <a href="../../modules/HttpServer/html/index.html">HttpServer</a> module (<a href="https://github.com/qorelanguage/qore/issues/2155">issue 2155</a>)
    - fixed a bug in <a href="../../modules/SqlUtil/html/index.html">SqlUtil</a> with column aliases that are reserved words (<a href="https://github.com/qorelanguage/qore/issues/2163">issue 2163</a>)
    - fixed a memory bug in the @ref splice "splice" operator with a binary operand (<a href="https://github.com/qorelanguage/qore/issues/2303">issue 2303</a>)
    - fixed a bug where calling any @ref Qore::SQL::SQLStatement "SQLStatement" method in another thread with an active connection from a @ref Qore::SQL::DatasourcePool "DatasourcePool" causes a crash (<a href="https://github.com/qorelanguage/qore/issues/2334">issue 2334</a>)
    - fixed a bug in <a href="../../modules/RestHandler/html/index.html">RestHandler</a> regarding inconsistent handling of URI parameter arguments; the \c "action" key was only removed from the \c ah hash when there were no other arguments, introducing an inconsistency in argument handling in REST services (<a href="https://github.com/qorelanguage/qore/issues/2479">issue 2479</a>)
    - fixed a bug where \c ENCODING-CONVERSION-ERROR exceptions were not thrown with newer GNU iconv libraries with an API change (<a href="https://github.com/qorelanguage/qore/issues/2500">issue 2500</a>)

    @section qore_081211 Qore 0.8.12.11

    @par Release Summary
    Bugfix release; see details below

    @subsection qore_081211_new_features New Features in Qore
    - <a href="https://github.com/qorelanguage/qore/issues/1947">issue 1947</a> added @ref warning-broken-logic-precedence "broken-logic-precedence" warning.

    @subsection qore_081211_bug_fixes Bug Fixes in Qore
    - fixed documentation regarding escaping of characters in strings and added a parse exception in case of trying to escape octal values in range 400-777 (<a href="https://github.com/qorelanguage/qore/issues/50">issue 50</a>)
    - fixed a crashing bug where @ref Qore::SQL::Datasource::getConfigString() "Datasource::getConfigString()" was called without a connection, also could crash in an implicit internal call to this method with the @ref Qore::SQL::DatasourcePool "DatasourcePool" class when connections were lost and the warning callback should be called (<a href="https://github.com/qorelanguage/qore/issues/1992">issue 1992</a>)
    - fixed a bug where @ref Qore::SQL::Datasource::getConfigHash() "Datasource::getConfigHash()" returned different values depending on if the object was connected or not (<a href="https://github.com/qorelanguage/qore/issues/1994">issue 1994</a>)

    @section qore_081210 Qore 0.8.12.10

    @par Release Summary
    Bugfix release; see details below

    @subsection qore_081210_bug_fixes Bug Fixes in Qore

    - module fixes:
      - <a href="../../modules/FixedLengthUtil/html/index.html">FixedLengthUtil</a>:
        - fixes and improvements to errors and exceptions (<a href="https://github.com/qorelanguage/qore/issues/1828">issue 1828</a>)
      - <a href="../../modules/HttpServerUtil/html/index.html">HttpServerUtil</a>:
        - eliminated excess logging of all HTTP chunks sent and received (<a href="https://github.com/qorelanguage/qore/issues/1832">issue 1832</a>)
      - <a href="../../modules/PgsqlSqlUtil/html/index.html">PgsqlSqlUtil</a>:
        - fixed a bug in setting a \c comment for a table column (<a href="https://github.com/qorelanguage/qore/issues/1886">issue 1886</a>)
      - <a href="../../modules/SqlUtil/html/index.html">SqlUtil</a>:
        - fixed a bug in the \c offset query hash argument in SQL operation methods (<a href="https://github.com/qorelanguage/qore/issues/1880">issue 1880</a>)
        - fixed a bug that prohibited only columns from the main query to be selected when joins are used (<a href="https://github.com/qorelanguage/qore/issues/1909">issue 1909</a>)
      - <a href="../../modules/TableMapper/html/index.html">TableMapper</a>:
        - fixed a bug in flush messages in the \c InboundTableMapper class (<a href="https://github.com/qorelanguage/qore/issues/1849">issue 1849</a>)
    - fixed a bug that could cause spurious parse-time exceptions to be thrown when matching call variants with multiple return types for the same callable object (<a href="https://github.com/qorelanguage/qore/issues/1928">issue 1928</a>)
    - fixed the process return code in the output reference in @ref Qore::backquote() "backquote()" on Unix/Linux platforms (<a href="https://github.com/qorelanguage/qore/issues/1884">issue 1884</a>)
    - fixed a bug where connections were not immediately released back to the @ref Qore::SQL::DatasourcePool "DatasourcePool" in case of an \c SQLSTATEMENT-ERROR exception (<a href="https://github.com/qorelanguage/qore/issues/1836">issue 1836</a>)
    - eliminated a spurious exception in the @ref Qore::SQL::SQLStatement "SQLStatement" class in case of a @ref Qore::SQL::DatasourcePool "DatasourcePool" timeout (<a href="https://github.com/qorelanguage/qore/issues/1832">issue 1832</a>)
    - fixed a crash when the incorrect type was passed to a parameter declared @ref reference_or_nothing_type "*reference" (<a href="https://github.com/qorelanguage/qore/issues/1815">issue 1815</a>)
    - fixed a crash when the %Qore library exits caused by an error in handling module dependencies with injected modules (<a href="https://github.com/qorelanguage/qore/issues/1805">issue 1805</a>)
    - fixed segfault crashes caused by calling object methods with null pointers (<a href="https://github.com/qorelanguage/qore/issues/1791">issue 1791</a>)
    - added internal API support to make it easier for DBI drivers to handle lost connections and to allow DBI drivers that must close all open handles before a connection is closed (such as the oracle driver); due to this change, @ref Qore::SQL::SQLStatement "SQLStatement" objects based on a @ref Qore::SQL::DatasourcePool "DatasourcePool" are closed automatically whenever the datasource is returned to the pool (<a href="https://github.com/qorelanguage/qore/issues/1250">issue 1250</a>)
    - implemented new parse options to revert the effect of parse options that affect code safety (<a href="https://github.com/qorelanguage/qore/issues/1895">issue 1895</a>):
      - @ref correct-list-parsing "%correct-list-parsing"
      - @ref correct-logic-precedence "%correct-logic-precedence"
      - @ref correct-int-assignments "%correct-int-assignments"
      - @ref correct-operators "%correct-operators"
      - @ref loose-args "%loose-args"
    - fixed parse locations of strings and regexes (<a href="https://github.com/qorelanguage/qore/issues/1905">issue 1905</a>)

    @section qore_08129 Qore 0.8.12.9

    @par Release Summary
    Bugfix release; see details below

    @subsection qore_08129_bug_fixes Bug Fixes in Qore

    - fixed a memory leak where references participate in recursive references (<a href="https://github.com/qorelanguage/qore/issues/1774">issue 1774</a>)
    - fixed a build issue with clang++ (<a href="https://github.com/qorelanguage/qore/issues/1768">issue 1768</a>)
    - fixed a memory leak in the @ref Qore::Thread::Queue "Queue" copy constructor when the @ref Qore::Thread::Queue "Queue" was used in other objects (such as an event queue, etc; <a href="https://github.com/qorelanguage/qore/issues/1749">issue 1749</a>)
    - <a href="../../modules/Mapper/html/index.html">Mapper</a> module fixes:
      - fixed bugs handling the \c allow_dot and \c allow_output_dot options (<a href="https://github.com/qorelanguage/qore/issues/1690">issue 1690</a>)
      - fixed \c TableMapper bugs introduced in Qore 0.8.12.7 (<a href="https://github.com/qorelanguage/qore/issues/1754">issue 1754</a>)

    @section qore_08128 Qore 0.8.12.8

    @par Release Summary
    Bugfix release; see details below

    @subsection qore_08128_bug_fixes Bug Fixes in Qore

    - fixed a memory leak in @ref try-module "%try-module" error handling (<a href="https://github.com/qorelanguage/qore/issues/1690">issue 1690</a>)
    - fixed a bug in @ref Qore::trunc_str() "trunc_str()" when the string has an invalid multi-byte character at the end of the string and the string is exactly the byte width requested (<a href="https://github.com/qorelanguage/qore/issues/1693">issue 1693</a>)
    - fixed a bug where @ref Qore::ReadOnlyFile::getchar() "ReadOnlyFile::getchar()" did not respect character semantics as documented (<a href="https://github.com/qorelanguage/qore/issues/1547">issue 1547</a>)
    - <a href="../../modules/OracleSqlUtil/html/index.html">OracleSqlUtil</a> module fixes:
      - fixed a bug in \c character_semantics for standalone column (<a href="https://github.com/qorelanguage/qore/issues/1688">issue 1688</a>)
    - <a href="../../modules/Mapper/html/index.html">Mapper</a> module fixes:
      - fixed a bug in handling "list mode" data such as submitted by \c InboundTableMapper::queueData() (<a href="https://github.com/qorelanguage/qore/issues/1736">issue 1736</a>, bug introduced in Qore 0.8.12.7 with the fix for <a href="https://github.com/qorelanguage/qore/issues/1626">issue 1626</a>)
    - <a href="../../modules/SqlUtil/html/index.html">SqlUtil</a> module fixes:
      - fixed schema alignment skipping column with name "driver" (<a href="https://github.com/qorelanguage/qore/issues/1684">issue 1684</a>)
      - fixed sqlutil schema management: functional indexes are rejected without () in name (<a href="https://github.com/qorelanguage/qore/issues/1610">issue 1610</a>)
    - <a href="../../modules/TableMapper/html/index.html">TableMapper</a> module fixes:
      - fixed a bug in handling "list mode" data with optimized inserts (<a href="https://github.com/qorelanguage/qore/issues/1736">issue 1736</a>, bug introduced in Qore 0.8.12.7 with the fix for <a href="https://github.com/qorelanguage/qore/issues/1626">issue 1626</a>)
    - <a href="../../modules/WebSocketClient/html/index.html">WebSocketClient</a> module fixes:
      - added timeout values to @ref Qore::Socket "Socket" and @ref Qore::HTTPClient "HTTPClient" calls (<a href="https://github.com/qorelanguage/qore/issues/1725">issue 1725</a>)
    - <a href="../../modules/WebSocketHandler/html/index.html">WebSocketHandler</a> module fixes:
      - added timeout values to @ref Qore::Socket "Socket" calls (<a href="https://github.com/qorelanguage/qore/issues/1725">issue 1725</a>)
    - <a href="../../modules/WebSocketUtil/html/index.html">WebSocketUtil</a> module fixes:
      - added timeout values to @ref Qore::Socket "Socket" calls (<a href="https://github.com/qorelanguage/qore/issues/1725">issue 1725</a>)
    - fixed a bug where a type conversion error in an lvalue assignment could generate a confusing unrelated runtime exception (<a href="https://github.com/qorelanguage/qore/issues/1697">issue 1697</a>)
    - fixed a bug where invalid characters in the port specification in a URL were ignored (<a href="https://github.com/qorelanguage/qore/issues/1728">issue 1728</a>)
    - fixed a bug with SSL socket communication the remote closing the connection during a send operation could cause the current thread to go into an infinite loop consuming 100% CPU (<a href="https://github.com/qorelanguage/qore/issues/1729">issue 1729</a>)
    - fixed a bug in the @ref Qore::HashListIterator "HashListIterator" class iterating hashes with a mix of lists and single values such as used by bulk DML binds; now the single values will appear as the current value for all list elements as per the original design instead of throwing a runtime exception (<a href="https://github.com/qorelanguage/qore/issues/1738">issue 1738</a>)

    @section qore_08127 Qore 0.8.12.7

    @par Release Summary
    Bugfix release; see details below

    @subsection qore_08127_bug_fixes Bug Fixes in Qore

    - fixed bug in internal string generation with \c size_t arguments that could cause invalid data to be output or crashes on 32-bit platforms (<a href="https://github.com/qorelanguage/qore/issues/1640">issue 1640</a>)
    - fixed a runtime memory leak and invalid runtime behavior with undetected recursive lvalue references (<a href="https://github.com/qorelanguage/qore/issues/1617">issue 1617</a>)
    - improved @ref garbage_collection "prompt collection" performance with large graphs of objects by eliminating additional unnecessary graph scans, resulting in further large performance improvements in the garbage collector (<a href="https://github.com/qorelanguage/qore/issues/1363">issue 1363</a>)
    - improved \c InboundTableMapper::queueData() performance (in the <a href="../../modules/TableMapper/html/index.html">TableMapper</a> module) when used with data in hash of lists format to use bulk DML in input and output without internal data conversions (<a href="https://github.com/qorelanguage/qore/issues/1626">issue 1626</a>)
    - <a href="../../modules/OracleSqlUtil/html/index.html">OracleSqlUtil</a> module fixes:
      - worked around \c ORA-22165 from \c op_in() caused by Oracle's limit on number of collection elements (<a href="https://github.com/qorelanguage/qore/issues/1660">issue 1660</a>)
      - fixed a bug in the \a force option (i.e. cascade) for dropping types (<a href="https://github.com/qorelanguage/qore/issues/1683">issue 1683</a>)
    - improved @ref try-module "%try-module" error reporting and documentation (<a href="https://github.com/qorelanguage/qore/issues/1648">issue 1648</a>)

    @section qore_08126 Qore 0.8.12.6

    @par Release Summary
    Bugfix release; see details below

    @subsection qore_08126_bug_fixes Bug Fixes in Qore

    - fixed a bug in @ref Qore::parse_url() parsing single-character hostnames (<a href="https://github.com/qorelanguage/qore/issues/1524">issue 1524</a>)
    - fixed a bug where @ref Qore::PO_LOCKDOWN "PO_LOCKDOWN" was not set when parsing \c init and \c del attributes in @ref user_modules "user module" headers (<a href="https://github.com/qorelanguage/qore/issues/1535">issue 1535</a>)
    - fixed a bug parsing exception catch block parameter errors (in debug builds only; <a href="https://github.com/qorelanguage/qore/issues/1558">issue 1558</a>)
    - fixed a bug dereferencing @ref binary "binary values" with the @ref list_element_operator "[] operator"; the behavior now corresponds to the documentation (<a href="https://github.com/qorelanguage/qore/issues/1566">issue 1566</a>)
    - fixed a bug that would result in a crash if a method were declared both \c static and \c abstract (<a href="https://github.com/qorelanguage/qore/issues/1590">issue 1590</a>)
    - fixed performance issues with the <a href="../../modules/Mapper/html/index.html">Mapper</a> module (and by extension the <a href="../../modules/TableMapper/html/index.html">TableMapper</a> module) for mappers with many identity (i.e. 1:1) and constant mappings (<a href="https://github.com/qorelanguage/qore/issues/1620">issue 1620</a>)
    - fixed a bug in the \c BulkInsertOperation class in the <a href="../../modules/BulkSqlUtil/html/index.html">BulkSqlUtil</a> module where inserts would fail or silently insert invalid data in the second or later blocks when constant hashes were used (<a href="https://github.com/qorelanguage/qore/issues/1625">issue 1625</a>)

    @section qore_08125 Qore 0.8.12.5

    @par Release Summary
    Bugfix release; see details below

    @subsection qore_08125_new_features New Features in Qore

    - added the <a href="../../modules/SalesforceRestClient/html/index.html">SalesforceRestClient</a> module for communicating with Salesforce.com using the REST APIs
    - module <a href="../../modules/SqlUtil/html/index.html">SqlUtil</a>
      - has support for native default values in tables (<a href="https://github.com/qorelanguage/qore/issues/1428">issue 1428</a>)
      - has support for Oracle named types (eg. spatial types) for Schema.qm and SchemaReverse.qm. (<a href="https://github.com/qorelanguage/qore/issues/1465">issue 1465</a>)

    @subsection qore_08125_bug_fixes Bug Fixes in Qore

    - <a href="../../modules/Mime/html/index.html">Mime</a> module:
      - added support for URL form-encoded messages (<a href="https://github.com/qorelanguage/qore/issues/1436">issue 1436</a>
    - <a href="../../modules/RestClient/html/index.html">RestClient</a> module:
      - added support for URL form-encoded messages (<a href="https://github.com/qorelanguage/qore/issues/1436">issue 1436</a>
      - added support for the \c "rawxml" message body encoding (<a href="https://github.com/qorelanguage/qore/issues/1437">issue 1437</a>
    - fixed handling of invalid compressed data in the following functions (<a href="https://github.com/qorelanguage/qore/issues/1432">issue 1432</a>):
      - @ref Qore::gunzip_to_binary()
      - @ref Qore::gunzip_to_string()
      - @ref Qore::uncompress_to_binary()
      - @ref Qore::uncompress_to_string()
    - fixed \c \@inf\@ on Windows (<a href="https://github.com/qorelanguage/qore/issues/1442">issue 1442</a>)
    - fixed @ref Qore::parse_url() with single-character usernames (<a href="https://github.com/qorelanguage/qore/issues/1455">issue 1455</a>)
    - corrected the error message with SSL reads when the server closes the connection prematurely (<a href="https://github.com/qorelanguage/qore/issues/1488">issue 1488</a>)
    - fixed the \c Host header in HTTP requests to not include the port if the port is the default port for the scheme because it causes some servers to reject the request (<a href="https://github.com/qorelanguage/qore/issues/1489">issue 1489</a>)

    @section qore_08124 Qore 0.8.12.4

    @par Release Summary
    Bugfix release; see details below

    @subsection qore_08124_bug_fixes Bug Fixes in Qore

    - fixed a reference bug in the @ref Qore::Thread::Queue "Queue" class introduced in the last release (<a href="https://github.com/qorelanguage/qore/issues/1309">issue 1309</a>)
    - fixed a bug where database types could not be correctly aligned if they had dependencies (<a href="https://github.com/qorelanguage/qore/issues/1314">issue 1314</a>); entailed updates in the following modules:
      - <a href="../../modules/SqlUtil/html/index.html">SqlUtil</a>
      - <a href="../../modules/FreetdsSqlUtil/html/index.html">FreetdsSqlUtil</a>
      - <a href="../../modules/MysqlSqlUtil/html/index.html">MysqlSqlUtil</a>
      - <a href="../../modules/OracleSqlUtil/html/index.html">OracleSqlUtil</a>
      - <a href="../../modules/PgsqlSqlUtil/html/index.html">PgsqlSqlUtil</a>
      - <a href="../../modules/Schema/html/index.html">Schema</a>
    - fixed a bug in @ref Qore::trunc_str() "trunc_str()" where an infinite loop could be triggered with certain arguments and multi-byte character encodings (<a href="https://github.com/qorelanguage/qore/issues/1327">issue 1327</a>)
    - improved @ref garbage_collection "prompt collection" performance with larger graphs of objects by eliminating unnecessary graph scans made during object method calls (<a href="https://github.com/qorelanguage/qore/issues/1363">issue 1363</a>)
    - fixed bugs in @ref Qore::date(string) "date(string)" and @ref Qore::date(string, string) "date(string, string)" where invalid input data was ignored and invalid dates were returned (<a href="https://github.com/qorelanguage/qore/issues/1369">issue 1369</a>)
    - <a href="../../modules/CsvUtil/html/index.html">CsvUtil</a> module:
      - fixed a bug in \c AbstractCsvIterator::identifyTypeImpl() generating an error message (<a href="https://github.com/qorelanguage/qore/issues/1355">issue 1355</a>)
    - <a href="../../modules/MailMessage/html/index.html">MailMessage</a> module:
      - fixed a bug using the default encoding in \c Message::attach() (issue <a href="https://github.com/qorelanguage/qore/issues/1352">issue 1352</a>)
    - <a href="../../modules/SqlUtil/html/index.html">SqlUtil</a> module:
      - fixed the ignored character_semantics column option in schema alignmed (<a href="https://github.com/qorelanguage/qore/issues/1379">issue 1379</a>)
      - implemented the \c cop_length() column function (<a href="https://github.com/qorelanguage/qore/issues/1395">issue 1395</a>)
    - <a href="../../modules/OracleSqlUtil/html/index.html">OracleSqlUtil</a> module:
      - OraclePackage attribute body_src is now public to access package bodies
    - <a href="../../modules/Qorize/html/index.html">Qorize</a> module:
      -  Qorize module: new qorize_val() set of functions; qorize_named() introduced; qorize tests
    - <a href="../../modules/TableMapper/html/index.html">TableMapper</a> module:
      - fixed runtime option propagation to \c TableMapper::SqlStatementMapperIterator from \c TableMapper::AbstractSqlStatementOutboundMapper::iterator() (<a href="https://github.com/qorelanguage/qore/issues/1418">issue 1418</a>)
      - fixed SqlStatementMapperIterator::getCount() (<a href="https://github.com/qorelanguage/qore/issues/1417">issue 1417</a>)
      - added the following methods:
        - \c TableMapper::AbstractSqlStatementOutboundMapper::getRowIterator()
        - \c TableMapper::InboundTableMapper::iterator()
        - \c TableMapper::InboundTableMapperIterator::getRuntime()
        - \c TableMapper::InboundTableMapperIterator::replaceRuntime()
        - \c TableMapper::InboundTableMapperIterator::setRuntime()
        - \c TableMapper::SqlStatementMapperIterator::getRuntime()
        - \c TableMapper::SqlStatementMapperIterator::replaceRuntime()
        - \c TableMapper::SqlStatementMapperIterator::setRuntime()
    - <a href="../../modules/QUnit/html/index.html">QUnit</a> module:
      - fixed showing the assertion location when there are test modules on top of QUnit (<a href="https://github.com/qorelanguage/qore/issues/1046">issue 1046</a>)
    - fixed inconsistency between list splice operator and splice function (<a href="https://github.com/qorelanguage/qore/issues/1380">issue 1380</a>)

    @section qore_08123 Qore 0.8.12.3

    @par Release Summary
    Bugfix release; see details below

    @subsection qore_08123_bug_fixes Bug Fixes in Qore

    - fixed the documentation (and DB modules) where @ref Qore::SQL::SQLStatement::fetchColumns() "SQLStatement::fetchColumns()" was inconsistent; now it will return a empty hash when no more rows are available to fetch (<a href="https://github.com/qorelanguage/qore/issues/1241">issue 1241</a>)
    - added I/O timeout support to the @ref Qore::FtpClient "FtpClient" class (<a href="https://github.com/qorelanguage/qore/issues/1252">issue 1252</a>)
    - fixed bugs in @ref Qore::Socket::recv() "Socket::recv()" and @ref Qore::Socket::recvBinary() "Socket::recvBinary()" with <tt>size = 0</tt> where @ref nothing could be returned which is invalid according to the methods' declared return types (<a href="https://github.com/qorelanguage/qore/issues/1260">issue 1260</a>)
    - fixed a bug where @ref Qore::FtpClient::get() "FtpClient:get()" would fail with an exception when retrieving an empty file (<a href="https://github.com/qorelanguage/qore/issues/1255">issue 1255</a>)
    - fixed a bug where executing a call reference to a deleted object method would cause a crash (<a href="https://github.com/qorelanguage/qore/issues/1268">issue 1268</a>)
    - fixed a bug where Qore would allow methods to be called on already deleted objects under certain conditions (<a href="https://github.com/qorelanguage/qore/issues/1270">issue 1270</a>)
    - fixed a bug where calling @ref Qore::exit() "exit()" in a multithreaded program could result in a segmentation fault (<a href="https://github.com/qorelanguage/qore/issues/1215">issue 1215</a>)
    - fixed a bug where <a href="../../modules/HttpServer/html/index.html">HttpServer::addListener()</a> could not accept a bind on port 0 to mean any random port (<a href="https://github.com/qorelanguage/qore/issues/1284">issue 1284</a>)
    - fixed a race condition in @ref garbage_collection "prompt collection" that could lead to a crash (<a href="https://github.com/qorelanguage/qore/issues/1084">issue 1084</a>)
    - fixed a bug clearing @ref Qore::Socket "Socket" event queues when the @ref Qore::Socket "Socket" goes out of scope that could lead to a crash (<a href="https://github.com/qorelanguage/qore/issues/1292">issue 1292</a>)
    - fixed a bug with @ref Qore::FtpClient::setWarningQueue() "FtpClient::setWarningQueue()" that could cause a crash (<a href="https://github.com/qorelanguage/qore/issues/1293">issue 1293</a>)
    - fixed a bug where @ref Qore::FtpClient::pwd() returned invalid directory names (<a href="https://github.com/qorelanguage/qore/issues/1295">issue 1295</a>)

    @section qore_08122 Qore 0.8.12.2

    @par Release Summary
    Bugfix release; see details below

    @subsection qore_08122_bug_fixes Bug Fixes in Qore
    - fixed bugs in handling websocket close status codes in the <a href="../../modules/WebSocketUtil/html/index.html">WebSocketUtil</a>, <a href="../../modules/WebSocketClient/html/index.html">WebSocketClient</a>, and <a href="../../modules/WebSocketHandler/html/index.html">WebSocketHandler</a> modules (<a href="https://github.com/qorelanguage/qore/issues/1216">issue 1216</a>)
    - fixed a crashing bug with recursive class initialization (<a href="https://github.com/qorelanguage/qore/issues/2023">issue 2023</a>)

    @section qore_08121 Qore 0.8.12.1

    @par Release Summary
    Bugfix release; see details below

    @subsection qore_08121_bug_fixes Bug Fixes in Qore
    - <a href="../../modules/TableMapper/html/index.html">TableMapper</a> module fixes:
      - fixed a bug with the \c SqlStatementOutboundMapper::iterator() method; corrected the iterator object return value which was causing \c AbstractMapperIterator::mapBulk() to fail (<a href="https://github.com/qorelanguage/qore/issues/979">issue 979</a>)
      - fixed a bug with \c SqlStatementOutboundMapper; it would throw an error if the required \c "table" or \c "sh" options were used and only worked with subclasses that declared these options (<a href="https://github.com/qorelanguage/qore/issues/981">issue 981</a>)
      - fixed a bug where \c AbstractSqlStatementOutboundMapper::iterator() failed to use options when creating the new \c Mapper object (<a href="https://github.com/qorelanguage/qore/issues/1088">issue 1088</a>)
    - fixed a bug where optional arguments were not handled correctly in some rare cases (<a href="https://github.com/qorelanguage/qore/issues/974">issue 974</a>)
    - fixed a bug causing a crash when @ref Qore::parse_base64_string_to_string() "parse_base64_string_to_string()" was called with an empty string (<a href="https://github.com/qorelanguage/qore/issues/996">issue 996</a>)
    - fixed a bug resolving base class method calls during parse initialization (<a href="https://github.com/qorelanguage/qore/issues/1075">issue 1075</a>)
    - fixed thread memory handling bug with some operator expressions and the @ref background "background operator" (<a href="https://github.com/qorelanguage/qore/issues/1096">issue 1096</a>)
    - fixed a race condition in the prompt collection of closure-bound local variables in the @ref garbage_collection "garbage collector" (<a href="https://github.com/qorelanguage/qore/issues/1103">issue 1103</a>)
    - fixed a bug where @ref Qore::HTTPClient "HTTPClient" class method variants such as @ref Qore::HTTPClient::get() "HTTPClient::get()" without a callback would fail to return the message body when the server sent a reply with chunked transfer encoding (<a href="https://github.com/qorelanguage/qore/issues/1117">issue 1117</a>)
    - fixed a bug in CsvUtil where backward compatibility was broken for single-row-type format (<a href="https://github.com/qorelanguage/qore/issues/1124">issue 1124</a>)
    - fixed bugs where declared public functions were missing from the library ABI (<a href="https://github.com/qorelanguage/qore/issues/1126">issue 1126</a>)
    - fixed bugs where @ref Qore::format_number() and <float>::format() gave incorrect results when rounding to the significant decimals given in the format string (<a href="https://github.com/qorelanguage/qore/issues/1149">issue 1149</a>)
    - fixed a bug referencing \c self in base class constructor arguments (<a href="https://github.com/qorelanguage/qore/issues/1169">issue 1169</a>)
    - fixed a bug where the incorrect class destructor was called in the openldap module (<a href="https://github.com/qorelanguage/qore/issues/1174">issue 1174</a>)
    - fixed a bug where declaring a \c copy() method as @ref synchronized would result in a crash when the method was called (<a href="https://github.com/qorelanguage/qore/issues/1188">issue 1188</a>)
    - fixed bugs in <string>::getEncoded() and <string>::getDecoded() regarding @ref Qore::CE_XML "CE_XML" and @ref Qore::CE_NONASCII "CE_NONASCII" (<a href="https://github.com/qorelanguage/qore/issues/1193">issue 1193</a>)
    - fixed bugs where @ref Qore::call_object_method() and @ref Qore::call_object_method_args() allowed private methods to be called from outside the class (<a href="https://github.com/qorelanguage/qore/issues/1194">issue 1194</a>)
    - fixed a bug where @ref deprecated methods were being internally registered as @ref RUNTIME_NOOP (<a href="https://github.com/qorelanguage/qore/issues/1197">issue 1197</a>)
    - fixed bugs where the @ref Qore::SQL::Datasource "Datasource" class would open a connection to the server in the constructor before options were set and where a server connection was required to call @ref Qore::SQL::Datasource::getOption() "Datasource::getOption()" or @ref Qore::SQL::Datasource::setOption() "Datasource::setOption()" (<a href="https://github.com/qorelanguage/qore/issues/1201">issue 1201</a>)
    - fixed memory errors in the @ref Qore::Thread::Queue "Queue" class where spurious exceptions could be raised (<a href="https://github.com/qorelanguage/qore/issues/1202">issue 1202</a>)
    - fixed a memory leak with static class member initializers (<a href="https://github.com/qorelanguage/qore/issues/1206">issue 1206</a>)

    @section qore_0812 Qore 0.8.12

    @par Release Summary
    Major new release with major new features and bug fixes as well as packaging fixes:
    - added support for @ref garbage_collection "deterministic garbage collection"
    - standardized function naming convention
    - new functions, methods, constants, operators, and user modules
    - greatly improved support on Windows

    @subsection qore_0812_compatibility Changes That Can Affect Backwards-Compatibility
    - fixed broken list parsing; in previous releases, %Qore's parser re-wrote lists without parentheses used as top-level statements with certain assignment operators (@ref assignment_operator "=", @ref plus_equals_operator "+=", @ref minus_equals_operator "-=", @ref multiply_equals_operator "*=", and @ref divide_equals_operator "/=", but not with others) so that statements like <tt>list l = 1, 2, 3;</tt> were valid assignments.   Due to operator precedence, such statements should normally be interpreted as <tt>(list l = 1), 2, 3;</tt>, which is not a valid expression.  Not only were the rules applied with only some assignment operators, but such lists were only rewritten if used as top-level statements, therefore the rules were applied inconsistenctly depending on where the expression was located in the parse tree.  As of %Qore 0.8.12, these inconsistencies have been eliminated by default from %Qore; all lists are processed according to the precedence rules defined in @ref operators.  This could break old code that relied on the old, broken behavior.  To get the old behavior, use the @ref broken-list-parsing "%broken-list-parsing" parse directive.
    - fixed broken @ref int_type "int" and @ref softint_type "softint" assignments; previously runtime type errors with these type restrictions were ignored and all values were silently converted to integers for the assignment, now runtime type errors are thrown according to the original design.  Parse errors are detected as before.  This could break old code that relied on the old, broken behavior.  To get the old behavior, use the @ref broken-int-assignments "%broken-int-assignments" parse directive.
    - fixed broken multi-character operator parsing; the %Qore parser has been updated to no longer accept multi-character operators with whitespace between the chacters making up the operator; it is believed that this was never used and simply caused the parser to be needlessly complicated and caused %Qore to be less compatible with other languages.  To get the old behavior, use the @ref broken-operators "%broken-operators" parse directive.
    - the @ref push "push", @ref unshift "unshift", @ref pop "pop" and @ref shift "shift" operators now throw an exception when their first operand is not a list and @ref strict-args "%strict-args" is in effect

    @subsection qore_0812_new_features New Features in Qore
    - Added the @ref value_coalescing_operator which checks first argument if it evaluates to @ref Qore::False "False" with @ref <value>::val() and if so assigns the second argument. The operator can be further chained; for example: @code{.py} expr1 ?* expr2 ?* expr3 @endcode
    - Added the @ref null_coalescing_operator which checks the first operand for @ref nothing or @ref null; if true returns the second argument. The operator can be further chained, in which case the first operand with a value is returned; ex: @code{.py} expr1 ?? expr2 ?? expr3 @endcode
    - %Qore identifiers can now begin with an underscore character \c "_"; the following is now a valid (with @ref new-style "%new-style"): @code{.py}int _var = 1;@endcode
    - hash enhancements:
      - new syntax for an expression giving an empty hash: <tt>{}</tt>; for example: @code{.py} hash h = {};@endcode
      - new literal hash support: hashes can now be given as literal values as follows: @code{.py} (<key_expr>: <val_expr>, [...]) @endcode For example: @code{.py} return (get_key(): get_value()); @endcode in the past the keys in literal hashes had to be either a string or a constant; now any valid %Qore expression can be used to generate the hash keys at runtime
      - new hash syntax; hash elements can now be enclosed by curly brackets as well as regular parentheses; the version with curly brackets when used with the @ref hmap "map" operator results in the hash version of the map operator being used
      - Added new @ref hmap "hash version of the map" operator to build a hash from a list or iterator expression; ex: @code{.py} hash h = map {$1, h2.$1}, i; @endcode
    - implemented support for loading user modules in a pre-defined @ref Qore::Program "Program" object (that can have a custom API) in the following new functions and methods:
      - @ref Qore::load_user_module_with_program() "load_user_module_with_program()"
      - @ref Qore::Program::loadApplyToPrivateUserModule() "Program::loadApplyToPrivateUserModule()"
      - @ref Qore::Program::loadApplyToUserModule() "Program::loadApplyToUserModule()"
      - @ref Qore::Program::loadUserModuleWithProgram() "Program::loadUserModuleWithProgram()"
    - implemented support for code / dependency injections in @ref Qore::Program "Program" containers with the following changes:
      - @ref Qore::Program::importClass() now accepts optional arguments that allow the imported version of the class to live in another namespace and have another name and an argument that allows the imported version of the class to remain even if it overlaps with an imported system or user class from a module
      - @ref Qore::Program::importFunction() now accepts an optional argument that allows the imported version of the function to remain even if it overlaps with an imported system or user function from a module
      - the new parse option @ref Qore::PO_ALLOW_INJECTION must be set on the @ref Qore::Program "Program" object in order to use code / dependency injection parameters in the above methods
      - once a @ref Qore::Program "Program" object has an injected API set up, the system API can be imported (possibly already overridden with injected code) with the following new methods:
        - @ref Qore::Program::importSystemApi()
        - @ref Qore::Program::importSystemClasses()
        - @ref Qore::Program::importSystemConstants()
        - @ref Qore::Program::importSystemFunctions()
        .
        additionally user modules can be loaded with overridden injected code with the following new functions / methods:
        - @ref Qore::load_user_module_with_program() "load_user_module_with_program()"
        - @ref Qore::Program::loadApplyToPrivateUserModule() "Program::loadApplyToPrivateUserModule()"
        - @ref Qore::Program::loadApplyToUserModule() "Program::loadApplyToUserModule()"
        - @ref Qore::Program::loadUserModuleWithProgram() "Program::loadUserModuleWithProgram()"
        .
        furthermore the following function can be used to reload injected modules with the non-injected version:
        - @ref Qore::reload_module() "reload_module()"
    - implemented support for user-defined thread-resource management, allowing %Qore code to safely manage resources associated to a particular thread:
      - @ref Qore::Thread::AbstractThreadResource
      - @ref Qore::Thread::remove_thread_resource()
      - @ref Qore::Thread::set_thread_resource()
    - new constants:
      - @ref Qore::DirSep
      - @ref Qore::Platform
      - @ref Qore::ParseOptionCodeMap
      - @ref Qore::ParseOptionStringMap
      - @ref Qore::PO_BROKEN_LIST_PARSING
      - @ref Qore::PO_BROKEN_LOGIC_PRECEDENCE
      - @ref Qore::PO_BROKEN_OPERATORS
      - @ref Qore::PO_NO_INHERIT_SYSTEM_CONSTANTS
      - @ref Qore::PO_NO_INHERIT_USER_CONSTANTS
      - @ref Qore::PO_NO_API
      - @ref Qore::PO_NO_SYSTEM_API
      - @ref Qore::PO_NO_USER_API
      - @ref Qore::SQL::DBI_CAP_HAS_ARRAY_BIND "Qore::SQL::DBI_CAP_HAS_ARRAY_BIND"
      - @ref StringConcatEncoding
      - @ref StringConcatDecoding
    - new classes:
      - @ref Qore::DataLineIterator
      - @ref Qore::Thread::AbstractThreadResource
    - other new methods:
      - @ref Qore::SQL::DatasourcePool::getCapabilities()
      - @ref Qore::SQL::DatasourcePool::getCapabilityList()
      - @ref Qore::SQL::SQLStatement::currentThreadInTransaction()
      - @ref Qore::Thread::Queue::setError()
      - @ref Qore::Thread::Queue::clearError()
    - updated methods:
      - @ref Qore::TimeZone::constructor() "TimeZone::constructor()": now accepts a path to the zoneinfo file if the @ref Qore::PO_NO_FILESYSTEM sandboxing restrictions is not set
    - the \c SOCKET-THROUGHPUT-WARNING event is no longer raised on the warning queue if the transfer size is less than 1024 bytes; this affects:
      - @ref Qore::FtpClient::setWarningQueue()
      - @ref Qore::HTTPClient::setWarningQueue()
      - @ref Qore::Socket::setWarningQueue()
    - new functions:
      - @ref Qore::create_object()
      - @ref Qore::create_object_args()
      - @ref Qore::decode_uri_request()
      - @ref Qore::encode_uri_request()
      - @ref Qore::get_duration_seconds_f()
      - @ref Qore::getgroups()
      - @ref Qore::getusername()
      - @ref Qore::ltrim()
      - @ref Qore::parse_float()
      - @ref Qore::parse_number()
      - @ref Qore::realpath()
      - @ref Qore::rtrim()
      - @ref Qore::set_return_value()
      - @ref Qore::setgroups()
      - @ref Qore::Thread::remove_thread_resource()
      - @ref Qore::Thread::set_thread_resource()
    - updated functions:
      - @ref Qore::parse_boolean()
      - @ref Qore::string()
      - @ref Qore::strmul()
    - new pseudo-methods:
      - @ref <date>::dayNumber()
      - @ref <date>::dayOfWeek()
      - @ref <date>::durationSecondsFloat()
      - @ref <date>::isoDayOfWeek()
      - @ref <date>::isoWeekHash()
      - @ref <date>::isoWeekString()
      - @ref <object>::uniqueHash()
      - @ref <string>::getDecoded()
      - @ref <string>::getEncoded()
    - the following functions were moved from the <a href="../../modules/Util/html/index.html">Util</a> module to %Qore:
      - @ref Qore::absolute_path()
      - @ref Qore::absolute_path_windows()
      - @ref Qore::absolute_path_unix()
    - camel-case functions were deprecated in this release, covering the following functions:
      - @ref Qore::callObjectMethod(): deprecated for @ref Qore::call_object_method()
      - @ref Qore::callObjectMethodArgs(): deprecated for @ref Qore::call_object_method_args()
      - @ref Qore::existsFunction(): deprecated for @ref Qore::exists_function()
      - @ref Qore::functionType(): deprecated for @ref Qore::function_type()
      - @ref Qore::getAllThreadCallStacks(): deprecated for @ref Qore::get_all_thread_call_stacks()
      - @ref Qore::getClassName(): deprecated for @ref Qore::get_class_name()
      - @ref Qore::getDateFromISOWeek(): deprecated for @ref Qore::get_date_from_iso_week()
      - @ref Qore::getDayNumber(): deprecated for @ref Qore::get_day_number()
      - @ref Qore::getDayOfWeek(): deprecated for @ref Qore::get_day_of_week()
      - @ref Qore::getDBIDriverCapabilities(): deprecated for @ref Qore::dbi_get_driver_capabilities()
      - @ref Qore::getDBIDriverCapabilityList(): deprecated for @ref Qore::dbi_get_driver_capability_list()
      - @ref Qore::getDBIDriverList(): deprecated for @ref Qore::dbi_get_driver_list()
      - @ref Qore::getFeatureList(): deprecated for @ref Qore::get_feature_list()
      - @ref Qore::getISODayOfWeek(): deprecated for @ref Qore::get_iso_day_of_week()
      - @ref Qore::getISOWeekHash(): deprecated for @ref Qore::get_iso_week_hash()
      - @ref Qore::getISOWeekString(): deprecated for @ref Qore::get_iso_week_string()
      - @ref Qore::getMethodList(): deprecated for @ref Qore::get_method_list()
      - @ref Qore::getModuleHash(): deprecated for @ref Qore::get_module_hash()
      - @ref Qore::getModuleList(): deprecated for @ref Qore::get_module_list()
      - @ref Qore::makeBase64String(): deprecated for @ref Qore::make_base64_string()
      - @ref Qore::makeHexString(): deprecated for @ref Qore::make_hex_string()
      - @ref Qore::parseBase64String(): deprecated for @ref Qore::parse_base64_string()
      - @ref Qore::parseBase64StringToString(): deprecated for @ref Qore::parse_base64_string_to_string()
      - @ref Qore::parseDatasource(): deprecated for @ref Qore::parse_datasource()
      - @ref Qore::parseHexString(): deprecated for @ref Qore::parse_hex_string()
      - @ref Qore::sortDescending(): deprecated for @ref Qore::sort_descending()
      - @ref Qore::sortDescendingStable(): deprecated for @ref Qore::sort_descending_stable()
      - @ref Qore::sortStable(): deprecated for @ref Qore::sort_stable()
      - @ref Qore::throwThreadResourceExceptions(): deprecated for @ref Qore::throw_thread_resource_exceptions()
      .
      Functions deprecated in this release will remain for the forseeable future for backwards-compatibility
    - Added support for reexporting imported definitions in user module with the new <tt>%%requires(reexport)</tt> form of the @ref requires "%requires" parse directive.
    - @ref Qore::xrange() and @ref Qore::RangeIterator updates:
      - @ref Qore::xrange() and @ref Qore::RangeIterator::constructor() and <list>::rangeIterator() updated to take an optional value to return in the @ref Qore::RangeIterator::getValue() method
    - @ref Qore::FtpClient updates:
      - added @ref Qore::FtpClient::getMode()
    - Performance improvements:
      - @ref Qore::HashPairIterator and @ref Qore::ObjectPairIterator objects (returned by @ref <hash>::pairIterator() and @ref <object>::pairIterator(), respectively and the associated reverse iterators) have had their performance improved by approximately 70% by reusing the hash iterator object when possible
    - module directory handling changed
      - user modules are now stored in prefix/share/qore-modules/version
      - prefix/share/qore-modules is also added to the module path
      - version-specific module directories are added first, then the "generic" directories
    - <a href="../../modules/CsvUtil/html/index.html">CsvUtil</a> module updates:
      - new \c "tolwr" option in structured text parsing classes
      - \c AbstractCsvWriter will set \c "headers" from the \c "fields" option if \c "headers" are not explicitly set
      - added write() methods returning the generated strings to the \c CsvStringWriter class for API compatibility with the corresponding FixedLengthDataWriter methods
      - implemented support for @ref Qore::SQL::SQLStatement "SQLStatement" as an iterator source for \c AbstractCsvWriter::write()
      - \c quote_escape option implemented in \c AbstractCsvWriter
      - implemented the \c "datamap" and \c "info_log" options for CSV generation
      - implemented alternative options with underscores instead of dashes for all constructors
      - extended multi-type support, record type rules and default value in field specification
      - implemented multi-type record support in \c AbstractCsvWriter and \c AbstractCsvIterator using \c resolve_type and \c headers options
    - <a href="../../modules/Mapper/html/index.html">Mapper</a> module updates:
      - implemented the \c "constant" field tag, allowing a constant value for an output field to be specified directly in the mapper hash
      - implemented the \c "default" field tag, giving a default value if no input value is specified
      - implemented the global \c "date_format" mapper option
      - implemented support for structured output fields with dot notation in the output field name
      - implemented per-field and global \c "number_format" mapper options
      - changed the behavior of the \c "number" field type: now leaves numeric values in their original type, converts all other types to a number
      - removed the deprecated \c "crec" option
      - implemented the \c "input" option with input record validation
      - implemented the \c "output" option with output record validation
      - implemented the \c "info_log" option and removed the \c "trunc" option
      - implemented the \c "runtime" field tag
      - implemented the \c "index" field tag
      - improved the Mapper::mapAll() method by adding support for hashes of lists to better support input from bulk DML (@ref Qore::SQL::SQLStatement::fetchColumns() "SQLStatement::fetchColumns()")
    - <a href="../../modules/TableMapper/html/index.html">TableMapper</a> module updates:
      - added table name and datasource description to error messages
      - implemented more efficient support for inserts from a sequence for databases supporting the \c "returning" clause in insert statements; now such inserts are made in a single round trip instead of n + 1 where n is the number of sequences in the insert
      - implemented an optimized insert approach assuming stable input data
      - implemented the following new options:
        - \c unstable_input: to accommodate unstable input data and disable the insert optimization (default: False)
        - \c insert_block: for DB drivers supporting bulk DML, the number of rows inserted at once (default: 500, only used when \c unstable_input is False) and bulk inserts are supported in the table object
      - added methods for bulk / batch inserts for db drivers supporting bulk DML (ex: Oracle)
      - updated to <a href="../../modules/Mapper/html/index.html">Mapper</a> changes: use table description to define output record for the <a href="../../modules/Mapper/html/index.html">Mapper</a> module
      - added the AbstractSqlStatementOutboundMapper class
      - added the InboundIdentityTableMapper class
      - added the SqlStatementMapperIterator class
      - added the SqlStatementOutboundMapper class
    - <a href="../../modules/RestClient/html/index.html">RestClient</a> module updates:
      - implemented RestClient::addDefaultHeaders()
      - implemented RestClient::getDefaultHeaders()
      - implemented RestClient::getSendEncoding()
      - implemented RestClient::setContentEncoding()
      - when possible, REST bodies are decoded and stored in the \a info output argument when the HTTP server returns a status code < 100 or >= 300 to allow for error-handling in the client
    - <a href="../../modules/RestHandler/html/index.html">RestHandler</a> module updates:
      - implemented support for notifying persistent connections when the connection is terminated while a persistent connection is in place
      - the AbstractRestStreamRequestHandler class is now the base abstract class for REST stream request handlers
    - <a href="../../modules/WebUtil/html/index.html">WebUtil</a> module updates:
      - updated FileHandler::handleRequest() to allow for chunked sends
    - <a href="../../modules/BulkSqlUtil/html/index.html">BulkSqlUtil</a> module:
      - added this new module providing APIs supporting bulk DML with <a href="../../modules/SqlUtil/html/index.html">SqlUtil</a> with supported drivers
    - <a href="../../modules/FilePoller/html/index.html">FilePoller</a> module:
      - added this new module to support polling files in directories on the filesystem
    - <a href="../../modules/FixedLengthUtil/html/index.html">FixedLengthUtil</a> module:
      - added this new module for handling fixed length line data
    - <a href="../../modules/HttpServer/html/index.html">HttpServer</a> module updates:
      - <a href="../../modules/HttpServerUtil/html/index.html">HttpServerUtil</a> module split from the <a href="../../modules/HttpServer/html/index.html">HttpServer</a> module containing supporting definitions for handler classes and other code interfacing with the <a href="../../modules/HttpServer/html/index.html">HttpServer</a> module
      - added the PermissiveAuthenticator class
      - translate \c "+" (plus) to \c " " (space) in the query portion of URIs in parse_uri_query()
      - implemented support for notifying persistent connections when the connection is terminated while a persistent connection is in place
      - new methods implemented in HttpServer:
        - HttpServer::getListenerLogOptions()
        - HttpServer::getListenerLogOptionsID()
        - HttpServer::setListenerLogOptions()
        - HttpServer::setListenerLogOptionsID()
        - HttpServer::addListeners() (new variant taking a hash of SSL info)
        - HttpServer::listenerStarted() (to allow for reporting when listeners are actually running since they are started asynchronously)
      - improved performance matching request URIs to handlers
      - added the \c "ssl" key to the listener socket info hash
      - implemented support for notifying persistent connections when the connection is terminated while a persistent connection is in place
      - removed the unused AbstractStreamRequestHandler class
      - fixed parse_uri_query() to always return \a params as a hash (<a href="https://github.com/qorelanguage/qore/issues/569">issue 569</a>)
      - added \c root_path to the context hash if the path was matched by a URL path prefix (<a href="https://github.com/qorelanguage/qore/issues/570">issue 570</a>)
      - implemented support for configurable stream handler timeout values (<a href="https://github.com/qorelanguage/qore/issues/719">issue 719</a>)
    - <a href="../../modules/Schema/html/index.html">Schema</a> module updates:
      - added the following public functions to make column definitions easier:
        - c_char()
        - c_date()
        - c_int()
        - c_number()
        - c_timestamp()
        - c_varchar()
    - added option @ref Qore::Option::HAVE_DETERMINISTIC_GC "HAVE_DETERMINISTIC_GC" for %Qore builds where deterministic garbage collection is enabled
    - @ref Qore::Program "Program" class enhancements:
      - the @ref Qore::Program "Program" class now creates @ref conditional_parsing "parse defines" for parse options so that conditional code can be implemented depending on the sandboxing configuration of the program container
      - the @ref Qore::Program::importClass() method now accepts an optional \a new_name argument to allow for importing classes with a different name and namespace path
    - added a timeout parameter to the following @ref Qore::Socket "Socket" methods:
      - @ref Qore::Socket::upgradeClientToSSL()
      - @ref Qore::Socket::upgradeServerToSSL()
    - added zoneinfo -> Windows time zone translation code on Windows to support standard UNIX (zoneinfo) time zone names on Windows; time zone information is still taken from the Windows registry but region names are reported using the standard zoneinfo names
    - @ref Qore::FileLineIterator updates:
      - added @ref Qore::FileLineIterator::hstat() and @ref Qore::FileLineIterator::stat()
    - <a href="../../modules/SqlUtil/html/index.html">SqlUtil</a> module updates:
      - implemented insert option support and support for the \c "returning" clause in supported drivers to avoid server round trips
      - implemented the AbstractTable::getDesc() method and improved exception description messages
      - implemented support for late table resoluton in join arguments to enable joins from serialized parameters
      - improved error messages for common errors such as join errors
      - implemented support for DBA management actions
      - implemented support for driver-dependent pseudocolumns
      - implemented per-column support for the \c "desc" keyword in orderby expressions
      - implemented the \c "wop_or()" function to allow complex SQL expressions to be generated with \c "or" as well as \c "and"
      - implemented the \c "cop_cast()" operator for converting [column] value into another datatype
      - implemented the \c "cop_sum()" aggregate operator for returning sum of column values
      - implemented update operators \c "uop_plus()", \c "uop_minus()", \c "uop_multiply()", \c "uop_divide()"
      - implemented AbstractTable::getBulkUpsertClosure() to better support bulk SQL merge operations
      - removed all APIs that handle implicit transactions; APIs must commit transactions explicitly
      - \a orderby and \a groupby select options now take positive integers as column identifiers
      - column aliases (defined with cop_as()) can now be used in the where hash argument and in join criteria
      - column operator functions can be used in the where clause and in join conditions (<a href="https://github.com/qorelanguage/qore/issues/529">issue 529</a>)
      - implemented the \c "cop_coalesce()" column operation function to support the \c "COALESCE" operator in queries (<a href="https://github.com/qorelanguage/qore/issues/671">issue 671</a>)
      - implemented \c cop_substr() and \c uop_substr() operators (<a href="https://github.com/qorelanguage/qore/issues/801">issue 801</a>)
      - implemented \c op_substr() where operator (<a href="https://github.com/qorelanguage/qore/issues/883">issue 883</a>)
      - implemented the \c "omit_update" upsert option for asymmetrical upserts (updates only update a subset of the columns inserted) (<a href="https://github.com/qorelanguage/qore/issues/791">issue 791</a>)
      - implemented the \c "UpsertUpdateOnly" upsert option (<a href="https://github.com/qorelanguage/qore/issues/793">issue 793</a>)
    - <a href="../../modules/OracleSqlUtil/html/index.html">OracleSqlUtil</a> module updates:
      - implemented support for views for DML in the OracleTable class
      - implemented support for Oracle pseudocolumns in queries
      - return lists from Oracle's data dictionary ordered
      - implemented AbstractTable::emptyStringsAsNull()
    - <a href="../../modules/PgsqlSqlUtil/html/index.html">PgsqlSqlUtil</a> module updates:
      - added support for the following datatypes and aliases: \c bool, \c float, \c int, \c timetz, \c timestamptz, \c varbit
      - added support for listing PostgreSQL types and materialized views (<a href="https://github.com/qorelanguage/qore/issues/699">issue 699</a>)
    - <a href="../../modules/MysqlSqlUtil/html/index.html">MysqlSqlUtil</a> module updates:
      - added support for the following datatypes: \c binary, \c varbinary
    - <a href="../../modules/Util/html/index.html">Util</a> module updates:
      - added public function \c glob_to_regex()
      - added public functions \c lpad() and \c rpad()
      - added public function \c ordinal()
      - added public function \c plural()
      - added public function \c regex_escape()
      - added public function \c zip()
      - \c parse_to_qore_value() now respects parentheses when parsing lists and hashes (<a href="https://github.com/qorelanguage/qore/issues/846">issue 846</a>)
    - added initial support for UTF-16 character encoding; note that UTF-16 is not backwards-compatible with ASCII and therefore not supported universally in %Qore; it's recommended to convert these strings to UTF-8 in %Qore; do not use UTF-16 as the default character encoding in %Qore; currently UTF-16 data can be parsed using the following classes that convert the data to UTF-8:
      - @ref Qore::DataLineIterator
      - @ref Qore::FileLineIterator
    - removed support for the C++ \c QDBI_METHOD_ABORT_TRANSACTION_START DBI method; transactions are always assumed to be in progress even if an exec call throws an exception in the first statement in a new transaction; this is necessary to handle bulk DML where a single statement can partially succeed and partially fail; the ABI remains unchanged; drivers that set this DBI method will no longer have it called because it's not necessary; in the upcoming API/ABI change this C++ DBI method will be removed entirely
    - added support for @ref unary_plus_operator "unary plus"
    - added support for empty private blocks in classes
    - added support for @ref Qore::statvfs() on Windows (simulated from \c GetDiskFreeSpaceEx() <a href="https://github.com/qorelanguage/qore/issues/618">issue 618</a>)
    - assignment of a variable to itself is now illegal (<a href="https://github.com/qorelanguage/qore/issues/526">issue 526</a>)
    - extended qpp to support the 'final' class flag (<a href="https://github.com/qorelanguage/qore/issues/876">issue 876</a>)
    - extended qpp to support private members (<a href="https://github.com/qorelanguage/qore/issues/924">issue 924</a>)
    - added @ref <float>::infp() and @ref <float>::nanp() predicates to @ref float_type (<a href="https://github.com/qorelanguage/qore/issues/909">issue 909</a>)

    @subsection qore_0812_bug_fixes Bug Fixes in Qore
    - fixed format of octal constant - there was an error if a string contained octal constant that is shorter than 3 digit
    - <a href="../../modules/HttpServer/html/index.html">HttpServer</a> module fixes:
      - fixed a bug setting the response encoding in HttpServer::setReplyHeaders() where the Socket encoding was not set properly and therefore the encoding in the Content-Type in the response header did not necessarily match the encoding of the response
      - fixed a socket / connection performance problem with HTTPS listeners where the SSL connection was being negotiated inline with the accept instead of in the connection thread, thereby blocking new connections from being accepted
      - fixed bugs where URI strings were improperly encoded and decoded (also fixed in the <a href="../../modules/RestClient/html/index.html">RestClient</a> module)
      - fixed a bug in the <a href="../../modules/HttpServer/html/index.html">HttpServer</a> module where chunked sends were not received and decoded properly in all cases for handlers that did not explicitly handle chunked messages
      - fixed a bug in HttpServer::addListener() with an integer argument; a UNIX socket was opened instead of a wildcard listener on the given port
      - fixed typos causing bugs in HTTP error logging (<a href="https://github.com/qorelanguage/qore/issues/308">issue 308</a>)
      - fixed a bug formatting IPv6 host addresses in the return value to \c HttpServer::http_get_url_from_bind() (<a href="https://github.com/qorelanguage/qore/issues/821">issue 821</a>)
    - <a href="../../modules/RestClient/html/index.html">RestClient</a> module fixes:
      - fixed bugs where URI strings were improperly encoded and decoded (also fixed in the <a href="../../modules/HttpServer/html/index.html">HttpServer</a> module)
      - fixed a bug where URI paths were sent as relative paths instead of absolute paths
      - fixed issues where multiple leading \c "/" chars were sometimes present in the request URI path
      - fixed an issue where a trailing \c "/" char was sometimes added to the request URI path (<a href="https://github.com/qorelanguage/qore/issues/899">issue 899</a>)
    - <a href="../../modules/CsvUtil/html/index.html">CsvUtil</a> module fixes:
      - fixed a bug where the \c "format" field option was not usable with fields assigned type \c "*date"
      - fixed the default field type as "*string" (from "string") to avoid parsing and outputting empty strings for missing input data
    - <a href="../../modules/Schema/html/index.html">Schema</a> module fixes:
      - AbstractSchema::combineOptions() fails when an option variable contains @ref nothing instead of a valid hash
      - fixed a bug with <i>"insert-only reference data"</i> with the verbose option; the upsert strategy was changed to \c UpsertSelectFirst which means that insert-only reference data could also be updated
      - fixed a bug where it was not possible to provide Database options when creating schemas (<a href="https://github.com/qorelanguage/qore/issues/501">issue 501</a>)
    - <a href="../../modules/Mapper/html/index.html">Mapper</a> module fixes:
      - moved field length checks after all transformations have been applied
      - fixed bugs in the \c "timezone" and \c "input_timezone" options, documented those options
      - fixed a bug where \c "constant" field tags assigned to a value that evaluated to boolean @ref Qore::False "False" were not recognized (<a href="https://github.com/qorelanguage/qore/issues/610">issue 610</a>)
    - <a href="../../modules/SqlUtil/html/index.html">SqlUtil</a> module fixes:
      - fixed a bug with queries using a \a desc argument with the \a orderby query option with multiple sort columns; the \c "desc" string was added only to the last column but should have been added to all columns
      - fixed a bug where foreign key constraints with supporting indexes were not tracked and therefore schema alignment on DBs that automatically create indexes for foreign key constraints would fail
      - fixed a bug where driver-specific objects were not included when dropping a schema
      - fixed a bug in subquery handling where bind-by-value arguments from the subquery were lost
      - fixed a bug in the partition by/over operator where column names as given in the query argument hash were not properly recognized
      - fixed a bug in schema alignment; when aligning a schema and an index supporting a PK constraint is introduced in the new schema, the alignment would fail when a constraint is attempted to be disabled that doesn't exist
      - fixed a bug generating select statements for tables accessed through a synonym when used with join clauses; previously inconsistent schema prefixes could be used which could cause errors parsing the SQL statements generated
      - fixed a bug where the AbstractTable lock was held while executing SQL to determine the upsert strategy to use with UpsertAuto
      - fixed a bug where complex bind values as hashes (such as used by the pgsql and oracle drivers) were rejected by SqlUtil (<a href="https://github.com/qorelanguage/qore/issues/494">issue 494</a>) when updating
      - fixed a bug where wildcard columns in join tables were not working (<a href="https://github.com/qorelanguage/qore/issues/499">issue 499</a>)
      - fixed a bug in \c "op_in()" where invalid SQL was generated with an argument of 0 (<a href="https://github.com/qorelanguage/qore/issues/500">issue 500</a>)
      - fixed bugs in \c cop_seq() and \c cop_seq_currval() (<a href="https://github.com/qorelanguage/qore/issues/624">issue 624</a>)
      - fixed a bug in \c join_inner() where the \a cond argument was ignored (<a href="https://github.com/qorelanguage/qore/issues/645">issue 645</a>)
      - fixed \c "uop_lower()" and \c "uop_upper()" operators to allow nesting (<a href="https://github.com/qorelanguage/qore/issues/657">issue 657</a>)
      - fixed a bug where SqlUtil was generating invalid SQL for some DBs where a wilcard was used with explicit column names (<a href="https://github.com/qorelanguage/qore/issues/708">issue 708</a>)
      - fixed a bug where updating an index without any source constraints caused an invalid exception to be raised (<a href="https://github.com/qorelanguage/qore/issues/768">issue 768</a>)
      - fixed a bug in \c AbstractTable::update() with sequence operators (<a href="https://github.com/qorelanguage/qore/issues/942">issue 942</a>)
    - <a href="../../modules/OracleSqlUtil/html/index.html">OracleSqlUtil</a> module fixes:
      - fixed a bug where column names that are reserved words were not quoted in generated SQL
      - fixed bugs in \c cop_seq() and \c cop_seq_currval() (<a href="https://github.com/qorelanguage/qore/issues/624">issue 624</a>)
    - <a href="../../modules/PgsqlSqlUtil/html/index.html">PgsqlSqlUtil</a> module fixes:
      - fixed a bug in PgsqlTable::tryInsertImpl(); added an explicit \c "begin" call to make the savepoint work with PostgreSQL 9.3+ servers
      - fixed a bug retrieving foreign constraints; columns were not guaranteed to be returned in declaration order
      - fixed a bug handling tablespaces in unique constraints
      - fixed a bug handling \c "time" columns; they were being issued as \c "time6" instead of "time(6)" (<a href="https://github.com/qorelanguage/qore/issues/385">issue 385</a>)
      - fixed support for the following datatypes and aliases: \c "bit", \c "bit varying", \c "char", \c "character", \c "character varying", \c "char varying", \c "oid", \c "varchar"
      - fixed bugs in \c cop_seq() and \c cop_seq_currval() (<a href="https://github.com/qorelanguage/qore/issues/624">issue 624</a>)
    - <a href="../../modules/MysqlSqlUtil/html/index.html">MysqlSqlUtil</a> module fixes:
      - corrected support for the \c varbinary type (<a href="https://github.com/qorelanguage/qore/issues/403">issue 403</a>)
      - corrected support for the \c binary type (<a href="https://github.com/qorelanguage/qore/issues/524">issue 524</a>)
      - \c schema member incorrectly set by @ref Qore::SQL::AbstractDatasource::getUserName() "AbstractDatasource::getUserName()" instead of @ref Qore::SQL::AbstractDatasource::getDBName() "AbstractDatasource::getDBName()" (<a href="https://github.com/qorelanguage/qore/pull/519">issue 519</a>)
    -  <a href="../../modules/WebUtil/html/index.html">WebUtil</a> module fixes:
      - fixed a bug where template programs with @ref Qore::PO_ALLOW_BARE_REFS set did not work
      - fixed a bug serviing index files in \c FileHandler::tryServeRequest() where index files could be incorrectly served with a \c "204 No Content" response (<a href="https://github.com/qorelanguage/qore/issues/616">issue 616</a>)
    - <a href="../../modules/WebSocketHandler/html/index.html">WebSocketHandler</a> module fixes:
      - fixed a bug where the connection object was deleted when the connection closes which could cause excess exceptions in multithreaded server code
      - added the WebSocketConnection::connectionClosed() method to be called when the connection is closed
    - <a href="../../modules/WebSocketClient/html/index.html">WebSocketClient</a> module updates:
      - updated module to version 1.3
      - ignore \c SOCKET-NOT-OPEN errors when closing (server already closed the connection)
    - <a href="../../modules/RestHandler/html/index.html">RestHandler</a> module fixes:
      - fold all possible arguments in the REST request body into the argument hash so that complex REST requests can be made with clear URI strings
      - fixed a bug where an error calling an internal nonexistent method would be reported with an incorrect error message
      - send errors are now reported in the \c AbstractRestStreamRequestHandler object so they can be properly logged (<a href="https://github.com/qorelanguage/qore/issues/734">issue 734</a>)
      - unknown REST class errors with the base class are now reported consistently like all other such errors (<a href="https://github.com/qorelanguage/qore/issues/859">issue 859</a>)
      - fixed an issue where request URI paths with multiple consecutive \c "/" chars were handled incorrectly (<a href="https://github.com/qorelanguage/qore/issues/900">issue 900</a>)
    - <a href="../../modules/Util/html/index.html">Util</a> module fixes:
      - fixed \c normalize_dir_windows() handling of UNC paths (<a href="https://github.com/qorelanguage/qore/issues/813">issue 813</a>)
    - fixed a memory error in error-handling with type errors when parsing user module headers that could cause a crash
    - fixed a memory leak in @ref Qore::Socket::setWarningQueue() "Socket::setWarningQueue()": when a callback argument is used, the argument can be leaked when the @ref Qore::Socket "Socket" is destroyed
    - fixed a bug where the @ref Qore::HTTPClient "HTTPClient" class did not send the X.509 certificate and private key when making a client SSL connection
    - fixed a bug in the @ref Qore::Thread::ThreadPool "ThreadPool" class where an error in shutdown handling could cause a crash in rare conditions when @ref Qore::Thread::ThreadPool "ThreadPool" methods are called while the pool is shutting down
    - fixed a crashing bug initializing some lvalues with type restrictions; affected static class variables at least
    - fixed a bug where a class calling an overridden method in a base class constructor that referred to a member that should have been initialized in the subclass would be executed before the subclass's members were initialized causing the method call to fail
    - fixed a memory leak in classes with multiple inheritance and base classes that are inherited multiple times with member initialization
    - fixed a bug in the @ref include "%include" and @ref append-module-path "%append-module-path" parse directives where relative paths were not calculated from the script's directory but instead were calculated from the current working directory, causing such paths to fail
    - fixed a bug in @ref Qore::get_qore_library_info() that could cause a crash due to treating the \a Build attribute as a string when it was an integer
    - fixed a bug in the @ref divide_equals_operator "divide-equals (/=) operator" where an exception was not thrown when an operand of zero with arbitrary-precision numeric arguments is used
    - fixed a bug where the connection mode would be reset for every connection in the @ref Qore::FtpClient class
    - fixed a bug in the @ref Qore::FtpClient class where connection problems in the data channel when executing certain FTP commands could cause a crash due to missing error checking
    - fixed a bug in Qore's internal strcasestr() function on platforms that do not support this function (ex: Solaris) that could result in a crash
    - fixed a bug in Qore where string data formatted with \c %%n, \c %%N, or \c %%y could be added to another string with a different character encoding without any automatic conversions, therefore resulting in an improperly-encoded string
    - fixed a crash when parsing when parsing function, method, or closure arguments when either of the @ref duplicate-local-vars or @ref duplicate-block-vars warnings are set due to an error handling thread-local variable info in parse initialization
    - fixed a bug where code with mixed coding styles (old and new) could result in invalid parse errors when parsing base class constructor calls to a base class defined in another coding style
    - fixed a bug where an HTTP response with an unknown \c Content-Encoding header would cause a crash
    - fixed a memory error with receiving HTTP chunked data with receive callbacks where the buffer object was reset with reference counts > 1
    - fixed a bug in the @ref Qore::FtpClient "FtpClient" class where socket errors would not cause the connection to be closed automatically and therefore further use of the object required a manual disconnect even though the object supports transparent auto-reconnection
    - fixed a bug where conversions from float to number would introduce inaccuracy in the arbitrary-precision number; ex: <code>737.38.toNumber() -> 737.3799999999999954525264911353588104248</code>
    - fixed a bug where @ref requires "%requires" would fail loading a user module inside a @ref try-module "%try-module" block
    - fixed a bug in @ref Qore::Program::importClass() where the import would fail if a namespace-justified class name was given and any element of the namespace path didn't already exist in the target whereas the same import would succeed if the namespace were omitted in the call
    - fixed bugs in @ref Qore::Program::importClass(), @ref Qore::Program::importFunction(), and @ref Qore::Program::importGlobalVariable() when namespace-justified arguments were given, in this case when namespaces were created in the target, the internal root namespace index was not updated so the imported objects could not be found with namespace-justified references until the root indexes were updated
    - fixed a bug in the @ref requires "%requires" directive where relative paths were not calculated from the script's directory but rather from the current working directory
    - fixed various bugs in path handling on Windows in the following areas:
      - @ref Qore::basename()
      - @ref Qore::get_script_dir()
      - @ref Qore::get_script_path()
      - @ref Qore::get_script_name()
      - @ref Qore::Dir
      - module importing and include file handling
    - fixed a bug in parsing constant value assignment expressions where such expressions could use or instantiate classes with uncommitted changes and therefore a crash could result
    - fixed a bug in user module initialization and destruction where call references were not accepted, contrary to the documentation and design goals
    - fixed a bug in @ref Qore::Socket::acceptSSL() and @ref Qore::Socket::connectSSL() where the timeout argument was not respected for SSL protocol negotation by implementing non-blocking I/O support for the internal SSL calls for upgrading the socket connection
    - fixed a memory leak in exception handling in the @ref Qore::FtpClient::put() method (thanks to nros)
    - fixed a memory error in string handling in the @ref Qore::FtpClient class's FTP response handling code
    - fixed a bug in aligning table data in the sqlutil example program
    - fixed a bug when loading modules by a path argument; if the module is already loaded, then do not throw an exception
    - adjusted the stack guard buffer for x86_64 from 20K -> 32K which solved some rare crashes related to stack exhaustion (ex: make check works consistently now on x86_64 Linux)
    - fixed a bug handling HTTP send callbacks that returned zero-length strings and binary objects which would cause invalid chunked data to be sent violating the HTTP protocol
    - fixed a bug in the @ref Qore::SQL::DatasourcePool::getServerVersion() "DatasourcePool::getServerVersion()" method where the connection to the server was not guaranteed to be in place before the call, in case of connection errors in the pool a crash could result
    - fixed a crash in @ref Qore::FileLineIterator::copy() when no \a eol attribute is set
    - fixed a bug importing invalid user modules with no module declaration
    - fixed bugs in @ref Qore::Socket::accept() and @ref Qore::Socket::acceptSSL() where the SSL configuration was not copied to the new @ref Qore::Socket
    - fixed some object encapsulation violation bugs where access to methods of a privately-inherited class was allowed from a subclass in certain situations
    - fixed inconsistent object encapsulation enforcement with method references; if a reference to a method is created inside the class, then when executed the call inherits the access rights at the time of creation
    - fixed inconsistent thread gating for code data structures in @ref Qore::Program "Program" containers that could have theoretically lead to crashes in @ref Qore::Program "Program" containers that parse code while threads are running
    - fixed a bug in @ref Qore::Program::importFunction() with function names with a namespace path
    - fixed a bug in closure calls when a closure is called from within a closure and referes to closure-bound locally variables in the internal closure call which would previously result in a crash
    - fixed a parse-time memory leak in call reference calls when the callable object is resolved from a class constant
    - fixed a bug in maintaining the conditional compilation status when parsing @ref include "%include" directives and @ref requires "%requires" directives with user modules
    - fixed an obscure bug when a thread terminates in a  @ref Qore::Program "Program" object after the Program container itself has already been deleted where the termination would hang while waiting for the Program's thread count to reach zero while the last thread doing the waiting also held the last thread reference
    - fixed a bug where incompatible class definitions were not verified at parse time which could cause a crash in debug builds and unpredictable behavior in non-debug builds
    - fixed a race condition in finalizing thread-local data in  @ref Qore::Program "Program" objects during Program destruction that could lead to a runtime crash
    - fixed a crash when user modules have recursive dependencies
    - fixed a bug with @ref push-parse-options "%push-parse-options" when used multiple times in the same file; now multiple appearances of this parse directive are ignored
    - fixed a bug initializing static class variables in the parse commit phase where a crash could result due to an error in managing parse commit dependencies
    - fixed @ref Qore::is_writable():
      - on Windows when used with a directory
      - on UNIX to return a value for the current permissions the program is running under
    - fixed a bug in @ref Qore::regex_extract() and in the @ref regex_extract_operator where the result buffer was not resized when it was too small, limiting regular expressions to nine subpatterns; the maximum has been raised to between 90 and 100 before an exception is raised (since the subpattern buffer is allocated on the stack, we need to enforce a limit)
    - fixed a bug with the @ref cast "cast<>() operator where compatible classes were not recognized at runtime that would otherwise be recognized correctly without the cast
    - fixed the return type in @ref Qore::getcwd() to @ref string_or_nothing_type "*string"
    - fixed a bug in the @ref return "return statement" where the runtime return type was used at parse time which did not work when parsing embedded code
    - fixed a bug validating return values in method evaluation that could lead to a qore crash
    - fixed a bug in the @ref requires "%requires" directive when applied to builtin features where code to manage user module dependencies was inappropriately applied
    - fixed a bug nesting 3 levels or more of parse conditionals (@ref ifdef "%ifdef" and @ref ifndef "%ifndef") where the conditional parse state could be lost (and an assertion was made in debug mode)
    - fixed a bug where ==, >, and < operators applied type precedence incorrectly when applying optimizations at parse time in relation to arbitrary-precision numeric values
    - fixed a static memory leak in the parser handling out of line method declarations
    - fixed a bug in handling socket disconnection errors in SSL operations where the SSL helper object was deleted and then used causing a crash
    - fixed a bug where @ref deprecated and @ref return-value-ignored warnings were reported at the incorrect source location
    - fixed a bug in @ref Qore::set_thread_init() where thread initialization did not occur when foreign threads attached to a @ref Qore::Program object with thread initialization set
    - fixed a bug in call references and objects by replacing string references to the containing Program object with weak references which solved a recursive reference / memory leak issue
    - fixed a memory leak when a thread init call reference was used with @ref Qore::Program objects
    - fixed bugs in Qore SSL socket handling when the remote connection is disconnected while performing an SSL upgrade (client or server) that could cause a crash
    - fixed a bug where the sending an invalid HTTP header to the @ref Qore::Socket::sendHTTPResponse() method could cause a crash
    - fixed bugs in @ref Qore::system() "system()":
      - the shell was not being used to execute commands with commands where shell meta-characters were not found with a manual search which caused such commands to fail; additionally \c & (ampersand) characters were not recognized as shell meta-characters
      - fixed problems with signal handling in child processes on UNIXes: @ref Qore::system() "system()" now always performs a \c fork(2), enables all signals, and calls <tt>execl("/bin/sh", "sh", "-c", </tt><i>command</i><tt>, 0)</tt> in the child process (on UNIX systems; on Windows, system(3) is used directly as before)
    - fixed a race condition in the @ref Qore::SQL::DatasourcePool "DatasourcePool" class when opening new datasources after a connection error in the first datasource which could cause a crash.  Now the first datasource is no longer a "special" datasource used for configuration information; configuration information is contained in a separate object which serves as an internal Datasource factory
    - fixed a problem where \c SIGCHLD was blocked by default which caused deadlocks when spawning child processes that in turn waited on grandchild processes - now %Qore no longer blocks \c SIGCHLD on UNIX platforms
    - fixed a bug in BinaryNode::clear() where the internal pointer was freed but not set to 0 leading to a subsequent crash when the object is destroyed; affected HTTPClient chunked reads of binary data when used with a callback
    - fixed a bug where the runtime exception location could be reported in the wrong location
    - fixed a bug where the bzip2 library can request a buffer size that could not be handled by the bzip2 library which is not handled by qore and causes a crash while decompressing certain input
    - fixed a bug handling closure-bound local variables when closures are created in the background operator expression that caused a core dump
    - fixed the precedence of the @ref assignment_operator "assignment operator (=)"; now the precedence of this operator is the same as the other assignment operators (@ref plus_equals_operator "+=", @ref minus_equals_operator "-=", @ref multiply_equals_operator "*=", and @ref divide_equals_operator "/=", etc); this does not break any code, but does align %Qore with other programming languages (such as C, among others) and allows for expressions such as @code{.py} a = b += 2@endcode to be correctly parsed
    - fixed a parse-time bug in the @ref trim "trim operator" where the operator's return type was incorrectly returned as @ref int_type "int" instead of the type of the lvalue
    - fixed a bug initializing object members with a closure that refers to \a self
    - fixed bugs in the documentation and return types of:
      - @ref Qore::ReadOnlyFile::readBinaryFile()
      - @ref Qore::ReadOnlyFile::readTextFile()
    - fixed a bug in @ref Qore::GetOpt::parse(softlist), @ref Qore::GetOpt::parse2(softlist), and @ref Qore::GetOpt::parse3(softlist) where call-by-value and copy-on-write semantics were not enforced and a shared list argument could be modified
    - fixed a bug in zoneinfo file parsing where invalid bands with no UTC offset changes against the previous band could cause invalid date/time values to be displayed by Qore for dates on the invalid transition
    - fixed a bug where imported global variables (@ref Qore::Program::importGlobalVariable()) were added to the pending global variable list and therefore were removed if a parse exception occurred, hwoever the namespace indexes remained, which could lead to unexpected problems at runtime including a crash.  Additionally the pending global variable list was not checked which could lead to a memory leak if the a single global variable name is pending, imported, and then committed to the @ref Qore::Program "Program" object.
    - fixed memory errors managing program feature lists in the CharPtrList class by copying string memory instead of using sometimes temporary values in the list
    - fixed minor bugs with directive parsing, mostly related to error reporting
    - fixed bugs in relative date arithmetic where operands were swapped with the @ref minus_operator "- operator" if the first operand was a @ref relative_dates "relative date/time value", additionally an operation with the @ref minus_operator "- operator" where the first operand is a @ref relative_dates "relative date" and the second operand is a @ref absolute_dates "absolute date" is now calculated using the @ref absolute_dates "absolute date"'s epoch offset (offset in seconds and microseconds from \c 1970-01-01Z), and a @ref relative_dates "relative date/time value" is produced
    - fixed a bug normalizing the result of date arithmetic between hour and minute components of @ref relative_dates "relative date/time value"
    - fixed a bug where time components of absolute date/time values before the UNIX epoch were returned with invalid values
    - fixed a bug where the @ref exec-class "%exec-class" directive did not check for classes with unimplemented abstract variants
    - fixed a bug where the @ref push "push" and @ref unshift "unshift" operators applied to a variable declared as softlist did not use the default value
    - fixed a bug where calls to @ref Qore::HTTPClient::setConnectTimeout() had no effect (<a href="https://github.com/qorelanguage/qore/issues/323">issue 323</a>)
    - fixed several bugs with logical comparison operators and arbitrary-precision numeric values (<a href="https://github.com/qorelanguage/qore/issues/330">issue 330</a>)
    - fixed a bug where @ref Qore::HashListIterator (and therefore @ref <hash>::contextIterator()) would not iterate a simple hash with non-list values once but would instead silently ignore the hash (<a href="https://github.com/qorelanguage/qore/issues/336">issue 336</a>)
    - fixed a bug where a warning was not always issued when square brackets were used on unsuitable types (<a href="https://github.com/qorelanguage/qore/issues/184">issue 184</a>), internally ported the square bracket operator to the C++ QoreOperatorNode hierarchy
    - fixed a bug handling return type information for method and pseudo-method calls; uninitialized memory could be used which could cause a runtime crash (<a href="https://github.com/qorelanguage/qore/issues/364">issue 364</a>)
    - corrected the name of the @ref modulo_operator "modulo operator" (was incorrectly referred to as the "modula" operator earlier: <a href="">issue 389</a>)
    - fixed a bug handling identifiers in parentheses used to dereference hashes or objects; the identifer is not resolved properly whereas previoulsy it was incorrectly interpreted as a string literal (<a href="https://github.com/qorelanguage/qore/issues/416">issue 416</a>)
    - fixed a bug with handling local variables in const initializers (<a href="https://github.com/qorelanguage/qore/issues/421">issue 421</a>)
    - fixed a bug where \c select(2) was called after \c EINTR without reinitializing the descriptor array argument (<a href="https://github.com/qorelanguage/qore/issues/435">issue 435</a>)
    - fixed a crashing bug on all platforms where select(2) was being called with socket descriptor values > \c FD_SETSIZE (<a href="https://github.com/qorelanguage/qore/issues/436">issue 436</a>)
    - fixed inconsistencies @ref reldate_comparisons "comparing relative date/time values" (<a href="https://github.com/qorelanguage/qore/issues/437">issue 437</a>)
    - fixed a bug where @ref on_exit and @ref on_error statements were not being executed if an exception was raised in an earlier-executed @ref on_exit, @ref on_error, or @ref on_success statement (<a href="https://github.com/qorelanguage/qore/issues/380">issue 380</a>)
    - fixed a bug where @ref Qore::HTTPClient::get() and @ref Qore::HTTPClient::post() would try to retrieve a message body even if <tt>Content-Length: 0</tt> was returned (or if no \c Content-Length header was returned at all) which would result in a deadlock until the server would close the connection (<a href="https://github.com/qorelanguage/qore/issues/434">issue 434</a>)
    - fixed a bug where regular expression substitution would go into an infinite loop when used with an empty pattern and the global flag (@ref Qore::RE_Global, <a href="https://github.com/qorelanguage/qore/issues/329">issue 329</a>)
    - fixed a bug with connection handling in the @ref Qore::SQL::SQLStatement "SQLStatement" class; an exception is now thrown if a @ref Qore::SQL::SQLStatement "SQLStatement" object tries to execute its prepared SQL on a connection other than the original connection used to prepare the statement (<a href="https://github.com/qorelanguage/qore/issues/465">issue 465</a>)
    - fixed a bug where @ref Qore::is_executable() would return NOTHING instead of False (as per documentation) when called with non-existent path as it's parameter (<a href="https://github.com/qorelanguage/qore/issues/470">issue 470</a>)
    - fixed precedence of logical and bitwise \ref operators (<a href="https://github.com/qorelanguage/qore/issues/481">issue 481</a>)
    - fixed a bug where nested lists were not parsed correctly in some cases (<a href="https://github.com/qorelanguage/qore/issues/320">issue 320</a>)
    - fixed a bug where the type of catch parameter was ignored (<a href="https://github.com/qorelanguage/qore/issues/28">issue 28</a>)
    - fixed a bug where namespace hierarchies were not indexed during parse time when added to already-committed namespaces which lead to symbol resolution errors for valid code (<a href="https://github.com/qorelanguage/qore/issues/538">issue 538</a>)
    - fixed a bug where a @ref Qore::Socket "Socket" operation attempted in another thread while a callback operation on the same socket was in progress would result in a confusing error message (<a href="https://github.com/qorelanguage/qore/issues/530">issue 530</a>)
    - fixed a bug where local variable declarations in class member initialization expressions caused a crash (<a href="https://github.com/qorelanguage/qore/issues/574">issue 574</a>)
    - fixed a bug where HTTP data in HTTP socket events was modified even though it was shared which caused data consistency problems and crashes in the worst case (<a href="https://github.com/qorelanguage/qore/issues/576">issue 576</a>)
    - fixed a bug where the `+=` operator handled NOTHING values incorrectly (<a href="https://github.com/qorelanguage/qore/issues/582">issue 582</a>)
    - fixed a bug where a non-numeric define specified on the command line could cause a crash (<a href="https://github.com/qorelanguage/qore/issues/583">issue 583</a>)
    - fixed a bug where the @ref Qore::SQL::SQLStatement::describe() method would not grab the transation lock even when statements were implicitly executed (<a href="https://github.com/qorelanguage/qore/issues/591">issue 591</a>)
    - fixed the order of initialization of class members (<a href="https://github.com/qorelanguage/qore/issues/42">issue 42</a>)
    - fixed a bug in @ref Qore::TimeZone::date(string) where the date returned was in the current contextual time zone and not that of the object (<a href="https://github.com/qorelanguage/qore/issues/584">issue 584</a>)
    - fixed a bug parsing windows paths in URLs with @ref Qore::parse_url() (<a href="https://github.com/qorelanguage/qore/issues/618">issue 618</a>)
    - fixed a bug in @ref Qore::TimeZone::constructor(string) on Windows when used with an absolute path (<a href="https://github.com/qorelanguage/qore/issues/626">issue 626</a>)
    - fixed an I/O-handling bug in the @ref Qore::ReadOnlyFile and @ref Qore::File classes where I/O errors in read operations were silently ignored (<a href="https://github.com/qorelanguage/qore/issues/627">issue 627</a>)
    - fixed bugs in @ref Qore::ReadOnlyFile::readTextFile() and @ref Qore::ReadOnlyFile::readBinaryFile() would return @ref nothing instead of an empty object when reading empty files; now empty objects are returned in these cases (<a href="https://github.com/qorelanguage/qore/issues/508">issue 508</a>)
    - fixed a bug in *printf() outputs on Windows with scientific notation with floating-point values (<a href="https://github.com/qorelanguage/qore/issues/631">issue 621</a>)
    - fixed a bug where the precision of numbers during arithmetic operations was not adjusted correctly (<a href="https://github.com/qorelanguage/qore/issues/630">issue 630</a>, <a href="https://github.com/qorelanguage/qore/issues/908">issue 908</a>)
    - fixed a bug where the type of subtraction of two numbers was inferred as NOTHING during parsing (<a href="https://github.com/qorelanguage/qore/issues/636">issue 636</a>)
    - fixed a bug on Windows with @ref Qore::Dir::create() (<a href="https://github.com/qorelanguage/qore/issues/643">issue 643</a>)
    - fixed a bug where CRLF line endings were not handled correctly by the %exec-class parse directive (<a href="https://github.com/qorelanguage/qore/issues/653">issue 653</a>)
    - fixed a bug on Windows where @ref Qore::glob() would return paths beginning with \c "." by default (<a href="https://github.com/qorelanguage/qore/issues/660">issue 660</a>)
    - fixed a bug on Windows where @ref Qore::glob() would fail on \c "\*" or \c "/*" (<a href="https://github.com/qorelanguage/qore/issues/664">issue 664</a>)
    - fixed a bug on Windows where @ref Qore::glob() would not return paths in sorted order by default (<a href="https://github.com/qorelanguage/qore/issues/665">issue 665</a>)
    - fixed a bug on Windows where the @ref Qore::Dir class would incorrectly normalize UNC paths by stripping the leading backslash (<a href="https://github.com/qorelanguage/qore/issues/666">issue 666</a>)
    - fixed a bug where the @ref int_type "int" type restriction would accept any data type at runtime instead of throwing a \c RUNTIME-TYPE-ERROR exception (<a href="https://github.com/qorelanguage/qore/issues/683">issue 683</a>)
    - fixed bugs reporting the current method context with certain @ref Qore::HTTPClient "HTTPClient" methods that would report the @ref Qore::Socket "Socket" class instead (<a href="https://github.com/qorelanguage/qore/issues/689">issue 689</a>)
    - fixed a bug handling aborted HTTP chunked transfers; now any data available for reading on a socket when a chunked transfer is aborted is read instead of having a \c SOCKET-SEND-ERROR thrown when the remote end closes the socket during the transfer (<a href="https://github.com/qorelanguage/qore/issues/691">issue 691</a>)
    - fixed a bug with socket handling where SSL send failures did not cause an exception to be thrown in all cases (<a href="https://github.com/qorelanguage/qore/issues/732">issue 732</a>)
    - fixed a bug on Windows where @ref Qore::glob() returned files matched without the leading path component (<a href="https://github.com/qorelanguage/qore/issues/761">issue 761</a>)
    - fixed a bug with socket connection refused handling on Windows where connections were waiting until the timeout instead of returning an error immediately (<a href="https://github.com/qorelanguage/qore/issues/763">issue 763</a>)
    - fixed a bug where it was not possible to escape an escape character before a \c '$' character in a regular expression substitution target string (<a href="https://github.com/qorelanguage/qore/issues/777">issue 777</a>)
    - fixed a bug where object member references were treated as expressions returning a constant value which could cause a crash when used in an expression used to initialize a constant value at parse time (<a href="https://github.com/qorelanguage/qore/issues/817">issue 817</a>)
    - fixed a bug parsing IPv6 localhost (\c "::") with @ref Qore::parse_url() (<a href="https://github.com/qorelanguage/qore/issues/822">issue 822</a>)
    - fixed a bug in Windows timezone handling caused by erroneous region names (<a href="https://github.com/qorelanguage/qore/issues/824">issue 824</a>)
    - fixed an internal memory-handling bug that caused a crash when cleaning up the qore library on FreeBSD with clang++ and possibly other platforms (<a href="https://github.com/qorelanguage/qore/issues/839">issue 839</a>)
    - fixed a bug where \c CALL-WITH-TYPE-ERROR exceptions were thrown based on the parse options in the caller instead of in the target when calling across a @ref Qore::Program "Program" barrier (<a href="https://github.com/qorelanguage/qore/issues/841">issue 841</a>)
    - fixed a bug where @ref Qore::is_writable() and @ref Qore::is_readable() could return an incorrect value in some cases (<a href="https://github.com/qorelanguage/qore/issues/852">issue 852</a>)
    - fixed a bug where @ref Qore::format_number() would return an invalid string when the number of decimals to be returned was 0 (<a href="https://github.com/qorelanguage/qore/issues/851">issue 851</a>)
    - fixed a bug where the @ref delete "delete" and @ref remove "remove" operators would incorrectly create hash keys when attempting to delete inside complex hash structures with non-existent keys (<a href="https://github.com/qorelanguage/qore/issues/855">issue 855</a>)
    - fixed a bug where duplicate global variable declarations caused a crash (<a href="https://github.com/qorelanguage/qore/issues/891">issue 891</a>)
    - fixed a memory leak in @ref Qore::SQL::DatasourcePool "DatasourcePool" initialization when the minimum connections cannot be established (<a href="https://github.com/qorelanguage/qore/issues/994">issue 994</a>)
    - fixed handling of NaN values in logical operators (<a href="https://github.com/qorelanguage/qore/issues/915">issue 915</a>)
    - fixed sort_descending_stable so that it keeps (instead of reversing) the original order of items that compare equal (<a href="https://github.com/qorelanguage/qore/issues/940">issue 940</a>)
    - fixed a bug in \c copy() method argument parsing; compatible type declarations were not accepted (<a href="https://github.com/qorelanguage/qore/issues/946">issue 946</a>)

    @section qore_0811 Qore 0.8.11

    @par Release Summary
    Minor bugfix release for UNIX, major bugfixes for Windows

    @subsection qore_0811_new_features New Features in Qore
    - added the @ref Qore::AFMap and @ref Qore::AFStrMap constants
    - <a href="../../modules/WebUtil/html/index.html">WebUtil</a> updates:
      - added logic to the default file serving code to determine if the file is a binary or text file from the MIME type
    - @ref Qore::HTTPClient::sendWithSendCallback() "HTTPClient::sendWithSendCallback()" and @ref Qore::HTTPClient::sendWithSendCallback() "HTTPClient::sendWithSendCallback()" updated such that if a response is received while the chunked send operation is still in progress, an error is assumed, the send operation is aborted, and the response header is read immediately

    @subsection qore_0811_bug_fixes Bug Fixes in Qore
    - Windows fixes:
      - fixed TimeZone copying to use the standard name instead of the display name so that the info can be found in the registry
      - <a href="../../modules/Util/html/index.html">Util</a> module fixes:
        - fixed get_random_string() on Windows
        - fixed absolute_path_windows()
      - <a href="../../modules/HttpServer/html/index.html">HttpServer</a> module fixes:
        - when binding a wildcard address with @ref Qore::AF_UNSPEC "AF_UNSPEC" on Windows with HttpServer::addListeners()
          and both IPv6 and IPv4 addresses are returned, bind both addresses since Windows doesn't direct the IPv4 requests to the wildcard-bound IPv6 listener
      - fixed file reading by always opening in binary mode
      - added support for the WSAECONNABORTED socket error
      - replaced Mime::MultiPartMessage::getRandomString() with Util::get_random_string() to make it work on Windows
    - fixed a bug in the DBI layer where calling @ref Qore::SQL::SQLStatement::describe() "SQLStatement::describe()" would crash when called with an older module that did not implement this method
    - other fixes in the <a href="../../modules/Util/html/index.html">Util</a> module (in addition to the Windows-specific fixes above):
      - fixed parse_to_qore_value() with hashes with a comma in the first key name
      - read from /dev/urandom instead of /dev/random since reads from the latter can block for long periods to fill the entropy pool
    - do not start signal thread after a fork() if signal handling is enabled, pthread_create() is not async-signal safe (on FreeBSD at least this reliably causes segfaults)

    @section qore_0810 Qore 0.8.10

    @par Release Summary
    Major release with many many bugfixes and new features such as much improved HTTP and REST support (ex: chunked transfer support + new
    client and server classes for REST support for chunked transfers and data streaming), improved DB support
    (ex: new <a href="../../modules/Schema/html/index.html">Schema</a> module, <a href="../../modules/SqlUtil/html/index.html">SqlUtil</a> improvements),
    and much more.

    @subsection qore_0810_new_features New Features in Qore
    - better HTTP support; support for chunked sends and receives for streaming data over HTTP and other improvements:
      - @ref Qore::HTTPClient::sendWithSendCallback() "HTTPClient::sendWithSendCallback()"
      - @ref Qore::HTTPClient::sendWithRecvCallback() "HTTPClient::sendWithRecvCallback()"
      - @ref Qore::HTTPClient::sendWithCallbacks() "HTTPClient::sendWithCallbacks()"
      - @ref Qore::HTTPClient::setPersistent() "HTTPClient::setPersistent()"
      - @ref Qore::Socket::readHTTPChunkedBodyBinaryWithCallback() "Socket::readHTTPChunkedBodyBinaryWithCallback()"
      - @ref Qore::Socket::readHTTPChunkedBodyWithCallback() "Socket::readHTTPChunkedBodyWithCallback()"
      - @ref Qore::Socket::sendHTTPMessageWithCallback() "Socket::sendHTTPMessageWithCallback()"
      - @ref Qore::Socket::sendHTTPResponseWithCallback() "Socket::sendHTTPResponseWithCallback()"
      - @ref Qore::Socket::pendingHttpChunkedBody() "Socket::pendingHttpChunkedBody()"
    - added a minimum body size threshold for compression to <a href="../../modules/HttpServer/html/index.html">HttpServer</a>
    - <a href="../../modules/RestClient/html/index.html">RestClient</a> module updates:
      - configurable content encoding for send request message bodies is now supported (ie optional compression)
    - new user modules:
      - <a href="../../modules/Schema/html/index.html">Schema</a>: for DB-independent schema management
    - new public C++ socket performance instrumentation API
    - new functions:
      - @ref Qore::close_all_fd()
    - new constants:
      - @ref Qore::Err::ESRCH "ESRCH": search error
    - getModuleHash() and getModuleList() no longer return the \c "filename" key when run in a @ref Qore::Program "Program" context with @ref Qore::PO_NO_EXTERNAL_INFO set
    - <a href="../../modules/SqlUtil/html/index.html">SqlUtil</a> updates:
      - added insert operator support; for example, for inserting with values from sequences
      - added new upsert constant maps
      - added static SqlUtil::AbstractSqlUtilBase::getDatasourceDesc() method
      - added new Table::insertFromSelect*() variants taking Table arguments
      - added SqlUtil::Table::checkExistence() method
      - added support for the \c "forupdate" select option
    - <a href="../../modules/OracleSqlUtil/html/index.html">OracleSqlUtil</a> updates:
      - fixed selects with "limit" but no "offset"
      - convert date/time values to timestamps with microseconds resolution instead of dates with second resolution when dynamically inserting values as strings in SQL (binding by value not affected)
    - <a href="../../modules/CsvUtil/html/index.html">CsvUtil</a> module updates:
      - added the \c "write-headers" option to \c AbstractCsvWriter and subclasses to enable headers to be suppressed
      - added the \c "optimal-quotes" option to \c AbstractCsvWriter and subclasses to enable more efficient csv output (now the default)
    - added @ref Qore::SQL::AbstractDatasource::currentThreadInTransaction() "AbstractDatasource::currentThreadInTransaction()" which is reimplemented as @ref Qore::SQL::Datasource::currentThreadInTransaction() "Datasource::currentThreadInTransaction()" and @ref Qore::SQL::DatasourcePool::currentThreadInTransaction() "DatasourcePool::currentThreadInTransaction()"; the base class method throws an exception when called; it was not added as an abstract method in order to not break existing subclasses of AbstractDatasource
    - enhanced module license support
      - module license strings may now be specified in binary and user modules
      - @ref Qore::getModuleHash() and @ref Qore::getModuleList() now report license information for each module

    @subsection qore_0810_bug_fixes Bug Fixes in Qore
    - fixed an issue with class constant parse initialization where invalid recursive class constant definition parse exceptions could be raised and in some cases also crashes could result
    - <a href="../../modules/SmtpClient/html/index.html">SmtpClient</a> module: fixed missing username and missing password errors
    - fixed a bug where a qore switch statement with no case conditions and only a default label would erroneously never have it's default code executed
    - fixed a reference leak related to exception handling with invalid arguments with @ref Qore::Socket::setWarningQueue() and @ref Qore::HTTPClient::setWarningQueue()
    - fixed several bugs where the parse location could be reported incorrectly for type errors regarding in-object variable references
    - fixed a bug where an error could result with @ref Qore::Thread::Condition::wait() "Condition::wait()" with timeouts > 2147483648ms
    - fixed bugs handling "bigint" and "double precision" column types with schema alignments with the <a href="../../modules/PgsqlSqlUtil/html/index.html">PgsqlSqlUtil</a> module
    - fixed a bug handling parse initialization of constant values requiring run-time evaluation after other parse exceptions have been raised that could cause a parse-time crash
    - fixed a bug where qore could crash on exit with certain openssl versions by calling ERR_remove_state(0) in the main thread's cleanup function
    - fixed a bug where qore could crash on exit due to user module destruction not taking into consideration user module dependencies
    - fixed a bug in schema management in <a href="../../modules/SqlUtil/html/index.html">SqlUtil</a> where excessively verbose column aliases were used that caused errors when automatically updating columns with existing rows and new default values and non-null contraints with PostgreSQL databases
    - fixed a bug where a call reference to an abstract object method returned from an abstract class could be executed even though it must have been instantiated by a concrete subclass
    - fixed a bug where a valid call reference to a private object method was created within the class, then in some cases an object protection exception was raised when the call reference was called outside the class
    - fixed a bug in the <a href="../../modules/RestClient/html/index.html">RestClient</a> module when the yaml binary module is not available
    - fixed programmatic select queries with "limit" but no "offset" in <a href="../../modules/OracleSqlUtil/html/index.html">OracleSqlUtil</a>
    - fixed a bug in @ref Qore::Program::importFunction() where only the committed function list was checked when importing functions with a specific target namespace path
    - fixed a bug in @ref Qore::Program::importClass() where only the committed class list was checked when importing functions with a specific target namespace path
    - fixed a bug when parsing subnamespaces into a parent namespace where the subnamespace already exists (either in the committed list or in the pending list)
    - fixed a memory and reference leak caused by recursive references when closures encapsulating an object's scope are assigned to or accessible from members of the object by making references to the object from within a closure encapsulating the object's state weak references instead of strong references
    - fixed schema information classes when the "string-numbers" driver option is enabled
    - fixed crashing bugs in @ref Qore::get_thread_data() in certain use cases
    - fixed a bug in <a href="../../modules/SqlUtil/html/index.html">SqlUtil</a> where select and row iterator operations could fail with certain select hash arguments without a \c "columns" entry but where column names were otherwise required
    - fixed a bug in HTTP response parsing where case-signficant comparisons where being made with certain critical header values
    - fixed a bug handling thread cancellation with the @ref Qore::Thread::ThreadPool "ThreadPool" class
    - fixed several race conditions and potential deadlocks in @ref Qore::Thread::ThreadPool "ThreadPool" destruction with active threads in the pool

    @section qore_089 Qore 0.8.9

    @par Release Summary
    Major release with many new features and also many bugfixes.

    @subsection qore_089_new_features New Features in Qore
    - <a href="../../modules/CsvUtil/html/index.html">CsvUtil</a> module updates:
      - new classes:
        - \c CsvAbstractIterator: base abstract iterator class for iterating line-based CSV data
        - \c CsvDataIterator: iterator class allowing for CSV string data to be processed line by line on a record basis
        - \c AbstractCsvWriter: a base class for new CSV writer implementations
        - \c CsvFileWriter: CSV file writer class
        - \c CsvStringWriter: CSV in memory writer class
      - implemented support for allowing subclasses of CsvFileIterator to implement support for other custom types
      - no need to set \c "headers" in the constructor if \c "fields" are set; headers are assumed to be the field labels in the same order
    - added the @ref Qore::encode_url() function with <a href="http://tools.ietf.org/html/rfc3986#section-2.1">RFC 3986 section 2.1</a> compliance
    - @ref Qore::decode_url() function updated to decode UTF-8 encoded characters according to <a href="http://tools.ietf.org/html/rfc3986#section-2.1">RFC 3986 section 2.1</a>
    - added get_byte_size() and get_marketing_byte_size() to the <a href="../../modules/Util/html/index.html">Util</a> module
    - the error message now includes the module path used for the search when a module cannot be found in the module path
    - @ref Qore::SQL::DatasourcePool "DatasourcePool" enhancements:
      - new method: @ref Qore::SQL::DatasourcePool::clearWarningCallback() "DatasourcePool::clearWarningCallback()"
      - new method: @ref Qore::SQL::DatasourcePool::setWarningCallback() "DatasourcePool::setWarningCallback()"
      - new method: @ref Qore::SQL::DatasourcePool::getUsageInfo() "DatasourcePool::getUsageInfo()"
      - new method: @ref Qore::SQL::DatasourcePool::setErrorTimeout() "DatasourcePool::setErrorTimeout()"
      - new method: @ref Qore::SQL::DatasourcePool::getErrorTimeout() "DatasourcePool::getErrorTimeout()"
      - new method: @ref Qore::SQL::DatasourcePool::setEventQueue() "DatasourcePool::setEventQueue()"
      - new method: @ref Qore::SQL::DatasourcePool::clearEventQueue() "DatasourcePool::clearEventQueue()"
      - the new methods allow for monitoring @ref Qore::SQL::DatasourcePool "DatasourcePool" objects for pool contention issues (in case the pool needs to be resized), for throwing an exception if a connection is not acquired within the error timeout period (new default: 2 minutes), and for DBI drivers to raise warnings on an event queue that can be monitored in a separate thread
      - additionally connection acquisition statistics are tracked and returned in @ref Qore::SQL::DatasourcePool::getUsageInfo() "DatasourcePool::getUsageInfo()" (total requests, hits, maximum wait time)
    - @ref Qore::SQL::Datasource "Datasource" enhancements:
      - new method: @ref Qore::SQL::Datasource::setEventQueue() "Datasource::setEventQueue()"
      - new method: @ref Qore::SQL::Datasource::clearEventQueue() "Datasource::clearEventQueue()"
      - the new methods allow for DBI drivers to raise warnings on an event queue that can be monitored in a separate thread
    - @ref Qore::Socket "Socket" enhancements:
      - new method: @ref Qore::Socket::setWarningQueue() "Socket::setWarningQueue()"
      - new method: @ref Qore::Socket::clearWarningQueue() "Socket::clearWarningQueue()"
      - new method: @ref Qore::Socket::getUsageInfo() "Socket::getUsageInfo()"
      - new method: @ref Qore::Socket::clearStats() "Socket::clearStats()"
    - @ref Qore::FtpClient "FtpClient" enhancements:
      - new method: @ref Qore::FtpClient::setWarningQueue() "FtpClient::setWarningQueue()"
      - new method: @ref Qore::FtpClient::clearWarningQueue() "FtpClient::clearWarningQueue()"
      - new method: @ref Qore::FtpClient::getUsageInfo() "FtpClient::getUsageInfo()"
      - new method: @ref Qore::FtpClient::clearStats() "FtpClient::clearStats()"
    - <a href="../../modules/SmtpClient/html/index.html">SmtpClient</a> module updates:
      - optimized connection and login code; HELO/EHLO and authorization are performed when connecting only, not before each email
      - added support for socket performance instrumentation and warning events
    - <a href="../../modules/Pop3Client/html/index.html">Pop3Client</a> module updates:
      - added support for socket performance instrumentation and warning events
    - <a href="../../modules/TelnetClient/html/index.html">TelnetClient</a> module updates:
      - added support for socket performance instrumentation and warning events
    - <a href="../../modules/WebSocketClient/html/index.html">WebSocketClient</a> module updates:
      - added support for socket performance instrumentation and warning events
    - <a href="../../modules/RestClient/html/index.html">RestClient</a> module updates:
      - use the new @ref Qore::encode_url() function to encode URL paths to ensure that valid requests are sent when spaces, percent characters, and non-ascii characters are used in the URL path
      - set the character encoding in the \c Content-Type request header when sending strings
      - set the \c Accept header correctly in requests (previously only indicated yaml (\c "text/x-yaml") as an acceptible response encoding)
    - <a href="../../modules/RestHandler/html/index.html">RestHandler</a> module updates:
      - added support for the \c OPTIONS method
      - return a 400 \c "Bad Request" error if an unsupported HTTP method is used in a REST Call
    - added new \c UpsertInsertOnly upsert strategy to <a href="../../modules/SqlUtil/html/index.html">SqlUtil</a>
    - new pseudo-methods:
      - @ref <value>::sizep(): returns @ref Qore::True "True" if the type can return a non-zero size (@ref Qore::True "True" for containers including @ref binary "binary objects" and @ref string "strings", @ref Qore::False "False" for everything else)
      - @ref <string>::getLine(): finds lines in a string buffer
    - <a href="../../modules/Mime/html/index.html">Mime</a> module updates:
      - added mime type for WSDL files (\c "application/wsdl+xml")
      - added mappings for \c "xls" and \c "xlst" extensions to MimeTypeXml
    - added new modules:
      - <a href="../../modules/Mapper/html/index.html">Mapper</a>: data mapping module
      - <a href="../../modules/TableMapper/html/index.html">TableMapper</a>: data mapping module using <a href="../../modules/SqlUtil/html/index.html">SqlUtil</a> and <a href="../../modules/Mapper/html/index.html">Mapper</a> to map to an SQL table target
      - <a href="../../modules/FreetdsSqlUtil/html/index.html">FreetdsSqlUtil</a>: provides back-end support for MS SQL Server and Sybase databases with <a href="../../modules/SqlUtil/html/index.html">SqlUtil</a> using the <a href="https://github.com/qorelanguage/module-sybase">freetds module</a>
    - the @ref include "%include" parse directive now supports environment variable substitution at the beginning of the file path

    @subsection qore_089_bug_fixes Bug Fixes in Qore
    - fixed a crashing bug when HTTP messages with duplicate \c Connection, \c Content-Encoding, \c Transfer-Encoding, \c Location, or \c Content-Type headers is received
    - fixed a bug parsing octal character constants in the lexer when octal digits followed the octal constant (ex: \c "\0441" where the \c "1" would cause an error)
    - allow escaping "$" character in regular expression substitution target strings, previously it was impossible to output a literal "$" + a digit, since this would be interpreted as a numbered input pattern expression
    - fixed a bug in the @ref Qore::HTTPClient::getURL() "HTTPClient::getURL()" and @ref Qore::HTTPClient::getProxyURL() "HTTPClient::getProxyURL()" methods where the URL's path was not given with a leading "/" character
    - <a href="../../modules/CsvUtil/html/index.html">CsvUtil</a> module fixes:
      - fixed \c "date" field handling with empty input (now maps to 1970-01-01)
      - fixed CsvDataIterator::next() when header_lines > 0 and working with empty input data
    - added support for compiling on OSX Mavericks
    - fixed an infinitely recursive call in Table::del() in <a href="../../modules/SqlUtil/html/index.html">SqlUtil</a>
    - fixed a bug in v*printf() where \c '%%' was not handled correctly in all cases
    - fixed bugs in @ref Qore::microseconds() "microseconds" and @ref Qore::milliseconds() "milliseconds()" with large arguments
    - fixed a bug where a call to a call reference to a static method across a program boundary with local variables as arguments would cause a crash due to improper setting of the program context before the arguments are evaluated
    - fixed a bug in @ref Qore::SQL::Datasource::copy() "Datasource::copy()" method where implicitly-set options were not carried over into the new object
    - fixed a bug in the @ref Qore::SQL::DatasourcePool "DatasourcePool" class where implicitly-opened connections would not be guaranteed to have the same server time zone setting as the initial connections (for example, could cause problems with server timezone settings if running in a program context with a different local time zone attribute)
    - fixed bugs in <a href="../../modules/SqlUtil/html/index.html">SqlUtil</a> generating "create table" and "align table" SQL with DBs where unique indexes automatically create unique constraints (ex: MySQL)
    - fixed a bug in lchown() where chown() was used interally instead of lchown()
    - fixed a bug in <a href="../../modules/PgsqlSqlUtil/html/index.html">PgsqlSqlUtil</a> retrieving sequence values with Database::getNextSequenceValue()
    - fixed an off-by-one memory bug in @ref Qore::date(string, string) parsing a 4-digit date mask
    - fixed memory leaks in class member and class static variable management
    - fixed memory leaks when an entire class has to be rolled back due to parse errors and the class has pending static variables
    - fixed memory leaks in constant handling with values containing call references
    - fixed a memory leak in constant destruction with parse rollbacks when the constant value was NULL
    - fixed an error in the rounding heuristic for arbitrary-precision numeric values that could produce invalid results (ex: 34.9n * 100 = 34902n)
    - enforce @ref Qore::PO_NO_FILESYSTEM "PO_NO_FILESYSTEM" with the @ref include "%include" directive
    - fixed a bug managing object private data in complex inheritance cases where the same class may be inherited with virtual private data and also real private data
    - fixed a bug in socket timeout handling with select() errors
    - fixed a memory leak in handling abstract methods when multiple abstract methods with the same name but different signatures were declared in a class

    @section qore_088 Qore 0.8.8

    @par Release Summary
    Major new features and bug fixes with a particular focus on enhanced HTTP capabilities and enhanced database processing

    @subsection qore_088_compatibility Changes That Can Affect Backwards-Compatibility
    - Fixed method resolution order; it's now possible to call pseudo-methods directly on classes that implement @ref methodGate_methods "methodGate() methods"
    - Added the following abstract methods to @ref Qore::SQL::AbstractDatasource "AbstractDatasource":
      - @ref Qore::SQL::AbstractDatasource::getConfigHash() "AbstractDatasource::getConfigHash()"
      - @ref Qore::SQL::AbstractDatasource::getConfigString() "AbstractDatasource::getConfigString()"
    - "hard" string comparisons now perform encoding conversions if necessary (however as usual different data types cause the comparison to fail)

    @subsection qore_088_new_features New Features in Qore
    - new @ref user_modules "user modules" delivered with %Qore:
      - <a href="../../modules/RestClient/html/index.html">RestClient</a>: Provides a simple API for communicating with HTTP servers implementing <a href="http://en.wikipedia.org/wiki/Representational_state_transfer">REST</a> services
      - <a href="../../modules/RestHandler/html/index.html">RestHandler</a>: Provides an easy to use interface to the Qore <a href="../../modules/HttpServer/html/index.html">HttpServer</a> module for implementing server-side <a href="http://en.wikipedia.org/wiki/Representational_state_transfer">REST</a> services
      - <a href="../../modules/SqlUtil/html/index.html">SqlUtil</a>: Provides a high-level DB-independent API for working with database objects
        - <a href="../../modules/MysqlSqlUtil/html/index.html">MysqlSqlUtil</a>: Provides a high-level DB-independent API for working with MySQL database objects; loaded automatically by the <a href="../../modules/SqlUtil/html/index.html">SqlUtil</a> module when working with MySQL databases
        - <a href="../../modules/OracleSqlUtil/html/index.html">OracleSqlUtil</a>: Provides a high-level DB-independent API for working with Oracle database objects; loaded automatically by the <a href="../../modules/SqlUtil/html/index.html">SqlUtil</a> module when working with Oracle databases
        - <a href="../../modules/PgsqlSqlUtil/html/index.html">PgsqlSqlUtil</a>: Provides a high-level DB-independent API for working with PostgreSQL database objects; loaded automatically by the <a href="../../modules/SqlUtil/html/index.html">SqlUtil</a> module when working with PostgreSQL databases
      - <a href="../../modules/Util/html/index.html">Util</a>: Provides a some miscellaneous generally useful routines
      - <a href="../../modules/WebSocketClient/html/index.html">WebSocketClient</a>: Provides a client API for connecting to WebSocket servers
      - <a href="../../modules/WebSocketHandler/html/index.html">WebSocketHandler</a>: Provides an interface to the Qore <a href="../../modules/HttpServer/html/index.html">HttpServer</a> module for implementing server-side WebSocket services
      - <a href="../../modules/WebSocketUtil/html/index.html">WebSocketUtil</a>: Provides common client and server code for implementing WebSocket protocol services in %Qore
      - <a href="../../modules/WebUtil/html/index.html">WebUtil</a>: Provides server support for implementing complex web services including serving resources with mixed text and %Qore code that are automatically rendered on demand
    - improvements in existing @ref user_modules "user modules":
      - much improved <a href="../../modules/HttpServer/html/index.html">HttpServer</a> module, better performance, much better RFC compliance, more flexibility
      - new CSV generation class in <a href="../../modules/CsvUtil/html/index.html">CsvUtil</a>
      - much better message serialization and email attachment handling in the <a href="../../modules/SmtpClient/html/index.html">SmtpClient</a> and <a href="../../modules/MailMessage/html/index.html">MailMessage</a> modules
    - there is a new @ref Qore::Thread::ThreadPool "ThreadPool" class for implementing thread pools that automatically upscale and downscale within user-defined limits depending on the load placed on them
    - it's possible to inherit concrete versions of abstract method variants from a parent class that does not define the abstract method, meaning that concrete variants of an abstract method do not have to be implemented in a direct subclass of the class declaring the abstract method\n
      this makes using abstract base classes much easier in complex hierarchies using multiple inheritance; now common code can be separated into a single class and inherited by child classes sharing the common implementation
    - major @ref Qore::Socket "Socket" read performance increase by implementing internal read buffering (up to 10x faster socket read performance for certain operations, particularly with HTTP methods)
    - improved Unicode / UTF-8 support
      - <string>::lwr(), <string>::upr(), @ref Qore::tolower(string), and @ref Qore::toupper(string) now operate on a very wide range of non-ASCII characters, including Latin, Cyrillic, Greek, Armenian, Georgian, etc characters whereas they were previously limited to working on ASCII characters
      - <string>::unaccent() was added which removes accents from strings using a Unicode lookup map from a very wide range of accented Unicode characters to unaccented characters
    - new @ref Qore::SQL::Datasource "Datasource" and @ref Qore::SQL::DatasourcePool "DatasourcePool" methods:
      - Qore::SQL::Datasource::getConfigHash()
      - Qore::SQL::Datasource::getConfigString()
      - Qore::SQL::DatasourcePool::getConfigHash()
      - Qore::SQL::DatasourcePool::getConfigString()
      - Qore::SQL::DatasourcePool::copy()
    - @ref Qore::HTTPClient "HTTPClient" changes:
      - the @ref Qore::HTTPClient "HTTPClient" class is now a subclass of @ref Qore::Socket "Socket", so all @ref Qore::Socket "Socket" methods can be called on  @ref Qore::HTTPClient "HTTPClient" objects, making it easier to implement protocols based on HTTP
      - Qore::HTTPClient::getDefaultPath(): added
      - Qore::HTTPClient::setDefaultPath(): added
      - Qore::HTTPClient::getURL(): changed: now returns @ref nothing if no URL is set instead of an invalid URL
    - new functions:
      - call_pseudo_args()
      - @ref Qore::substr(binary, softint) "substr(binary, softint)"
      - @ref Qore::substr(binary, softint, softint) "substr(binary, softint, softint)"
    - new pseudo methods:
      - <binary>::substr(softint)
      - <binary>::substr(softint, softint)
      - <binary>::toBase64()
      - <binary>::toHex()
      - <binary>::toString()
      - <date>::getEpochSeconds()
      - <date>::getEpochSecondsLocalTime()
      - <date>::info()
      - <float>::abs()
      - <hash>::compareKeys(hash)
      - <int>::abs()
      - <int>::encodeLsb(int)
      - <int>::encodeMsb(int)
      - <int>::toUnicode()
      - <number>::abs()
      - <object>::hasCallableMethod()
      - <object>::hasCallableNormalMethod()
      - <object>::hasCallableStaticMethod()
      - <list>::rangeIterator()
      - <nothing>::rangeIterator()
      - <string>::comparePartial()
      - <string>::getUnicode()
      - <string>::equalPartial()
      - <string>::equalPartialPath()
      - <string>::toBase64()
      - <string>::toHex()
      - <string>::unaccent()
      - <value>::toNumber()
    - other new methods and method changes:
      - added new static methods in the @ref Qore::ReadOnlyFile "ReadOnlyFile" class making it easier to read entire files in one call:
        - @ref Qore::ReadOnlyFile::readTextFile()
        - @ref Qore::ReadOnlyFile::readBinaryFile()
      - changes to catch usage errors with the @ref Qore::Thread::Counter "Counter" class:
        - Qore::Thread::Counter::constructor() will throw an exception if called with an argument < 0
        - Qore::Thread::Counter::dec() will now throw an exception if called when the Counter is already at 0
      - Qore::Thread::Queue::empty(): new method
      - Qore::Socket::listen(): now has a new \a backlog parameter; the default backlog queue size was changed from 5 to 20
      - Qore::Socket::getPeerInfo() and Qore::Socket::getSocketInfo(): now takes an optional argument to avoid name lookups
      - Qore::Socket::readHTTPHeaderString(): new method
      - Qore::Dir: all list*() methods now take an optional parameter to return a list of file status value hashes plus \c "name" and optionally \c "link" keys for symbolic links; additionally symbolic links are now followed and files and directories are differentiated based on their targets when processing symbolic links
    - function changes
      - added optional \a start and \a end parameters to the @ref Qore::replace "replace()" function
    - all @ref data_type_declarations "data type declarations" that optionally accept @ref nothing also now accept @ref null and map @ref null to @ref nothing; this makes direct assignments from values derived from SQL queries much easier
    - added an optional reference to an integer to the @ref Qore::backquote() function to return the return code of the program executed
    - @ref implicit_index "implicit index" references now work in the @ref map "map" and @ref select "select" operators with lists and iterators
    - the @ref regex_extract_operator now accepts an optional \c g specifier to extract all occurrences of the pattern(s) in a string; also @ref Qore::regex_extract "regex_extract()" and <string>::regexExtract(string, int) now accept @ref Qore::RE_Global to extract all occurrences of the pattern(s) in a string
    - the @ref splice "splice" and @ref extract "extract" operators were extended to work on @ref binary "binary objects" as well as lists and strings
    - printing out binary values with the \c "%y" @ref string_formatting "format specifier" now produces YAML-like output for the binary value
    - added path name to error messages in @ref Qore::Dir "Dir" class exception strings

    @subsection qore_088_bug_fixes Bug Fixes in Qore
    - fixed a bug where the ?: operator could thrown spurious exceptions when parsing because it would return the type of the initial boolean expression as the return type of the operator
    - fixed a bug where classes with unimplemented inherited abstract variants would sometimes cause runtime exceptions to be thrown when instantiated but should have instead been caught at parse time
    - fixed a parser bug where out-of-line class method definitions could not be defined in a namespace block
    - fixed a bug parsing arguments in parse_uri_query() in the <a href="../../modules/HttpServer/html/index.html">HttpServer</a> module
    - fixed several bugs where parse exceptions could show the wrong source location:
      - with type errors in function calls
      - when resolving global variables
      - in base class constructor arguments
      - for empty blocks with a missing return statement
      - when validating types used with the return statement (also associated warnings)
      - in methods calls
      - in hash value expressions
      - with redeclaring local variable return types
      - in local variable object instantiations
    - really fixed the bug thought to be fixed in 0.8.7 "where SSL errors would cause the affected thread to go into a infinite loop using 100% CPU" - this turned out to be easily reproducible on all platforms; when the SSL connection was shut down cleanly by the remote end before a response message was returned, an infinite loop would result
    - fixed a bug where it was impossible to output a single '\' character in regex substitution expressions; '\' was taken as an escape character, and '\\\' was output literally, now '\\\' is output as '\'
    - fixed a bug where a parse-time crash would occur when calling the copy() method for a class that does not implement an explicit copy() method
    - fixed a bug where arguments passed to a copy method were ignored; now an exception is thrown
    - fixed a bug where public members and static variables of privately-inherited classes were incorrectly treated as public attributes of the child class
    - fixed a bug where slices could be made of objects from outside the class including private members
    - fixed a bug where @ref Qore::SQL::SQLStatement::memberGate() "memberGate() methods" were not being respected when taking a slice of an object
    - fixed bugs in the integer Socket::recv*() methods where a \c SOCKET-CLOSED exception was not thrown when the remote end closed the connection
    - fixed a bug related to out-of-order parse initialization for functions and methods which resulted in the wrong return type being returned for a method with more than 1 variant where the variant could not be matched at parse time
    - fixed a bug where a non-variable-reference member of an "our" variable declaration list would cause a crash due to passing the incorrect argument in sprintf()
    - fixed sandboxing / protection errors with inherited code; subclasses inheriting code from a parent class with different parse options would cause the child parse options to be used when running the parent class code which caused errors; now parse options are enforced properly on the block level
    - fixed the @ref Qore::RangeIterator "RangeIterator" class; it was still abstract due to a missing @ref Qore::RangeIterator::valid() method
    - fixed a bug where the wrong error was being returned after a connection reset (remote connection close) in sockets with integer recv*() methods which could in some cases lead to an infinite loop
    - fixed a bug where private members of a common base class were not accessible by objects of subclasses sharing the common base class
    - fixed many bugs in <a href="../../modules/CsvUtil/html/index.html">CsvUtil</a> and updated the module version to 1.1
    - initialize static openssl crypto locks for multi-threaded openssl library access; without this crashes can result (for example in error queue management)
    - fixed a bug where Qore::HTTPClient::getURL() returned an invalid URL when no URL was set; now it returns @ref nothing in this case
    - fixed a bug managing feature/module lists in inherited @ref Qore::Program "Program" objects; user modules were listed in the child @ref Qore::Program "Program" object even though user module code is not imported in child @ref Qore::Program "Program" objects
    - fixed a bug where an invalid guard condition in critical lvalue storage code can cause unreferenced data to be returned while in a lock which can cause a crash in a multithreaded program
    - fixed a bug where references were not being written to the output variable if an exception was active when the code block exited
    - fixed a bug setting the precision for arbitrary-precision numbers with large exponents (like "1e100n")
    - implemented more strict adherence to <a href="http://tools.ietf.org/html/rfc2616">RFC 2616</a> (HTTP 1.1) regarding message-body handling in requests and response message generation and parsing
    - fixed a bug with @ref Qore::Thread::Condition::wait() "Condition::wait()" on Darwin with negative timeout values where a short timeout was used instead of an indefinite wait
    - fixed bugs in the <a href="../../modules/SmtpClient/html/index.html">SmtpClient</a> and <a href="../../modules/MailMessage/html/index.html">MailMessage</a> modules where mail messages were being serialized incorrectly if there were no attachments (there was no possibility to set the content transfer encoding) and also where it was not possible to set the content-type for the message body when it was sent as a part of a multipart message
    - fixed bugs handling arguments declared as type @ref reference_or_nothing_type "*reference" (reference or nothing)
    - fixed bugs in executing code accross @ref Qore::Program "Program" object barriers with reference arguments
    - fixed a bug with the switch statement where character encoding differences would cause strings to mismatch even if they were otherwise identical; now hard comparisons with strings allow for implicit automatic temporary character encoding conversions for the comparison
    - fixed a bug where qore failed to set the time zone region correctly when set from /etc/localtime and this file is a relative symlink rather than absolute
    - fixed a bug where substr() and <string>::substr() were returning @ref nothing if the arguments could not be satisifed contrary to the documentation and the declared return type, now an empty string is returned in those cases
    - fixed bugs rounding number values between 10 and -10 (non-inclusive) for display, fixed bugs rounding number value regarding digits after the decimal point for display with @ref Qore::NF_Scientific
    - fixed a bug in the @ref Qore::Dir class where it was not possible to chdir to the root directory \c "/"
    - fixed a bug where recursive references were allowed and memory leaks would occur due to recursive references; these are now caught at runtime and a \c REFERENCE-ERROR exception is thrown
    - fixed a configure bug with bison >= 3
    - fixed a bug in the <a href="../../modules/HttpServer/html/index.html">HttpServer</a> module when automatically uncompressing supported content-encodings to set the resulting string's character encoding correctly
    - fixed a bug in the @ref instanceof "instanceof" operator when working with objects and classes created from different source @ref Qore::Program "Program" objects
    - fixed a bug in *printf() formatting with floating-point and number values where no digits were displayed right of the decimal point unless a specific number of digits was specified in the format string
    - fixed the return type of <bool>::typeCode(); was returning a boolean instead of @ref Qore::NT_BOOLEAN
    - fixed a bug there @ref null was evaluated as @ref Qore::True "True" in a boolean context rather than @ref Qore::False "False"
    - fixed a bug where @ref Qore::Socket::recvBinary() would ignore the first data read
    - fixed starting listeners on UNIX domain sockets on Soalris in the <a href="../../modules/HttpServer/html/index.html">HttpServer</a> module
    - fixed a bug where number("") was being converted to \@NaN\@n
    - fixed return type of @ref Qore::HTTPClient::getConnectionPath() "HTTPClient::getConnectionPath()"
    - fixed several bugs with logical comparison operators and arbitrary-precision numeric values where arbitrary-precision numeric values were not being prioritized as numeric values and also in some cases were being first converted to doubles and then operated on
    - fixed a bug in the socket code where the socket close condition was not flagged with SSL connections when writes failed due to the remote end closing the connection; an error would only be raised on the following socket operation
    - fixed a mismatched delete/malloc error with time zone initialization and the localtime file

    @section qore_087 Qore 0.8.7

    @par Release Summary
    Code embedding improvements

    @subsection qore_087_compatibility Changes That Can Affect Backwards-Compatibility
    @par Fixes for Code Inheritance in Program Objects
    The following changes are meant to sanitize code inheritance in child @ref Qore::Program "Program" objects to fix long-standing design bugs in code encapsulation by addressing the lack of fine-grained control over symbol visibility in inherited code.
    - @ref mod_public "public": The @ref mod_public "public" keyword's usage in modules has now been expanded
      to provide the same functionality generically in @ref Qore::Program "Program" objects; if @ref qore_classes "classes",
      @ref constants "constants", @ref qore_namespaces "namespaces", @ref qore_functions "functions", or
      @ref global_variables "global variables" are defined with the @ref mod_public "public" keyword, then these symbols will
      be inherited into child @ref Qore::Program "Program" objects as long as no @ref parse_options "parse options" prohibit
      it.\n\n
      This change was made to give programmers complete control over which symbols are inherited in child
      @ref Qore::Program "Program" objects, whereas because prior to this change, the control was very course.\n\n
    - the default behavior of %Qore regarding inherting global variables and functions with user variants was changed to be
      consistent with namespaces, classes, and constants; that is; public symbols are inherited by default.\n\n
      The following constants were renamed:
      - <tt>PO_INHERIT_USER_FUNC_VARIANTS</tt> is now: @ref Qore::PO_NO_INHERIT_USER_FUNC_VARIANTS "PO_NO_INHERIT_USER_FUNC_VARIANTS"
      - <tt>PO_INHERIT_GLOBAL_VARS</tt> is now: @ref Qore::PO_NO_INHERIT_GLOBAL_VARS "PO_NO_INHERIT_GLOBAL_VARS"\n\n
      This change was made to fix a long-standing design problem with symbol inheritance and make the implementation consistent.\n\n
    - builtin symbols are no longer inherited from user modules; only independent user symbols; the main change is that if a user
      module adds new user methods to a builtin class or new user variants to a builtin function, these changes are no longer imported
      into target @ref Qore::Program "Program" objects.

    @par File Method Changes
    The following methods were updated to throw exceptions on all errors rather than a return code for I/O errors in order to avoid hard to debug conditions due to ignoring I/O errors by forgetting to check the return value on the following methods:
    - Qore::File::f_printf()
    - Qore::File::f_vprintf()
    - Qore::File::print()
    - Qore::File::printf()
    - Qore::File::vprintf()
    - Qore::File::write()
    - Qore::File::writei1()
    - Qore::File::writei2()
    - Qore::File::writei4()
    - Qore::File::writei8()
    - Qore::File::writei2LSB()
    - Qore::File::writei4LSB()
    - Qore::File::writei8LSB()
    .
    Note that the above changes will hopefully only minimally impact backwards-compatibilty since the change is in error handling, and additionally each of the above methods could also throw an exception if called when the object was not open.

    @subsection qore_087_new_features New Features in Qore
    - new methods offering code encapsulation enhancements
      - @ref Qore::Program::loadModule() "Program::loadModule()": allows modules to be loaded in a @ref Qore::Program "Program" object directly
      - @ref Qore::Program::importClass() "Program::importClass()": allows classes to be individually imported in @ref Qore::Program "Program" objects
    - new pseudo-methods in @ref Qore::zzz8nothingzzz9 to allow for @ref Qore::zzz8hashzzz9 pseudo-methods to be safely used with @ref nothing
      - <nothing>::firstKey()
      - <nothing>::firstValue()
      - <nothing>::hasKey()
      - <nothing>::hasKeyValue()
      - <nothing>::keys()
      - <nothing>::lastKey()
      - <nothing>::lastValue()
      - <nothing>::values()
    - other new pseudo-methods:
     - <date>::durationSeconds()
     - <date>::durationMilliseconds()
     - <date>::durationMicroseconds()
    - removed most restrictions on embedded logic in user modules; user module @ref Qore::Program "Program" objects are subject to the
      same restrictions as the parent @ref Qore::Program "Program" object (if any)
    - added the get_parse_options() function so that parse options in the current @ref Qore::Program "Program" can be determined at
      runtime
    - added the get_ex_pos() function to help with formatting exception locations where the \c source and \c offset information is present
    - new methods and method variants:
      - @ref Qore::HTTPClient::getPeerInfo()
      - @ref Qore::HTTPClient::getSocketInfo()
      - @ref Qore::File::getTerminalAttributes()
      - @ref Qore::SQL::Datasource::transactionTid()
      - @ref Qore::SQL::Datasource::currentThreadInTransaction()
      - @ref Qore::SQL::DatasourcePool::currentThreadInTransaction()
    - new location tags \c "source" and \c "offset" added for parse and runtime exceptions to allow for error-reporting to display information about files where sections of a source file are parsed; this allows both the label and line offset in the label and the file name and absolute file line position to be reported in exception information
      - new parameters added to the following methods and function to accommodate the new location information:
        - @ref Qore::Program::parse() "Program::parse()"
        - @ref Qore::Program::parsePending() "Program::parsePending()"
        - @ref Qore::parse() "parse()"
      - see @ref Qore::ExceptionInfo "Exception Hash" and @ref Qore::CallStackInfo "Call Stacks" for new keys in exception and call stack information hashes
    - <date>::format() now accepts \c "us" for microseconds (see @ref date_formatting)
    - <a href="../../modules/SmtpClient/html/index.html">SmtpClient</a> module improvements:
      - added automatic recognition and support of the \c "STARTTLS" command when connecting to an ESMTP server; this way
        the class will automatically upgrade the connection to a secure TLS/SSL connection if the server supports it
      - added support for SMTP server schemes in the URL in the constructor (ex: \c "esmtptls://user@password:smtp.example.com")
      - added support for the deprecated (but still in use) \c "smtps" scheme with a default port of 465
      - when throwing an exception when a Message cannot be sent because it is incomplete, the reason for the error is also included
        in the exception (previously the exception message was generic making problems with the Message object harder to debug)
    - C++ API Enhancements
      - added C++ APIs to allow for %Qore @ref Qore::File "File" and @ref Qore::Thread::Queue "Queue" object arguments to be used by modules
      - added C++ APIs for controlling openssl initialization and cleanup by the qore library
      - extended qpp to allow for parsing relative dates in qpp code for assignments/default argument values
      - made it possible to call the C++ function QoreFunction::findVariant() from threads where there is no current QoreProgram object
        (such as from a thread created by foreign code)
      - added APIs to allow foreign threads to be registered/deregistered as %Qore threads (for example, to allow %Qore code to be called
        in a callback in a foreign thread created by a library linked with a %Qore binary module)
      - added APIs to allow for TID reservations to allow (for example) for a callback that is executed in the same foreign thread to always have the same TID
      - the old Datasource::execRaw() function with the \a args parameter was deprecated since args was ignored anyway, a new Datasource::execRaw() function was added that has no args parammeter

    @subsection qore_087_bug_fixes Bug Fixes in Qore
    - fixed a runtime class matching bug when identical user classes were created in different @ref Qore::Program "Program" objects,
      the match could fail at runtime because the wrong APIs were being used
    - fixed a crashing bug in the @ref map "map" operator with a select expression when used with an
      @ref Qore::AbstractIterator "AbstractIterator" object for the list operand
    - fixed a bug where the generation of internal strings for abstract method signatures tries to resolve class names that
      are declared out of order, which incorrectly resulted in a parse exception; the fix is to use the class name in the
      signature before class resolution; the class is resolved in the second stage of parsing (symbol resolution) anyway, if it
      can't be resolved then the changes to the @ref Qore::Program "Program" are rolled back anyway
    - a potential deadlock was fixed when calling @ref Qore::exit() "exit()" while background threads were running; it was
      possible for a thread to be canceled while holding a @ref Qore::Thread::Mutex "Mutex" (for example) and then for another
      thread to deadlock trying to acquire the @ref Qore::Thread::Mutex "Mutex" and therefore for the process to deadlock because
      pthread_mutex_lock() is not a cancellation point. The solution was to cancel all threads first, then wait half a second, then call exit()
    - fixed a bug where global variables were being evaluated with strict mathematical boolean evaluation even when @ref perl-bool-eval
      "%perl-bool-eval" was enabled (which is the default)
    - fixed bug in @ref Qore::parseBase64String() and @ref Qore::parseBase64StringToString() when called with an empty string argument; in this case uninitialized memory was returned
    - fixed runtime dynamic memory leaks in the @ref select and @ref map operators when used with iterators
    - do thread-specific cleanup in the main thread when cleaning up/shutting down the qore library
    - added additional openssl cleanup code for thread-local data and when cleaning up the qore library
    - fixed a bug matching function/method variants at runtime
    - fixed a race condition deleting global dynamic handlers in the <a href="../../modules/HttpServer/html/index.html">HttpServer</a> module
    - fixed a bug where declaring an abstract method with parameters and then declaring a concrete reimplementation of the method in a child class with no parameters caused a parse-time crash
    - fixed a bug where trying to dynamically call a function that does not exist results in a deadlock due to an error where a mutex is not unlocked
    - fixed a bug in the @ref Qore::Socket::sendHTTPMessage() and @ref Qore::Socket::sendHTTPResponse() methods regarding the timeout parameter
    - fixed a bug in an socket SSL error message where the method name was printed from non-string memory (used wrong ptr for the <tt>%%s</tt> format argument)
    - fixed some major crashing bugs related to reference handling; a global variable assigned a reference to a reference to a local variable would cause a crash
    - @ref reference_type and @ref reference_or_nothing_type type fixes: an error in @ref reference_type type handling allowed non-reference values to be passed to builtin code expecing references which caused a crash; the @ref reference_type and @ref reference_or_nothing_type types would accept any value type
    - attempted to fix a non-reproducible bug seen on rhel5 in the @ref Qore::Socket "Socket class" where SSL errors would cause the affected thread to go into a infinite loop using 100% CPU

    @section qore_0862 Qore 0.8.6.2

    @par Release Summary
    Iterator improvements and design fixes

    @subsection qore_0862_compatibility Changes That Can Affect Backwards-Compatibility
    @par Fixes for Iterator Class Design Bugs
    Iterators, particular regarding the @ref map "map" and @ref select "select" operators, were implemented in a confusing and inconsistent way; even the %qore documentation was incorrect, and examples were given incorrectly.  The following changes will break functionality using the badly-implemented behavior of iterators before, but since the fix comes fairly soon after the introduction, hopefully this change will not cause too many problems with existing code.   All users polled about the iterator changes in this release saw them as positive and desired changes to the language.
    - the @ref map "map" and @ref select "select" operators' behavior was changed when used with an @ref Qore::AbstractIterator "AbstractIterator" object for the list operand; now the implied argument is the result of @ref Qore::AbstractIterator::getValue() "AbstractIterator::getValue()" instead of the iterator object itself.  This addresses a confusing design choice in the original iterator integration with the @ref map "map" and @ref select "select" operators
    - the second boolean argument was removed from the @ref Qore::HashIterator::constructor(hash) "HashIterator::constructor(hash)" and @ref Qore::HashReverseIterator::constructor(hash) "HashReverseIterator::constructor(hash)" methods; use the new  @ref Qore::HashPairIterator "HashPairIterator" and @ref Qore::ObjectPairIterator "ObjectPairIterator" classes instead (<hash>::pairIterator() and <object>::pairIterator())
    - the single boolean argument was removed from <hash>::iterator() and <object>::iterator(); use <hash>::pairIterator() and <object>::pairIterator() instead to get the old behavior

    @subsection qore_0862_changes Changes in Qore
    - new iterator classes:
      - @ref Qore::HashKeyIterator "HashKeyIterator"
      - @ref Qore::HashKeyReverseIterator "HashKeyReverseIterator"
      - @ref Qore::HashPairIterator "HashPairIterator"
      - @ref Qore::HashPairReverseIterator "HashPairReverseIterator"
      - @ref Qore::ObjectKeyIterator "ObjectKeyIterator"
      - @ref Qore::ObjectKeyReverseIterator "ObjectKeyReverseIterator"
      - @ref Qore::ObjectPairIterator "ObjectPairIterator"
      - @ref Qore::ObjectPairReverseIterator "ObjectPairReverseIterator"
    - new pseudo-methods:
      - <hash>::keyIterator()
      - <hash>::pairIterator()
      - <hash>::contextIterator()
      - <object>::keyIterator()
      - <object>::pairIterator()
      - <nothing>::keyIterator()
      - <nothing>::pairIterator()
      - <nothing>::contextIterator()
    - the internal C++ QoreProgramHelper object has been updated to wait until all background threads in the %Qore library have executed before taking the @ref Qore::Program "Program" object out of scope; this allows for callbacks and other code that might be needed by background threads started in user modules (for example) to stay valid until the threads in the user modules also have terminated.  Note that this does not affect the case when using @ref exec-class "%exec-class" and an application program object goes out of scope with background threads in user modules having non-static method call references as callbacks to the application program; see @ref user_module_program_scope for more information on this topic.

    @section qore_0861 Qore 0.8.6.1

    @par Release Summary
    Major bug fixes and minor new features

    @subsection qore_0861_changes Changes in Qore
    - updated the @ref try-module "%try-module" parse directive to support a variant without an exception variable for usage in @ref Qore::Program "Program" objects where @ref Qore::PO_NO_TOP_LEVEL_STATEMENTS is set
    - added code to raise an @ref invalid-operation warning with the @ref elements "elements operator" when called with a type that can never return a value with this operator
    - updated the @ref Qore::File "File" class's internal buffer size from 4KB to 16KB which greatly improves read performance
    - added new public APIs for the QoreNumberNode class to allow for proper de/serialization in external modules
    - <a href="../../modules/Pop3Client/html/index.html">Pop3Client</a> module:
      - added the Pop3Client::logPassword() methods and masked password by default in the debug log
      - updated module to v1.1
    - <a href="../../modules/Mime/html/index.html">Mime</a> module:
      - declared the MultiPartMessage::getMsgAndHeaders() method abstract as originally intended
      - added MultiPartMessage::parseBody() static method
      - updated module to v1.3

    @subsection qore_0861_bug_fixes Bug Fixes in Qore
    - fixed crashing bugs due to the lack of proper lvalue checks with the expression for the background operator with operators using lvalues with local variables
    - fixed rounding of arbitrary-precision numeric values for display purposes when the last significant digit is just to the right of the decimal point (ex: was displaying 10.2 as "11." for example)
    - fixed a race condition in static destruction of the library when a background thread calls exit() that could cause a segfault on exit
    - fixed a static memory leak in Program objects when constants contain code references to functions or static methods
    - fixed a bug parsing user modules; the Program context was not set properly which could lead to a crash when parsing user modules loaded from the command-line or to incorrect parse options when loaded from user Program code
    - fixed a bug where the @ref invalid-operation warning with the @ref keys "keys operator" was not being triggered in common cases that should have triggered the warning
    - <a href="../../modules/MailMessage/html/index.html">MailMessage</a> module:
      - fixed recognizing mime messages with additional text after the version number (ex: \c "Mime-Version: 1.0 (Mac OS X Mail 6.2 \(1499\))")
      - fixed a bug setting the content-type of message parts (this fix is now in the <a href="../../modules/Mime/html/index.html">Mime</a> in the MultiPartMessage::getMsgAndHeaders() method
      - fixed multipart message parsing by using MultiPartMessage::parseBody() in the <a href="../../modules/Mime/html/index.html">Mime</a> module; now also parts with subparts are parsed correctly as well
      - fixed a bug where the sender and from values were not being set properly when parsing email messages
      - updated module to v1.0.3

    @section qore_086 Qore 0.8.6

    @par Release Summary
    Major new features and a few bug fixes

    @subsection qore_086_compatibility Changes That Can Affect Backwards-Compatibility

    @par Perl-Style Boolean Evaluation
    %Qore's default boolean evaluation mode was changed from strict mathematical to a more intuitive perl- (and Python-) like style.
    This change was implemented to address one of the oldest design bugs in %Qore: strict mathematical boolean evaluation.  See @ref perl-bool-eval "%perl-bool-eval" for a description of the new default boolean evaluation mode.\n\n
    To get the old strict mathematical boolean evaluation, use the @ref strict-bool-eval "%strict-bool-eval" parse option.\n\n
    An example of the change; now the following @ref if "if statement" block will be executed as the <tt><b>if</b></tt> expression is now evaluated as @ref Qore::True "True":
    @code{.py}
    string str = "hello";
    if (str)
        printf("Qore says hello\n");
    @endcode
    Previously (i.e. with @ref strict-bool-eval "%strict-bool-eval") the <tt><b>if</b></tt> expression above would be evaluated as @ref Qore::False "False" because the string value was converted to an integer 0, however as of %Qore 0.8.6 (with the default @ref perl-bool-eval "perl-bool-eval") it is @ref Qore::True "True" since the string is not empty; empty strings and string value \c "0" are evaluated as @ref Qore::False "False".\n\n
    Perhaps counterintuitively (and the reason this was changed to be the default in qore), the chance for regression errors in
    qore code is very small, because for all cases where the old logic could be applied (meaning excluding cases where the result
    was always @ref Qore::False "False" due to the data types or values being evaluated), the results are the same with the new logic,
    except for one case; the case where a string has more than one character and begins with a zero (ex: \c "00").
    In this case, the old logic would always return @ref Qore::False "False", because the value was first converted to an integer \c 0,
    whereas the new logic will return @ref Qore::True "True".  Note that in the case of a string with a single \c "0", both the old and
    new boolean logic returns @ref Qore::False "False".\n\n
    Basically with this option set, qore's boolean evaluation becomes like perl's and Python's, whereas any expression that has the following values is @ref Qore::False "False": @ref nothing, @ref string "string" \c "0" and @ref string "empty strings", @ref integer "integer", @ref float "float", and @ref number "number" \c 0 (zero), @ref absolute_dates "absolute date" \c 1970-01-01Z (ie the start of the epoch with an offset of 0), @ref relative_dates "relative date" \c 0s (or any  @ref relative_dates "relative date" with a 0 duration), @ref null, @ref binary "empty binary objects", @ref hash "empty hashes", and @ref list "empty lists".  All other values are @ref Qore::True "True".
    @note also affects the @ref Qore::boolean(any) "boolean(any)" function

    @par Changes in the Socket Class
    The @ref Qore::Socket "Socket" class was enhanced to support timeouts with non-blocking I/O on all send operations;
    many Socket methods that send data were originally implemented to return an error code on error, however they would
    also throw exceptions if the socket were not open, so the error handling was inconsistent (exceptions versus return codes).\n\n
    Additionally it was not possible to get error information at all for SSL errors if the socket was connected with SSL, which,
    according to %Qore's socket design, should be transparent for the programmer.\n\n
    For these reasons the implementation was deemed inconsistent and unintuitive; the change was to add optional timeout parameters
    to all send methods and to allow the methods to throw exceptions (instead of simply returning -1 and not being able to determine the cause of the error in many cases).\n\n
    The following methods were updated to accept optional timeout parameters and throw exceptions on all errors rather than a return code for I/O errors:
    - Qore::Socket::send()
    - Qore::Socket::sendBinary()
    - Qore::Socket::sendi1()
    - Qore::Socket::sendi2()
    - Qore::Socket::sendi4()
    - Qore::Socket::sendi8()
    - Qore::Socket::sendi2LSB()
    - Qore::Socket::sendi4LSB()
    - Qore::Socket::sendi8LSB()

    @par New Abstract Method in AbstractIterator
    The following abstract method was added:
    - Qore::AbstractIterator::valid() was added (with concrete implementations in all iterator classes derived from this base class delivered with %Qore); this method tells if the object is currently pointing to a valid iterator.\n\n For any user classes inherting @ref Qore::AbstractIterator "AbstractIterator" directly (as opposed to another concrete iterator class in %Qore, where the method has already been added), a concrete implementation of this method will have to be added as well or that class will become @ref abstract with this release of %Qore.

    @subsection qore_086_new_features New Features in Qore
    @par Arbitrary-Precision Numeric Support
    %Qore now uses the <a href="http://www.mpfr.org/">MPFR</a> and <a href="http://gmplib.org">GMP</a> libraries to provide arbitrary-precision numeric support.  This type can be used for high-precision mathematics or for storing \c NUMERIC (ie \c DECIMAL or \c NUMBER) column values when retrieved from databases by %Qore DBI drivers that support the new capability @ref Qore::SQL::DBI_CAP_HAS_NUMBER_SUPPORT "DBI_CAP_HAS_NUMBER_SUPPORT" (previously these values would be retrieved as %Qore strings in order to avoid information loss).\n\n
    For more information, see the new @ref number "number" type, @ref number_type, and @ref Qore::zzz8numberzzz9

    @par New CsvUtil Module
    The <a href="../../modules/CsvUtil/html/index.html">CsvUtil</a> module implements the CsvFileIterator class that allows for easy parsing of csv-like text files

    @par %%try-module Parse Directive to Handle Module Load Errors at Parse Time
    The new @ref try-module "%try-module" parse directive allows for module load errors to be handled at parse time; ex:
    @code{.py}
%try-module($ex) some-module > 1.0
    printf("error loading module %y: %s: %s\n", ex.arg, ex.err, ex.desc);
    exit(1);
%endtry
    @endcode

    @par Abstract Class Hierarchy Improvement
    As of this version of qore, concrete implementations of @ref abstract "abstract methods" no longer have to have exactly the same return type as the abstract method; it is now sufficient that the return type in the concrete method meets a compatibility test with the return type of the abstract method in the parent class.\n\n
    For example the following is now valid (and <tt>MyConcreteClass</tt> is not abstract, whereas previously because the return types in the child class were not exact, <tt>MyConcreteClass</tt> would be considered abstract by qore):
    @code{.py}
class MyAbstractClass {
    abstract any doSomething();
    abstract *string getString();
}

class MyConcreteClass inherits MyAbstractClass {
    int doSomething() {
        return 1;
    }
    string getString() {
        return "hello";
    }
}
    @endcode

    @par DBI Improvements
    Three new DBI capabilities were implemented, including a new option API as follows:
    - @ref Qore::SQL::DBI_CAP_HAS_NUMBER_SUPPORT "DBI_CAP_HAS_NUMBER_SUPPORT": DBI drivers declaring this capability can accept @ref number "number" values and can also return @ref number "number" values, if a DBI driver does not declare this capability, then @ref number "number" values sent for binding by value are automatically converted to @ref float "float" values before being sent to the driver
    - @ref Qore::SQL::DBI_CAP_HAS_OPTION_SUPPORT "DBI_CAP_HAS_OPTION_SUPPORT": this indicates that the driver supports the new option API, allowing options to be set on each connection.  See the following for more information:
      - @ref Qore::SQL::Datasource::constructor() "Datasource::constructor(hash)": now passes options to the DBI driver if the driver supports the option API
      - @ref Qore::SQL::Datasource::constructor() "Datasource::constructor(string)": (new in 0.8.6) passes options to the DBI driver if the driver supports the option API
      - @ref Qore::SQL::Datasource::getOption(string) "Datasource::getOption(string)": (new in 0.8.6) returns the value of the given option if the driver supports the option API
      - @ref Qore::SQL::Datasource::getOptionHash() "Datasource::getOptionHash()": (new in 0.8.6) returns a hash of the current option values for the current connection if the driver supports the option API
      - @ref Qore::SQL::Datasource::setOption() "Datasource::setOption()": (new in 0.8.6) allows options to be changed after the object is created
      - @ref Qore::SQL::DatasourcePool::constructor() "DatasourcePool::constructor(hash)": now passes options to the DBI driver if the driver supports the option API
      - @ref Qore::SQL::DatasourcePool::constructor() "DatasourcePool::constructor(string)": (new in 0.8.6) passes options to the DBI driver if the driver supports the option API
      - @ref Qore::SQL::DatasourcePool::getOption(string) "DatasourcePool::getOption(string)": (new in 0.8.6) returns the value of the given option if the driver supports the option API
      - @ref Qore::SQL::DatasourcePool::getOptionHash() "DatasourcePool::getOptionHash()": (new in 0.8.6) returns a hash of the current option values for the current connection if the driver supports the option API
      - @ref Qore::SQL::dbi_get_driver_options(string) "dbi_get_driver_options(string)": (new in 0.8.6) returns a hash of driver option information without values
    - @ref Qore::SQL::DBI_CAP_SERVER_TIME_ZONE "DBI_CAP_SERVER_TIME_ZONE": indicates that the DBI driver will convert any bound date/time values to the server's time zone before binding and also will tag date/time values retrieved from the server with the server's time zone.  This capability also implies that the driver supports the new \c "timezone" option.

    @par Socket Improvements
    The @ref Qore::Socket "Socket" class was updated to support non-blocking I/O on all send methods; the following methods were updated to accept optional timeout parameters:
    - Qore::Socket::send2()
    - Qore::Socket::sendBinary2()
    - Qore::Socket::sendHTTPMessage()
    - Qore::Socket::sendHTTPResponse()
    .
    The following methods were enhanced to provide better error information when throwing exceptions:
    - Qore::Socket::recvi1()
    - Qore::Socket::recvi2()
    - Qore::Socket::recvi4()
    - Qore::Socket::recvi8()
    - Qore::Socket::recvi2LSB()
    - Qore::Socket::recvi4LSB()
    - Qore::Socket::recvi8LSB()
    - Qore::Socket::recvu1()
    - Qore::Socket::recvu2()
    - Qore::Socket::recvu4()
    - Qore::Socket::recvu2LSB()
    - Qore::Socket::recvu4LSB()

    @par Iterator Improvements
    The following improvements were made in qore to support more flexible and ubiquitous iterators:
    - new iterator classes:
      - @ref Qore::SingleValueIterator "SingleValueIterator": allows single values (or any value without an iterator class) to be iterated; this provides the basis for the return type for the new base <value>::iterator() method for non-container types
      - @ref Qore::FileLineIterator "FileLineIterator": allows files to be iterated line by line
      - @ref Qore::ObjectIterator "ObjectIterator": a generic iterator for objects
      - @ref Qore::ObjectReverseIterator "ObjectReverseIterator": a generic reverse iterator for objects
      - @ref Qore::RangeIterator "RangeIterator": a numerical sequence generator (the basis for the return type for the new @ref Qore::xrange() "xrange()" function
    - new pseudo-methods were added to return iterator objects based on the value type:
      - <value>::iterator()
      - <hash>::iterator()
      - <list>::iterator()
      - <object>::iterator()
      .
      The base pseudo-method (<value>::iterator()) ensures that any value can be iterated, and the type-specific methods ensure that the most suitable iterator for container types is returned for container values; values without an iterator class are iterated with the @ref Qore::SingleValueIterator "SingleValueIterator"
    - the @ref Qore::HashIterator "HashIterator" and @ref Qore::HashReverseIterator "HashReverseIterator" classes had an additional optional boolean argument added to their constructors; if @ref Qore::True "True", then the @ref Qore::HashIterator::getValue() "HashIterator::getValue()" and @ref Qore::HashReverseIterator::getValue() "HashReverseIterator::getValue()" methods return a hash with the following keys: \c "key" and \c "value", allowing for more convenient iteration with constructions that only use \c getValue() methods (such as the @ref foreach "foreach statement"); to accommodate this, two new methods were added to the @ref Qore::HashIterator "HashIterator" base class:
      - @ref Qore::HashIterator::getKeyValue()
      - @ref Qore::HashIterator::getValuePair()
    - all iterator classes had copy methods added to them (ex: @ref Qore::HashIterator::copy())
    - new Python-inspired @ref Qore::range() "range()" and @ref Qore::xrange() "xrange()" functions (the latter returning a @ref Qore::RangeIterator "RangeIterator" object to efficiently iterate large integral sequences or ranges

    @par Text File Parsing Enhancements
    The following improvements were made in qore to support more flexible file parsing:
    - the @ref Qore::ReadOnlyFile class was added as a parent class of @ref Qore::File to allow for a more convenient API for reading files (the @ref Qore::File class's API remains the same as it publically inherits  @ref Qore::ReadOnlyFile)
    - the @ref Qore::ReadOnlyFile::readLine() "ReadOnlyFile::readLine()" method (formerlly a method of the @ref Qore::File class) was enhanced to accept 2 optional arguments, allowing the end of line character(s) to be stripped from the line returned, and also to allow the end of line characters to be specified.  If no end of line characters are specified, then the method automatically determines the end of line characters (can be \c "\n", \c "\r", or \c "\r\n"; the last one only if the underlying file is not a TTY in order to avoid stalling I/O on an interactive TTY)
    - the @ref file_stat_constants were moved from the @ref Qore::File class to the @ref Qore::ReadOnlyFile class
    - added a new @ref Qore::FileLineIterator "FileLineIterator" iterator class
    - added a new optional parameter to <string>::split(string, string, bool) and Qore::split(string, string, string, bool) to allow for automatic stripping unquoted fields of leading and trailing whitespace (the default is the old behavior; i.e. leave the whitespace as it is read)
    - added a new @ref Qore::TimeZone "TimeZone" method for parsing string dates in a specific @ref Qore::TimeZone "TimeZone": @ref Qore::TimeZone::date(string, string)
    - added a new function for parsing text as a boolean value: @ref Qore::parse_boolean() "parse_boolean()"
    - as mentioned above, the new <a href="../../modules/CsvUtil/html/index.html">CsvUtil</a> module was added, implementing the CsvFileIterator class that allows for easy parsing of csv-like text files

    @par Other Improvements and Changes
    - the @ref foreach "foreach statement" now iterates objects derived from @ref Qore::AbstractIterator "AbstractIterator" automatically
    - added a @ref Qore::Option::HAVE_SYMLINK "HAVE_SYMLINK" constant for the symlink() function added in qore 0.8.5
    - added the @ref Qore::SQL::SQLStatement::memberGate() "SQLStatement::memberGate()" method so @ref Qore::SQL::SQLStatement "SQLStatement" objects can be dereferenced directly to a column value when iterated with @ref Qore::SQL::SQLStatement::next() "SQLStatement::next()"; also this method will throw exceptions when an unknown column name is used so that typos in column names can be caught (instead of being silently ignored producing hard to find bugs)
    - implemented @ref Qore::SQL::Datasource::constructor() "Datasource::constructor(string)" and @ref Qore::SQL::DatasourcePool::constructor() "DatasourcePool::constructor(string)" variants to allow for creating datasources from a string that can be parsed by Qore::SQL::parse_datasource(string) "parse_datasource(string)"
    - added the following new DBI-related functions:
      - @ref Qore::SQL::dbi_get_driver_list() "dbi_get_driver_list()"
      - @ref Qore::SQL::dbi_get_driver_capability_list(string) "dbi_get_driver_capability_list(string)"
      - @ref Qore::SQL::dbi_get_driver_capabilities(string) "dbi_get_driver_capabilities(string)"
      - @ref Qore::SQL::dbi_get_driver_options(string) "dbi_get_driver_options(string)"
      - @ref Qore::SQL::parse_datasource(string) "parse_datasource(string)"
    - implemented support for \c "A" and \c "a", (hexadecimal floating-point output) \c "G", \c "g", (compact floating-point output) \c "F", (non-scientific floating-point output) and \c "E" and \c "e" (scientific/exponential floating-point output) format arguments for @ref float "floats" and @ref number "numbers" (new arbitrary-precision @ref number "number type values"); see @ref string_formatting
    - new pseudo-methods:
      - <value>::toString()
      - <value>::toInt()
      - <value>::toFloat()
      - <value>::toBool()
      - <float>::format(string fmt)
      - <int>::format(string fmt)
      - <string>::isDataAscii()
      - <string>::isDataPrintableAscii()
      - <value>::callp()
      - <callref>::callp()
      - <int>::sign()
      - <float>::sign()
    - the value of the @ref Qore::SQL::NUMBER "NUMBER", @ref Qore::SQL::NUMERIC "NUMERIC", and @ref Qore::SQL::DECIMAL "DECIMAL" @ref sql_constants is now \c "number" instead of \c "string" (see also @ref sql_binding)
    - new constants:
      - @ref Qore::M_PIn "M_PIn"
      - @ref Qore::MAXINT "MAXINT"
      - @ref Qore::MININT "MININT"
    - new functions:
      - @ref Qore::range() "range()"
      - @ref Qore::xrange() "xrange()"
    - new methods:
      - @ref Qore::ReadOnlyFile::isTty() and @ref Qore::ReadOnlyFile::getFileName() (the @ref Qore::ReadOnlyFile class was added in qore 0.8.6 otherwise made up of methods formerly belonging to the @ref Qore::File class)
    - added the @ref append-module-path "%append-module-path" parse directive
    - @ref user_modules "user modules" may now use @ref Qore::Program "Program" objects for embedded logic; any @ref Qore::Program "Program" objects created in a @ref user_modules "user module" will have its parse options masked to be not less restrictive than the parse options in the current @ref Qore::Program "Program", and additionally parse options will be locked so that user module are not able to circumvent function restrictions imposed by parse options.
    - updated docs to show functional restrictions tagged at the class level

    @subsection qore_086_bug_fixes Bug Fixes in Qore
    - fixed a bug in the @ref map "map operator" with a select expression when the list operand is @ref nothing; it was returning a list with one @ref nothing element instead of @ref nothing
    - applied a patch by Reini Urban to allow for multi-arch builds on Debian
    - fixed bugs calculating the byte offset for string searches in the c++ %QoreString::index() and %QoreString::rindex() functions when the offset is negative and the strings have a multi-byte character encoding (such as UTF-8)
    - fixed a bug where calling an abstract method from a class where the abstract method is implemented was causing a parse error to be thrown
    - fixed a bug where the wrong source code location was displayed when raising a parse exception in operator expression parse initialization for some operators
    - fixed bugs in regexes in the HttpServer::addListeners() and HttpServer::addListenersWithHandler() methods (<a href="../../modules/HttpServer/html/index.html">HttpServer</a> module version updated to 0.3.5)
    - fixed bugs handling non-blocking reads in the @ref Qore::Socket "Socket" class; the timeout setting was only enforced for the first read; subsequent reads were made as blocking reads
    - fixed a bug in the @ref Qore::Socket "Socket" class when the SSL session requires renegotiation during non-blocking I/O
    - @ref Qore::File::constructor() "File::constructor()" now throws an exception if called with a tty target and @ref no-terminal-io "%no-terminal-io" is set
    - fixed a bug in split with quote (<string>::split(string, string, bool) and Qore::split(string, string, string, bool)) if the separator pattern was not found and the single field was not quoted either
    - fixed a bug handling nested @ref ifdef "%ifdef" and @ref ifndef "%ifndef" blocks with @ref else "%else" in the inside block
    - fixed a crashing due to the failure to clear the "PF_TOP_LEVEL" flag when initializing statements, this could cause temporary variables in a statement to be marked as the start of the global thread-local variable list, and then after such variables are deleted, then a crash happens when trying to access the global thread-local variable list
    - fixed a crashing bug at parse time merging function lists in namespaces declared multiple times
    - fixed a bug in executing user module init() closures
    - fixed a bug where the qore library could crash when destroying a Program object due to a race condition in removing signal handlers managed by the Program object; the Program calls the signal handler manager to remove the signals, but the signals can be removed concurrently to the request while the Program object is iterating the signal set (ie it is modified while being iterated), which causes a crash
    - added code to detect when the same namespace is declared both with and without the @ref mod_public "public keyword" when defining user modules which can result in entire namespaces being silently not exported (and can be difficult to debug); now a parse exception is thrown if this happens while parsing a user module
    - added code tags to @ref Qore::File "File" methods without side effects
    - made many minor documentation fixes

    @section qore_0851 Qore 0.8.5.1

    @par Release Summary
    Bugfix release

    @subsection qore_0851_bug_fixes Bug Fixes in Qore
    - fixed a race condition accessing global and closure-bound thread-local variables in multithreaded contexts
    - fixed a bug in transaction management with the @ref Qore::SQL::DatasourcePool "DatasourcePool" class when used with the @ref Qore::SQL::SQLStatement "SQLStatement" class
    - fixed an error in the <a href="../../modules/MailMessage/html/index.html">MailMessage</a> user module where mail headers requiring encoding were not encoded and those not requiring encoding were encoded with Q encoding
    - fixed an error in the <a href="../../modules/Mime/html/index.html">Mime</a> user module where \c "_" characters in q-encoded headers were not encoded correctly

    <hr>
    @section qore_085 Qore 0.8.5

    @par Release Summary
    Major new features and a few bug fixes

    @subsection qore_085_new_features New Features in Qore
    @par Abstract Methods and Interfaces
    %Qore now supports the <b>abstract</b> keyword when declaring methods; an <b>abstract</b> method has no implementation and must be
    implemented in child classes with the same signature for the child class to be instantiated.\n\n
    Classes with <b>abstract</b> methods define interfaces; a concrete implementation of the interface is a class that inherits the class with <b>abstract</b> methods and implements all the <b>abstract</b> methods.\n\n
    Abstract methods are defined with the following syntax:
    @code{.py}
class MyAbstractInterface {
    abstract string doSomething(int param);
    abstract bool checkSomething(string arg);
}
    @endcode
    The following abstract classes now exist in %Qore:
    - @ref Qore::SQL::AbstractDatasource "AbstractDatasource"
    - @ref Qore::AbstractIterator "AbstractIterator"
      - @ref Qore::AbstractQuantifiedIterator "AbstractQuantifiedIterator"
      - @ref Qore::AbstractBidirectionalIterator "AbstractBidirectionalIterator"
      - @ref Qore::AbstractQuantifiedBidirectionalIterator "AbstractQuantifiedBidirectionalIterator"
    - @ref Qore::Thread::AbstractSmartLock "AbstractSmartLock" (which was already present in %Qore but now implements abstract methods)
    .
    The following new iterator classes have been added to %Qore:
    - @ref Qore::HashIterator "HashIterator"
      - @ref Qore::HashReverseIterator "HashReverseIterator"
    - @ref Qore::HashListIterator "HashListIterator"
      - @ref Qore::HashListReverseIterator "HashListReverseIterator"
    - @ref Qore::ListHashIterator "ListHashIterator"
      - @ref Qore::ListHashReverseIterator "ListHashReverseIterator"
    - @ref Qore::ListIterator "ListIterator"
      - @ref Qore::ListReverseIterator "ListReverseIterator"
    - @ref Qore::SQL::SQLStatement "SQLStatement" (which was already present in %Qore but now implements the @ref Qore::AbstractIterator "AbstractIterator" interface to allow query results to be iterated)
    .
    Classes inheriting @ref Qore::AbstractIterator "AbstractIterator" have special support so that objects can be easily iterated in the following list operators:
    - @ref map
    - @ref foldr and @ref foldl
    - @ref select
    .
    @par Universal References
    All restrictions on references have been removed from %Qore; references to local variables may now be passed to the @ref background "background operator" and passed as arguments to @ref closure "closures".\n\n
    Basically when a reference is taken of a local variable that could result in the local variable being accessed in a multi-threaded context, the variable is treated as a closure-bound local variable in the sense that it's lifetime is reference-counted, and all accesses are wrapped in a dedicated mutual-exclusion lock to ensure thread safety.

    @par Pop3Client Module
    A <a href="../../modules/Pop3Client/html/index.html">Pop3Client</a> module has been added providing an API for communicating with <a href="http://en.wikipedia.org/wiki/Post_Office_Protocol">POP3</a> servers and retrieving email messages.\n\n
    The module uses functionality provided by the new <a href="../../modules/MailMessage/html/index.html">MailMessage</a> module to represent email messages (and attachment data) downloaded from the server.

    @par MailMessage Module
    The <a href="../../modules/MailMessage/html/index.html">MailMessage</a> module provides common functionality to the <a href="../../modules/Pop3Client/html/index.html">Pop3Client</a> and <a href="../../modules/SmtpClient/html/index.html">SmtpClient</a> modules to represent email messages for receiving and sending, respectively.  This module was created mostly from functionality removed from the <a href="../../modules/SmtpClient/html/index.html">SmtpClient</a> and enhanced to provide support for reading email messages in the new <a href="../../modules/Pop3Client/html/index.html">Pop3Client</a> module.

    @par SmtpClient Module Changes
    The Message and Attachment classes were removed from the <a href="../../modules/SmtpClient/html/index.html">SmtpClient</a> module to the <a href="../../modules/MailMessage/html/index.html">MailMessage</a> module.  Backwards-compatible definitions for the Message and Attachment classes are provided in the <a href="../../modules/SmtpClient/html/index.html">SmtpClient</a> module to rexport the removed functionality for backwards compatibility.

    @par Other Minor Improvements and Changes
    - qpp updated to support abstract methods and multiple inheritance (+ other minor qpp enhancements)
    - improved the \c QOREADDRINFO-GETINFO-ERROR exception description by adding information about the arguments passed
    - added a string argument to @ref Qore::chr(softint, __7_ string) "char(softint, *string)" to accept an output encoding
    - added a @ref Qore::int(string, int) "int(string, int)" variant to parse a string as a number and give the base
    - added a new parameter to parse_url() and parseURL() to allow for any [] in the hostname to be included in the \c "host" output key for indicating that the <a href="http://wikipedia.org/wiki/IPv6">ipv6</a> protocol be used
    - added the following pseudo-methods:
      - Qore::zzz8valuezzz9::lsize()
      - Qore::zzz8binaryzzz9::split()
      - Qore::zzz8binaryzzz9::toMD5()
      - Qore::zzz8binaryzzz9::toSHA1()
      - Qore::zzz8binaryzzz9::toSHA224()
      - Qore::zzz8binaryzzz9::toSHA256()
      - Qore::zzz8binaryzzz9::toSHA384()
      - Qore::zzz8binaryzzz9::toSHA512()
      - Qore::zzz8datezzz9::midnight()
      - Qore::zzz8listzzz9::first()
      - Qore::zzz8listzzz9::join()
      - Qore::zzz8listzzz9::last()
      - Qore::zzz8listzzz9::lsize()
      - Qore::zzz8nothingzzz9::lsize()
      - Qore::zzz8stringzzz9::regex()
      - Qore::zzz8stringzzz9::regexExtract()
      - Qore::zzz8stringzzz9::split()
      - Qore::zzz8stringzzz9::substr()
      - Qore::zzz8stringzzz9::toMD5()
      - Qore::zzz8stringzzz9::toSHA1()
      - Qore::zzz8stringzzz9::toSHA224()
      - Qore::zzz8stringzzz9::toSHA256()
      - Qore::zzz8stringzzz9::toSHA384()
      - Qore::zzz8stringzzz9::toSHA512()
    - added the <a href="http://code.google.com/p/xxhash/">xxhash FAST algorithm</a> with unordered_map to %Qore on supported platforms resuling in nearly 2x haster hash lookups
    - added the Qore::File::isOpen() method
    - added the Qore::call_pseudo() function to explicitly call a pseudo method on a value
    - added the Qore::symlink() function to create symbolic links
    - added Qore::TypeCodeMap and Qore::TypeNameMap to lookup type codes from type names and vice versa
    - added the following functions to allow the time zone to be set per thread:
      - Qore::set_thread_tz()
      - Qore::get_thread_tz()

    @subsection qore_085_bug_fixes Bug Fixes in Qore
    - fixed format_date() output for \c "MON" and \c "DAY", etc
    - fixed a memory leak in the parser related to parse exception handling with namespace members
    - fixed an invalid assert() in module handling when an error occurs loading the module (only affected debug builds)
    - tagged digest and crypto functions internally as @ref RET_VALUE_ONLY
    - do not kill TID 1 (the initial / main thread) when calling exit() in background threads as a crash can result with some 3rd party libraries that spawn their own threads on some platforms (observed on Darwin & Solaris 10 at least)
    - fixed a memory bug in the new builtin function API used by modules built with qpp
    - fixed memory bugs in the type system where uninitialized type pointers could be used causing a crash
    - fixed a memory bug in handling "or nothing" types where a non-null pointer would be assumed to be a pointer to the type, however it could actually be a pointer to the NOTHING object, the fix was to ensure that any NOTHING objects in argument lists would be substituted with a null pointer
    - fixed a bug in parse-time variant matching where an argument with parse-time type "object" would be matched as a perfect match to any parameter with any class restriction; this would cause run-time type errors if another valid class was passed that matched another variant of the method or function
    - fixed a build bug that caused qore to be built twice

    <hr>
    @section qore_084 Qore 0.8.4

    @par Release Summary
    Major new features and changes that can affect backwards-compatibility, plus 40 bug fixes

    @subsection qore_084_compatibility Changes That Can Affect Backwards-Compatibility

    @par Namespace Changes
    %Qore's internal namespace handling was nearly completely rewritten for %Qore 0.8.4.  This is because the old code was inefficient and applied namespaces inconsistently to @ref Qore::Program "Program" objects.\n\n
    The main change that can cause backwards-compatibility issues is that now functions are full namespace members.  If no namespace is explicitly given in a function definition, the function is a member of the unnamed root namespace.\n\n
    Also the distinction between builtin and user functions was removed.  Internally, there is only one kind of function object, which can contain both builtin and user function variants (overloaded variants of the same function with the same name but different arguments).\n\n
    All %Qore builtin functions were moved to the Qore namespace.\n\n
    Other namespace changes:
    - loading namespaces provided by builtin modules into a @ref Qore::Program "Program" object is now an atomic operation that may fail, if, for example, objects have already been defined in the target @ref Qore::Program "Program" with the same name as objects provided by the builtin module.  Previously this could cause undefined behavior.
    - namespace lookups are now truly breadth-first as documented; previously the algorithm was depth-first (contrary to the documentation)
    - namespace lookups are now done (both at parse time and runtime) with the help of symbol lookup tables for fast lookups; tables are maintained for both committed and temporary uncomitted parse symbols; this leads to up to 3x faster parsing for %Qore code
    - global variables are also now full namespace members, however this does not cause problems with backwards-compatibility

    @subsection qore_084_new_features New Features in Qore

    @par User Modules
    It is now possible to develop user modules in %Qore; several user modules are now included in the %Qore distribution, forming %Qore-language components of %Qore's runtime library.\n\n
    User modules delivered with %Qore 0.8.4:
    - <a href="../../modules/HttpServer/html/index.html">HttpServer</a>: a multi-threaded HTTP server implementation
    - <a href="../../modules/SmtpClient/html/index.html">SmtpClient</a>: an SMTP client library
    - <a href="../../modules/TelnetClient/html/index.html">TelnetClient</a>: a TELNET client implementation
    - <a href="../../modules/Mime/html/index.html">Mime</a>: a set of MIME definitions and functions for manipulating MIME data
    .
    There are also new example programs for the above modules in the examples/ directory.\n\n
    User modules are subject to %Qore's functional restriction framework.

    @par Namespace Changes
    As listed above:\n
    - global variables and functions are now full namespace members
    - all builtin functions are now in the Qore namespace
    - real depth-first searches are used for namespace symbols
    - symbols are resolved first in the current namespace when parsing declarations/code in a namespace

    @par The <b><tt>final</tt></b> Keyword
    Classes and methods can now be declared "final" to prevent subclassing or overriding in a subclass

    @par Pseudo Methods
    Pseudo-methods are class methods that can be implemented on any value; they are also part of class hierarchy.  The methods that can be executed on the value depend on the value's type, and all "pseudo-classes" inherit methods from a common base class.\n\n
    For example:
    @code{.py}
"string".strlen()
<abf05da3>.size()
500.typeCode()
    @endcode
    Are examples of pseudo-methods on literal values.\n\n
    Some expensive operations such as getting the first or last key (or value) of a hash are now cheap using pseudo-methods, for example:
    @code{.py}
hash.firstKey()
hash.lastValue()
    @endcode

    @par New Doxygen-Based Documentation
    The %Qore reference documentation is now generated by Doxygen, and is generated directly from the %Qore sources.  In fact, a new preprocessor known as "qpp" was developed for %Qore 0.8.4 to facilitate and enforce doxygen documentation on %Qore's runtime library (as well as abstract the relatively complex APIs used to bind C++ code to the %Qore runtime library from the C++ programmer).\n\n
    The documentation is more comprehensive, and corresponds much closer to the actual internal implementation since the documentation is now also contained in and directly generated from the internal C++ implementation of %Qore.\n\n
    For example, there is the <value>::val() method.  This method is implemented in the base pseudo class and is reimplemented in other pseudo-classes for other runtime data types as necessary.  This method returns @ref Qore::True "True" if the value has a value in the same sense as Perl's boolean context evaluation.  For example, if the value is a hash with no keys, it returns @ref Qore::False "False"; if it is a hash with keys, it returns @ref Qore::True "True"; if it is an empty string, it returns @ref Qore::False "False";
if it is a non-empty string, it returns @ref Qore::True "True", etc.

   @par LValue Handling Changes
   lvalue handling was rewritten as the old implementation was ugly and subject to deadlocks (in rare corner cases).\n\n
   Furthermore, medium-term, an architectural goal of %Qore is to store all ints, floats, and bools internally as the basic C++ type instead of using a class wrapper for each value, which needs dynamic allocation and destruction, which takes up more memory and negatively affects execution speed.\n\n
   With %Qore 0.8.4, all local and global variables are stored using optimized C++ types when declared with the appropriate type restrictions; for example:
   @code{.py}
int i0;
our int i1;
   @endcode
   These declares local and global variables that can only be assigned integer values; in %Qore 0.8.4 the value internally will be stored as an "int64" value (and not a dynamically-allocated QoreBigIntNode object).\n\n
   The same holds for:
   - @ref int_type "int"
   - @ref softint_type "softint"
   - @ref float_type "float"
   - @ref softfloat_type "softfloat"
   - @ref bool_type "bool"
   - @ref softbool_type "softbool"
   .
   Note that the optimized lvalue handling has not yet been applied to all lvalues, in particular non-static object members with declared types are not yet implemented with optimized storage; to do this requires a rewrite of %Qore's API and ABI (will happen in the next major release of %Qore).\n\n
   This change leads to improved integer and floating-point performance and a smaller runtime memory footprint.

   @par Runtime Optimizations
   In addition to the up to 3x faster parsing (as decribed in the namespace changes above), %Qore 0.8.4 contains many runtime optimizations designed to reduce the number of dynamic memory allocations performed at runtime.\n\n
   The optimizations included in this version of %Qore are only a half-measure compared to future changes that will necessitate a new binary %Qore API.

   @par Per-Thread Initialization
   the new set_thread_init() function allows a call reference or closure to be set which will be automatically executed when new threads are started (or a new thread accesses a @ref Qore::Program "Program" object) which can be used to transparently initialize thread-local data.

   @par More Control Over Thread Resource Exceptions
   new functions:
   - throw_thread_resource_exceptions_to_mark()
   - mark_thread_resources()
   .
   Allow for only thread resouces created after a certain point to be processed (for example only thread resources left after some embedded code was called)

   @par New Socket Methods
   new methods:
   - Qore::Socket::upgradeClientToSSL()
   - Qore::Socket::upgradeServerToSSL()
   .
   Allow upgrading an already-existing socket connection to SSL

   @par Better Socket Error Messages
   More information has been added to socket exceptions to provide better feedback when errors occur.

   @par New Socket Event Fields
   - added \c "type" and \c "typename" keys to the @ref EVENT_HOSTNAME_RESOLVED event
   - added \c "type", \c "typename", and \c "address" keys to the @ref EVENT_CONNECTING event

   @par Support For Blocking Writes in the Queue Class
   @ref Qore::Thread::Queue "Queue" objects can now be used as a blocking message channel (similar to a Go channel); if a maximum size is given to the @ref Qore::Thread::Queue "Queue" constructor, then trying to write data to the @ref Qore::Thread::Queue "Queue" when it is full will block until the @ref Qore::Thread::Queue "Queue"'s size goes below the maximum size; optional timeout parameters have been added to @ref Qore::Thread::Queue "Queue" methods that write to the @ref Qore::Thread::Queue "Queue".

   @par New Queue::clear() Method
   Does just what you think it does :)

   @par date(string, string) Improvement
   added the possibility to specify microseconds when parsing dates against a mask with the date() function

   @par New Support For ++ And -- Operators With Floating-Point Lvalues
   previously this would either convert the lvalue to an int or throw an exception if the lvalue could not be converted to an int due to type restrictions

   @par Class Recognition/Compatibility Between Program Objects
   The problem is that a user class created from the same source code in two different @ref Qore::Program "Program" objects would be recognized as a different class with parameter and variable type restrictions - ie you could not declare a variable or parameter with a class type restrictions and assign it an object created from the same class source code but created in another @ref Qore::Program "Program" object.\n\n
   This problem is analogous to a similar problem with java in that classes built from the same source but from different classloaders are also recognized as different classes.\n\n
   In %Qore 0.8.4 a class signature is created of all public and private objects, and an SHA1 hash is maintained of the class signature, and if the class names and signatures match, then the classes are assumed to be identical, even if they have different internal class IDs (because they were created in different @ref Qore::Program "Program" objects, for example).

   @par New TimeZone::date(string) Method
   to support creating arbitrary dates in a given @ref Qore::TimeZone "TimeZone"

   @par New GetOpt::parse3() method
   This method will display any errors on @ref Qore::stderr "stderr" and exit the program (which is the most typical way of handling command line errors anyway)

   @par += Operator Optimization For object += hash
   this operation is faster in this release

   @par New Parse Option PO_NO_MODULES
   Using this option disables module loading

   @par New Parse Option PO_NO_EMBEDDED_LOGIC
   Using this option disables all dynamic parsing

   @par New Parse Directives
   - @ref assume-global "%assume-global": the opposite of @ref assume-local "%assume-local"
   - @ref old-style "%old-style": the opposite of @ref new-style "%new-style"
   - @ref require-dollar "%require-dollar": the opposite of @ref allow-bare-refs "%allow-bare-refs"
   - @ref push-parse-options "%push-parse-options": allows parse options to be saved and restored when the current file is done parsing; very useful for %include files

   @par New Context Functions
   - cx_value(): returns the value of the given key
   - cx_first(): returns @ref Qore::True "True" if iterating the first row
   - cx_last(): returns @ref Qore::True "True" if iterating the last row
   - cx_pos(): returns the current row number (starting from 0)
   - cx_total(): returns the total number of rows in the set

   @par SOCKET-HTTP-ERROR Exception Enhancement
   The invalid header info received is reported in the exception's \c "arg" key

   @par Improved Parse Error Messages
   Improved some parse error messages dealing with namespace and class declaration errors

   @par Added NT_CLOSURE Constant
   type code for runtime closure values

    @subsection qore_084_bug_fixes Bug Fixes in Qore
    - fixed a race condition with @ref Qore::Program "Program" objects when a signal handler is left active and the @ref Qore::Program "Program" terminates
    - fixed a bug in the @ref Qore::File "File" class where the encoding given in the constructor was ignored; if no encoding was given in the File::open*() method then the @ref Qore::File "File"'s encoding would always be set to the default encoding, now it's set to the encoding given in the constructor (as documented)
    - runtime checks have been implemented so that references to local variables cannot be passed to a closure; this would cause a runtime crash
    - a fix has been made to the @ref delete "delete" and @ref remove "remove" operators; lists will not be extended when trying to remove/delete list elements that do not exist
    - fixed some bugs showing the error location with bugs in the second stage of parsing (symbol resolution)
    - apply type filters to blocks with a designated return type but no @ref return "return statement"
    - fixed crashing bugs on some 32bit platforms where size_t was assumed to be 64 bits
    - fixed a crashing bug parsing invalid @ref requires "%requires" directives in the scanner
    - fixed a bug in usleep() with relative date/time values (added a new usleep() variant to support this)
    - fixed a typo in the command-line help for the qore binary with unknown parse options
    - fixed @ref Qore::Option::HAVE_SIGNAL_HANDLING "HAVE_SIGNAL_HANDLING" to be @ref Qore::False "False" if signal handling is disabled on platforms where signal handling is otherwise available
    - fixed a scanner bug parsing out of line class definitions with a root-justified namespace path (ex: \c "class ::X::ClassName ...")
    - merging code from binary modules at parse time and at runtime is now transaction-safe (before it would cause memory errors and/or a crash), now if errors are detected then an exception is raised and changes are not applied.
    - fixed a crashing bug in the C++ API function QoreHashNode::setKeyValue() when the value is 0 and an exception occurs or is already active before the call is made
    - fixed a bug in date parsing with a format string - off by one with integer months - added a regression test for this case
    - fixed a memory error with the @ref rethrow "rethrow statement" in enclosing but nested try-catch blocks
    - fixed a crashing bug where qore would try to instantiate a class for a type that did not represent a class (ex: \c "int i();")
    - fixed a memory leak in the @ref softlist_type "softlist" and @ref softlist_or_nothing_type "*softlist" type implementation
    - make sure and raise a \c SOCKET-CLOSED error when reading a HTTP header if no data is received
    - make sure and convert encodings with @ref Qore::index() "index()" and @ref Qore::rindex() "rindex()" functions if the encodings don't match
    - build fix: only use a lib64 directory if the directory exists already
    - raise a parse exception in the scanner if a numeric overflow occurs in literal integer values
    - fixed a bug in @ref Qore::Thread::AbstractSmartLock::lockTID() "AbstractSmartLock::lockTID()"
    - fixed a major crashing error in the C++ API function QoreStringNode::createAndConvertEncoding(); this function is used by the xml module when parsing XML-RPC sent in a non-UTF-8 character encoding
    - fixed Qore::File::getchar() to always retrieve 1 character (even for multi-byte character encodings)
    - fixed string evaluation in a boolean context to return @ref Qore::True "True" with floating-point numbers between -1.0 and 1.0 exclusive
    - printf formatting fix: output YAML-style \c "null" for @ref nothing with %%y
    - scanner fix: accept \c "\r" as whitespace to allow better parsing of sources with Windows EOL markers
    - fixed parse-time type processing/checks for the keys, + and * operators
    - foreach statement fix: unconditionally evaluate the hash when iterating as otherwise it could change during iteration which could cause a crash
    - fixed another parse-time variant matching bug where the variant-matching algorithm was too aggressive and excluded possible matches at parse time which could result in a false parse-time definitive match even though a better match could be available at runtime
    - fixed a static memory leak when signal handlers are left registered when the qore library terminates
    - fixed static memory leaks and 1 dynamic memory leak in strmul()
    - fixed a crashing bug in handling recursive constant references
    - fixed a bug in the C++ API function HashIterator::deleteKey() when the node's value is NULL
    - fixed time zone/DST calculations for time zone regions with DST with dates before the epoch but after the last DST transition before the epoch
    - fixed a memory error where invalid source expressions referenced in a regular expression substitution expression would cause a crash (ex: @verbatim str =~ s/public (name)/$2/g @endverbatim
    - fixed a memory error in regular expression substitution where the unconverted string (if not given in UTF-8 encoding) was used when copying source expressions to the target string
    - fixed a bug where a recursive class inheritance tree would cause a crash
    - fixed a bug where a static class method could not access private members of the class
*/<|MERGE_RESOLUTION|>--- conflicted
+++ resolved
@@ -70,15 +70,12 @@
       - @ref Qore::SQL::Datasource::getSQLStatement() "Datasource::getSQLStatement()"
       - @ref Qore::SQL::DatasourcePool::getSQLStatement() "DatasourcePool::getSQLStatement()"
       - @ref Qore::File::redirect() "File::redirect()"
-<<<<<<< HEAD
-=======
       - @ref Qore::FtpClient::getNetworkFamily() "FtpClient::getNetworkFamily()"
       - @ref Qore::FtpClient::setNetworkFamily() "FtpClient::setNetworkFamily()"
       - @ref Qore::FtpClient::getControlPeerInfo() "FtpClient::getControlPeerInfo()"
       - @ref Qore::FtpClient::getControlSocketInfo() "FtpClient::getControlSocketInfo()"
       - @ref Qore::FtpClient::getDataPeerInfo() "FtpClient::getDataPeerInfo()"
       - @ref Qore::FtpClient::getDataSocketInfo() "FtpClient::getDataSocketInfo()"
->>>>>>> a7341856
       - @ref Qore::Program::getParseOptionStringList() "Program::getParseOptionStringList()"
       - @ref Qore::StreamReader::getInputStream() "StreamReader::getInputStream()"
       - @ref Qore::StreamWriter::getOutputStream() "StreamWriter::getOutputStream()"
