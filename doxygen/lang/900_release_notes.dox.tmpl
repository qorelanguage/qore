/** @page release_notes Release Notes

    @tableofcontents

    @section qore_09 Qore 0.9

    @par Release Summary
    This is a major release of %Qore with large portions of code subject to extensive optimizations leading
    to large memory and performance improvements along with more control of @ref Qore::Program "Program"
    logic containers, multithreading, and a <a href="../../modules/reflection/html/index.html">reflection API</a>.
    This release breaks binary compatibility with older versions of %Qore as well, requiring binary modules
    to support the new API and ABI.

    @subsection qore_09_compatibility Changes That Can Affect Backwards-Compatibility
    - Qore classes and functions can no longer be modified after creation; any attempt to add a new user
      variant to an existing function or to add new declarations to an existing class will result in a
      parse error.
    - @ref Qore::Program "Program" objects now only support a single complete parse action
      (@ref Qore::Program::parse() "Program::parse()" or @ref Qore::Program::parseCommit() "Program::parseCommit()");
      subsequent attempts to parse code into the same %Program object will fail with an exception.  If parsing fails
      due to a parse exception, the @ref Qore::Program "Program" object is generally no longer usable and must be
      recreated to be used.
    - @ref Qore::Program::parseRollback() "Program::parseRollback()" is now deprecated; this action removes all user
      code and most builtin code from the @ref Qore::Program "Program" object; delete the object instead of using
      this method

    @subsection qore_09_new_features New Features in Qore
    - Added support for importing splitted user module represented as directory (<a href="https://github.com/qorelanguage/qore/issues/2562">issue 2562</a>)
    - extensive memory optimizations have resulted in a much smaller memory footprint for %Qore programs
    - the elimination of heap-allocated, atomic-reference-counted integer and floating-point values results
      in reduced memory usage as well as faster program execution
    - the default thread stack size was changed from 8MB to 512KB resulting in a large reduction in the total
      memory used in programs with many threads (<a href="https://github.com/qorelanguage/qore/issues/2701">issue 2701</a>)
    - a new reflection API module: <a href="../../modules/reflection/html/index.html">reflection</a>
    - new classes:
      - @ref Qore::SQL::AbstractSQLStatement "AbstractSQLStatement": has been added as the parent class defining an abstract API for @ref Qore::SQL::SQLStatement "SQLStatement"
      - @ref Qore::StreamBase "StreamBase": a base class for stream classes allowing for a controlled handoff of the stream to another thread
    - new and updated methods in existing classes:
      - @ref Qore::SQL::AbstractDatasource::getSQLStatement() "AbstractDatasource::getSQLStatement()"
      - @ref Qore::SQL::Datasource::getSQLStatement() "Datasource::getSQLStatement()"
      - @ref Qore::SQL::DatasourcePool::getSQLStatement() "DatasourcePool::getSQLStatement()"
      - @ref Qore::File::redirect() "File::redirect()"
      - @ref Qore::FtpClient::getNetworkFamily() "FtpClient::getNetworkFamily()"
      - @ref Qore::FtpClient::setNetworkFamily() "FtpClient::setNetworkFamily()"
      - @ref Qore::FtpClient::getControlPeerInfo() "FtpClient::getControlPeerInfo()"
      - @ref Qore::FtpClient::getControlSocketInfo() "FtpClient::getControlSocketInfo()"
      - @ref Qore::FtpClient::getDataPeerInfo() "FtpClient::getDataPeerInfo()"
      - @ref Qore::FtpClient::getDataSocketInfo() "FtpClient::getDataSocketInfo()"
      - @ref Qore::Program::getParseOptionStringList() "Program::getParseOptionStringList()"
      - @ref Qore::Program::issueModuleCmd() "Program::issueModuleCmd()"
      - @ref Qore::Program::parse() "Program::parse()"
      - @ref Qore::Program::parsePending() "Program::parsePending()"
      - @ref Qore::SSLCertificate::copy() "SSLCertificate::copy()"
      - @ref Qore::SSLCertificate::getDER() "SSLCertificate::getDER()"
      - @ref Qore::SSLPrivateKey::copy() "SSLPrivateKey::copy()"
      - @ref Qore::SSLPrivateKey::getDER() "SSLPrivateKey::getDER()"
      - @ref Qore::StreamReader::getInputStream() "StreamReader::getInputStream()"
      - @ref Qore::StreamWriter::getOutputStream() "StreamWriter::getOutputStream()"
    - new functions:
      - @ref Qore::get_default_thread_stack_size() "get_default_thread_stack_size()"
      - @ref Qore::get_module_option() "get_module_option()"
      - @ref Qore::get_netif_list() "get_netif_list()"
      - @ref Qore::get_stack_size() "get_stack_size()"
      - @ref Qore::get_thread_name() "get_thread_name()"
      - @ref Qore::set_default_thread_stack_size() "set_default_thread_stack_size()"
      - @ref Qore::set_module_option() "set_module_option()"
      - @ref Qore::set_thread_name() "set_thread_name()"
    - new modules:
      - <a href="../../modules/Logger/html/index.html">Logger</a>
    - new hashdecls:
      - @ref Qore::NetIfInfo "NetIfInfo"
    - new members:
        - @ref Qore::CallStackInfo "CallStackInfo" new memebers \c programid and \c statementid
    - new constants:
      - @ref Qore::DomainCodeMap "DomainCodeMap"
      - @ref Qore::DomainStringMap "DomainStringMap"
      - @ref Qore::Option::HAVE_GET_NETIF_LIST "HAVE_GET_NETIF_LIST"
      - @ref Qore::Option::HAVE_GET_STACK_SIZE "HAVE_GET_STACK_SIZE"
      - @ref Qore::Option::HAVE_MANAGE_STACK "HAVE_MANAGE_STACK"
      - @ref Qore::Option::HAVE_THREAD_NAME "HAVE_THREAD_NAME"
      - @ref Qore::PO_NO_REFLECTION "PO_NO_REFLECTION"
      - @ref functional_domain_constants
    - new @ref date_formatting "date formatting" codes for <date>::format() and @ref Qore::format_date() "format_date()":
      - \c "Dn" and \c "DN": the ordinal day number in the year
      - \c "I": ISO-8601 week string
      - \c "Id" and \c "ID": <a href="http://en.wikipedia.org/wiki/ISO_week_date">ISO-8601 week</a> day number
      - \c "IF": the value in <a href="https://en.wikipedia.org/wiki/ISO_8601">ISO-8601</a> format for both @ref relative_dates "relative" (ex: \c "P2Y1M3DT5H7M9.002S") and @ref absolute_dates "absolute" dates (ex: \c "2018-03-23T10:43:12.067628+01:00")
      - \c "Iw" and \c "IW": <a href="http://en.wikipedia.org/wiki/ISO_week_date">ISO-8601 week</a> number
      - \c "Iy" and \c "IY": <a href="http://en.wikipedia.org/wiki/ISO_week_date">ISO-8601 week</a> year
    - @ref Qore::Program::parse() "Program::parse()" and @ref Qore::Program::parsePending() "Program::parsePending()" updates:
      the \a format_label parameter is obsolete/ignored
      (<a href="https://github.com/qorelanguage/qore/issues/2903">issue 2903</a>)
    - module updates
      - a new binary module: <a href="../../modules/reflection/html/index.html">reflection</a>
        providing a reflection API to %Qore
      - <a href="../../modules/ConnectionProvider/html/index.html">ConnectionProvider</a> module changes:
        - the \c AbstractConnection::getConstructorInfo() method (and supporting declarations) was added to allow
          connections to be created dynamically, potentially in another process from a network call (<a href="https://github.com/qorelanguage/qore/issues/2628">issue 2628</a>)
        - the \c AbstractConnection has new public flag \c enabled. Also constructors are updated. (<a href="https://github.com/qorelanguage/qore/issues/3001">issue 3001</a>)
      - <a href="../../modules/FreetdsSqlUtil/html/index.html">FreetdsSqlUtil</a> module changes:
        - added support for serializing and deserializing \c AbstractTable objects (<a href="https://github.com/qorelanguage/qore/issues/2663">issue 2663</a>)
      - <a href="../../modules/HttpServer/html/index.html">HttpServer</a> module changes:
        - added support for adding new HTTP methods to the server with the \c HttpServer::addHttpMethod() method
          (<a href="https://github.com/qorelanguage/qore/issues/2805">issue 2805</a>)
      - <a href="../../modules/MysqlSqlUtil/html/index.html">MysqlSqlUtil</a> module changes:
        - added support for serializing and deserializing \c AbstractTable objects (<a href="https://github.com/qorelanguage/qore/issues/2663">issue 2663</a>)
      - <a href="../../modules/OracleSqlUtil/html/index.html">OracleSqlUtil</a> module changes:
        - implemented a check for allowed types when is the AUTO_INCREMENT flag used (<a href="https://github.com/qorelanguage/qore/issues/2978">issue 2978</a>)
        - added support for serializing and deserializing \c AbstractTable objects (<a href="https://github.com/qorelanguage/qore/issues/2663">issue 2663</a>)
      - <a href="../../modules/PgsqlSqlUtil/html/index.html">PgsqlSqlUtil</a> module changes:
        - added support for serializing and deserializing \c AbstractTable objects (<a href="https://github.com/qorelanguage/qore/issues/2663">issue 2663</a>)
      - <a href="../../modules/RestHandler/html/index.html">RestHandler</a> module changes:
        - Updated to support alternative URI paths for actions so that an "action=xxx" argument is not needed; instead
          the action can be added to the end of the URI path so that \c "PUT path/xxx" can be used instead of
          \c "PUT path?action=xxx"
          (<a href="https://github.com/qorelanguage/qore/issues/2994">issue 2994</a>)
      - <a href="../../modules/RestSchemaValidator/html/index.html">RestSchemaValidator</a> module changes:
        - updated the default validator to try all serialization methods if multiple methods are available and one fails
          (<a href="https://github.com/qorelanguage/qore/issues/2831">issue 2831</a>)
      - <a href="../../modules/SqlUtil/html/index.html">SqlUtil</a> module changes:
        - deprecated \c AbstractTable::getRowIterator() for \c AbstractTable::getStatement() (<a href="https://github.com/qorelanguage/qore/issues/2326">issue 2326</a>)
        - updated the module to use the @ref Qore::SQL::AbstractSQLStatement "AbstractSQLStatement" class instead of the @ref Qore::SQL::SQLStatement "SQLStatement" (<a href="https://github.com/qorelanguage/qore/issues/2326">issue 2326</a>)
        - added support for serializing and deserializing \c AbstractTable objects (<a href="https://github.com/qorelanguage/qore/issues/2663">issue 2663</a>)
      - <a href="../../modules/Util/html/index.html">Util</a> module updates:
        - added public function \c parse_ranges() (<a href="https://github.com/qorelanguage/qore/issues/2438">issue 2438</a>)
        - added public function \c check_ip_address() (<a href="https://github.com/qorelanguage/qore/issues/2483">issue 2483</a>)
      - <a href="../../modules/CsvUtil/html/index.html">CsvUtil</a> module updates:
        - added public methods \c AbstractCsvIterator::getRawLine() and \c AbstractCsvIterator::getRawLineValues() (<a href="https://github.com/qorelanguage/qore/issues/2739">issue 2739</a>)
      - <a href="../../modules/Swagger/html/index.html">Swagger</a>:
        - Swagger module does not accept multipart/form-data content-type and also does not work with list and hash parameters
          (<a href="https://github.com/qorelanguage/qore/issues/2932">issue 2932</a>)
    - @ref relative_dates "Relative date" changes
      - Fractional seconds are accepted in the @ref single_reldates
      - Fractional date components are accepted in the @ref short_reldates based on <a href="https://en.wikipedia.org/wiki/ISO_8601#Durations">ISO-8601 durations</a>
    - Improved debugging support:
      - @ref Qore::ProgramControl::getStatementIdInfo() "ProgramControl::getStatementIdInfo()" provides breakpoint info
      - Command to resolve statement
      - Interrupt notification provides call stack info
      - \c "Run to statement" implementation
      - <a href="../../modules/DebugHandler/html/index.html">DebugHandler</a> reimplemented to support multiple websocket handlers
      - Programs are not interrupted in bootstrap code
      - Command line utils display source line code when interrupted

    @subsection qore_09_bug_fixes Bug Fixes in Qore
    - fixed a bug where call references did not set the execution context with builtin functions
      and therefore calls to builtin functions in modules (such as @ref jniintro "jni") with
      per-program private data would fail
      (<a href="https://github.com/qorelanguage/qore/issues/3024">issue 3024</a>)
    - fixed a bug where rvalue references with complex subtypes could get modified during an assignment
      (<a href="https://github.com/qorelanguage/qore/issues/2891">issue 2891</a>)
    - fixed a bug where class members could be initialized multiple times in a class with multiple
      inheritance where the same class is inherited multiple times in the hierarchy
      (<a href="https://github.com/qorelanguage/qore/issues/2741">issue 2741</a>)
    - fixed bugs handling @ref abstract "abstract" methods in complex hierarchies with multiple inheritance (<a href="https://github.com/qorelanguage/qore/issues/2741">issue 2741</a>)
    - fixed bugs handling object scope in @ref background "background" expressions (<a href="https://github.com/qorelanguage/qore/issues/2653">issue 2653</a>)
    - fixed bug: @ref Qore::hash(list) "hash(list)" where l has an odd number of elements never returns (<a href="https://github.com/qorelanguage/qore/issues/2860">issue 2860</a>)
    - fixed bug where no error is issued when an expression does not have meaning as a top-level statement (<a href="https://github.com/qorelanguage/qore/issues/2826">issue 2826</a>),
      and also where such expression is an argument to the @ref background "background" operator (<a href="https://github.com/qorelanguage/qore/issues/2747">issue 2747</a>)
    - fixed bug where the parser does not recognize that a return value of a function call is not ignored if it
      is an object and its method is immediately called
      (<a href="https://github.com/qorelanguage/qore/issues/2863">issue 2863</a>),
    - fixed bug where \c public and \c private members of classes inherited with \c private:internal inheritance
      were not initialized when objects were created
      (<a href="https://github.com/qorelanguage/qore/issues/2970">issue 2970</a>),
    - module fixes:
      - <a href="../../modules/QUnit/html/index.html">QUnit</a>:
        - fixed error reporting with type errors with number values
          (<a href="https://github.com/qorelanguage/qore/issues/2984">issue 2984</a>)

    @section qore_08137 Qore 0.8.13.7

    @par Release Summary
    Bugfix release; see details below

    @subsection qore_08137_bug_fixes Bug Fixes in Qore
    - module fixes:
      - <a href="../../modules/ConnectionProvider/html/index.html">ConnectionProvider</a>:
        - removed unnecessary serialization from AbstractConnection::get()
          (<a href="https://github.com/qorelanguage/qore/issues/2880">issue 2880</a>)
      - <a href="../../modules/PgsqlSqlUtil/html/index.html">PgsqlSqlUtil</a>
        - fixed schema alignment when there are functions to be dropped
          (<a href="https://github.com/qorelanguage/qore/issues/2963">issue 2963</a>)
<<<<<<< HEAD
    - fixed a bug in secure socket TLS communication making it impossible to talk to servers
      that require <a href="https://en.wikipedia.org/wiki/Server_Name_Indication">SNI</a>
      (<a href="https://github.com/qorelanguage/qore/issues/3053">issue 3053</a>)
=======
>>>>>>> b7b626f8
    - fixed a deadlock in @ref Qore::FtpClient::put() "FtpClient::put()" with zero-length files
      (<a href="https://github.com/qorelanguage/qore/issues/3033">issue 3033</a>)
    - fixed an error respecting the I/O timeout in @ref Qore::FtpClient::put() "FtpClient::put()"
      with @ref Qore::InputStream "InputStream" argugments
      (<a href="https://github.com/qorelanguage/qore/issues/3032">issue 3032</a>)
    - fixed an error where @ref Qore::FtpClient "FtpClient" \c PORT operations would not time out
      (<a href="https://github.com/qorelanguage/qore/issues/3031">issue 3031</a>)
    - fixed a race condition in @ref Qore::Thread::ThreadPool "ThreadPool" destruction that could
      cause a crash
      (<a href="https://github.com/qorelanguage/qore/issues/2906">issue 2906</a>)
    - fixed a hard to reproduce bug with internal runtime type matching that sometimes caused
      invalid runtime exceptions to be raised with base class constructors
      (<a href="https://github.com/qorelanguage/qore/issues/2928">issue 2928</a>)
    - fixed an error handling attach errors to @ref Qore::Program "Program" objects from foreign threads
      after the program has been deleted
      (<a href="https://github.com/qorelanguage/qore/issues/2950">issue 2950</a>)
    - fixed a bug that would cause a crash if an unknown \c "Content-Encoding" value were received by the
      @ref Qore::HTTPClient "HTTPClient" class
      (<a href="https://github.com/qorelanguage/qore/issues/2953">issue 2953</a>)
    - fixed a memory leak with binary objects in certain operations such as when reading a file into a
      binary object
      (<a href="https://github.com/qorelanguage/qore/issues/2982">issue 2982</a>)

    @section qore_08136 Qore 0.8.13.6

    @par Release Summary
    Bugfix release; see details below

    @subsection qore_08136_bug_fixes Bug Fixes in Qore
    - fixed a deadlock in lvalue handling with complex object operations in multithreaded contexts
      (<a href="https://github.com/qorelanguage/qore/issues/2889">issue 2889</a>)
    - fixed type errors with complex hashes in <hash>::values() and @ref Qore::hash_values() "hash_values()"
      (<a href="https://github.com/qorelanguage/qore/issues/2877">issue 2877</a>)
    - fixed an error handling complex types with the @ref plus_equals_operator "+=" operator
      (<a href="https://github.com/qorelanguage/qore/issues/2869">issue 2869</a>)
    - fixed a memory leak in @ref Qore::TreeMap::put() "TreeMap::put()"
      (<a href="https://github.com/qorelanguage/qore/issues/2840">issue 2840</a>)
    - fixed a crashing bug in \c qpp (used in building Qore from source)
      (<a href="https://github.com/qorelanguage/qore/issues/2838">issue 2838</a>)
    - fixed a crashing bug in @ref Qore::Socket::accept() "Socket::accept()" handling
      (<a href="https://github.com/qorelanguage/qore/issues/2835">issue 2835</a>)
    - fixed a cosmetic bug in module load error messages to provide the context of the module where the error
      is found in cases where it was missing
      (<a href="https://github.com/qorelanguage/qore/issues/2834">issue 2834</a>)
    - module fixes:
      - <a href="../../modules/SqlUtil/html/index.html">SqlUtil</a>:
        - schema alignment fails when user accidentally creates table
          schema with strings instead of hashes
          (<a href="https://github.com/qorelanguage/qore/issues/2761">issue 2358</a>)
      - <a href="../../modules/Swagger/html/index.html">Swagger</a>:
        - Swagger module does not use text/plain Content-Type for simple string responses
          (<a href="https://github.com/qorelanguage/qore/issues/2893">issue 2893</a>)
        - Swagger module does not check response body if response schema is missing in Swaggerfile
          (<a href="https://github.com/qorelanguage/qore/issues/2894">issue 2894</a>)
      - <a href="../../modules/WebSocketClient/html/index.html">WebSocketClient</a>:
        - allowed the handling of \c PING messages to be customized
          (<a href="https://github.com/qorelanguage/qore/issues/2887">issue 2887</a>)
      - <a href="../../modules/WebSocketHandler/html/index.html">WebSocketHandler</a>:
        - added support for heartbeat messages
          (<a href="https://github.com/qorelanguage/qore/issues/2887">issue 2887</a>)


    @section qore_08135 Qore 0.8.13.5

    @par Release Summary
    Bugfix release; see details below

    @subsection qore_08135_bug_fixes Bug Fixes in Qore
    - fixed a bug where user modules with global variables could not be loaded into @ref Qore::Program "Program"
      containers where @ref Qore::PO_NO_GLOBAL_VARS "PO_NO_GLOBAL_VARS" was set
      (<a href="https://github.com/qorelanguage/qore/issues/2807">issue 2807</a>)
    - fixed a deadlock with @ref Qore::Thread::RWLock "RWLock" and @ref Qore::Thread::Condition "Condition" objects when the
      read lock is held recursively (<a href="https://github.com/qorelanguage/qore/issues/2817">issue 2817</a>)
    - module fixes:
      - <a href="../../modules/CsvUtil/html/index.html">CsvUtil</a>:
        - implemented the \c number_format option to allow numbers with alternative decimal separators
          to be parsed and generated (<a href="https://github.com/qorelanguage/qore/issues/2806">issue 2806</a>)
      - <a href="../../modules/RestClient/html/index.html">RestClient</a>:
        - added support for REST requests with binary message bodies; added the \c "bin" serialization method
        (<a href="https://github.com/qorelanguage/qore/issues/2816">issue 2816</a>)
      - <a href="../../modules/RestSchemaValidator/html/index.html">RestSchemaValidator</a>:
        - fixed the null validator to handle binary message bodies; fixed issues with \c "text"
          serialization with binary message bodies
          (<a href="https://github.com/qorelanguage/qore/issues/2816">issue 2816</a>)

      - <a href="../../modules/Mime/html/index.html">Mime</a>:
        - fixed a bug in \c mime_parse_form_urlencoded_string() where
          repeated elements would be overwriteen by subsequent keys with the same name
          (<a href="https://github.com/qorelanguage/qore/issues/2761">issue 2761</a>)

    @section qore_08134 Qore 0.8.13.4

    @par Release Summary
    Bugfix release; see details below

    @subsection qore_08134_bug_fixes Bug Fixes in Qore
    - fixed a bug where hashes and lists with subtype @ref auto_type "auto" were not created correctly with
      implicit initialization causing excess type stripping which could lead to performance issues with large
      data structures (<a href="https://github.com/qorelanguage/qore/issues/2767">issue 2767</a>)
    - implemented a new optional DBI statement method to allow for statement execution only for describing the
      result set to solve performance issues when describing statements with large data sets
      (<a href="https://github.com/qorelanguage/qore/issues/2773">issue 2773</a>)
    - fixed a performance bug by eliminating overzealous and unnecessary internal type stripping
      (<a href="https://github.com/qorelanguage/qore/issues/2791">issue 2791</a>)
    - module fixes:
      - <a href="../../modules/CsvUtil/html/index.html">CsvUtil</a>:
        - implemented the \c csvutil_set_global_compat_force_empty_string() function and
          the \c compat_force_empty_string CSV parsing option to force \c "*string" fields with no
          value to return an empty string when parsing rather than @ref nothing for backwards compatibility
          with very early versions of CsvUtil
          (<a href="https://github.com/qorelanguage/qore/issues/2476">issue 2476</a>)
      - <a href="../../modules/Mime/html/index.html">Mime</a>:
        - mime_parse_form_urlencoded_string raies a parse exception when there is no value for a key
          (<a href="https://github.com/qorelanguage/qore/issues/2760">issue 2760</a>)
      - <a href="../../modules/OracleSqlUtil/html/index.html">OracleSqlUtil</a> module changes
        - synonym resolving can fail with duplicated object name
          (<a href="https://github.com/qorelanguage/qore/issues/2758">issue 758</a>)
      - <a href="../../modules/SqlUtil/html/index.html">SqlUtil</a>:
        - implemented the \c AbstractTable::getRowIteratorNoExec() method (<a href="https://github.com/qorelanguage/qore/issues/2773">issue 2773</a>)
      - <a href="../../modules/TableMapper/html/index.html">TableMapper</a>:
        - updated to use the new SQL statement DBI method for efficient execution of queries only for describing
          result sets with outbound mappers to solve performance problems related to mappers that
          have statements with large data sets (<a href="https://github.com/qorelanguage/qore/issues/2773">issue 2773</a>)
        - fixed \c RawSqlStatementOutboundMapper to be usable without subclassing
          (<a href="https://github.com/qorelanguage/qore/issues/2775">issue 2775</a>)

    @section qore_08133 Qore 0.8.13.3

    @par Release Summary
    Bugfix release; see details below

    @subsection qore_08133_new_features New Features in Qore
    - improved debugging support:
      - added support for a <a href="https://code.visualstudio.com/">Visual Studio Code</a> debug adapter for %Qore
      - the debugger can now retrieve sources when running from a remote debug server
      - debugger options can now be set from command line (verbosity etc.)
      - the \c onAttach() event is now executed synchronously when the program thread context starts
      - the \c onDetach() event is executed properly when program thread contexts terminate
      - the \c onStep() now provides the \c breakpointId value if available
      - the \c onExit() event was added for greater control over code execution in the debugger
      - the \c onException() event was improved
      - server commands now support \c frameid as a parameter
      - added the following methods to support retrieving source code in the debugger:
        - @ref Qore::ProgramControl::getSourceFileNames() "ProgramControl::getSourceFileNames()"
        - @ref Qore::ProgramControl::getSourceLabels() "ProgramControl::getSourceLabels()"
    - new module:
      - <a href="../../modules/DebugLinenoiseCmdLine/html/index.html">DebuLinenoiseCmdLine</a>

    @subsection qore_08133_bug_fixes Bug Fixes in Qore
    - module fixes:
      - <a href="../../modules/QUnit/html/index.html">QUnit</a>:
        - improved output in assertion failures for strings with special whitespace and for multi-line data structures (<a href="https://github.com/qorelanguage/qore/issues/2680">issue 2680</a>)
      - <a href="../../modules/WebUtil/html/index.html">WebUtil</a>:
        - made it possible for FileHandler subclasses to add headers to response (<a href="https://github.com/qorelanguage/qore/issues/2686">issue 2686</a>)
    - <a href="../../modules/HttpServerUtil/html/index.html">HttpServerUtil</a>:
        - improved HTTP log masking to mask fewer false positives when attempting to mask sensitive data (<a href="https://github.com/qorelanguage/qore/issues/2621">issue 2621</a>)
    - fixed a crashing bug in the @ref plus_equals_operator "+= operator" with objects and hashes when @ref require-types "%require-types" is not in force (<a href="https://github.com/qorelanguage/qore/issues/2634">issue 2634</a>)
    - fixed a crashing bug in the @ref background "background operator" with non-constant hash expressions with local variable references (<a href="https://github.com/qorelanguage/qore/issues/2637">issue 2637</a>)
    - worked around an Oracle bug in materialized view creation in the <a href="../../modules/OracleSqlUtil/html/index.html">OracleSqlUtil</a> module where when the schema user is missing the <tt>CREATE MATERIALIZED VIEW</tt> grant the table backing the view is created but the materialized view itself is not created causing future creation actions to fail (<a href="https://github.com/qorelanguage/qore/issues/2643">issue 2643</a>)
    - implemented support for an optional error-handling method in SQL callbacks in the <a href="../../modules/SqlUtil/html/index.html">SqlUtil</a> module to allow SqlUtil to recover from error scenarios in schema creation/alignment (<a href="https://github.com/qorelanguage/qore/issues/2643">issue 2643</a>)
    - fixed a design bug where an empty list <tt>()</tt> and an empty hash <tt>{}</tt> could not be assigned to complex types, leading to excess typing and casting for simple operations (<a href="https://github.com/qorelanguage/qore/issues/2647">issue 2647</a>)
    - fixed a bug in the @ref map "map operator" with complex types and empty list expressions (<a href="https://github.com/qorelanguage/qore/issues/2651">issue 2651</a>)
    - fixed a bug where implicitly-declared values of complex "or nothing" types would not be declared with the correct runtime type information (<a href="https://github.com/qorelanguage/qore/issues/2652">issue 2652</a>)
    - fixed a bug affecting class initialization with out of order initialization (<a href="https://github.com/qorelanguage/qore/issues/2657">issue 2657</a>)
    - implemented support for the more concise declaration of immediate typed hash values (<a href="https://github.com/qorelanguage/qore/issues/2675">issue 2675</a>)
    - fixed a bug where a crash would result when evaluating certain expressions in the @ref background "brackground operator" due to a memory error (<a href="https://github.com/qorelanguage/qore/issues/2679">issue 2679</a>)
    - fixed @ref date_formatting "date formatting" output with the \c Z placeholder to always output the UTC offset as documented (<a href="https://github.com/qorelanguage/qore/issues/2684">issue 2684</a>)
    - fixed program thread context to return frames properly (<a href="https://github.com/qorelanguage/qore/issues/2674">issue 2674</a>)
    - fixed an internal memory bug that could cause unallocated memory to be read when creating objects (<a href="https://github.com/qorelanguage/qore/issues/2712">issue 2712</a>)
    - fixed a memory issue with typed hashes that could lead to a runtime creash (<a href="https://github.com/qorelanguage/qore/issues/2725">issue 2725</a>)

    @section qore_08132 Qore 0.8.13.2

    @par Release Summary
    Bugfix release; see details below

    @subsection qore_08132_new_features New Features in Qore
    - \c "thread list", \c "backtrace all" commands implemented for the debugger (<a href="https://github.com/qorelanguage/qore/issues/2608">issue 2608</a>)
    - <a href="../../modules/QUnit/html/index.html">QUnit</a>: overloaded the \c testAssertionValue() method to support auto/number/float and more verbose output when a difference in number/float values is found (<a href="https://github.com/qorelanguage/qore/issues/2556">issue 2556</a>)
    - qdbg-remote supports ConnectionProvider connections (<a href="https://github.com/qorelanguage/qore/issues/2613">issue 2613</a>)
    - new method: @ref Qore::Breakpoint::getProgram() "Breakpoint::getProgram()"

    @subsection qore_08132_bug_fixes Bug Fixes in Qore
    - module fixes:
      - <a href="../../modules/DebugCmdLine/html/index.html">DebugCmdLine</a>:
        - improved breakpoint usability (<a href="https://github.com/qorelanguage/qore/issues/2604">issue 2604</a>)
        - fixed a bug parsing call signatures when setting breakpoints (<a href="https://github.com/qorelanguage/qore/issues/2601">issue 2601</a>)
      - <a href="../../modules/DebugProgramControl/html/index.html">DebugProgramControl</a>:
        - improved breakpoint usability (<a href="https://github.com/qorelanguage/qore/issues/2604">issue 2604</a>)
        - fixed a bug providing the programId context (<a href="https://github.com/qorelanguage/qore/issues/2603">issue 2603</a>)
      - <a href="../../modules/QUnit/html/index.html">QUnit</a>:
        - improved error location reporting by providing all stack location information up until the QUnit call to cover the case when multiple code layers are used such as one or more test modules (<a href="https://github.com/qorelanguage/qore/issues/1720">issue 1720</a>)
      - <a href="../../modules/SqlUtil/html/index.html">SqlUtil</a>:
        - implemented support for literal values in column operators taking column arguments with \c cop_value() (<a href="https://github.com/qorelanguage/qore/issues/2555">issue 2555</a>)
      - <a href="../../modules/WebSocketClient/html/index.html">WebSocketClient</a>:
        - added \c WebSocketClient::pong() to allow unsolicited \c PONG messages to be sent (<a href="https://github.com/qorelanguage/qore/issues/2566">issue 2566</a>)
      - <a href="../../modules/WebSocketHandler/html/index.html">WebSocketHandler</a>:
        - fixed a bug where unsolicited \c PONG messages caused the connection to be prematurely closed (<a href="https://github.com/qorelanguage/qore/issues/2566">issue 2566</a>)
    - fixed a bug with implicit initialization of typed hashes; this is now illegal and a \c HASHDECL-IMPLICIT-CONSTRUCTION-ERROR exception is raised in such cases (<a href="https://github.com/qorelanguage/qore/issues/2491">issue 2491</a>)
    - fixed a bug with @ref Qore::Thread::Condition "Condition" variable handling on macOS High Sierra due to an internal undocumented API change (<a href="https://github.com/qorelanguage/qore/issues/2576">issue 2576</a>)
    - fixed a memory error with the @ref plus_equals_operator "+= operator" and uninitialized date/time values (<a href="https://github.com/qorelanguage/qore/issues/2591">issue 2591</a>)
    - fixed a bug in the remote debugger \c qdbg-remote where \c wss:// schemes were not accepted (<a href="https://github.com/qorelanguage/qore/issues/2596">issue 2596</a>)
    - fixed a bug in an error message in @ref Qore::ProgramControl::findFunctionStatementId() "ProgramControl::findFunctionStatementId()" (<a href="https://github.com/qorelanguage/qore/issues/2600">issue 2600</a>)
    - fixed a crash when @ref Qore::HTTPClient::setDefaultPath() "HTTPClient::setDefaultPath()" was called with no argument (<a href="https://github.com/qorelanguage/qore/issues/2610">issue 2610</a>)
    - fixed a bug in debugger when program is not set (<a href="https://github.com/qorelanguage/qore/issues/2603">issue 2603</a>)

    @section qore_08131 Qore 0.8.13.1

    @par Release Summary
    Bugfix release; see details below

    @subsection qore_08131_new_features New Features in Qore
    - the \c sqlutil script has been updated with the \c --select option to allow dumped table rows to be filtered (<a href="https://github.com/qorelanguage/qore/issues/2509">issue 2509</a>)

    @subsection qore_08131_bug_fixes Bug Fixes in Qore
    - fixes in modules:
      - \c astparser module fixes:
        - fixed memory leaks in \c AstParser::parseFile() and \c AstParser::parseString() methods (<a href="https://github.com/qorelanguage/qore/issues/2261">issue 2261</a>)
        - fixed incorrect flex code regarding parse options leading to segfaults (<a href="https://github.com/qorelanguage/qore/issues/2262">issue 2262</a>)
      - <a href="../../modules/DebugCmdLine/html/index.html">DebugCmdLine</a> module fixes:
        - fixed value setting to process all remaining arguments on the command line (<a href="https://github.com/qorelanguage/qore/issues/2294">issue 2294</a>)
      - <a href="../../modules/DebugCmdLine/html/index.html">DebugCmdLine</a> module fixes:
        - the debugger should report ambiguous partial matches as an error (<a href="https://github.com/qorelanguage/qore/issues/2292">issue 2292</a>)
      - <a href="../../modules/MailMessage/html/index.html">MailMessage</a> module fixes:
        - fixed \c Message::addBody() with no body present (issue <a href="https://github.com/qorelanguage/qore/issues/2360">issue 2360</a>)
      - <a href="../../modules/Mapper/html/index.html">Mapper</a> module fixes:
        - fixed a bug in the \c STRING-TOO-LONG exception (<a href="https://github.com/qorelanguage/qore/issues/2495">issue 2405</a>)
      - <a href="../../modules/PgsqlSqlUtil/html/index.html">PgsqlSqlUtil</a> module fixes:
        - fixed a bug where default column values were compared incorrectly leading to false positives when comparing and aligning DB schemas (<a href="https://github.com/qorelanguage/qore/issues/2527">issue 2527</a>)
      - <a href="../../modules/Qdx/html/index.html">Qdx</a> module fixes:
        - fixed a bug in documentation post-processing for @ref hashdecl "hashdecl" declarations (<a href="https://github.com/qorelanguage/qore/issues/2298">issue 2298</a>)
      - <a href="../../modules/QUnit/html/index.html">QUnit</a> fixes:
        - added missing comparison methods (<a href="https://github.com/qorelanguage/qore/issues/1588">issue 1588</a>):
          - \c Test::assertRegex()
          - \c Test::assertNRegex()
          - \c Test::assertNeq()
          - \c Test::assertNeqSoft()
          - \c Test::assertGt()
          - \c Test::assertGtSoft()
          - \c Test::assertGe()
          - \c Test::assertGeSoft()
          - \c Test::assertLt()
          - \c Test::assertLtSoft()
          - \c Test::assertLe()
          - \c Test::assertLeSoft()
          - \c Test::assertNothing()
      - <a href="../../modules/RestHandler/html/index.html">RestHandler</a> module fixes:
        - updated to return a 400 Bad Request error when REST schema validation fails on messages received <a href="https://github.com/qorelanguage/qore/issues/2344">issue 2344</a>)
        - updated to return a 400 Bad Request error when there are string encoding errors with messages received (<a href="https://github.com/qorelanguage/qore/issues/2398">issue 2398</a>)
        - updated to return a 404 Not Found error when REST subclass does not exist (<a href="https://github.com/qorelanguage/qore/issues/2405">issue 2405</a>)
        - updated to return a 400 Bad Request error when ENCODING-CONVERSION-ERROR occurs during request parsing (<a href="https://github.com/qorelanguage/qore/issues/2543">issue 2543</a>)
      - <a href="../../modules/RestSchemaValidator/html/index.html">RestSchemaValidator</a> module fixes:
        - updated docs for \c AbstractRestSchemaValidator::parseRequest() to reflect how validation exceptions should be raised for proper error reporting (<a href="https://github.com/qorelanguage/qore/issues/2344">issue 2344</a>)
        - fixed handling of messages with non-object (i.e. non-hash) bodies (<a href="https://github.com/qorelanguage/qore/issues/2366">issue 2366</a>)
      - <a href="../../modules/SqlUtil/html/index.html">SqlUtil</a> module changes
        - implemented support for custom column operators (<a href="https://github.com/qorelanguage/qore/issues/2314">issue 2314</a>)
      - <a href="../../modules/OracleSqlUtil/html/index.html">OracleSqlUtil</a> module changes
        - implemented support for chained synonyms (<a href="https://github.com/qorelanguage/qore/issues/2408">issue 2408</a>)
        - allow to use DBA_* views instead of ALL_* if possible (<a href="https://github.com/qorelanguage/qore/issues/2418">issue 2418</a>)
      - <a href="../../modules/Swagger/html/index.html">Swagger</a> module fixes:
        - fixed handling of string type date and date-time formats (<a href="https://github.com/qorelanguage/qore/issues/2341">issue 2341</a>)
        - fixed example value for binary type (<a href="https://github.com/qorelanguage/qore/issues/2342">issue 2342</a>)
        - fixed serialization of date/time values (<a href="https://github.com/qorelanguage/qore/issues/2349">issue 2349</a>)
        - updated to return a 400 Bad Request error when REST schema validation fails on messages received <a href="https://github.com/qorelanguage/qore/issues/2344">issue 2344</a>)
        - fixed handling of non-string enum types (<a href="https://github.com/qorelanguage/qore/issues/2364">issue 2364</a>)
        - fixed confusing error messages with invalid parameter types (<a href="https://github.com/qorelanguage/qore/issues/2365">issue 2365</a>)
        - fixed handling of messages with non-object (i.e. non-hash) bodies (<a href="https://github.com/qorelanguage/qore/issues/2366">issue 2366</a>)
        - fixed handling of optional parameters (<a href="https://github.com/qorelanguage/qore/issues/2369">issue 2369</a>)
        - fixed handling of non-string query parameters (<a href="https://github.com/qorelanguage/qore/issues/2388">issue 2388</a>)
        - fixed a bug where string value constraints were only enforced in requests but not responses (<a href="https://github.com/qorelanguage/qore/issues/2396">issue 2396</a>)
        - fixed a bug where invalid date, binary, and byte values would cause a <tt>500 Internal Server Error</tt> response to be returned instead of a <tt>400 Bad Request</tt> error (<a href="https://github.com/qorelanguage/qore/issues/2397">issue 2397</a>)
        - fixed a bug where date values were formatted incorrectly in Swagger responses (<a href="https://github.com/qorelanguage/qore/issues/2409">issue 2409</a>)
        - fixed a bug which made it impossible to send data with other content/mime types than json, yamlrpc, FormUrlEncoded or MultipartFormData (<a href="https://github.com/qorelanguage/qore/issues/2497">issue 2497</a>)
        - fixed handling of string/binary values (<a href="https://github.com/qorelanguage/qore/issues/2505">issue 2505</a>)
        - fixed a bug where consumes property of operations was sometimes ignored (<a href="https://github.com/qorelanguage/qore/issues/2507">issue 2507</a>)
        - fixed parsing of responses without Content-Type header (<a href="https://github.com/qorelanguage/qore/issues/2517">issue 2517</a>)
        - fixed path matching for paths not beginning with a slash (<a href="https://github.com/qorelanguage/qore/issues/2516">issue 2516</a>)
      - <a href="../../modules/TableMapper/html/index.html">TableMapper</a> module fixes:
        - fixed issues where where description fields of input and output records for automatically-generated options did not reflect column comments and could not be overridden with user input (<a href="https://github.com/qorelanguage/qore/issues/2520">issue 2520</a>)
    - fixed bugs affecting debugging matching function/method variants and finding statements with special methods and with complex types (<a href="https://github.com/qorelanguage/qore/issues/1865">issue 1865</a>)
    - fixed a bug in \c qpp generating hashdecl code in a specific namespace (<a href="https://github.com/qorelanguage/qore/issues/2255">issue 2255</a>)
    - fixed an error in a @ref hashdecl "hashdecl" documentation example (<a href="https://github.com/qorelanguage/qore/issues/2299">issue 2299</a>)
    - made C++ APIs for complex types for modules public (<a href="https://github.com/qorelanguage/qore/issues/2271">issue 2271</a>)
    - fixed inconsistencies in the behavior of the @ref range_operator "range operator (..)" and the @ref list_element_operator "square brackets operator []" with lists and ranges between immediate evaluation and lazy functional evaluation and aligned the behavior of the operators among supported data types with the @ref remove "remove" and @ref delete "delete" operators (<a href="https://github.com/qorelanguage/qore/issues/2260">issue 2260</a>)
    - fixed a bug handling statement indices with parse errors (<a href="https://github.com/qorelanguage/qore/issues/2312">issue 2312</a>)
    - fixed too-agressive class hierachy checks that disallowed legal hierarchies where the same base class appears more than once in the hierarchy (<a href="https://github.com/qorelanguage/qore/issues/2317">issue 2317</a>)
    - fixed a crashing bug in the background operator when the object in context goes out of scope with the thread and an exception is thrown (<a href="https://github.com/qorelanguage/qore/issues/2319">issue 2319</a>)
    - fixed sending duplicate headers when header hash keys differ only in case; headers that differ only in case will be overwritten by the last header in the hash with a matching name with a case-insensitive search (<a href="https://github.com/qorelanguage/qore/issues/2340">issue 2340</a>)
    - fixed \c q_absolute_path_windows to correctly recognize relative Windows paths beginning with a drive letter (<a href="https://github.com/qorelanguage/qore/issues/2377">issue 2377</a>)
    - fixed a bug in <tt><b>private:internal</b></tt> in method execution within a class hierarchy in some cases (<a href="https://github.com/qorelanguage/qore/issues/2380">issue 2380</a>)
    - fixed an obscure bug handling runtime errors in code calls with a variant matched at parse time where a runtime exception could occur (<a href="https://github.com/qorelanguage/qore/issues/2392">issue 2392</a>)
    - improved breakpoints (enabled by default), extended help texts, load/save debug history and session (<a href="https://github.com/qorelanguage/qore/issues/2401">issue 2401</a>)
    - fixed a bug in an error message regarding binary module signal assignments (<a href="https://github.com/qorelanguage/qore/issues/2439">issue 2439</a>)
    - added C++ functions to allow binary modules to allocate and deallocate multiple signals atomically (<a href="https://github.com/qorelanguage/qore/issues/2440">issue 2440</a>)
    - eliminated a warning in a header file when building with g++ 7+ (<a href="https://github.com/qorelanguage/qore/issues/2449">issue 2449</a>)
    - implemented a fix in \c qdbg to resume any blocked threads before exiting to ensure a clean and correct shutdown of the debugger; fixes a problem when the process ould freeze on \c quit (<a href="https://github.com/qorelanguage/qore/issues/2472">issue 2472</a>)
    - fixed bugs in Windows builds (<a href="https://github.com/qorelanguage/qore/issues/2529">issue 2529</a>)

    @section qore_0813 Qore 0.8.13

    @par Release Summary
    Major new features and bug fixes including input and output stream support and sigificant new functionality including several new modules.

    @subsection qore_0813_compatibility Changes That Can Affect Backwards-Compatibility
    - fixed broken @ref continue "continue" and @ref break "break" statements that were accepted anywhere in the source and behaved like a @ref return "return" statement; now such statements outside a loop context will result in a parse exception; to get the old behavior, use @ref broken-loop-statement "%broken-loop-statement" in your source code
    - fixed broken @ref reference_type "reference" and @ref reference_or_nothing_type "*reference" type restrictions which had no effect prior to this release; to get the old behavior, use @ref broken-references "%broken-references" in your source code
    - the random number generator is always seeded with a random number when the Qore library is initialized; to get a predictable sequence from @ref Qore::rand() "rand()", you must explicitly seed the random number generator by calling @ref Qore::srand() "srand()" with a predefined seed number
    - the @ref synchronized "synchronized" keyword now operates differently depending on the context; <tt><b>synchronized</b></tt> functions have a global reentrant lock associated with the function (as in previous versions of %Qore), whereas now <tt><b>synchronized</b></tt> normal class methods share a reentrant lock associated with the object, while <tt><b>synchronized</b></tt> static class methods share a reentrant lock associated with the class itself.  This aligns %Qore's @ref synchronized "synchronized" behavior with that of Java and <tt>[MethodImpl(MethodImplOptions.Synchronized)]</tt> .NET/CLR (<a href="https://github.com/qorelanguage/qore/issues/894">issue 894</a>).
    - classes may not have the name \c "auto" due to the introduction of this identifier as a special type name
    - a new keyword @ref hashdecl "hashdecl" has been introduced to support type-safe hash declarations

    @subsection qore_0813_new_features New Features in Qore
    - complex type support
      - @ref hashdecl "type safe hashes" (@ref hash_hashdecl_type); ex: @code{.py} hash<MyInfo> = get_info(); @endcode
      - new system types:
        - @ref Qore::CallStackInfo "CallStackInfo"
        - @ref Qore::DateTimeInfo "DateTimeInfo"
        - @ref Qore::DirStatInfo "DirStatInfo"
        - @ref Qore::ExceptionInfo "ExceptionInfo"
        - @ref Qore::FilesystemInfo "FilesystemInfo"
        - @ref Qore::IsoWeekInfo "IsoWeekInfo"
        - @ref Qore::StatInfo "StatInfo"
      - @ref hash_complex_type "hash with type-safe values"; ex: @code{.py} hash<string, int> h = ("str": 1); @endcode
      - @ref list_complex_type "list with type-safe values"; ex: @code{.py} list<int> l = (1); @endcode
      - @ref reference_complex_type "reference with type-safe lvalues"; ex: @code{.py} int i = 1; reference<int> r = \i; @endcode
      - @ref auto_type "auto" (allows any value including complex types to be assigned without losing complex type information); ex: @code{.py} auto l = (1, 2); @endcode
      - improved @ref new "new", @ref cast "cast<>", and @ref instanceof "instanceof" operators
      - the @ref instanceof "instanceof" operator now works with any type; ex: @code{.py} bool b = v instanceof hash<string, int>; @endcode
      - note that complex type information is lost when assigning to an lvalue with a compatible but more generic type or by assigning to an untyped lvalue; this was necessary to allow complex types to be introduced in %Qore without breaking backwards compatibility.
    - support for input and output streams for the efficient piecewise processing of small or large amounts of data with a low memory overhead; includes the following classes:
      - @ref Qore::BinaryInputStream "BinaryInputStream"
      - @ref Qore::BinaryOutputStream "BinaryOutputStream"
      - @ref Qore::BufferedStreamReader "BufferedStreamReader"
      - @ref Qore::EncodingConversionInputStream "EncodingConversionInputStream"
      - @ref Qore::EncodingConversionOutputStream "EncodingConversionOutputStream"
      - @ref Qore::FileInputStream "FileInputStream"
      - @ref Qore::FileOutputStream "FileOutputStream"
      - @ref Qore::InputStream "InputStream"
      - @ref Qore::InputStreamLineIterator "InputStreamLineIterator"
      - @ref Qore::OutputStream "OutputStream"
      - @ref Qore::PipeInputStream "PipeInputStream"
      - @ref Qore::PipeOutputStream "PipeOutputStream"
      - @ref Qore::StreamPipe "StreamPipe"
      - @ref Qore::StreamReader "StreamReader"
      - @ref Qore::StreamWriter "StreamWriter"
      - @ref Qore::StringInputStream "StringInputStream"
      - @ref Qore::StringOutputStream "StringOutputStream"
      - @ref Qore::Transform "Transform"
      - @ref Qore::TransformInputStream "TransformInputStream"
      - @ref Qore::TransformOutputStream "TransformOutputStream"
      - @ref Qore::StdoutOutputStream "StdoutOutputStream"
      - @ref Qore::StderrOutputStream "StderrOutputStream"
      .
      Three constants were introduced for accessing standard input/output using streams API:
      - @ref Qore::stdin_stream "stdin_stream"
      - @ref Qore::stdout_stream "stdout_stream"
      - @ref Qore::stderr_stream "stderr_stream"
      .
      Additionally, stream support has been added to the following functions and methods:
      - @ref Qore::FtpClient::put()
      - @ref Qore::FtpClient::get()
      - @ref Qore::HTTPClient::send()
      - @ref Qore::HTTPClient::sendChunked()
      - @ref Qore::Socket::sendHTTPChunkedBodyFromInputStream()
      - @ref Qore::Socket::readHTTPChunkedBodyToOutputStream()
      .
      Stream support was also added to the following user modules:
      - <a href="../../modules/CsvUtil/html/index.html">CsvUtil</a>
      - <a href="../../modules/FixedLengthUtil/html/index.html">FixedLengthUtil</a>
    - support for @ref op_functional "lazy functional evaluation" of functional operators (including nested lazy evaluation) for much more efficient processing of iterated expressions; affects:
      - @ref map "map": supports lazy evaluation of itself and also of the iterator expression
      - @ref select "select": supports lazy evaluation of itself and also of the iterator expression
      - @ref keys "keys": supports lazy evaluation of itself
      - @ref foldl "foldl": supports lazy evaluation of the iterator expression
      - @ref foldr "foldlr": supports lazy evaluation of the iterator expression
      - @ref foreach "foreach": supports lazy evaluation of the iterator expression
      - @ref range_operator ".. (range operator)": supports lazy evaluation of itself
      - @ref list_element_operator "[n,m,...] (list, string, or binary dereference with multiple indices))": supports lazy evaluation of itself
    - support for list, string, and binary slices with offsets and ranges:
      - @ref list_slicing "list slices"
      - @ref string_slicing "string slices"
      - @ref binary_slicing "binary slices"
      - new @ref range_operator ".. range operator"
      - updated @ref list_element_operator "[] operator"
    - enhanced cryptographic support including support for <a href="https://en.wikipedia.org/wiki/Advanced_Encryption_Standard">AES</a> with Additional Authenticated Data and <a href="https://en.wikipedia.org/wiki/Message_authentication_code">Message Authentication Code (MAC)</a> support, plus the following new API functions:
      - @ref Qore::decrypt_to_binary()
      - @ref Qore::decrypt_to_string()
      - @ref Qore::encrypt()
      - @ref Qore::get_crypto_info()
      - @ref Qore::get_decryptor()
      - @ref Qore::get_encryptor()
      .
      The following constants were added to support the new generic cryptographic APIs:
      - @ref Qore::CRYPTO_ALG_AES_128
      - @ref Qore::CRYPTO_ALG_AES_192
      - @ref Qore::CRYPTO_ALG_AES_256
      - @ref Qore::CRYPTO_ALG_BLOWFISH
      - @ref Qore::CRYPTO_ALG_BLOWFISH_CFB
      - @ref Qore::CRYPTO_ALG_BLOWFISH_OFB
      - @ref Qore::CRYPTO_ALG_CAST5
      - @ref Qore::CRYPTO_ALG_CAST5_CFB
      - @ref Qore::CRYPTO_ALG_CAST5_OFB
      - @ref Qore::CRYPTO_ALG_DES
      - @ref Qore::CRYPTO_ALG_DES_CFB
      - @ref Qore::CRYPTO_ALG_DES_OFB
      - @ref Qore::CRYPTO_ALG_DES_EDE
      - @ref Qore::CRYPTO_ALG_DES_EDE_CFB
      - @ref Qore::CRYPTO_ALG_DES_EDE_OFB
      - @ref Qore::CRYPTO_ALG_DES_EDE3
      - @ref Qore::CRYPTO_ALG_DES_EDE3_CFB
      - @ref Qore::CRYPTO_ALG_DES_EDE3_OFB
      - @ref Qore::CRYPTO_ALG_DESX
      - @ref Qore::CRYPTO_ALG_RC2
      - @ref Qore::CRYPTO_ALG_RC2_CFB
      - @ref Qore::CRYPTO_ALG_RC2_OFB
      - @ref Qore::CRYPTO_ALG_RC4
      - @ref Qore::CRYPTO_ALG_RC5
      - @ref Qore::CRYPTO_ALG_RC5_CFB
      - @ref Qore::CRYPTO_ALG_RC5_OFB
    - support for binding output placeholder buffers for @ref resultset_output_binding "result sets" that return an @ref Qore::SQL::SQLStatement "SQLStatement" object:
      - new DBI capability constant @ref Qore::SQL::DBI_CAP_HAS_RESULTSET_OUTPUT "DBI_CAP_HAS_RESULTSET_OUTPUT"
      - new placeholder buffer specification constant @ref Qore::SQL::RESULTSET "RESULTSET"
    - new debugging support (note that APIs are subject to change until the next major release):
      - new classes:
        - @ref Qore::Breakpoint "Breakpoint"
        - @ref Qore::DebugProgram "DebugProgram"
        - @ref Qore::ProgramControl "ProgramControl"
      - new modules:
        - <a href="../../modules/DebugCmdLine/html/index.html">DebugCmdLine</a>
        - <a href="../../modules/DebugHandler/html/index.html">DebugHandler</a>
        - <a href="../../modules/DebugProgramControl/html/index.html">DebugProgramControl</a>
        - <a href="../../modules/DebugUtil/html/index.html">DebugUtil</a>
      - new parse directives:
        - @ref allow-debugger "%allow-debugger": allows running debug commands
        - @ref no-debugging "%no-debugging": forbids debugging of the current @ref Qore::Program "Program" object
    - new user modules:
      - <a href="../../modules/DebugCmdLine/html/index.html">DebugCmdLine</a>
      - <a href="../../modules/DebugHandler/html/index.html">DebugHandler</a>
      - <a href="../../modules/DebugProgramControl/html/index.html">DebugProgramControl</a>
      - <a href="../../modules/DebugUtil/html/index.html">DebugUtil</a>
      - <a href="../../modules/ConnectionProvider/html/index.html">ConnectionProvider</a>
      - <a href="../../modules/DatasourceProvider/html/index.html">DatasourceProvider</a>
      - <a href="../../modules/Qdx/html/index.html">Qdx</a>
      - <a href="../../modules/SewioRestClient/html/index.html">SewioRestClient</a>
      - <a href="../../modules/SewioWebSocketClient/html/index.html">SewioWebSocketClient</a>
      - <a href="../../modules/Swagger/html/index.html">Swagger</a>
      - <a href="../../modules/TextWrap/html/index.html">TextWrap</a>
    - new access modifiers: <tt><b>private:internal</b></tt> (providing strong encapsulation of the following declaration(s)) and <tt><b>private:hierarchy</b></tt> (which is equivalent to <tt><b>private</b></tt>; <a href="https://github.com/qorelanguage/qore/issues/1197">issue 1197</a>)
    - new parse options and directives:
      - @ref allow-debugger "%allow-debugger": allows running debug commands
      - @ref no-debugging "%no-debugging": forbids debugging of the current @ref Qore::Program "Program" object
      - @ref allow-weak-references "%allow-weak-references": allows the use of the @ref weak_assignment_operator "weak assignment operator (:=)"
      - @ref broken-loop-statement "%broken-loop-statement": allows @ref continue "continue" and @ref break "break" statements to be accepted anywhere in the source and behave like a @ref return "return" statement
      - @ref broken-references "%broken-references": allows @ref reference_type "reference" and @ref reference_or_nothing_type "*reference" type restrictions to accept any type contrary to the documented design and intention of these type restrictions
      - @ref correct-loop-statement "%correct-loop-statement": to revert the effect of @ref broken-loop-statement "%broken-loop-statement"
      - @ref correct-references "%correct-references": to revert the effect of @ref broken-references "%broken-references"
      - @ref no-uncontrolled-apis "%no-uncontrolled-apis": disallow access to uncontrolled APIs such as external language bindings or direct generic system call APIs that could bypass %Qore's sandboxing controls
      - @ref strong-encapsulation "%strong-encapsulation": disallows out of line class and namespace declarations
      - @ref try-reexport-module "%try-reexport-module": conditionally loads a module in a @ref user_modules "user module" and allows for that module to be reexported as well
    - new constants:
      - @ref Qore::SQL::DBI_CAP_HAS_RESULTSET_OUTPUT "DBI_CAP_HAS_RESULTSET_OUTPUT": DBI capability for drivers that support returning an @ref Qore::SQL::SQLStatement "SQLStatement" object for a @ref resultset_output_binding "result set" when bound with the @ref Qore::SQL::RESULTSET "RESULTSET" placeholder specification
      - @ref Qore::PathSep "PathSep": defines the platform-specific path separator character
      - @ref Qore::PO_ALLOW_DEBUGGER "PO_ALLOW_DEBUGGER": allows running debugger commands
      - @ref Qore::PO_NO_DEBUGGING "PO_NO_DEBUGGING": disallows debugging of the @ref Qore::Program "Program"
      - @ref Qore::PO_ALLOW_WEAK_REFERENCES "PO_ALLOW_WEAK_REFERENCES": allows the use of the @ref weak_assignment_operator "weak assignment operator (:=)"
      - @ref Qore::PO_BROKEN_LOOP_STATEMENT "PO_BROKEN_LOOP_STATEMENT": allows @ref continue "continue" and @ref break "break" statements to be accepted anywhere in the source and behave like a @ref return "return" statement
      - @ref Qore::PO_BROKEN_REFERENCES "PO_BROKEN_REFERENCES": reverts @ref reference_type "reference" and @ref reference_or_nothing_type "*reference" type restrictions to pre-%Qore-0.8.13 behavior where they would have no effect
      - @ref Qore::PO_NO_UNCONTROLLED_APIS "PO_NO_UNCONTROLLED_APIS": disallow access to uncontrolled APIs such as external language bindings or direct generic system call APIs that could bypass %Qore's sandboxing controls; note that this parse option was also added to @ref Qore::PO_NO_IO "PO_NO_IO" and @ref Qore::PO_NO_EXTERNAL_ACCESS "PO_NO_EXTERNAL_ACCESS"
      - @ref Qore::PO_STRONG_ENCAPSULATION "PO_STRONG_ENCAPSULATION": disallows out of line class and namespace declarations
      - @ref Qore::SQL::RESULTSET "RESULTSET": specifies that an @ref Qore::SQL::SQLStatement "SQLStatement" object should be returned from a @ref resultset_output_binding "result set" output variable in an SQL query
      - @ref Qore::SSL_VERIFY_NONE "SSL_VERIFY_NONE": @ref Qore::Socket::setSslVerifyMode() "Socket::setSslVerifyMode()" option: do not verify peer certificates
      - @ref Qore::SSL_VERIFY_PEER "SSL_VERIFY_PEER": @ref Qore::Socket::setSslVerifyMode() "Socket::setSslVerifyMode()" option: verify peer certificates
      - @ref Qore::SSL_VERIFY_FAIL_IF_NO_PEER_CERT "SSL_VERIFY_FAIL_IF_NO_PEER_CERT": @ref Qore::Socket::setSslVerifyMode() "Socket::setSslVerifyMode()" option: fail if the client does not provide a certificate (server mode only)
      - @ref Qore::SSL_VERIFY_CLIENT_ONCE "SSL_VERIFY_CLIENT_ONCE": @ref Qore::Socket::setSslVerifyMode() "Socket::setSslVerifyMode()" option: only require the client to send a certificate once (server mode only)
      - @ref Qore::ParseOptionCmdCodeMap
      - @ref Qore::ParseOptionCmdStringMap
      - see new cryptographic constants listed above
    - implemented additional parse-time checks for many @ref operators "operators" to provide feedback for invalid operations detected at parse time
    - implemented the @ref weak_assignment_operator "weak assignment operator (:=)" (only available with @ref allow-weak-references "%allow-weak-references")
    - implemented the @ref range_operator "range operator (..)"
    - implemented support for list expressions inside the @ref list_element_operator "dereference operator ([])"
    - new methods:
      - @ref Qore::Program::getAllDefines()
      - @ref Qore::Program::getGlobalVars()
      - @ref Qore::Program::importHashDecl()
      - @ref Qore::Program::importSystemHashDecls()
      - @ref Qore::Program::setGlobalVarValue()
      - @ref Qore::Program::setThreadInit()
      - @ref Qore::Program::getThreadList()
      - @ref Qore::Socket::acceptAllCertificates()
      - @ref Qore::Socket::getAcceptAllCertificates()
      - @ref Qore::Socket::getSslVerifyMode()
      - @ref Qore::Socket::setSslVerifyMode()
    - updated methods:
      - @ref Qore::Thread::Counter::dec() "Counter::dec()": now returns the current value of the counter
      - @ref Qore::HTTPClient::constructor() added support for the following options:
        - \c ssl_cert_path: allows an X.509 client certificate to be set in the constructor
        - \c ssl_key_path: allows a private key for an X.509 client certificate to be set in the constructor
        - \c ssl_key_password: allows a password-protected private key to be used wih an X.509 client certificate
        - \c ssl_verify_cert: enforces server certificate validation with HTTPS connections
        .
        Additionally, the HTTPClient class now understands the \c PATCH method (<a href="https://tools.ietf.org/html/rfc5789">RFC 5789</a>)
      - @ref Qore::RangeIterator::constructor(int) was updated; the second argument was removed to avoid ambiguity with the other overloaded constructor
      - @ref Qore::TreeMap::get() "TreeMap::get()": added a new optional argument to return the unmatched part of the search string
      - the following read-only static methods were moved from the @ref Qore::File "File" class to the @ref Qore::ReadOnlyFile "ReadOnlyFile" class:
        - @ref Qore::ReadOnlyFile::hstat() "ReadOnlyFile::hstat()"
        - @ref Qore::ReadOnlyFile::hlstat() "ReadOnlyFile::hlstat()"
        - @ref Qore::ReadOnlyFile::lstat() "ReadOnlyFile::lstat()"
        - @ref Qore::ReadOnlyFile::stat() "ReadOnlyFile::stat()"
        - @ref Qore::ReadOnlyFile::statvfs() "ReadOnlyFile::statvfs()"
    - new pseudo-methods:
      - <int>::format(int, string, string)
      - <float>::format(int, string, string)
      - <number>::format(int, string, string)
      - <string>::toInt(int)
      - <int>::toBase(int)
      - <number>::toBase(int)
      - <float>::toBase(int)
      - <value>::complexType()
      - <value>::fullType()
    - new functions:
      - @ref Qore::decrypt_to_binary()
      - @ref Qore::decrypt_to_string()
      - @ref Qore::encrypt()
      - @ref Qore::get_compressor()
      - @ref Qore::get_crypto_info()
      - @ref Qore::get_decompressor()
      - @ref Qore::get_decryptor()
      - @ref Qore::get_encryptor()
      - @ref Qore::get_global_vars()
      - @ref Qore::get_local_vars()
      - @ref Qore::get_random_bytes()
      - @ref Qore::get_thread_call_stack()
      - @ref Qore::parse_int()
      - @ref Qore::set_global_var_value()
      - @ref Qore::set_local_var_value()
    - updated functions/methods:
      - @ref Qore::Thread::Counter::dec() "Counter::dec()": now returns the current value of the counter
      - @ref Qore::Thread::thread_yield()
    - updated functions:
      - @ref Qore::ceil() "ceil()": now allows the precision to be specified
      - @ref Qore::floor() "floor()": now allows the precision to be specified
      - @ref Qore::hash() "hash()": now returns an untyped hash stripped of any key type information
      - @ref Qore::mkdir() "mkdir()": now allows parent directories to be created in the same call
      - @ref Qore::round() "round()": now allows the precision to be specified
      - @ref Qore::set_thread_init() "set_thread_init()": now allows for thread init code to be removed
      - @ref Qore::xrange(int) was updated; the second argument was removed to avoid ambiguity with the other overloaded variant
    - module updates:
      - <a href="../../modules/BulkSqlUtil/html/index.html">BulkSqlUtil</a> module updates:
        - added complex type support
        - added the \c AbstractBulkOperation::size() method
        - implemented analytic/window functions: new functions [<a href="https://github.com/qorelanguage/qore/issues/2203">issue 2202</a>]
        - implemented analytic/window functions: cop_over full support including ORDER BY [<a href="https://github.com/qorelanguage/qore/issues/2203">issue 2203</a>]
      - <a href="../../modules/CsvUtil/html/index.html">CsvUtil</a> module updates:
        - added support for streams
      - <a href="../../modules/FixedLengthUtil/html/index.html">FixedLengthUtil</a> module updates:
        - added support for streams
        - added \c FixedLengthFileIterator::getFileName() (<a href="https://github.com/qorelanguage/qore/issues/1164">issue 1164</a>)
        - added field as well as global option "truncate" (<a href="https://github.com/qorelanguage/qore/issues/1841">issue 1841</a>)
        - added field as well as global option "tab2space" (<a href="https://github.com/qorelanguage/qore/issues/1866">issue 1866</a>)
      - <a href="../../modules/HttpServer/html/index.html">HttpServer</a> module updates:
        - added a minimal substring of string bodies received to the log message when logging HTTP requests
      - <a href="../../modules/HttpServerUtil/html/index.html">HttpServerUtil</a> module updates:
        - the \c parse_uri_query() function was moved to the <a href="../../modules/Util/html/index.html">Util</a> module
      - <a href="../../modules/Mime/html/index.html">Mime</a> module updates:
        - added complex type support
        - added the following constants:
          - \c MimeTypeMultipartFormData
          - \c MimeTypeMultipartRelated
          - \c MimeTypeMultipartMixed
        - added the following methods:
          - \c MultipartMessage::getBoundary()
          - \c MultipartMessage::serializeBody()
          - \c MultipartMessage::size()
        - fixed a bug parsing multipart messages where unnecessary characters were searched (<a href="https://github.com/qorelanguage/qore/issues/2099">issue 2099</a>)
      - <a href="../../modules/Pop3Client/html/index.html">Pop3Client</a> module updates:
        - added the \c Pop3Connection class to support the <a href="../../ConnectionProvider/html/index.html">ConnectionProvider</a> module
      - <a href="../../modules/Qorize/html/index.html">Qorize</a> module updates:
        - \c qorize_named() added support for objects
      - <a href="../../modules/RestClient/html/index.html">RestClient</a> module updates:
        - added the \c RestConnection class to support the <a href="../../ConnectionProvider/html/index.html">ConnectionProvider</a> module
        - support for the \c text/plain \c Content-Type
      - <a href="../../modules/RestClient/html/index.html">RestClient</a> module updates:
        - added support for runtime REST API validation against a REST schema using the <a href="../../modules/RestSchemaValidator/html/index.html">RestSchemaValidator</a> module
        - added support for Swagger 2.0 REST API validation and \c "swagger" options using the <a href="../../modules/Swagger/html/index.html">Swagger</a> module in the \c RestClient and \c RestConnection classes
      - <a href="../../modules/RestHandler/html/index.html">RestHandler</a> module updates:
        - added an API to allow REST calls to be made internally (<a href="https://github.com/qorelanguage/qore/issues/1899">issue 1899</a>)
        - added support for runtime REST API validation against a REST schema using the <a href="../../modules/RestSchemaValidator/html/index.html">RestSchemaValidator</a> module
      - <a href="../../modules/RestSchemaValidator/html/index.html">RestSchemaValidator</a> module:
        - added this new module providing a <a href="https://en.wikipedia.org/wiki/Representational_state_transfer">REST</a> schema validation API
      - <a href="../../modules/SalesforceRestClient/html/index.html">SalesforceRestClient</a> module updates:
        - added the \c SalesforcRestConnection class to support the <a href="../../ConnectionProvider/html/index.html">ConnectionProvider</a> module
      - <a href="../../modules/Schema/html/index.html">Schema</a> module updates:
        - added the \c c_blob() and \c c_clob() functions (<a href="https://github.com/qorelanguage/qore/issues/1851">issue 1851</a>)
      - <a href="../../modules/SewioRestClient/html/index.html">SewioRestClient</a> module:
        - added this new module providing APIs for communicating with <a href="http://www.sewio.net">Sewio.net</a>'s RTLS Studio REST API
      - <a href="../../modules/SewioWebSocketClient/html/index.html">SewioWebSocketClient</a> module:
        - added this new module providing APIs for communicating with <a href="http://www.sewio.net">Sewio.net</a>'s RTLS Studio WebSocket API
      - <a href="../../modules/SmtpClient/html/index.html">SmtpClient</a> module updates:
        - added the \c SmtpConnection class to support the <a href="../../ConnectionProvider/html/index.html">ConnectionProvider</a> module
      - <a href="../../modules/SqlUtil/html/index.html">SqlUtil</a> module updates:
        - implemented the \c cop_trunc_date() function (<a href="https://github.com/qorelanguage/qore/issues/2032">issue 2032</a>)
      - <a href="../../modules/Swagger/html/index.html">Swagger</a> module added:
        - added this new module providing a <a href="https://swagger.io/">Swagger 2.0 REST API validation API</a> to %Qore
      - <a href="../../modules/TableMapper/html/index.html">TableMapper</a> module updates:
        - added support for upserts in \c InboundTableMapper (<a href="https://github.com/qorelanguage/qore/issues/1067">issue 1067</a>)
        - added \c InboundTableMapper::queueData(list)
      - <a href="../../modules/TelnetClient/html/index.html">TelnetClient</a> module updates:
        - added the \c TelnetConnection class to support the <a href="../../ConnectionProvider/html/index.html">ConnectionProvider</a> module
        - added support for URLs in the constructor()
        - added the \c TelnetClient::getTarget() method
      - <a href="../../modules/Util/html/index.html">Util</a> module updates:
        - the \c parse_uri_query() function was moved here from the <a href="../../modules/HttpServerUtil/html/index.html">HttpServerUtil</a> module
        - \c parse_uri_query() now handles repeated query arguments as a list
        - added public function \c flatten()
        - added public function \c uniq()
      - <a href="../../modules/WebSocketClient/html/index.html">WebSocketClient</a> module updates:
        - added the \c WebSocketConnectionObject class to support the <a href="../../ConnectionProvider/html/index.html">ConnectionProvider</a> module
        - updated for complex types
        - fixed a bug where the event loop thread would immediately terminate after a reconnection (<a href="https://github.com/qorelanguage/qore/issues/2061">issue 2061</a>)
        - improved client logging
        - fixed a bug where the \c WebSocketClient class did not validate the \c Sec-WebSocket-Accept response header according to RFC6455 (<a href="https://github.com/qorelanguage/qore/issues/2062">issue 2062</a>)
      - <a href="../../modules/WebSocketUtil/html/index.html">WebSocketUtil</a> module updates:
        - added the \c ws_get_response_key() function
    - the following classes can be used from binary modules:
      - @ref Qore::File "File"
      - @ref Qore::ReadOnlyFile "ReadOnlyFile"
    - updated the build to require a <a href="https://en.wikipedia.org/wiki/C%2B%2B11">C++11</a> compiler or better to build %Qore (<a href="https://github.com/qorelanguage/qore/issues/994">issue 994</a>)
    - a relative time stamp is now logged in trace and debug output

    @subsection qore_0813_bug_fixes Bug Fixes in Qore
    - fixed a bug causing @ref Qore::AbstractQuantifiedBidirectionalIterator "AbstractQuantifiedBidirectionalIterator" not being available (<a href="https://github.com/qorelanguage/qore/issues/968">issue 968</a>)
    - <a href="../../modules/BulkSqlUtil/html/index.html">BulkSqlUtil</a> module fixes:
      - fixed the module to work properly even with DB drivers that do not support parameter array binding (<a href="https://github.com/qorelanguage/qore/issues/1154">issue 1154</a>)
    - <a href="../../modules/CsvUtil/html/index.html">CsvUtil</a> module fixes:
      - fixed a bug in an error message validating input data (<a href="https://github.com/qorelanguage/qore/issues/1062">issue 1062</a>)
      - added an exception when detected headers do not match the \a fields option (<a href="https://github.com/qorelanguage/qore/issues/2179">issue 2179</a>)
    - <a href="../../modules/HttpServer/html/index.html">HttpServer</a> module fixes:
      - added logic to attempt to mask passwords in log messages (<a href="https://github.com/qorelanguage/qore/issues/1086">issue 1086</a>)
    - <a href="../../modules/HttpServerUtil/html/index.html">HttpServerUtil</a> module fixes:
      - fixed a bug where the \a msg arg to \c AbstractAuthenticator::do401() was ignored (<a href="https://github.com/qorelanguage/qore/issues/1047">issue 1047</a>)
    - <a href="../../modules/RestHandler/html/index.html">RestHandler</a> module fixes:
      - added logic to allow sensitive data to be masked in log messages (<a href="https://github.com/qorelanguage/qore/issues/1086">issue 1086</a>)
    - <a href="../../modules/SqlUtil/html/index.html">SqlUtil</a> module fixes:
      - fixed a bug in update and upsert statement generation when the given data does not have enough columns to use the unique index found, an error message is generated that contains all the columns names instead of just the column names required by the index (<a href="https://github.com/qorelanguage/qore/issues/1013">issue 1013</a>)
    - <a href="../../modules/WebSocketClient/html/index.html">WebSocketClient</a> module fixes:
      - fixed a thread lock starvation race condition (<a href="https://github.com/qorelanguage/qore/issues/2130">issue 2130</a>)
    - \c UTF-16 fixes:
      - fixed a bug comparing strings in \c UTF-16 encodings (<a href="https://github.com/qorelanguage/qore/issues/1579">issue 1579</a>)
      - fixed @ref Qore::substr() and <string>::substr() with strings in \c UTF-16 encodings (<a href="https://github.com/qorelanguage/qore/issues/1586">issue 1586</a>)
      - fixed @ref Qore::trim(), @ref Qore::ltrim(), @ref Qore::rtrim() and the @ref trim "trim" operator with strings with \c UTF-16 encodings (<a href="https://github.com/qorelanguage/qore/issues/1775">issue 1775</a>)
    - fixed a bug where @ref break "break" and @ref continue "continue" statements were accepted outside of loops (<a href="https://github.com/qorelanguage/qore/issues/976">issue 976</a>)
    - fixed a bug compiling on Solaris SPARC with g++ where \c MPFR_DECL_INIT() is compiled incorrectly with -O1 or greater (<a href="https://github.com/qorelanguage/qore/issues/958">issue 958</a>)
    - fixed a bug causing an infinite loop in decompression functions (<a href="https://github.com/qorelanguage/qore/issues/966">issue 966</a>)
    - fixed an issue where an internal C++ API (QoreProgram::parseCmdLineDefines()) performed a needless copy of a data structure (<a href="https://github.com/qorelanguage/qore/issues/1099">issue 1099</a>)
    - fixed a stack corruption bug with asynchronous I/O on UNIX systems with @ref Qore::ReadOnlyFile "ReadOnlyFile" methods (<a href="https://github.com/qorelanguage/qore/issues/1106">issue 1106</a>)
    - fixed bugs with inconsistent conversions of @ref int_type "int", @ref float_type "float", and @ref bool_type "boolean" values to date/time values, now they are all converted uniformly to @ref relative_dates "relative date/time values" (<a href="https://github.com/qorelanguage/qore/issues/1156">issue 1156</a>)
    - fixed a bug where Qore allowed code to be declared both public and private without a warning (<a href="https://github.com/qorelanguage/qore/issues/1187">issue 1187</a>)
    - fixed a bug where the @ref instanceof "instanceof" operator would return @ref Qore::True "True" with objects that did not publically inherit the given class or where the given class is not accessible (<a href="https://github.com/qorelanguage/qore/issues/1191">issue 1191</a>)
    - fixed a bug in qpp support of the 'final' class flag (<a href="https://github.com/qorelanguage/qore/issues/1222">issue 1222</a>)
    - fixed a bug where the @ref plus_operator "+ operator" provided access to private members from outside the class (<a href="https://github.com/qorelanguage/qore/issues/1209">issue 1209</a>)
    - fixed a bug where different @ref overloading "overloaded" method variant resolution rules were used at parse time (best match in hierarchy) and runtime (best match in first matching class) in a class hierarchy (<a href="https://github.com/qorelanguage/qore/issues/1229">issue 1229</a>)
    - fixed a bug where exceptions in base class constructor calls did not reflect the actual source location (<a href="https://github.com/qorelanguage/qore/issues/1230">issue 1230</a>)
    - fixed a bug where runtime function/method variant matching was incorrectly biased towards default matches for missing arguments (<a href="https://github.com/qorelanguage/qore/issues/1231">issue 1231</a>)
    - fixed bugs where calls to @ref Qore::Socket::upgradeClientToSSL() "Socket::upgradeClientToSSL()" and @ref Qore::Socket::upgradeServerToSSL() "Socket::upgradeServerToSSL()" were ignored with no exception thrown if the socket was not connected (<a href="https://github.com/qorelanguage/qore/issues/1258">issue 1258</a>)
    - fixed a bug where a closure created in an object scope could not be called if the object had been deleted, even if the closure did not refer to the object (<a href="https://github.com/qorelanguage/qore/issues/1303">issue 1303</a>)
    - fixed a bug where @ref Qore::ord() "ord()" would return negative numbers for bytes with the high bit set with compilers where <tt>char</tt> is the same as <tt>signed char</tt> (<a href="https://github.com/qorelanguage/qore/issues/1385">issue 1385</a>)
    - fixed a bug where @ref Qore::int(softint) "int(number)" returned rounded value instead of the integer part (while @ref Qore::int(softint) "int(float)" behaved correctly; also cf. initializing a softint value from a number vs. from a float) (<a href="https://github.com/qorelanguage/qore/issues/1463">issue 1463</a>)
    - @ref Qore::File::read() "File::read()" now uses character semantics for the length argument (<a href="https://github.com/qorelanguage/qore/issues/1548">issue 1548</a>)
    - fixed a bug with strongly-typed lvalue assignments with classes created in different @ref Qore::Program "Program" objects (<a href="https://github.com/qorelanguage/qore/issues/1551">issue 1551</a>)
    - fixed a bug where an ASCII string and the same string in a different encoding and with diacritics could incorrectly be marked as equal (<a href="https://github.com/qorelanguage/qore/issues/1579">issue 1579</a>)
    - fixed bugs in @ref Qore::HTTPClient "HTTPClient" methods where string message bodies were not converted to the object's @ref character_encoding "character encoding" before transmission (<a href="https://github.com/qorelanguage/qore/issues/1813">issue 1813</a>)
    - fixed a bug in the @ref reference_type "reference" and @ref reference_or_nothing_type "*reference" assignment restrictions; previously any value was accepted, now only references are accepted as the initial assignment values (<a href="https://github.com/qorelanguage/qore/issues/1819">issue 1819</a>)
    - fixed a bug in handling the \c SqlUtil::BLOB type in the <a href="../../modules/FreetdsSqlUtil/html/index.html">FreetdsSqlUtil</a> module (<a href="https://github.com/qorelanguage/qore/issues/1852">issue 1852</a>)
    - fixed a bug in overloaded call variant matching where missing arguments were counted towards the match (<a href="https://github.com/qorelanguage/qore/issues/1897">issue 1897</a>)
    - fixed many bugs where parse-time errors could be reported at an incorrect source location; parse-time error location reporting has been completely overhauled and reimplemented for correctness (<a href="https://github.com/qorelanguage/qore/issues/1930">issue 1930</a>)
    - fixed a bug where code signatures would accept parameter variables without \c "$" signs even when @ref allow-bare-refs "%allow-bare-refs" was not in effect (<a href="https://github.com/qorelanguage/qore/issues/1941">issue 1941</a>)
    - fixed memory leaks in the scanner related to EOF conditions (<a href="https://github.com/qorelanguage/qore/issues/1976">issue 1976</a>)
    - rewrote %Qore functions @ref gethostbyname(), @ref gethostbyname_long() and @ref gethostbyaddr() to use standard C functions \c getaddrinfo(3) and \c getnameinfo(3) internally instead of the deprecated \c gethostbyname(3) and \c gethostbyaddr(3) (<a href="https://github.com/qorelanguage/qore/issues/1952">issue 1952</a>)
    - fixed cmake builds on Darwin (<a href="https://github.com/qorelanguage/qore/issues/1980">issue 1980</a>)
    - fixed a bug where immediate date-time values were not marked with their type at parse time (<a href="https://github.com/qorelanguage/qore/issues/2001">issue 2001</a>)
    - fixed a bug where the @ref data_or_nothing_type "*data" type restriction would allow all types to be assigned at runtime (<a href="https://github.com/qorelanguage/qore/issues/2002">issue 2002</a>)
    - @ref Qore::RangeIterator::constructor(int) and @ref Qore::xrange(int) were updated; the second arguments were removed to avoid ambiguity with the other overloaded variants (<a href="https://github.com/qorelanguage/qore/issues/2016">issue 2016</a>)
    - fixed a bug where @ref Qore::replace() could get in an infinite loop with arguments with embededed nulls (<a href="https://github.com/qorelanguage/qore/issues/2098">issue 2098</a>)
    - fixed a bug in regular expression extraction where an infinite loop could occur (<a href="https://github.com/qorelanguage/qore/issues/2083">issue 2083</a>)
    - fixed a bug where a call reference to an object method that crosses @ref Qore::Program "Program" boundaries could result in a core dump when called due to an error managing thread-local data (<a href="https://github.com/qorelanguage/qore/issues/2145">issue 2145</a>)
    - fixed crashes in scanner due to EOF in comments (<a href="https://github.com/qorelanguage/qore/issues/2175">issue 2175</a>)

    @section qore_081212 Qore 0.8.12.12

    @par Release Summary
    Bugfix release; see details below

    @subsection qore_081212_new_features New Features in Qore

    - added the @ref Qore::Option::HAVE_DSS "HAVE_DSS" constant to indicate if the outdated DSS(), DSS1(), DSS_bin(), DSS1_bin(), DSS_HMAC(), and DSS1_HMAC() functions are available in the opnessl library used to compile %Qore

    @subsection qore_081212_bug_fixes Bug Fixes in Qore

    - fixed a bug handling \c argv in base class constructor execution (<a href="https://github.com/qorelanguage/qore/issues/2030">issue 2030</a>)
    - fixed a bug handling the connection status in the @ref Qore::HTTPClient "HTTPClient" class (<a href="https://github.com/qorelanguage/qore/issues/2058">issue 2058</a>)
    - fixed building with openssl 1.1+ (<a href="https://github.com/qorelanguage/qore/issues/2135">issue 2135</a>)
    - fixed binding more than one wilcard port on a specific address in the <a href="../../modules/HttpServer/html/index.html">HttpServer</a> module (<a href="https://github.com/qorelanguage/qore/issues/2155">issue 2155</a>)
    - fixed a bug in <a href="../../modules/SqlUtil/html/index.html">SqlUtil</a> with column aliases that are reserved words (<a href="https://github.com/qorelanguage/qore/issues/2163">issue 2163</a>)
    - fixed a memory bug in the @ref splice "splice" operator with a binary operand (<a href="https://github.com/qorelanguage/qore/issues/2303">issue 2303</a>)
    - fixed a bug where calling any @ref Qore::SQL::SQLStatement "SQLStatement" method in another thread with an active connection from a @ref Qore::SQL::DatasourcePool "DatasourcePool" causes a crash (<a href="https://github.com/qorelanguage/qore/issues/2334">issue 2334</a>)
    - fixed a bug in <a href="../../modules/RestHandler/html/index.html">RestHandler</a> regarding inconsistent handling of URI parameter arguments; the \c "action" key was only removed from the \c ah hash when there were no other arguments, introducing an inconsistency in argument handling in REST services (<a href="https://github.com/qorelanguage/qore/issues/2479">issue 2479</a>)
    - fixed a bug where \c ENCODING-CONVERSION-ERROR exceptions were not thrown with newer GNU iconv libraries with an API change (<a href="https://github.com/qorelanguage/qore/issues/2500">issue 2500</a>)

    @section qore_081211 Qore 0.8.12.11

    @par Release Summary
    Bugfix release; see details below

    @subsection qore_081211_new_features New Features in Qore
    - <a href="https://github.com/qorelanguage/qore/issues/1947">issue 1947</a> added @ref warning-broken-logic-precedence "broken-logic-precedence" warning.

    @subsection qore_081211_bug_fixes Bug Fixes in Qore
    - fixed documentation regarding escaping of characters in strings and added a parse exception in case of trying to escape octal values in range 400-777 (<a href="https://github.com/qorelanguage/qore/issues/50">issue 50</a>)
    - fixed a crashing bug where @ref Qore::SQL::Datasource::getConfigString() "Datasource::getConfigString()" was called without a connection, also could crash in an implicit internal call to this method with the @ref Qore::SQL::DatasourcePool "DatasourcePool" class when connections were lost and the warning callback should be called (<a href="https://github.com/qorelanguage/qore/issues/1992">issue 1992</a>)
    - fixed a bug where @ref Qore::SQL::Datasource::getConfigHash() "Datasource::getConfigHash()" returned different values depending on if the object was connected or not (<a href="https://github.com/qorelanguage/qore/issues/1994">issue 1994</a>)

    @section qore_081210 Qore 0.8.12.10

    @par Release Summary
    Bugfix release; see details below

    @subsection qore_081210_bug_fixes Bug Fixes in Qore

    - module fixes:
      - <a href="../../modules/FixedLengthUtil/html/index.html">FixedLengthUtil</a>:
        - fixes and improvements to errors and exceptions (<a href="https://github.com/qorelanguage/qore/issues/1828">issue 1828</a>)
      - <a href="../../modules/HttpServerUtil/html/index.html">HttpServerUtil</a>:
        - eliminated excess logging of all HTTP chunks sent and received (<a href="https://github.com/qorelanguage/qore/issues/1832">issue 1832</a>)
      - <a href="../../modules/PgsqlSqlUtil/html/index.html">PgsqlSqlUtil</a>:
        - fixed a bug in setting a \c comment for a table column (<a href="https://github.com/qorelanguage/qore/issues/1886">issue 1886</a>)
      - <a href="../../modules/SqlUtil/html/index.html">SqlUtil</a>:
        - fixed a bug in the \c offset query hash argument in SQL operation methods (<a href="https://github.com/qorelanguage/qore/issues/1880">issue 1880</a>)
        - fixed a bug that prohibited only columns from the main query to be selected when joins are used (<a href="https://github.com/qorelanguage/qore/issues/1909">issue 1909</a>)
      - <a href="../../modules/TableMapper/html/index.html">TableMapper</a>:
        - fixed a bug in flush messages in the \c InboundTableMapper class (<a href="https://github.com/qorelanguage/qore/issues/1849">issue 1849</a>)
    - fixed a bug that could cause spurious parse-time exceptions to be thrown when matching call variants with multiple return types for the same callable object (<a href="https://github.com/qorelanguage/qore/issues/1928">issue 1928</a>)
    - fixed the process return code in the output reference in @ref Qore::backquote() "backquote()" on Unix/Linux platforms (<a href="https://github.com/qorelanguage/qore/issues/1884">issue 1884</a>)
    - fixed a bug where connections were not immediately released back to the @ref Qore::SQL::DatasourcePool "DatasourcePool" in case of an \c SQLSTATEMENT-ERROR exception (<a href="https://github.com/qorelanguage/qore/issues/1836">issue 1836</a>)
    - eliminated a spurious exception in the @ref Qore::SQL::SQLStatement "SQLStatement" class in case of a @ref Qore::SQL::DatasourcePool "DatasourcePool" timeout (<a href="https://github.com/qorelanguage/qore/issues/1832">issue 1832</a>)
    - fixed a crash when the incorrect type was passed to a parameter declared @ref reference_or_nothing_type "*reference" (<a href="https://github.com/qorelanguage/qore/issues/1815">issue 1815</a>)
    - fixed a crash when the %Qore library exits caused by an error in handling module dependencies with injected modules (<a href="https://github.com/qorelanguage/qore/issues/1805">issue 1805</a>)
    - fixed segfault crashes caused by calling object methods with null pointers (<a href="https://github.com/qorelanguage/qore/issues/1791">issue 1791</a>)
    - added internal API support to make it easier for DBI drivers to handle lost connections and to allow DBI drivers that must close all open handles before a connection is closed (such as the oracle driver); due to this change, @ref Qore::SQL::SQLStatement "SQLStatement" objects based on a @ref Qore::SQL::DatasourcePool "DatasourcePool" are closed automatically whenever the datasource is returned to the pool (<a href="https://github.com/qorelanguage/qore/issues/1250">issue 1250</a>)
    - implemented new parse options to revert the effect of parse options that affect code safety (<a href="https://github.com/qorelanguage/qore/issues/1895">issue 1895</a>):
      - @ref correct-list-parsing "%correct-list-parsing"
      - @ref correct-logic-precedence "%correct-logic-precedence"
      - @ref correct-int-assignments "%correct-int-assignments"
      - @ref correct-operators "%correct-operators"
      - @ref loose-args "%loose-args"
    - fixed parse locations of strings and regexes (<a href="https://github.com/qorelanguage/qore/issues/1905">issue 1905</a>)

    @section qore_08129 Qore 0.8.12.9

    @par Release Summary
    Bugfix release; see details below

    @subsection qore_08129_bug_fixes Bug Fixes in Qore

    - fixed a memory leak where references participate in recursive references (<a href="https://github.com/qorelanguage/qore/issues/1774">issue 1774</a>)
    - fixed a build issue with clang++ (<a href="https://github.com/qorelanguage/qore/issues/1768">issue 1768</a>)
    - fixed a memory leak in the @ref Qore::Thread::Queue "Queue" copy constructor when the @ref Qore::Thread::Queue "Queue" was used in other objects (such as an event queue, etc; <a href="https://github.com/qorelanguage/qore/issues/1749">issue 1749</a>)
    - <a href="../../modules/Mapper/html/index.html">Mapper</a> module fixes:
      - fixed bugs handling the \c allow_dot and \c allow_output_dot options (<a href="https://github.com/qorelanguage/qore/issues/1690">issue 1690</a>)
      - fixed \c TableMapper bugs introduced in Qore 0.8.12.7 (<a href="https://github.com/qorelanguage/qore/issues/1754">issue 1754</a>)

    @section qore_08128 Qore 0.8.12.8

    @par Release Summary
    Bugfix release; see details below

    @subsection qore_08128_bug_fixes Bug Fixes in Qore

    - fixed a memory leak in @ref try-module "%try-module" error handling (<a href="https://github.com/qorelanguage/qore/issues/1690">issue 1690</a>)
    - fixed a bug in @ref Qore::trunc_str() "trunc_str()" when the string has an invalid multi-byte character at the end of the string and the string is exactly the byte width requested (<a href="https://github.com/qorelanguage/qore/issues/1693">issue 1693</a>)
    - fixed a bug where @ref Qore::ReadOnlyFile::getchar() "ReadOnlyFile::getchar()" did not respect character semantics as documented (<a href="https://github.com/qorelanguage/qore/issues/1547">issue 1547</a>)
    - <a href="../../modules/OracleSqlUtil/html/index.html">OracleSqlUtil</a> module fixes:
      - fixed a bug in \c character_semantics for standalone column (<a href="https://github.com/qorelanguage/qore/issues/1688">issue 1688</a>)
    - <a href="../../modules/Mapper/html/index.html">Mapper</a> module fixes:
      - fixed a bug in handling "list mode" data such as submitted by \c InboundTableMapper::queueData() (<a href="https://github.com/qorelanguage/qore/issues/1736">issue 1736</a>, bug introduced in Qore 0.8.12.7 with the fix for <a href="https://github.com/qorelanguage/qore/issues/1626">issue 1626</a>)
    - <a href="../../modules/SqlUtil/html/index.html">SqlUtil</a> module fixes:
      - fixed schema alignment skipping column with name "driver" (<a href="https://github.com/qorelanguage/qore/issues/1684">issue 1684</a>)
      - fixed sqlutil schema management: functional indexes are rejected without () in name (<a href="https://github.com/qorelanguage/qore/issues/1610">issue 1610</a>)
    - <a href="../../modules/TableMapper/html/index.html">TableMapper</a> module fixes:
      - fixed a bug in handling "list mode" data with optimized inserts (<a href="https://github.com/qorelanguage/qore/issues/1736">issue 1736</a>, bug introduced in Qore 0.8.12.7 with the fix for <a href="https://github.com/qorelanguage/qore/issues/1626">issue 1626</a>)
    - <a href="../../modules/WebSocketClient/html/index.html">WebSocketClient</a> module fixes:
      - added timeout values to @ref Qore::Socket "Socket" and @ref Qore::HTTPClient "HTTPClient" calls (<a href="https://github.com/qorelanguage/qore/issues/1725">issue 1725</a>)
    - <a href="../../modules/WebSocketHandler/html/index.html">WebSocketHandler</a> module fixes:
      - added timeout values to @ref Qore::Socket "Socket" calls (<a href="https://github.com/qorelanguage/qore/issues/1725">issue 1725</a>)
    - <a href="../../modules/WebSocketUtil/html/index.html">WebSocketUtil</a> module fixes:
      - added timeout values to @ref Qore::Socket "Socket" calls (<a href="https://github.com/qorelanguage/qore/issues/1725">issue 1725</a>)
    - fixed a bug where a type conversion error in an lvalue assignment could generate a confusing unrelated runtime exception (<a href="https://github.com/qorelanguage/qore/issues/1697">issue 1697</a>)
    - fixed a bug where invalid characters in the port specification in a URL were ignored (<a href="https://github.com/qorelanguage/qore/issues/1728">issue 1728</a>)
    - fixed a bug with SSL socket communication the remote closing the connection during a send operation could cause the current thread to go into an infinite loop consuming 100% CPU (<a href="https://github.com/qorelanguage/qore/issues/1729">issue 1729</a>)
    - fixed a bug in the @ref Qore::HashListIterator "HashListIterator" class iterating hashes with a mix of lists and single values such as used by bulk DML binds; now the single values will appear as the current value for all list elements as per the original design instead of throwing a runtime exception (<a href="https://github.com/qorelanguage/qore/issues/1738">issue 1738</a>)

    @section qore_08127 Qore 0.8.12.7

    @par Release Summary
    Bugfix release; see details below

    @subsection qore_08127_bug_fixes Bug Fixes in Qore

    - fixed bug in internal string generation with \c size_t arguments that could cause invalid data to be output or crashes on 32-bit platforms (<a href="https://github.com/qorelanguage/qore/issues/1640">issue 1640</a>)
    - fixed a runtime memory leak and invalid runtime behavior with undetected recursive lvalue references (<a href="https://github.com/qorelanguage/qore/issues/1617">issue 1617</a>)
    - improved @ref garbage_collection "prompt collection" performance with large graphs of objects by eliminating additional unnecessary graph scans, resulting in further large performance improvements in the garbage collector (<a href="https://github.com/qorelanguage/qore/issues/1363">issue 1363</a>)
    - improved \c InboundTableMapper::queueData() performance (in the <a href="../../modules/TableMapper/html/index.html">TableMapper</a> module) when used with data in hash of lists format to use bulk DML in input and output without internal data conversions (<a href="https://github.com/qorelanguage/qore/issues/1626">issue 1626</a>)
    - <a href="../../modules/OracleSqlUtil/html/index.html">OracleSqlUtil</a> module fixes:
      - worked around \c ORA-22165 from \c op_in() caused by Oracle's limit on number of collection elements (<a href="https://github.com/qorelanguage/qore/issues/1660">issue 1660</a>)
      - fixed a bug in the \a force option (i.e. cascade) for dropping types (<a href="https://github.com/qorelanguage/qore/issues/1683">issue 1683</a>)
    - improved @ref try-module "%try-module" error reporting and documentation (<a href="https://github.com/qorelanguage/qore/issues/1648">issue 1648</a>)

    @section qore_08126 Qore 0.8.12.6

    @par Release Summary
    Bugfix release; see details below

    @subsection qore_08126_bug_fixes Bug Fixes in Qore

    - fixed a bug in @ref Qore::parse_url() parsing single-character hostnames (<a href="https://github.com/qorelanguage/qore/issues/1524">issue 1524</a>)
    - fixed a bug where @ref Qore::PO_LOCKDOWN "PO_LOCKDOWN" was not set when parsing \c init and \c del attributes in @ref user_modules "user module" headers (<a href="https://github.com/qorelanguage/qore/issues/1535">issue 1535</a>)
    - fixed a bug parsing exception catch block parameter errors (in debug builds only; <a href="https://github.com/qorelanguage/qore/issues/1558">issue 1558</a>)
    - fixed a bug dereferencing @ref binary "binary values" with the @ref list_element_operator "[] operator"; the behavior now corresponds to the documentation (<a href="https://github.com/qorelanguage/qore/issues/1566">issue 1566</a>)
    - fixed a bug that would result in a crash if a method were declared both \c static and \c abstract (<a href="https://github.com/qorelanguage/qore/issues/1590">issue 1590</a>)
    - fixed performance issues with the <a href="../../modules/Mapper/html/index.html">Mapper</a> module (and by extension the <a href="../../modules/TableMapper/html/index.html">TableMapper</a> module) for mappers with many identity (i.e. 1:1) and constant mappings (<a href="https://github.com/qorelanguage/qore/issues/1620">issue 1620</a>)
    - fixed a bug in the \c BulkInsertOperation class in the <a href="../../modules/BulkSqlUtil/html/index.html">BulkSqlUtil</a> module where inserts would fail or silently insert invalid data in the second or later blocks when constant hashes were used (<a href="https://github.com/qorelanguage/qore/issues/1625">issue 1625</a>)

    @section qore_08125 Qore 0.8.12.5

    @par Release Summary
    Bugfix release; see details below

    @subsection qore_08125_new_features New Features in Qore

    - added the <a href="../../modules/SalesforceRestClient/html/index.html">SalesforceRestClient</a> module for communicating with Salesforce.com using the REST APIs
    - module <a href="../../modules/SqlUtil/html/index.html">SqlUtil</a>
      - has support for native default values in tables (<a href="https://github.com/qorelanguage/qore/issues/1428">issue 1428</a>)
      - has support for Oracle named types (eg. spatial types) for Schema.qm and SchemaReverse.qm. (<a href="https://github.com/qorelanguage/qore/issues/1465">issue 1465</a>)

    @subsection qore_08125_bug_fixes Bug Fixes in Qore

    - <a href="../../modules/Mime/html/index.html">Mime</a> module:
      - added support for URL form-encoded messages (<a href="https://github.com/qorelanguage/qore/issues/1436">issue 1436</a>
    - <a href="../../modules/RestClient/html/index.html">RestClient</a> module:
      - added support for URL form-encoded messages (<a href="https://github.com/qorelanguage/qore/issues/1436">issue 1436</a>
      - added support for the \c "rawxml" message body encoding (<a href="https://github.com/qorelanguage/qore/issues/1437">issue 1437</a>
    - fixed handling of invalid compressed data in the following functions (<a href="https://github.com/qorelanguage/qore/issues/1432">issue 1432</a>):
      - @ref Qore::gunzip_to_binary()
      - @ref Qore::gunzip_to_string()
      - @ref Qore::uncompress_to_binary()
      - @ref Qore::uncompress_to_string()
    - fixed \c \@inf\@ on Windows (<a href="https://github.com/qorelanguage/qore/issues/1442">issue 1442</a>)
    - fixed @ref Qore::parse_url() with single-character usernames (<a href="https://github.com/qorelanguage/qore/issues/1455">issue 1455</a>)
    - corrected the error message with SSL reads when the server closes the connection prematurely (<a href="https://github.com/qorelanguage/qore/issues/1488">issue 1488</a>)
    - fixed the \c Host header in HTTP requests to not include the port if the port is the default port for the scheme because it causes some servers to reject the request (<a href="https://github.com/qorelanguage/qore/issues/1489">issue 1489</a>)

    @section qore_08124 Qore 0.8.12.4

    @par Release Summary
    Bugfix release; see details below

    @subsection qore_08124_bug_fixes Bug Fixes in Qore

    - fixed a reference bug in the @ref Qore::Thread::Queue "Queue" class introduced in the last release (<a href="https://github.com/qorelanguage/qore/issues/1309">issue 1309</a>)
    - fixed a bug where database types could not be correctly aligned if they had dependencies (<a href="https://github.com/qorelanguage/qore/issues/1314">issue 1314</a>); entailed updates in the following modules:
      - <a href="../../modules/SqlUtil/html/index.html">SqlUtil</a>
      - <a href="../../modules/FreetdsSqlUtil/html/index.html">FreetdsSqlUtil</a>
      - <a href="../../modules/MysqlSqlUtil/html/index.html">MysqlSqlUtil</a>
      - <a href="../../modules/OracleSqlUtil/html/index.html">OracleSqlUtil</a>
      - <a href="../../modules/PgsqlSqlUtil/html/index.html">PgsqlSqlUtil</a>
      - <a href="../../modules/Schema/html/index.html">Schema</a>
    - fixed a bug in @ref Qore::trunc_str() "trunc_str()" where an infinite loop could be triggered with certain arguments and multi-byte character encodings (<a href="https://github.com/qorelanguage/qore/issues/1327">issue 1327</a>)
    - improved @ref garbage_collection "prompt collection" performance with larger graphs of objects by eliminating unnecessary graph scans made during object method calls (<a href="https://github.com/qorelanguage/qore/issues/1363">issue 1363</a>)
    - fixed bugs in @ref Qore::date(string) "date(string)" and @ref Qore::date(string, string) "date(string, string)" where invalid input data was ignored and invalid dates were returned (<a href="https://github.com/qorelanguage/qore/issues/1369">issue 1369</a>)
    - <a href="../../modules/CsvUtil/html/index.html">CsvUtil</a> module:
      - fixed a bug in \c AbstractCsvIterator::identifyTypeImpl() generating an error message (<a href="https://github.com/qorelanguage/qore/issues/1355">issue 1355</a>)
    - <a href="../../modules/MailMessage/html/index.html">MailMessage</a> module:
      - fixed a bug using the default encoding in \c Message::attach() (issue <a href="https://github.com/qorelanguage/qore/issues/1352">issue 1352</a>)
    - <a href="../../modules/SqlUtil/html/index.html">SqlUtil</a> module:
      - fixed the ignored character_semantics column option in schema alignmed (<a href="https://github.com/qorelanguage/qore/issues/1379">issue 1379</a>)
      - implemented the \c cop_length() column function (<a href="https://github.com/qorelanguage/qore/issues/1395">issue 1395</a>)
    - <a href="../../modules/OracleSqlUtil/html/index.html">OracleSqlUtil</a> module:
      - OraclePackage attribute body_src is now public to access package bodies
    - <a href="../../modules/Qorize/html/index.html">Qorize</a> module:
      -  Qorize module: new qorize_val() set of functions; qorize_named() introduced; qorize tests
    - <a href="../../modules/TableMapper/html/index.html">TableMapper</a> module:
      - fixed runtime option propagation to \c TableMapper::SqlStatementMapperIterator from \c TableMapper::AbstractSqlStatementOutboundMapper::iterator() (<a href="https://github.com/qorelanguage/qore/issues/1418">issue 1418</a>)
      - fixed SqlStatementMapperIterator::getCount() (<a href="https://github.com/qorelanguage/qore/issues/1417">issue 1417</a>)
      - added the following methods:
        - \c TableMapper::AbstractSqlStatementOutboundMapper::getRowIterator()
        - \c TableMapper::InboundTableMapper::iterator()
        - \c TableMapper::InboundTableMapperIterator::getRuntime()
        - \c TableMapper::InboundTableMapperIterator::replaceRuntime()
        - \c TableMapper::InboundTableMapperIterator::setRuntime()
        - \c TableMapper::SqlStatementMapperIterator::getRuntime()
        - \c TableMapper::SqlStatementMapperIterator::replaceRuntime()
        - \c TableMapper::SqlStatementMapperIterator::setRuntime()
    - <a href="../../modules/QUnit/html/index.html">QUnit</a> module:
      - fixed showing the assertion location when there are test modules on top of QUnit (<a href="https://github.com/qorelanguage/qore/issues/1046">issue 1046</a>)
    - fixed inconsistency between list splice operator and splice function (<a href="https://github.com/qorelanguage/qore/issues/1380">issue 1380</a>)

    @section qore_08123 Qore 0.8.12.3

    @par Release Summary
    Bugfix release; see details below

    @subsection qore_08123_bug_fixes Bug Fixes in Qore

    - fixed the documentation (and DB modules) where @ref Qore::SQL::SQLStatement::fetchColumns() "SQLStatement::fetchColumns()" was inconsistent; now it will return a empty hash when no more rows are available to fetch (<a href="https://github.com/qorelanguage/qore/issues/1241">issue 1241</a>)
    - added I/O timeout support to the @ref Qore::FtpClient "FtpClient" class (<a href="https://github.com/qorelanguage/qore/issues/1252">issue 1252</a>)
    - fixed bugs in @ref Qore::Socket::recv() "Socket::recv()" and @ref Qore::Socket::recvBinary() "Socket::recvBinary()" with <tt>size = 0</tt> where @ref nothing could be returned which is invalid according to the methods' declared return types (<a href="https://github.com/qorelanguage/qore/issues/1260">issue 1260</a>)
    - fixed a bug where @ref Qore::FtpClient::get() "FtpClient:get()" would fail with an exception when retrieving an empty file (<a href="https://github.com/qorelanguage/qore/issues/1255">issue 1255</a>)
    - fixed a bug where executing a call reference to a deleted object method would cause a crash (<a href="https://github.com/qorelanguage/qore/issues/1268">issue 1268</a>)
    - fixed a bug where Qore would allow methods to be called on already deleted objects under certain conditions (<a href="https://github.com/qorelanguage/qore/issues/1270">issue 1270</a>)
    - fixed a bug where calling @ref Qore::exit() "exit()" in a multithreaded program could result in a segmentation fault (<a href="https://github.com/qorelanguage/qore/issues/1215">issue 1215</a>)
    - fixed a bug where <a href="../../modules/HttpServer/html/index.html">HttpServer::addListener()</a> could not accept a bind on port 0 to mean any random port (<a href="https://github.com/qorelanguage/qore/issues/1284">issue 1284</a>)
    - fixed a race condition in @ref garbage_collection "prompt collection" that could lead to a crash (<a href="https://github.com/qorelanguage/qore/issues/1084">issue 1084</a>)
    - fixed a bug clearing @ref Qore::Socket "Socket" event queues when the @ref Qore::Socket "Socket" goes out of scope that could lead to a crash (<a href="https://github.com/qorelanguage/qore/issues/1292">issue 1292</a>)
    - fixed a bug with @ref Qore::FtpClient::setWarningQueue() "FtpClient::setWarningQueue()" that could cause a crash (<a href="https://github.com/qorelanguage/qore/issues/1293">issue 1293</a>)
    - fixed a bug where @ref Qore::FtpClient::pwd() returned invalid directory names (<a href="https://github.com/qorelanguage/qore/issues/1295">issue 1295</a>)

    @section qore_08122 Qore 0.8.12.2

    @par Release Summary
    Bugfix release; see details below

    @subsection qore_08122_bug_fixes Bug Fixes in Qore
    - fixed bugs in handling websocket close status codes in the <a href="../../modules/WebSocketUtil/html/index.html">WebSocketUtil</a>, <a href="../../modules/WebSocketClient/html/index.html">WebSocketClient</a>, and <a href="../../modules/WebSocketHandler/html/index.html">WebSocketHandler</a> modules (<a href="https://github.com/qorelanguage/qore/issues/1216">issue 1216</a>)
    - fixed a crashing bug with recursive class initialization (<a href="https://github.com/qorelanguage/qore/issues/2023">issue 2023</a>)

    @section qore_08121 Qore 0.8.12.1

    @par Release Summary
    Bugfix release; see details below

    @subsection qore_08121_bug_fixes Bug Fixes in Qore
    - <a href="../../modules/TableMapper/html/index.html">TableMapper</a> module fixes:
      - fixed a bug with the \c SqlStatementOutboundMapper::iterator() method; corrected the iterator object return value which was causing \c AbstractMapperIterator::mapBulk() to fail (<a href="https://github.com/qorelanguage/qore/issues/979">issue 979</a>)
      - fixed a bug with \c SqlStatementOutboundMapper; it would throw an error if the required \c "table" or \c "sh" options were used and only worked with subclasses that declared these options (<a href="https://github.com/qorelanguage/qore/issues/981">issue 981</a>)
      - fixed a bug where \c AbstractSqlStatementOutboundMapper::iterator() failed to use options when creating the new \c Mapper object (<a href="https://github.com/qorelanguage/qore/issues/1088">issue 1088</a>)
    - fixed a bug where optional arguments were not handled correctly in some rare cases (<a href="https://github.com/qorelanguage/qore/issues/974">issue 974</a>)
    - fixed a bug causing a crash when @ref Qore::parse_base64_string_to_string() "parse_base64_string_to_string()" was called with an empty string (<a href="https://github.com/qorelanguage/qore/issues/996">issue 996</a>)
    - fixed a bug resolving base class method calls during parse initialization (<a href="https://github.com/qorelanguage/qore/issues/1075">issue 1075</a>)
    - fixed thread memory handling bug with some operator expressions and the @ref background "background operator" (<a href="https://github.com/qorelanguage/qore/issues/1096">issue 1096</a>)
    - fixed a race condition in the prompt collection of closure-bound local variables in the @ref garbage_collection "garbage collector" (<a href="https://github.com/qorelanguage/qore/issues/1103">issue 1103</a>)
    - fixed a bug where @ref Qore::HTTPClient "HTTPClient" class method variants such as @ref Qore::HTTPClient::get() "HTTPClient::get()" without a callback would fail to return the message body when the server sent a reply with chunked transfer encoding (<a href="https://github.com/qorelanguage/qore/issues/1117">issue 1117</a>)
    - fixed a bug in CsvUtil where backward compatibility was broken for single-row-type format (<a href="https://github.com/qorelanguage/qore/issues/1124">issue 1124</a>)
    - fixed bugs where declared public functions were missing from the library ABI (<a href="https://github.com/qorelanguage/qore/issues/1126">issue 1126</a>)
    - fixed bugs where @ref Qore::format_number() and <float>::format() gave incorrect results when rounding to the significant decimals given in the format string (<a href="https://github.com/qorelanguage/qore/issues/1149">issue 1149</a>)
    - fixed a bug referencing \c self in base class constructor arguments (<a href="https://github.com/qorelanguage/qore/issues/1169">issue 1169</a>)
    - fixed a bug where the incorrect class destructor was called in the openldap module (<a href="https://github.com/qorelanguage/qore/issues/1174">issue 1174</a>)
    - fixed a bug where declaring a \c copy() method as @ref synchronized would result in a crash when the method was called (<a href="https://github.com/qorelanguage/qore/issues/1188">issue 1188</a>)
    - fixed bugs in <string>::getEncoded() and <string>::getDecoded() regarding @ref Qore::CE_XML "CE_XML" and @ref Qore::CE_NONASCII "CE_NONASCII" (<a href="https://github.com/qorelanguage/qore/issues/1193">issue 1193</a>)
    - fixed bugs where @ref Qore::call_object_method() and @ref Qore::call_object_method_args() allowed private methods to be called from outside the class (<a href="https://github.com/qorelanguage/qore/issues/1194">issue 1194</a>)
    - fixed a bug where @ref deprecated methods were being internally registered as @ref RUNTIME_NOOP (<a href="https://github.com/qorelanguage/qore/issues/1197">issue 1197</a>)
    - fixed bugs where the @ref Qore::SQL::Datasource "Datasource" class would open a connection to the server in the constructor before options were set and where a server connection was required to call @ref Qore::SQL::Datasource::getOption() "Datasource::getOption()" or @ref Qore::SQL::Datasource::setOption() "Datasource::setOption()" (<a href="https://github.com/qorelanguage/qore/issues/1201">issue 1201</a>)
    - fixed memory errors in the @ref Qore::Thread::Queue "Queue" class where spurious exceptions could be raised (<a href="https://github.com/qorelanguage/qore/issues/1202">issue 1202</a>)
    - fixed a memory leak with static class member initializers (<a href="https://github.com/qorelanguage/qore/issues/1206">issue 1206</a>)

    @section qore_0812 Qore 0.8.12

    @par Release Summary
    Major new release with major new features and bug fixes as well as packaging fixes:
    - added support for @ref garbage_collection "deterministic garbage collection"
    - standardized function naming convention
    - new functions, methods, constants, operators, and user modules
    - greatly improved support on Windows

    @subsection qore_0812_compatibility Changes That Can Affect Backwards-Compatibility
    - fixed broken list parsing; in previous releases, %Qore's parser re-wrote lists without parentheses used as top-level statements with certain assignment operators (@ref assignment_operator "=", @ref plus_equals_operator "+=", @ref minus_equals_operator "-=", @ref multiply_equals_operator "*=", and @ref divide_equals_operator "/=", but not with others) so that statements like <tt>list l = 1, 2, 3;</tt> were valid assignments.   Due to operator precedence, such statements should normally be interpreted as <tt>(list l = 1), 2, 3;</tt>, which is not a valid expression.  Not only were the rules applied with only some assignment operators, but such lists were only rewritten if used as top-level statements, therefore the rules were applied inconsistenctly depending on where the expression was located in the parse tree.  As of %Qore 0.8.12, these inconsistencies have been eliminated by default from %Qore; all lists are processed according to the precedence rules defined in @ref operators.  This could break old code that relied on the old, broken behavior.  To get the old behavior, use the @ref broken-list-parsing "%broken-list-parsing" parse directive.
    - fixed broken @ref int_type "int" and @ref softint_type "softint" assignments; previously runtime type errors with these type restrictions were ignored and all values were silently converted to integers for the assignment, now runtime type errors are thrown according to the original design.  Parse errors are detected as before.  This could break old code that relied on the old, broken behavior.  To get the old behavior, use the @ref broken-int-assignments "%broken-int-assignments" parse directive.
    - fixed broken multi-character operator parsing; the %Qore parser has been updated to no longer accept multi-character operators with whitespace between the chacters making up the operator; it is believed that this was never used and simply caused the parser to be needlessly complicated and caused %Qore to be less compatible with other languages.  To get the old behavior, use the @ref broken-operators "%broken-operators" parse directive.
    - the @ref push "push", @ref unshift "unshift", @ref pop "pop" and @ref shift "shift" operators now throw an exception when their first operand is not a list and @ref strict-args "%strict-args" is in effect

    @subsection qore_0812_new_features New Features in Qore
    - Added the @ref value_coalescing_operator which checks first argument if it evaluates to @ref Qore::False "False" with @ref <value>::val() and if so assigns the second argument. The operator can be further chained; for example: @code{.py} expr1 ?* expr2 ?* expr3 @endcode
    - Added the @ref null_coalescing_operator which checks the first operand for @ref nothing or @ref null; if true returns the second argument. The operator can be further chained, in which case the first operand with a value is returned; ex: @code{.py} expr1 ?? expr2 ?? expr3 @endcode
    - %Qore identifiers can now begin with an underscore character \c "_"; the following is now a valid (with @ref new-style "%new-style"): @code{.py}int _var = 1;@endcode
    - hash enhancements:
      - new syntax for an expression giving an empty hash: <tt>{}</tt>; for example: @code{.py} hash h = {};@endcode
      - new literal hash support: hashes can now be given as literal values as follows: @code{.py} (<key_expr>: <val_expr>, [...]) @endcode For example: @code{.py} return (get_key(): get_value()); @endcode in the past the keys in literal hashes had to be either a string or a constant; now any valid %Qore expression can be used to generate the hash keys at runtime
      - new hash syntax; hash elements can now be enclosed by curly brackets as well as regular parentheses; the version with curly brackets when used with the @ref hmap "map" operator results in the hash version of the map operator being used
      - Added new @ref hmap "hash version of the map" operator to build a hash from a list or iterator expression; ex: @code{.py} hash h = map {$1, h2.$1}, i; @endcode
    - implemented support for loading user modules in a pre-defined @ref Qore::Program "Program" object (that can have a custom API) in the following new functions and methods:
      - @ref Qore::load_user_module_with_program() "load_user_module_with_program()"
      - @ref Qore::Program::loadApplyToPrivateUserModule() "Program::loadApplyToPrivateUserModule()"
      - @ref Qore::Program::loadApplyToUserModule() "Program::loadApplyToUserModule()"
      - @ref Qore::Program::loadUserModuleWithProgram() "Program::loadUserModuleWithProgram()"
    - implemented support for code / dependency injections in @ref Qore::Program "Program" containers with the following changes:
      - @ref Qore::Program::importClass() now accepts optional arguments that allow the imported version of the class to live in another namespace and have another name and an argument that allows the imported version of the class to remain even if it overlaps with an imported system or user class from a module
      - @ref Qore::Program::importFunction() now accepts an optional argument that allows the imported version of the function to remain even if it overlaps with an imported system or user function from a module
      - the new parse option @ref Qore::PO_ALLOW_INJECTION must be set on the @ref Qore::Program "Program" object in order to use code / dependency injection parameters in the above methods
      - once a @ref Qore::Program "Program" object has an injected API set up, the system API can be imported (possibly already overridden with injected code) with the following new methods:
        - @ref Qore::Program::importSystemApi()
        - @ref Qore::Program::importSystemClasses()
        - @ref Qore::Program::importSystemConstants()
        - @ref Qore::Program::importSystemFunctions()
        .
        additionally user modules can be loaded with overridden injected code with the following new functions / methods:
        - @ref Qore::load_user_module_with_program() "load_user_module_with_program()"
        - @ref Qore::Program::loadApplyToPrivateUserModule() "Program::loadApplyToPrivateUserModule()"
        - @ref Qore::Program::loadApplyToUserModule() "Program::loadApplyToUserModule()"
        - @ref Qore::Program::loadUserModuleWithProgram() "Program::loadUserModuleWithProgram()"
        .
        furthermore the following function can be used to reload injected modules with the non-injected version:
        - @ref Qore::reload_module() "reload_module()"
    - implemented support for user-defined thread-resource management, allowing %Qore code to safely manage resources associated to a particular thread:
      - @ref Qore::Thread::AbstractThreadResource
      - @ref Qore::Thread::remove_thread_resource()
      - @ref Qore::Thread::set_thread_resource()
    - new constants:
      - @ref Qore::DirSep
      - @ref Qore::Platform
      - @ref Qore::ParseOptionCodeMap
      - @ref Qore::ParseOptionStringMap
      - @ref Qore::PO_BROKEN_LIST_PARSING
      - @ref Qore::PO_BROKEN_LOGIC_PRECEDENCE
      - @ref Qore::PO_BROKEN_OPERATORS
      - @ref Qore::PO_NO_INHERIT_SYSTEM_CONSTANTS
      - @ref Qore::PO_NO_INHERIT_USER_CONSTANTS
      - @ref Qore::PO_NO_API
      - @ref Qore::PO_NO_SYSTEM_API
      - @ref Qore::PO_NO_USER_API
      - @ref Qore::SQL::DBI_CAP_HAS_ARRAY_BIND "Qore::SQL::DBI_CAP_HAS_ARRAY_BIND"
      - @ref StringConcatEncoding
      - @ref StringConcatDecoding
    - new classes:
      - @ref Qore::DataLineIterator
      - @ref Qore::Thread::AbstractThreadResource
    - other new methods:
      - @ref Qore::SQL::DatasourcePool::getCapabilities()
      - @ref Qore::SQL::DatasourcePool::getCapabilityList()
      - @ref Qore::SQL::SQLStatement::currentThreadInTransaction()
      - @ref Qore::Thread::Queue::setError()
      - @ref Qore::Thread::Queue::clearError()
    - updated methods:
      - @ref Qore::TimeZone::constructor() "TimeZone::constructor()": now accepts a path to the zoneinfo file if the @ref Qore::PO_NO_FILESYSTEM sandboxing restrictions is not set
    - the \c SOCKET-THROUGHPUT-WARNING event is no longer raised on the warning queue if the transfer size is less than 1024 bytes; this affects:
      - @ref Qore::FtpClient::setWarningQueue()
      - @ref Qore::HTTPClient::setWarningQueue()
      - @ref Qore::Socket::setWarningQueue()
    - new functions:
      - @ref Qore::create_object()
      - @ref Qore::create_object_args()
      - @ref Qore::decode_uri_request()
      - @ref Qore::encode_uri_request()
      - @ref Qore::get_duration_seconds_f()
      - @ref Qore::getgroups()
      - @ref Qore::getusername()
      - @ref Qore::ltrim()
      - @ref Qore::parse_float()
      - @ref Qore::parse_number()
      - @ref Qore::realpath()
      - @ref Qore::rtrim()
      - @ref Qore::set_return_value()
      - @ref Qore::setgroups()
      - @ref Qore::Thread::remove_thread_resource()
      - @ref Qore::Thread::set_thread_resource()
    - updated functions:
      - @ref Qore::parse_boolean()
      - @ref Qore::string()
      - @ref Qore::strmul()
    - new pseudo-methods:
      - @ref <date>::dayNumber()
      - @ref <date>::dayOfWeek()
      - @ref <date>::durationSecondsFloat()
      - @ref <date>::isoDayOfWeek()
      - @ref <date>::isoWeekHash()
      - @ref <date>::isoWeekString()
      - @ref <object>::uniqueHash()
      - @ref <string>::getDecoded()
      - @ref <string>::getEncoded()
    - the following functions were moved from the <a href="../../modules/Util/html/index.html">Util</a> module to %Qore:
      - @ref Qore::absolute_path()
      - @ref Qore::absolute_path_windows()
      - @ref Qore::absolute_path_unix()
    - camel-case functions were deprecated in this release, covering the following functions:
      - @ref Qore::callObjectMethod(): deprecated for @ref Qore::call_object_method()
      - @ref Qore::callObjectMethodArgs(): deprecated for @ref Qore::call_object_method_args()
      - @ref Qore::existsFunction(): deprecated for @ref Qore::exists_function()
      - @ref Qore::functionType(): deprecated for @ref Qore::function_type()
      - @ref Qore::getAllThreadCallStacks(): deprecated for @ref Qore::get_all_thread_call_stacks()
      - @ref Qore::getClassName(): deprecated for @ref Qore::get_class_name()
      - @ref Qore::getDateFromISOWeek(): deprecated for @ref Qore::get_date_from_iso_week()
      - @ref Qore::getDayNumber(): deprecated for @ref Qore::get_day_number()
      - @ref Qore::getDayOfWeek(): deprecated for @ref Qore::get_day_of_week()
      - @ref Qore::getDBIDriverCapabilities(): deprecated for @ref Qore::dbi_get_driver_capabilities()
      - @ref Qore::getDBIDriverCapabilityList(): deprecated for @ref Qore::dbi_get_driver_capability_list()
      - @ref Qore::getDBIDriverList(): deprecated for @ref Qore::dbi_get_driver_list()
      - @ref Qore::getFeatureList(): deprecated for @ref Qore::get_feature_list()
      - @ref Qore::getISODayOfWeek(): deprecated for @ref Qore::get_iso_day_of_week()
      - @ref Qore::getISOWeekHash(): deprecated for @ref Qore::get_iso_week_hash()
      - @ref Qore::getISOWeekString(): deprecated for @ref Qore::get_iso_week_string()
      - @ref Qore::getMethodList(): deprecated for @ref Qore::get_method_list()
      - @ref Qore::getModuleHash(): deprecated for @ref Qore::get_module_hash()
      - @ref Qore::getModuleList(): deprecated for @ref Qore::get_module_list()
      - @ref Qore::makeBase64String(): deprecated for @ref Qore::make_base64_string()
      - @ref Qore::makeHexString(): deprecated for @ref Qore::make_hex_string()
      - @ref Qore::parseBase64String(): deprecated for @ref Qore::parse_base64_string()
      - @ref Qore::parseBase64StringToString(): deprecated for @ref Qore::parse_base64_string_to_string()
      - @ref Qore::parseDatasource(): deprecated for @ref Qore::parse_datasource()
      - @ref Qore::parseHexString(): deprecated for @ref Qore::parse_hex_string()
      - @ref Qore::sortDescending(): deprecated for @ref Qore::sort_descending()
      - @ref Qore::sortDescendingStable(): deprecated for @ref Qore::sort_descending_stable()
      - @ref Qore::sortStable(): deprecated for @ref Qore::sort_stable()
      - @ref Qore::throwThreadResourceExceptions(): deprecated for @ref Qore::throw_thread_resource_exceptions()
      .
      Functions deprecated in this release will remain for the forseeable future for backwards-compatibility
    - Added support for reexporting imported definitions in user module with the new <tt>%%requires(reexport)</tt> form of the @ref requires "%requires" parse directive.
    - @ref Qore::xrange() and @ref Qore::RangeIterator updates:
      - @ref Qore::xrange() and @ref Qore::RangeIterator::constructor() and <list>::rangeIterator() updated to take an optional value to return in the @ref Qore::RangeIterator::getValue() method
    - @ref Qore::FtpClient updates:
      - added @ref Qore::FtpClient::getMode()
    - Performance improvements:
      - @ref Qore::HashPairIterator and @ref Qore::ObjectPairIterator objects (returned by @ref <hash>::pairIterator() and @ref <object>::pairIterator(), respectively and the associated reverse iterators) have had their performance improved by approximately 70% by reusing the hash iterator object when possible
    - module directory handling changed
      - user modules are now stored in prefix/share/qore-modules/version
      - prefix/share/qore-modules is also added to the module path
      - version-specific module directories are added first, then the "generic" directories
    - <a href="../../modules/CsvUtil/html/index.html">CsvUtil</a> module updates:
      - new \c "tolwr" option in structured text parsing classes
      - \c AbstractCsvWriter will set \c "headers" from the \c "fields" option if \c "headers" are not explicitly set
      - added write() methods returning the generated strings to the \c CsvStringWriter class for API compatibility with the corresponding FixedLengthDataWriter methods
      - implemented support for @ref Qore::SQL::SQLStatement "SQLStatement" as an iterator source for \c AbstractCsvWriter::write()
      - \c quote_escape option implemented in \c AbstractCsvWriter
      - implemented the \c "datamap" and \c "info_log" options for CSV generation
      - implemented alternative options with underscores instead of dashes for all constructors
      - extended multi-type support, record type rules and default value in field specification
      - implemented multi-type record support in \c AbstractCsvWriter and \c AbstractCsvIterator using \c resolve_type and \c headers options
    - <a href="../../modules/Mapper/html/index.html">Mapper</a> module updates:
      - implemented the \c "constant" field tag, allowing a constant value for an output field to be specified directly in the mapper hash
      - implemented the \c "default" field tag, giving a default value if no input value is specified
      - implemented the global \c "date_format" mapper option
      - implemented support for structured output fields with dot notation in the output field name
      - implemented per-field and global \c "number_format" mapper options
      - changed the behavior of the \c "number" field type: now leaves numeric values in their original type, converts all other types to a number
      - removed the deprecated \c "crec" option
      - implemented the \c "input" option with input record validation
      - implemented the \c "output" option with output record validation
      - implemented the \c "info_log" option and removed the \c "trunc" option
      - implemented the \c "runtime" field tag
      - implemented the \c "index" field tag
      - improved the Mapper::mapAll() method by adding support for hashes of lists to better support input from bulk DML (@ref Qore::SQL::SQLStatement::fetchColumns() "SQLStatement::fetchColumns()")
    - <a href="../../modules/TableMapper/html/index.html">TableMapper</a> module updates:
      - added table name and datasource description to error messages
      - implemented more efficient support for inserts from a sequence for databases supporting the \c "returning" clause in insert statements; now such inserts are made in a single round trip instead of n + 1 where n is the number of sequences in the insert
      - implemented an optimized insert approach assuming stable input data
      - implemented the following new options:
        - \c unstable_input: to accommodate unstable input data and disable the insert optimization (default: False)
        - \c insert_block: for DB drivers supporting bulk DML, the number of rows inserted at once (default: 500, only used when \c unstable_input is False) and bulk inserts are supported in the table object
      - added methods for bulk / batch inserts for db drivers supporting bulk DML (ex: Oracle)
      - updated to <a href="../../modules/Mapper/html/index.html">Mapper</a> changes: use table description to define output record for the <a href="../../modules/Mapper/html/index.html">Mapper</a> module
      - added the AbstractSqlStatementOutboundMapper class
      - added the InboundIdentityTableMapper class
      - added the SqlStatementMapperIterator class
      - added the SqlStatementOutboundMapper class
    - <a href="../../modules/RestClient/html/index.html">RestClient</a> module updates:
      - implemented RestClient::addDefaultHeaders()
      - implemented RestClient::getDefaultHeaders()
      - implemented RestClient::getSendEncoding()
      - implemented RestClient::setContentEncoding()
      - when possible, REST bodies are decoded and stored in the \a info output argument when the HTTP server returns a status code < 100 or >= 300 to allow for error-handling in the client
    - <a href="../../modules/RestHandler/html/index.html">RestHandler</a> module updates:
      - implemented support for notifying persistent connections when the connection is terminated while a persistent connection is in place
      - the AbstractRestStreamRequestHandler class is now the base abstract class for REST stream request handlers
    - <a href="../../modules/WebUtil/html/index.html">WebUtil</a> module updates:
      - updated FileHandler::handleRequest() to allow for chunked sends
    - <a href="../../modules/BulkSqlUtil/html/index.html">BulkSqlUtil</a> module:
      - added this new module providing APIs supporting bulk DML with <a href="../../modules/SqlUtil/html/index.html">SqlUtil</a> with supported drivers
    - <a href="../../modules/FilePoller/html/index.html">FilePoller</a> module:
      - added this new module to support polling files in directories on the filesystem
    - <a href="../../modules/FixedLengthUtil/html/index.html">FixedLengthUtil</a> module:
      - added this new module for handling fixed length line data
    - <a href="../../modules/HttpServer/html/index.html">HttpServer</a> module updates:
      - <a href="../../modules/HttpServerUtil/html/index.html">HttpServerUtil</a> module split from the <a href="../../modules/HttpServer/html/index.html">HttpServer</a> module containing supporting definitions for handler classes and other code interfacing with the <a href="../../modules/HttpServer/html/index.html">HttpServer</a> module
      - added the PermissiveAuthenticator class
      - translate \c "+" (plus) to \c " " (space) in the query portion of URIs in parse_uri_query()
      - implemented support for notifying persistent connections when the connection is terminated while a persistent connection is in place
      - new methods implemented in HttpServer:
        - HttpServer::getListenerLogOptions()
        - HttpServer::getListenerLogOptionsID()
        - HttpServer::setListenerLogOptions()
        - HttpServer::setListenerLogOptionsID()
        - HttpServer::addListeners() (new variant taking a hash of SSL info)
        - HttpServer::listenerStarted() (to allow for reporting when listeners are actually running since they are started asynchronously)
      - improved performance matching request URIs to handlers
      - added the \c "ssl" key to the listener socket info hash
      - implemented support for notifying persistent connections when the connection is terminated while a persistent connection is in place
      - removed the unused AbstractStreamRequestHandler class
      - fixed parse_uri_query() to always return \a params as a hash (<a href="https://github.com/qorelanguage/qore/issues/569">issue 569</a>)
      - added \c root_path to the context hash if the path was matched by a URL path prefix (<a href="https://github.com/qorelanguage/qore/issues/570">issue 570</a>)
      - implemented support for configurable stream handler timeout values (<a href="https://github.com/qorelanguage/qore/issues/719">issue 719</a>)
    - <a href="../../modules/Schema/html/index.html">Schema</a> module updates:
      - added the following public functions to make column definitions easier:
        - c_char()
        - c_date()
        - c_int()
        - c_number()
        - c_timestamp()
        - c_varchar()
    - added option @ref Qore::Option::HAVE_DETERMINISTIC_GC "HAVE_DETERMINISTIC_GC" for %Qore builds where deterministic garbage collection is enabled
    - @ref Qore::Program "Program" class enhancements:
      - the @ref Qore::Program "Program" class now creates @ref conditional_parsing "parse defines" for parse options so that conditional code can be implemented depending on the sandboxing configuration of the program container
      - the @ref Qore::Program::importClass() method now accepts an optional \a new_name argument to allow for importing classes with a different name and namespace path
    - added a timeout parameter to the following @ref Qore::Socket "Socket" methods:
      - @ref Qore::Socket::upgradeClientToSSL()
      - @ref Qore::Socket::upgradeServerToSSL()
    - added zoneinfo -> Windows time zone translation code on Windows to support standard UNIX (zoneinfo) time zone names on Windows; time zone information is still taken from the Windows registry but region names are reported using the standard zoneinfo names
    - @ref Qore::FileLineIterator updates:
      - added @ref Qore::FileLineIterator::hstat() and @ref Qore::FileLineIterator::stat()
    - <a href="../../modules/SqlUtil/html/index.html">SqlUtil</a> module updates:
      - implemented insert option support and support for the \c "returning" clause in supported drivers to avoid server round trips
      - implemented the AbstractTable::getDesc() method and improved exception description messages
      - implemented support for late table resoluton in join arguments to enable joins from serialized parameters
      - improved error messages for common errors such as join errors
      - implemented support for DBA management actions
      - implemented support for driver-dependent pseudocolumns
      - implemented per-column support for the \c "desc" keyword in orderby expressions
      - implemented the \c "wop_or()" function to allow complex SQL expressions to be generated with \c "or" as well as \c "and"
      - implemented the \c "cop_cast()" operator for converting [column] value into another datatype
      - implemented the \c "cop_sum()" aggregate operator for returning sum of column values
      - implemented update operators \c "uop_plus()", \c "uop_minus()", \c "uop_multiply()", \c "uop_divide()"
      - implemented AbstractTable::getBulkUpsertClosure() to better support bulk SQL merge operations
      - removed all APIs that handle implicit transactions; APIs must commit transactions explicitly
      - \a orderby and \a groupby select options now take positive integers as column identifiers
      - column aliases (defined with cop_as()) can now be used in the where hash argument and in join criteria
      - column operator functions can be used in the where clause and in join conditions (<a href="https://github.com/qorelanguage/qore/issues/529">issue 529</a>)
      - implemented the \c "cop_coalesce()" column operation function to support the \c "COALESCE" operator in queries (<a href="https://github.com/qorelanguage/qore/issues/671">issue 671</a>)
      - implemented \c cop_substr() and \c uop_substr() operators (<a href="https://github.com/qorelanguage/qore/issues/801">issue 801</a>)
      - implemented \c op_substr() where operator (<a href="https://github.com/qorelanguage/qore/issues/883">issue 883</a>)
      - implemented the \c "omit_update" upsert option for asymmetrical upserts (updates only update a subset of the columns inserted) (<a href="https://github.com/qorelanguage/qore/issues/791">issue 791</a>)
      - implemented the \c "UpsertUpdateOnly" upsert option (<a href="https://github.com/qorelanguage/qore/issues/793">issue 793</a>)
    - <a href="../../modules/OracleSqlUtil/html/index.html">OracleSqlUtil</a> module updates:
      - implemented support for views for DML in the OracleTable class
      - implemented support for Oracle pseudocolumns in queries
      - return lists from Oracle's data dictionary ordered
      - implemented AbstractTable::emptyStringsAsNull()
    - <a href="../../modules/PgsqlSqlUtil/html/index.html">PgsqlSqlUtil</a> module updates:
      - added support for the following datatypes and aliases: \c bool, \c float, \c int, \c timetz, \c timestamptz, \c varbit
      - added support for listing PostgreSQL types and materialized views (<a href="https://github.com/qorelanguage/qore/issues/699">issue 699</a>)
    - <a href="../../modules/MysqlSqlUtil/html/index.html">MysqlSqlUtil</a> module updates:
      - added support for the following datatypes: \c binary, \c varbinary
    - <a href="../../modules/Util/html/index.html">Util</a> module updates:
      - added public function \c glob_to_regex()
      - added public functions \c lpad() and \c rpad()
      - added public function \c ordinal()
      - added public function \c plural()
      - added public function \c regex_escape()
      - added public function \c zip()
      - \c parse_to_qore_value() now respects parentheses when parsing lists and hashes (<a href="https://github.com/qorelanguage/qore/issues/846">issue 846</a>)
    - added initial support for UTF-16 character encoding; note that UTF-16 is not backwards-compatible with ASCII and therefore not supported universally in %Qore; it's recommended to convert these strings to UTF-8 in %Qore; do not use UTF-16 as the default character encoding in %Qore; currently UTF-16 data can be parsed using the following classes that convert the data to UTF-8:
      - @ref Qore::DataLineIterator
      - @ref Qore::FileLineIterator
    - removed support for the C++ \c QDBI_METHOD_ABORT_TRANSACTION_START DBI method; transactions are always assumed to be in progress even if an exec call throws an exception in the first statement in a new transaction; this is necessary to handle bulk DML where a single statement can partially succeed and partially fail; the ABI remains unchanged; drivers that set this DBI method will no longer have it called because it's not necessary; in the upcoming API/ABI change this C++ DBI method will be removed entirely
    - added support for @ref unary_plus_operator "unary plus"
    - added support for empty private blocks in classes
    - added support for @ref Qore::statvfs() on Windows (simulated from \c GetDiskFreeSpaceEx() <a href="https://github.com/qorelanguage/qore/issues/618">issue 618</a>)
    - assignment of a variable to itself is now illegal (<a href="https://github.com/qorelanguage/qore/issues/526">issue 526</a>)
    - extended qpp to support the 'final' class flag (<a href="https://github.com/qorelanguage/qore/issues/876">issue 876</a>)
    - extended qpp to support private members (<a href="https://github.com/qorelanguage/qore/issues/924">issue 924</a>)
    - added @ref <float>::infp() and @ref <float>::nanp() predicates to @ref float_type (<a href="https://github.com/qorelanguage/qore/issues/909">issue 909</a>)

    @subsection qore_0812_bug_fixes Bug Fixes in Qore
    - fixed format of octal constant - there was an error if a string contained octal constant that is shorter than 3 digit
    - <a href="../../modules/HttpServer/html/index.html">HttpServer</a> module fixes:
      - fixed a bug setting the response encoding in HttpServer::setReplyHeaders() where the Socket encoding was not set properly and therefore the encoding in the Content-Type in the response header did not necessarily match the encoding of the response
      - fixed a socket / connection performance problem with HTTPS listeners where the SSL connection was being negotiated inline with the accept instead of in the connection thread, thereby blocking new connections from being accepted
      - fixed bugs where URI strings were improperly encoded and decoded (also fixed in the <a href="../../modules/RestClient/html/index.html">RestClient</a> module)
      - fixed a bug in the <a href="../../modules/HttpServer/html/index.html">HttpServer</a> module where chunked sends were not received and decoded properly in all cases for handlers that did not explicitly handle chunked messages
      - fixed a bug in HttpServer::addListener() with an integer argument; a UNIX socket was opened instead of a wildcard listener on the given port
      - fixed typos causing bugs in HTTP error logging (<a href="https://github.com/qorelanguage/qore/issues/308">issue 308</a>)
      - fixed a bug formatting IPv6 host addresses in the return value to \c HttpServer::http_get_url_from_bind() (<a href="https://github.com/qorelanguage/qore/issues/821">issue 821</a>)
    - <a href="../../modules/RestClient/html/index.html">RestClient</a> module fixes:
      - fixed bugs where URI strings were improperly encoded and decoded (also fixed in the <a href="../../modules/HttpServer/html/index.html">HttpServer</a> module)
      - fixed a bug where URI paths were sent as relative paths instead of absolute paths
      - fixed issues where multiple leading \c "/" chars were sometimes present in the request URI path
      - fixed an issue where a trailing \c "/" char was sometimes added to the request URI path (<a href="https://github.com/qorelanguage/qore/issues/899">issue 899</a>)
    - <a href="../../modules/CsvUtil/html/index.html">CsvUtil</a> module fixes:
      - fixed a bug where the \c "format" field option was not usable with fields assigned type \c "*date"
      - fixed the default field type as "*string" (from "string") to avoid parsing and outputting empty strings for missing input data
    - <a href="../../modules/Schema/html/index.html">Schema</a> module fixes:
      - AbstractSchema::combineOptions() fails when an option variable contains @ref nothing instead of a valid hash
      - fixed a bug with <i>"insert-only reference data"</i> with the verbose option; the upsert strategy was changed to \c UpsertSelectFirst which means that insert-only reference data could also be updated
      - fixed a bug where it was not possible to provide Database options when creating schemas (<a href="https://github.com/qorelanguage/qore/issues/501">issue 501</a>)
    - <a href="../../modules/Mapper/html/index.html">Mapper</a> module fixes:
      - moved field length checks after all transformations have been applied
      - fixed bugs in the \c "timezone" and \c "input_timezone" options, documented those options
      - fixed a bug where \c "constant" field tags assigned to a value that evaluated to boolean @ref Qore::False "False" were not recognized (<a href="https://github.com/qorelanguage/qore/issues/610">issue 610</a>)
    - <a href="../../modules/SqlUtil/html/index.html">SqlUtil</a> module fixes:
      - fixed a bug with queries using a \a desc argument with the \a orderby query option with multiple sort columns; the \c "desc" string was added only to the last column but should have been added to all columns
      - fixed a bug where foreign key constraints with supporting indexes were not tracked and therefore schema alignment on DBs that automatically create indexes for foreign key constraints would fail
      - fixed a bug where driver-specific objects were not included when dropping a schema
      - fixed a bug in subquery handling where bind-by-value arguments from the subquery were lost
      - fixed a bug in the partition by/over operator where column names as given in the query argument hash were not properly recognized
      - fixed a bug in schema alignment; when aligning a schema and an index supporting a PK constraint is introduced in the new schema, the alignment would fail when a constraint is attempted to be disabled that doesn't exist
      - fixed a bug generating select statements for tables accessed through a synonym when used with join clauses; previously inconsistent schema prefixes could be used which could cause errors parsing the SQL statements generated
      - fixed a bug where the AbstractTable lock was held while executing SQL to determine the upsert strategy to use with UpsertAuto
      - fixed a bug where complex bind values as hashes (such as used by the pgsql and oracle drivers) were rejected by SqlUtil (<a href="https://github.com/qorelanguage/qore/issues/494">issue 494</a>) when updating
      - fixed a bug where wildcard columns in join tables were not working (<a href="https://github.com/qorelanguage/qore/issues/499">issue 499</a>)
      - fixed a bug in \c "op_in()" where invalid SQL was generated with an argument of 0 (<a href="https://github.com/qorelanguage/qore/issues/500">issue 500</a>)
      - fixed bugs in \c cop_seq() and \c cop_seq_currval() (<a href="https://github.com/qorelanguage/qore/issues/624">issue 624</a>)
      - fixed a bug in \c join_inner() where the \a cond argument was ignored (<a href="https://github.com/qorelanguage/qore/issues/645">issue 645</a>)
      - fixed \c "uop_lower()" and \c "uop_upper()" operators to allow nesting (<a href="https://github.com/qorelanguage/qore/issues/657">issue 657</a>)
      - fixed a bug where SqlUtil was generating invalid SQL for some DBs where a wilcard was used with explicit column names (<a href="https://github.com/qorelanguage/qore/issues/708">issue 708</a>)
      - fixed a bug where updating an index without any source constraints caused an invalid exception to be raised (<a href="https://github.com/qorelanguage/qore/issues/768">issue 768</a>)
      - fixed a bug in \c AbstractTable::update() with sequence operators (<a href="https://github.com/qorelanguage/qore/issues/942">issue 942</a>)
    - <a href="../../modules/OracleSqlUtil/html/index.html">OracleSqlUtil</a> module fixes:
      - fixed a bug where column names that are reserved words were not quoted in generated SQL
      - fixed bugs in \c cop_seq() and \c cop_seq_currval() (<a href="https://github.com/qorelanguage/qore/issues/624">issue 624</a>)
    - <a href="../../modules/PgsqlSqlUtil/html/index.html">PgsqlSqlUtil</a> module fixes:
      - fixed a bug in PgsqlTable::tryInsertImpl(); added an explicit \c "begin" call to make the savepoint work with PostgreSQL 9.3+ servers
      - fixed a bug retrieving foreign constraints; columns were not guaranteed to be returned in declaration order
      - fixed a bug handling tablespaces in unique constraints
      - fixed a bug handling \c "time" columns; they were being issued as \c "time6" instead of "time(6)" (<a href="https://github.com/qorelanguage/qore/issues/385">issue 385</a>)
      - fixed support for the following datatypes and aliases: \c "bit", \c "bit varying", \c "char", \c "character", \c "character varying", \c "char varying", \c "oid", \c "varchar"
      - fixed bugs in \c cop_seq() and \c cop_seq_currval() (<a href="https://github.com/qorelanguage/qore/issues/624">issue 624</a>)
    - <a href="../../modules/MysqlSqlUtil/html/index.html">MysqlSqlUtil</a> module fixes:
      - corrected support for the \c varbinary type (<a href="https://github.com/qorelanguage/qore/issues/403">issue 403</a>)
      - corrected support for the \c binary type (<a href="https://github.com/qorelanguage/qore/issues/524">issue 524</a>)
      - \c schema member incorrectly set by @ref Qore::SQL::AbstractDatasource::getUserName() "AbstractDatasource::getUserName()" instead of @ref Qore::SQL::AbstractDatasource::getDBName() "AbstractDatasource::getDBName()" (<a href="https://github.com/qorelanguage/qore/pull/519">issue 519</a>)
    -  <a href="../../modules/WebUtil/html/index.html">WebUtil</a> module fixes:
      - fixed a bug where template programs with @ref Qore::PO_ALLOW_BARE_REFS set did not work
      - fixed a bug serviing index files in \c FileHandler::tryServeRequest() where index files could be incorrectly served with a \c "204 No Content" response (<a href="https://github.com/qorelanguage/qore/issues/616">issue 616</a>)
    - <a href="../../modules/WebSocketHandler/html/index.html">WebSocketHandler</a> module fixes:
      - fixed a bug where the connection object was deleted when the connection closes which could cause excess exceptions in multithreaded server code
      - added the WebSocketConnection::connectionClosed() method to be called when the connection is closed
    - <a href="../../modules/WebSocketClient/html/index.html">WebSocketClient</a> module updates:
      - updated module to version 1.3
      - ignore \c SOCKET-NOT-OPEN errors when closing (server already closed the connection)
    - <a href="../../modules/RestHandler/html/index.html">RestHandler</a> module fixes:
      - fold all possible arguments in the REST request body into the argument hash so that complex REST requests can be made with clear URI strings
      - fixed a bug where an error calling an internal nonexistent method would be reported with an incorrect error message
      - send errors are now reported in the \c AbstractRestStreamRequestHandler object so they can be properly logged (<a href="https://github.com/qorelanguage/qore/issues/734">issue 734</a>)
      - unknown REST class errors with the base class are now reported consistently like all other such errors (<a href="https://github.com/qorelanguage/qore/issues/859">issue 859</a>)
      - fixed an issue where request URI paths with multiple consecutive \c "/" chars were handled incorrectly (<a href="https://github.com/qorelanguage/qore/issues/900">issue 900</a>)
    - <a href="../../modules/Util/html/index.html">Util</a> module fixes:
      - fixed \c normalize_dir_windows() handling of UNC paths (<a href="https://github.com/qorelanguage/qore/issues/813">issue 813</a>)
    - fixed a memory error in error-handling with type errors when parsing user module headers that could cause a crash
    - fixed a memory leak in @ref Qore::Socket::setWarningQueue() "Socket::setWarningQueue()": when a callback argument is used, the argument can be leaked when the @ref Qore::Socket "Socket" is destroyed
    - fixed a bug where the @ref Qore::HTTPClient "HTTPClient" class did not send the X.509 certificate and private key when making a client SSL connection
    - fixed a bug in the @ref Qore::Thread::ThreadPool "ThreadPool" class where an error in shutdown handling could cause a crash in rare conditions when @ref Qore::Thread::ThreadPool "ThreadPool" methods are called while the pool is shutting down
    - fixed a crashing bug initializing some lvalues with type restrictions; affected static class variables at least
    - fixed a bug where a class calling an overridden method in a base class constructor that referred to a member that should have been initialized in the subclass would be executed before the subclass's members were initialized causing the method call to fail
    - fixed a memory leak in classes with multiple inheritance and base classes that are inherited multiple times with member initialization
    - fixed a bug in the @ref include "%include" and @ref append-module-path "%append-module-path" parse directives where relative paths were not calculated from the script's directory but instead were calculated from the current working directory, causing such paths to fail
    - fixed a bug in @ref Qore::get_qore_library_info() that could cause a crash due to treating the \a Build attribute as a string when it was an integer
    - fixed a bug in the @ref divide_equals_operator "divide-equals (/=) operator" where an exception was not thrown when an operand of zero with arbitrary-precision numeric arguments is used
    - fixed a bug where the connection mode would be reset for every connection in the @ref Qore::FtpClient class
    - fixed a bug in the @ref Qore::FtpClient class where connection problems in the data channel when executing certain FTP commands could cause a crash due to missing error checking
    - fixed a bug in Qore's internal strcasestr() function on platforms that do not support this function (ex: Solaris) that could result in a crash
    - fixed a bug in Qore where string data formatted with \c %%n, \c %%N, or \c %%y could be added to another string with a different character encoding without any automatic conversions, therefore resulting in an improperly-encoded string
    - fixed a crash when parsing when parsing function, method, or closure arguments when either of the @ref duplicate-local-vars or @ref duplicate-block-vars warnings are set due to an error handling thread-local variable info in parse initialization
    - fixed a bug where code with mixed coding styles (old and new) could result in invalid parse errors when parsing base class constructor calls to a base class defined in another coding style
    - fixed a bug where an HTTP response with an unknown \c Content-Encoding header would cause a crash
    - fixed a memory error with receiving HTTP chunked data with receive callbacks where the buffer object was reset with reference counts > 1
    - fixed a bug in the @ref Qore::FtpClient "FtpClient" class where socket errors would not cause the connection to be closed automatically and therefore further use of the object required a manual disconnect even though the object supports transparent auto-reconnection
    - fixed a bug where conversions from float to number would introduce inaccuracy in the arbitrary-precision number; ex: <code>737.38.toNumber() -> 737.3799999999999954525264911353588104248</code>
    - fixed a bug where @ref requires "%requires" would fail loading a user module inside a @ref try-module "%try-module" block
    - fixed a bug in @ref Qore::Program::importClass() where the import would fail if a namespace-justified class name was given and any element of the namespace path didn't already exist in the target whereas the same import would succeed if the namespace were omitted in the call
    - fixed bugs in @ref Qore::Program::importClass(), @ref Qore::Program::importFunction(), and @ref Qore::Program::importGlobalVariable() when namespace-justified arguments were given, in this case when namespaces were created in the target, the internal root namespace index was not updated so the imported objects could not be found with namespace-justified references until the root indexes were updated
    - fixed a bug in the @ref requires "%requires" directive where relative paths were not calculated from the script's directory but rather from the current working directory
    - fixed various bugs in path handling on Windows in the following areas:
      - @ref Qore::basename()
      - @ref Qore::get_script_dir()
      - @ref Qore::get_script_path()
      - @ref Qore::get_script_name()
      - @ref Qore::Dir
      - module importing and include file handling
    - fixed a bug in parsing constant value assignment expressions where such expressions could use or instantiate classes with uncommitted changes and therefore a crash could result
    - fixed a bug in user module initialization and destruction where call references were not accepted, contrary to the documentation and design goals
    - fixed a bug in @ref Qore::Socket::acceptSSL() and @ref Qore::Socket::connectSSL() where the timeout argument was not respected for SSL protocol negotation by implementing non-blocking I/O support for the internal SSL calls for upgrading the socket connection
    - fixed a memory leak in exception handling in the @ref Qore::FtpClient::put() method (thanks to nros)
    - fixed a memory error in string handling in the @ref Qore::FtpClient class's FTP response handling code
    - fixed a bug in aligning table data in the sqlutil example program
    - fixed a bug when loading modules by a path argument; if the module is already loaded, then do not throw an exception
    - adjusted the stack guard buffer for x86_64 from 20K -> 32K which solved some rare crashes related to stack exhaustion (ex: make check works consistently now on x86_64 Linux)
    - fixed a bug handling HTTP send callbacks that returned zero-length strings and binary objects which would cause invalid chunked data to be sent violating the HTTP protocol
    - fixed a bug in the @ref Qore::SQL::DatasourcePool::getServerVersion() "DatasourcePool::getServerVersion()" method where the connection to the server was not guaranteed to be in place before the call, in case of connection errors in the pool a crash could result
    - fixed a crash in @ref Qore::FileLineIterator::copy() when no \a eol attribute is set
    - fixed a bug importing invalid user modules with no module declaration
    - fixed bugs in @ref Qore::Socket::accept() and @ref Qore::Socket::acceptSSL() where the SSL configuration was not copied to the new @ref Qore::Socket
    - fixed some object encapsulation violation bugs where access to methods of a privately-inherited class was allowed from a subclass in certain situations
    - fixed inconsistent object encapsulation enforcement with method references; if a reference to a method is created inside the class, then when executed the call inherits the access rights at the time of creation
    - fixed inconsistent thread gating for code data structures in @ref Qore::Program "Program" containers that could have theoretically lead to crashes in @ref Qore::Program "Program" containers that parse code while threads are running
    - fixed a bug in @ref Qore::Program::importFunction() with function names with a namespace path
    - fixed a bug in closure calls when a closure is called from within a closure and referes to closure-bound locally variables in the internal closure call which would previously result in a crash
    - fixed a parse-time memory leak in call reference calls when the callable object is resolved from a class constant
    - fixed a bug in maintaining the conditional compilation status when parsing @ref include "%include" directives and @ref requires "%requires" directives with user modules
    - fixed an obscure bug when a thread terminates in a  @ref Qore::Program "Program" object after the Program container itself has already been deleted where the termination would hang while waiting for the Program's thread count to reach zero while the last thread doing the waiting also held the last thread reference
    - fixed a bug where incompatible class definitions were not verified at parse time which could cause a crash in debug builds and unpredictable behavior in non-debug builds
    - fixed a race condition in finalizing thread-local data in  @ref Qore::Program "Program" objects during Program destruction that could lead to a runtime crash
    - fixed a crash when user modules have recursive dependencies
    - fixed a bug with @ref push-parse-options "%push-parse-options" when used multiple times in the same file; now multiple appearances of this parse directive are ignored
    - fixed a bug initializing static class variables in the parse commit phase where a crash could result due to an error in managing parse commit dependencies
    - fixed @ref Qore::is_writable():
      - on Windows when used with a directory
      - on UNIX to return a value for the current permissions the program is running under
    - fixed a bug in @ref Qore::regex_extract() and in the @ref regex_extract_operator where the result buffer was not resized when it was too small, limiting regular expressions to nine subpatterns; the maximum has been raised to between 90 and 100 before an exception is raised (since the subpattern buffer is allocated on the stack, we need to enforce a limit)
    - fixed a bug with the @ref cast "cast<>() operator where compatible classes were not recognized at runtime that would otherwise be recognized correctly without the cast
    - fixed the return type in @ref Qore::getcwd() to @ref string_or_nothing_type "*string"
    - fixed a bug in the @ref return "return statement" where the runtime return type was used at parse time which did not work when parsing embedded code
    - fixed a bug validating return values in method evaluation that could lead to a qore crash
    - fixed a bug in the @ref requires "%requires" directive when applied to builtin features where code to manage user module dependencies was inappropriately applied
    - fixed a bug nesting 3 levels or more of parse conditionals (@ref ifdef "%ifdef" and @ref ifndef "%ifndef") where the conditional parse state could be lost (and an assertion was made in debug mode)
    - fixed a bug where ==, >, and < operators applied type precedence incorrectly when applying optimizations at parse time in relation to arbitrary-precision numeric values
    - fixed a static memory leak in the parser handling out of line method declarations
    - fixed a bug in handling socket disconnection errors in SSL operations where the SSL helper object was deleted and then used causing a crash
    - fixed a bug where @ref deprecated and @ref return-value-ignored warnings were reported at the incorrect source location
    - fixed a bug in @ref Qore::set_thread_init() where thread initialization did not occur when foreign threads attached to a @ref Qore::Program object with thread initialization set
    - fixed a bug in call references and objects by replacing string references to the containing Program object with weak references which solved a recursive reference / memory leak issue
    - fixed a memory leak when a thread init call reference was used with @ref Qore::Program objects
    - fixed bugs in Qore SSL socket handling when the remote connection is disconnected while performing an SSL upgrade (client or server) that could cause a crash
    - fixed a bug where the sending an invalid HTTP header to the @ref Qore::Socket::sendHTTPResponse() method could cause a crash
    - fixed bugs in @ref Qore::system() "system()":
      - the shell was not being used to execute commands with commands where shell meta-characters were not found with a manual search which caused such commands to fail; additionally \c & (ampersand) characters were not recognized as shell meta-characters
      - fixed problems with signal handling in child processes on UNIXes: @ref Qore::system() "system()" now always performs a \c fork(2), enables all signals, and calls <tt>execl("/bin/sh", "sh", "-c", </tt><i>command</i><tt>, 0)</tt> in the child process (on UNIX systems; on Windows, system(3) is used directly as before)
    - fixed a race condition in the @ref Qore::SQL::DatasourcePool "DatasourcePool" class when opening new datasources after a connection error in the first datasource which could cause a crash.  Now the first datasource is no longer a "special" datasource used for configuration information; configuration information is contained in a separate object which serves as an internal Datasource factory
    - fixed a problem where \c SIGCHLD was blocked by default which caused deadlocks when spawning child processes that in turn waited on grandchild processes - now %Qore no longer blocks \c SIGCHLD on UNIX platforms
    - fixed a bug in BinaryNode::clear() where the internal pointer was freed but not set to 0 leading to a subsequent crash when the object is destroyed; affected HTTPClient chunked reads of binary data when used with a callback
    - fixed a bug where the runtime exception location could be reported in the wrong location
    - fixed a bug where the bzip2 library can request a buffer size that could not be handled by the bzip2 library which is not handled by qore and causes a crash while decompressing certain input
    - fixed a bug handling closure-bound local variables when closures are created in the background operator expression that caused a core dump
    - fixed the precedence of the @ref assignment_operator "assignment operator (=)"; now the precedence of this operator is the same as the other assignment operators (@ref plus_equals_operator "+=", @ref minus_equals_operator "-=", @ref multiply_equals_operator "*=", and @ref divide_equals_operator "/=", etc); this does not break any code, but does align %Qore with other programming languages (such as C, among others) and allows for expressions such as @code{.py} a = b += 2@endcode to be correctly parsed
    - fixed a parse-time bug in the @ref trim "trim operator" where the operator's return type was incorrectly returned as @ref int_type "int" instead of the type of the lvalue
    - fixed a bug initializing object members with a closure that refers to \a self
    - fixed bugs in the documentation and return types of:
      - @ref Qore::ReadOnlyFile::readBinaryFile()
      - @ref Qore::ReadOnlyFile::readTextFile()
    - fixed a bug in @ref Qore::GetOpt::parse(softlist), @ref Qore::GetOpt::parse2(softlist), and @ref Qore::GetOpt::parse3(softlist) where call-by-value and copy-on-write semantics were not enforced and a shared list argument could be modified
    - fixed a bug in zoneinfo file parsing where invalid bands with no UTC offset changes against the previous band could cause invalid date/time values to be displayed by Qore for dates on the invalid transition
    - fixed a bug where imported global variables (@ref Qore::Program::importGlobalVariable()) were added to the pending global variable list and therefore were removed if a parse exception occurred, hwoever the namespace indexes remained, which could lead to unexpected problems at runtime including a crash.  Additionally the pending global variable list was not checked which could lead to a memory leak if the a single global variable name is pending, imported, and then committed to the @ref Qore::Program "Program" object.
    - fixed memory errors managing program feature lists in the CharPtrList class by copying string memory instead of using sometimes temporary values in the list
    - fixed minor bugs with directive parsing, mostly related to error reporting
    - fixed bugs in relative date arithmetic where operands were swapped with the @ref minus_operator "- operator" if the first operand was a @ref relative_dates "relative date/time value", additionally an operation with the @ref minus_operator "- operator" where the first operand is a @ref relative_dates "relative date" and the second operand is a @ref absolute_dates "absolute date" is now calculated using the @ref absolute_dates "absolute date"'s epoch offset (offset in seconds and microseconds from \c 1970-01-01Z), and a @ref relative_dates "relative date/time value" is produced
    - fixed a bug normalizing the result of date arithmetic between hour and minute components of @ref relative_dates "relative date/time value"
    - fixed a bug where time components of absolute date/time values before the UNIX epoch were returned with invalid values
    - fixed a bug where the @ref exec-class "%exec-class" directive did not check for classes with unimplemented abstract variants
    - fixed a bug where the @ref push "push" and @ref unshift "unshift" operators applied to a variable declared as softlist did not use the default value
    - fixed a bug where calls to @ref Qore::HTTPClient::setConnectTimeout() had no effect (<a href="https://github.com/qorelanguage/qore/issues/323">issue 323</a>)
    - fixed several bugs with logical comparison operators and arbitrary-precision numeric values (<a href="https://github.com/qorelanguage/qore/issues/330">issue 330</a>)
    - fixed a bug where @ref Qore::HashListIterator (and therefore @ref <hash>::contextIterator()) would not iterate a simple hash with non-list values once but would instead silently ignore the hash (<a href="https://github.com/qorelanguage/qore/issues/336">issue 336</a>)
    - fixed a bug where a warning was not always issued when square brackets were used on unsuitable types (<a href="https://github.com/qorelanguage/qore/issues/184">issue 184</a>), internally ported the square bracket operator to the C++ QoreOperatorNode hierarchy
    - fixed a bug handling return type information for method and pseudo-method calls; uninitialized memory could be used which could cause a runtime crash (<a href="https://github.com/qorelanguage/qore/issues/364">issue 364</a>)
    - corrected the name of the @ref modulo_operator "modulo operator" (was incorrectly referred to as the "modula" operator earlier: <a href="">issue 389</a>)
    - fixed a bug handling identifiers in parentheses used to dereference hashes or objects; the identifer is not resolved properly whereas previoulsy it was incorrectly interpreted as a string literal (<a href="https://github.com/qorelanguage/qore/issues/416">issue 416</a>)
    - fixed a bug with handling local variables in const initializers (<a href="https://github.com/qorelanguage/qore/issues/421">issue 421</a>)
    - fixed a bug where \c select(2) was called after \c EINTR without reinitializing the descriptor array argument (<a href="https://github.com/qorelanguage/qore/issues/435">issue 435</a>)
    - fixed a crashing bug on all platforms where select(2) was being called with socket descriptor values > \c FD_SETSIZE (<a href="https://github.com/qorelanguage/qore/issues/436">issue 436</a>)
    - fixed inconsistencies @ref reldate_comparisons "comparing relative date/time values" (<a href="https://github.com/qorelanguage/qore/issues/437">issue 437</a>)
    - fixed a bug where @ref on_exit and @ref on_error statements were not being executed if an exception was raised in an earlier-executed @ref on_exit, @ref on_error, or @ref on_success statement (<a href="https://github.com/qorelanguage/qore/issues/380">issue 380</a>)
    - fixed a bug where @ref Qore::HTTPClient::get() and @ref Qore::HTTPClient::post() would try to retrieve a message body even if <tt>Content-Length: 0</tt> was returned (or if no \c Content-Length header was returned at all) which would result in a deadlock until the server would close the connection (<a href="https://github.com/qorelanguage/qore/issues/434">issue 434</a>)
    - fixed a bug where regular expression substitution would go into an infinite loop when used with an empty pattern and the global flag (@ref Qore::RE_Global, <a href="https://github.com/qorelanguage/qore/issues/329">issue 329</a>)
    - fixed a bug with connection handling in the @ref Qore::SQL::SQLStatement "SQLStatement" class; an exception is now thrown if a @ref Qore::SQL::SQLStatement "SQLStatement" object tries to execute its prepared SQL on a connection other than the original connection used to prepare the statement (<a href="https://github.com/qorelanguage/qore/issues/465">issue 465</a>)
    - fixed a bug where @ref Qore::is_executable() would return NOTHING instead of False (as per documentation) when called with non-existent path as it's parameter (<a href="https://github.com/qorelanguage/qore/issues/470">issue 470</a>)
    - fixed precedence of logical and bitwise \ref operators (<a href="https://github.com/qorelanguage/qore/issues/481">issue 481</a>)
    - fixed a bug where nested lists were not parsed correctly in some cases (<a href="https://github.com/qorelanguage/qore/issues/320">issue 320</a>)
    - fixed a bug where the type of catch parameter was ignored (<a href="https://github.com/qorelanguage/qore/issues/28">issue 28</a>)
    - fixed a bug where namespace hierarchies were not indexed during parse time when added to already-committed namespaces which lead to symbol resolution errors for valid code (<a href="https://github.com/qorelanguage/qore/issues/538">issue 538</a>)
    - fixed a bug where a @ref Qore::Socket "Socket" operation attempted in another thread while a callback operation on the same socket was in progress would result in a confusing error message (<a href="https://github.com/qorelanguage/qore/issues/530">issue 530</a>)
    - fixed a bug where local variable declarations in class member initialization expressions caused a crash (<a href="https://github.com/qorelanguage/qore/issues/574">issue 574</a>)
    - fixed a bug where HTTP data in HTTP socket events was modified even though it was shared which caused data consistency problems and crashes in the worst case (<a href="https://github.com/qorelanguage/qore/issues/576">issue 576</a>)
    - fixed a bug where the `+=` operator handled NOTHING values incorrectly (<a href="https://github.com/qorelanguage/qore/issues/582">issue 582</a>)
    - fixed a bug where a non-numeric define specified on the command line could cause a crash (<a href="https://github.com/qorelanguage/qore/issues/583">issue 583</a>)
    - fixed a bug where the @ref Qore::SQL::SQLStatement::describe() method would not grab the transation lock even when statements were implicitly executed (<a href="https://github.com/qorelanguage/qore/issues/591">issue 591</a>)
    - fixed the order of initialization of class members (<a href="https://github.com/qorelanguage/qore/issues/42">issue 42</a>)
    - fixed a bug in @ref Qore::TimeZone::date(string) where the date returned was in the current contextual time zone and not that of the object (<a href="https://github.com/qorelanguage/qore/issues/584">issue 584</a>)
    - fixed a bug parsing windows paths in URLs with @ref Qore::parse_url() (<a href="https://github.com/qorelanguage/qore/issues/618">issue 618</a>)
    - fixed a bug in @ref Qore::TimeZone::constructor(string) on Windows when used with an absolute path (<a href="https://github.com/qorelanguage/qore/issues/626">issue 626</a>)
    - fixed an I/O-handling bug in the @ref Qore::ReadOnlyFile and @ref Qore::File classes where I/O errors in read operations were silently ignored (<a href="https://github.com/qorelanguage/qore/issues/627">issue 627</a>)
    - fixed bugs in @ref Qore::ReadOnlyFile::readTextFile() and @ref Qore::ReadOnlyFile::readBinaryFile() would return @ref nothing instead of an empty object when reading empty files; now empty objects are returned in these cases (<a href="https://github.com/qorelanguage/qore/issues/508">issue 508</a>)
    - fixed a bug in *printf() outputs on Windows with scientific notation with floating-point values (<a href="https://github.com/qorelanguage/qore/issues/631">issue 621</a>)
    - fixed a bug where the precision of numbers during arithmetic operations was not adjusted correctly (<a href="https://github.com/qorelanguage/qore/issues/630">issue 630</a>, <a href="https://github.com/qorelanguage/qore/issues/908">issue 908</a>)
    - fixed a bug where the type of subtraction of two numbers was inferred as NOTHING during parsing (<a href="https://github.com/qorelanguage/qore/issues/636">issue 636</a>)
    - fixed a bug on Windows with @ref Qore::Dir::create() (<a href="https://github.com/qorelanguage/qore/issues/643">issue 643</a>)
    - fixed a bug where CRLF line endings were not handled correctly by the %exec-class parse directive (<a href="https://github.com/qorelanguage/qore/issues/653">issue 653</a>)
    - fixed a bug on Windows where @ref Qore::glob() would return paths beginning with \c "." by default (<a href="https://github.com/qorelanguage/qore/issues/660">issue 660</a>)
    - fixed a bug on Windows where @ref Qore::glob() would fail on \c "\*" or \c "/*" (<a href="https://github.com/qorelanguage/qore/issues/664">issue 664</a>)
    - fixed a bug on Windows where @ref Qore::glob() would not return paths in sorted order by default (<a href="https://github.com/qorelanguage/qore/issues/665">issue 665</a>)
    - fixed a bug on Windows where the @ref Qore::Dir class would incorrectly normalize UNC paths by stripping the leading backslash (<a href="https://github.com/qorelanguage/qore/issues/666">issue 666</a>)
    - fixed a bug where the @ref int_type "int" type restriction would accept any data type at runtime instead of throwing a \c RUNTIME-TYPE-ERROR exception (<a href="https://github.com/qorelanguage/qore/issues/683">issue 683</a>)
    - fixed bugs reporting the current method context with certain @ref Qore::HTTPClient "HTTPClient" methods that would report the @ref Qore::Socket "Socket" class instead (<a href="https://github.com/qorelanguage/qore/issues/689">issue 689</a>)
    - fixed a bug handling aborted HTTP chunked transfers; now any data available for reading on a socket when a chunked transfer is aborted is read instead of having a \c SOCKET-SEND-ERROR thrown when the remote end closes the socket during the transfer (<a href="https://github.com/qorelanguage/qore/issues/691">issue 691</a>)
    - fixed a bug with socket handling where SSL send failures did not cause an exception to be thrown in all cases (<a href="https://github.com/qorelanguage/qore/issues/732">issue 732</a>)
    - fixed a bug on Windows where @ref Qore::glob() returned files matched without the leading path component (<a href="https://github.com/qorelanguage/qore/issues/761">issue 761</a>)
    - fixed a bug with socket connection refused handling on Windows where connections were waiting until the timeout instead of returning an error immediately (<a href="https://github.com/qorelanguage/qore/issues/763">issue 763</a>)
    - fixed a bug where it was not possible to escape an escape character before a \c '$' character in a regular expression substitution target string (<a href="https://github.com/qorelanguage/qore/issues/777">issue 777</a>)
    - fixed a bug where object member references were treated as expressions returning a constant value which could cause a crash when used in an expression used to initialize a constant value at parse time (<a href="https://github.com/qorelanguage/qore/issues/817">issue 817</a>)
    - fixed a bug parsing IPv6 localhost (\c "::") with @ref Qore::parse_url() (<a href="https://github.com/qorelanguage/qore/issues/822">issue 822</a>)
    - fixed a bug in Windows timezone handling caused by erroneous region names (<a href="https://github.com/qorelanguage/qore/issues/824">issue 824</a>)
    - fixed an internal memory-handling bug that caused a crash when cleaning up the qore library on FreeBSD with clang++ and possibly other platforms (<a href="https://github.com/qorelanguage/qore/issues/839">issue 839</a>)
    - fixed a bug where \c CALL-WITH-TYPE-ERROR exceptions were thrown based on the parse options in the caller instead of in the target when calling across a @ref Qore::Program "Program" barrier (<a href="https://github.com/qorelanguage/qore/issues/841">issue 841</a>)
    - fixed a bug where @ref Qore::is_writable() and @ref Qore::is_readable() could return an incorrect value in some cases (<a href="https://github.com/qorelanguage/qore/issues/852">issue 852</a>)
    - fixed a bug where @ref Qore::format_number() would return an invalid string when the number of decimals to be returned was 0 (<a href="https://github.com/qorelanguage/qore/issues/851">issue 851</a>)
    - fixed a bug where the @ref delete "delete" and @ref remove "remove" operators would incorrectly create hash keys when attempting to delete inside complex hash structures with non-existent keys (<a href="https://github.com/qorelanguage/qore/issues/855">issue 855</a>)
    - fixed a bug where duplicate global variable declarations caused a crash (<a href="https://github.com/qorelanguage/qore/issues/891">issue 891</a>)
    - fixed a memory leak in @ref Qore::SQL::DatasourcePool "DatasourcePool" initialization when the minimum connections cannot be established (<a href="https://github.com/qorelanguage/qore/issues/994">issue 994</a>)
    - fixed handling of NaN values in logical operators (<a href="https://github.com/qorelanguage/qore/issues/915">issue 915</a>)
    - fixed sort_descending_stable so that it keeps (instead of reversing) the original order of items that compare equal (<a href="https://github.com/qorelanguage/qore/issues/940">issue 940</a>)
    - fixed a bug in \c copy() method argument parsing; compatible type declarations were not accepted (<a href="https://github.com/qorelanguage/qore/issues/946">issue 946</a>)

    @section qore_0811 Qore 0.8.11

    @par Release Summary
    Minor bugfix release for UNIX, major bugfixes for Windows

    @subsection qore_0811_new_features New Features in Qore
    - added the @ref Qore::AFMap and @ref Qore::AFStrMap constants
    - <a href="../../modules/WebUtil/html/index.html">WebUtil</a> updates:
      - added logic to the default file serving code to determine if the file is a binary or text file from the MIME type
    - @ref Qore::HTTPClient::sendWithSendCallback() "HTTPClient::sendWithSendCallback()" and @ref Qore::HTTPClient::sendWithSendCallback() "HTTPClient::sendWithSendCallback()" updated such that if a response is received while the chunked send operation is still in progress, an error is assumed, the send operation is aborted, and the response header is read immediately

    @subsection qore_0811_bug_fixes Bug Fixes in Qore
    - Windows fixes:
      - fixed TimeZone copying to use the standard name instead of the display name so that the info can be found in the registry
      - <a href="../../modules/Util/html/index.html">Util</a> module fixes:
        - fixed get_random_string() on Windows
        - fixed absolute_path_windows()
      - <a href="../../modules/HttpServer/html/index.html">HttpServer</a> module fixes:
        - when binding a wildcard address with @ref Qore::AF_UNSPEC "AF_UNSPEC" on Windows with HttpServer::addListeners()
          and both IPv6 and IPv4 addresses are returned, bind both addresses since Windows doesn't direct the IPv4 requests to the wildcard-bound IPv6 listener
      - fixed file reading by always opening in binary mode
      - added support for the WSAECONNABORTED socket error
      - replaced Mime::MultiPartMessage::getRandomString() with Util::get_random_string() to make it work on Windows
    - fixed a bug in the DBI layer where calling @ref Qore::SQL::SQLStatement::describe() "SQLStatement::describe()" would crash when called with an older module that did not implement this method
    - other fixes in the <a href="../../modules/Util/html/index.html">Util</a> module (in addition to the Windows-specific fixes above):
      - fixed parse_to_qore_value() with hashes with a comma in the first key name
      - read from /dev/urandom instead of /dev/random since reads from the latter can block for long periods to fill the entropy pool
    - do not start signal thread after a fork() if signal handling is enabled, pthread_create() is not async-signal safe (on FreeBSD at least this reliably causes segfaults)

    @section qore_0810 Qore 0.8.10

    @par Release Summary
    Major release with many many bugfixes and new features such as much improved HTTP and REST support (ex: chunked transfer support + new
    client and server classes for REST support for chunked transfers and data streaming), improved DB support
    (ex: new <a href="../../modules/Schema/html/index.html">Schema</a> module, <a href="../../modules/SqlUtil/html/index.html">SqlUtil</a> improvements),
    and much more.

    @subsection qore_0810_new_features New Features in Qore
    - better HTTP support; support for chunked sends and receives for streaming data over HTTP and other improvements:
      - @ref Qore::HTTPClient::sendWithSendCallback() "HTTPClient::sendWithSendCallback()"
      - @ref Qore::HTTPClient::sendWithRecvCallback() "HTTPClient::sendWithRecvCallback()"
      - @ref Qore::HTTPClient::sendWithCallbacks() "HTTPClient::sendWithCallbacks()"
      - @ref Qore::HTTPClient::setPersistent() "HTTPClient::setPersistent()"
      - @ref Qore::Socket::readHTTPChunkedBodyBinaryWithCallback() "Socket::readHTTPChunkedBodyBinaryWithCallback()"
      - @ref Qore::Socket::readHTTPChunkedBodyWithCallback() "Socket::readHTTPChunkedBodyWithCallback()"
      - @ref Qore::Socket::sendHTTPMessageWithCallback() "Socket::sendHTTPMessageWithCallback()"
      - @ref Qore::Socket::sendHTTPResponseWithCallback() "Socket::sendHTTPResponseWithCallback()"
      - @ref Qore::Socket::pendingHttpChunkedBody() "Socket::pendingHttpChunkedBody()"
    - added a minimum body size threshold for compression to <a href="../../modules/HttpServer/html/index.html">HttpServer</a>
    - <a href="../../modules/RestClient/html/index.html">RestClient</a> module updates:
      - configurable content encoding for send request message bodies is now supported (ie optional compression)
    - new user modules:
      - <a href="../../modules/Schema/html/index.html">Schema</a>: for DB-independent schema management
    - new public C++ socket performance instrumentation API
    - new functions:
      - @ref Qore::close_all_fd()
    - new constants:
      - @ref Qore::Err::ESRCH "ESRCH": search error
    - getModuleHash() and getModuleList() no longer return the \c "filename" key when run in a @ref Qore::Program "Program" context with @ref Qore::PO_NO_EXTERNAL_INFO set
    - <a href="../../modules/SqlUtil/html/index.html">SqlUtil</a> updates:
      - added insert operator support; for example, for inserting with values from sequences
      - added new upsert constant maps
      - added static SqlUtil::AbstractSqlUtilBase::getDatasourceDesc() method
      - added new Table::insertFromSelect*() variants taking Table arguments
      - added SqlUtil::Table::checkExistence() method
      - added support for the \c "forupdate" select option
    - <a href="../../modules/OracleSqlUtil/html/index.html">OracleSqlUtil</a> updates:
      - fixed selects with "limit" but no "offset"
      - convert date/time values to timestamps with microseconds resolution instead of dates with second resolution when dynamically inserting values as strings in SQL (binding by value not affected)
    - <a href="../../modules/CsvUtil/html/index.html">CsvUtil</a> module updates:
      - added the \c "write-headers" option to \c AbstractCsvWriter and subclasses to enable headers to be suppressed
      - added the \c "optimal-quotes" option to \c AbstractCsvWriter and subclasses to enable more efficient csv output (now the default)
    - added @ref Qore::SQL::AbstractDatasource::currentThreadInTransaction() "AbstractDatasource::currentThreadInTransaction()" which is reimplemented as @ref Qore::SQL::Datasource::currentThreadInTransaction() "Datasource::currentThreadInTransaction()" and @ref Qore::SQL::DatasourcePool::currentThreadInTransaction() "DatasourcePool::currentThreadInTransaction()"; the base class method throws an exception when called; it was not added as an abstract method in order to not break existing subclasses of AbstractDatasource
    - enhanced module license support
      - module license strings may now be specified in binary and user modules
      - @ref Qore::getModuleHash() and @ref Qore::getModuleList() now report license information for each module

    @subsection qore_0810_bug_fixes Bug Fixes in Qore
    - fixed an issue with class constant parse initialization where invalid recursive class constant definition parse exceptions could be raised and in some cases also crashes could result
    - <a href="../../modules/SmtpClient/html/index.html">SmtpClient</a> module: fixed missing username and missing password errors
    - fixed a bug where a qore switch statement with no case conditions and only a default label would erroneously never have it's default code executed
    - fixed a reference leak related to exception handling with invalid arguments with @ref Qore::Socket::setWarningQueue() and @ref Qore::HTTPClient::setWarningQueue()
    - fixed several bugs where the parse location could be reported incorrectly for type errors regarding in-object variable references
    - fixed a bug where an error could result with @ref Qore::Thread::Condition::wait() "Condition::wait()" with timeouts > 2147483648ms
    - fixed bugs handling "bigint" and "double precision" column types with schema alignments with the <a href="../../modules/PgsqlSqlUtil/html/index.html">PgsqlSqlUtil</a> module
    - fixed a bug handling parse initialization of constant values requiring run-time evaluation after other parse exceptions have been raised that could cause a parse-time crash
    - fixed a bug where qore could crash on exit with certain openssl versions by calling ERR_remove_state(0) in the main thread's cleanup function
    - fixed a bug where qore could crash on exit due to user module destruction not taking into consideration user module dependencies
    - fixed a bug in schema management in <a href="../../modules/SqlUtil/html/index.html">SqlUtil</a> where excessively verbose column aliases were used that caused errors when automatically updating columns with existing rows and new default values and non-null contraints with PostgreSQL databases
    - fixed a bug where a call reference to an abstract object method returned from an abstract class could be executed even though it must have been instantiated by a concrete subclass
    - fixed a bug where a valid call reference to a private object method was created within the class, then in some cases an object protection exception was raised when the call reference was called outside the class
    - fixed a bug in the <a href="../../modules/RestClient/html/index.html">RestClient</a> module when the yaml binary module is not available
    - fixed programmatic select queries with "limit" but no "offset" in <a href="../../modules/OracleSqlUtil/html/index.html">OracleSqlUtil</a>
    - fixed a bug in @ref Qore::Program::importFunction() where only the committed function list was checked when importing functions with a specific target namespace path
    - fixed a bug in @ref Qore::Program::importClass() where only the committed class list was checked when importing functions with a specific target namespace path
    - fixed a bug when parsing subnamespaces into a parent namespace where the subnamespace already exists (either in the committed list or in the pending list)
    - fixed a memory and reference leak caused by recursive references when closures encapsulating an object's scope are assigned to or accessible from members of the object by making references to the object from within a closure encapsulating the object's state weak references instead of strong references
    - fixed schema information classes when the "string-numbers" driver option is enabled
    - fixed crashing bugs in @ref Qore::get_thread_data() in certain use cases
    - fixed a bug in <a href="../../modules/SqlUtil/html/index.html">SqlUtil</a> where select and row iterator operations could fail with certain select hash arguments without a \c "columns" entry but where column names were otherwise required
    - fixed a bug in HTTP response parsing where case-signficant comparisons where being made with certain critical header values
    - fixed a bug handling thread cancellation with the @ref Qore::Thread::ThreadPool "ThreadPool" class
    - fixed several race conditions and potential deadlocks in @ref Qore::Thread::ThreadPool "ThreadPool" destruction with active threads in the pool

    @section qore_089 Qore 0.8.9

    @par Release Summary
    Major release with many new features and also many bugfixes.

    @subsection qore_089_new_features New Features in Qore
    - <a href="../../modules/CsvUtil/html/index.html">CsvUtil</a> module updates:
      - new classes:
        - \c CsvAbstractIterator: base abstract iterator class for iterating line-based CSV data
        - \c CsvDataIterator: iterator class allowing for CSV string data to be processed line by line on a record basis
        - \c AbstractCsvWriter: a base class for new CSV writer implementations
        - \c CsvFileWriter: CSV file writer class
        - \c CsvStringWriter: CSV in memory writer class
      - implemented support for allowing subclasses of CsvFileIterator to implement support for other custom types
      - no need to set \c "headers" in the constructor if \c "fields" are set; headers are assumed to be the field labels in the same order
    - added the @ref Qore::encode_url() function with <a href="http://tools.ietf.org/html/rfc3986#section-2.1">RFC 3986 section 2.1</a> compliance
    - @ref Qore::decode_url() function updated to decode UTF-8 encoded characters according to <a href="http://tools.ietf.org/html/rfc3986#section-2.1">RFC 3986 section 2.1</a>
    - added get_byte_size() and get_marketing_byte_size() to the <a href="../../modules/Util/html/index.html">Util</a> module
    - the error message now includes the module path used for the search when a module cannot be found in the module path
    - @ref Qore::SQL::DatasourcePool "DatasourcePool" enhancements:
      - new method: @ref Qore::SQL::DatasourcePool::clearWarningCallback() "DatasourcePool::clearWarningCallback()"
      - new method: @ref Qore::SQL::DatasourcePool::setWarningCallback() "DatasourcePool::setWarningCallback()"
      - new method: @ref Qore::SQL::DatasourcePool::getUsageInfo() "DatasourcePool::getUsageInfo()"
      - new method: @ref Qore::SQL::DatasourcePool::setErrorTimeout() "DatasourcePool::setErrorTimeout()"
      - new method: @ref Qore::SQL::DatasourcePool::getErrorTimeout() "DatasourcePool::getErrorTimeout()"
      - new method: @ref Qore::SQL::DatasourcePool::setEventQueue() "DatasourcePool::setEventQueue()"
      - new method: @ref Qore::SQL::DatasourcePool::clearEventQueue() "DatasourcePool::clearEventQueue()"
      - the new methods allow for monitoring @ref Qore::SQL::DatasourcePool "DatasourcePool" objects for pool contention issues (in case the pool needs to be resized), for throwing an exception if a connection is not acquired within the error timeout period (new default: 2 minutes), and for DBI drivers to raise warnings on an event queue that can be monitored in a separate thread
      - additionally connection acquisition statistics are tracked and returned in @ref Qore::SQL::DatasourcePool::getUsageInfo() "DatasourcePool::getUsageInfo()" (total requests, hits, maximum wait time)
    - @ref Qore::SQL::Datasource "Datasource" enhancements:
      - new method: @ref Qore::SQL::Datasource::setEventQueue() "Datasource::setEventQueue()"
      - new method: @ref Qore::SQL::Datasource::clearEventQueue() "Datasource::clearEventQueue()"
      - the new methods allow for DBI drivers to raise warnings on an event queue that can be monitored in a separate thread
    - @ref Qore::Socket "Socket" enhancements:
      - new method: @ref Qore::Socket::setWarningQueue() "Socket::setWarningQueue()"
      - new method: @ref Qore::Socket::clearWarningQueue() "Socket::clearWarningQueue()"
      - new method: @ref Qore::Socket::getUsageInfo() "Socket::getUsageInfo()"
      - new method: @ref Qore::Socket::clearStats() "Socket::clearStats()"
    - @ref Qore::FtpClient "FtpClient" enhancements:
      - new method: @ref Qore::FtpClient::setWarningQueue() "FtpClient::setWarningQueue()"
      - new method: @ref Qore::FtpClient::clearWarningQueue() "FtpClient::clearWarningQueue()"
      - new method: @ref Qore::FtpClient::getUsageInfo() "FtpClient::getUsageInfo()"
      - new method: @ref Qore::FtpClient::clearStats() "FtpClient::clearStats()"
    - <a href="../../modules/SmtpClient/html/index.html">SmtpClient</a> module updates:
      - optimized connection and login code; HELO/EHLO and authorization are performed when connecting only, not before each email
      - added support for socket performance instrumentation and warning events
    - <a href="../../modules/Pop3Client/html/index.html">Pop3Client</a> module updates:
      - added support for socket performance instrumentation and warning events
    - <a href="../../modules/TelnetClient/html/index.html">TelnetClient</a> module updates:
      - added support for socket performance instrumentation and warning events
    - <a href="../../modules/WebSocketClient/html/index.html">WebSocketClient</a> module updates:
      - added support for socket performance instrumentation and warning events
    - <a href="../../modules/RestClient/html/index.html">RestClient</a> module updates:
      - use the new @ref Qore::encode_url() function to encode URL paths to ensure that valid requests are sent when spaces, percent characters, and non-ascii characters are used in the URL path
      - set the character encoding in the \c Content-Type request header when sending strings
      - set the \c Accept header correctly in requests (previously only indicated yaml (\c "text/x-yaml") as an acceptible response encoding)
    - <a href="../../modules/RestHandler/html/index.html">RestHandler</a> module updates:
      - added support for the \c OPTIONS method
      - return a 400 \c "Bad Request" error if an unsupported HTTP method is used in a REST Call
    - added new \c UpsertInsertOnly upsert strategy to <a href="../../modules/SqlUtil/html/index.html">SqlUtil</a>
    - new pseudo-methods:
      - @ref <value>::sizep(): returns @ref Qore::True "True" if the type can return a non-zero size (@ref Qore::True "True" for containers including @ref binary "binary objects" and @ref string "strings", @ref Qore::False "False" for everything else)
      - @ref <string>::getLine(): finds lines in a string buffer
    - <a href="../../modules/Mime/html/index.html">Mime</a> module updates:
      - added mime type for WSDL files (\c "application/wsdl+xml")
      - added mappings for \c "xls" and \c "xlst" extensions to MimeTypeXml
    - added new modules:
      - <a href="../../modules/Mapper/html/index.html">Mapper</a>: data mapping module
      - <a href="../../modules/TableMapper/html/index.html">TableMapper</a>: data mapping module using <a href="../../modules/SqlUtil/html/index.html">SqlUtil</a> and <a href="../../modules/Mapper/html/index.html">Mapper</a> to map to an SQL table target
      - <a href="../../modules/FreetdsSqlUtil/html/index.html">FreetdsSqlUtil</a>: provides back-end support for MS SQL Server and Sybase databases with <a href="../../modules/SqlUtil/html/index.html">SqlUtil</a> using the <a href="https://github.com/qorelanguage/module-sybase">freetds module</a>
    - the @ref include "%include" parse directive now supports environment variable substitution at the beginning of the file path

    @subsection qore_089_bug_fixes Bug Fixes in Qore
    - fixed a crashing bug when HTTP messages with duplicate \c Connection, \c Content-Encoding, \c Transfer-Encoding, \c Location, or \c Content-Type headers is received
    - fixed a bug parsing octal character constants in the lexer when octal digits followed the octal constant (ex: \c "\0441" where the \c "1" would cause an error)
    - allow escaping "$" character in regular expression substitution target strings, previously it was impossible to output a literal "$" + a digit, since this would be interpreted as a numbered input pattern expression
    - fixed a bug in the @ref Qore::HTTPClient::getURL() "HTTPClient::getURL()" and @ref Qore::HTTPClient::getProxyURL() "HTTPClient::getProxyURL()" methods where the URL's path was not given with a leading "/" character
    - <a href="../../modules/CsvUtil/html/index.html">CsvUtil</a> module fixes:
      - fixed \c "date" field handling with empty input (now maps to 1970-01-01)
      - fixed CsvDataIterator::next() when header_lines > 0 and working with empty input data
    - added support for compiling on OSX Mavericks
    - fixed an infinitely recursive call in Table::del() in <a href="../../modules/SqlUtil/html/index.html">SqlUtil</a>
    - fixed a bug in v*printf() where \c '%%' was not handled correctly in all cases
    - fixed bugs in @ref Qore::microseconds() "microseconds" and @ref Qore::milliseconds() "milliseconds()" with large arguments
    - fixed a bug where a call to a call reference to a static method across a program boundary with local variables as arguments would cause a crash due to improper setting of the program context before the arguments are evaluated
    - fixed a bug in @ref Qore::SQL::Datasource::copy() "Datasource::copy()" method where implicitly-set options were not carried over into the new object
    - fixed a bug in the @ref Qore::SQL::DatasourcePool "DatasourcePool" class where implicitly-opened connections would not be guaranteed to have the same server time zone setting as the initial connections (for example, could cause problems with server timezone settings if running in a program context with a different local time zone attribute)
    - fixed bugs in <a href="../../modules/SqlUtil/html/index.html">SqlUtil</a> generating "create table" and "align table" SQL with DBs where unique indexes automatically create unique constraints (ex: MySQL)
    - fixed a bug in lchown() where chown() was used interally instead of lchown()
    - fixed a bug in <a href="../../modules/PgsqlSqlUtil/html/index.html">PgsqlSqlUtil</a> retrieving sequence values with Database::getNextSequenceValue()
    - fixed an off-by-one memory bug in @ref Qore::date(string, string) parsing a 4-digit date mask
    - fixed memory leaks in class member and class static variable management
    - fixed memory leaks when an entire class has to be rolled back due to parse errors and the class has pending static variables
    - fixed memory leaks in constant handling with values containing call references
    - fixed a memory leak in constant destruction with parse rollbacks when the constant value was NULL
    - fixed an error in the rounding heuristic for arbitrary-precision numeric values that could produce invalid results (ex: 34.9n * 100 = 34902n)
    - enforce @ref Qore::PO_NO_FILESYSTEM "PO_NO_FILESYSTEM" with the @ref include "%include" directive
    - fixed a bug managing object private data in complex inheritance cases where the same class may be inherited with virtual private data and also real private data
    - fixed a bug in socket timeout handling with select() errors
    - fixed a memory leak in handling abstract methods when multiple abstract methods with the same name but different signatures were declared in a class

    @section qore_088 Qore 0.8.8

    @par Release Summary
    Major new features and bug fixes with a particular focus on enhanced HTTP capabilities and enhanced database processing

    @subsection qore_088_compatibility Changes That Can Affect Backwards-Compatibility
    - Fixed method resolution order; it's now possible to call pseudo-methods directly on classes that implement @ref methodGate_methods "methodGate() methods"
    - Added the following abstract methods to @ref Qore::SQL::AbstractDatasource "AbstractDatasource":
      - @ref Qore::SQL::AbstractDatasource::getConfigHash() "AbstractDatasource::getConfigHash()"
      - @ref Qore::SQL::AbstractDatasource::getConfigString() "AbstractDatasource::getConfigString()"
    - "hard" string comparisons now perform encoding conversions if necessary (however as usual different data types cause the comparison to fail)

    @subsection qore_088_new_features New Features in Qore
    - new @ref user_modules "user modules" delivered with %Qore:
      - <a href="../../modules/RestClient/html/index.html">RestClient</a>: Provides a simple API for communicating with HTTP servers implementing <a href="http://en.wikipedia.org/wiki/Representational_state_transfer">REST</a> services
      - <a href="../../modules/RestHandler/html/index.html">RestHandler</a>: Provides an easy to use interface to the Qore <a href="../../modules/HttpServer/html/index.html">HttpServer</a> module for implementing server-side <a href="http://en.wikipedia.org/wiki/Representational_state_transfer">REST</a> services
      - <a href="../../modules/SqlUtil/html/index.html">SqlUtil</a>: Provides a high-level DB-independent API for working with database objects
        - <a href="../../modules/MysqlSqlUtil/html/index.html">MysqlSqlUtil</a>: Provides a high-level DB-independent API for working with MySQL database objects; loaded automatically by the <a href="../../modules/SqlUtil/html/index.html">SqlUtil</a> module when working with MySQL databases
        - <a href="../../modules/OracleSqlUtil/html/index.html">OracleSqlUtil</a>: Provides a high-level DB-independent API for working with Oracle database objects; loaded automatically by the <a href="../../modules/SqlUtil/html/index.html">SqlUtil</a> module when working with Oracle databases
        - <a href="../../modules/PgsqlSqlUtil/html/index.html">PgsqlSqlUtil</a>: Provides a high-level DB-independent API for working with PostgreSQL database objects; loaded automatically by the <a href="../../modules/SqlUtil/html/index.html">SqlUtil</a> module when working with PostgreSQL databases
      - <a href="../../modules/Util/html/index.html">Util</a>: Provides a some miscellaneous generally useful routines
      - <a href="../../modules/WebSocketClient/html/index.html">WebSocketClient</a>: Provides a client API for connecting to WebSocket servers
      - <a href="../../modules/WebSocketHandler/html/index.html">WebSocketHandler</a>: Provides an interface to the Qore <a href="../../modules/HttpServer/html/index.html">HttpServer</a> module for implementing server-side WebSocket services
      - <a href="../../modules/WebSocketUtil/html/index.html">WebSocketUtil</a>: Provides common client and server code for implementing WebSocket protocol services in %Qore
      - <a href="../../modules/WebUtil/html/index.html">WebUtil</a>: Provides server support for implementing complex web services including serving resources with mixed text and %Qore code that are automatically rendered on demand
    - improvements in existing @ref user_modules "user modules":
      - much improved <a href="../../modules/HttpServer/html/index.html">HttpServer</a> module, better performance, much better RFC compliance, more flexibility
      - new CSV generation class in <a href="../../modules/CsvUtil/html/index.html">CsvUtil</a>
      - much better message serialization and email attachment handling in the <a href="../../modules/SmtpClient/html/index.html">SmtpClient</a> and <a href="../../modules/MailMessage/html/index.html">MailMessage</a> modules
    - there is a new @ref Qore::Thread::ThreadPool "ThreadPool" class for implementing thread pools that automatically upscale and downscale within user-defined limits depending on the load placed on them
    - it's possible to inherit concrete versions of abstract method variants from a parent class that does not define the abstract method, meaning that concrete variants of an abstract method do not have to be implemented in a direct subclass of the class declaring the abstract method\n
      this makes using abstract base classes much easier in complex hierarchies using multiple inheritance; now common code can be separated into a single class and inherited by child classes sharing the common implementation
    - major @ref Qore::Socket "Socket" read performance increase by implementing internal read buffering (up to 10x faster socket read performance for certain operations, particularly with HTTP methods)
    - improved Unicode / UTF-8 support
      - <string>::lwr(), <string>::upr(), @ref Qore::tolower(string), and @ref Qore::toupper(string) now operate on a very wide range of non-ASCII characters, including Latin, Cyrillic, Greek, Armenian, Georgian, etc characters whereas they were previously limited to working on ASCII characters
      - <string>::unaccent() was added which removes accents from strings using a Unicode lookup map from a very wide range of accented Unicode characters to unaccented characters
    - new @ref Qore::SQL::Datasource "Datasource" and @ref Qore::SQL::DatasourcePool "DatasourcePool" methods:
      - Qore::SQL::Datasource::getConfigHash()
      - Qore::SQL::Datasource::getConfigString()
      - Qore::SQL::DatasourcePool::getConfigHash()
      - Qore::SQL::DatasourcePool::getConfigString()
      - Qore::SQL::DatasourcePool::copy()
    - @ref Qore::HTTPClient "HTTPClient" changes:
      - the @ref Qore::HTTPClient "HTTPClient" class is now a subclass of @ref Qore::Socket "Socket", so all @ref Qore::Socket "Socket" methods can be called on  @ref Qore::HTTPClient "HTTPClient" objects, making it easier to implement protocols based on HTTP
      - Qore::HTTPClient::getDefaultPath(): added
      - Qore::HTTPClient::setDefaultPath(): added
      - Qore::HTTPClient::getURL(): changed: now returns @ref nothing if no URL is set instead of an invalid URL
    - new functions:
      - call_pseudo_args()
      - @ref Qore::substr(binary, softint) "substr(binary, softint)"
      - @ref Qore::substr(binary, softint, softint) "substr(binary, softint, softint)"
    - new pseudo methods:
      - <binary>::substr(softint)
      - <binary>::substr(softint, softint)
      - <binary>::toBase64()
      - <binary>::toHex()
      - <binary>::toString()
      - <date>::getEpochSeconds()
      - <date>::getEpochSecondsLocalTime()
      - <date>::info()
      - <float>::abs()
      - <hash>::compareKeys(hash)
      - <int>::abs()
      - <int>::encodeLsb(int)
      - <int>::encodeMsb(int)
      - <int>::toUnicode()
      - <number>::abs()
      - <object>::hasCallableMethod()
      - <object>::hasCallableNormalMethod()
      - <object>::hasCallableStaticMethod()
      - <list>::rangeIterator()
      - <nothing>::rangeIterator()
      - <string>::comparePartial()
      - <string>::getUnicode()
      - <string>::equalPartial()
      - <string>::equalPartialPath()
      - <string>::toBase64()
      - <string>::toHex()
      - <string>::unaccent()
      - <value>::toNumber()
    - other new methods and method changes:
      - added new static methods in the @ref Qore::ReadOnlyFile "ReadOnlyFile" class making it easier to read entire files in one call:
        - @ref Qore::ReadOnlyFile::readTextFile()
        - @ref Qore::ReadOnlyFile::readBinaryFile()
      - changes to catch usage errors with the @ref Qore::Thread::Counter "Counter" class:
        - Qore::Thread::Counter::constructor() will throw an exception if called with an argument < 0
        - Qore::Thread::Counter::dec() will now throw an exception if called when the Counter is already at 0
      - Qore::Thread::Queue::empty(): new method
      - Qore::Socket::listen(): now has a new \a backlog parameter; the default backlog queue size was changed from 5 to 20
      - Qore::Socket::getPeerInfo() and Qore::Socket::getSocketInfo(): now takes an optional argument to avoid name lookups
      - Qore::Socket::readHTTPHeaderString(): new method
      - Qore::Dir: all list*() methods now take an optional parameter to return a list of file status value hashes plus \c "name" and optionally \c "link" keys for symbolic links; additionally symbolic links are now followed and files and directories are differentiated based on their targets when processing symbolic links
    - function changes
      - added optional \a start and \a end parameters to the @ref Qore::replace "replace()" function
    - all @ref data_type_declarations "data type declarations" that optionally accept @ref nothing also now accept @ref null and map @ref null to @ref nothing; this makes direct assignments from values derived from SQL queries much easier
    - added an optional reference to an integer to the @ref Qore::backquote() function to return the return code of the program executed
    - @ref implicit_index "implicit index" references now work in the @ref map "map" and @ref select "select" operators with lists and iterators
    - the @ref regex_extract_operator now accepts an optional \c g specifier to extract all occurrences of the pattern(s) in a string; also @ref Qore::regex_extract "regex_extract()" and <string>::regexExtract(string, int) now accept @ref Qore::RE_Global to extract all occurrences of the pattern(s) in a string
    - the @ref splice "splice" and @ref extract "extract" operators were extended to work on @ref binary "binary objects" as well as lists and strings
    - printing out binary values with the \c "%y" @ref string_formatting "format specifier" now produces YAML-like output for the binary value
    - added path name to error messages in @ref Qore::Dir "Dir" class exception strings

    @subsection qore_088_bug_fixes Bug Fixes in Qore
    - fixed a bug where the ?: operator could thrown spurious exceptions when parsing because it would return the type of the initial boolean expression as the return type of the operator
    - fixed a bug where classes with unimplemented inherited abstract variants would sometimes cause runtime exceptions to be thrown when instantiated but should have instead been caught at parse time
    - fixed a parser bug where out-of-line class method definitions could not be defined in a namespace block
    - fixed a bug parsing arguments in parse_uri_query() in the <a href="../../modules/HttpServer/html/index.html">HttpServer</a> module
    - fixed several bugs where parse exceptions could show the wrong source location:
      - with type errors in function calls
      - when resolving global variables
      - in base class constructor arguments
      - for empty blocks with a missing return statement
      - when validating types used with the return statement (also associated warnings)
      - in methods calls
      - in hash value expressions
      - with redeclaring local variable return types
      - in local variable object instantiations
    - really fixed the bug thought to be fixed in 0.8.7 "where SSL errors would cause the affected thread to go into a infinite loop using 100% CPU" - this turned out to be easily reproducible on all platforms; when the SSL connection was shut down cleanly by the remote end before a response message was returned, an infinite loop would result
    - fixed a bug where it was impossible to output a single '\' character in regex substitution expressions; '\' was taken as an escape character, and '\\\' was output literally, now '\\\' is output as '\'
    - fixed a bug where a parse-time crash would occur when calling the copy() method for a class that does not implement an explicit copy() method
    - fixed a bug where arguments passed to a copy method were ignored; now an exception is thrown
    - fixed a bug where public members and static variables of privately-inherited classes were incorrectly treated as public attributes of the child class
    - fixed a bug where slices could be made of objects from outside the class including private members
    - fixed a bug where @ref Qore::SQL::SQLStatement::memberGate() "memberGate() methods" were not being respected when taking a slice of an object
    - fixed bugs in the integer Socket::recv*() methods where a \c SOCKET-CLOSED exception was not thrown when the remote end closed the connection
    - fixed a bug related to out-of-order parse initialization for functions and methods which resulted in the wrong return type being returned for a method with more than 1 variant where the variant could not be matched at parse time
    - fixed a bug where a non-variable-reference member of an "our" variable declaration list would cause a crash due to passing the incorrect argument in sprintf()
    - fixed sandboxing / protection errors with inherited code; subclasses inheriting code from a parent class with different parse options would cause the child parse options to be used when running the parent class code which caused errors; now parse options are enforced properly on the block level
    - fixed the @ref Qore::RangeIterator "RangeIterator" class; it was still abstract due to a missing @ref Qore::RangeIterator::valid() method
    - fixed a bug where the wrong error was being returned after a connection reset (remote connection close) in sockets with integer recv*() methods which could in some cases lead to an infinite loop
    - fixed a bug where private members of a common base class were not accessible by objects of subclasses sharing the common base class
    - fixed many bugs in <a href="../../modules/CsvUtil/html/index.html">CsvUtil</a> and updated the module version to 1.1
    - initialize static openssl crypto locks for multi-threaded openssl library access; without this crashes can result (for example in error queue management)
    - fixed a bug where Qore::HTTPClient::getURL() returned an invalid URL when no URL was set; now it returns @ref nothing in this case
    - fixed a bug managing feature/module lists in inherited @ref Qore::Program "Program" objects; user modules were listed in the child @ref Qore::Program "Program" object even though user module code is not imported in child @ref Qore::Program "Program" objects
    - fixed a bug where an invalid guard condition in critical lvalue storage code can cause unreferenced data to be returned while in a lock which can cause a crash in a multithreaded program
    - fixed a bug where references were not being written to the output variable if an exception was active when the code block exited
    - fixed a bug setting the precision for arbitrary-precision numbers with large exponents (like "1e100n")
    - implemented more strict adherence to <a href="http://tools.ietf.org/html/rfc2616">RFC 2616</a> (HTTP 1.1) regarding message-body handling in requests and response message generation and parsing
    - fixed a bug with @ref Qore::Thread::Condition::wait() "Condition::wait()" on Darwin with negative timeout values where a short timeout was used instead of an indefinite wait
    - fixed bugs in the <a href="../../modules/SmtpClient/html/index.html">SmtpClient</a> and <a href="../../modules/MailMessage/html/index.html">MailMessage</a> modules where mail messages were being serialized incorrectly if there were no attachments (there was no possibility to set the content transfer encoding) and also where it was not possible to set the content-type for the message body when it was sent as a part of a multipart message
    - fixed bugs handling arguments declared as type @ref reference_or_nothing_type "*reference" (reference or nothing)
    - fixed bugs in executing code accross @ref Qore::Program "Program" object barriers with reference arguments
    - fixed a bug with the switch statement where character encoding differences would cause strings to mismatch even if they were otherwise identical; now hard comparisons with strings allow for implicit automatic temporary character encoding conversions for the comparison
    - fixed a bug where qore failed to set the time zone region correctly when set from /etc/localtime and this file is a relative symlink rather than absolute
    - fixed a bug where substr() and <string>::substr() were returning @ref nothing if the arguments could not be satisifed contrary to the documentation and the declared return type, now an empty string is returned in those cases
    - fixed bugs rounding number values between 10 and -10 (non-inclusive) for display, fixed bugs rounding number value regarding digits after the decimal point for display with @ref Qore::NF_Scientific
    - fixed a bug in the @ref Qore::Dir class where it was not possible to chdir to the root directory \c "/"
    - fixed a bug where recursive references were allowed and memory leaks would occur due to recursive references; these are now caught at runtime and a \c REFERENCE-ERROR exception is thrown
    - fixed a configure bug with bison >= 3
    - fixed a bug in the <a href="../../modules/HttpServer/html/index.html">HttpServer</a> module when automatically uncompressing supported content-encodings to set the resulting string's character encoding correctly
    - fixed a bug in the @ref instanceof "instanceof" operator when working with objects and classes created from different source @ref Qore::Program "Program" objects
    - fixed a bug in *printf() formatting with floating-point and number values where no digits were displayed right of the decimal point unless a specific number of digits was specified in the format string
    - fixed the return type of <bool>::typeCode(); was returning a boolean instead of @ref Qore::NT_BOOLEAN
    - fixed a bug there @ref null was evaluated as @ref Qore::True "True" in a boolean context rather than @ref Qore::False "False"
    - fixed a bug where @ref Qore::Socket::recvBinary() would ignore the first data read
    - fixed starting listeners on UNIX domain sockets on Soalris in the <a href="../../modules/HttpServer/html/index.html">HttpServer</a> module
    - fixed a bug where number("") was being converted to \@NaN\@n
    - fixed return type of @ref Qore::HTTPClient::getConnectionPath() "HTTPClient::getConnectionPath()"
    - fixed several bugs with logical comparison operators and arbitrary-precision numeric values where arbitrary-precision numeric values were not being prioritized as numeric values and also in some cases were being first converted to doubles and then operated on
    - fixed a bug in the socket code where the socket close condition was not flagged with SSL connections when writes failed due to the remote end closing the connection; an error would only be raised on the following socket operation
    - fixed a mismatched delete/malloc error with time zone initialization and the localtime file

    @section qore_087 Qore 0.8.7

    @par Release Summary
    Code embedding improvements

    @subsection qore_087_compatibility Changes That Can Affect Backwards-Compatibility
    @par Fixes for Code Inheritance in Program Objects
    The following changes are meant to sanitize code inheritance in child @ref Qore::Program "Program" objects to fix long-standing design bugs in code encapsulation by addressing the lack of fine-grained control over symbol visibility in inherited code.
    - @ref mod_public "public": The @ref mod_public "public" keyword's usage in modules has now been expanded
      to provide the same functionality generically in @ref Qore::Program "Program" objects; if @ref qore_classes "classes",
      @ref constants "constants", @ref qore_namespaces "namespaces", @ref qore_functions "functions", or
      @ref global_variables "global variables" are defined with the @ref mod_public "public" keyword, then these symbols will
      be inherited into child @ref Qore::Program "Program" objects as long as no @ref parse_options "parse options" prohibit
      it.\n\n
      This change was made to give programmers complete control over which symbols are inherited in child
      @ref Qore::Program "Program" objects, whereas because prior to this change, the control was very course.\n\n
    - the default behavior of %Qore regarding inherting global variables and functions with user variants was changed to be
      consistent with namespaces, classes, and constants; that is; public symbols are inherited by default.\n\n
      The following constants were renamed:
      - <tt>PO_INHERIT_USER_FUNC_VARIANTS</tt> is now: @ref Qore::PO_NO_INHERIT_USER_FUNC_VARIANTS "PO_NO_INHERIT_USER_FUNC_VARIANTS"
      - <tt>PO_INHERIT_GLOBAL_VARS</tt> is now: @ref Qore::PO_NO_INHERIT_GLOBAL_VARS "PO_NO_INHERIT_GLOBAL_VARS"\n\n
      This change was made to fix a long-standing design problem with symbol inheritance and make the implementation consistent.\n\n
    - builtin symbols are no longer inherited from user modules; only independent user symbols; the main change is that if a user
      module adds new user methods to a builtin class or new user variants to a builtin function, these changes are no longer imported
      into target @ref Qore::Program "Program" objects.

    @par File Method Changes
    The following methods were updated to throw exceptions on all errors rather than a return code for I/O errors in order to avoid hard to debug conditions due to ignoring I/O errors by forgetting to check the return value on the following methods:
    - Qore::File::f_printf()
    - Qore::File::f_vprintf()
    - Qore::File::print()
    - Qore::File::printf()
    - Qore::File::vprintf()
    - Qore::File::write()
    - Qore::File::writei1()
    - Qore::File::writei2()
    - Qore::File::writei4()
    - Qore::File::writei8()
    - Qore::File::writei2LSB()
    - Qore::File::writei4LSB()
    - Qore::File::writei8LSB()
    .
    Note that the above changes will hopefully only minimally impact backwards-compatibilty since the change is in error handling, and additionally each of the above methods could also throw an exception if called when the object was not open.

    @subsection qore_087_new_features New Features in Qore
    - new methods offering code encapsulation enhancements
      - @ref Qore::Program::loadModule() "Program::loadModule()": allows modules to be loaded in a @ref Qore::Program "Program" object directly
      - @ref Qore::Program::importClass() "Program::importClass()": allows classes to be individually imported in @ref Qore::Program "Program" objects
    - new pseudo-methods in @ref Qore::zzz8nothingzzz9 to allow for @ref Qore::zzz8hashzzz9 pseudo-methods to be safely used with @ref nothing
      - <nothing>::firstKey()
      - <nothing>::firstValue()
      - <nothing>::hasKey()
      - <nothing>::hasKeyValue()
      - <nothing>::keys()
      - <nothing>::lastKey()
      - <nothing>::lastValue()
      - <nothing>::values()
    - other new pseudo-methods:
     - <date>::durationSeconds()
     - <date>::durationMilliseconds()
     - <date>::durationMicroseconds()
    - removed most restrictions on embedded logic in user modules; user module @ref Qore::Program "Program" objects are subject to the
      same restrictions as the parent @ref Qore::Program "Program" object (if any)
    - added the get_parse_options() function so that parse options in the current @ref Qore::Program "Program" can be determined at
      runtime
    - added the get_ex_pos() function to help with formatting exception locations where the \c source and \c offset information is present
    - new methods and method variants:
      - @ref Qore::HTTPClient::getPeerInfo()
      - @ref Qore::HTTPClient::getSocketInfo()
      - @ref Qore::File::getTerminalAttributes()
      - @ref Qore::SQL::Datasource::transactionTid()
      - @ref Qore::SQL::Datasource::currentThreadInTransaction()
      - @ref Qore::SQL::DatasourcePool::currentThreadInTransaction()
    - new location tags \c "source" and \c "offset" added for parse and runtime exceptions to allow for error-reporting to display information about files where sections of a source file are parsed; this allows both the label and line offset in the label and the file name and absolute file line position to be reported in exception information
      - new parameters added to the following methods and function to accommodate the new location information:
        - @ref Qore::Program::parse() "Program::parse()"
        - @ref Qore::Program::parsePending() "Program::parsePending()"
        - @ref Qore::parse() "parse()"
      - see @ref Qore::ExceptionInfo "Exception Hash" and @ref Qore::CallStackInfo "Call Stacks" for new keys in exception and call stack information hashes
    - <date>::format() now accepts \c "us" for microseconds (see @ref date_formatting)
    - <a href="../../modules/SmtpClient/html/index.html">SmtpClient</a> module improvements:
      - added automatic recognition and support of the \c "STARTTLS" command when connecting to an ESMTP server; this way
        the class will automatically upgrade the connection to a secure TLS/SSL connection if the server supports it
      - added support for SMTP server schemes in the URL in the constructor (ex: \c "esmtptls://user@password:smtp.example.com")
      - added support for the deprecated (but still in use) \c "smtps" scheme with a default port of 465
      - when throwing an exception when a Message cannot be sent because it is incomplete, the reason for the error is also included
        in the exception (previously the exception message was generic making problems with the Message object harder to debug)
    - C++ API Enhancements
      - added C++ APIs to allow for %Qore @ref Qore::File "File" and @ref Qore::Thread::Queue "Queue" object arguments to be used by modules
      - added C++ APIs for controlling openssl initialization and cleanup by the qore library
      - extended qpp to allow for parsing relative dates in qpp code for assignments/default argument values
      - made it possible to call the C++ function QoreFunction::findVariant() from threads where there is no current QoreProgram object
        (such as from a thread created by foreign code)
      - added APIs to allow foreign threads to be registered/deregistered as %Qore threads (for example, to allow %Qore code to be called
        in a callback in a foreign thread created by a library linked with a %Qore binary module)
      - added APIs to allow for TID reservations to allow (for example) for a callback that is executed in the same foreign thread to always have the same TID
      - the old Datasource::execRaw() function with the \a args parameter was deprecated since args was ignored anyway, a new Datasource::execRaw() function was added that has no args parammeter

    @subsection qore_087_bug_fixes Bug Fixes in Qore
    - fixed a runtime class matching bug when identical user classes were created in different @ref Qore::Program "Program" objects,
      the match could fail at runtime because the wrong APIs were being used
    - fixed a crashing bug in the @ref map "map" operator with a select expression when used with an
      @ref Qore::AbstractIterator "AbstractIterator" object for the list operand
    - fixed a bug where the generation of internal strings for abstract method signatures tries to resolve class names that
      are declared out of order, which incorrectly resulted in a parse exception; the fix is to use the class name in the
      signature before class resolution; the class is resolved in the second stage of parsing (symbol resolution) anyway, if it
      can't be resolved then the changes to the @ref Qore::Program "Program" are rolled back anyway
    - a potential deadlock was fixed when calling @ref Qore::exit() "exit()" while background threads were running; it was
      possible for a thread to be canceled while holding a @ref Qore::Thread::Mutex "Mutex" (for example) and then for another
      thread to deadlock trying to acquire the @ref Qore::Thread::Mutex "Mutex" and therefore for the process to deadlock because
      pthread_mutex_lock() is not a cancellation point. The solution was to cancel all threads first, then wait half a second, then call exit()
    - fixed a bug where global variables were being evaluated with strict mathematical boolean evaluation even when @ref perl-bool-eval
      "%perl-bool-eval" was enabled (which is the default)
    - fixed bug in @ref Qore::parseBase64String() and @ref Qore::parseBase64StringToString() when called with an empty string argument; in this case uninitialized memory was returned
    - fixed runtime dynamic memory leaks in the @ref select and @ref map operators when used with iterators
    - do thread-specific cleanup in the main thread when cleaning up/shutting down the qore library
    - added additional openssl cleanup code for thread-local data and when cleaning up the qore library
    - fixed a bug matching function/method variants at runtime
    - fixed a race condition deleting global dynamic handlers in the <a href="../../modules/HttpServer/html/index.html">HttpServer</a> module
    - fixed a bug where declaring an abstract method with parameters and then declaring a concrete reimplementation of the method in a child class with no parameters caused a parse-time crash
    - fixed a bug where trying to dynamically call a function that does not exist results in a deadlock due to an error where a mutex is not unlocked
    - fixed a bug in the @ref Qore::Socket::sendHTTPMessage() and @ref Qore::Socket::sendHTTPResponse() methods regarding the timeout parameter
    - fixed a bug in an socket SSL error message where the method name was printed from non-string memory (used wrong ptr for the <tt>%%s</tt> format argument)
    - fixed some major crashing bugs related to reference handling; a global variable assigned a reference to a reference to a local variable would cause a crash
    - @ref reference_type and @ref reference_or_nothing_type type fixes: an error in @ref reference_type type handling allowed non-reference values to be passed to builtin code expecing references which caused a crash; the @ref reference_type and @ref reference_or_nothing_type types would accept any value type
    - attempted to fix a non-reproducible bug seen on rhel5 in the @ref Qore::Socket "Socket class" where SSL errors would cause the affected thread to go into a infinite loop using 100% CPU

    @section qore_0862 Qore 0.8.6.2

    @par Release Summary
    Iterator improvements and design fixes

    @subsection qore_0862_compatibility Changes That Can Affect Backwards-Compatibility
    @par Fixes for Iterator Class Design Bugs
    Iterators, particular regarding the @ref map "map" and @ref select "select" operators, were implemented in a confusing and inconsistent way; even the %qore documentation was incorrect, and examples were given incorrectly.  The following changes will break functionality using the badly-implemented behavior of iterators before, but since the fix comes fairly soon after the introduction, hopefully this change will not cause too many problems with existing code.   All users polled about the iterator changes in this release saw them as positive and desired changes to the language.
    - the @ref map "map" and @ref select "select" operators' behavior was changed when used with an @ref Qore::AbstractIterator "AbstractIterator" object for the list operand; now the implied argument is the result of @ref Qore::AbstractIterator::getValue() "AbstractIterator::getValue()" instead of the iterator object itself.  This addresses a confusing design choice in the original iterator integration with the @ref map "map" and @ref select "select" operators
    - the second boolean argument was removed from the @ref Qore::HashIterator::constructor(hash&lt;auto&gt;) "HashIterator::constructor(hash&lt;auto&gt;)" and @ref Qore::HashReverseIterator::constructor(hash) "HashReverseIterator::constructor(hash)" methods; use the new  @ref Qore::HashPairIterator "HashPairIterator" and @ref Qore::ObjectPairIterator "ObjectPairIterator" classes instead (<hash>::pairIterator() and <object>::pairIterator())
    - the single boolean argument was removed from <hash>::iterator() and <object>::iterator(); use <hash>::pairIterator() and <object>::pairIterator() instead to get the old behavior

    @subsection qore_0862_changes Changes in Qore
    - new iterator classes:
      - @ref Qore::HashKeyIterator "HashKeyIterator"
      - @ref Qore::HashKeyReverseIterator "HashKeyReverseIterator"
      - @ref Qore::HashPairIterator "HashPairIterator"
      - @ref Qore::HashPairReverseIterator "HashPairReverseIterator"
      - @ref Qore::ObjectKeyIterator "ObjectKeyIterator"
      - @ref Qore::ObjectKeyReverseIterator "ObjectKeyReverseIterator"
      - @ref Qore::ObjectPairIterator "ObjectPairIterator"
      - @ref Qore::ObjectPairReverseIterator "ObjectPairReverseIterator"
    - new pseudo-methods:
      - <hash>::keyIterator()
      - <hash>::pairIterator()
      - <hash>::contextIterator()
      - <object>::keyIterator()
      - <object>::pairIterator()
      - <nothing>::keyIterator()
      - <nothing>::pairIterator()
      - <nothing>::contextIterator()
    - the internal C++ QoreProgramHelper object has been updated to wait until all background threads in the %Qore library have executed before taking the @ref Qore::Program "Program" object out of scope; this allows for callbacks and other code that might be needed by background threads started in user modules (for example) to stay valid until the threads in the user modules also have terminated.  Note that this does not affect the case when using @ref exec-class "%exec-class" and an application program object goes out of scope with background threads in user modules having non-static method call references as callbacks to the application program; see @ref user_module_program_scope for more information on this topic.

    @section qore_0861 Qore 0.8.6.1

    @par Release Summary
    Major bug fixes and minor new features

    @subsection qore_0861_changes Changes in Qore
    - updated the @ref try-module "%try-module" parse directive to support a variant without an exception variable for usage in @ref Qore::Program "Program" objects where @ref Qore::PO_NO_TOP_LEVEL_STATEMENTS is set
    - added code to raise an @ref invalid-operation warning with the @ref elements "elements operator" when called with a type that can never return a value with this operator
    - updated the @ref Qore::File "File" class's internal buffer size from 4KB to 16KB which greatly improves read performance
    - added new public APIs for the QoreNumberNode class to allow for proper de/serialization in external modules
    - <a href="../../modules/Pop3Client/html/index.html">Pop3Client</a> module:
      - added the Pop3Client::logPassword() methods and masked password by default in the debug log
      - updated module to v1.1
    - <a href="../../modules/Mime/html/index.html">Mime</a> module:
      - declared the MultiPartMessage::getMsgAndHeaders() method abstract as originally intended
      - added MultiPartMessage::parseBody() static method
      - updated module to v1.3

    @subsection qore_0861_bug_fixes Bug Fixes in Qore
    - fixed crashing bugs due to the lack of proper lvalue checks with the expression for the background operator with operators using lvalues with local variables
    - fixed rounding of arbitrary-precision numeric values for display purposes when the last significant digit is just to the right of the decimal point (ex: was displaying 10.2 as "11." for example)
    - fixed a race condition in static destruction of the library when a background thread calls exit() that could cause a segfault on exit
    - fixed a static memory leak in Program objects when constants contain code references to functions or static methods
    - fixed a bug parsing user modules; the Program context was not set properly which could lead to a crash when parsing user modules loaded from the command-line or to incorrect parse options when loaded from user Program code
    - fixed a bug where the @ref invalid-operation warning with the @ref keys "keys operator" was not being triggered in common cases that should have triggered the warning
    - <a href="../../modules/MailMessage/html/index.html">MailMessage</a> module:
      - fixed recognizing mime messages with additional text after the version number (ex: \c "Mime-Version: 1.0 (Mac OS X Mail 6.2 \(1499\))")
      - fixed a bug setting the content-type of message parts (this fix is now in the <a href="../../modules/Mime/html/index.html">Mime</a> in the MultiPartMessage::getMsgAndHeaders() method
      - fixed multipart message parsing by using MultiPartMessage::parseBody() in the <a href="../../modules/Mime/html/index.html">Mime</a> module; now also parts with subparts are parsed correctly as well
      - fixed a bug where the sender and from values were not being set properly when parsing email messages
      - updated module to v1.0.3

    @section qore_086 Qore 0.8.6

    @par Release Summary
    Major new features and a few bug fixes

    @subsection qore_086_compatibility Changes That Can Affect Backwards-Compatibility

    @par Perl-Style Boolean Evaluation
    %Qore's default boolean evaluation mode was changed from strict mathematical to a more intuitive perl- (and Python-) like style.
    This change was implemented to address one of the oldest design bugs in %Qore: strict mathematical boolean evaluation.  See @ref perl-bool-eval "%perl-bool-eval" for a description of the new default boolean evaluation mode.\n\n
    To get the old strict mathematical boolean evaluation, use the @ref strict-bool-eval "%strict-bool-eval" parse option.\n\n
    An example of the change; now the following @ref if "if statement" block will be executed as the <tt><b>if</b></tt> expression is now evaluated as @ref Qore::True "True":
    @code{.py}
    string str = "hello";
    if (str)
        printf("Qore says hello\n");
    @endcode
    Previously (i.e. with @ref strict-bool-eval "%strict-bool-eval") the <tt><b>if</b></tt> expression above would be evaluated as @ref Qore::False "False" because the string value was converted to an integer 0, however as of %Qore 0.8.6 (with the default @ref perl-bool-eval "perl-bool-eval") it is @ref Qore::True "True" since the string is not empty; empty strings and string value \c "0" are evaluated as @ref Qore::False "False".\n\n
    Perhaps counterintuitively (and the reason this was changed to be the default in qore), the chance for regression errors in
    qore code is very small, because for all cases where the old logic could be applied (meaning excluding cases where the result
    was always @ref Qore::False "False" due to the data types or values being evaluated), the results are the same with the new logic,
    except for one case; the case where a string has more than one character and begins with a zero (ex: \c "00").
    In this case, the old logic would always return @ref Qore::False "False", because the value was first converted to an integer \c 0,
    whereas the new logic will return @ref Qore::True "True".  Note that in the case of a string with a single \c "0", both the old and
    new boolean logic returns @ref Qore::False "False".\n\n
    Basically with this option set, qore's boolean evaluation becomes like perl's and Python's, whereas any expression that has the following values is @ref Qore::False "False": @ref nothing, @ref string "string" \c "0" and @ref string "empty strings", @ref integer "integer", @ref float "float", and @ref number "number" \c 0 (zero), @ref absolute_dates "absolute date" \c 1970-01-01Z (ie the start of the epoch with an offset of 0), @ref relative_dates "relative date" \c 0s (or any  @ref relative_dates "relative date" with a 0 duration), @ref null, @ref binary "empty binary objects", @ref hash "empty hashes", and @ref list "empty lists".  All other values are @ref Qore::True "True".
    @note also affects the @ref Qore::boolean(any) "boolean(any)" function

    @par Changes in the Socket Class
    The @ref Qore::Socket "Socket" class was enhanced to support timeouts with non-blocking I/O on all send operations;
    many Socket methods that send data were originally implemented to return an error code on error, however they would
    also throw exceptions if the socket were not open, so the error handling was inconsistent (exceptions versus return codes).\n\n
    Additionally it was not possible to get error information at all for SSL errors if the socket was connected with SSL, which,
    according to %Qore's socket design, should be transparent for the programmer.\n\n
    For these reasons the implementation was deemed inconsistent and unintuitive; the change was to add optional timeout parameters
    to all send methods and to allow the methods to throw exceptions (instead of simply returning -1 and not being able to determine the cause of the error in many cases).\n\n
    The following methods were updated to accept optional timeout parameters and throw exceptions on all errors rather than a return code for I/O errors:
    - Qore::Socket::send()
    - Qore::Socket::sendBinary()
    - Qore::Socket::sendi1()
    - Qore::Socket::sendi2()
    - Qore::Socket::sendi4()
    - Qore::Socket::sendi8()
    - Qore::Socket::sendi2LSB()
    - Qore::Socket::sendi4LSB()
    - Qore::Socket::sendi8LSB()

    @par New Abstract Method in AbstractIterator
    The following abstract method was added:
    - Qore::AbstractIterator::valid() was added (with concrete implementations in all iterator classes derived from this base class delivered with %Qore); this method tells if the object is currently pointing to a valid iterator.\n\n For any user classes inherting @ref Qore::AbstractIterator "AbstractIterator" directly (as opposed to another concrete iterator class in %Qore, where the method has already been added), a concrete implementation of this method will have to be added as well or that class will become @ref abstract with this release of %Qore.

    @subsection qore_086_new_features New Features in Qore
    @par Arbitrary-Precision Numeric Support
    %Qore now uses the <a href="http://www.mpfr.org/">MPFR</a> and <a href="http://gmplib.org">GMP</a> libraries to provide arbitrary-precision numeric support.  This type can be used for high-precision mathematics or for storing \c NUMERIC (ie \c DECIMAL or \c NUMBER) column values when retrieved from databases by %Qore DBI drivers that support the new capability @ref Qore::SQL::DBI_CAP_HAS_NUMBER_SUPPORT "DBI_CAP_HAS_NUMBER_SUPPORT" (previously these values would be retrieved as %Qore strings in order to avoid information loss).\n\n
    For more information, see the new @ref number "number" type, @ref number_type, and @ref Qore::zzz8numberzzz9

    @par New CsvUtil Module
    The <a href="../../modules/CsvUtil/html/index.html">CsvUtil</a> module implements the CsvFileIterator class that allows for easy parsing of csv-like text files

    @par %%try-module Parse Directive to Handle Module Load Errors at Parse Time
    The new @ref try-module "%try-module" parse directive allows for module load errors to be handled at parse time; ex:
    @code{.py}
%try-module($ex) some-module > 1.0
    printf("error loading module %y: %s: %s\n", ex.arg, ex.err, ex.desc);
    exit(1);
%endtry
    @endcode

    @par Abstract Class Hierarchy Improvement
    As of this version of qore, concrete implementations of @ref abstract "abstract methods" no longer have to have exactly the same return type as the abstract method; it is now sufficient that the return type in the concrete method meets a compatibility test with the return type of the abstract method in the parent class.\n\n
    For example the following is now valid (and <tt>MyConcreteClass</tt> is not abstract, whereas previously because the return types in the child class were not exact, <tt>MyConcreteClass</tt> would be considered abstract by qore):
    @code{.py}
class MyAbstractClass {
    abstract any doSomething();
    abstract *string getString();
}

class MyConcreteClass inherits MyAbstractClass {
    int doSomething() {
        return 1;
    }
    string getString() {
        return "hello";
    }
}
    @endcode

    @par DBI Improvements
    Three new DBI capabilities were implemented, including a new option API as follows:
    - @ref Qore::SQL::DBI_CAP_HAS_NUMBER_SUPPORT "DBI_CAP_HAS_NUMBER_SUPPORT": DBI drivers declaring this capability can accept @ref number "number" values and can also return @ref number "number" values, if a DBI driver does not declare this capability, then @ref number "number" values sent for binding by value are automatically converted to @ref float "float" values before being sent to the driver
    - @ref Qore::SQL::DBI_CAP_HAS_OPTION_SUPPORT "DBI_CAP_HAS_OPTION_SUPPORT": this indicates that the driver supports the new option API, allowing options to be set on each connection.  See the following for more information:
      - @ref Qore::SQL::Datasource::constructor() "Datasource::constructor(hash)": now passes options to the DBI driver if the driver supports the option API
      - @ref Qore::SQL::Datasource::constructor() "Datasource::constructor(string)": (new in 0.8.6) passes options to the DBI driver if the driver supports the option API
      - @ref Qore::SQL::Datasource::getOption(string) "Datasource::getOption(string)": (new in 0.8.6) returns the value of the given option if the driver supports the option API
      - @ref Qore::SQL::Datasource::getOptionHash() "Datasource::getOptionHash()": (new in 0.8.6) returns a hash of the current option values for the current connection if the driver supports the option API
      - @ref Qore::SQL::Datasource::setOption() "Datasource::setOption()": (new in 0.8.6) allows options to be changed after the object is created
      - @ref Qore::SQL::DatasourcePool::constructor() "DatasourcePool::constructor(hash)": now passes options to the DBI driver if the driver supports the option API
      - @ref Qore::SQL::DatasourcePool::constructor() "DatasourcePool::constructor(string)": (new in 0.8.6) passes options to the DBI driver if the driver supports the option API
      - @ref Qore::SQL::DatasourcePool::getOption(string) "DatasourcePool::getOption(string)": (new in 0.8.6) returns the value of the given option if the driver supports the option API
      - @ref Qore::SQL::DatasourcePool::getOptionHash() "DatasourcePool::getOptionHash()": (new in 0.8.6) returns a hash of the current option values for the current connection if the driver supports the option API
      - @ref Qore::SQL::dbi_get_driver_options(string) "dbi_get_driver_options(string)": (new in 0.8.6) returns a hash of driver option information without values
    - @ref Qore::SQL::DBI_CAP_SERVER_TIME_ZONE "DBI_CAP_SERVER_TIME_ZONE": indicates that the DBI driver will convert any bound date/time values to the server's time zone before binding and also will tag date/time values retrieved from the server with the server's time zone.  This capability also implies that the driver supports the new \c "timezone" option.

    @par Socket Improvements
    The @ref Qore::Socket "Socket" class was updated to support non-blocking I/O on all send methods; the following methods were updated to accept optional timeout parameters:
    - Qore::Socket::send2()
    - Qore::Socket::sendBinary2()
    - Qore::Socket::sendHTTPMessage()
    - Qore::Socket::sendHTTPResponse()
    .
    The following methods were enhanced to provide better error information when throwing exceptions:
    - Qore::Socket::recvi1()
    - Qore::Socket::recvi2()
    - Qore::Socket::recvi4()
    - Qore::Socket::recvi8()
    - Qore::Socket::recvi2LSB()
    - Qore::Socket::recvi4LSB()
    - Qore::Socket::recvi8LSB()
    - Qore::Socket::recvu1()
    - Qore::Socket::recvu2()
    - Qore::Socket::recvu4()
    - Qore::Socket::recvu2LSB()
    - Qore::Socket::recvu4LSB()

    @par Iterator Improvements
    The following improvements were made in qore to support more flexible and ubiquitous iterators:
    - new iterator classes:
      - @ref Qore::SingleValueIterator "SingleValueIterator": allows single values (or any value without an iterator class) to be iterated; this provides the basis for the return type for the new base <value>::iterator() method for non-container types
      - @ref Qore::FileLineIterator "FileLineIterator": allows files to be iterated line by line
      - @ref Qore::ObjectIterator "ObjectIterator": a generic iterator for objects
      - @ref Qore::ObjectReverseIterator "ObjectReverseIterator": a generic reverse iterator for objects
      - @ref Qore::RangeIterator "RangeIterator": a numerical sequence generator (the basis for the return type for the new @ref Qore::xrange() "xrange()" function
    - new pseudo-methods were added to return iterator objects based on the value type:
      - <value>::iterator()
      - <hash>::iterator()
      - <list>::iterator()
      - <object>::iterator()
      .
      The base pseudo-method (<value>::iterator()) ensures that any value can be iterated, and the type-specific methods ensure that the most suitable iterator for container types is returned for container values; values without an iterator class are iterated with the @ref Qore::SingleValueIterator "SingleValueIterator"
    - the @ref Qore::HashIterator "HashIterator" and @ref Qore::HashReverseIterator "HashReverseIterator" classes had an additional optional boolean argument added to their constructors; if @ref Qore::True "True", then the @ref Qore::HashIterator::getValue() "HashIterator::getValue()" and @ref Qore::HashReverseIterator::getValue() "HashReverseIterator::getValue()" methods return a hash with the following keys: \c "key" and \c "value", allowing for more convenient iteration with constructions that only use \c getValue() methods (such as the @ref foreach "foreach statement"); to accommodate this, two new methods were added to the @ref Qore::HashIterator "HashIterator" base class:
      - @ref Qore::HashIterator::getKeyValue()
      - @ref Qore::HashIterator::getValuePair()
    - all iterator classes had copy methods added to them (ex: @ref Qore::HashIterator::copy())
    - new Python-inspired @ref Qore::range() "range()" and @ref Qore::xrange() "xrange()" functions (the latter returning a @ref Qore::RangeIterator "RangeIterator" object to efficiently iterate large integral sequences or ranges

    @par Text File Parsing Enhancements
    The following improvements were made in qore to support more flexible file parsing:
    - the @ref Qore::ReadOnlyFile class was added as a parent class of @ref Qore::File to allow for a more convenient API for reading files (the @ref Qore::File class's API remains the same as it publically inherits  @ref Qore::ReadOnlyFile)
    - the @ref Qore::ReadOnlyFile::readLine() "ReadOnlyFile::readLine()" method (formerlly a method of the @ref Qore::File class) was enhanced to accept 2 optional arguments, allowing the end of line character(s) to be stripped from the line returned, and also to allow the end of line characters to be specified.  If no end of line characters are specified, then the method automatically determines the end of line characters (can be \c "\n", \c "\r", or \c "\r\n"; the last one only if the underlying file is not a TTY in order to avoid stalling I/O on an interactive TTY)
    - the @ref file_stat_constants were moved from the @ref Qore::File class to the @ref Qore::ReadOnlyFile class
    - added a new @ref Qore::FileLineIterator "FileLineIterator" iterator class
    - added a new optional parameter to <string>::split(string, string, bool) and Qore::split(string, string, string, bool) to allow for automatic stripping unquoted fields of leading and trailing whitespace (the default is the old behavior; i.e. leave the whitespace as it is read)
    - added a new @ref Qore::TimeZone "TimeZone" method for parsing string dates in a specific @ref Qore::TimeZone "TimeZone": @ref Qore::TimeZone::date(string, string)
    - added a new function for parsing text as a boolean value: @ref Qore::parse_boolean() "parse_boolean()"
    - as mentioned above, the new <a href="../../modules/CsvUtil/html/index.html">CsvUtil</a> module was added, implementing the CsvFileIterator class that allows for easy parsing of csv-like text files

    @par Other Improvements and Changes
    - the @ref foreach "foreach statement" now iterates objects derived from @ref Qore::AbstractIterator "AbstractIterator" automatically
    - added a @ref Qore::Option::HAVE_SYMLINK "HAVE_SYMLINK" constant for the symlink() function added in qore 0.8.5
    - added the @ref Qore::SQL::SQLStatement::memberGate() "SQLStatement::memberGate()" method so @ref Qore::SQL::SQLStatement "SQLStatement" objects can be dereferenced directly to a column value when iterated with @ref Qore::SQL::SQLStatement::next() "SQLStatement::next()"; also this method will throw exceptions when an unknown column name is used so that typos in column names can be caught (instead of being silently ignored producing hard to find bugs)
    - implemented @ref Qore::SQL::Datasource::constructor() "Datasource::constructor(string)" and @ref Qore::SQL::DatasourcePool::constructor() "DatasourcePool::constructor(string)" variants to allow for creating datasources from a string that can be parsed by Qore::SQL::parse_datasource(string) "parse_datasource(string)"
    - added the following new DBI-related functions:
      - @ref Qore::SQL::dbi_get_driver_list() "dbi_get_driver_list()"
      - @ref Qore::SQL::dbi_get_driver_capability_list(string) "dbi_get_driver_capability_list(string)"
      - @ref Qore::SQL::dbi_get_driver_capabilities(string) "dbi_get_driver_capabilities(string)"
      - @ref Qore::SQL::dbi_get_driver_options(string) "dbi_get_driver_options(string)"
      - @ref Qore::SQL::parse_datasource(string) "parse_datasource(string)"
    - implemented support for \c "A" and \c "a", (hexadecimal floating-point output) \c "G", \c "g", (compact floating-point output) \c "F", (non-scientific floating-point output) and \c "E" and \c "e" (scientific/exponential floating-point output) format arguments for @ref float "floats" and @ref number "numbers" (new arbitrary-precision @ref number "number type values"); see @ref string_formatting
    - new pseudo-methods:
      - <value>::toString()
      - <value>::toInt()
      - <value>::toFloat()
      - <value>::toBool()
      - <float>::format(string fmt)
      - <int>::format(string fmt)
      - <string>::isDataAscii()
      - <string>::isDataPrintableAscii()
      - <value>::callp()
      - <callref>::callp()
      - <int>::sign()
      - <float>::sign()
    - the value of the @ref Qore::SQL::NUMBER "NUMBER", @ref Qore::SQL::NUMERIC "NUMERIC", and @ref Qore::SQL::DECIMAL "DECIMAL" @ref sql_constants is now \c "number" instead of \c "string" (see also @ref sql_binding)
    - new constants:
      - @ref Qore::M_PIn "M_PIn"
      - @ref Qore::MAXINT "MAXINT"
      - @ref Qore::MININT "MININT"
    - new functions:
      - @ref Qore::range() "range()"
      - @ref Qore::xrange() "xrange()"
    - new methods:
      - @ref Qore::ReadOnlyFile::isTty() and @ref Qore::ReadOnlyFile::getFileName() (the @ref Qore::ReadOnlyFile class was added in qore 0.8.6 otherwise made up of methods formerly belonging to the @ref Qore::File class)
    - added the @ref append-module-path "%append-module-path" parse directive
    - @ref user_modules "user modules" may now use @ref Qore::Program "Program" objects for embedded logic; any @ref Qore::Program "Program" objects created in a @ref user_modules "user module" will have its parse options masked to be not less restrictive than the parse options in the current @ref Qore::Program "Program", and additionally parse options will be locked so that user module are not able to circumvent function restrictions imposed by parse options.
    - updated docs to show functional restrictions tagged at the class level

    @subsection qore_086_bug_fixes Bug Fixes in Qore
    - fixed a bug in the @ref map "map operator" with a select expression when the list operand is @ref nothing; it was returning a list with one @ref nothing element instead of @ref nothing
    - applied a patch by Reini Urban to allow for multi-arch builds on Debian
    - fixed bugs calculating the byte offset for string searches in the c++ %QoreString::index() and %QoreString::rindex() functions when the offset is negative and the strings have a multi-byte character encoding (such as UTF-8)
    - fixed a bug where calling an abstract method from a class where the abstract method is implemented was causing a parse error to be thrown
    - fixed a bug where the wrong source code location was displayed when raising a parse exception in operator expression parse initialization for some operators
    - fixed bugs in regexes in the HttpServer::addListeners() and HttpServer::addListenersWithHandler() methods (<a href="../../modules/HttpServer/html/index.html">HttpServer</a> module version updated to 0.3.5)
    - fixed bugs handling non-blocking reads in the @ref Qore::Socket "Socket" class; the timeout setting was only enforced for the first read; subsequent reads were made as blocking reads
    - fixed a bug in the @ref Qore::Socket "Socket" class when the SSL session requires renegotiation during non-blocking I/O
    - @ref Qore::File::constructor() "File::constructor()" now throws an exception if called with a tty target and @ref no-terminal-io "%no-terminal-io" is set
    - fixed a bug in split with quote (<string>::split(string, string, bool) and Qore::split(string, string, string, bool)) if the separator pattern was not found and the single field was not quoted either
    - fixed a bug handling nested @ref ifdef "%ifdef" and @ref ifndef "%ifndef" blocks with @ref else "%else" in the inside block
    - fixed a crashing due to the failure to clear the "PF_TOP_LEVEL" flag when initializing statements, this could cause temporary variables in a statement to be marked as the start of the global thread-local variable list, and then after such variables are deleted, then a crash happens when trying to access the global thread-local variable list
    - fixed a crashing bug at parse time merging function lists in namespaces declared multiple times
    - fixed a bug in executing user module init() closures
    - fixed a bug where the qore library could crash when destroying a Program object due to a race condition in removing signal handlers managed by the Program object; the Program calls the signal handler manager to remove the signals, but the signals can be removed concurrently to the request while the Program object is iterating the signal set (ie it is modified while being iterated), which causes a crash
    - added code to detect when the same namespace is declared both with and without the @ref mod_public "public keyword" when defining user modules which can result in entire namespaces being silently not exported (and can be difficult to debug); now a parse exception is thrown if this happens while parsing a user module
    - added code tags to @ref Qore::File "File" methods without side effects
    - made many minor documentation fixes

    @section qore_0851 Qore 0.8.5.1

    @par Release Summary
    Bugfix release

    @subsection qore_0851_bug_fixes Bug Fixes in Qore
    - fixed a race condition accessing global and closure-bound thread-local variables in multithreaded contexts
    - fixed a bug in transaction management with the @ref Qore::SQL::DatasourcePool "DatasourcePool" class when used with the @ref Qore::SQL::SQLStatement "SQLStatement" class
    - fixed an error in the <a href="../../modules/MailMessage/html/index.html">MailMessage</a> user module where mail headers requiring encoding were not encoded and those not requiring encoding were encoded with Q encoding
    - fixed an error in the <a href="../../modules/Mime/html/index.html">Mime</a> user module where \c "_" characters in q-encoded headers were not encoded correctly

    <hr>
    @section qore_085 Qore 0.8.5

    @par Release Summary
    Major new features and a few bug fixes

    @subsection qore_085_new_features New Features in Qore
    @par Abstract Methods and Interfaces
    %Qore now supports the <b>abstract</b> keyword when declaring methods; an <b>abstract</b> method has no implementation and must be
    implemented in child classes with the same signature for the child class to be instantiated.\n\n
    Classes with <b>abstract</b> methods define interfaces; a concrete implementation of the interface is a class that inherits the class with <b>abstract</b> methods and implements all the <b>abstract</b> methods.\n\n
    Abstract methods are defined with the following syntax:
    @code{.py}
class MyAbstractInterface {
    abstract string doSomething(int param);
    abstract bool checkSomething(string arg);
}
    @endcode
    The following abstract classes now exist in %Qore:
    - @ref Qore::SQL::AbstractDatasource "AbstractDatasource"
    - @ref Qore::AbstractIterator "AbstractIterator"
      - @ref Qore::AbstractQuantifiedIterator "AbstractQuantifiedIterator"
      - @ref Qore::AbstractBidirectionalIterator "AbstractBidirectionalIterator"
      - @ref Qore::AbstractQuantifiedBidirectionalIterator "AbstractQuantifiedBidirectionalIterator"
    - @ref Qore::Thread::AbstractSmartLock "AbstractSmartLock" (which was already present in %Qore but now implements abstract methods)
    .
    The following new iterator classes have been added to %Qore:
    - @ref Qore::HashIterator "HashIterator"
      - @ref Qore::HashReverseIterator "HashReverseIterator"
    - @ref Qore::HashListIterator "HashListIterator"
      - @ref Qore::HashListReverseIterator "HashListReverseIterator"
    - @ref Qore::ListHashIterator "ListHashIterator"
      - @ref Qore::ListHashReverseIterator "ListHashReverseIterator"
    - @ref Qore::ListIterator "ListIterator"
      - @ref Qore::ListReverseIterator "ListReverseIterator"
    - @ref Qore::SQL::SQLStatement "SQLStatement" (which was already present in %Qore but now implements the @ref Qore::AbstractIterator "AbstractIterator" interface to allow query results to be iterated)
    .
    Classes inheriting @ref Qore::AbstractIterator "AbstractIterator" have special support so that objects can be easily iterated in the following list operators:
    - @ref map
    - @ref foldr and @ref foldl
    - @ref select
    .
    @par Universal References
    All restrictions on references have been removed from %Qore; references to local variables may now be passed to the @ref background "background operator" and passed as arguments to @ref closure "closures".\n\n
    Basically when a reference is taken of a local variable that could result in the local variable being accessed in a multi-threaded context, the variable is treated as a closure-bound local variable in the sense that it's lifetime is reference-counted, and all accesses are wrapped in a dedicated mutual-exclusion lock to ensure thread safety.

    @par Pop3Client Module
    A <a href="../../modules/Pop3Client/html/index.html">Pop3Client</a> module has been added providing an API for communicating with <a href="http://en.wikipedia.org/wiki/Post_Office_Protocol">POP3</a> servers and retrieving email messages.\n\n
    The module uses functionality provided by the new <a href="../../modules/MailMessage/html/index.html">MailMessage</a> module to represent email messages (and attachment data) downloaded from the server.

    @par MailMessage Module
    The <a href="../../modules/MailMessage/html/index.html">MailMessage</a> module provides common functionality to the <a href="../../modules/Pop3Client/html/index.html">Pop3Client</a> and <a href="../../modules/SmtpClient/html/index.html">SmtpClient</a> modules to represent email messages for receiving and sending, respectively.  This module was created mostly from functionality removed from the <a href="../../modules/SmtpClient/html/index.html">SmtpClient</a> and enhanced to provide support for reading email messages in the new <a href="../../modules/Pop3Client/html/index.html">Pop3Client</a> module.

    @par SmtpClient Module Changes
    The Message and Attachment classes were removed from the <a href="../../modules/SmtpClient/html/index.html">SmtpClient</a> module to the <a href="../../modules/MailMessage/html/index.html">MailMessage</a> module.  Backwards-compatible definitions for the Message and Attachment classes are provided in the <a href="../../modules/SmtpClient/html/index.html">SmtpClient</a> module to rexport the removed functionality for backwards compatibility.

    @par Other Minor Improvements and Changes
    - qpp updated to support abstract methods and multiple inheritance (+ other minor qpp enhancements)
    - improved the \c QOREADDRINFO-GETINFO-ERROR exception description by adding information about the arguments passed
    - added a string argument to @ref Qore::chr(softint, __7_ string) "char(softint, *string)" to accept an output encoding
    - added a @ref Qore::int(string, int) "int(string, int)" variant to parse a string as a number and give the base
    - added a new parameter to parse_url() and parseURL() to allow for any [] in the hostname to be included in the \c "host" output key for indicating that the <a href="http://wikipedia.org/wiki/IPv6">ipv6</a> protocol be used
    - added the following pseudo-methods:
      - Qore::zzz8valuezzz9::lsize()
      - Qore::zzz8binaryzzz9::split()
      - Qore::zzz8binaryzzz9::toMD5()
      - Qore::zzz8binaryzzz9::toSHA1()
      - Qore::zzz8binaryzzz9::toSHA224()
      - Qore::zzz8binaryzzz9::toSHA256()
      - Qore::zzz8binaryzzz9::toSHA384()
      - Qore::zzz8binaryzzz9::toSHA512()
      - Qore::zzz8datezzz9::midnight()
      - Qore::zzz8listzzz9::first()
      - Qore::zzz8listzzz9::join()
      - Qore::zzz8listzzz9::last()
      - Qore::zzz8listzzz9::lsize()
      - Qore::zzz8nothingzzz9::lsize()
      - Qore::zzz8stringzzz9::regex()
      - Qore::zzz8stringzzz9::regexExtract()
      - Qore::zzz8stringzzz9::split()
      - Qore::zzz8stringzzz9::substr()
      - Qore::zzz8stringzzz9::toMD5()
      - Qore::zzz8stringzzz9::toSHA1()
      - Qore::zzz8stringzzz9::toSHA224()
      - Qore::zzz8stringzzz9::toSHA256()
      - Qore::zzz8stringzzz9::toSHA384()
      - Qore::zzz8stringzzz9::toSHA512()
    - added the <a href="http://code.google.com/p/xxhash/">xxhash FAST algorithm</a> with unordered_map to %Qore on supported platforms resuling in nearly 2x haster hash lookups
    - added the Qore::File::isOpen() method
    - added the Qore::call_pseudo() function to explicitly call a pseudo method on a value
    - added the Qore::symlink() function to create symbolic links
    - added Qore::TypeCodeMap and Qore::TypeNameMap to lookup type codes from type names and vice versa
    - added the following functions to allow the time zone to be set per thread:
      - Qore::set_thread_tz()
      - Qore::get_thread_tz()

    @subsection qore_085_bug_fixes Bug Fixes in Qore
    - fixed format_date() output for \c "MON" and \c "DAY", etc
    - fixed a memory leak in the parser related to parse exception handling with namespace members
    - fixed an invalid assert() in module handling when an error occurs loading the module (only affected debug builds)
    - tagged digest and crypto functions internally as @ref RET_VALUE_ONLY
    - do not kill TID 1 (the initial / main thread) when calling exit() in background threads as a crash can result with some 3rd party libraries that spawn their own threads on some platforms (observed on Darwin & Solaris 10 at least)
    - fixed a memory bug in the new builtin function API used by modules built with qpp
    - fixed memory bugs in the type system where uninitialized type pointers could be used causing a crash
    - fixed a memory bug in handling "or nothing" types where a non-null pointer would be assumed to be a pointer to the type, however it could actually be a pointer to the NOTHING object, the fix was to ensure that any NOTHING objects in argument lists would be substituted with a null pointer
    - fixed a bug in parse-time variant matching where an argument with parse-time type "object" would be matched as a perfect match to any parameter with any class restriction; this would cause run-time type errors if another valid class was passed that matched another variant of the method or function
    - fixed a build bug that caused qore to be built twice

    <hr>
    @section qore_084 Qore 0.8.4

    @par Release Summary
    Major new features and changes that can affect backwards-compatibility, plus 40 bug fixes

    @subsection qore_084_compatibility Changes That Can Affect Backwards-Compatibility

    @par Namespace Changes
    %Qore's internal namespace handling was nearly completely rewritten for %Qore 0.8.4.  This is because the old code was inefficient and applied namespaces inconsistently to @ref Qore::Program "Program" objects.\n\n
    The main change that can cause backwards-compatibility issues is that now functions are full namespace members.  If no namespace is explicitly given in a function definition, the function is a member of the unnamed root namespace.\n\n
    Also the distinction between builtin and user functions was removed.  Internally, there is only one kind of function object, which can contain both builtin and user function variants (overloaded variants of the same function with the same name but different arguments).\n\n
    All %Qore builtin functions were moved to the Qore namespace.\n\n
    Other namespace changes:
    - loading namespaces provided by builtin modules into a @ref Qore::Program "Program" object is now an atomic operation that may fail, if, for example, objects have already been defined in the target @ref Qore::Program "Program" with the same name as objects provided by the builtin module.  Previously this could cause undefined behavior.
    - namespace lookups are now truly breadth-first as documented; previously the algorithm was depth-first (contrary to the documentation)
    - namespace lookups are now done (both at parse time and runtime) with the help of symbol lookup tables for fast lookups; tables are maintained for both committed and temporary uncomitted parse symbols; this leads to up to 3x faster parsing for %Qore code
    - global variables are also now full namespace members, however this does not cause problems with backwards-compatibility

    @subsection qore_084_new_features New Features in Qore

    @par User Modules
    It is now possible to develop user modules in %Qore; several user modules are now included in the %Qore distribution, forming %Qore-language components of %Qore's runtime library.\n\n
    User modules delivered with %Qore 0.8.4:
    - <a href="../../modules/HttpServer/html/index.html">HttpServer</a>: a multi-threaded HTTP server implementation
    - <a href="../../modules/SmtpClient/html/index.html">SmtpClient</a>: an SMTP client library
    - <a href="../../modules/TelnetClient/html/index.html">TelnetClient</a>: a TELNET client implementation
    - <a href="../../modules/Mime/html/index.html">Mime</a>: a set of MIME definitions and functions for manipulating MIME data
    .
    There are also new example programs for the above modules in the examples/ directory.\n\n
    User modules are subject to %Qore's functional restriction framework.

    @par Namespace Changes
    As listed above:\n
    - global variables and functions are now full namespace members
    - all builtin functions are now in the Qore namespace
    - real depth-first searches are used for namespace symbols
    - symbols are resolved first in the current namespace when parsing declarations/code in a namespace

    @par The <b><tt>final</tt></b> Keyword
    Classes and methods can now be declared "final" to prevent subclassing or overriding in a subclass

    @par Pseudo Methods
    Pseudo-methods are class methods that can be implemented on any value; they are also part of class hierarchy.  The methods that can be executed on the value depend on the value's type, and all "pseudo-classes" inherit methods from a common base class.\n\n
    For example:
    @code{.py}
"string".strlen()
<abf05da3>.size()
500.typeCode()
    @endcode
    Are examples of pseudo-methods on literal values.\n\n
    Some expensive operations such as getting the first or last key (or value) of a hash are now cheap using pseudo-methods, for example:
    @code{.py}
hash.firstKey()
hash.lastValue()
    @endcode

    @par New Doxygen-Based Documentation
    The %Qore reference documentation is now generated by Doxygen, and is generated directly from the %Qore sources.  In fact, a new preprocessor known as "qpp" was developed for %Qore 0.8.4 to facilitate and enforce doxygen documentation on %Qore's runtime library (as well as abstract the relatively complex APIs used to bind C++ code to the %Qore runtime library from the C++ programmer).\n\n
    The documentation is more comprehensive, and corresponds much closer to the actual internal implementation since the documentation is now also contained in and directly generated from the internal C++ implementation of %Qore.\n\n
    For example, there is the <value>::val() method.  This method is implemented in the base pseudo class and is reimplemented in other pseudo-classes for other runtime data types as necessary.  This method returns @ref Qore::True "True" if the value has a value in the same sense as Perl's boolean context evaluation.  For example, if the value is a hash with no keys, it returns @ref Qore::False "False"; if it is a hash with keys, it returns @ref Qore::True "True"; if it is an empty string, it returns @ref Qore::False "False";
if it is a non-empty string, it returns @ref Qore::True "True", etc.

   @par LValue Handling Changes
   lvalue handling was rewritten as the old implementation was ugly and subject to deadlocks (in rare corner cases).\n\n
   Furthermore, medium-term, an architectural goal of %Qore is to store all ints, floats, and bools internally as the basic C++ type instead of using a class wrapper for each value, which needs dynamic allocation and destruction, which takes up more memory and negatively affects execution speed.\n\n
   With %Qore 0.8.4, all local and global variables are stored using optimized C++ types when declared with the appropriate type restrictions; for example:
   @code{.py}
int i0;
our int i1;
   @endcode
   These declares local and global variables that can only be assigned integer values; in %Qore 0.8.4 the value internally will be stored as an "int64" value (and not a dynamically-allocated QoreBigIntNode object).\n\n
   The same holds for:
   - @ref int_type "int"
   - @ref softint_type "softint"
   - @ref float_type "float"
   - @ref softfloat_type "softfloat"
   - @ref bool_type "bool"
   - @ref softbool_type "softbool"
   .
   Note that the optimized lvalue handling has not yet been applied to all lvalues, in particular non-static object members with declared types are not yet implemented with optimized storage; to do this requires a rewrite of %Qore's API and ABI (will happen in the next major release of %Qore).\n\n
   This change leads to improved integer and floating-point performance and a smaller runtime memory footprint.

   @par Runtime Optimizations
   In addition to the up to 3x faster parsing (as decribed in the namespace changes above), %Qore 0.8.4 contains many runtime optimizations designed to reduce the number of dynamic memory allocations performed at runtime.\n\n
   The optimizations included in this version of %Qore are only a half-measure compared to future changes that will necessitate a new binary %Qore API.

   @par Per-Thread Initialization
   the new set_thread_init() function allows a call reference or closure to be set which will be automatically executed when new threads are started (or a new thread accesses a @ref Qore::Program "Program" object) which can be used to transparently initialize thread-local data.

   @par More Control Over Thread Resource Exceptions
   new functions:
   - throw_thread_resource_exceptions_to_mark()
   - mark_thread_resources()
   .
   Allow for only thread resouces created after a certain point to be processed (for example only thread resources left after some embedded code was called)

   @par New Socket Methods
   new methods:
   - Qore::Socket::upgradeClientToSSL()
   - Qore::Socket::upgradeServerToSSL()
   .
   Allow upgrading an already-existing socket connection to SSL

   @par Better Socket Error Messages
   More information has been added to socket exceptions to provide better feedback when errors occur.

   @par New Socket Event Fields
   - added \c "type" and \c "typename" keys to the @ref EVENT_HOSTNAME_RESOLVED event
   - added \c "type", \c "typename", and \c "address" keys to the @ref EVENT_CONNECTING event

   @par Support For Blocking Writes in the Queue Class
   @ref Qore::Thread::Queue "Queue" objects can now be used as a blocking message channel (similar to a Go channel); if a maximum size is given to the @ref Qore::Thread::Queue "Queue" constructor, then trying to write data to the @ref Qore::Thread::Queue "Queue" when it is full will block until the @ref Qore::Thread::Queue "Queue"'s size goes below the maximum size; optional timeout parameters have been added to @ref Qore::Thread::Queue "Queue" methods that write to the @ref Qore::Thread::Queue "Queue".

   @par New Queue::clear() Method
   Does just what you think it does :)

   @par date(string, string) Improvement
   added the possibility to specify microseconds when parsing dates against a mask with the date() function

   @par New Support For ++ And -- Operators With Floating-Point Lvalues
   previously this would either convert the lvalue to an int or throw an exception if the lvalue could not be converted to an int due to type restrictions

   @par Class Recognition/Compatibility Between Program Objects
   The problem is that a user class created from the same source code in two different @ref Qore::Program "Program" objects would be recognized as a different class with parameter and variable type restrictions - ie you could not declare a variable or parameter with a class type restrictions and assign it an object created from the same class source code but created in another @ref Qore::Program "Program" object.\n\n
   This problem is analogous to a similar problem with java in that classes built from the same source but from different classloaders are also recognized as different classes.\n\n
   In %Qore 0.8.4 a class signature is created of all public and private objects, and an SHA1 hash is maintained of the class signature, and if the class names and signatures match, then the classes are assumed to be identical, even if they have different internal class IDs (because they were created in different @ref Qore::Program "Program" objects, for example).

   @par New TimeZone::date(string) Method
   to support creating arbitrary dates in a given @ref Qore::TimeZone "TimeZone"

   @par New GetOpt::parse3() method
   This method will display any errors on @ref Qore::stderr "stderr" and exit the program (which is the most typical way of handling command line errors anyway)

   @par += Operator Optimization For object += hash
   this operation is faster in this release

   @par New Parse Option PO_NO_MODULES
   Using this option disables module loading

   @par New Parse Option PO_NO_EMBEDDED_LOGIC
   Using this option disables all dynamic parsing

   @par New Parse Directives
   - @ref assume-global "%assume-global": the opposite of @ref assume-local "%assume-local"
   - @ref old-style "%old-style": the opposite of @ref new-style "%new-style"
   - @ref require-dollar "%require-dollar": the opposite of @ref allow-bare-refs "%allow-bare-refs"
   - @ref push-parse-options "%push-parse-options": allows parse options to be saved and restored when the current file is done parsing; very useful for %include files

   @par New Context Functions
   - cx_value(): returns the value of the given key
   - cx_first(): returns @ref Qore::True "True" if iterating the first row
   - cx_last(): returns @ref Qore::True "True" if iterating the last row
   - cx_pos(): returns the current row number (starting from 0)
   - cx_total(): returns the total number of rows in the set

   @par SOCKET-HTTP-ERROR Exception Enhancement
   The invalid header info received is reported in the exception's \c "arg" key

   @par Improved Parse Error Messages
   Improved some parse error messages dealing with namespace and class declaration errors

   @par Added NT_CLOSURE Constant
   type code for runtime closure values

    @subsection qore_084_bug_fixes Bug Fixes in Qore
    - fixed a race condition with @ref Qore::Program "Program" objects when a signal handler is left active and the @ref Qore::Program "Program" terminates
    - fixed a bug in the @ref Qore::File "File" class where the encoding given in the constructor was ignored; if no encoding was given in the File::open*() method then the @ref Qore::File "File"'s encoding would always be set to the default encoding, now it's set to the encoding given in the constructor (as documented)
    - runtime checks have been implemented so that references to local variables cannot be passed to a closure; this would cause a runtime crash
    - a fix has been made to the @ref delete "delete" and @ref remove "remove" operators; lists will not be extended when trying to remove/delete list elements that do not exist
    - fixed some bugs showing the error location with bugs in the second stage of parsing (symbol resolution)
    - apply type filters to blocks with a designated return type but no @ref return "return statement"
    - fixed crashing bugs on some 32bit platforms where size_t was assumed to be 64 bits
    - fixed a crashing bug parsing invalid @ref requires "%requires" directives in the scanner
    - fixed a bug in usleep() with relative date/time values (added a new usleep() variant to support this)
    - fixed a typo in the command-line help for the qore binary with unknown parse options
    - fixed @ref Qore::Option::HAVE_SIGNAL_HANDLING "HAVE_SIGNAL_HANDLING" to be @ref Qore::False "False" if signal handling is disabled on platforms where signal handling is otherwise available
    - fixed a scanner bug parsing out of line class definitions with a root-justified namespace path (ex: \c "class ::X::ClassName ...")
    - merging code from binary modules at parse time and at runtime is now transaction-safe (before it would cause memory errors and/or a crash), now if errors are detected then an exception is raised and changes are not applied.
    - fixed a crashing bug in the C++ API function QoreHashNode::setKeyValue() when the value is 0 and an exception occurs or is already active before the call is made
    - fixed a bug in date parsing with a format string - off by one with integer months - added a regression test for this case
    - fixed a memory error with the @ref rethrow "rethrow statement" in enclosing but nested try-catch blocks
    - fixed a crashing bug where qore would try to instantiate a class for a type that did not represent a class (ex: \c "int i();")
    - fixed a memory leak in the @ref softlist_type "softlist" and @ref softlist_or_nothing_type "*softlist" type implementation
    - make sure and raise a \c SOCKET-CLOSED error when reading a HTTP header if no data is received
    - make sure and convert encodings with @ref Qore::index() "index()" and @ref Qore::rindex() "rindex()" functions if the encodings don't match
    - build fix: only use a lib64 directory if the directory exists already
    - raise a parse exception in the scanner if a numeric overflow occurs in literal integer values
    - fixed a bug in @ref Qore::Thread::AbstractSmartLock::lockTID() "AbstractSmartLock::lockTID()"
    - fixed a major crashing error in the C++ API function QoreStringNode::createAndConvertEncoding(); this function is used by the xml module when parsing XML-RPC sent in a non-UTF-8 character encoding
    - fixed Qore::File::getchar() to always retrieve 1 character (even for multi-byte character encodings)
    - fixed string evaluation in a boolean context to return @ref Qore::True "True" with floating-point numbers between -1.0 and 1.0 exclusive
    - printf formatting fix: output YAML-style \c "null" for @ref nothing with %%y
    - scanner fix: accept \c "\r" as whitespace to allow better parsing of sources with Windows EOL markers
    - fixed parse-time type processing/checks for the keys, + and * operators
    - foreach statement fix: unconditionally evaluate the hash when iterating as otherwise it could change during iteration which could cause a crash
    - fixed another parse-time variant matching bug where the variant-matching algorithm was too aggressive and excluded possible matches at parse time which could result in a false parse-time definitive match even though a better match could be available at runtime
    - fixed a static memory leak when signal handlers are left registered when the qore library terminates
    - fixed static memory leaks and 1 dynamic memory leak in strmul()
    - fixed a crashing bug in handling recursive constant references
    - fixed a bug in the C++ API function HashIterator::deleteKey() when the node's value is NULL
    - fixed time zone/DST calculations for time zone regions with DST with dates before the epoch but after the last DST transition before the epoch
    - fixed a memory error where invalid source expressions referenced in a regular expression substitution expression would cause a crash (ex: @verbatim str =~ s/public (name)/$2/g @endverbatim
    - fixed a memory error in regular expression substitution where the unconverted string (if not given in UTF-8 encoding) was used when copying source expressions to the target string
    - fixed a bug where a recursive class inheritance tree would cause a crash
    - fixed a bug where a static class method could not access private members of the class
*/<|MERGE_RESOLUTION|>--- conflicted
+++ resolved
@@ -180,12 +180,9 @@
       - <a href="../../modules/PgsqlSqlUtil/html/index.html">PgsqlSqlUtil</a>
         - fixed schema alignment when there are functions to be dropped
           (<a href="https://github.com/qorelanguage/qore/issues/2963">issue 2963</a>)
-<<<<<<< HEAD
     - fixed a bug in secure socket TLS communication making it impossible to talk to servers
       that require <a href="https://en.wikipedia.org/wiki/Server_Name_Indication">SNI</a>
       (<a href="https://github.com/qorelanguage/qore/issues/3053">issue 3053</a>)
-=======
->>>>>>> b7b626f8
     - fixed a deadlock in @ref Qore::FtpClient::put() "FtpClient::put()" with zero-length files
       (<a href="https://github.com/qorelanguage/qore/issues/3033">issue 3033</a>)
     - fixed an error respecting the I/O timeout in @ref Qore::FtpClient::put() "FtpClient::put()"
