--- conflicted
+++ resolved
@@ -2,18 +2,6 @@
 
     @tableofcontents
 
-<<<<<<< HEAD
-    @section qore_08135 Qore 0.8.13.5
-
-    @par Release Summary
-    Bugfix release; see details below
-
-    @subsection qore_08135_bug_fixes Bug Fixes in Qore
-    - module fixes:
-      - <a href="../../modules/CsvUtil/html/index.html">CsvUtil</a>:
-        - implemented the \c number_format option to allow numbers with alternative decimal separators
-          to be parsed and generated (<a href="https://github.com/qorelanguage/qore/issues/2806">issue 2806</a>)
-=======
     @section qore_09 Qore 0.9
 
     @par Release Summary
@@ -99,7 +87,17 @@
       (<a href="https://github.com/qorelanguage/qore/issues/2741">issue 2741</a>)
     - fixed bugs handling @ref abstract "abstract" methods in complex hierarchies with multiple inheritance (<a href="https://github.com/qorelanguage/qore/issues/2741">issue 2741</a>)
     - fixed bugs handling object scope in @ref background "background" expressions (<a href="https://github.com/qorelanguage/qore/issues/2653">issue 2653</a>)
->>>>>>> cae5ef65
+
+    @section qore_08135 Qore 0.8.13.5
+
+    @par Release Summary
+    Bugfix release; see details below
+
+    @subsection qore_08135_bug_fixes Bug Fixes in Qore
+    - module fixes:
+      - <a href="../../modules/CsvUtil/html/index.html">CsvUtil</a>:
+        - implemented the \c number_format option to allow numbers with alternative decimal separators
+          to be parsed and generated (<a href="https://github.com/qorelanguage/qore/issues/2806">issue 2806</a>)
 
     @section qore_08134 Qore 0.8.13.4
 
