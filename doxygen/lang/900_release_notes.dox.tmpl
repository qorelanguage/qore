/** @page release_notes Release Notes

    @tableofcontents

    @section qore_0813 Qore 0.8.13

    @par Release Summary
    Major new features and bug fixes including input and output stream support and sigificant new functionality including several new modules.

    @subsection qore_0813_compatibility Changes That Can Affect Backwards-Compatibility
    - fixed broken @ref continue "continue" and @ref break "break" statements that were accepted anywhere in the source and behaved like a @ref return "return" statement; now such statements outside a loop context will result in a parse exception; to get the old behavior, use @ref broken-loop-statement "%broken-loop-statement" in your source code
    - the random number generator is always seeded with a random number when the Qore library is initialized; to get a predictable sequence from @ref Qore::rand() "rand()", you must explicitly seed the random number generator by calling @ref Qore::srand() "srand()" with a predefined seed number
    - the @ref synchronized "synchronized" keyword now operates differently depending on the context; <tt><b>synchronized</b></tt> functions have a global reentrant lock associated with the function (as in previous versions of %Qore), whereas now <tt><b>synchronized</b></tt> normal class methods share a reentrant lock associated with the object, while <tt><b>synchronized</b></tt> static class methods share a reentrant lock associated with the class itself.  This aligns %Qore's @ref synchronized "synchronized" behavior with that of Java and <tt>[MethodImpl(MethodImplOptions.Synchronized)]</tt> .NET/CLR (<a href="https://github.com/qorelanguage/qore/issues/894">issue 894</a>).

    @subsection qore_0813_new_features New Features in Qore
    - support for input and output streams for the efficient piecewise processing of small or large amounts of data with a low memory overhead; includes the following classes:
      - @ref Qore::BinaryInputStream "BinaryInputStream"
      - @ref Qore::BinaryOutputStream "BinaryOutputStream"
      - @ref Qore::BufferedStreamReader "BufferedStreamReader"
      - @ref Qore::EncodingConversionInputStream "EncodingConversionInputStream"
      - @ref Qore::EncodingConversionOutputStream "EncodingConversionOutputStream"
      - @ref Qore::FileInputStream "FileInputStream"
      - @ref Qore::FileOutputStream "FileOutputStream"
      - @ref Qore::InputStream "InputStream"
      - @ref Qore::InputStreamLineIterator "InputStreamLineIterator"
      - @ref Qore::OutputStream "OutputStream"
      - @ref Qore::PipeInputStream "PipeInputStream"
      - @ref Qore::PipeOutputStream "PipeOutputStream"
      - @ref Qore::StreamPipe "StreamPipe"
      - @ref Qore::StreamReader "StreamReader"
      - @ref Qore::StreamWriter "StreamWriter"
      - @ref Qore::StringInputStream "StringInputStream"
      - @ref Qore::StringOutputStream "StringOutputStream"
      - @ref Qore::TransformInputStream "TransformInputStream"
      - @ref Qore::TransformOutputStream "TransformOutputStream"
      - @ref Qore::StdoutOutputStream "StdoutOutputStream"
      - @ref Qore::StderrOutputStream "StderrOutputStream"
      .
      Three constants were introduced for accessing standard input/output using streams API:
      - @ref Qore::stdin_stream "stdin_stream"
      - @ref Qore::stdout_stream "stdout_stream"
      - @ref Qore::stderr_stream "stderr_stream"
      .
      Additionally, stream support has been added to the following functions and methods:
      - @ref Qore::FtpClient::put()
      - @ref Qore::FtpClient::get()
      - @ref Qore::HTTPClient::sendWithOutputStream()
      - @ref Qore::Socket::sendHTTPChunkedBodyFromInputStream()
      - @ref Qore::Socket::readHTTPChunkedBodyToOutputStream()
      .
      Stream support was also added to the following user modules:
      - <a href="../../modules/CsvUtil/html/index.html">CsvUtil</a>
      - <a href="../../modules/FixedLengthUtil/html/index.html">FixedLengthUtil</a>
    - support for @ref op_functional "lazy functional evaluation" of functional operators (including nested lazy evaluation) for much more efficient processing of iterated expressions; affects:
      - @ref map "map": supports lazy evaluation of itself also of the iterator expression
      - @ref select "select": supports lazy evaluation of itself and also of the iterator expression
      - @ref keys "keys": supports lazy evaluation of itself
      - @ref foldl "foldl": supports lazy evaluation of the iterator expression
      - @ref foldr "foldlr": supports lazy evaluation of the iterator expression
      - @ref foreach "foreach": supports lazy evaluation of the iterator expression
    - new user modules:
      - <a href="../../modules/ConnectionProvider/html/index.html">ConnectionProvider</a>
      - <a href="../../modules/DatasourceProvider/html/index.html">DatasourceProvider</a>
      - <a href="../../modules/Qdx/html/index.html">Qdx</a>
    - <a href="../../modules/TableMapper/html/index.html">TableMapper</a> module updates:
      - added support for upserts in \c InboundTableMapper (<a href="https://github.com/qorelanguage/qore/issues/1067">issue 1067</a>)
      - added \c InboundTableMapper::queueData(list)
    - new access modifiers: <tt><b>private:internal</b></tt> (providing strong encapsulation of the following declaration(s)) and <tt><b>private:hierarchy</b></tt> (which is equivalent to <tt><b>private</b></tt>; <a href="https://github.com/qorelanguage/qore/issues/1197">issue 1197</a>)
    - new parse options:
      - @ref no-uncontrolled-apis "%no-uncontrolled-apis": disallow access to uncontrolled APIs such as external language bindings or direct generic system call APIs that could bypass %Qore's sandboxing controls
      - @ref strong-encapsulation "%strong-encapsulation": disallows out of line class and namespace declarations
    - new constants:
      - @ref Qore::PathSep "PathSep": defines the platform-specific path separator character
      - @ref Qore::PO_BROKEN_LOOP_STATEMENT "PO_BROKEN_LOOP_STATEMENT"
      - @ref Qore::PO_NO_UNCONTROLLED_APIS "PO_NO_UNCONTROLLED_APIS": disallow access to uncontrolled APIs such as external language bindings or direct generic system call APIs that could bypass %Qore's sandboxing controls; note that this parse option was also added to @ref Qore::PO_NO_IO "PO_NO_IO" and @ref Qore::PO_NO_EXTERNAL_ACCESS "PO_NO_EXTERNAL_ACCESS"
      - @ref Qore::PO_STRONG_ENCAPSULATION "PO_STRONG_ENCAPSULATION": disallows out of line class and namespace declarations
    - implemented additional parse-time checks for many @ref operators "operators" to provide feedback for invalid operations detected at parse time
    - new methods:
      - @ref Qore::Program::setThreadInit()
    - new pseudo-methods:
      - <int>::format(int, string, string)
      - <float>::format(int, string, string)
      - <number>::format(int, string, string)
      - <string>::toInt(int)
      - <int>::toBase(int)
      - <number>::toBase(int)
      - <float>::toBase(int)
    - new functions:
      - @ref Qore::parse_int()
    - updated functions:
      - @ref Qore::mkdir(string path, softint mode = 0777, bool parents = False)
      - @ref Qore::round(int/float/number num, int prec = 0)
      - @ref Qore::floor(int/float/number num, int prec = 0)
      - @ref Qore::ceil(int/float/number num, int prec = 0)
      - @ref Qore::set_thread_init()
    - new parse options:
      - @ref broken-loop-statement "%broken-loop-statement"
    - <a href="../../modules/HttpServer/html/index.html">HttpServer</a> module updates:
      - added a minimal substring of string bodies received to the log message when logging HTTP requests
    - <a href="../../modules/CsvUtil/html/index.html">CsvUtil</a> module updates:
      - added support for streams
    - <a href="../../modules/FixedLengthUtil/html/index.html">FixedLengthUtil</a> module updates:
      - added support for streams
      - added \c FixedLengthFileIterator::getFileName() (<a href="https://github.com/qorelanguage/qore/issues/1164">issue 1164</a>)
    - updated the build to require a <a href="https://en.wikipedia.org/wiki/C%2B%2B11">C++11</a> compiler or better to build %Qore (<a href="https://github.com/qorelanguage/qore/issues/994">issue 994</a>)
    - <a href="../../modules/Pop3Client/html/index.html">Pop3Client</a> module updates:
      - added the \c Pop3Connection class to support the <a href="../../ConnectionProvider/html/index.html">ConnectionProvider</a> module
    - <a href="../../modules/RestClient/html/index.html">RestClient</a> module updates:
      - added the \c RestConnection class to support the <a href="../../ConnectionProvider/html/index.html">ConnectionProvider</a> module
      - support for the \c text/plain \c Content-Type
    - <a href="../../modules/SalesforceRestClient/html/index.html">SalesforceRestClient</a> module updates:
      - added the \c SalesforcRestConnection class to support the <a href="../../ConnectionProvider/html/index.html">ConnectionProvider</a> module
    - <a href="../../modules/SmtpClient/html/index.html">SmtpClient</a> module updates:
      - added the \c SmtpConnection class to support the <a href="../../ConnectionProvider/html/index.html">ConnectionProvider</a> module
    - <a href="../../modules/TelnetClient/html/index.html">TelnetClient</a> module updates:
      - added the \c TelnetConnection class to support the <a href="../../ConnectionProvider/html/index.html">ConnectionProvider</a> module
      - added support for URLs in the constructor()
      - added the \c TelnetClient::getTarget() method
<<<<<<< HEAD
    - <a href="../../modules/Qorize/html/index.html">Qorize</a> module:
      - Qorize module: qorize_named() added support for objects
=======
    - added internal API support to make it easier for DBI drivers to handle lost connections; due to this change, @ref Qore::SQL::SQLStatement "SQLStatement" objects based on a @ref Qore::SQL::DatasourcePool "DatasourcePool" are closed automatically whenever the datasource is returned to the pool (<a href="https://github.com/qorelanguage/qore/issues/1250">issue 1250</a>)
>>>>>>> 8b2cf7c0

    @subsection qore_0813_bug_fixes Bug Fixes in Qore
    - fixed a bug causing @ref Qore::AbstractQuantifiedBidirectionalIterator "AbstractQuantifiedBidirectionalIterator" not being available (<a href="https://github.com/qorelanguage/qore/issues/968">issue 968</a>)
    - <a href="../../modules/CsvUtil/html/index.html">CsvUtil</a> module fixes:
      - fixed a bug in an error message validating input data (<a href="https://github.com/qorelanguage/qore/issues/1062">issue 1062</a>)
    - <a href="../../modules/HttpServer/html/index.html">HttpServer</a> module fixes:
      - added logic to attempt to mask passwords in log messages (<a href="https://github.com/qorelanguage/qore/issues/1086">issue 1086</a>)
    - <a href="../../modules/HttpServerUtil/html/index.html">HttpServerUtil</a> module fixes:
      - fixed a bug where the \a msg arg to \c AbstractAuthenticator::do401() was ignored (<a href="https://github.com/qorelanguage/qore/issues/1047">issue 1047</a>)
    - <a href="../../modules/RestHandler/html/index.html">RestHandler</a> module fixes:
      - added logic to attempt to mask passwords in debug log messages (<a href="https://github.com/qorelanguage/qore/issues/1086">issue 1086</a>)
    - <a href="../../modules/SqlUtil/html/index.html">SqlUtil</a> module fixes:
      - fixed a bug in update and upsert statement generation when the given data does not have enough columns to use the unique index found, an error message is generated that contains all the columns names instead of just the column names required by the index (<a href="https://github.com/qorelanguage/qore/issues/1013">issue 1013</a>)
    - fixed a bug where @ref break "break" and @ref continue "continue" statements were accepted outside of loops (<a href="https://github.com/qorelanguage/qore/issues/976">issue 976</a>)
    - fixed a bug compiling on Solaris SPARC with g++ where \c MPFR_DECL_INIT() is compiled incorrectly with -O1 or greater (<a href="https://github.com/qorelanguage/qore/issues/958">issue 958</a>)
    - fixed a bug causing an infinite loop in decompression functions (<a href="https://github.com/qorelanguage/qore/issues/966">issue 966</a>)
    - fixed an issue where an internal C++ API (QoreProgram::parseCmdLineDefines()) performed a needless copy of a data structure (<a href="https://github.com/qorelanguage/qore/issues/1099">issue 1099</a>)
    - fixed a stack corruption bug with asynchronous I/O on UNIX systems with @ref Qore::ReadOnlyFile "ReadOnlyFile" methods (<a href="https://github.com/qorelanguage/qore/issues/1106">issue 1106</a>)
    - fixed <a href="../../modules/BulkSqlUtil/html/index.html">BulkSqlUtil</a> module to work properly even with DB drivers that do not support parameter array binding (<a href="https://github.com/qorelanguage/qore/issues/1154">issue 1154</a>)
    - fixed bugs with inconsistent conversions of @ref int_type "int", @ref float_type "float", and @ref bool_type "boolean" values to date/time values, now they are all converted uniformly to @ref relative_dates "relative date/time values" (<a href="https://github.com/qorelanguage/qore/issues/1156">issue 1156</a>)
    - fixed a bug where Qore allowed code to be declared both public and private without a warning (<a href="https://github.com/qorelanguage/qore/issues/1187">issue 1187</a>)
    - fixed a bug in qpp support of the 'final' class flag (<a href="https://github.com/qorelanguage/qore/issues/1222">issue 1222</a>)
    - fixed a bug where the @ref plus_operator "+ operator" provided access to private members from outside the class (<a href="https://github.com/qorelanguage/qore/issues/1209">issue 1209</a>)
    - fixed a bug where different @ref overloading "overloaded" method variant resolution rules were used at parse time (best match in hierarchy) and runtime (best match in first matching class) in a class hierarchy (<a href="https://github.com/qorelanguage/qore/issues/1229">issue 1229</a>)
    - fixed a bug where exceptions in base class constructor calls did not reflect the actual source location (<a href="https://github.com/qorelanguage/qore/issues/1230">issue 1230</a>)
    - fixed a bug where runtime function/method variant matching was incorrectly biased towards default matches for missing arguments (<a href="https://github.com/qorelanguage/qore/issues/1231">issue 1231</a>)
    - fixed bugs where calls to @ref Qore::Socket::upgradeClientToSSL() "Socket::upgradeClientToSSL()" and @ref Qore::Socket::upgradeServerToSSL() "Socket::upgradeServerToSSL()" were ignored with no exception thrown if the socket was not connected (<a href="https://github.com/qorelanguage/qore/issues/1258">issue 1258</a>)
    - fixed a bug where a closure created in an object scope could not be called if the object had been deleted, even if the closure did not refer to the object (<a href="https://github.com/qorelanguage/qore/issues/1303">issue 1303</a>)
    - fixed a bug where @ref Qore::ord() "ord()" would return negative numbers for bytes with the high bit set with compilers where <tt>char</tt> is the same as <tt>signed char</tt> (<a href="https://github.com/qorelanguage/qore/issues/1385">issue 1385</a>)
    - fixed a bug where @ref Qore::int(softint) "int(number)" returned rounded value instead of the integer part (while @ref Qore::int(softint) "int(float)" behaved correctly; also cf. initializing a softint value from a number vs. from a float) (<a href="https://github.com/qorelanguage/qore/issues/1463">issue 1463</a>)
    - @ref Qore::File::getchar() "File::getchar()" now reads in characters with multi-byte character encodings correctly (<a href="https://github.com/qorelanguage/qore/issues/1547">issue 1547</a>)
    - @ref Qore::File::read() "File::read()" now uses character semantics for the length argument (<a href="https://github.com/qorelanguage/qore/issues/1548">issue 1548</a>)
    - fixed a bug with strongly-typed lvalue assignments with classes created in different @ref Qore::Program "Program" objects (<a href="https://github.com/qorelanguage/qore/issues/1551">issue 1551</a>)
    - fixed bug comparing strings in \c UTF-16 encodings (<a href="https://github.com/qorelanguage/qore/issues/1579">issue 1579</a>)
    - fixed @ref Qore::substr() and <string>::substr() with strings in \c UTF-16 encodings (<a href="https://github.com/qorelanguage/qore/issues/1586">issue 1586</a>)

    @section qore_08126 Qore 0.8.12.6

    @par Release Summary
    Bugfix release; see details below

    @subsection qore_08126_bug_fixes Bug Fixes in Qore

    - fixed a bug dereferencing @ref binary "binary values" with the @ref list_element_operator "[] operator"; the behavior now corresponds to the documentation (<a href="https://github.com/qorelanguage/qore/issues/1566">issue 1566</a>)
    - fixed a bug parsing exception catch block parameter errors (in debug builds only; <a href="https://github.com/qorelanguage/qore/issues/1558">issue 1558</a>)

    @section qore_08125 Qore 0.8.12.5

    @par Release Summary
    Bugfix release; see details below

    @subsection qore_08125_new_features New Features in Qore

    - added the <a href="../../modules/SalesforceRestClient/html/index.html">SalesforceRestClient</a> module for communicating with Salesforce.com using the REST APIs
    - module <a href="../../modules/SqlUtil/html/index.html">SqlUtil</a>
      - has support for native default values in tables (<a href="https://github.com/qorelanguage/qore/issues/1428">issue 1428</a>)
      - has support for Oracle named types (eg. spatial types) for Schema.qm and SchemaReverse.qm. (<a href="https://github.com/qorelanguage/qore/issues/1465">issue 1465</a>)

    @subsection qore_08125_bug_fixes Bug Fixes in Qore

    - <a href="../../modules/Mime/html/index.html">Mime</a> module:
      - added support for URL form-encoded messages (<a href="https://github.com/qorelanguage/qore/issues/1436">issue 1436</a>
    - <a href="../../modules/RestClient/html/index.html">RestClient</a> module:
      - added support for URL form-encoded messages (<a href="https://github.com/qorelanguage/qore/issues/1436">issue 1436</a>
      - added support for the \c "rawxml" message body encoding (<a href="https://github.com/qorelanguage/qore/issues/1437">issue 1437</a>
    - fixed handling of invalid compressed data in the following functions (<a href="https://github.com/qorelanguage/qore/issues/1432">issue 1432</a>):
      - @ref Qore::gunzip_to_binary()
      - @ref Qore::gunzip_to_string()
      - @ref Qore::uncompress_to_binary()
      - @ref Qore::uncompress_to_string()
    - fixed \c \@inf\@ on Windows (<a href="https://github.com/qorelanguage/qore/issues/1442">issue 1442</a>)
    - fixed @ref Qore::parse_url() with single-character usernames (<a href="https://github.com/qorelanguage/qore/issues/1455">issue 1455</a>)
    - corrected the error message with SSL reads when the server closes the connection prematurely (<a href="https://github.com/qorelanguage/qore/issues/1488">issue 1488</a>)
    - fixed the \c Host header in HTTP requests to not include the port if the port is the default port for the scheme because it causes some servers to reject the request (<a href="https://github.com/qorelanguage/qore/issues/1489">issue 1489</a>)

    @section qore_08124 Qore 0.8.12.4

    @par Release Summary
    Bugfix release; see details below

    @subsection qore_08124_bug_fixes Bug Fixes in Qore

    - fixed a reference bug in the @ref Qore::Thread::Queue "Queue" class introduced in the last release (<a href="https://github.com/qorelanguage/qore/issues/1309">issue 1309</a>)
    - fixed a bug where database types could not be correctly aligned if they had dependencies (<a href="https://github.com/qorelanguage/qore/issues/1314">issue 1314</a>); entailed updates in the following modules:
      - <a href="../../modules/SqlUtil/html/index.html">SqlUtil</a>
      - <a href="../../modules/FreetdsSqlUtil/html/index.html">FreetdsSqlUtil</a>
      - <a href="../../modules/MysqlSqlUtil/html/index.html">MysqlSqlUtil</a>
      - <a href="../../modules/OracleSqlUtil/html/index.html">OracleSqlUtil</a>
      - <a href="../../modules/PgsqlSqlUtil/html/index.html">PgsqlSqlUtil</a>
      - <a href="../../modules/Schema/html/index.html">Schema</a>
    - fixed a bug in @ref Qore::trunc_str() "trunc_str()" where an infinite loop could be triggered with certain arguments and multi-byte character encodings (<a href="https://github.com/qorelanguage/qore/issues/1327">issue 1327</a>)
    - improved @ref garbage_collection "prompt collection" performance with larger graphs of objects by eliminating unnecessary graph scans made during object method calls (<a href="https://github.com/qorelanguage/qore/issues/1363">issue 1363</a>)
    - fixed bugs in @ref Qore::date(string) "date(string)" and @ref Qore::date(string, string) "date(string, string)" where invalid input data was ignored and invalid dates were returned (<a href="https://github.com/qorelanguage/qore/issues/1369">issue 1369</a>)
    - <a href="../../modules/CsvUtil/html/index.html">CsvUtil</a> module:
      - fixed a bug in \c AbstractCsvIterator::identifyTypeImpl() generating an error message (<a href="https://github.com/qorelanguage/qore/issues/1355">issue 1355</a>)
    - <a href="../../modules/MailMessage/html/index.html">MailMessage</a> module:
      - fixed a bug using the default encoding in \c Message::attach() (issue <a href="https://github.com/qorelanguage/qore/issues/1352">issue 1352</a>)
    - <a href="../../modules/SqlUtil/html/index.html">SqlUtil</a> module:
      - fixed the ignored character_semantics column option in schema alignmed (<a href="https://github.com/qorelanguage/qore/issues/1379">issue 1379</a>)
      - implemented the \c cop_length() column function (<a href="https://github.com/qorelanguage/qore/issues/1395">issue 1395</a>)
    - <a href="../../modules/OracleSqlUtil/html/index.html">OracleSqlUtil</a> module:
      - OraclePackage attribute body_src is now public to access package bodies
    - <a href="../../modules/Qorize/html/index.html">Qorize</a> module:
      -  Qorize module: new qorize_val() set of functions; qorize_named() introduced; qorize tests
    - <a href="../../modules/TableMapper/html/index.html">TableMapper</a> module:
      - fixed runtime option propagation to \c TableMapper::SqlStatementMapperIterator from \c TableMapper::AbstractSqlStatementOutboundMapper::iterator() (<a href="https://github.com/qorelanguage/qore/issues/1418">issue 1418</a>)
      - fixed SqlStatementMapperIterator::getCount() (<a href="https://github.com/qorelanguage/qore/issues/1417">issue 1417</a>)
      - added the following methods:
        - \c TableMapper::AbstractSqlStatementOutboundMapper::getRowIterator()
        - \c TableMapper::InboundTableMapper::iterator()
        - \c TableMapper::InboundTableMapperIterator::getRuntime()
        - \c TableMapper::InboundTableMapperIterator::replaceRuntime()
        - \c TableMapper::InboundTableMapperIterator::setRuntime()
        - \c TableMapper::SqlStatementMapperIterator::getRuntime()
        - \c TableMapper::SqlStatementMapperIterator::replaceRuntime()
        - \c TableMapper::SqlStatementMapperIterator::setRuntime()
    - <a href="../../modules/QUnit/html/index.html">QUnit</a> module:
      - fixed showing the assertion location when there are test modules on top of QUnit (<a href="https://github.com/qorelanguage/qore/issues/1046">issue 1046</a>)
    - fixed inconsistency between list splice operator and splice function (<a href="https://github.com/qorelanguage/qore/issues/1380">issue 1380</a>)

    @section qore_08123 Qore 0.8.12.3

    @par Release Summary
    Bugfix release; see details below

    @subsection qore_08123_bug_fixes Bug Fixes in Qore

    - fixed the documentation (and DB modules) where @ref Qore::SQL::SQLStatement::fetchColumns() "SQLStatement::fetchColumns()" was inconsistent; now it will return a empty hash when no more rows are available to fetch (<a href="https://github.com/qorelanguage/qore/issues/1241">issue 1241</a>)
    - added I/O timeout support to the @ref Qore::FtpClient "FtpClient" class (<a href="https://github.com/qorelanguage/qore/issues/1252">issue 1252</a>)
    - fixed bugs in @ref Qore::Socket::recv() "Socket::recv()" and @ref Qore::Socket::recvBinary() "Socket::recvBinary()" with <tt>size = 0</tt> where @ref nothing could be returned which is invalid according to the methods' declared return types (<a href="https://github.com/qorelanguage/qore/issues/1260">issue 1260</a>)
    - fixed a bug where @ref Qore::FtpClient::get() "FtpClient:get()" would fail with an exception when retrieving an empty file (<a href="https://github.com/qorelanguage/qore/issues/1255">issue 1255</a>)
    - fixed a bug where executing a call reference to a deleted object method would cause a crash (<a href="https://github.com/qorelanguage/qore/issues/1268">issue 1268</a>)
    - fixed a bug where Qore would allow methods to be called on already deleted objects under certain conditions (<a href="https://github.com/qorelanguage/qore/issues/1270">issue 1270</a>)
    - fixed a bug where calling @ref Qore::exit() "exit()" in a multithreaded program could result in a segmentation fault (<a href="https://github.com/qorelanguage/qore/issues/1215">issue 1215</a>)
    - fixed a bug where <a href="../../modules/HttpServer/html/index.html">HttpServer::addListener()</a> could not accept a bind on port 0 to mean any random port (<a href="https://github.com/qorelanguage/qore/issues/1284">issue 1284</a>)
    - fixed a race condition in @ref garbage_collection "prompt collection" that could lead to a crash (<a href="https://github.com/qorelanguage/qore/issues/1084">issue 1084</a>)
    - fixed a bug clearing @ref Qore::Socket "Socket" event queues when the @ref Qore::Socket "Socket" goes out of scope that could lead to a crash (<a href="https://github.com/qorelanguage/qore/issues/1292">issue 1292</a>)
    - fixed a bug with @ref Qore::FtpClient::setWarningQueue() "FtpClient::setWarningQueue()" that could cause a crash (<a href="https://github.com/qorelanguage/qore/issues/1293">issue 1293</a>)
    - fixed a bug where @ref Qore::FtpClient::pwd() returned invalid directory names (<a href="https://github.com/qorelanguage/qore/issues/1295">issue 1295</a>)

    @section qore_08122 Qore 0.8.12.2

    @par Release Summary
    Bugfix release; see details below

    @subsection qore_08122_bug_fixes Bug Fixes in Qore
    - fixed bugs in handling websocket close status codes in the <a href="../../modules/WebSocketUtil/html/index.html">WebSocketUtil</a>, <a href="../../modules/WebSocketClient/html/index.html">WebSocketClient</a>, and <a href="../../modules/WebSocketHandler/html/index.html">WebSocketHandler</a> modules (<a href="https://github.com/qorelanguage/qore/issues/1216">issue 1216</a>)

    @section qore_08121 Qore 0.8.12.1

    @par Release Summary
    Bugfix release; see details below

    @subsection qore_08121_bug_fixes Bug Fixes in Qore
    - <a href="../../modules/TableMapper/html/index.html">TableMapper</a> module fixes:
      - fixed a bug with the \c SqlStatementOutboundMapper::iterator() method; corrected the iterator object return value which was causing \c AbstractMapperIterator::mapBulk() to fail (<a href="https://github.com/qorelanguage/qore/issues/979">issue 979</a>)
      - fixed a bug with \c SqlStatementOutboundMapper; it would throw an error if the required \c "table" or \c "sh" options were used and only worked with subclasses that declared these options (<a href="https://github.com/qorelanguage/qore/issues/981">issue 981</a>)
      - fixed a bug where \c AbstractSqlStatementOutboundMapper::iterator() failed to use options when creating the new \c Mapper object (<a href="https://github.com/qorelanguage/qore/issues/1088">issue 1088</a>)
    - fixed a bug where optional arguments were not handled correctly in some rare cases (<a href="https://github.com/qorelanguage/qore/issues/974">issue 974</a>)
    - fixed a bug causing a crash when @ref Qore::parse_base64_string_to_string() "parse_base64_string_to_string()" was called with an empty string (<a href="https://github.com/qorelanguage/qore/issues/996">issue 996</a>)
    - fixed a bug resolving base class method calls during parse initialization (<a href="https://github.com/qorelanguage/qore/issues/1075">issue 1075</a>)
    - fixed thread memory handling bug with some operator expressions and the @ref background "background operator" (<a href="https://github.com/qorelanguage/qore/issues/1096">issue 1096</a>)
    - fixed a race condition in the prompt collection of closure-bound local variables in the @ref garbage_collection "garbage collector" (<a href="https://github.com/qorelanguage/qore/issues/1103">issue 1103</a>)
    - fixed a bug where @ref Qore::HTTPClient "HTTPClient" class method variants such as @ref Qore::HTTPClient::get() "HTTPClient::get()" without a callback would fail to return the message body when the server sent a reply with chunked transfer encoding (<a href="https://github.com/qorelanguage/qore/issues/1117">issue 1117</a>)
    - fixed a bug in CsvUtil where backward compatibility was broken for single-row-type format (<a href="https://github.com/qorelanguage/qore/issues/1124">issue 1124</a>)
    - fixed bugs where declared public functions were missing from the library ABI (<a href="https://github.com/qorelanguage/qore/issues/1126">issue 1126</a>)
    - fixed bugs where @ref Qore::format_number() and <float>::format() gave incorrect results when rounding to the significant decimals given in the format string (<a href="https://github.com/qorelanguage/qore/issues/1149">issue 1149</a>)
    - fixed a bug referencing \c self in base class constructor arguments (<a href="https://github.com/qorelanguage/qore/issues/1169">issue 1169</a>)
    - fixed a bug where the incorrect class destructor was called in the openldap module (<a href="https://github.com/qorelanguage/qore/issues/1174">issue 1174</a>)
    - fixed a bug where declaring a \c copy() method as @ref synchronized would result in a crash when the method was called (<a href="https://github.com/qorelanguage/qore/issues/1188">issue 1188</a>)
    - fixed bugs in <string>::getEncoded() and <string>::getDecoded() regarding @ref Qore::CE_XML "CE_XML" and @ref Qore::CE_NONASCII "CE_NONASCII" (<a href="https://github.com/qorelanguage/qore/issues/1193">issue 1193</a>)
    - fixed bugs where @ref Qore::call_object_method() and @ref Qore::call_object_method_args() allowed private methods to be called from outside the class (<a href="https://github.com/qorelanguage/qore/issues/1194">issue 1194</a>)
    - fixed a bug where @ref deprecated methods were being internally registered as @ref RUNTIME_NOOP (<a href="https://github.com/qorelanguage/qore/issues/1197">issue 1197</a>)
    - fixed bugs where the @ref Qore::SQL::Datasource "Datasource" class would open a connection to the server in the constructor before options were set and where a server connection was required to call @ref Qore::SQL::Datasource::getOption() "Datasource::getOption()" or @ref Qore::SQL::Datasource::setOption() "Datasource::setOption()" (<a href="https://github.com/qorelanguage/qore/issues/1201">issue 1201</a>)
    - fixed memory errors in the @ref Qore::Thread::Queue "Queue" class where spurious exceptions could be raised (<a href="https://github.com/qorelanguage/qore/issues/1202">issue 1202</a>)
    - fixed a memory leak with static class member initializers (<a href="https://github.com/qorelanguage/qore/issues/1206">issue 1206</a>)

    @section qore_0812 Qore 0.8.12

    @par Release Summary
    Major new release with major new features and bug fixes as well as packaging fixes:
    - added support for @ref garbage_collection "deterministic garbage collection"
    - standardized function naming convention
    - new functions, methods, constants, operators, and user modules
    - greatly improved support on Windows

    @subsection qore_0812_compatibility Changes That Can Affect Backwards-Compatibility
    - fixed broken list parsing; in previous releases, %Qore's parser re-wrote lists without parentheses used as top-level statements with certain assignment operators (@ref assignment_operator "=", @ref plus_equals_operator "+=", @ref minus_equals_operator "-=", @ref multiply_equals_operator "*=", and @ref divide_equals_operator "/=", but not with others) so that statements like <tt>list l = 1, 2, 3;</tt> were valid assignments.   Due to operator precedence, such statements should normally be interpreted as <tt>(list l = 1), 2, 3;</tt>, which is not a valid expression.  Not only were the rules applied with only some assignment operators, but such lists were only rewritten if used as top-level statements, therefore the rules were applied inconsistenctly depending on where the expression was located in the parse tree.  As of %Qore 0.8.12, these inconsistencies have been eliminated by default from %Qore; all lists are processed according to the precedence rules defined in @ref operators.  This could break old code that relied on the old, broken behavior.  To get the old behavior, use the @ref broken-list-parsing "%broken-list-parsing" parse directive.
    - fixed broken @ref int_type "int" and @ref softint_type "softint" assignments; previously runtime type errors with these type restrictions were ignored and all values were silently converted to integers for the assignment, now runtime type errors are thrown according to the original design.  Parse errors are detected as before.  This could break old code that relied on the old, broken behavior.  To get the old behavior, use the @ref broken-int-assignments "%broken-int-assignments" parse directive.
    - fixed broken multi-character operator parsing; the %Qore parser has been updated to no longer accept multi-character operators with whitespace between the chacters making up the operator; it is believed that this was never used and simply caused the parser to be needlessly complicated and caused %Qore to be less compatible with other languages.  To get the old behavior, use the @ref broken-operators "%broken-operators" parse directive.
    - the @ref push "push", @ref unshift "unshift", @ref pop "pop" and @ref shift "shift" operators now throw an exception when their first operand is not a list and @ref strict-args "%strict-args" is in effect

    @subsection qore_0812_new_features New Features in Qore
    - Added the @ref value_coalescing_operator which checks first argument if it evaluates to @ref Qore::False "False" with @ref <value>::val() and if so assigns the second argument. The operator can be further chained; for example: @code{.py} expr1 ?* expr2 ?* expr3 @endcode
    - Added the @ref null_coalescing_operator which checks the first operand for @ref nothing or @ref null; if true returns the second argument. The operator can be further chained, in which case the first operand with a value is returned; ex: @code{.py} expr1 ?? expr2 ?? expr3 @endcode
    - %Qore identifiers can now begin with an underscore character \c "_"; the following is now a valid (with @ref new-style "%new-style"): @code{.py}int _var = 1;@endcode
    - hash enhancements:
      - new syntax for an expression giving an empty hash: <tt>{}</tt>; for example: @code{.py} hash h = {};@endcode
      - new literal hash support: hashes can now be given as literal values as follows: @code{.py} (<key_expr>: <val_expr>, [...]) @endcode For example: @code{.py} return (get_key(): get_value()); @endcode in the past the keys in literal hashes had to be either a string or a constant; now any valid %Qore expression can be used to generate the hash keys at runtime
      - new hash syntax; hash elements can now be enclosed by curly brackets as well as regular parentheses; the version with curly brackets when used with the @ref hmap "map" operator results in the hash version of the map operator being used
      - Added new @ref hmap "hash version of the map" operator to build a hash from a list or iterator expression; ex: @code{.py} hash h = map {$1, h2.$1}, i; @endcode
    - implemented support for loading user modules in a pre-defined @ref Qore::Program "Program" object (that can have a custom API) in the following new functions and methods:
      - @ref Qore::load_user_module_with_program() "load_user_module_with_program()"
      - @ref Qore::Program::loadApplyToPrivateUserModule() "Program::loadApplyToPrivateUserModule()"
      - @ref Qore::Program::loadApplyToUserModule() "Program::loadApplyToUserModule()"
      - @ref Qore::Program::loadUserModuleWithProgram() "Program::loadUserModuleWithProgram()"
    - implemented support for code / dependency injections in @ref Qore::Program "Program" containers with the following changes:
      - @ref Qore::Program::importClass() now accepts optional arguments that allow the imported version of the class to live in another namespace and have another name and an argument that allows the imported version of the class to remain even if it overlaps with an imported system or user class from a module
      - @ref Qore::Program::importFunction() now accepts an optional argument that allows the imported version of the function to remain even if it overlaps with an imported system or user function from a module
      - the new parse option @ref Qore::PO_ALLOW_INJECTION must be set on the @ref Qore::Program "Program" object in order to use code / dependency injection parameters in the above methods
      - once a @ref Qore::Program "Program" object has an injected API set up, the system API can be imported (possibly already overridden with injected code) with the following new methods:
        - @ref Qore::Program::importSystemApi()
        - @ref Qore::Program::importSystemClasses()
        - @ref Qore::Program::importSystemConstants()
        - @ref Qore::Program::importSystemFunctions()
        .
        additionally user modules can be loaded with overridden injected code with the following new functions / methods:
        - @ref Qore::load_user_module_with_program() "load_user_module_with_program()"
        - @ref Qore::Program::loadApplyToPrivateUserModule() "Program::loadApplyToPrivateUserModule()"
        - @ref Qore::Program::loadApplyToUserModule() "Program::loadApplyToUserModule()"
        - @ref Qore::Program::loadUserModuleWithProgram() "Program::loadUserModuleWithProgram()"
        .
        furthermore the following function can be used to reload injected modules with the non-injected version:
        - @ref Qore::reload_module() "reload_module()"
    - implemented support for user-defined thread-resource management, allowing %Qore code to safely manage resources associated to a particular thread:
      - @ref Qore::Thread::AbstractThreadResource
      - @ref Qore::Thread::remove_thread_resource()
      - @ref Qore::Thread::set_thread_resource()
    - new constants:
      - @ref Qore::DirSep
      - @ref Qore::Platform
      - @ref Qore::ParseOptionCodeMap
      - @ref Qore::ParseOptionStringMap
      - @ref Qore::PO_BROKEN_LIST_PARSING
      - @ref Qore::PO_BROKEN_LOGIC_PRECEDENCE
      - @ref Qore::PO_BROKEN_OPERATORS
      - @ref Qore::PO_NO_INHERIT_SYSTEM_CONSTANTS
      - @ref Qore::PO_NO_INHERIT_USER_CONSTANTS
      - @ref Qore::PO_NO_API
      - @ref Qore::PO_NO_SYSTEM_API
      - @ref Qore::PO_NO_USER_API
      - @ref Qore::SQL::DBI_CAP_HAS_ARRAY_BIND "Qore::SQL::DBI_CAP_HAS_ARRAY_BIND"
      - @ref StringConcatEncoding
      - @ref StringConcatDecoding
    - new classes:
      - @ref Qore::DataLineIterator
      - @ref Qore::Thread::AbstractThreadResource
    - other new methods:
      - @ref Qore::SQL::DatasourcePool::getCapabilities()
      - @ref Qore::SQL::DatasourcePool::getCapabilityList()
      - @ref Qore::SQL::SQLStatement::currentThreadInTransaction()
      - @ref Qore::Thread::Queue::setError()
      - @ref Qore::Thread::Queue::clearError()
    - updated methods:
      - @ref Qore::TimeZone::constructor() "TimeZone::constructor()": now accepts a path to the zoneinfo file if the @ref Qore::PO_NO_FILESYSTEM sandboxing restrictions is not set
    - the \c SOCKET-THROUGHPUT-WARNING event is no longer raised on the warning queue if the transfer size is less than 1024 bytes; this affects:
      - @ref Qore::FtpClient::setWarningQueue()
      - @ref Qore::HTTPClient::setWarningQueue()
      - @ref Qore::Socket::setWarningQueue()
    - new functions:
      - @ref Qore::create_object()
      - @ref Qore::create_object_args()
      - @ref Qore::decode_uri_request()
      - @ref Qore::encode_uri_request()
      - @ref Qore::get_duration_seconds_f()
      - @ref Qore::getgroups()
      - @ref Qore::getusername()
      - @ref Qore::ltrim()
      - @ref Qore::parse_float()
      - @ref Qore::parse_number()
      - @ref Qore::realpath()
      - @ref Qore::rtrim()
      - @ref Qore::set_return_value()
      - @ref Qore::setgroups()
      - @ref Qore::Thread::remove_thread_resource()
      - @ref Qore::Thread::set_thread_resource()
    - updated functions:
      - @ref Qore::parse_boolean()
      - @ref Qore::string()
      - @ref Qore::strmul()
    - new pseudo-methods:
      - @ref <date>::dayNumber()
      - @ref <date>::dayOfWeek()
      - @ref <date>::durationSecondsFloat()
      - @ref <date>::isoDayOfWeek()
      - @ref <date>::isoWeekHash()
      - @ref <date>::isoWeekString()
      - @ref <object>::uniqueHash()
      - @ref <string>::getDecoded()
      - @ref <string>::getEncoded()
    - the following functions were moved from the <a href="../../modules/Util/html/index.html">Util</a> module to %Qore:
      - @ref Qore::absolute_path()
      - @ref Qore::absolute_path_windows()
      - @ref Qore::absolute_path_unix()
    - camel-case functions were deprecated in this release, covering the following functions:
      - @ref Qore::callObjectMethod(): deprecated for @ref Qore::call_object_method()
      - @ref Qore::callObjectMethodArgs(): deprecated for @ref Qore::call_object_method_args()
      - @ref Qore::existsFunction(): deprecated for @ref Qore::exists_function()
      - @ref Qore::functionType(): deprecated for @ref Qore::function_type()
      - @ref Qore::getAllThreadCallStacks(): deprecated for @ref Qore::get_all_thread_call_stacks()
      - @ref Qore::getClassName(): deprecated for @ref Qore::get_class_name()
      - @ref Qore::getDateFromISOWeek(): deprecated for @ref Qore::get_date_from_iso_week()
      - @ref Qore::getDayNumber(): deprecated for @ref Qore::get_day_number()
      - @ref Qore::getDayOfWeek(): deprecated for @ref Qore::get_day_of_week()
      - @ref Qore::getDBIDriverCapabilities(): deprecated for @ref Qore::dbi_get_driver_capabilities()
      - @ref Qore::getDBIDriverCapabilityList(): deprecated for @ref Qore::dbi_get_driver_capability_list()
      - @ref Qore::getDBIDriverList(): deprecated for @ref Qore::dbi_get_driver_list()
      - @ref Qore::getFeatureList(): deprecated for @ref Qore::get_feature_list()
      - @ref Qore::getISODayOfWeek(): deprecated for @ref Qore::get_iso_day_of_week()
      - @ref Qore::getISOWeekHash(): deprecated for @ref Qore::get_iso_week_hash()
      - @ref Qore::getISOWeekString(): deprecated for @ref Qore::get_iso_week_string()
      - @ref Qore::getMethodList(): deprecated for @ref Qore::get_method_list()
      - @ref Qore::getModuleHash(): deprecated for @ref Qore::get_module_hash()
      - @ref Qore::getModuleList(): deprecated for @ref Qore::get_module_list()
      - @ref Qore::makeBase64String(): deprecated for @ref Qore::make_base64_string()
      - @ref Qore::makeHexString(): deprecated for @ref Qore::make_hex_string()
      - @ref Qore::parseBase64String(): deprecated for @ref Qore::parse_base64_string()
      - @ref Qore::parseBase64StringToString(): deprecated for @ref Qore::parse_base64_string_to_string()
      - @ref Qore::parseDatasource(): deprecated for @ref Qore::parse_datasource()
      - @ref Qore::parseHexString(): deprecated for @ref Qore::parse_hex_string()
      - @ref Qore::sortDescending(): deprecated for @ref Qore::sort_descending()
      - @ref Qore::sortDescendingStable(): deprecated for @ref Qore::sort_descending_stable()
      - @ref Qore::sortStable(): deprecated for @ref Qore::sort_stable()
      - @ref Qore::throwThreadResourceExceptions(): deprecated for @ref Qore::throw_thread_resource_exceptions()
      .
      Functions deprecated in this release will remain for the forseeable future for backwards-compatibility
    - Added support for reexporting imported definitions in user module with the new <tt>%%requires(reexport)</tt> form of the @ref requires "%requires" parse directive.
    - @ref Qore::xrange() and @ref Qore::RangeIterator updates:
      - @ref Qore::xrange() and @ref Qore::RangeIterator::constructor() and <list>::rangeIterator() updated to take an optional value to return in the @ref Qore::RangeIterator::getValue() method
    - @ref Qore::FtpClient updates:
      - added @ref Qore::FtpClient::getMode()
    - Performance improvements:
      - @ref Qore::HashPairIterator and @ref Qore::ObjectPairIterator objects (returned by @ref <hash>::pairIterator() and @ref <object>::pairIterator(), respectively and the associated reverse iterators) have had their performance improved by approximately 70% by reusing the hash iterator object when possible
    - module directory handling changed
      - user modules are now stored in prefix/share/qore-modules/version
      - prefix/share/qore-modules is also added to the module path
      - version-specific module directories are added first, then the "generic" directories
    - <a href="../../modules/CsvUtil/html/index.html">CsvUtil</a> module updates:
      - new \c "tolwr" option in structured text parsing classes
      - \c AbstractCsvWriter will set \c "headers" from the \c "fields" option if \c "headers" are not explicitly set
      - added write() methods returning the generated strings to the \c CsvStringWriter class for API compatibility with the corresponding FixedLengthDataWriter methods
      - implemented support for @ref Qore::SQL::SQLStatement "SQLStatement" as an iterator source for \c AbstractCsvWriter::write()
      - \c quote_escape option implemented in \c AbstractCsvWriter
      - implemented the \c "datamap" and \c "info_log" options for CSV generation
      - implemented alternative options with underscores instead of dashes for all constructors
      - extended multi-type support for \c FixedLengthUtil, record type rules and default value in field specification
      - implemented multi-type record support in \c AbstractCsvWriter and \c AbstractCsvIterator using \c resolve_type and \c headers options
    - <a href="../../modules/Mapper/html/index.html">Mapper</a> module updates:
      - implemented the \c "constant" field tag, allowing a contant value for an output field to be specified directly in the mapper hash
      - implemented the \c "default" field tag, giving a default value if no input value is specified
      - implemented the global \c "date_format" mapper option
      - implemented support for structured output fields with dot notation in the output field name
      - implemented per-field and global \c "number_format" mapper options
      - changed the behavior of the \c "number" field type: now leaves numeric values in their original type, converts all other types to a number
      - removed the deprecated \c "crec" option
      - implemented the \c "input" option with input record validation
      - implemented the \c "output" option with output record validation
      - implemented the \c "info_log" option and removed the \c "trunc" option
      - implemented the \c "runtime" field tag
      - implemented the \c "index" field tag
      - improved the Mapper::mapAll() method by adding support for hashes of lists to better support input from bulk DML (@ref Qore::SQL::SQLStatement::fetchColumns() "SQLStatement::fetchColumns()")
    - <a href="../../modules/TableMapper/html/index.html">TableMapper</a> module updates:
      - added table name and datasource description to error messages
      - implemented more efficient support for inserts from a sequence for databases supporting the \c "returning" clause in insert statements; now such inserts are made in a single round trip instead of n + 1 where n is the number of sequences in the insert
      - implemented an optimized insert approach assuming stable input data
      - implemented the following new options:
        - \c unstable_input: to accommodate unstable input data and disable the insert optimization (default: False)
        - \c insert_block: for DB drivers supporting bulk DML, the number of rows inserted at once (default: 500, only used when \c unstable_input is False) and bulk inserts are supported in the table object
      - added methods for bulk / batch inserts for db drivers supporting bulk DML (ex: Oracle)
      - updated to <a href="../../modules/Mapper/html/index.html">Mapper</a> changes: use table description to define output record for the <a href="../../modules/Mapper/html/index.html">Mapper</a> module
      - added the AbstractSqlStatementOutboundMapper class
      - added the InboundIdentityTableMapper class
      - added the SqlStatementMapperIterator class
      - added the SqlStatementOutboundMapper class
    - <a href="../../modules/RestClient/html/index.html">RestClient</a> module updates:
      - implemented RestClient::addDefaultHeaders()
      - implemented RestClient::getDefaultHeaders()
      - implemented RestClient::getSendEncoding()
      - implemented RestClient::setContentEncoding()
      - when possible, REST bodies are decoded and stored in the \a info output argument when the HTTP server returns a status code < 100 or >= 300 to allow for error-handling in the client
    - <a href="../../modules/RestHandler/html/index.html">RestHandler</a> module updates:
      - implemented support for notifying persistent connections when the connection is terminated while a persistent connection is in place
      - the AbstractRestStreamRequestHandler class is now the base abstract class for REST stream request handlers
    - <a href="../../modules/WebUtil/html/index.html">WebUtil</a> module updates:
      - updated FileHandler::handleRequest() to allow for chunked sends
    - <a href="../../modules/BulkSqlUtil/html/index.html">BulkSqlUtil</a> module:
      - added this new module providing APIs supporting bulk DML with <a href="../../modules/SqlUtil/html/index.html">SqlUtil</a> with supported drivers
    - <a href="../../modules/FilePoller/html/index.html">FilePoller</a> module:
      - added this new module to support polling files in directories on the filesystem
    - <a href="../../modules/FixedLengthUtil/html/index.html">FixedLengthUtil</a> module:
      - added this new module for handling fixed length line data
    - <a href="../../modules/HttpServer/html/index.html">HttpServer</a> module updates:
      - <a href="../../modules/HttpServerUtil/html/index.html">HttpServerUtil</a> module split from the <a href="../../modules/HttpServer/html/index.html">HttpServer</a> module containing supporting definitions for handler classes and other code interfacing with the <a href="../../modules/HttpServer/html/index.html">HttpServer</a> module
      - added the PermissiveAuthenticator class
      - translate \c "+" (plus) to \c " " (space) in the query portion of URIs in parse_uri_query()
      - implemented support for notifying persistent connections when the connection is terminated while a persistent connection is in place
      - new methods implemented in HttpServer:
        - HttpServer::getListenerLogOptions()
        - HttpServer::getListenerLogOptionsID()
        - HttpServer::setListenerLogOptions()
        - HttpServer::setListenerLogOptionsID()
        - HttpServer::addListeners() (new variant taking a hash of SSL info)
        - HttpServer::listenerStarted() (to allow for reporting when listeners are actually running since they are started asynchronously)
      - improved performance matching request URIs to handlers
      - added the \c "ssl" key to the listener socket info hash
      - implemented support for notifying persistent connections when the connection is terminated while a persistent connection is in place
      - removed the unused AbstractStreamRequestHandler class
      - fixed parse_uri_query() to always return \a params as a hash (<a href="https://github.com/qorelanguage/qore/issues/569">issue 569</a>)
      - added \c root_path to the context hash if the path was matched by a URL path prefix (<a href="https://github.com/qorelanguage/qore/issues/570">issue 570</a>)
      - implemented support for configurable stream handler timeout values (<a href="https://github.com/qorelanguage/qore/issues/719">issue 719</a>)
    - <a href="../../modules/Schema/html/index.html">Schema</a> module updates:
      - added the following public functions to make column definitions easier:
        - c_char()
        - c_date()
        - c_int()
        - c_number()
        - c_timestamp()
        - c_varchar()
    - added option @ref Qore::Option::HAVE_DETERMINISTIC_GC "HAVE_DETERMINISTIC_GC" for %Qore builds where deterministic garbage collection is enabled
    - @ref Qore::Program "Program" class enhancements:
      - the @ref Qore::Program "Program" class now creates @ref conditional_parsing "parse defines" for parse options so that conditional code can be implemented depending on the sandboxing configuration of the program container
      - the @ref Qore::Program::importClass() method now accepts an optional \a new_name argument to allow for importing classes with a different name and namespace path
    - added a timeout parameter to the following @ref Qore::Socket "Socket" methods:
      - @ref Qore::Socket::upgradeClientToSSL()
      - @ref Qore::Socket::upgradeServerToSSL()
    - added zoneinfo -> Windows time zone translation code on Windows to support standard UNIX (zoneinfo) time zone names on Windows; time zone information is still taken from the Windows registry but region names are reported using the standard zoneinfo names
    - @ref Qore::FileLineIterator updates:
      - added @ref Qore::FileLineIterator::hstat() and @ref Qore::FileLineIterator::stat()
    - <a href="../../modules/SqlUtil/html/index.html">SqlUtil</a> module updates:
      - implemented insert option support and support for the \c "returning" clause in supported drivers to avoid server round trips
      - implemented the AbstractTable::getDesc() method and improved exception description messages
      - implemented support for late table resoluton in join arguments to enable joins from serialized parameters
      - improved error messages for common errors such as join errors
      - implemented support for DBA management actions
      - implemented support for driver-dependent pseudocolumns
      - implemented per-column support for the \c "desc" keyword in orderby expressions
      - implemented the \c "wop_or()" function to allow complex SQL expressions to be generated with \c "or" as well as \c "and"
      - implemented the \c "cop_cast()" operator for converting [column] value into another datatype
      - implemented the \c "cop_sum()" aggregate operator for returning sum of column values
      - implemented update operators \c "uop_plus()", \c "uop_minus()", \c "uop_multiply()", \c "uop_divide()"
      - implemented AbstractTable::getBulkUpsertClosure() to better support bulk SQL merge operations
      - removed all APIs that handle implicit transactions; APIs must commit transactions explicitly
      - \a orderby and \a groupby select options now take positive integers as column identifiers
      - column aliases (defined with cop_as()) can now be used in the where hash argument and in join criteria
      - column operator functions can be used in the where clause and in join conditions (<a href="https://github.com/qorelanguage/qore/issues/529">issue 529</a>)
      - implemented the \c "cop_coalesce()" column operation function to support the \c "COALESCE" operator in queries (<a href="https://github.com/qorelanguage/qore/issues/671">issue 671</a>)
      - implemented \c cop_substr() and \c uop_substr() operators (<a href="https://github.com/qorelanguage/qore/issues/801">issue 801</a>)
      - implemented \c op_substr() where operator (<a href="https://github.com/qorelanguage/qore/issues/883">issue 883</a>)
      - implemented the \c "omit_update" upsert option for asymmetrical upserts (updates only update a subset of the columns inserted) (<a href="https://github.com/qorelanguage/qore/issues/791">issue 791</a>)
      - implemented the \c "UpsertUpdateOnly" upsert option (<a href="https://github.com/qorelanguage/qore/issues/793">issue 793</a>)
    - <a href="../../modules/OracleSqlUtil/html/index.html">OracleSqlUtil</a> module updates:
      - implemented support for views for DML in the OracleTable class
      - implemented support for Oracle pseudocolumns in queries
      - return lists from Oracle's data dictionary ordered
      - implemented AbstractTable::emptyStringsAsNull()
    - <a href="../../modules/PgsqlSqlUtil/html/index.html">PgsqlSqlUtil</a> module updates:
      - added support for the following datatypes and aliases: \c bool, \c float, \c int, \c timetz, \c timestamptz, \c varbit
      - added support for listing PostgreSQL types and materialized views (<a href="https://github.com/qorelanguage/qore/issues/699">issue 699</a>)
    - <a href="../../modules/MysqlSqlUtil/html/index.html">MysqlSqlUtil</a> module updates:
      - added support for the following datatypes: \c binary, \c varbinary
    - <a href="../../modules/Util/html/index.html">Util</a> module updates:
      - added public function \c glob_to_regex()
      - added public functions \c lpad() and \c rpad()
      - added public function \c ordinal()
      - added public function \c plural()
      - added public function \c regex_escape()
      - added public function \c zip()
      - \c parse_to_qore_value() now respects parentheses when parsing lists and hashes (<a href="https://github.com/qorelanguage/qore/issues/846">issue 846</a>)
    - added initial support for UTF-16 character encoding; note that UTF-16 is not backwards-compatible with ASCII and therefore not supported universally in %Qore; it's recommended to convert these strings to UTF-8 in %Qore; do not use UTF-16 as the default character encoding in %Qore; currently UTF-16 data can be parsed using the following classes that convert the data to UTF-8:
      - @ref Qore::DataLineIterator
      - @ref Qore::FileLineIterator
    - removed support for the C++ \c QDBI_METHOD_ABORT_TRANSACTION_START DBI method; transactions are always assumed to be in progress even if an exec call throws an exception in the first statement in a new transaction; this is necessary to handle bulk DML where a single statement can partially succeed and partially fail; the ABI remains unchanged; drivers that set this DBI method will no longer have it called because it's not necessary; in the upcoming API/ABI change this C++ DBI method will be removed entirely
    - added support for @ref unary_plus_operator "unary plus"
    - added support for empty private blocks in classes
    - added support for @ref Qore::statvfs() on Windows (simulated from \c GetDiskFreeSpaceEx() <a href="https://github.com/qorelanguage/qore/issues/618">issue 618</a>)
    - assignment of a variable to itself is now illegal (<a href="https://github.com/qorelanguage/qore/issues/526">issue 526</a>)
    - extended qpp to support the 'final' class flag (<a href="https://github.com/qorelanguage/qore/issues/876">issue 876</a>)
    - extended qpp to support private members (<a href="https://github.com/qorelanguage/qore/issues/924">issue 924</a>)
    - added @ref <float>::infp() and @ref <float>::nanp() predicates to @ref float_type (<a href="https://github.com/qorelanguage/qore/issues/909">issue 909</a>)

    @subsection qore_0812_bug_fixes Bug Fixes in Qore
    - fixed format of octal constant - there was an error if a string contained octal constant that is shorter than 3 digit
    - <a href="../../modules/HttpServer/html/index.html">HttpServer</a> module fixes:
      - fixed a bug setting the response encoding in HttpServer::setReplyHeaders() where the Socket encoding was not set properly and therefore the encoding in the Content-Type in the response header did not necessarily match the encoding of the response
      - fixed a socket / connection performance problem with HTTPS listeners where the SSL connection was being negotiated inline with the accept instead of in the connection thread, thereby blocking new connections from being accepted
      - fixed bugs where URI strings were improperly encoded and decoded (also fixed in the <a href="../../modules/RestClient/html/index.html">RestClient</a> module)
      - fixed a bug in the <a href="../../modules/HttpServer/html/index.html">HttpServer</a> module where chunked sends were not received and decoded properly in all cases for handlers that did not explicitly handle chunked messages
      - fixed a bug in HttpServer::addListener() with an integer argument; a UNIX socket was opened instead of a wildcard listener on the given port
      - fixed typos causing bugs in HTTP error logging (<a href="https://github.com/qorelanguage/qore/issues/308">issue 308</a>)
      - fixed a bug formatting IPv6 host addresses in the return value to \c HttpServer::http_get_url_from_bind() (<a href="https://github.com/qorelanguage/qore/issues/821">issue 821</a>)
    - <a href="../../modules/RestClient/html/index.html">RestClient</a> module fixes:
      - fixed bugs where URI strings were improperly encoded and decoded (also fixed in the <a href="../../modules/HttpServer/html/index.html">HttpServer</a> module)
      - fixed a bug where URI paths were sent as relative paths instead of absolute paths
      - fixed issues where multiple leading \c "/" chars were sometimes present in the request URI path
      - fixed an issue where a trailing \c "/" char was sometimes added to the request URI path (<a href="https://github.com/qorelanguage/qore/issues/899">issue 899</a>)
    - <a href="../../modules/CsvUtil/html/index.html">CsvUtil</a> module fixes:
      - fixed a bug where the \c "format" field option was not usable with fields assigned type \c "*date"
      - fixed the default field type as "*string" (from "string") to avoid parsing and outputting empty strings for missing input data
    - <a href="../../modules/Schema/html/index.html">Schema</a> module fixes:
      - AbstractSchema::combineOptions() fails when an option variable contains @ref nothing instead of a valid hash
      - fixed a bug with <i>"insert-only reference data"</i> with the verbose option; the upsert strategy was changed to \c UpsertSelectFirst which means that insert-only reference data could also be updated
      - fixed a bug where it was not possible to provide Database options when creating schemas (<a href="https://github.com/qorelanguage/qore/issues/501">issue 501</a>)
    - <a href="../../modules/Mapper/html/index.html">Mapper</a> module fixes:
      - moved field length checks after all transformations have been applied
      - fixed bugs in the \c "timezone" and \c "input_timezone" options, documented those options
      - fixed a bug where \c "constant" field tags assigned to a value that evaluated to boolean @ref Qore::False "False" were not recognized (<a href="https://github.com/qorelanguage/qore/issues/610">issue 610</a>)
    - <a href="../../modules/SqlUtil/html/index.html">SqlUtil</a> module fixes:
      - fixed a bug with queries using a \a desc argument with the \a orderby query option with multiple sort columns; the \c "desc" string was added only to the last column but should have been added to all columns
      - fixed a bug where foreign key constraints with supporting indexes were not tracked and therefore schema alignment on DBs that automatically create indexes for foreign key constraints would fail
      - fixed a bug where driver-specific objects were not included when dropping a schema
      - fixed a bug in subquery handling where bind-by-value arguments from the subquery were lost
      - fixed a bug in the partition by/over operator where column names as given in the query argument hash were not properly recognized
      - fixed a bug in schema alignment; when aligning a schema and an index supporting a PK constraint is introduced in the new schema, the alignment would fail when a constraint is attempted to be disabled that doesn't exist
      - fixed a bug generating select statements for tables accessed through a synonym when used with join clauses; previously inconsistent schema prefixes could be used which could cause errors parsing the SQL statements generated
      - fixed a bug where the AbstractTable lock was held while executing SQL to determine the upsert strategy to use with UpsertAuto
      - fixed a bug where complex bind values as hashes (such as used by the pgsql and oracle drivers) were rejected by SqlUtil (<a href="https://github.com/qorelanguage/qore/issues/494">issue 494</a>) when updating
      - fixed a bug where wildcard columns in join tables were not working (<a href="https://github.com/qorelanguage/qore/issues/499">issue 499</a>)
      - fixed a bug in \c "op_in()" where invalid SQL was generated with an argument of 0 (<a href="https://github.com/qorelanguage/qore/issues/500">issue 500</a>)
      - fixed bugs in \c cop_seq() and \c cop_seq_currval() (<a href="https://github.com/qorelanguage/qore/issues/624">issue 624</a>)
      - fixed a bug in \c join_inner() where the \a cond argument was ignored (<a href="https://github.com/qorelanguage/qore/issues/645">issue 645</a>)
      - fixed \c "uop_lower()" and \c "uop_upper()" operators to allow nesting (<a href="https://github.com/qorelanguage/qore/issues/657">issue 657</a>)
      - fixed a bug where SqlUtil was generating invalid SQL for some DBs where a wilcard was used with explicit column names (<a href="https://github.com/qorelanguage/qore/issues/708">issue 708</a>)
      - fixed a bug where updating an index without any source constraints caused an invalid exception to be raised (<a href="https://github.com/qorelanguage/qore/issues/768">issue 768</a>)
      - fixed a bug in \c AbstractTable::update() with sequence operators (<a href="https://github.com/qorelanguage/qore/issues/942">issue 942</a>)
    - <a href="../../modules/OracleSqlUtil/html/index.html">OracleSqlUtil</a> module fixes:
      - fixed a bug where column names that are reserved words were not quoted in generated SQL
      - fixed bugs in \c cop_seq() and \c cop_seq_currval() (<a href="https://github.com/qorelanguage/qore/issues/624">issue 624</a>)
    - <a href="../../modules/PgsqlSqlUtil/html/index.html">PgsqlSqlUtil</a> module fixes:
      - fixed a bug in PgsqlTable::tryInsertImpl(); added an explicit \c "begin" call to make the savepoint work with PostgreSQL 9.3+ servers
      - fixed a bug retrieving foreign constraints; columns were not guaranteed to be returned in declaration order
      - fixed a bug handling tablespaces in unique constraints
      - fixed a bug handling \c "time" columns; they were being issued as \c "time6" instead of "time(6)" (<a href="https://github.com/qorelanguage/qore/issues/385">issue 385</a>)
      - fixed support for the following datatypes and aliases: \c "bit", \c "bit varying", \c "char", \c "character", \c "character varying", \c "char varying", \c "oid", \c "varchar"
      - fixed bugs in \c cop_seq() and \c cop_seq_currval() (<a href="https://github.com/qorelanguage/qore/issues/624">issue 624</a>)
    - <a href="../../modules/MysqlSqlUtil/html/index.html">MysqlSqlUtil</a> module fixes:
      - corrected support for the \c varbinary type (<a href="https://github.com/qorelanguage/qore/issues/403">issue 403</a>)
      - corrected support for the \c binary type (<a href="https://github.com/qorelanguage/qore/issues/524">issue 524</a>)
      - \c schema member incorrectly set by @ref Qore::SQL::AbstractDatasource::getUserName() "AbstractDatasource::getUserName()" instead of @ref Qore::SQL::AbstractDatasource::getDBName() "AbstractDatasource::getDBName()" (<a href="https://github.com/qorelanguage/qore/pull/519">issue 519</a>)
    -  <a href="../../modules/WebUtil/html/index.html">WebUtil</a> module fixes:
      - fixed a bug where template programs with @ref Qore::PO_ALLOW_BARE_REFS set did not work
      - fixed a bug serviing index files in \c FileHandler::tryServeRequest() where index files could be incorrectly served with a \c "204 No Content" response (<a href="https://github.com/qorelanguage/qore/issues/616">issue 616</a>)
    - <a href="../../modules/WebSocketHandler/html/index.html">WebSocketHandler</a> module fixes:
      - fixed a bug where the connection object was deleted when the connection closes which could cause excess exceptions in multithreaded server code
      - added the WebSocketConnection::connectionClosed() method to be called when the connection is closed
    - <a href="../../modules/WebSocketClient/html/index.html">WebSocketClient</a> module updates:
      - updated module to version 1.3
      - ignore \c SOCKET-NOT-OPEN errors when closing (server already closed the connection)
    - <a href="../../modules/RestHandler/html/index.html">RestHandler</a> module fixes:
      - fold all possible arguments in the REST request body into the argument hash so that complex REST requests can be made with clear URI strings
      - fixed a bug where an error calling an internal nonexistent method would be reported with an incorrect error message
      - send errors are now reported in the \c AbstractRestStreamRequestHandler object so they can be properly logged (<a href="https://github.com/qorelanguage/qore/issues/734">issue 734</a>)
      - unknown REST class errors with the base class are now reported consistently like all other such errors (<a href="https://github.com/qorelanguage/qore/issues/859">issue 859</a>)
      - fixed an issue where request URI paths with multiple consecutive \c "/" chars were handled incorrectly (<a href="https://github.com/qorelanguage/qore/issues/900">issue 900</a>)
    - <a href="../../modules/Util/html/index.html">Util</a> module fixes:
      - fixed \c normalize_dir_windows() handling of UNC paths (<a href="https://github.com/qorelanguage/qore/issues/813">issue 813</a>)
    - fixed a memory error in error-handling with type errors when parsing user module headers that could cause a crash
    - fixed a memory leak in @ref Qore::Socket::setWarningQueue() "Socket::setWarningQueue()": when a callback argument is used, the argument can be leaked when the @ref Qore::Socket "Socket" is destroyed
    - fixed a bug where the @ref Qore::HTTPClient "HTTPClient" class did not send the X.509 certificate and private key when making a client SSL connection
    - fixed a bug in the @ref Qore::Thread::ThreadPool "ThreadPool" class where an error in shutdown handling could cause a crash in rare conditions when @ref Qore::Thread::ThreadPool "ThreadPool" methods are called while the pool is shutting down
    - fixed a crashing bug initializing some lvalues with type restrictions; affected static class variables at least
    - fixed a bug where a class calling an overridden method in a base class constructor that referred to a member that should have been initialized in the subclass would be executed before the subclass's members were initialized causing the method call to fail
    - fixed a memory leak in classes with multiple inheritance and base classes that are inherited multiple times with member initialization
    - fixed a bug in the @ref include "%include" and @ref append-module-path "%append-module-path" parse directives where relative paths were not calculated from the script's directory but instead were calculated from the current working directory, causing such paths to fail
    - fixed a bug in @ref Qore::get_qore_library_info() that could cause a crash due to treating the \a Build attribute as a string when it was an integer
    - fixed a bug in the @ref divide_equals_operator "divide-equals (/=) operator" where an exception was not thrown when an operand of zero with arbitrary-precision numeric arguments is used
    - fixed a bug where the connection mode would be reset for every connection in the @ref Qore::FtpClient class
    - fixed a bug in the @ref Qore::FtpClient class where connection problems in the data channel when executing certain FTP commands could cause a crash due to missing error checking
    - fixed a bug in Qore's internal strcasestr() function on platforms that do not support this function (ex: Solaris) that could result in a crash
    - fixed a bug in Qore where string data formatted with \c %%n, \c %%N, or \c %%y could be added to another string with a different character encoding without any automatic conversions, therefore resulting in an improperly-encoded string
    - fixed a crash when parsing when parsing function, method, or closure arguments when either of the @ref duplicate-local-vars or @ref duplicate-block-vars warnings are set due to an error handling thread-local variable info in parse initialization
    - fixed a bug where code with mixed coding styles (old and new) could result in invalid parse errors when parsing base class constructor calls to a base class defined in another coding style
    - fixed a bug where an HTTP response with an unknown \c Content-Encoding header would cause a crash
    - fixed a memory error with receiving HTTP chunked data with receive callbacks where the buffer object was reset with reference counts > 1
    - fixed a bug in the @ref Qore::FtpClient "FtpClient" class where socket errors would not cause the connection to be closed automatically and therefore further use of the object required a manual disconnect even though the object supports transparent auto-reconnection
    - fixed a bug where conversions from float to number would introduce inaccuracy in the arbitrary-precision number; ex: <code>737.38.toNumber() -> 737.3799999999999954525264911353588104248</code>
    - fixed a bug where @ref requires "%requires" would fail loading a user module inside a @ref try-module "%try-module" block
    - fixed a bug in @ref Qore::Program::importClass() where the import would fail if a namespace-justified class name was given and any element of the namespace path didn't already exist in the target whereas the same import would succeed if the namespace were omitted in the call
    - fixed bugs in @ref Qore::Program::importClass(), @ref Qore::Program::importFunction(), and @ref Qore::Program::importGlobalVariable() when namespace-justified arguments were given, in this case when namespaces were created in the target, the internal root namespace index was not updated so the imported objects could not be found with namespace-justified references until the root indexes were updated
    - fixed a bug in the @ref requires "%requires" directive where relative paths were not calculated from the script's directory but rather from the current working directory
    - fixed various bugs in path handling on Windows in the following areas:
      - @ref Qore::basename()
      - @ref Qore::get_script_dir()
      - @ref Qore::get_script_path()
      - @ref Qore::get_script_name()
      - @ref Qore::Dir
      - module importing and include file handling
    - fixed a bug in parsing constant value assignment expressions where such expressions could use or instantiate classes with uncommitted changes and therefore a crash could result
    - fixed a bug in user module initialization and destruction where call references were not accepted, contrary to the documentation and design goals
    - fixed a bug in @ref Qore::Socket::acceptSSL() and @ref Qore::Socket::connectSSL() where the timeout argument was not respected for SSL protocol negotation by implementing non-blocking I/O support for the internal SSL calls for upgrading the socket connection
    - fixed a memory leak in exception handling in the @ref Qore::FtpClient::put() method (thanks to nros)
    - fixed a memory error in string handling in the @ref Qore::FtpClient class's FTP response handling code
    - fixed a bug in aligning table data in the sqlutil example program
    - fixed a bug when loading modules by a path argument; if the module is already loaded, then do not throw an exception
    - adjusted the stack guard buffer for x86_64 from 20K -> 32K which solved some rare crashes related to stack exhaustion (ex: make check works consistently now on x86_64 Linux)
    - fixed a bug handling HTTP send callbacks that returned zero-length strings and binary objects which would cause invalid chunked data to be sent violating the HTTP protocol
    - fixed a bug in the @ref Qore::SQL::DatasourcePool::getServerVersion() "DatasourcePool::getServerVersion()" method where the connection to the server was not guaranteed to be in place before the call, in case of connection errors in the pool a crash could result
    - fixed a crash in @ref Qore::FileLineIterator::copy() when no \a eol attribute is set
    - fixed a bug importing invalid user modules with no module declaration
    - fixed bugs in @ref Qore::Socket::accept() and @ref Qore::Socket::acceptSSL() where the SSL configuration was not copied to the new @ref Qore::Socket
    - fixed some object encapsulation violation bugs where access to methods of a privately-inherited class was allowed from a subclass in certain situations
    - fixed inconsistent object encapsulation enforcement with method references; if a reference to a method is created inside the class, then when executed the call inherits the access rights at the time of creation
    - fixed inconsistent thread gating for code data structures in @ref Qore::Program "Program" containers that could have theoretically lead to crashes in @ref Qore::Program "Program" containers that parse code while threads are running
    - fixed a bug in @ref Qore::Program::importFunction() with function names with a namespace path
    - fixed a bug in closure calls when a closure is called from within a closure and referes to closure-bound locally variables in the internal closure call which would previously result in a crash
    - fixed a parse-time memory leak in call reference calls when the callable object is resolved from a class constant
    - fixed a bug in maintaining the conditional compilation status when parsing @ref include "%include" directives and @ref requires "%requires" directives with user modules
    - fixed an obscure bug when a thread terminates in a  @ref Qore::Program "Program" object after the Program container itself has already been deleted where the termination would hang while waiting for the Program's thread count to reach zero while the last thread doing the waiting also held the last thread reference
    - fixed a bug where incompatible class definitions were not verified at parse time which could cause a crash in debug builds and unpredictable behavior in non-debug builds
    - fixed a race condition in finalizing thread-local data in  @ref Qore::Program "Program" objects during Program destruction that could lead to a runtime crash
    - fixed a crash when user modules have recursive dependencies
    - fixed a bug with @ref push-parse-options "%push-parse-options" when used multiple times in the same file; now multiple appearances of this parse directive are ignored
    - fixed a bug initializing static class variables in the parse commit phase where a crash could result due to an error in managing parse commit dependencies
    - fixed @ref Qore::is_writable():
      - on Windows when used with a directory
      - on UNIX to return a value for the current permissions the program is running under
    - fixed a bug in @ref Qore::regex_extract() and in the @ref regex_extract_operator where the result buffer was not resized when it was too small, limiting regular expressions to nine subpatterns; the maximum has been raised to between 90 and 100 before an exception is raised (since the subpattern buffer is allocated on the stack, we need to enforce a limit)
    - fixed a bug with the @ref cast "cast<>() operator where compatible classes were not recognized at runtime that would otherwise be recognized correctly without the cast
    - fixed the return type in @ref Qore::getcwd() to @ref string_or_nothing_type "*string"
    - fixed a bug in the @ref return "return statement" where the runtime return type was used at parse time which did not work when parsing embedded code
    - fixed a bug validating return values in method evaluation that could lead to a qore crash
    - fixed a bug in the @ref requires "%requires" directive when applied to builtin features where code to manage user module dependencies was inappropriately applied
    - fixed a bug nesting 3 levels or more of parse conditionals (@ref ifdef "%ifdef" and @ref ifndef "%ifndef") where the conditional parse state could be lost (and an assertion was made in debug mode)
    - fixed a bug where ==, >, and < operators applied type precedence incorrectly when applying optimizations at parse time in relation to arbitrary-precision numeric values
    - fixed a static memory leak in the parser handling out of line method declarations
    - fixed a bug in handling socket disconnection errors in SSL operations where the SSL helper object was deleted and then used causing a crash
    - fixed a bug where @ref deprecated and @ref return-value-ignored warnings were reported at the incorrect source location
    - fixed a bug in @ref Qore::set_thread_init() where thread initialization did not occur when foreign threads attached to a @ref Qore::Program object with thread initialization set
    - fixed a bug in call references and objects by replacing string references to the containing Program object with weak references which solved a recursive reference / memory leak issue
    - fixed a memory leak when a thread init call reference was used with @ref Qore::Program objects
    - fixed bugs in Qore SSL socket handling when the remote connection is disconnected while performing an SSL upgrade (client or server) that could cause a crash
    - fixed a bug where the sending an invalid HTTP header to the @ref Qore::Socket::sendHTTPResponse() method could cause a crash
    - fixed bugs in @ref Qore::system() "system()":
      - the shell was not being used to execute commands with commands where shell meta-characters were not found with a manual search which caused such commands to fail; additionally \c & (ampersand) characters were not recognized as shell meta-characters
      - fixed problems with signal handling in child processes on UNIXes: @ref Qore::system() "system()" now always performs a \c fork(2), enables all signals, and calls <tt>execl("/bin/sh", "sh", "-c", </tt><i>command</i><tt>, 0)</tt> in the child process (on UNIX systems; on Windows, system(3) is used directly as before)
    - fixed a race condition in the @ref Qore::SQL::DatasourcePool "DatasourcePool" class when opening new datasources after a connection error in the first datasource which could cause a crash.  Now the first datasource is no longer a "special" datasource used for configuration information; configuration information is contained in a separate object which serves as an internal Datasource factory
    - fixed a problem where \c SIGCHLD was blocked by default which caused deadlocks when spawning child processes that in turn waited on grandchild processes - now %Qore no longer blocks \c SIGCHLD on UNIX platforms
    - fixed a bug in BinaryNode::clear() where the internal pointer was freed but not set to 0 leading to a subsequent crash when the object is destroyed; affected HTTPClient chunked reads of binary data when used with a callback
    - fixed a bug where the runtime exception location could be reported in the wrong location
    - fixed a bug where the bzip2 library can request a buffer size that could not be handled by the bzip2 library which is not handled by qore and causes a crash while decompressing certain input
    - fixed a bug handling closure-bound local variables when closures are created in the background operator expression that caused a core dump
    - fixed the precedence of the @ref assignment_operator "assignment operator (=)"; now the precedence of this operator is the same as the other assignment operators (@ref plus_equals_operator "+=", @ref minus_equals_operator "-=", @ref multiply_equals_operator "*=", and @ref divide_equals_operator "/=", etc); this does not break any code, but does align %Qore with other programming languages (such as C, among others) and allows for expressions such as @code{.py} a = b += 2@endcode to be correctly parsed
    - fixed a parse-time bug in the @ref trim "trim operator" where the operator's return type was incorrectly returned as @ref int_type "int" instead of the type of the lvalue
    - fixed a bug initializing object members with a closure that refers to \a self
    - fixed bugs in the documentation and return types of:
      - @ref Qore::ReadOnlyFile::readBinaryFile()
      - @ref Qore::ReadOnlyFile::readTextFile()
    - fixed a bug in @ref Qore::GetOpt::parse(softlist), @ref Qore::GetOpt::parse2(softlist), and @ref Qore::GetOpt::parse3(softlist) where call-by-value and copy-on-write semantics were not enforced and a shared list argument could be modified
    - fixed a bug in zoneinfo file parsing where invalid bands with no UTC offset changes against the previous band could cause invalid date/time values to be displayed by Qore for dates on the invalid transition
    - fixed a bug where imported global variables (@ref Qore::Program::importGlobalVariable()) were added to the pending global variable list and therefore were removed if a parse exception occurred, hwoever the namespace indexes remained, which could lead to unexpected problems at runtime including a crash.  Additionally the pending global variable list was not checked which could lead to a memory leak if the a single global variable name is pending, imported, and then committed to the @ref Qore::Program "Program" object.
    - fixed memory errors managing program feature lists in the CharPtrList class by copying string memory instead of using sometimes temporary values in the list
    - fixed minor bugs with directive parsing, mostly related to error reporting
    - fixed bugs in relative date arithmetic where operands were swapped with the @ref minus_operator "- operator" if the first operand was a @ref relative_dates "relative date/time value", additionally an operation with the @ref minus_operator "- operator" where the first operand is a @ref relative_dates "relative date" and the second operand is a @ref absolute_dates "absolute date" is now calculated using the @ref absolute_dates "absolute date"'s epoch offset (offset in seconds and microseconds from \c 1970-01-01Z), and a @ref relative_dates "relative date/time value" is produced
    - fixed a bug normalizing the result of date arithmetic between hour and minute components of @ref relative_dates "relative date/time value"
    - fixed a bug where time components of absolute date/time values before the UNIX epoch were returned with invalid values
    - fixed a bug where the @ref exec-class "%exec-class" directive did not check for classes with unimplemented abstract variants
    - fixed a bug where the @ref push "push" and @ref unshift "unshift" operators applied to a variable declared as softlist did not use the default value
    - fixed a bug where calls to @ref Qore::HTTPClient::setConnectTimeout() had no effect (<a href="https://github.com/qorelanguage/qore/issues/323">issue 323</a>)
    - fixed several bugs with logical comparison operators and arbitrary-precision numeric values (<a href="https://github.com/qorelanguage/qore/issues/330">issue 330</a>)
    - fixed a bug where @ref Qore::HashListIterator (and therefore @ref <hash>::contextIterator()) would not iterate a simple hash with non-list values once but would instead silently ignore the hash (<a href="https://github.com/qorelanguage/qore/issues/336">issue 336</a>)
    - fixed a bug where a warning was not always issued when square brackets were used on unsuitable types (<a href="https://github.com/qorelanguage/qore/issues/184">issue 184</a>), internally ported the square bracket operator to the C++ QoreOperatorNode hierarchy
    - fixed a bug handling return type information for method and pseudo-method calls; uninitialized memory could be used which could cause a runtime crash (<a href="https://github.com/qorelanguage/qore/issues/364">issue 364</a>)
    - corrected the name of the @ref modulo_operator "modulo operator" (was incorrectly referred to as the "modula" operator earlier: <a href="">issue 389</a>)
    - fixed a bug handling identifiers in parentheses used to dereference hashes or objects; the identifer is not resolved properly whereas previoulsy it was incorrectly interpreted as a string literal (<a href="https://github.com/qorelanguage/qore/issues/416">issue 416</a>)
    - fixed a bug with handling local variables in const initializers (<a href="https://github.com/qorelanguage/qore/issues/421">issue 421</a>)
    - fixed a bug where \c select(2) was called after \c EINTR without reinitializing the descriptor array argument (<a href="https://github.com/qorelanguage/qore/issues/435">issue 435</a>)
    - fixed a crashing bug on all platforms where select(2) was being called with socket descriptor values > \c FD_SETSIZE (<a href="https://github.com/qorelanguage/qore/issues/436">issue 436</a>)
    - fixed inconsistencies @ref reldate_comparisons "comparing relative date/time values" (<a href="https://github.com/qorelanguage/qore/issues/437">issue 437</a>)
    - fixed a bug where @ref on_exit and @ref on_error statements were not being executed if an exception was raised in an earlier-executed @ref on_exit, @ref on_error, or @ref on_success statement (<a href="https://github.com/qorelanguage/qore/issues/380">issue 380</a>)
    - fixed a bug where @ref Qore::HTTPClient::get() and @ref Qore::HTTPClient::post() would try to retrieve a message body even if <tt>Content-Length: 0</tt> was returned (or if no \c Content-Length header was returned at all) which would result in a deadlock until the server would close the connection (<a href="https://github.com/qorelanguage/qore/issues/434">issue 434</a>)
    - fixed a bug where regular expression substitution would go into an infinite loop when used with an empty pattern and the global flag (@ref Qore::RE_Global, <a href="https://github.com/qorelanguage/qore/issues/329">issue 329</a>)
    - fixed a bug with connection handling in the @ref Qore::SQL::SQLStatement "SQLStatement" class; an exception is now thrown if a @ref Qore::SQL::SQLStatement "SQLStatement" object tries to execute its prepared SQL on a connection other than the original connection used to prepare the statement (<a href="https://github.com/qorelanguage/qore/issues/465">issue 465</a>)
    - fixed a bug where @ref Qore::is_executable() would return NOTHING instead of False (as per documentation) when called with non-existent path as it's parameter (<a href="https://github.com/qorelanguage/qore/issues/470">issue 470</a>)
    - fixed precedence of logical and bitwise \ref operators (<a href="https://github.com/qorelanguage/qore/issues/481">issue 481</a>)
    - fixed a bug where nested lists were not parsed correctly in some cases (<a href="https://github.com/qorelanguage/qore/issues/320">issue 320</a>)
    - fixed a bug where the type of catch parameter was ignored (<a href="https://github.com/qorelanguage/qore/issues/28">issue 28</a>)
    - fixed a bug where namespace hierarchies were not indexed during parse time when added to already-committed namespaces which lead to symbol resolution errors for valid code (<a href="https://github.com/qorelanguage/qore/issues/538">issue 538</a>)
    - fixed a bug where a @ref Qore::Socket "Socket" operation attempted in another thread while a callback operation on the same socket was in progress would result in a confusing error message (<a href="https://github.com/qorelanguage/qore/issues/530">issue 530</a>)
    - fixed a bug where local variable declarations in class member initialization expressions caused a crash (<a href="https://github.com/qorelanguage/qore/issues/574">issue 574</a>)
    - fixed a bug where HTTP data in HTTP socket events was modified even though it was shared which caused data consistency problems and crashes in the worst case (<a href="https://github.com/qorelanguage/qore/issues/576">issue 576</a>)
    - fixed a bug where the `+=` operator handled NOTHING values incorrectly (<a href="https://github.com/qorelanguage/qore/issues/582">issue 582</a>)
    - fixed a bug where a non-numeric define specified on the command line could cause a crash (<a href="https://github.com/qorelanguage/qore/issues/583">issue 583</a>)
    - fixed a bug where the @ref Qore::SQL::SQLStatement::describe() method would not grab the transation lock even when statements were implicitly executed (<a href="https://github.com/qorelanguage/qore/issues/591">issue 591</a>)
    - fixed the order of initialization of class members (<a href="https://github.com/qorelanguage/qore/issues/42">issue 42</a>)
    - fixed a bug in @ref Qore::TimeZone::date(string) where the date returned was in the current contextual time zone and not that of the object (<a href="https://github.com/qorelanguage/qore/issues/584">issue 584</a>)
    - fixed a bug parsing windows paths in URLs with @ref Qore::parse_url() (<a href="https://github.com/qorelanguage/qore/issues/618">issue 618</a>)
    - fixed a bug in @ref Qore::TimeZone::constructor(string) on Windows when used with an absolute path (<a href="https://github.com/qorelanguage/qore/issues/626">issue 626</a>)
    - fixed an I/O-handling bug in the @ref Qore::ReadOnlyFile and @ref Qore::File classes where I/O errors in read operations were silently ignored (<a href="https://github.com/qorelanguage/qore/issues/627">issue 627</a>)
    - fixed bugs in @ref Qore::ReadOnlyFile::readTextFile() and @ref Qore::ReadOnlyFile::readBinaryFile() would return @ref nothing instead of an empty object when reading empty files; now empty objects are returned in these cases (<a href="https://github.com/qorelanguage/qore/issues/508">issue 508</a>)
    - fixed a bug in *printf() outputs on Windows with scientific notation with floating-point values (<a href="https://github.com/qorelanguage/qore/issues/631">issue 621</a>)
    - fixed a bug where the precision of numbers during arithmetic operations was not adjusted correctly (<a href="https://github.com/qorelanguage/qore/issues/630">issue 630</a>, <a href="https://github.com/qorelanguage/qore/issues/908">issue 908</a>)
    - fixed a bug where the type of subtraction of two numbers was inferred as NOTHING during parsing (<a href="https://github.com/qorelanguage/qore/issues/636">issue 636</a>)
    - fixed a bug on Windows with @ref Qore::Dir::create() (<a href="https://github.com/qorelanguage/qore/issues/643">issue 643</a>)
    - fixed a bug where CRLF line endings were not handled correctly by the %exec-class parse directive (<a href="https://github.com/qorelanguage/qore/issues/653">issue 653</a>)
    - fixed a bug on Windows where @ref Qore::glob() would return paths beginning with \c "." by default (<a href="https://github.com/qorelanguage/qore/issues/660">issue 660</a>)
    - fixed a bug on Windows where @ref Qore::glob() would fail on \c "\*" or \c "/*" (<a href="https://github.com/qorelanguage/qore/issues/664">issue 664</a>)
    - fixed a bug on Windows where @ref Qore::glob() would not return paths in sorted order by default (<a href="https://github.com/qorelanguage/qore/issues/665">issue 665</a>)
    - fixed a bug on Windows where the @ref Qore::Dir class would incorrectly normalize UNC paths by stripping the leading backslash (<a href="https://github.com/qorelanguage/qore/issues/666">issue 666</a>)
    - fixed a bug where the @ref int_type "int" type restriction would accept any data type at runtime instead of throwing a \c RUNTIME-TYPE-ERROR exception (<a href="https://github.com/qorelanguage/qore/issues/683">issue 683</a>)
    - fixed bugs reporting the current method context with certain @ref Qore::HTTPClient "HTTPClient" methods that would report the @ref Qore::Socket "Socket" class instead (<a href="https://github.com/qorelanguage/qore/issues/689">issue 689</a>)
    - fixed a bug handling aborted HTTP chunked transfers; now any data available for reading on a socket when a chunked transfer is aborted is read instead of having a \c SOCKET-SEND-ERROR thrown when the remote end closes the socket during the transfer (<a href="https://github.com/qorelanguage/qore/issues/691">issue 691</a>)
    - fixed a bug with socket handling where SSL send failures did not cause an exception to be thrown in all cases (<a href="https://github.com/qorelanguage/qore/issues/732">issue 732</a>)
    - fixed a bug on Windows where @ref Qore::glob() returned files matched without the leading path component (<a href="https://github.com/qorelanguage/qore/issues/761">issue 761</a>)
    - fixed a bug with socket connection refused handling on Windows where connections were waiting until the timeout instead of returning an error immediately (<a href="https://github.com/qorelanguage/qore/issues/763">issue 763</a>)
    - fixed a bug where it was not possible to escape an escape character before a \c '$' character in a regular expression substitution target string (<a href="https://github.com/qorelanguage/qore/issues/777">issue 777</a>)
    - fixed a bug where object member references were treated as expressions returning a constant value which could cause a crash when used in an expression used to initialize a constant value at parse time (<a href="https://github.com/qorelanguage/qore/issues/817">issue 817</a>)
    - fixed a bug parsing IPv6 localhost (\c "::") with @ref Qore::parse_url() (<a href="https://github.com/qorelanguage/qore/issues/822">issue 822</a>)
    - fixed a bug in Windows timezone handling caused by erroneous region names (<a href="https://github.com/qorelanguage/qore/issues/824">issue 824</a>)
    - fixed an internal memory-handling bug that caused a crash when cleaning up the qore library on FreeBSD with clang++ and possibly other platforms (<a href="https://github.com/qorelanguage/qore/issues/839">issue 839</a>)
    - fixed a bug where \c CALL-WITH-TYPE-ERROR exceptions were thrown based on the parse options in the caller instead of in the target when calling across a @ref Qore::Program "Program" barrier (<a href="https://github.com/qorelanguage/qore/issues/841">issue 841</a>)
    - fixed a bug where @ref Qore::is_writable() and @ref Qore::is_readable() could return an incorrect value in some cases (<a href="https://github.com/qorelanguage/qore/issues/852">issue 852</a>)
    - fixed a bug where @ref Qore::format_number() would return an invalid string when the number of decimals to be returned was 0 (<a href="https://github.com/qorelanguage/qore/issues/851">issue 851</a>)
    - fixed a bug where the @ref delete "delete" and @ref remove "remove" operators would incorrectly create hash keys when attempting to delete inside complex hash structures with non-existent keys (<a href="https://github.com/qorelanguage/qore/issues/855">issue 855</a>)
    - fixed a bug where duplicate global variable declarations caused a crash (<a href="https://github.com/qorelanguage/qore/issues/891">issue 891</a>)
    - fixed a memory leak in @ref Qore::SQL::DatasourcePool "DatasourcePool" initialization when the minimum connections cannot be established (<a href="https://github.com/qorelanguage/qore/issues/994">issue 994</a>)
    - fixed handling of NaN values in logical operators (<a href="https://github.com/qorelanguage/qore/issues/915">issue 915</a>)
    - fixed sort_descending_stable so that it keeps (instead of reversing) the original order of items that compare equal (<a href="https://github.com/qorelanguage/qore/issues/940">issue 940</a>)
    - fixed a bug in \c copy() method argument parsing; compatible type declarations were not accepted (<a href="https://github.com/qorelanguage/qore/issues/946">issue 946</a>)

    @section qore_0811 Qore 0.8.11

    @par Release Summary
    Minor bugfix release for UNIX, major bugfixes for Windows

    @subsection qore_0811_new_features New Features in Qore
    - added the @ref Qore::AFMap and @ref Qore::AFStrMap constants
    - <a href="../../modules/WebUtil/html/index.html">WebUtil</a> updates:
      - added logic to the default file serving code to determine if the file is a binary or text file from the MIME type
    - @ref Qore::HTTPClient::sendWithSendCallback() "HTTPClient::sendWithSendCallback()" and @ref Qore::HTTPClient::sendWithSendCallback() "HTTPClient::sendWithSendCallback()" updated such that if a response is received while the chunked send operation is still in progress, an error is assumed, the send operation is aborted, and the response header is read immediately

    @subsection qore_0811_bug_fixes Bug Fixes in Qore
    - Windows fixes:
      - fixed TimeZone copying to use the standard name instead of the display name so that the info can be found in the registry
      - <a href="../../modules/Util/html/index.html">Util</a> module fixes:
        - fixed get_random_string() on Windows
        - fixed absolute_path_windows()
      - <a href="../../modules/HttpServer/html/index.html">HttpServer</a> module fixes:
        - when binding a wildcard address with @ref Qore::AF_UNSPEC "AF_UNSPEC" on Windows with HttpServer::addListeners()
          and both IPv6 and IPv4 addresses are returned, bind both addresses since Windows doesn't direct the IPv4 requests to the wildcard-bound IPv6 listener
      - fixed file reading by always opening in binary mode
      - added support for the WSAECONNABORTED socket error
      - replaced Mime::MultiPartMessage::getRandomString() with Util::get_random_string() to make it work on Windows
    - fixed a bug in the DBI layer where calling @ref Qore::SQL::SQLStatement::describe() "SQLStatement::describe()" would crash when called with an older module that did not implement this method
    - other fixes in the <a href="../../modules/Util/html/index.html">Util</a> module (in addition to the Windows-specific fixes above):
      - fixed parse_to_qore_value() with hashes with a comma in the first key name
      - read from /dev/urandom instead of /dev/random since reads from the latter can block for long periods to fill the entropy pool
    - do not start signal thread after a fork() if signal handling is enabled, pthread_create() is not async-signal safe (on FreeBSD at least this reliably causes segfaults)

    @section qore_0810 Qore 0.8.10

    @par Release Summary
    Major release with many many bugfixes and new features such as much improved HTTP and REST support (ex: chunked transfer support + new
    client and server classes for REST support for chunked transfers and data streaming), improved DB support
    (ex: new <a href="../../modules/Schema/html/index.html">Schema</a> module, <a href="../../modules/SqlUtil/html/index.html">SqlUtil</a> improvements),
    and much more.

    @subsection qore_0810_new_features New Features in Qore
    - better HTTP support; support for chunked sends and receives for streaming data over HTTP and other improvements:
      - @ref Qore::HTTPClient::sendWithSendCallback() "HTTPClient::sendWithSendCallback()"
      - @ref Qore::HTTPClient::sendWithRecvCallback() "HTTPClient::sendWithRecvCallback()"
      - @ref Qore::HTTPClient::sendWithCallbacks() "HTTPClient::sendWithCallbacks()"
      - @ref Qore::HTTPClient::setPersistent() "HTTPClient::setPersistent()"
      - @ref Qore::Socket::readHTTPChunkedBodyBinaryWithCallback() "Socket::readHTTPChunkedBodyBinaryWithCallback()"
      - @ref Qore::Socket::readHTTPChunkedBodyWithCallback() "Socket::readHTTPChunkedBodyWithCallback()"
      - @ref Qore::Socket::sendHTTPMessageWithCallback() "Socket::sendHTTPMessageWithCallback()"
      - @ref Qore::Socket::sendHTTPResponseWithCallback() "Socket::sendHTTPResponseWithCallback()"
      - @ref Qore::Socket::pendingHttpChunkedBody() "Socket::pendingHttpChunkedBody()"
    - added a minimum body size threshold for compression to <a href="../../modules/HttpServer/html/index.html">HttpServer</a>
    - <a href="../../modules/RestClient/html/index.html">RestClient</a> module updates:
      - configurable content encoding for send request message bodies is now supported (ie optional compression)
    - new user modules:
      - <a href="../../modules/Schema/html/index.html">Schema</a>: for DB-independent schema management
    - new public C++ socket performance instrumentation API
    - new functions:
      - @ref Qore::close_all_fd()
    - new constants:
      - @ref Qore::Err::ESRCH "ESRCH": search error
    - getModuleHash() and getModuleList() no longer return the \c "filename" key when run in a @ref Qore::Program "Program" context with @ref Qore::PO_NO_EXTERNAL_INFO set
    - <a href="../../modules/SqlUtil/html/index.html">SqlUtil</a> updates:
      - added insert operator support; for example, for inserting with values from sequences
      - added new upsert constant maps
      - added static SqlUtil::AbstractSqlUtilBase::getDatasourceDesc() method
      - added new Table::insertFromSelect*() variants taking Table arguments
      - added SqlUtil::Table::checkExistence() method
      - added support for the \c "forupdate" select option
    - <a href="../../modules/OracleSqlUtil/html/index.html">OracleSqlUtil</a> updates:
      - fixed selects with "limit" but no "offset"
      - convert date/time values to timestamps with microseconds resolution instead of dates with second resolution when dynamically inserting values as strings in SQL (binding by value not affected)
    - <a href="../../modules/CsvUtil/html/index.html">CsvUtil</a> module updates:
      - added the \c "write-headers" option to \c AbstractCsvWriter and subclasses to enable headers to be suppressed
      - added the \c "optimal-quotes" option to \c AbstractCsvWriter and subclasses to enable more efficient csv output (now the default)
    - added @ref Qore::SQL::AbstractDatasource::currentThreadInTransaction() "AbstractDatasource::currentThreadInTransaction()" which is reimplemented as @ref Qore::SQL::Datasource::currentThreadInTransaction() "Datasource::currentThreadInTransaction()" and @ref Qore::SQL::DatasourcePool::currentThreadInTransaction() "DatasourcePool::currentThreadInTransaction()"; the base class method throws an exception when called; it was not added as an abstract method in order to not break existing subclasses of AbstractDatasource
    - enhanced module license support
      - module license strings may now be specified in binary and user modules
      - @ref Qore::getModuleHash() and @ref Qore::getModuleList() now report license information for each module

    @subsection qore_0810_bug_fixes Bug Fixes in Qore
    - fixed an issue with class constant parse initialization where invalid recursive class constant definition parse exceptions could be raised and in some cases also crashes could result
    - <a href="../../modules/SmtpClient/html/index.html">SmtpClient</a> module: fixed missing username and missing password errors
    - fixed a bug where a qore switch statement with no case conditions and only a default label would erroneously never have it's default code executed
    - fixed a reference leak related to exception handling with invalid arguments with @ref Qore::Socket::setWarningQueue() and @ref Qore::HTTPClient::setWarningQueue()
    - fixed several bugs where the parse location could be reported incorrectly for type errors regarding in-object variable references
    - fixed a bug where an error could result with @ref Qore::Thread::Condition::wait() "Condition::wait()" with timeouts > 2147483648ms
    - fixed bugs handling "bigint" and "double precision" column types with schema alignments with the <a href="../../modules/PgsqlSqlUtil/html/index.html">PgsqlSqlUtil</a> module
    - fixed a bug handling parse initialization of constant values requiring run-time evaluation after other parse exceptions have been raised that could cause a parse-time crash
    - fixed a bug where qore could crash on exit with certain openssl versions by calling ERR_remove_state(0) in the main thread's cleanup function
    - fixed a bug where qore could crash on exit due to user module destruction not taking into consideration user module dependencies
    - fixed a bug in schema management in <a href="../../modules/SqlUtil/html/index.html">SqlUtil</a> where excessively verbose column aliases were used that caused errors when automatically updating columns with existing rows and new default values and non-null contraints with PostgreSQL databases
    - fixed a bug where a call reference to an abstract object method returned from an abstract class could be executed even though it must have been instantiated by a concrete subclass
    - fixed a bug where a valid call reference to a private object method was created within the class, then in some cases an object protection exception was raised when the call reference was called outside the class
    - fixed a bug in the <a href="../../modules/RestClient/html/index.html">RestClient</a> module when the yaml binary module is not available
    - fixed programmatic select queries with "limit" but no "offset" in <a href="../../modules/OracleSqlUtil/html/index.html">OracleSqlUtil</a>
    - fixed a bug in @ref Qore::Program::importFunction() where only the committed function list was checked when importing functions with a specific target namespace path
    - fixed a bug in @ref Qore::Program::importClass() where only the committed class list was checked when importing functions with a specific target namespace path
    - fixed a bug when parsing subnamespaces into a parent namespace where the subnamespace already exists (either in the committed list or in the pending list)
    - fixed a memory and reference leak caused by recursive references when closures encapsulating an object's scope are assigned to or accessible from members of the object by making references to the object from within a closure encapsulating the object's state weak references instead of strong references
    - fixed schema information classes when the "string-numbers" driver option is enabled
    - fixed crashing bugs in @ref Qore::get_thread_data() in certain use cases
    - fixed a bug in <a href="../../modules/SqlUtil/html/index.html">SqlUtil</a> where select and row iterator operations could fail with certain select hash arguments without a \c "columns" entry but where column names were otherwise required
    - fixed a bug in HTTP response parsing where case-signficant comparisons where being made with certain critical header values
    - fixed a bug handling thread cancellation with the @ref Qore::Thread::ThreadPool "ThreadPool" class
    - fixed several race conditions and potential deadlocks in @ref Qore::Thread::ThreadPool "ThreadPool" destruction with active threads in the pool

    @section qore_089 Qore 0.8.9

    @par Release Summary
    Major release with many new features and also many bugfixes.

    @subsection qore_089_new_features New Features in Qore
    - <a href="../../modules/CsvUtil/html/index.html">CsvUtil</a> module updates:
      - new classes:
        - \c CsvAbstractIterator: base abstract iterator class for iterating line-based CSV data
        - \c CsvDataIterator: iterator class allowing for CSV string data to be processed line by line on a record basis
        - \c AbstractCsvWriter: a base class for new CSV writer implementations
        - \c CsvFileWriter: CSV file writer class
        - \c CsvStringWriter: CSV in memory writer class
      - implemented support for allowing subclasses of CsvFileIterator to implement support for other custom types
      - no need to set \c "headers" in the constructor if \c "fields" are set; headers are assumed to be the field labels in the same order
    - added the @ref Qore::encode_url() function with <a href="http://tools.ietf.org/html/rfc3986#section-2.1">RFC 3986 section 2.1</a> compliance
    - @ref Qore::decode_url() function updated to decode UTF-8 encoded characters according to <a href="http://tools.ietf.org/html/rfc3986#section-2.1">RFC 3986 section 2.1</a>
    - added get_byte_size() and get_marketing_byte_size() to the <a href="../../modules/Util/html/index.html">Util</a> module
    - the error message now includes the module path used for the search when a module cannot be found in the module path
    - @ref Qore::SQL::DatasourcePool "DatasourcePool" enhancements:
      - new method: @ref Qore::SQL::DatasourcePool::clearWarningCallback() "DatasourcePool::clearWarningCallback()"
      - new method: @ref Qore::SQL::DatasourcePool::setWarningCallback() "DatasourcePool::setWarningCallback()"
      - new method: @ref Qore::SQL::DatasourcePool::getUsageInfo() "DatasourcePool::getUsageInfo()"
      - new method: @ref Qore::SQL::DatasourcePool::setErrorTimeout() "DatasourcePool::setErrorTimeout()"
      - new method: @ref Qore::SQL::DatasourcePool::getErrorTimeout() "DatasourcePool::getErrorTimeout()"
      - new method: @ref Qore::SQL::DatasourcePool::setEventQueue() "DatasourcePool::setEventQueue()"
      - new method: @ref Qore::SQL::DatasourcePool::clearEventQueue() "DatasourcePool::clearEventQueue()"
      - the new methods allow for monitoring @ref Qore::SQL::DatasourcePool "DatasourcePool" objects for pool contention issues (in case the pool needs to be resized), for throwing an exception if a connection is not acquired within the error timeout period (new default: 2 minutes), and for DBI drivers to raise warnings on an event queue that can be monitored in a separate thread
      - additionally connection acquisition statistics are tracked and returned in @ref Qore::SQL::DatasourcePool::getUsageInfo() "DatasourcePool::getUsageInfo()" (total requests, hits, maximum wait time)
    - @ref Qore::SQL::Datasource "Datasource" enhancements:
      - new method: @ref Qore::SQL::Datasource::setEventQueue() "Datasource::setEventQueue()"
      - new method: @ref Qore::SQL::Datasource::clearEventQueue() "Datasource::clearEventQueue()"
      - the new methods allow for DBI drivers to raise warnings on an event queue that can be monitored in a separate thread
    - @ref Qore::Socket "Socket" enhancements:
      - new method: @ref Qore::Socket::setWarningQueue() "Socket::setWarningQueue()"
      - new method: @ref Qore::Socket::clearWarningQueue() "Socket::clearWarningQueue()"
      - new method: @ref Qore::Socket::getUsageInfo() "Socket::getUsageInfo()"
      - new method: @ref Qore::Socket::clearStats() "Socket::clearStats()"
    - @ref Qore::FtpClient "FtpClient" enhancements:
      - new method: @ref Qore::FtpClient::setWarningQueue() "FtpClient::setWarningQueue()"
      - new method: @ref Qore::FtpClient::clearWarningQueue() "FtpClient::clearWarningQueue()"
      - new method: @ref Qore::FtpClient::getUsageInfo() "FtpClient::getUsageInfo()"
      - new method: @ref Qore::FtpClient::clearStats() "FtpClient::clearStats()"
    - <a href="../../modules/SmtpClient/html/index.html">SmtpClient</a> module updates:
      - optimized connection and login code; HELO/EHLO and authorization are performed when connecting only, not before each email
      - added support for socket performance instrumentation and warning events
    - <a href="../../modules/Pop3Client/html/index.html">Pop3Client</a> module updates:
      - added support for socket performance instrumentation and warning events
    - <a href="../../modules/TelnetClient/html/index.html">TelnetClient</a> module updates:
      - added support for socket performance instrumentation and warning events
    - <a href="../../modules/WebSocketClient/html/index.html">WebSocketClient</a> module updates:
      - added support for socket performance instrumentation and warning events
    - <a href="../../modules/RestClient/html/index.html">RestClient</a> module updates:
      - use the new @ref Qore::encode_url() function to encode URL paths to ensure that valid requests are sent when spaces, percent characters, and non-ascii characters are used in the URL path
      - set the character encoding in the \c Content-Type request header when sending strings
      - set the \c Accept header correctly in requests (previously only indicated yaml (\c "text/x-yaml") as an acceptible response encoding)
    - <a href="../../modules/RestHandler/html/index.html">RestHandler</a> module updates:
      - added support for the \c OPTIONS method
      - return a 400 \c "Bad Request" error if an unsupported HTTP method is used in a REST Call
    - added new \c UpsertInsertOnly upsert strategy to <a href="../../modules/SqlUtil/html/index.html">SqlUtil</a>
    - new pseudo-methods:
      - @ref <value>::sizep(): returns @ref Qore::True "True" if the type can return a non-zero size (@ref Qore::True "True" for containers including @ref binary "binary objects" and @ref string "strings", @ref Qore::False "False" for everything else)
      - @ref <string>::getLine(): finds lines in a string buffer
    - <a href="../../modules/Mime/html/index.html">Mime</a> module updates:
      - added mime type for WSDL files (\c "application/wsdl+xml")
      - added mappings for \c "xls" and \c "xlst" extensions to MimeTypeXml
    - added new modules:
      - <a href="../../modules/Mapper/html/index.html">Mapper</a>: data mapping module
      - <a href="../../modules/TableMapper/html/index.html">TableMapper</a>: data mapping module using <a href="../../modules/SqlUtil/html/index.html">SqlUtil</a> and <a href="../../modules/Mapper/html/index.html">Mapper</a> to map to an SQL table target
      - <a href="../../modules/FreetdsSqlUtil/html/index.html">FreetdsSqlUtil</a>: provides back-end support for MS SQL Server and Sybase databases with <a href="../../modules/SqlUtil/html/index.html">SqlUtil</a> using the <a href="https://github.com/qorelanguage/module-sybase">freetds module</a>
    - the @ref include "%include" parse directive now supports environment variable substitution at the beginning of the file path

    @subsection qore_089_bug_fixes Bug Fixes in Qore
    - fixed a crashing bug when HTTP messages with duplicate \c Connection, \c Content-Encoding, \c Transfer-Encoding, \c Location, or \c Content-Type headers is received
    - fixed a bug parsing octal character constants in the lexer when octal digits followed the octal constant (ex: \c "\0441" where the \c "1" would cause an error)
    - allow escaping "$" character in regular expression substitution target strings, previously it was impossible to output a literal "$" + a digit, since this would be interpreted as a numbered input pattern expression
    - fixed a bug in the @ref Qore::HTTPClient::getURL() "HTTPClient::getURL()" and @ref Qore::HTTPClient::getProxyURL() "HTTPClient::getProxyURL()" methods where the URL's path was not given with a leading "/" character
    - <a href="../../modules/CsvUtil/html/index.html">CsvUtil</a> module fixes:
      - fixed \c "date" field handling with empty input (now maps to 1970-01-01)
      - fixed CsvDataIterator::next() when header_lines > 0 and working with empty input data
    - added support for compiling on OSX Mavericks
    - fixed an infinitely recursive call in Table::del() in <a href="../../modules/SqlUtil/html/index.html">SqlUtil</a>
    - fixed a bug in v*printf() where \c '%%' was not handled correctly in all cases
    - fixed bugs in @ref Qore::microseconds() "microseconds" and @ref Qore::milliseconds() "milliseconds()" with large arguments
    - fixed a bug where a call to a call reference to a static method across a program boundary with local variables as arguments would cause a crash due to improper setting of the program context before the arguments are evaluated
    - fixed a bug in @ref Qore::SQL::Datasource::copy() "Datasource::copy()" method where implicitly-set options were not carried over into the new object
    - fixed a bug in the @ref Qore::SQL::DatasourcePool "DatasourcePool" class where implicitly-opened connections would not be guaranteed to have the same server time zone setting as the initial connections (for example, could cause problems with server timezone settings if running in a program context with a different local time zone attribute)
    - fixed bugs in <a href="../../modules/SqlUtil/html/index.html">SqlUtil</a> generating "create table" and "align table" SQL with DBs where unique indexes automatically create unique constraints (ex: MySQL)
    - fixed a bug in lchown() where chown() was used interally instead of lchown()
    - fixed a bug in <a href="../../modules/PgsqlSqlUtil/html/index.html">PgsqlSqlUtil</a> retrieving sequence values with Database::getNextSequenceValue()
    - fixed an off-by-one memory bug in @ref Qore::date(string, string) parsing a 4-digit date mask
    - fixed memory leaks in class member and class static variable management
    - fixed memory leaks when an entire class has to be rolled back due to parse errors and the class has pending static variables
    - fixed memory leaks in constant handling with values containing call references
    - fixed a memory leak in constant destruction with parse rollbacks when the constant value was NULL
    - fixed an error in the rounding heuristic for arbitrary-precision numeric values that could produce invalid results (ex: 34.9n * 100 = 34902n)
    - enforce @ref Qore::PO_NO_FILESYSTEM "PO_NO_FILESYSTEM" with the @ref include "%include" directive
    - fixed a bug managing object private data in complex inheritance cases where the same class may be inherited with virtual private data and also real private data
    - fixed a bug in socket timeout handling with select() errors
    - fixed a memory leak in handling abstract methods when multiple abstract methods with the same name but different signatures were declared in a class

    @section qore_088 Qore 0.8.8

    @par Release Summary
    Major new features and bug fixes with a particular focus on enhanced HTTP capabilities and enhanced database processing

    @subsection qore_088_compatibility Changes That Can Affect Backwards-Compatibility
    - Fixed method resolution order; it's now possible to call pseudo-methods directly on classes that implement @ref methodGate_methods "methodGate() methods"
    - Added the following abstract methods to @ref Qore::SQL::AbstractDatasource "AbstractDatasource":
      - @ref Qore::SQL::AbstractDatasource::getConfigHash() "AbstractDatasource::getConfigHash()"
      - @ref Qore::SQL::AbstractDatasource::getConfigString() "AbstractDatasource::getConfigString()"
    - "hard" string comparisons now perform encoding conversions if necessary (however as usual different data types cause the comparison to fail)

    @subsection qore_088_new_features New Features in Qore
    - new @ref user_modules "user modules" delivered with %Qore:
      - <a href="../../modules/RestClient/html/index.html">RestClient</a>: Provides a simple API for communicating with HTTP servers implementing <a href="http://en.wikipedia.org/wiki/Representational_state_transfer">REST</a> services
      - <a href="../../modules/RestHandler/html/index.html">RestHandler</a>: Provides an easy to use interface to the Qore <a href="../../modules/HttpServer/html/index.html">HttpServer</a> module for implementing server-side <a href="http://en.wikipedia.org/wiki/Representational_state_transfer">REST</a> services
      - <a href="../../modules/SqlUtil/html/index.html">SqlUtil</a>: Provides a high-level DB-independent API for working with database objects
        - <a href="../../modules/MysqlSqlUtil/html/index.html">MysqlSqlUtil</a>: Provides a high-level DB-independent API for working with MySQL database objects; loaded automatically by the <a href="../../modules/SqlUtil/html/index.html">SqlUtil</a> module when working with MySQL databases
        - <a href="../../modules/OracleSqlUtil/html/index.html">OracleSqlUtil</a>: Provides a high-level DB-independent API for working with Oracle database objects; loaded automatically by the <a href="../../modules/SqlUtil/html/index.html">SqlUtil</a> module when working with Oracle databases
        - <a href="../../modules/PgsqlSqlUtil/html/index.html">PgsqlSqlUtil</a>: Provides a high-level DB-independent API for working with PostgreSQL database objects; loaded automatically by the <a href="../../modules/SqlUtil/html/index.html">SqlUtil</a> module when working with PostgreSQL databases
      - <a href="../../modules/Util/html/index.html">Util</a>: Provides a some miscellaneous generally useful routines
      - <a href="../../modules/WebSocketClient/html/index.html">WebSocketClient</a>: Provides a client API for connecting to WebSocket servers
      - <a href="../../modules/WebSocketHandler/html/index.html">WebSocketHandler</a>: Provides an interface to the Qore <a href="../../modules/HttpServer/html/index.html">HttpServer</a> module for implementing server-side WebSocket services
      - <a href="../../modules/WebSocketUtil/html/index.html">WebSocketUtil</a>: Provides common client and server code for implementing WebSocket protocol services in %Qore
      - <a href="../../modules/WebUtil/html/index.html">WebUtil</a>: Provides server support for implementing complex web services including serving resources with mixed text and %Qore code that are automatically rendered on demand
    - improvements in existing @ref user_modules "user modules":
      - much improved <a href="../../modules/HttpServer/html/index.html">HttpServer</a> module, better performance, much better RFC compliance, more flexibility
      - new CSV generation class in <a href="../../modules/CsvUtil/html/index.html">CsvUtil</a>
      - much better message serialization and email attachment handling in the <a href="../../modules/SmtpClient/html/index.html">SmtpClient</a> and <a href="../../modules/MailMessage/html/index.html">MailMessage</a> modules
    - there is a new @ref Qore::Thread::ThreadPool "ThreadPool" class for implementing thread pools that automatically upscale and downscale within user-defined limits depending on the load placed on them
    - it's possible to inherit concrete versions of abstract method variants from a parent class that does not define the abstract method, meaning that concrete variants of an abstract method do not have to be implemented in a direct subclass of the class declaring the abstract method\n
      this makes using abstract base classes much easier in complex hierarchies using multiple inheritance; now common code can be separated into a single class and inherited by child classes sharing the common implementation
    - major @ref Qore::Socket "Socket" read performance increase by implementing internal read buffering (up to 10x faster socket read performance for certain operations, particularly with HTTP methods)
    - improved Unicode / UTF-8 support
      - <string>::lwr(), <string>::upr(), @ref Qore::tolower(string), and @ref Qore::toupper(string) now operate on a very wide range of non-ASCII characters, including Latin, Cyrillic, Greek, Armenian, Georgian, etc characters whereas they were previously limited to working on ASCII characters
      - <string>::unaccent() was added which removes accents from strings using a Unicode lookup map from a very wide range of accented Unicode characters to unaccented characters
    - new @ref Qore::SQL::Datasource "Datasource" and @ref Qore::SQL::DatasourcePool "DatasourcePool" methods:
      - Qore::SQL::Datasource::getConfigHash()
      - Qore::SQL::Datasource::getConfigString()
      - Qore::SQL::DatasourcePool::getConfigHash()
      - Qore::SQL::DatasourcePool::getConfigString()
      - Qore::SQL::DatasourcePool::copy()
    - @ref Qore::HTTPClient "HTTPClient" changes:
      - the @ref Qore::HTTPClient "HTTPClient" class is now a subclass of @ref Qore::Socket "Socket", so all @ref Qore::Socket "Socket" methods can be called on  @ref Qore::HTTPClient "HTTPClient" objects, making it easier to implement protocols based on HTTP
      - Qore::HTTPClient::getDefaultPath(): added
      - Qore::HTTPClient::setDefaultPath(): added
      - Qore::HTTPClient::getURL(): changed: now returns @ref nothing if no URL is set instead of an invalid URL
    - new functions:
      - call_pseudo_args()
      - @ref Qore::substr(binary, softint) "substr(binary, softint)"
      - @ref Qore::substr(binary, softint, softint) "substr(binary, softint, softint)"
    - new pseudo methods:
      - <binary>::substr(softint)
      - <binary>::substr(softint, softint)
      - <binary>::toBase64()
      - <binary>::toHex()
      - <binary>::toString()
      - <date>::getEpochSeconds()
      - <date>::getEpochSecondsLocalTime()
      - <date>::info()
      - <float>::abs()
      - <hash>::compareKeys(hash)
      - <int>::abs()
      - <int>::encodeLsb(int)
      - <int>::encodeMsb(int)
      - <int>::toUnicode()
      - <number>::abs()
      - <object>::hasCallableMethod()
      - <object>::hasCallableNormalMethod()
      - <object>::hasCallableStaticMethod()
      - <list>::rangeIterator()
      - <nothing>::rangeIterator()
      - <string>::comparePartial()
      - <string>::getUnicode()
      - <string>::equalPartial()
      - <string>::equalPartialPath()
      - <string>::toBase64()
      - <string>::toHex()
      - <string>::unaccent()
      - <value>::toNumber()
    - other new methods and method changes:
      - added new static methods in the @ref Qore::ReadOnlyFile "ReadOnlyFile" class making it easier to read entire files in one call:
        - @ref Qore::ReadOnlyFile::readTextFile()
        - @ref Qore::ReadOnlyFile::readBinaryFile()
      - changes to catch usage errors with the @ref Qore::Thread::Counter "Counter" class:
        - Qore::Thread::Counter::constructor() will throw an exception if called with an argument < 0
        - Qore::Thread::Counter::dec() will now throw an exception if called when the Counter is already at 0
      - Qore::Thread::Queue::empty(): new method
      - Qore::Socket::listen(): now has a new \a backlog parameter; the default backlog queue size was changed from 5 to 20
      - Qore::Socket::getPeerInfo() and Qore::Socket::getSocketInfo(): now takes an optional argument to avoid name lookups
      - Qore::Socket::readHTTPHeaderString(): new method
      - Qore::Dir: all list*() methods now take an optional parameter to return a list of @ref stat_hash "file status value hashes" plus \c "name" and optionally \c "link" keys for symbolic links; additionally symbolic links are now followed and files and directories are differentiated based on their targets when processing symbolic links
    - function changes
      - added optional \a start and \a end parameters to the @ref Qore::replace "replace()" function
    - all @ref data_type_declarations "data type declarations" that optionally accept @ref nothing also now accept @ref null and map @ref null to @ref nothing; this makes direct assignments from values derived from SQL queries much easier
    - added an optional reference to an integer to the @ref Qore::backquote() function to return the return code of the program executed
    - @ref implicit_index "implicit index" references now work in the @ref map "map" and @ref select "select" operators with lists and iterators
    - the @ref regex_extract_operator now accepts an optional \c g specifier to extract all occurrences of the pattern(s) in a string; also @ref Qore::regex_extract "regex_extract()" and <string>::regexExtract(string, int) now accept @ref Qore::RE_Global to extract all occurrences of the pattern(s) in a string
    - the @ref splice "splice" and @ref extract "extract" operators were extended to work on @ref binary "binary objects" as well as lists and strings
    - printing out binary values with the \c "%y" @ref string_formatting "format specifier" now produces YAML-like output for the binary value
    - added path name to error messages in @ref Qore::Dir "Dir" class exception strings

    @subsection qore_088_bug_fixes Bug Fixes in Qore
    - fixed a bug where the ?: operator could thrown spurious exceptions when parsing because it would return the type of the initial boolean expression as the return type of the operator
    - fixed a bug where classes with unimplemented inherited abstract variants would sometimes cause runtime exceptions to be thrown when instantiated but should have instead been caught at parse time
    - fixed a parser bug where out-of-line class method definitions could not be defined in a namespace block
    - fixed a bug parsing arguments in parse_uri_query() in the <a href="../../modules/HttpServer/html/index.html">HttpServer</a> module
    - fixed several bugs where parse exceptions could show the wrong source location:
      - with type errors in function calls
      - when resolving global variables
      - in base class constructor arguments
      - for empty blocks with a missing return statement
      - when validating types used with the return statement (also associated warnings)
      - in methods calls
      - in hash value expressions
      - with redeclaring local variable return types
      - in local variable object instantiations
    - really fixed the bug thought to be fixed in 0.8.7 "where SSL errors would cause the affected thread to go into a infinite loop using 100% CPU" - this turned out to be easily reproducible on all platforms; when the SSL connection was shut down cleanly by the remote end before a response message was returned, an infinite loop would result
    - fixed a bug where it was impossible to output a single '\' character in regex substitution expressions; '\' was taken as an escape character, and '\\\' was output literally, now '\\\' is output as '\'
    - fixed a bug where a parse-time crash would occur when calling the copy() method for a class that does not implement an explicit copy() method
    - fixed a bug where arguments passed to a copy method were ignored; now an exception is thrown
    - fixed a bug where public members and static variables of privately-inherited classes were incorrectly treated as public attributes of the child class
    - fixed a bug where slices could be made of objects from outside the class including private members
    - fixed a bug where @ref Qore::SQL::SQLStatement::memberGate() "memberGate() methods" were not being respected when taking a slice of an object
    - fixed bugs in the integer Socket::recv*() methods where a \c SOCKET-CLOSED exception was not thrown when the remote end closed the connection
    - fixed a bug related to out-of-order parse initialization for functions and methods which resulted in the wrong return type being returned for a method with more than 1 variant where the variant could not be matched at parse time
    - fixed a bug where a non-variable-reference member of an "our" variable declaration list would cause a crash due to passing the incorrect argument in sprintf()
    - fixed sandboxing / protection errors with inherited code; subclasses inheriting code from a parent class with different parse options would cause the child parse options to be used when running the parent class code which caused errors; now parse options are enforced properly on the block level
    - fixed the @ref Qore::RangeIterator "RangeIterator" class; it was still abstract due to a missing @ref Qore::RangeIterator::valid() method
    - fixed a bug where the wrong error was being returned after a connection reset (remote connection close) in sockets with integer recv*() methods which could in some cases lead to an infinite loop
    - fixed a bug where private members of a common base class were not accessible by objects of subclasses sharing the common base class
    - fixed many bugs in <a href="../../modules/CsvUtil/html/index.html">CsvUtil</a> and updated the module version to 1.1
    - initialize static openssl crypto locks for multi-threaded openssl library access; without this crashes can result (for example in error queue management)
    - fixed a bug where Qore::HTTPClient::getURL() returned an invalid URL when no URL was set; now it returns @ref nothing in this case
    - fixed a bug managing feature/module lists in inherited @ref Qore::Program "Program" objects; user modules were listed in the child @ref Qore::Program "Program" object even though user module code is not imported in child @ref Qore::Program "Program" objects
    - fixed a bug where an invalid guard condition in critical lvalue storage code can cause unreferenced data to be returned while in a lock which can cause a crash in a multithreaded program
    - fixed a bug where references were not being written to the output variable if an exception was active when the code block exited
    - fixed a bug setting the precision for arbitrary-precision numbers with large exponents (like "1e100n")
    - implemented more strict adherence to <a href="http://tools.ietf.org/html/rfc2616">RFC 2616</a> (HTTP 1.1) regarding message-body handling in requests and response message generation and parsing
    - fixed a bug with @ref Qore::Thread::Condition::wait() "Condition::wait()" on Darwin with negative timeout values where a short timeout was used instead of an indefinite wait
    - fixed bugs in the <a href="../../modules/SmtpClient/html/index.html">SmtpClient</a> and <a href="../../modules/MailMessage/html/index.html">MailMessage</a> modules where mail messages were being serialized incorrectly if there were no attachments (there was no possibility to set the content transfer encoding) and also where it was not possible to set the content-type for the message body when it was sent as a part of a multipart message
    - fixed bugs handling arguments declared as type @ref reference_or_nothing_type "*reference" (reference or nothing)
    - fixed bugs in executing code accross @ref Qore::Program "Program" object barriers with reference arguments
    - fixed a bug with the switch statement where character encoding differences would cause strings to mismatch even if they were otherwise identical; now hard comparisons with strings allow for implicit automatic temporary character encoding conversions for the comparison
    - fixed a bug where qore failed to set the time zone region correctly when set from /etc/localtime and this file is a relative symlink rather than absolute
    - fixed a bug where substr() and <string>::substr() were returning @ref nothing if the arguments could not be satisifed contrary to the documentation and the declared return type, now an empty string is returned in those cases
    - fixed bugs rounding number values between 10 and -10 (non-inclusive) for display, fixed bugs rounding number value regarding digits after the decimal point for display with @ref Qore::NF_Scientific
    - fixed a bug in the @ref Qore::Dir class where it was not possible to chdir to the root directory \c "/"
    - fixed a bug where recursive references were allowed and memory leaks would occur due to recursive references; these are now caught at runtime and a \c REFERENCE-ERROR exception is thrown
    - fixed a configure bug with bison >= 3
    - fixed a bug in the <a href="../../modules/HttpServer/html/index.html">HttpServer</a> module when automatically uncompressing supported content-encodings to set the resulting string's character encoding correctly
    - fixed a bug in the @ref instanceof "instanceof" operator when working with objects and classes created from different source @ref Qore::Program "Program" objects
    - fixed a bug in *printf() formatting with floating-point and number values where no digits were displayed right of the decimal point unless a specific number of digits was specified in the format string
    - fixed the return type of <bool>::typeCode(); was returning a boolean instead of @ref Qore::NT_BOOLEAN
    - fixed a bug there @ref null was evaluated as @ref Qore::True "True" in a boolean context rather than @ref Qore::False "False"
    - fixed a bug where @ref Qore::Socket::recvBinary() would ignore the first data read
    - fixed starting listeners on UNIX domain sockets on Soalris in the <a href="../../modules/HttpServer/html/index.html">HttpServer</a> module
    - fixed a bug where number("") was being converted to \@NaN\@n
    - fixed return type of @ref Qore::HTTPClient::getConnectionPath() "HTTPClient::getConnectionPath()"
    - fixed several bugs with logical comparison operators and arbitrary-precision numeric values where arbitrary-precision numeric values were not being prioritized as numeric values and also in some cases were being first converted to doubles and then operated on
    - fixed a bug in the socket code where the socket close condition was not flagged with SSL connections when writes failed due to the remote end closing the connection; an error would only be raised on the following socket operation
    - fixed a mismatched delete/malloc error with time zone initialization and the localtime file

    @section qore_087 Qore 0.8.7

    @par Release Summary
    Code embedding improvements

    @subsection qore_087_compatibility Changes That Can Affect Backwards-Compatibility
    @par Fixes for Code Inheritance in Program Objects
    The following changes are meant to sanitize code inheritance in child @ref Qore::Program "Program" objects to fix long-standing design bugs in code encapsulation by addressing the lack of fine-grained control over symbol visibility in inherited code.
    - @ref mod_public "public": The @ref mod_public "public" keyword's usage in modules has now been expanded
      to provide the same functionality generically in @ref Qore::Program "Program" objects; if @ref qore_classes "classes",
      @ref constants "constants", @ref qore_namespaces "namespaces", @ref qore_functions "functions", or
      @ref global_variables "global variables" are defined with the @ref mod_public "public" keyword, then these symbols will
      be inherited into child @ref Qore::Program "Program" objects as long as no @ref parse_options "parse options" prohibit
      it.\n\n
      This change was made to give programmers complete control over which symbols are inherited in child
      @ref Qore::Program "Program" objects, whereas because prior to this change, the control was very course.\n\n
    - the default behavior of %Qore regarding inherting global variables and functions with user variants was changed to be
      consistent with namespaces, classes, and constants; that is; public symbols are inherited by default.\n\n
      The following constants were renamed:
      - <tt>PO_INHERIT_USER_FUNC_VARIANTS</tt> is now: @ref Qore::PO_NO_INHERIT_USER_FUNC_VARIANTS "PO_NO_INHERIT_USER_FUNC_VARIANTS"
      - <tt>PO_INHERIT_GLOBAL_VARS</tt> is now: @ref Qore::PO_NO_INHERIT_GLOBAL_VARS "PO_NO_INHERIT_GLOBAL_VARS"\n\n
      This change was made to fix a long-standing design problem with symbol inheritance and make the implementation consistent.\n\n
    - builtin symbols are no longer inherited from user modules; only independent user symbols; the main change is that if a user
      module adds new user methods to a builtin class or new user variants to a builtin function, these changes are no longer imported
      into target @ref Qore::Program "Program" objects.

    @par File Method Changes
    The following methods were updated to throw exceptions on all errors rather than a return code for I/O errors in order to avoid hard to debug conditions due to ignoring I/O errors by forgetting to check the return value on the following methods:
    - Qore::File::f_printf()
    - Qore::File::f_vprintf()
    - Qore::File::print()
    - Qore::File::printf()
    - Qore::File::vprintf()
    - Qore::File::write()
    - Qore::File::writei1()
    - Qore::File::writei2()
    - Qore::File::writei4()
    - Qore::File::writei8()
    - Qore::File::writei2LSB()
    - Qore::File::writei4LSB()
    - Qore::File::writei8LSB()
    .
    Note that the above changes will hopefully only minimally impact backwards-compatibilty since the change is in error handling, and additionally each of the above methods could also throw an exception if called when the object was not open.

    @subsection qore_087_new_features New Features in Qore
    - new methods offering code encapsulation enhancements
      - @ref Qore::Program::loadModule() "Program::loadModule()": allows modules to be loaded in a @ref Qore::Program "Program" object directly
      - @ref Qore::Program::importClass() "Program::importClass()": allows classes to be individually imported in @ref Qore::Program "Program" objects
    - new pseudo-methods in @ref Qore::zzz8nothingzzz9 to allow for @ref Qore::zzz8hashzzz9 pseudo-methods to be safely used with @ref nothing
      - <nothing>::firstKey()
      - <nothing>::firstValue()
      - <nothing>::hasKey()
      - <nothing>::hasKeyValue()
      - <nothing>::keys()
      - <nothing>::lastKey()
      - <nothing>::lastValue()
      - <nothing>::values()
    - other new pseudo-methods:
     - <date>::durationSeconds()
     - <date>::durationMilliseconds()
     - <date>::durationMicroseconds()
    - removed most restrictions on embedded logic in user modules; user module @ref Qore::Program "Program" objects are subject to the
      same restrictions as the parent @ref Qore::Program "Program" object (if any)
    - added the get_parse_options() function so that parse options in the current @ref Qore::Program "Program" can be determined at
      runtime
    - added the get_ex_pos() function to help with formatting exception locations where the \c source and \c offset information is present
    - new methods and method variants:
      - @ref Qore::HTTPClient::getPeerInfo()
      - @ref Qore::HTTPClient::getSocketInfo()
      - @ref Qore::File::getTerminalAttributes()
      - @ref Qore::SQL::Datasource::transactionTid()
      - @ref Qore::SQL::Datasource::currentThreadInTransaction()
      - @ref Qore::SQL::DatasourcePool::currentThreadInTransaction()
    - new location tags \c "source" and \c "offset" added for parse and runtime exceptions to allow for error-reporting to display information about files where sections of a source file are parsed; this allows both the label and line offset in the label and the file name and absolute file line position to be reported in exception information
      - new parameters added to the following methods and function to accommodate the new location information:
        - @ref Qore::Program::parse() "Program::parse()"
        - @ref Qore::Program::parsePending() "Program::parsePending()"
        - @ref Qore::parse() "parse()"
      - see @ref exception_hash "Exception Hash" and @ref callstack "Call Stacks" for new keys in eception and call stack information hashes
    - <date>::format() now accepts \c "us" for microseconds (see @ref date_formatting)
    - <a href="../../modules/SmtpClient/html/index.html">SmtpClient</a> module improvements:
      - added automatic recognition and support of the \c "STARTTLS" command when connecting to an ESMTP server; this way
        the class will automatically upgrade the connection to a secure TLS/SSL connection if the server supports it
      - added support for SMTP server schemes in the URL in the constructor (ex: \c "esmtptls://user@password:smtp.example.com")
      - added support for the deprecated (but still in use) \c "smtps" scheme with a default port of 465
      - when throwing an exception when a Message cannot be sent because it is incomplete, the reason for the error is also included
        in the exception (previously the exception message was generic making problems with the Message object harder to debug)
    - C++ API Enhancements
      - added C++ APIs to allow for %Qore @ref Qore::File "File" and @ref Qore::Thread::Queue "Queue" object arguments to be used by modules
      - added C++ APIs for controlling openssl initialization and cleanup by the qore library
      - extended qpp to allow for parsing relative dates in qpp code for assignments/default argument values
      - made it possible to call the C++ function QoreFunction::findVariant() from threads where there is no current QoreProgram object
        (such as from a thread created by foreign code)
      - added APIs to allow foreign threads to be registered/deregistered as %Qore threads (for example, to allow %Qore code to be called
        in a callback in a foreign thread created by a library linked with a %Qore binary module)
      - added APIs to allow for TID reservations to allow (for example) for a callback that is executed in the same foreign thread to always have the same TID
      - the old Datasource::execRaw() function with the \a args parameter was deprecated since args was ignored anyway, a new Datasource::execRaw() function was added that has no args parammeter

    @subsection qore_087_bug_fixes Bug Fixes in Qore
    - fixed a runtime class matching bug when identical user classes were created in different @ref Qore::Program "Program" objects,
      the match could fail at runtime because the wrong APIs were being used
    - fixed a crashing bug in the @ref map "map" operator with a select expression when used with an
      @ref Qore::AbstractIterator "AbstractIterator" object for the list operand
    - fixed a bug where the generation of internal strings for abstract method signatures tries to resolve class names that
      are declared out of order, which incorrectly resulted in a parse exception; the fix is to use the class name in the
      signature before class resolution; the class is resolved in the second stage of parsing (symbol resolution) anyway, if it
      can't be resolved then the changes to the @ref Qore::Program "Program" are rolled back anyway
    - a potential deadlock was fixed when calling @ref Qore::exit() "exit()" while background threads were running; it was
      possible for a thread to be canceled while holding a @ref Qore::Thread::Mutex "Mutex" (for example) and then for another
      thread to deadlock trying to acquire the @ref Qore::Thread::Mutex "Mutex" and therefore for the process to deadlock because
      pthread_mutex_lock() is not a cancellation point. The solution was to cancel all threads first, then wait half a second, then call exit()
    - fixed a bug where global variables were being evaluated with strict mathematical boolean evaluation even when @ref perl-bool-eval
      "%perl-bool-eval" was enabled (which is the default)
    - fixed bug in @ref Qore::parseBase64String() and @ref Qore::parseBase64StringToString() when called with an empty string argument; in this case uninitialized memory was returned
    - fixed runtime dynamic memory leaks in the @ref select and @ref map operators when used with iterators
    - do thread-specific cleanup in the main thread when cleaning up/shutting down the qore library
    - added additional openssl cleanup code for thread-local data and when cleaning up the qore library
    - fixed a bug matching function/method variants at runtime
    - fixed a race condition deleting global dynamic handlers in the <a href="../../modules/HttpServer/html/index.html">HttpServer</a> module
    - fixed a bug where declaring an abstract method with parameters and then declaring a concrete reimplementation of the method in a child class with no parameters caused a parse-time crash
    - fixed a bug where trying to dynamically call a function that does not exist results in a deadlock due to an error where a mutex is not unlocked
    - fixed a bug in the @ref Qore::Socket::sendHTTPMessage() and @ref Qore::Socket::sendHTTPResponse() methods regarding the timeout parameter
    - fixed a bug in an socket SSL error message where the method name was printed from non-string memory (used wrong ptr for the <tt>%%s</tt> format argument)
    - fixed some major crashing bugs related to reference handling; a global variable assigned a reference to a reference to a local variable would cause a crash
    - @ref reference_type and @ref reference_or_nothing_type type fixes: an error in @ref reference_type type handling allowed non-reference values to be passed to builtin code expecing references which caused a crash; the @ref reference_type and @ref reference_or_nothing_type types would accept any value type
    - attempted to fix a non-reproducible bug seen on rhel5 in the @ref Qore::Socket "Socket class" where SSL errors would cause the affected thread to go into a infinite loop using 100% CPU

    @section qore_0862 Qore 0.8.6.2

    @par Release Summary
    Iterator improvements and design fixes

    @subsection qore_0862_compatibility Changes That Can Affect Backwards-Compatibility
    @par Fixes for Iterator Class Design Bugs
    Iterators, particular regarding the @ref map "map" and @ref select "select" operators, were implemented in a confusing and inconsistent way; even the %qore documentation was incorrect, and examples were given incorrectly.  The following changes will break functionality using the badly-implemented behavior of iterators before, but since the fix comes fairly soon after the introduction, hopefully this change will not cause too many problems with existing code.   All users polled about the iterator changes in this release saw them as positive and desired changes to the language.
    - the @ref map "map" and @ref select "select" operators' behavior was changed when used with an @ref Qore::AbstractIterator "AbstractIterator" object for the list operand; now the implied argument is the result of @ref Qore::AbstractIterator::getValue() "AbstractIterator::getValue()" instead of the iterator object itself.  This addresses a confusing design choice in the original iterator integration with the @ref map "map" and @ref select "select" operators
    - the second boolean argument was removed from the @ref Qore::HashIterator::constructor(hash) "HashIterator::constructor(hash)" and @ref Qore::HashReverseIterator::constructor(hash) "HashReverseIterator::constructor(hash)" methods; use the new  @ref Qore::HashPairIterator "HashPairIterator" and @ref Qore::ObjectPairIterator "ObjectPairIterator" classes instead (<hash>::pairIterator() and <object>::pairIterator())
    - the single boolean argument was removed from <hash>::iterator() and <object>::iterator(); use <hash>::pairIterator() and <object>::pairIterator() instead to get the old behavior

    @subsection qore_0862_changes Changes in Qore
    - new iterator classes:
      - @ref Qore::HashKeyIterator "HashKeyIterator"
      - @ref Qore::HashKeyReverseIterator "HashKeyReverseIterator"
      - @ref Qore::HashPairIterator "HashPairIterator"
      - @ref Qore::HashPairReverseIterator "HashPairReverseIterator"
      - @ref Qore::ObjectKeyIterator "ObjectKeyIterator"
      - @ref Qore::ObjectKeyReverseIterator "ObjectKeyReverseIterator"
      - @ref Qore::ObjectPairIterator "ObjectPairIterator"
      - @ref Qore::ObjectPairReverseIterator "ObjectPairReverseIterator"
    - new pseudo-methods:
      - <hash>::keyIterator()
      - <hash>::pairIterator()
      - <hash>::contextIterator()
      - <object>::keyIterator()
      - <object>::pairIterator()
      - <nothing>::keyIterator()
      - <nothing>::pairIterator()
      - <nothing>::contextIterator()
    - the internal C++ QoreProgramHelper object has been updated to wait until all background threads in the %Qore library have executed before taking the @ref Qore::Program "Program" object out of scope; this allows for callbacks and other code that might be needed by background threads started in user modules (for example) to stay valid until the threads in the user modules also have terminated.  Note that this does not affect the case when using @ref exec-class "%exec-class" and an application program object goes out of scope with background threads in user modules having non-static method call references as callbacks to the application program; see @ref user_module_program_scope for more information on this topic.

    @section qore_0861 Qore 0.8.6.1

    @par Release Summary
    Major bug fixes and minor new features

    @subsection qore_0861_changes Changes in Qore
    - updated the @ref try-module "%try-module" parse directive to support a variant without an exception variable for usage in @ref Qore::Program "Program" objects where @ref Qore::PO_NO_TOP_LEVEL_STATEMENTS is set
    - added code to raise an @ref invalid-operation warning with the @ref elements "elements operator" when called with a type that can never return a value with this operator
    - updated the @ref Qore::File "File" class's internal buffer size from 4KB to 16KB which greatly improves read performance
    - added new public APIs for the QoreNumberNode class to allow for proper de/serialization in external modules
    - <a href="../../modules/Pop3Client/html/index.html">Pop3Client</a> module:
      - added the Pop3Client::logPassword() methods and masked password by default in the debug log
      - updated module to v1.1
    - <a href="../../modules/Mime/html/index.html">Mime</a> module:
      - declared the MultiPartMessage::getMsgAndHeaders() method abstract as originally intended
      - added MultiPartMessage::parseBody() static method
      - updated module to v1.3

    @subsection qore_0861_bug_fixes Bug Fixes in Qore
    - fixed crashing bugs due to the lack of proper lvalue checks with the expression for the background operator with operators using lvalues with local variables
    - fixed rounding of arbitrary-precision numeric values for display purposes when the last significant digit is just to the right of the decimal point (ex: was displaying 10.2 as "11." for example)
    - fixed a race condition in static destruction of the library when a background thread calls exit() that could cause a segfault on exit
    - fixed a static memory leak in Program objects when constants contain code references to functions or static methods
    - fixed a bug parsing user modules; the Program context was not set properly which could lead to a crash when parsing user modules loaded from the command-line or to incorrect parse options when loaded from user Program code
    - fixed a bug where the @ref invalid-operation warning with the @ref keys "keys operator" was not being triggered in common cases that should have triggered the warning
    - <a href="../../modules/MailMessage/html/index.html">MailMessage</a> module:
      - fixed recognizing mime messages with additional text after the version number (ex: \c "Mime-Version: 1.0 (Mac OS X Mail 6.2 \(1499\))")
      - fixed a bug setting the content-type of message parts (this fix is now in the <a href="../../modules/Mime/html/index.html">Mime</a> in the MultiPartMessage::getMsgAndHeaders() method
      - fixed multipart message parsing by using MultiPartMessage::parseBody() in the <a href="../../modules/Mime/html/index.html">Mime</a> module; now also parts with subparts are parsed correctly as well
      - fixed a bug where the sender and from values were not being set properly when parsing email messages
      - updated module to v1.0.3

    @section qore_086 Qore 0.8.6

    @par Release Summary
    Major new features and a few bug fixes

    @subsection qore_086_compatibility Changes That Can Affect Backwards-Compatibility

    @par Perl-Style Boolean Evaluation
    %Qore's default boolean evaluation mode was changed from strict mathematical to a more intuitive perl- (and Python-) like style.
    This change was implemented to address one of the oldest design bugs in %Qore: strict mathematical boolean evaluation.  See @ref perl-bool-eval "%perl-bool-eval" for a description of the new default boolean evaluation mode.\n\n
    To get the old strict mathematical boolean evaluation, use the @ref strict-bool-eval "%strict-bool-eval" parse option.\n\n
    An example of the change; now the following @ref if "if statement" block will be executed as the <tt><b>if</b></tt> expression is now evaluated as @ref Qore::True "True":
    @code{.py}
    string str = "hello";
    if (str)
        printf("Qore says hello\n");
    @endcode
    Previously (i.e. with @ref strict-bool-eval "%strict-bool-eval") the <tt><b>if</b></tt> expression above would be evaluated as @ref Qore::False "False" because the string value was converted to an integer 0, however as of %Qore 0.8.6 (with the default @ref perl-bool-eval "perl-bool-eval") it is @ref Qore::True "True" since the string is not empty; empty strings and string value \c "0" are evaluated as @ref Qore::False "False".\n\n
    Perhaps counterintuitively (and the reason this was changed to be the default in qore), the chance for regression errors in
    qore code is very small, because for all cases where the old logic could be applied (meaning excluding cases where the result
    was always @ref Qore::False "False" due to the data types or values being evaluated), the results are the same with the new logic,
    except for one case; the case where a string has more than one character and begins with a zero (ex: \c "00").
    In this case, the old logic would always return @ref Qore::False "False", because the value was first converted to an integer \c 0,
    whereas the new logic will return @ref Qore::True "True".  Note that in the case of a string with a single \c "0", both the old and
    new boolean logic returns @ref Qore::False "False".\n\n
    Basically with this option set, qore's boolean evaluation becomes like perl's and Python's, whereas any expression that has the following values is @ref Qore::False "False": @ref nothing, @ref string "string" \c "0" and @ref string "empty strings", @ref integer "integer", @ref float "float", and @ref number "number" \c 0 (zero), @ref absolute_dates "absolute date" \c 1970-01-01Z (ie the start of the epoch with an offset of 0), @ref relative_dates "relative date" \c 0s (or any  @ref relative_dates "relative date" with a 0 duration), @ref null, @ref binary "empty binary objects", @ref hash "empty hashes", and @ref list "empty lists".  All other values are @ref Qore::True "True".
    @note also affects the @ref Qore::boolean(any) "boolean(any)" function

    @par Changes in the Socket Class
    The @ref Qore::Socket "Socket" class was enhanced to support timeouts with non-blocking I/O on all send operations;
    many Socket methods that send data were originally implemented to return an error code on error, however they would
    also throw exceptions if the socket were not open, so the error handling was inconsistent (exceptions versus return codes).\n\n
    Additionally it was not possible to get error information at all for SSL errors if the socket was connected with SSL, which,
    according to %Qore's socket design, should be transparent for the programmer.\n\n
    For these reasons the implementation was deemed inconsistent and unintuitive; the change was to add optional timeout parameters
    to all send methods and to allow the methods to throw exceptions (instead of simply returning -1 and not being able to determine the cause of the error in many cases).\n\n
    The following methods were updated to accept optional timeout parameters and throw exceptions on all errors rather than a return code for I/O errors:
    - Qore::Socket::send()
    - Qore::Socket::sendBinary()
    - Qore::Socket::sendi1()
    - Qore::Socket::sendi2()
    - Qore::Socket::sendi4()
    - Qore::Socket::sendi8()
    - Qore::Socket::sendi2LSB()
    - Qore::Socket::sendi4LSB()
    - Qore::Socket::sendi8LSB()

    @par New Abstract Method in AbstractIterator
    The following abstract method was added:
    - Qore::AbstractIterator::valid() was added (with concrete implementations in all iterator classes derived from this base class delivered with %Qore); this method tells if the object is currently pointing to a valid iterator.\n\n For any user classes inherting @ref Qore::AbstractIterator "AbstractIterator" directly (as opposed to another concrete iterator class in %Qore, where the method has already been added), a concrete implementation of this method will have to be added as well or that class will become @ref abstract with this release of %Qore.

    @subsection qore_086_new_features New Features in Qore
    @par Arbitrary-Precision Numeric Support
    %Qore now uses the <a href="http://www.mpfr.org/">MPFR</a> and <a href="http://gmplib.org">GMP</a> libraries to provide arbitrary-precision numeric support.  This type can be used for high-precision mathematics or for storing \c NUMERIC (ie \c DECIMAL or \c NUMBER) column values when retrieved from databases by %Qore DBI drivers that support the new capability @ref Qore::SQL::DBI_CAP_HAS_NUMBER_SUPPORT "DBI_CAP_HAS_NUMBER_SUPPORT" (previously these values would be retrieved as %Qore strings in order to avoid information loss).\n\n
    For more information, see the new @ref number "number" type, @ref number_type, and @ref Qore::zzz8numberzzz9

    @par New CsvUtil Module
    The <a href="../../modules/CsvUtil/html/index.html">CsvUtil</a> module implements the CsvFileIterator class that allows for easy parsing of csv-like text files

    @par %%try-module Parse Directive to Handle Module Load Errors at Parse Time
    The new @ref try-module "%try-module" parse directive allows for module load errors to be handled at parse time; ex:
    @code{.py}
%try-module($ex) some-module > 1.0
    printf("error loading module %y: %s: %s\n", ex.arg, ex.err, ex.desc);
    exit(1);
%endtry
    @endcode

    @par Abstract Class Hierarchy Improvement
    As of this version of qore, concrete implementations of @ref abstract "abstract methods" no longer have to have exactly the same return type as the abstract method; it is now sufficient that the return type in the concrete method meets a compatibility test with the return type of the abstract method in the parent class.\n\n
    For example the following is now valid (and <tt>MyConcreteClass</tt> is not abstract, whereas previously because the return types in the child class were not exact, <tt>MyConcreteClass</tt> would be considered abstract by qore):
    @code{.py}
class MyAbstractClass {
    abstract any doSomething();
    abstract *string getString();
}

class MyConcreteClass inherits MyAbstractClass {
    int doSomething() {
        return 1;
    }
    string getString() {
        return "hello";
    }
}
    @endcode

    @par DBI Improvements
    Three new DBI capabilities were implemented, including a new option API as follows:
    - @ref Qore::SQL::DBI_CAP_HAS_NUMBER_SUPPORT "DBI_CAP_HAS_NUMBER_SUPPORT": DBI drivers declaring this capability can accept @ref number "number" values and can also return @ref number "number" values, if a DBI driver does not declare this capability, then @ref number "number" values sent for binding by value are automatically converted to @ref float "float" values before being sent to the driver
    - @ref Qore::SQL::DBI_CAP_HAS_OPTION_SUPPORT "DBI_CAP_HAS_OPTION_SUPPORT": this indicates that the driver supports the new option API, allowing options to be set on each connection.  See the following for more information:
      - @ref Qore::SQL::Datasource::constructor() "Datasource::constructor(hash)": now passes options to the DBI driver if the driver supports the option API
      - @ref Qore::SQL::Datasource::constructor() "Datasource::constructor(string)": (new in 0.8.6) passes options to the DBI driver if the driver supports the option API
      - @ref Qore::SQL::Datasource::getOption(string) "Datasource::getOption(string)": (new in 0.8.6) returns the value of the given option if the driver supports the option API
      - @ref Qore::SQL::Datasource::getOptionHash() "Datasource::getOptionHash()": (new in 0.8.6) returns a hash of the current option values for the current connection if the driver supports the option API
      - @ref Qore::SQL::Datasource::setOption() "Datasource::setOption()": (new in 0.8.6) allows options to be changed after the object is created
      - @ref Qore::SQL::DatasourcePool::constructor() "DatasourcePool::constructor(hash)": now passes options to the DBI driver if the driver supports the option API
      - @ref Qore::SQL::DatasourcePool::constructor() "DatasourcePool::constructor(string)": (new in 0.8.6) passes options to the DBI driver if the driver supports the option API
      - @ref Qore::SQL::DatasourcePool::getOption(string) "DatasourcePool::getOption(string)": (new in 0.8.6) returns the value of the given option if the driver supports the option API
      - @ref Qore::SQL::DatasourcePool::getOptionHash() "DatasourcePool::getOptionHash()": (new in 0.8.6) returns a hash of the current option values for the current connection if the driver supports the option API
      - @ref Qore::SQL::dbi_get_driver_options(string) "dbi_get_driver_options(string)": (new in 0.8.6) returns a hash of driver option information without values
    - @ref Qore::SQL::DBI_CAP_SERVER_TIME_ZONE "DBI_CAP_SERVER_TIME_ZONE": indicates that the DBI driver will convert any bound date/time values to the server's time zone before binding and also will tag date/time values retrieved from the server with the server's time zone.  This capability also implies that the driver supports the new \c "timezone" option.

    @par Socket Improvements
    The @ref Qore::Socket "Socket" class was updated to support non-blocking I/O on all send methods; the following methods were updated to accept optional timeout parameters:
    - Qore::Socket::send2()
    - Qore::Socket::sendBinary2()
    - Qore::Socket::sendHTTPMessage()
    - Qore::Socket::sendHTTPResponse()
    .
    The following methods were enhanced to provide better error information when throwing exceptions:
    - Qore::Socket::recvi1()
    - Qore::Socket::recvi2()
    - Qore::Socket::recvi4()
    - Qore::Socket::recvi8()
    - Qore::Socket::recvi2LSB()
    - Qore::Socket::recvi4LSB()
    - Qore::Socket::recvi8LSB()
    - Qore::Socket::recvu1()
    - Qore::Socket::recvu2()
    - Qore::Socket::recvu4()
    - Qore::Socket::recvu2LSB()
    - Qore::Socket::recvu4LSB()

    @par Iterator Improvements
    The following improvements were made in qore to support more flexible and ubiquitous iterators:
    - new iterator classes:
      - @ref Qore::SingleValueIterator "SingleValueIterator": allows single values (or any value without an iterator class) to be iterated; this provides the basis for the return type for the new base <value>::iterator() method for non-container types
      - @ref Qore::FileLineIterator "FileLineIterator": allows files to be iterated line by line
      - @ref Qore::ObjectIterator "ObjectIterator": a generic iterator for objects
      - @ref Qore::ObjectReverseIterator "ObjectReverseIterator": a generic reverse iterator for objects
      - @ref Qore::RangeIterator "RangeIterator": a numerical sequence generator (the basis for the return type for the new @ref Qore::xrange() "xrange()" function
    - new pseudo-methods were added to return iterator objects based on the value type:
      - <value>::iterator()
      - <hash>::iterator()
      - <list>::iterator()
      - <object>::iterator()
      .
      The base pseudo-method (<value>::iterator()) ensures that any value can be iterated, and the type-specific methods ensure that the most suitable iterator for container types is returned for container values; values without an iterator class are iterated with the @ref Qore::SingleValueIterator "SingleValueIterator"
    - the @ref Qore::HashIterator "HashIterator" and @ref Qore::HashReverseIterator "HashReverseIterator" classes had an additional optional boolean argument added to their constructors; if @ref Qore::True "True", then the @ref Qore::HashIterator::getValue() "HashIterator::getValue()" and @ref Qore::HashReverseIterator::getValue() "HashReverseIterator::getValue()" methods return a hash with the following keys: \c "key" and \c "value", allowing for more convenient iteration with constructions that only use \c getValue() methods (such as the @ref foreach "foreach statement"); to accommodate this, two new methods were added to the @ref Qore::HashIterator "HashIterator" base class:
      - @ref Qore::HashIterator::getKeyValue()
      - @ref Qore::HashIterator::getValuePair()
    - all iterator classes had copy methods added to them (ex: @ref Qore::HashIterator::copy())
    - new Python-inspired @ref Qore::range() "range()" and @ref Qore::xrange() "xrange()" functions (the latter returning a @ref Qore::RangeIterator "RangeIterator" object to efficiently iterate large integral sequences or ranges

    @par Text File Parsing Enhancements
    The following improvements were made in qore to support more flexible file parsing:
    - the @ref Qore::ReadOnlyFile class was added as a parent class of @ref Qore::File to allow for a more convenient API for reading files (the @ref Qore::File class's API remains the same as it publically inherits  @ref Qore::ReadOnlyFile)
    - the @ref Qore::ReadOnlyFile::readLine() "ReadOnlyFile::readLine()" method (formerlly a method of the @ref Qore::File class) was enhanced to accept 2 optional arguments, allowing the end of line character(s) to be stripped from the line returned, and also to allow the end of line characters to be specified.  If no end of line characters are specified, then the method automatically determines the end of line characters (can be \c "\n", \c "\r", or \c "\r\n"; the last one only if the underlying file is not a TTY in order to avoid stalling I/O on an interactive TTY)
    - the @ref file_stat_constants were moved from the @ref Qore::File class to the @ref Qore::ReadOnlyFile class
    - added a new @ref Qore::FileLineIterator "FileLineIterator" iterator class
    - added a new optional parameter to <string>::split(string, string, bool) and Qore::split(string, string, string, bool) to allow for automatic stripping unquoted fields of leading and trailing whitespace (the default is the old behavior; i.e. leave the whitespace as it is read)
    - added a new @ref Qore::TimeZone "TimeZone" method for parsing string dates in a specific @ref Qore::TimeZone "TimeZone": @ref Qore::TimeZone::date(string, string)
    - added a new function for parsing text as a boolean value: @ref Qore::parse_boolean() "parse_boolean()"
    - as mentioned above, the new <a href="../../modules/CsvUtil/html/index.html">CsvUtil</a> module was added, implementing the CsvFileIterator class that allows for easy parsing of csv-like text files

    @par Other Improvements and Changes
    - the @ref foreach "foreach statement" now iterates objects derived from @ref Qore::AbstractIterator "AbstractIterator" automatically
    - added a @ref Qore::Option::HAVE_SYMLINK "HAVE_SYMLINK" constant for the symlink() function added in qore 0.8.5
    - added the @ref Qore::SQL::SQLStatement::memberGate() "SQLStatement::memberGate()" method so @ref Qore::SQL::SQLStatement "SQLStatement" objects can be dereferenced directly to a column value when iterated with @ref Qore::SQL::SQLStatement::next() "SQLStatement::next()"; also this method will throw exceptions when an unknown column name is used so that typos in column names can be caught (instead of being silently ignored producing hard to find bugs)
    - implemented @ref Qore::SQL::Datasource::constructor() "Datasource::constructor(string)" and @ref Qore::SQL::DatasourcePool::constructor() "DatasourcePool::constructor(string)" variants to allow for creating datasources from a string that can be parsed by Qore::SQL::parse_datasource(string) "parse_datasource(string)"
    - added the following new DBI-related functions:
      - @ref Qore::SQL::dbi_get_driver_list() "dbi_get_driver_list()"
      - @ref Qore::SQL::dbi_get_driver_capability_list(string) "dbi_get_driver_capability_list(string)"
      - @ref Qore::SQL::dbi_get_driver_capabilities(string) "dbi_get_driver_capabilities(string)"
      - @ref Qore::SQL::dbi_get_driver_options(string) "dbi_get_driver_options(string)"
      - @ref Qore::SQL::parse_datasource(string) "parse_datasource(string)"
    - implemented support for \c "A" and \c "a", (hexadecimal floating-point output) \c "G", \c "g", (compact floating-point output) \c "F", (non-scientific floating-point output) and \c "E" and \c "e" (scientific/exponential floating-point output) format arguments for @ref float "floats" and @ref number "numbers" (new arbitrary-precision @ref number "number type values"); see @ref string_formatting
    - new pseudo-methods:
      - <value>::toString()
      - <value>::toInt()
      - <value>::toFloat()
      - <value>::toBool()
      - <float>::format(string fmt)
      - <int>::format(string fmt)
      - <string>::isDataAscii()
      - <string>::isDataPrintableAscii()
      - <value>::callp()
      - <callref>::callp()
      - <int>::sign()
      - <float>::sign()
    - the value of the @ref Qore::SQL::NUMBER "NUMBER", @ref Qore::SQL::NUMERIC "NUMERIC", and @ref Qore::SQL::DECIMAL "DECIMAL" @ref sql_constants is now \c "number" instead of \c "string" (see also @ref sql_binding)
    - new constants:
      - @ref Qore::M_PIn "M_PIn"
      - @ref Qore::MAXINT "MAXINT"
      - @ref Qore::MININT "MININT"
    - new functions:
      - @ref Qore::range() "range()"
      - @ref Qore::xrange() "xrange()"
    - new methods:
      - @ref Qore::ReadOnlyFile::isTty() and @ref Qore::ReadOnlyFile::getFileName() (the @ref Qore::ReadOnlyFile class was added in qore 0.8.6 otherwise made up of methods formerly belonging to the @ref Qore::File class)
    - added the @ref append-module-path "%append-module-path" parse directive
    - @ref user_modules "user modules" may now use @ref Qore::Program "Program" objects for embedded logic; any @ref Qore::Program "Program" objects created in a @ref user_modules "user module" will have its parse options masked to be not less restrictive than the parse options in the current @ref Qore::Program "Program", and additionally parse options will be locked so that user module are not able to circumvent function restrictions imposed by parse options.
    - updated docs to show functional restrictions tagged at the class level

    @subsection qore_086_bug_fixes Bug Fixes in Qore
    - fixed a bug in the @ref map "map operator" with a select expression when the list operand is @ref nothing; it was returning a list with one @ref nothing element instead of @ref nothing
    - applied a patch by Reini Urban to allow for multi-arch builds on Debian
    - fixed bugs calculating the byte offset for string searches in the c++ %QoreString::index() and %QoreString::rindex() functions when the offset is negative and the strings have a multi-byte character encoding (such as UTF-8)
    - fixed a bug where calling an abstract method from a class where the abstract method is implemented was causing a parse error to be thrown
    - fixed a bug where the wrong source code location was displayed when raising a parse exception in operator expression parse initialization for some operators
    - fixed bugs in regexes in the HttpServer::addListeners() and HttpServer::addListenersWithHandler() methods (<a href="../../modules/HttpServer/html/index.html">HttpServer</a> module version updated to 0.3.5)
    - fixed bugs handling non-blocking reads in the @ref Qore::Socket "Socket" class; the timeout setting was only enforced for the first read; subsequent reads were made as blocking reads
    - fixed a bug in the @ref Qore::Socket "Socket" class when the SSL session requires renegotiation during non-blocking I/O
    - @ref Qore::File::constructor() "File::constructor()" now throws an exception if called with a tty target and @ref no-terminal-io "%no-terminal-io" is set
    - fixed a bug in split with quote (<string>::split(string, string, bool) and Qore::split(string, string, string, bool)) if the separator pattern was not found and the single field was not quoted either
    - fixed a bug handling nested @ref ifdef "%ifdef" and @ref ifndef "%ifndef" blocks with @ref else "%else" in the inside block
    - fixed a crashing due to the failure to clear the "PF_TOP_LEVEL" flag when initializing statements, this could cause temporary variables in a statement to be marked as the start of the global thread-local variable list, and then after such variables are deleted, then a crash happens when trying to access the global thread-local variable list
    - fixed a crashing bug at parse time merging function lists in namespaces declared multiple times
    - fixed a bug in executing user module init() closures
    - fixed a bug where the qore library could crash when destroying a Program object due to a race condition in removing signal handlers managed by the Program object; the Program calls the signal handler manager to remove the signals, but the signals can be removed concurrently to the request while the Program object is iterating the signal set (ie it is modified while being iterated), which causes a crash
    - added code to detect when the same namespace is declared both with and without the @ref mod_public "public keyword" when defining user modules which can result in entire namespaces being silently not exported (and can be difficult to debug); now a parse exception is thrown if this happens while parsing a user module
    - added code tags to @ref Qore::File "File" methods without side effects
    - made many minor documentation fixes

    @section qore_0851 Qore 0.8.5.1

    @par Release Summary
    Bugfix release

    @subsection qore_0851_bug_fixes Bug Fixes in Qore
    - fixed a race condition accessing global and closure-bound thread-local variables in multithreaded contexts
    - fixed a bug in transaction management with the @ref Qore::SQL::DatasourcePool "DatasourcePool" class when used with the @ref Qore::SQL::SQLStatement "SQLStatement" class
    - fixed an error in the <a href="../../modules/MailMessage/html/index.html">MailMessage</a> user module where mail headers requiring encoding were not encoded and those not requiring encoding were encoded with Q encoding
    - fixed an error in the <a href="../../modules/Mime/html/index.html">Mime</a> user module where \c "_" characters in q-encoded headers were not encoded correctly

    <hr>
    @section qore_085 Qore 0.8.5

    @par Release Summary
    Major new features and a few bug fixes

    @subsection qore_085_new_features New Features in Qore
    @par Abstract Methods and Interfaces
    %Qore now supports the <b>abstract</b> keyword when declaring methods; an <b>abstract</b> method has no implementation and must be
    implemented in child classes with the same signature for the child class to be instantiated.\n\n
    Classes with <b>abstract</b> methods define interfaces; a concrete implementation of the interface is a class that inherits the class with <b>abstract</b> methods and implements all the <b>abstract</b> methods.\n\n
    Abstract methods are defined with the following syntax:
    @code{.py}
class MyAbstractInterface {
    abstract string doSomething(int param);
    abstract bool checkSomething(string arg);
}
    @endcode
    The following abstract classes now exist in %Qore:
    - @ref Qore::SQL::AbstractDatasource "AbstractDatasource"
    - @ref Qore::AbstractIterator "AbstractIterator"
      - @ref Qore::AbstractQuantifiedIterator "AbstractQuantifiedIterator"
      - @ref Qore::AbstractBidirectionalIterator "AbstractBidirectionalIterator"
      - @ref Qore::AbstractQuantifiedBidirectionalIterator "AbstractQuantifiedBidirectionalIterator"
    - @ref Qore::Thread::AbstractSmartLock "AbstractSmartLock" (which was already present in %Qore but now implements abstract methods)
    .
    The following new iterator classes have been added to %Qore:
    - @ref Qore::HashIterator "HashIterator"
      - @ref Qore::HashReverseIterator "HashReverseIterator"
    - @ref Qore::HashListIterator "HashListIterator"
      - @ref Qore::HashListReverseIterator "HashListReverseIterator"
    - @ref Qore::ListHashIterator "ListHashIterator"
      - @ref Qore::ListHashReverseIterator "ListHashReverseIterator"
    - @ref Qore::ListIterator "ListIterator"
      - @ref Qore::ListReverseIterator "ListReverseIterator"
    - @ref Qore::SQL::SQLStatement "SQLStatement" (which was already present in %Qore but now implements the @ref Qore::AbstractIterator "AbstractIterator" interface to allow query results to be iterated)
    .
    Classes inheriting @ref Qore::AbstractIterator "AbstractIterator" have special support so that objects can be easily iterated in the following list operators:
    - @ref map
    - @ref foldr and @ref foldl
    - @ref select
    .
    @par Universal References
    All restrictions on references have been removed from %Qore; references to local variables may now be passed to the @ref background "background operator" and passed as arguments to @ref closure "closures".\n\n
    Basically when a reference is taken of a local variable that could result in the local variable being accessed in a multi-threaded context, the variable is treated as a closure-bound local variable in the sense that it's lifetime is reference-counted, and all accesses are wrapped in a dedicated mutual-exclusion lock to ensure thread safety.

    @par Pop3Client Module
    A <a href="../../modules/Pop3Client/html/index.html">Pop3Client</a> module has been added providing an API for communicating with <a href="http://en.wikipedia.org/wiki/Post_Office_Protocol">POP3</a> servers and retrieving email messages.\n\n
    The module uses functionality provided by the new <a href="../../modules/MailMessage/html/index.html">MailMessage</a> module to represent email messages (and attachment data) downloaded from the server.

    @par MailMessage Module
    The <a href="../../modules/MailMessage/html/index.html">MailMessage</a> module provides common functionality to the <a href="../../modules/Pop3Client/html/index.html">Pop3Client</a> and <a href="../../modules/SmtpClient/html/index.html">SmtpClient</a> modules to represent email messages for receiving and sending, respectively.  This module was created mostly from functionality removed from the <a href="../../modules/SmtpClient/html/index.html">SmtpClient</a> and enhanced to provide support for reading email messages in the new <a href="../../modules/Pop3Client/html/index.html">Pop3Client</a> module.

    @par SmtpClient Module Changes
    The Message and Attachment classes were removed from the <a href="../../modules/SmtpClient/html/index.html">SmtpClient</a> module to the <a href="../../modules/MailMessage/html/index.html">MailMessage</a> module.  Backwards-compatible definitions for the Message and Attachment classes are provided in the <a href="../../modules/SmtpClient/html/index.html">SmtpClient</a> module to rexport the removed functionality for backwards compatibility.

    @par Other Minor Improvements and Changes
    - qpp updated to support abstract methods and multiple inheritance (+ other minor qpp enhancements)
    - improved the \c QOREADDRINFO-GETINFO-ERROR exception description by adding information about the arguments passed
    - added a string argument to @ref Qore::chr(softint, __7_ string) "char(softint, *string)" to accept an output encoding
    - added a @ref Qore::int(string, int) "int(string, int)" variant to parse a string as a number and give the base
    - added a new parameter to parse_url() and parseURL() to allow for any [] in the hostname to be included in the \c "host" output key for indicating that the <a href="http://wikipedia.org/wiki/IPv6">ipv6</a> protocol be used
    - added the following pseudo-methods:
      - Qore::zzz8valuezzz9::lsize()
      - Qore::zzz8binaryzzz9::split()
      - Qore::zzz8binaryzzz9::toMD5()
      - Qore::zzz8binaryzzz9::toSHA1()
      - Qore::zzz8binaryzzz9::toSHA224()
      - Qore::zzz8binaryzzz9::toSHA256()
      - Qore::zzz8binaryzzz9::toSHA384()
      - Qore::zzz8binaryzzz9::toSHA512()
      - Qore::zzz8datezzz9::midnight()
      - Qore::zzz8listzzz9::first()
      - Qore::zzz8listzzz9::join()
      - Qore::zzz8listzzz9::last()
      - Qore::zzz8listzzz9::lsize()
      - Qore::zzz8nothingzzz9::lsize()
      - Qore::zzz8stringzzz9::regex()
      - Qore::zzz8stringzzz9::regexExtract()
      - Qore::zzz8stringzzz9::split()
      - Qore::zzz8stringzzz9::substr()
      - Qore::zzz8stringzzz9::toMD5()
      - Qore::zzz8stringzzz9::toSHA1()
      - Qore::zzz8stringzzz9::toSHA224()
      - Qore::zzz8stringzzz9::toSHA256()
      - Qore::zzz8stringzzz9::toSHA384()
      - Qore::zzz8stringzzz9::toSHA512()
    - added the <a href="http://code.google.com/p/xxhash/">xxhash FAST algorithm</a> with unordered_map to %Qore on supported platforms resuling in nearly 2x haster hash lookups
    - added the Qore::File::isOpen() method
    - added the Qore::call_pseudo() function to explicitly call a pseudo method on a value
    - added the Qore::symlink() function to create symbolic links
    - added Qore::TypeCodeMap and Qore::TypeNameMap to lookup type codes from type names and vice versa
    - added the following functions to allow the time zone to be set per thread:
      - Qore::set_thread_tz()
      - Qore::get_thread_tz()

    @subsection qore_085_bug_fixes Bug Fixes in Qore
    - fixed format_date() output for \c "MON" and \c "DAY", etc
    - fixed a memory leak in the parser related to parse exception handling with namespace members
    - fixed an invalid assert() in module handling when an error occurs loading the module (only affected debug builds)
    - tagged digest and crypto functions internally as @ref RET_VALUE_ONLY
    - do not kill TID 1 (the initial / main thread) when calling exit() in background threads as a crash can result with some 3rd party libraries that spawn their own threads on some platforms (observed on Darwin & Solaris 10 at least)
    - fixed a memory bug in the new builtin function API used by modules built with qpp
    - fixed memory bugs in the type system where uninitialized type pointers could be used causing a crash
    - fixed a memory bug in handling "or nothing" types where a non-null pointer would be assumed to be a pointer to the type, however it could actually be a pointer to the NOTHING object, the fix was to ensure that any NOTHING objects in argument lists would be substituted with a null pointer
    - fixed a bug in parse-time variant matching where an argument with parse-time type "object" would be matched as a perfect match to any parameter with any class restriction; this would cause run-time type errors if another valid class was passed that matched another variant of the method or function
    - fixed a build bug that caused qore to be built twice

    <hr>
    @section qore_084 Qore 0.8.4

    @par Release Summary
    Major new features and changes that can affect backwards-compatibility, plus 40 bug fixes

    @subsection qore_084_compatibility Changes That Can Affect Backwards-Compatibility

    @par Namespace Changes
    %Qore's internal namespace handling was nearly completely rewritten for %Qore 0.8.4.  This is because the old code was inefficient and applied namespaces inconsistently to @ref Qore::Program "Program" objects.\n\n
    The main change that can cause backwards-compatibility issues is that now functions are full namespace members.  If no namespace is explicitly given in a function definition, the function is a member of the unnamed root namespace.\n\n
    Also the distinction between builtin and user functions was removed.  Internally, there is only one kind of function object, which can contain both builtin and user function variants (overloaded variants of the same function with the same name but different arguments).\n\n
    All %Qore builtin functions were moved to the Qore namespace.\n\n
    Other namespace changes:
    - loading namespaces provided by builtin modules into a @ref Qore::Program "Program" object is now an atomic operation that may fail, if, for example, objects have already been defined in the target @ref Qore::Program "Program" with the same name as objects provided by the builtin module.  Previously this could cause undefined behavior.
    - namespace lookups are now truly breadth-first as documented; previously the algorithm was depth-first (contrary to the documentation)
    - namespace lookups are now done (both at parse time and runtime) with the help of symbol lookup tables for fast lookups; tables are maintained for both committed and temporary uncomitted parse symbols; this leads to up to 3x faster parsing for %Qore code
    - global variables are also now full namespace members, however this does not cause problems with backwards-compatibility

    @subsection qore_084_new_features New Features in Qore

    @par User Modules
    It is now possible to develop user modules in %Qore; several user modules are now included in the %Qore distribution, forming %Qore-language components of %Qore's runtime library.\n\n
    User modules delivered with %Qore 0.8.4:
    - <a href="../../modules/HttpServer/html/index.html">HttpServer</a>: a multi-threaded HTTP server implementation
    - <a href="../../modules/SmtpClient/html/index.html">SmtpClient</a>: an SMTP client library
    - <a href="../../modules/TelnetClient/html/index.html">TelnetClient</a>: a TELNET client implementation
    - <a href="../../modules/Mime/html/index.html">Mime</a>: a set of MIME definitions and functions for manipulating MIME data
    .
    There are also new example programs for the above modules in the examples/ directory.\n\n
    User modules are subject to %Qore's functional restriction framework.

    @par Namespace Changes
    As listed above:\n
    - global variables and functions are now full namespace members
    - all builtin functions are now in the Qore namespace
    - real depth-first searches are used for namespace symbols
    - symbols are resolved first in the current namespace when parsing declarations/code in a namespace

    @par The <b><tt>final</tt></b> Keyword
    Classes and methods can now be declared "final" to prevent subclassing or overriding in a subclass

    @par Pseudo Methods
    Pseudo-methods are class methods that can be implemented on any value; they are also part of class hierarchy.  The methods that can be executed on the value depend on the value's type, and all "pseudo-classes" inherit methods from a common base class.\n\n
    For example:
    @code{.py}
"string".strlen()
<abf05da3>.size()
500.typeCode()
    @endcode
    Are examples of pseudo-methods on literal values.\n\n
    Some expensive operations such as getting the first or last key (or value) of a hash are now cheap using pseudo-methods, for example:
    @code{.py}
hash.firstKey()
hash.lastValue()
    @endcode

    @par New Doxygen-Based Documentation
    The %Qore reference documentation is now generated by Doxygen, and is generated directly from the %Qore sources.  In fact, a new preprocessor known as "qpp" was developed for %Qore 0.8.4 to facilitate and enforce doxygen documentation on %Qore's runtime library (as well as abstract the relatively complex APIs used to bind C++ code to the %Qore runtime library from the C++ programmer).\n\n
    The documentation is more comprehensive, and corresponds much closer to the actual internal implementation since the documentation is now also contained in and directly generated from the internal C++ implementation of %Qore.\n\n
    For example, there is the <value>::val() method.  This method is implemented in the base pseudo class and is reimplemented in other pseudo-classes for other runtime data types as necessary.  This method returns @ref Qore::True "True" if the value has a value in the same sense as Perl's boolean context evaluation.  For example, if the value is a hash with no keys, it returns @ref Qore::False "False"; if it is a hash with keys, it returns @ref Qore::True "True"; if it is an empty string, it returns @ref Qore::False "False";
if it is a non-empty string, it returns @ref Qore::True "True", etc.

   @par LValue Handling Changes
   lvalue handling was rewritten as the old implementation was ugly and subject to deadlocks (in rare corner cases).\n\n
   Furthermore, medium-term, an architectural goal of %Qore is to store all ints, floats, and bools internally as the basic C++ type instead of using a class wrapper for each value, which needs dynamic allocation and destruction, which takes up more memory and negatively affects execution speed.\n\n
   With %Qore 0.8.4, all local and global variables are stored using optimized C++ types when declared with the appropriate type restrictions; for example:
   @code{.py}
int i0;
our int i1;
   @endcode
   These declares local and global variables that can only be assigned integer values; in %Qore 0.8.4 the value internally will be stored as an "int64" value (and not a dynamically-allocated QoreBigIntNode object).\n\n
   The same holds for:
   - @ref int_type "int"
   - @ref softint_type "softint"
   - @ref float_type "float"
   - @ref softfloat_type "softfloat"
   - @ref bool_type "bool"
   - @ref softbool_type "softbool"
   .
   Note that the optimized lvalue handling has not yet been applied to all lvalues, in particular non-static object members with declared types are not yet implemented with optimized storage; to do this requires a rewrite of %Qore's API and ABI (will happen in the next major release of %Qore).\n\n
   This change leads to improved integer and floating-point performance and a smaller runtime memory footprint.

   @par Runtime Optimizations
   In addition to the up to 3x faster parsing (as decribed in the namespace changes above), %Qore 0.8.4 contains many runtime optimizations designed to reduce the number of dynamic memory allocations performed at runtime.\n\n
   The optimizations included in this version of %Qore are only a half-measure compared to future changes that will necessitate a new binary %Qore API.

   @par Per-Thread Initialization
   the new set_thread_init() function allows a call reference or closure to be set which will be automatically executed when new threads are started (or a new thread accesses a @ref Qore::Program "Program" object) which can be used to transparently initialize thread-local data.

   @par More Control Over Thread Resource Exceptions
   new functions:
   - throw_thread_resource_exceptions_to_mark()
   - mark_thread_resources()
   .
   Allow for only thread resouces created after a certain point to be processed (for example only thread resources left after some embedded code was called)

   @par New Socket Methods
   new methods:
   - Qore::Socket::upgradeClientToSSL()
   - Qore::Socket::upgradeServerToSSL()
   .
   Allow upgrading an already-existing socket connection to SSL

   @par Better Socket Error Messages
   More information has been added to socket exceptions to provide better feedback when errors occur.

   @par New Socket Event Fields
   - added \c "type" and \c "typename" keys to the @ref EVENT_HOSTNAME_RESOLVED event
   - added \c "type", \c "typename", and \c "address" keys to the @ref EVENT_CONNECTING event

   @par Support For Blocking Writes in the Queue Class
   @ref Qore::Thread::Queue "Queue" objects can now be used as a blocking message channel (similar to a Go channel); if a maximum size is given to the @ref Qore::Thread::Queue "Queue" constructor, then trying to write data to the @ref Qore::Thread::Queue "Queue" when it is full will block until the @ref Qore::Thread::Queue "Queue"'s size goes below the maximum size; optional timeout parameters have been added to @ref Qore::Thread::Queue "Queue" methods that write to the @ref Qore::Thread::Queue "Queue".

   @par New Queue::clear() Method
   Does just what you think it does :)

   @par date(string, string) Improvement
   added the possibility to specify microseconds when parsing dates against a mask with the date() function

   @par New Support For ++ And -- Operators With Floating-Point Lvalues
   previously this would either convert the lvalue to an int or throw an exception if the lvalue could not be converted to an int due to type restrictions

   @par Class Recognition/Compatibility Between Program Objects
   The problem is that a user class created from the same source code in two different @ref Qore::Program "Program" objects would be recognized as a different class with parameter and variable type restrictions - ie you could not declare a variable or parameter with a class type restrictions and assign it an object created from the same class source code but created in another @ref Qore::Program "Program" object.\n\n
   This problem is analogous to a similar problem with java in that classes built from the same source but from different classloaders are also recognized as different classes.\n\n
   In %Qore 0.8.4 a class signature is created of all public and private objects, and an SHA1 hash is maintained of the class signature, and if the class names and signatures match, then the classes are assumed to be identical, even if they have different internal class IDs (because they were created in different @ref Qore::Program "Program" objects, for example).

   @par New TimeZone::date(string) Method
   to support creating arbitrary dates in a given @ref Qore::TimeZone "TimeZone"

   @par New GetOpt::parse3() method
   This method will display any errors on @ref Qore::stderr "stderr" and exit the program (which is the most typical way of handling command line errors anyway)

   @par += Operator Optimization For object += hash
   this operation is faster in this release

   @par New Parse Option PO_NO_MODULES
   Using this option disables module loading

   @par New Parse Option PO_NO_EMBEDDED_LOGIC
   Using this option disables all dynamic parsing

   @par New Parse Directives
   - @ref assume-global "%assume-global": the opposite of @ref assume-local "%assume-local"
   - @ref old-style "%old-style": the opposite of @ref new-style "%new-style"
   - @ref require-dollar "%require-dollar": the opposite of @ref allow-bare-refs "%allow-bare-refs"
   - @ref push-parse-options "%push-parse-options": allows parse options to be saved and restored when the current file is done parsing; very useful for %include files

   @par New Context Functions
   - cx_value(): returns the value of the given key
   - cx_first(): returns @ref Qore::True "True" if iterating the first row
   - cx_last(): returns @ref Qore::True "True" if iterating the last row
   - cx_pos(): returns the current row number (starting from 0)
   - cx_total(): returns the total number of rows in the set

   @par SOCKET-HTTP-ERROR Exception Enhancement
   The invalid header info received is reported in the exception's \c "arg" key

   @par Improved Parse Error Messages
   Improved some parse error messages dealing with namespace and class declaration errors

   @par Added NT_CLOSURE Constant
   type code for runtime closure values

    @subsection qore_084_bug_fixes Bug Fixes in Qore
    - fixed a race condition with @ref Qore::Program "Program" objects when a signal handler is left active and the @ref Qore::Program "Program" terminates
    - fixed a bug in the @ref Qore::File "File" class where the encoding given in the constructor was ignored; if no encoding was given in the File::open*() method then the @ref Qore::File "File"'s encoding would always be set to the default encoding, now it's set to the encoding given in the constructor (as documented)
    - runtime checks have been implemented so that references to local variables cannot be passed to a closure; this would cause a runtime crash
    - a fix has been made to the @ref delete "delete" and @ref remove "remove" operators; lists will not be extended when trying to remove/delete list elements that do not exist
    - fixed some bugs showing the error location with bugs in the second stage of parsing (symbol resolution)
    - apply type filters to blocks with a designated return type but no @ref return "return statement"
    - fixed crashing bugs on some 32bit platforms where size_t was assumed to be 64 bits
    - fixed a crashing bug parsing invalid @ref requires "%requires" directives in the scanner
    - fixed a bug in usleep() with relative date/time values (added a new usleep() variant to support this)
    - fixed a typo in the command-line help for the qore binary with unknown parse options
    - fixed @ref Qore::Option::HAVE_SIGNAL_HANDLING "HAVE_SIGNAL_HANDLING" to be @ref Qore::False "False" if signal handling is disabled on platforms where signal handling is otherwise available
    - fixed a scanner bug parsing out of line class definitions with a root-justified namespace path (ex: \c "class ::X::ClassName ...")
    - merging code from binary modules at parse time and at runtime is now transaction-safe (before it would cause memory errors and/or a crash), now if errors are detected then an exception is raised and changes are not applied.
    - fixed a crashing bug in the C++ API function QoreHashNode::setKeyValue() when the value is 0 and an exception occurs or is already active before the call is made
    - fixed a bug in date parsing with a format string - off by one with integer months - added a regression test for this case
    - fixed a memory error with the @ref rethrow "rethrow statement" in enclosing but nested try-catch blocks
    - fixed a crashing bug where qore would try to instantiate a class for a type that did not represent a class (ex: \c "int i();")
    - fixed a memory leak in the @ref softlist_type "softlist" and @ref softlist_or_nothing_type "*softlist" type implementation
    - make sure and raise a \c SOCKET-CLOSED error when reading a HTTP header if no data is received
    - make sure and convert encodings with @ref Qore::index() "index()" and @ref Qore::rindex() "rindex()" functions if the encodings don't match
    - build fix: only use a lib64 directory if the directory exists already
    - raise a parse exception in the scanner if a numeric overflow occurs in literal integer values
    - fixed a bug in @ref Qore::Thread::AbstractSmartLock::lockTID() "AbstractSmartLock::lockTID()"
    - fixed a major crashing error in the C++ API function QoreStringNode::createAndConvertEncoding(); this function is used by the xml module when parsing XML-RPC sent in a non-UTF-8 character encoding
    - fixed Qore::File::getchar() to always retrieve 1 character (even for multi-byte character encodings)
    - fixed string evaluation in a boolean context to return @ref Qore::True "True" with floating-point numbers between -1.0 and 1.0 exclusive
    - printf formatting fix: output YAML-style \c "null" for @ref nothing with %%y
    - scanner fix: accept \c "\r" as whitespace to allow better parsing of sources with Windows EOL markers
    - fixed parse-time type processing/checks for the keys, + and * operators
    - foreach statement fix: unconditionally evaluate the hash when iterating as otherwise it could change during iteration which could cause a crash
    - fixed another parse-time variant matching bug where the variant-matching algorithm was too aggressive and excluded possible matches at parse time which could result in a false parse-time definitive match even though a better match could be available at runtime
    - fixed a static memory leak when signal handlers are left registered when the qore library terminates
    - fixed static memory leaks and 1 dynamic memory leak in strmul()
    - fixed a crashing bug in handling recursive constant references
    - fixed a bug in the C++ API function HashIterator::deleteKey() when the node's value is NULL
    - fixed time zone/DST calculations for time zone regions with DST with dates before the epoch but after the last DST transition before the epoch
    - fixed a memory error where invalid source expressions referenced in a regular expression substitution expression would cause a crash (ex: @verbatim str =~ s/public (name)/$2/g @endverbatim
    - fixed a memory error in regular expression substitution where the unconverted string (if not given in UTF-8 encoding) was used when copying source expressions to the target string
    - fixed a bug where a recursive class inheritance tree would cause a crash
    - fixed a bug where a static class method could not access private members of the class
*/<|MERGE_RESOLUTION|>--- conflicted
+++ resolved
@@ -116,12 +116,9 @@
       - added the \c TelnetConnection class to support the <a href="../../ConnectionProvider/html/index.html">ConnectionProvider</a> module
       - added support for URLs in the constructor()
       - added the \c TelnetClient::getTarget() method
-<<<<<<< HEAD
     - <a href="../../modules/Qorize/html/index.html">Qorize</a> module:
       - Qorize module: qorize_named() added support for objects
-=======
     - added internal API support to make it easier for DBI drivers to handle lost connections; due to this change, @ref Qore::SQL::SQLStatement "SQLStatement" objects based on a @ref Qore::SQL::DatasourcePool "DatasourcePool" are closed automatically whenever the datasource is returned to the pool (<a href="https://github.com/qorelanguage/qore/issues/1250">issue 1250</a>)
->>>>>>> 8b2cf7c0
 
     @subsection qore_0813_bug_fixes Bug Fixes in Qore
     - fixed a bug causing @ref Qore::AbstractQuantifiedBidirectionalIterator "AbstractQuantifiedBidirectionalIterator" not being available (<a href="https://github.com/qorelanguage/qore/issues/968">issue 968</a>)
