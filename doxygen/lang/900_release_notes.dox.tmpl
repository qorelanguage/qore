/** @page release_notes Release Notes

    @tableofcontents

    @section qore_0812 Qore 0.8.12

    @par Release Summary
    Major new release with major new features and bug fixes as well as packaging fixes:
    - added support for @ref garbage_collection "deterministic garbage collection"
    - standardized function naming convention
    - new functions, methods, constants, operators, and user modules
    - greatly improved support on Windows

    @subsection qore_0812_compatibility Changes That Can Affect Backwards-Compatibility
    - fixed broken list parsing; in previous releases, %Qore's parser re-wrote lists without parentheses used as top-level statements with certain assignment operators (@ref assignment_operator "=", @ref plus_equals_operator "+=", @ref minus_equals_operator "-=", @ref multiply_equals_operator "*=", and @ref divide_equals_operator "/=", but not with others) so that statements like <tt>list l = 1, 2, 3;</tt> were valid assignments.   Due to operator precedence, such statements should normally be interpreted as <tt>(list l = 1), 2, 3;</tt>, which is not a valid expression.  Not only were the rules applied with only some assignment operators, but such lists were only rewritten if used as top-level statements, therefore the rules were applied inconsistenctly depending on where the expression was located in the parse tree.  As of %Qore 0.8.12, these inconsistencies have been eliminated by default from %Qore; all lists are processed according to the precedence rules defined in @ref operators.  This could break old code that relied on the old, broken behavior.  To get the old behavior, use the @ref broken-list-parsing "%broken-list-parsing" parse directive.
    - the %Qore parser has been updated to no longer accept multi-character operators with whitespace bewtween them; it is believed that this was never used and simply caused the parser to be needlessly complicated and caused %Qore to be less compatible with other languages
    - the @ref push "push", @ref unshift "unshift", @ref pop "pop" and @ref shift "shift" operators now throw an exception when their first operand is not a list

    @subsection qore_0812_new_features New Features in Qore
    - new \c qr binary that assumes @ref new-style "%new-style" with %Qore code to make it easier to write programs in @ref new-style "%new-style"
    - Added the @ref value_coalescing_operator which checks first argument if it evaluates to @ref Qore::False "False" with @ref <value>::val() and if so assigns the second argument. The operator can be further chained; for example: @code{.py} expr1 ?* expr2 ?* expr3 @endcode
    - Added the @ref null_coalescing_operator which checks the first operand for @ref nothing or @ref null; if true returns the second argument. The operator can be further chained, in which case the first operand with a value is returned; ex: @code{.py} expr1 ?? expr2 ?? expr3 @endcode
    - %Qore identifiers can now begin with an underscore character \c "_"; the following is now a valid (with @ref new-style "%new-style"): @code{.py}int _var = 1;@endcode
    - hash enhancements:
      - new syntax for an expression giving an empty hash: <tt>{}</tt>; for example: @code{.py} hash h = {};@endcode
      - new literal hash support: hashes can now be given as literal values as follows: @code{.py} (<key_expr>: <val_expr>, [...]) @endcode For example: @code{.py} return (get_key(): get_value()); @endcode in the past the keys in literal hashes had to be either a string or a constant; now any valid %Qore expression can be used to generate the hash keys at runtime
      - new hash syntax; hash elements can now be enclosed by curly brackets as well as regular parentheses; the version with curly brackets when used with the @ref hmap "map" operator results in the hash version of the map operator being used
      - Added new @ref hmap "hash version of the map" operator to build a hash from a list or iterator expression; ex: @code{.py} hash h = map {$1, h2.$1}, i; @endcode
    - implemented support for loading user modules in a pre-defined @ref Qore::Program "Program" object (that can have a custom API) in the following new functions and methods:
      - @ref Qore::load_user_module_with_program() "load_user_module_with_program()"
      - @ref Qore::Program::loadApplyToPrivateUserModule() "Program::loadApplyToPrivateUserModule()"
      - @ref Qore::Program::loadApplyToUserModule() "Program::loadApplyToUserModule()"
      - @ref Qore::Program::loadUserModuleWithProgram() "Program::loadUserModuleWithProgram()"
    - implemented support for code / dependency injections in @ref Qore::Program "Program" containers with the following changes:
      - @ref Qore::Program::importClass() now accepts optional arguments that allow the imported version of the class to live in another namespace and have another name and an argument that allows the imported version of the class to remain even if it overlaps with an imported system or user class from a module
      - @ref Qore::Program::importFunction() now accepts an optional argument that allows the imported version of the function to remain even if it overlaps with an imported system or user function from a module
      - the new parse option @ref Qore::PO_ALLOW_INJECTION must be set on the @ref Qore::Program "Program" object in order to use code / dependency injection parameters in the above methods
      - once a @ref Qore::Program "Program" object has an injected API set up, the system API can be imported (possibly already overridden with injected code) with the following new methods:
        - @ref Qore::Program::importSystemApi()
        - @ref Qore::Program::importSystemClasses()
        - @ref Qore::Program::importSystemConstants()
        - @ref Qore::Program::importSystemFunctions()
	.
	additionally user modules can be loaded with overridden injected code with the following new functions / methods:
        - @ref Qore::load_user_module_with_program() "load_user_module_with_program()"
        - @ref Qore::Program::loadApplyToPrivateUserModule() "Program::loadApplyToPrivateUserModule()"
        - @ref Qore::Program::loadApplyToUserModule() "Program::loadApplyToUserModule()"
        - @ref Qore::Program::loadUserModuleWithProgram() "Program::loadUserModuleWithProgram()"
	.
	furthermore the following function can be used to reload injected modules with the non-injected version:
	- @ref Qore::reload_module() "reload_module()"
    - implemented support for user-defined thread-resource management, allowing %Qore code to safely manage resources associated to a particular thread:
      - @ref Qore::Thread::AbstractThreadResource
      - @ref Qore::Thread::remove_thread_resource()
      - @ref Qore::Thread::set_thread_resource()
    - new constants:
      - @ref Qore::DirSep
      - @ref Qore::Platform
      - @ref Qore::ParseOptionCodeMap
      - @ref Qore::ParseOptionStringMap
      - @ref Qore::PO_BROKEN_LIST_PARSING
      - @ref Qore::PO_NO_INHERIT_SYSTEM_CONSTANTS
      - @ref Qore::PO_NO_INHERIT_USER_CONSTANTS
      - @ref Qore::PO_NO_API
      - @ref Qore::PO_NO_SYSTEM_API
      - @ref Qore::PO_NO_USER_API
      - @ref Qore::SQL::DBI_CAP_HAS_ARRAY_BIND "Qore::SQL::DBI_CAP_HAS_ARRAY_BIND"
      - @ref StringConcatEncoding
      - @ref StringConcatDecoding
    - new classes:
      - @ref Qore::DataLineIterator
      - @ref Qore::Thread::AbstractThreadResource
    - other new methods:
      - @ref Qore::SQL::DatasourcePool::getCapabilities()
      - @ref Qore::SQL::DatasourcePool::getCapabilityList()
      - @ref Qore::Thread::Queue::setError()
      - @ref Qore::Thread::Queue::clearError()
    - updated methods:
      - @ref Qore::TimeZone::constructor() "TimeZone::constructor()": now accepts a path to the zoneinfo file if the @ref Qore::PO_NO_FILESYSTEM sandboxing restrictions is not set
    - new functions:
      - @ref Qore::create_object()
      - @ref Qore::create_object_args()
      - @ref Qore::decode_uri_request()
      - @ref Qore::encode_uri_request()
      - @ref Qore::get_duration_seconds_f()
      - @ref Qore::getgroups()
      - @ref Qore::getusername()
      - @ref Qore::ltrim()
      - @ref Qore::parse_float()
      - @ref Qore::parse_number()
      - @ref Qore::realpath()
      - @ref Qore::rtrim()
      - @ref Qore::set_return_value()
      - @ref Qore::setgroups()
      - @ref Qore::Thread::remove_thread_resource()
      - @ref Qore::Thread::set_thread_resource()
    - updated functions:
      - @ref Qore::string()
      - @ref Qore::parse_boolean()
    - new pseudo-methods:
      - @ref <date>::dayNumber()
      - @ref <date>::dayOfWeek()
      - @ref <date>::getRelativeSecondsFloat()
      - @ref <date>::isoDayOfWeek()
      - @ref <date>::isoWeekHash()
      - @ref <date>::isoWeekString()
      - @ref <object>::uniqueHash()
      - @ref <string>::getDecoded()
      - @ref <string>::getEncoded()
    - the following functions were moved from the <a href="../../modules/Util/html/index.html">Util</a> module to %Qore:
      - @ref Qore::absolute_path()
      - @ref Qore::absolute_path_windows()
      - @ref Qore::absolute_path_unix()
    - camel-case functions were deprecated in this release, covering the following functions:
      - @ref Qore::callObjectMethod(): deprecated for @ref Qore::call_object_method()
      - @ref Qore::callObjectMethodArgs(): deprecated for @ref Qore::call_object_method_args()
      - @ref Qore::existsFunction(): deprecated for @ref Qore::exists_function()
      - @ref Qore::functionType(): deprecated for @ref Qore::function_type()
      - @ref Qore::getAllThreadCallStacks(): deprecated for @ref Qore::get_all_thread_call_stacks()
      - @ref Qore::getClassName(): deprecated for @ref Qore::get_class_name()
      - @ref Qore::getDateFromISOWeek(): deprecated for @ref Qore::get_date_from_iso_week()
      - @ref Qore::getDayNumber(): deprecated for @ref Qore::get_day_number()
      - @ref Qore::getDayOfWeek(): deprecated for @ref Qore::get_day_of_week()
      - @ref Qore::getDBIDriverCapabilities(): deprecated for @ref Qore::dbi_get_driver_capabilities()
      - @ref Qore::getDBIDriverCapabilityList(): deprecated for @ref Qore::dbi_get_driver_capability_list()
      - @ref Qore::getDBIDriverList(): deprecated for @ref Qore::dbi_get_driver_list()
      - @ref Qore::getFeatureList(): deprecated for @ref Qore::get_feature_list()
      - @ref Qore::getISODayOfWeek(): deprecated for @ref Qore::get_iso_day_of_week()
      - @ref Qore::getISOWeekHash(): deprecated for @ref Qore::get_iso_week_hash()
      - @ref Qore::getISOWeekString(): deprecated for @ref Qore::get_iso_week_string()
      - @ref Qore::getMethodList(): deprecated for @ref Qore::get_method_list()
      - @ref Qore::getModuleHash(): deprecated for @ref Qore::get_module_hash()
      - @ref Qore::getModuleList(): deprecated for @ref Qore::get_module_list()
      - @ref Qore::makeBase64String(): deprecated for @ref Qore::make_base64_string()
      - @ref Qore::makeHexString(): deprecated for @ref Qore::make_hex_string()
      - @ref Qore::parseBase64String(): deprecated for @ref Qore::parse_base64_string()
      - @ref Qore::parseBase64StringToString(): deprecated for @ref Qore::parse_base64_string_to_string()
      - @ref Qore::parseDatasource(): deprecated for @ref Qore::parse_datasource()
      - @ref Qore::parseHexString(): deprecated for @ref Qore::parse_hex_string()
      - @ref Qore::sortDescending(): deprecated for @ref Qore::sort_descending()
      - @ref Qore::sortDescendingStable(): deprecated for @ref Qore::sort_descending_stable()
      - @ref Qore::sortStable(): deprecated for @ref Qore::sort_stable()
      - @ref Qore::throwThreadResourceExceptions(): deprecated for @ref Qore::throw_thread_resource_exceptions()
      .
      Functions deprecated in this release will remain for the forseeable future for backwards-compatibility
    - Added support for reexporting imported definitions in user module with the new <tt>%%requires(reexport)</tt> form of the @ref requires "%requires" parse directive.
    - @ref Qore::xrange() and @ref Qore::RangeIterator updates:
      - @ref Qore::xrange() and @ref Qore::RangeIterator::constructor() and <list>::rangeIterator() updated to take an optional value to return in the @ref Qore::RangeIterator::getValue() method
    - @ref Qore::FtpClient updates:
      - added @ref Qore::FtpClient::getMode()
    - Performance improvements:
      - @ref Qore::HashPairIterator and @ref Qore::ObjectPairIterator objects (returned by @ref <hash>::pairIterator() and @ref <object>::pairIterator(), respectively and the associated reverse iterators) have had their performance improved by approximately 70% by reusing the hash iterator object when possible
    - module directory handling changed
      - user modules are now stored in $prefix/share/qore-modules/$version
      - $prefix/share/qore-modules is also added to the module path
      - version-specific module directories are added first, then the "generic" directories
    - <a href="../../modules/CsvUtil/html/index.html">CsvUtil</a> module updates:
      - new \c "tolwr" option in structured text parsing classes
      - AbstractCsvWriter will set \c "headers" from the \c "fields" option if \c "headers" are not explicitly set
      -  added write() methods returning the generated strings to the CsvStringWriter class for API compatibility with the corresponding FixedLengthDataWriter methods
    - <a href="../../modules/Mapper/html/index.html">Mapper</a> module updates:
      - implemented the \c "constant" field tag, allowing a contant value for an output field to be specified directly in the mapper hash
      - implemented the \c "default" field tag, giving a default value if no input value is specified
      - implemented the global \c "date_format" mapper option
      - implemented support for structured output fields with dot notation in the output field name
      - implemented per-field and global \c "number_format" mapper options
      - fixed bugs in the \c "timezone" and \c "input_timezone" options, documented those options
      - changed the behavior of the \c "number" field type: now leaves numeric values in their original type, converts all other types to a number
      - removed the deprecated \c "crec" option
      - implemented the \c "input" option with input record validation
      - implemented the \c "output" option with output record validation
      - implemented the \c "info_log" option and removed the \c "trunc" option
      - implemented the \c "runtime" field tag
      - implemented the \c "index" field tag
    - <a href="../../modules/TableMapper/html/index.html">TableMapper</a> module updates:
      - added table name and datasource description to error messages
      - implemented more efficient support for inserts from a sequence for databases supporting the \c "returning" clause in insert statements; now such inserts are made in a single round trip instead of n + 1 where n is the number of sequences in the insert
      - implemented an optimized insert approach assuming stable input data
      - implemented the following new options:
        - \c unstable_input: to accommodate unstable input data and disable the insert optimization (default: False)
        - \c insert_block: for DB drivers supporting bulk DML, the number of rows inserted at once (default: 500, only used when \c unstable_input is False) and bulk inserts are supported in the table object
      - added methods for bulk / batch inserts for db drivers supporting bulk DML (ex: Oracle)
      - updated to <a href="../../modules/Mapper/html/index.html">Mapper</a> changes: use table description to define output record for the <a href="../../modules/Mapper/html/index.html">Mapper</a> module
      - added the AbstractSqlStatementOutboundMapper class
      - added the InboundIdentityTableMapper class
      - added the SqlStatementMapperIterator class
      - added the SqlStatementOutboundMapper class
    - <a href="../../modules/RestClient/html/index.html">RestClient</a> module updates:
      - implemented RestClient::addDefaultHeaders()
      - implemented RestClient::getDefaultHeaders()
      - implemented RestClient::getSendEncoding()
      - implemented RestClient::setContentEncoding()
      - when possible, REST bodies are decoded and stored in the \a info output argument when the HTTP server returns a status code < 100 or >= 300 to allow for error-handling in the client
    - <a href="../../modules/RestHandler/html/index.html">RestHandler</a> module updates:
      - implemented support for notifying persistent connections when the connection is terminated while a persistent connection is in place
      - the AbstractRestStreamRequestHandler class is now the base abstract class for REST stream request handlers
    -  <a href="../../modules/WebUtil/html/index.html">WebUtil</a> module updates:
      - updated FileHandler::handleRequest() to allow for chunked sends
    - <a href="../../modules/BulkSqlUtil/html/index.html">BulkSqlUtil</a> module:
      - added this new module providing APIs supporting bulk DML with <a href="../../modules/SqlUtil/html/index.html">SqlUtil</a> with supported drivers
    - <a href="../../modules/FixedLengthUtil/html/index.html">FixedLengthUtil</a> module:
      - added this new module for handling fixed length line data
    - <a href="../../modules/HttpServer/html/index.html">HttpServer</a> module updates:
        - <a href="../../modules/HttpServerUtil/html/index.html">HttpServerUtil</a> module split from the <a href="../../modules/HttpServer/html/index.html">HttpServer</a> module containing supporting definitions for handler classes and other code interfacing with the <a href="../../modules/HttpServer/html/index.html">HttpServer</a> module
      - added the PermissiveAuthenticator class
      - translate \c "+" (plus) to \c " " (space) in the query portion of URIs in parse_uri_query()
      - implemented support for notifying persistent connections when the connection is terminated while a persistent connection is in place
      - new methods implemented in HttpServer:
        - HttpServer::getListenerLogOptions()
        - HttpServer::getListenerLogOptionsID()
        - HttpServer::setListenerLogOptions()
        - HttpServer::setListenerLogOptionsID()
      - improved performance matching request URIs to handlers
      - added the HttpServer::listenerStarted() method to allow for reporting when listeners are actually running since they are started asynchronously
      - added the \c "ssl" key to the listener socket info hash
      - implemented support for notifying persistent connections when the connection is terminated while a persistent connection is in place
      - removed the unused AbstractStreamRequestHandler class
    - <a href="../../modules/Schema/html/index.html">Schema</a> module updates:
      - added the following public functions to make column definitions easier:
        - c_char()
        - c_date()
        - c_int()
        - c_number()
        - c_timestamp()
        - c_varchar()
    - added option @ref Qore::Option::HAVE_DETERMINISTIC_GC "HAVE_DETERMINISTIC_GC" for %Qore builds where deterministic garbage collection is enabled
    - @ref Qore::Program "Program" class enhancements:
      - the @ref Qore::Program "Program" class now creates @ref conditional_parsing "parse defines" for parse options so that conditional code can be implemented depending on the sandboxing configuration of the program container
      - the @ref Qore::Program::importClass() method now accepts an optional \a new_name argument to allow for importing classes with a different name and namespace path
    - added a timeout parameter to the following @ref Qore::Socket "Socket" methods:
      - @ref Qore::Socket::upgradeClientToSSL()
      - @ref Qore::Socket::upgradeServerToSSL()
    - added zoneinfo -> Windows time zone translation code on Windows to support standard UNIX (zoneinfo) time zone names on Windows; time zone information is still taken from the Windows registry but region names are reported using the standard zoneinfo names
    - @ref Qore::FileLineIterator updates:
      - added @ref Qore::FileLineIterator::hstat() and @ref Qore::FileLineIterator::stat()
    - <a href="../../modules/SqlUtil/html/index.html">SqlUtil</a> module updates:
      - implemented insert option support and support for the \c "returning" clause in supported drivers to avoid server round trips
      - implemented the AbstractTable::getDesc() method and improved exception description messages
      - implemented support for late table resoluton in join arguments to enable joins from serialized parameters
      - improved error messages for common errors such as join errors
      - implemented support for DBA management actions
      - implemented support for driver-dependent pseudocolumns
      - implemented per-column support for the \c "desc" keyword in orderby expressions
      - implemented the \c "wop_or()" function to allow complex SQL expressions to be generated with \c "or" as well as \c "and"
      - implemented AbstractTable::getBulkUpsertClosure() to better support bulk SQL merge operations
    - <a href="../../modules/OracleSqlUtil/html/index.html">OracleSqlUtil</a> module updates:
      - implemented support for views for DML in the OracleTable class
      - implemented support for Oracle pseudocolumns in queries
    - <a href="../../modules/PgsqlSqlUtil/html/index.html">PgsqlSqlUtil</a> module updates:
      - added support for the following datatypes and aliases: \c bool, \c float, \c int, \c timetz, \c timestamptz, \c varbit
    - <a href="../../modules/Util/html/index.html">Util</a> module updates:
      - added public functions \c lpad() and \c rpad()
      - added public function \c ordinal()
      - added public function \c plural()
    - added initial support for UTF-16 character encoding; note that UTF-16 is not backwards-compatible with ASCII and therefore not supported universally in %Qore; it's recommended to convert these strings to UTF-8 in %Qore; do not use UTF-16 as the default character encoding in %Qore; currently UTF-16 data can be parsed using the following classes that convert the data to UTF-8:
      - @ref Qore::DataLineIterator
      - @ref Qore::FileLineIterator
    - removed support for the C++ \c QDBI_METHOD_ABORT_TRANSACTION_START DBI method; transactions are always assumed to be in progress even if an exec call throws an exception in the first statement in a new transaction; this is necessary to handle bulk DML where a single statement can partially succeed and partially fail; the ABI remains unchanged; drivers that set this DBI method will no longer have it called because it's not necessary; in the upcoming API/ABI change this C++ DBI method will be removed entirely
    - added suport for @ref unary_plus_operator "unary plus"

    @subsection qore_0812_bug_fixes Bug Fixes in Qore
    - fixed format of octal constant - there was an error if a string contained octal constant that is shorter than 3 digit
    - <a href="../../modules/HttpServer/html/index.html">HttpServer</a> module fixes:
      - fixed a bug setting the response encoding in HttpServer::setReplyHeaders() where the Socket encoding was not set properly and therefore the encoding in the Content-Type in the response header did not necessarily match the encoding of the response
      - fixed a socket / connection performance problem with HTTPS listeners where the SSL connection was being negotiated inline with the accept instead of in the connection thread, thereby blocking new connections from being accepted
      - fixed bugs where URI strings were improperly encoded and decoded (also fixed in the <a href="../../modules/RestClient/html/index.html">RestClient</a> module)
      - fixed a bug in the <a href="../../modules/HttpServer/html/index.html">HttpServer</a> module where chunked sends were not received and decoded properly in all cases for handlers that did not explicitly handle chunked messages
      - fixed a bug in HttpServer::addListener() with an integer argument; a UNIX socket was opened instead of a wildcard listener on the given port
      - fixed typos causing bugs in HTTP error logging (<a href="https://github.com/qorelanguage/qore/issues/308">bug 308</a>)
    - <a href="../../modules/RestClient/html/index.html">RestClient</a> module fixes:
      - fixed bugs where URI strings were improperly encoded and decoded (also fixed in the <a href="../../modules/HttpServer/html/index.html">HttpServer</a> module)
      - fixed a bug where URI paths were sent as relative paths instead of absolute paths
      - fixed issues where multiple leading \c "/" chars were sometimes present in the request URI path
    - <a href="../../modules/CsvUtil/html/index.html">CsvUtil</a> module fixes:
      - fixed a bug where the \c "format" field option was not usable with fields assigned type \c "*date"
      - fixed the default field type as "*string" (from "string") to avoid parsing and outputting empty strings for missing input data
    - <a href="../../modules/Schema/html/index.html">Schema</a> module fixes:
      - AbstractSchema::combineOptions() fails when an option variable contains @ref nothing instead of a valid hash
      - fixed a bug with <i>"insert-only reference data"</i> with the verbose option; the upsert strategy was changed to \c UpsertSelectFirst which means that insert-only reference data could also be updated
    - <a href="../../modules/Mapper/html/index.html">Mapper</a> module fixes:
      - moved field length checks after all transformations have been applied
      - fixed bugs in the \c "timezone" and \c "input_timezone" options, documented those options
    - <a href="../../modules/SqlUtil/html/index.html">SqlUtil</a> module fixes:
      - fixed a bug with queries using a \a desc argument with the \a orderby query option with multiple sort columns; the \c "desc" string was added only to the last column but should have been added to all columns
      - fixed a bug where foreign key constraints with supporting indexes were not tracked and therefore schema alignment on DBs that automatically create indexes for foreign key constraints would fail
      - fixed a bug where driver-specific objects were not included when dropping a schema
      - fixed a bug in subquery handling where bind-by-value arguments from the subquery were lost
      - fixed a bug in the partition by/over operator where column names as given in the query argument hash were not properly recognized
      - fixed a bug in schema alignment; when aligning a schema and an index supporting a PK constraint is introduced in the new schema, the alignment would fail when a constraint is attempted to be disabled that doesn't exist
      - fixed a bug generating select statements for tables accessed through a synonym when used with join clauses; previously inconsistent schema prefixes could be used which could cause errors parsing the SQL statements generated
      - fixed a bug where the AbstractTable lock was held while executing SQL to determine the upsert strategy to use with UpsertAuto
    - <a href="../../modules/OracleSqlUtil/html/index.html">OracleSqlUtil</a> module fixes:
      - fixed a bug where column names that are reserved words were not quoted in generated SQL
    - <a href="../../modules/PgsqlSqlUtil/html/index.html">PgsqlSqlUtil</a> module fixes:
      - fixed a bug in PgsqlTable::tryInsertImpl(); added an explicit \c "begin" call to make the savepoint work with PostgreSQL 9.3+ servers
      - fixed a bug retrieving foreign constraints; columns were not guaranteed to be returned in declaration order
      - fixed a bug handling tablespaces in unique constraints
      - fixed a bug handling \c "time" columns; they were being issued as \c "time6" instead of "time(6)" (<a href="https://github.com/qorelanguage/qore/issues/385">bug 385</a>)
      - fixed support for the following datatypes and aliases: \c bit, \c "bit varying", \c char, \c character, \c "character varying", \c oid, \c varchar
    -  <a href="../../modules/WebUtil/html/index.html">WebUtil</a> module fixes:
      - fixed a bug where template programs with @ref Qore::PO_ALLOW_BARE_REFS set did not work
    - <a href="../../modules/WebSocketHandler/html/index.html">WebSocketHandler</a> module fixes:
      - fixed a bug where the connection object was deleted when the connection closes which could cause excess exceptions in multithreaded server code
      - added the WebSocketConnection::connectionClosed() method to be called when the connection is closed
    - <a href="../../modules/WebSocketClient/html/index.html">WebSocketClient</a> module updates:
      - updated module to version 1.3
      - ignore \c SOCKET-NOT-OPEN errors when closing (server already closed the connection)
    - <a href="../../modules/RestHandler/html/index.html">RestHandler</a> module fixes:
      - fold all possible arguments in the REST request body into the argument hash so that complex REST requests can be made with clear URI strings
      - fixed a bug where an error calling an internal nonexistent method would be reported with an incorrect error message
    - fixed a memory error in error-handling with type errors when parsing user module headers that could cause a crash
    - fixed a memory leak in @ref Qore::Socket::setWarningQueue() "Socket::setWarningQueue()": when a callback argument is used, the argument can be leaked when the @ref Qore::Socket "Socket" is destroyed
    - fixed a bug where the @ref Qore::HTTPClient "HTTPClient" class did not send the X.509 certificate and private key when making a client SSL connection
    - fixed a bug in the @ref Qore::Thread::ThreadPool "ThreadPool" class where an error in shutdown handling could cause a crash in rare conditions when @ref Qore::Thread::ThreadPool "ThreadPool" methods are called while the pool is shutting down
    - fixed a crashing bug initializing some lvalues with type restrictions; affected static class variables at least
    - fixed a bug where a class calling an overridden method in a base class constructor that referred to a member that should have been initialized in the subclass would be executed before the subclass's members were initialized causing the method call to fail
    - fixed a memory leak in classes with multiple inheritance and base classes that are inherited multiple times with member initialization
    - fixed a bug in the @ref include "%include" and @ref append-module-path "%append-module-path" parse directives where relative paths were not calculated from the script's directory but instead were calculated from the current working directory, causing such paths to fail
    - fixed a bug in @ref Qore::get_qore_library_info() that could cause a crash due to treating the \a Build attribute as a string when it was an integer
    - fixed a bug in the @ref divide_equals_operator "divide-equals (/=) operator" where an exception was not thrown when an operand of zero with arbitrary-precision numeric arguments is used
    - fixed a bug where the connection mode would be reset for every connection in the @ref Qore::FtpClient class
    - fixed a bug in the @ref Qore::FtpClient class where connection problems in the data channel when executing certain FTP commands could cause a crash due to missing error checking
    - fixed a bug in Qore's internal strcasestr() function on platforms that do not support this function (ex: Solaris) that could result in a crash
    - fixed a bug in Qore where string data formatted with \c %%n, \c %%N, or \c %%y could be added to another string with a different character encoding without any automatic conversions, therefore resulting in an improperly-encoded string
    - fixed a crash when parsing when parsing function, method, or closure arguments when either of the @ref duplicate-local-vars or @ref duplicate-block-vars warnings are set due to an error handling thread-local variable info in parse initialization
    - fixed a bug where code with mixed coding styles (old and new) could result in invalid parse errors when parsing base class constructor calls to a base class defined in another coding style
    - fixed a bug where an HTTP response with an unknown \c Content-Encoding header would cause a crash
    - fixed a memory error with receiving HTTP chunked data with receive callbacks where the buffer object was reset with reference counts > 1
    - fixed a bug in the @ref Qore::FtpClient "FtpClient" class where socket errors would not cause the connection to be closed automatically and therefore further use of the object required a manual disconnect even though the object supports transparent auto-reconnection
    - fixed a bug where conversions from float to number would introduce inaccuracy in the arbitrary-precision number; ex: <code>737.38.toNumber() -> 737.3799999999999954525264911353588104248</code>
    - fixed a bug where @ref requires "%requires" would fail loading a user module inside a @ref try-module "%try-module" block
    - fixed a bug in @ref Qore::Program::importClass() where the import would fail if a namespace-justified class name was given and any element of the namespace path didn't already exist in the target whereas the same import would succeed if the namespace were omitted in the call
    - fixed bugs in @ref Qore::Program::importClass(), @ref Qore::Program::importFunction(), and @ref Qore::Program::importGlobalVariable() when namespace-justified arguments were given, in this case when namespaces were created in the target, the internal root namespace index was not updated so the imported objects could not be found with namespace-justified references until the root indexes were updated
    - fixed a bug in the @ref requires "%requires" directive where relative paths were not calculated from the script's directory but rather from the current working directory
    - fixed various bugs in path handling on Windows in the following areas:
      - @ref Qore::basename()
      - @ref Qore::get_script_dir()
      - @ref Qore::get_script_path()
      - @ref Qore::get_script_name()
      - @ref Qore::Dir
      - module importing and include file handling
    - fixed a bug in parsing constant value assignment expressions where such expressions could use or instantiate classes with uncommitted changes and therefore a crash could result
    - fixed a bug in user module initialization and destruction where call references were not accepted, contrary to the documentation and design goals
    - fixed a bug in @ref Qore::Socket::acceptSSL() and @ref Qore::Socket::connectSSL() where the timeout argument was not respected for SSL protocol negotation by implementing non-blocking I/O support for the internal SSL calls for upgrading the socket connection
    - fixed a memory leak in exception handling in the @ref Qore::FtpClient::put() method (thanks to nros)
    - fixed a memory error in string handling in the @ref Qore::FtpClient class's FTP response handling code
    - fixed a bug in aligning table data in the sqlutil example program
    - fixed a bug when loading modules by a path argument; if the module is already loaded, then do not throw an exception
    - adjusted the stack guard buffer for x86_64 from 20K -> 32K which solved some rare crashes related to stack exhaustion (ex: make check works consistently now on x86_64 Linux)
    - fixed a bug handling HTTP send callbacks that returned zero-length strings and binary objects which would cause invalid chunked data to be sent violating the HTTP protocol
    - fixed a bug in the @ref Qore::SQL::DatasourcePool::getServerVersion() "DatasourcePool::getServerVersion()" method where the connection to the server was not guaranteed to be in place before the call, in case of connection errors in the pool a crash could result
    - fixed a crash in @ref Qore::FileLineIterator::copy() when no \a eol attribute is set
    - fixed a bug importing invalid user modules with no module declaration
    - fixed bugs in @ref Qore::Socket::accept() and @ref Qore::Socket::acceptSSL() where the SSL configuration was not copied to the new @ref Qore::Socket
    - fixed some object encapsulation violation bugs where access to methods of a privately-inherited class was allowed from a subclass in certain situations
    - fixed inconsistent object encapsulation enforcement with method references; if a reference to a method is created inside the class, then when executed the call inherits the access rights at the time of creation
    - fixed inconsistent thread gating for code data structures in @ref Qore::Program "Program" containers that could have theoretically lead to crashes in @ref Qore::Program "Program" containers that parse code while threads are running
    - fixed a bug in @ref Qore::Program::importFunction() with function names with a namespace path
    - fixed a bug in closure calls when a closure is called from within a closure and referes to closure-bound locally variables in the internal closure call which would previously result in a crash
    - fixed a parse-time memory leak in call reference calls when the callable object is resolved from a class constant
    - fixed a bug in maintaining the conditional compilation status when parsing @ref include "%include" directives and @ref requires "%requires" directives with user modules
    - fixed an obscure bug when a thread terminates in a  @ref Qore::Program "Program" object after the Program container itself has already been deleted where the termination would hang while waiting for the Program's thread count to reach zero while the last thread doing the waiting also held the last thread reference
    - fixed a bug where incompatible class definitions were not verified at parse time which could cause a crash in debug builds and unpredictable behavior in non-debug builds
    - fixed a race condition in finalizing thread-local data in  @ref Qore::Program "Program" objects during Program destruction that could lead to a runtime crash
    - fixed a crash when user modules have recursive dependencies
    - fixed a bug with @ref push-parse-options "%push-parse-options" when used multiple times in the same file; now multiple appearances of this parse directive are ignored
    - fixed a bug initializing static class variables in the parse commit phase where a crash could result due to an error in managing parse commit dependencies
    - fixed @ref Qore::is_writable():
      - on Windows when used with a directory
      - on UNIX to return a value for the current permissions the program is running under
    - fixed a bug in @ref Qore::regex_extract() and in the @ref regex_extract_operator where the result buffer was not resized when it was too small, limiting regular expressions to nine subpatterns; the maximum has been raised to between 90 and 100 before an exception is raised (since the subpattern buffer is allocated on the stack, we need to enforce a limit)
    - fixed a bug with the @ref cast "cast<>() operator where compatible classes were not recognized at runtime that would otherwise be recognized correctly without the cast
    - fixed the return type in @ref Qore::getcwd() to @ref string_or_nothing_type "*string"
    - fixed a bug in the @ref return "return statement" where the runtime return type was used at parse time which did not work when parsing embedded code
    - fixed a bug validating return values in method evaluation that could lead to a qore crash
    - fixed a bug in the @ref requires "%requires" directive when applied to builtin features where code to manage user module dependencies was inappropriately applied
    - fixed a bug nesting 3 levels or more of parse conditionals (@ref ifdef "%ifdef" and @ref ifndef "%ifndef") where the conditional parse state could be lost (and an assertion was made in debug mode)
    - fixed a bug where ==, >, and < operators applied type precedence incorrectly when applying optimizations at parse time in relation to arbitrary-precision numeric values
    - fixed a static memory leak in the parser handling out of line method declarations
    - fixed a bug in handling socket disconnection errors in SSL operations where the SSL helper object was deleted and then used causing a crash
    - fixed a bug where @ref deprecated and @ref return-value-ignored warnings were reported at the incorrect source location
    - fixed a bug in @ref Qore::set_thread_init() where thread initialization did not occur when foreign threads attached to a @ref Qore::Program object with thread initialization set
    - fixed a bug in call references and objects by replacing string references to the containing Program object with weak references which solved a recursive reference / memory leak issue
    - fixed a memory leak when a thread init call reference was used with @ref Qore::Program objects
    - fixed bugs in Qore SSL socket handling when the remote connection is disconnected while performing an SSL upgrade (client or server) that could cause a crash
    - fixed a bug where the sending an invalid HTTP header to the @ref Qore::Socket::sendHTTPResponse() method could cause a crash
    - fixed bugs in @ref Qore::system() "system()":
      - the shell was not being used to execute commands with commands where shell meta-characters were not found with a manual search which caused such commands to fail; additionally \c & (ampersand) characters were not recognized as shell meta-characters
      - fixed problems with signal handling in child processes on UNIXes: @ref Qore::system() "system()" now always performs a \c fork(2), enables all signals, and calls <tt>execl("/bin/sh", "sh", "-c", </tt><i>command</i><tt>, 0)</tt> in the child process (on UNIX systems; on Windows, system(3) is used directly as before)
    - fixed a race condition in the @ref Qore::SQL::DatasourcePool "DatasourcePool" class when opening new datasources after a connection error in the first datasource which could cause a crash.  Now the first datasource is no longer a "special" datasource used for configuration information; configuration information is contained in a separate object which serves as an internal Datasource factory
    - fixed a problem where \c SIGCHLD was blocked by default which caused deadlocks when spawning child processes that in turn waited on grandchild processes - now %Qore no longer blocks \c SIGCHLD on UNIX platforms
    - fixed a bug in BinaryNode::clear() where the internal pointer was freed but not set to 0 leading to a subsequent crash when the object is destroyed; affected HTTPClient chunked reads of binary data when used with a callback
    - fixed a bug where the runtime exception location could be reported in the wrong location
    - fixed a bug where the bzip2 library can request a buffer size that could not be handled by the bzip2 library which is not handled by qore and causes a crash while decompressing certain input
    - fixed a bug handling closure-bound local variables when closures are created in the background operator expression that caused a core dump
    - fixed the precedence of the @ref assignment_operator "assignment operator (=)"; now the precedence of this operator is the same as the other assignment operators (@ref plus_equals_operator "+=", @ref minus_equals_operator "-=", @ref multiply_equals_operator "*=", and @ref divide_equals_operator "/=", etc); this does not break any code, but does align %Qore with other programming languages (such as C, among others) and allows for expressions such as @code{.py} a = b += 2@endcode to be correctly parsed
    - fixed a parse-time bug in the @ref trim "trim operator" where the operator's return type was incorrectly returned as @ref int_type "int" instead of the type of the lvalue
    - fixed a bug initializing object members with a closure that refers to \a self
    - fixed bugs in the documentation and return types of:
      - @ref Qore::ReadOnlyFile::readBinaryFile()
      - @ref Qore::ReadOnlyFile::readTextFile()
    - fixed a bug in @ref Qore::GetOpt::parse(softlist), @ref Qore::GetOpt::parse2(softlist), and @ref Qore::GetOpt::parse3(softlist) where call-by-value and copy-on-write semantics were not enforced and a shared list argument could be modified
    - fixed a bug in zoneinfo file parsing where invalid bands with no UTC offset changes against the previous band could cause invalid date/time values to be displayed by Qore for dates on the invalid transition
    - fixed a bug where imported global variables (@ref Qore::Program::importGlobalVariable()) were added to the pending global variable list and therefore were removed if a parse exception occurred, hwoever the namespace indexes remained, which could lead to unexpected problems at runtime including a crash.  Additionally the pending global variable list was not checked which could lead to a memory leak if the a single global variable name is pending, imported, and then committed to the @ref Qore::Program "Program" object.
    - fixed memory errors managing program feature lists in the CharPtrList class by copying string memory instead of using sometimes temporary values in the list
    - fixed minor bugs with directive parsing, mostly related to error reporting
    - fixed bugs in relative date arithmetic where operands were swapped with the @ref minus_operator "- operator" if the first operand was a @ref relative_dates "relative date/time value", additionally an operation with the @ref minus_operator "- operator" where the first operand is a @ref relative_dates "relative date" and the second operand is a @ref absolute_dates "absolute date" is now calculated using the @ref absolute_dates "absolute date"'s epoch offset (offset in seconds and microseconds from \c 1970-01-01Z), and a @ref relative_dates "relative date/time value" is produced
    - fixed a bug normalizing the result of date arithmetic between hour and minute components of @ref relative_dates "relative date/time value"
    - fixed a bug where time components of absolute date/time values before the UNIX epoch were returned with invalid values
    - fixed a bug where the @ref exec-class "%exec-class" directive did not check for classes with unimplemented abstract variants
    - fixed a bug where the @ref push "push" and @ref unshift "unshift" operators applied to a variable declared as softlist did not use the default value
    - fixed a bug where calls to @ref Qore::HTTPClient::setConnectTimeout() had no effect (<a href="https://github.com/qorelanguage/qore/issues/323">bug 323</a>)
    - fixed several bugs with logical comparison operators and arbitrary-precision numeric values (<a href="https://github.com/qorelanguage/qore/issues/330">bug 330</a>)
    - fixed a bug where @ref Qore::HashListIterator (and therefore @ref <hash>::contextIterator()) would not iterate a simple hash with non-list values once but would instead silently ignore the hash (<a href="https://github.com/qorelanguage/qore/issues/336">bug 336</a>)
    - fixed a bug where a warning was not always issued when square brackets were used on unsuitable types (<a href="https://github.com/qorelanguage/qore/issues/184">bug 184</a>), internally ported the square bracket operator to the C++ QoreOperatorNode hierarchy
    - fixed a bug handling return type information for method and pseudo-method calls; uninitialized memory could be used which could cause a runtime crash (<a href="https://github.com/qorelanguage/qore/issues/364">bug 364</a>)
    - corrected the name of the @ref modulo_operator "modulo operator" (was incorrectly referred to as the "modula" operator earlier: <a href="">bug 389</a>)
    - fixed a bug handling identifiers in parentheses used to dereference hashes or objects; the identifer is not resolved properly whereas previoulsy it was incorrectly interpreted as a string literal (<a href="https://github.com/qorelanguage/qore/issues/416">bug 416</a>)
    - fixed a bug with handling local variables in const initializers (<a href="https://github.com/qorelanguage/qore/issues/421">bug 421</a>)
    - fixed a bug where \c select(2) was called after \c EINTR without reinitializing the descriptor array argument (<a href="https://github.com/qorelanguage/qore/issues/435">bug 435</a>)
    - fixed a crashing bug on all platforms where select(2) was being called with socket descriptor values > \c FD_SETSIZE (<a href="https://github.com/qorelanguage/qore/issues/436">bug 436</a>)
<<<<<<< HEAD
    - fixed inconsistencies @ref reldate_comparisons "comparing relative date/time values" (<a href="https://github.com/qorelanguage/qore/issues/437">bug 437</a>)
=======
    - fixed a bug where @ref Qore::HTTPClient::get() and @ref Qore::HTTPClient::post() would try to retrieve a message body even if <tt>Content-Length: 0</tt> was returned (or if no \c Content-Length header was returned at all) which would result in a deadlock (<a href="https://github.com/qorelanguage/qore/issues/434">bug 434</a>) until the server would close the connection
>>>>>>> 4774c134

    @section qore_0811 Qore 0.8.11

    @par Release Summary
    Minor bugfix release for UNIX, major bugfixes for Windows

    @subsection qore_0811_new_features New Features in Qore
    - added the @ref Qore::AFMap and @ref Qore::AFStrMap constants
    - <a href="../../modules/WebUtil/html/index.html">WebUtil</a> updates:
      - added logic to the default file serving code to determine if the file is a binary or text file from the MIME type
    - @ref Qore::HTTPClient::sendWithSendCallback() "HTTPClient::sendWithSendCallback()" and @ref Qore::HTTPClient::sendWithSendCallback() "HTTPClient::sendWithSendCallback()" updated such that if a response is received while the chunked send operation is still in progress, an error is assumed, the send operation is aborted, and the response header is read immediately

    @subsection qore_0811_bug_fixes Bug Fixes in Qore
    - Windows fixes:
      - fixed TimeZone copying to use the standard name instead of the display name so that the info can be found in the registry
      - <a href="../../modules/Util/html/index.html">Util</a> module fixes:
        - fixed get_random_string() on Windows
	- fixed absolute_path_windows()
      - <a href="../../modules/HttpServer/html/index.html">HttpServer</a> module fixes:
        - when binding a wildcard address with @ref Qore::AF_UNSPEC "AF_UNSPEC" on Windows with HttpServer::addListeners()
          and both IPv6 and IPv4 addresses are returned, bind both addresses since Windows doesn't direct the IPv4 requests to the wildcard-bound IPv6 listener
      - fixed file reading by always opening in binary mode
      - added support for the WSAECONNABORTED socket error
      - replaced Mime::MultiPartMessage::getRandomString() with Util::get_random_string() to make it work on Windows
    - fixed a bug in the DBI layer where calling @ref Qore::SQL::SQLStatement::describe() "SQLStatement::describe()" would crash when called with an older module that did not implement this method
    - other fixes in the <a href="../../modules/Util/html/index.html">Util</a> module (in addition to the Windows-specific fixes above):
      - fixed parse_to_qore_value() with hashes with a comma in the first key name
      - read from /dev/urandom instead of /dev/random since reads from the latter can block for long periods to fill the entropy pool
    - do not start signal thread after a fork() if signal handling is enabled, pthread_create() is not async-signal safe (on FreeBSD at least this reliably causes segfaults)

    @section qore_0810 Qore 0.8.10

    @par Release Summary
    Major release with many many bugfixes and new features such as much improved HTTP and REST support (ex: chunked transfer support + new
    client and server classes for REST support for chunked transfers and data streaming), improved DB support
    (ex: new <a href="../../modules/Schema/html/index.html">Schema</a> module, <a href="../../modules/SqlUtil/html/index.html">SqlUtil</a> improvements),
    and much more.

    @subsection qore_0810_new_features New Features in Qore
    - better HTTP support; support for chunked sends and receives for streaming data over HTTP and other improvements:
      - @ref Qore::HTTPClient::sendWithSendCallback() "HTTPClient::sendWithSendCallback()"
      - @ref Qore::HTTPClient::sendWithRecvCallback() "HTTPClient::sendWithRecvCallback()"
      - @ref Qore::HTTPClient::sendWithCallbacks() "HTTPClient::sendWithCallbacks()"
      - @ref Qore::HTTPClient::setPersistent() "HTTPClient::setPersistent()"
      - @ref Qore::Socket::readHTTPChunkedBodyBinaryWithCallback() "Socket::readHTTPChunkedBodyBinaryWithCallback()"
      - @ref Qore::Socket::readHTTPChunkedBodyWithCallback() "Socket::readHTTPChunkedBodyWithCallback()"
      - @ref Qore::Socket::sendHTTPMessageWithCallback() "Socket::sendHTTPMessageWithCallback()"
      - @ref Qore::Socket::sendHTTPResponseWithCallback() "Socket::sendHTTPResponseWithCallback()"
      - @ref Qore::Socket::pendingHttpChunkedBody() "Socket::pendingHttpChunkedBody()"
    - added a minimum body size threshold for compression to <a href="../../modules/HttpServer/html/index.html">HttpServer</a>
    - <a href="../../modules/RestClient/html/index.html">RestClient</a> module updates:
      - configurable content encoding for send request message bodies is now supported (ie optional compression)
    - new user modules:
      - <a href="../../modules/Schema/html/index.html">Schema</a>: for DB-independent schema management
    - new public C++ socket performance instrumentation API
    - new functions:
      - @ref Qore::close_all_fd()
    - new constants:
      - @ref Qore::Err::ESRCH "ESRCH": search error
    - getModuleHash() and getModuleList() no longer return the \c "filename" key when run in a @ref Qore::Program "Program" context with @ref Qore::PO_NO_EXTERNAL_INFO set
    - <a href="../../modules/SqlUtil/html/index.html">SqlUtil</a> updates:
      - added insert operator support; for example, for inserting with values from sequences
      - added new upsert constant maps
      - added static SqlUtil::AbstractSqlUtilBase::getDatasourceDesc() method
      - added new Table::insertFromSelect*() variants taking Table arguments
      - added SqlUtil::Table::checkExistence() method
      - added support for the \c "forupdate" select option
    - <a href="../../modules/OracleSqlUtil/html/index.html">OracleSqlUtil</a> updates:
      - fixed selects with "limit" but no "offset"
      - convert date/time values to timestamps with microseconds resolution instead of dates with second resolution when dynamically inserting values as strings in SQL (binding by value not affected)
    - <a href="../../modules/CsvUtil/html/index.html">CsvUtil</a> module updates:
      - added the \c "write-headers" option to @ref CsvUtil::AbstractCsvWriter and subclasses to enable headers to be suppressed
      - added the \c "optimal-quotes" option to @ref CsvUtil::AbstractCsvWriter and subclasses to enable more efficient csv output (now the default)
    - added @ref Qore::SQL::AbstractDatasource::currentThreadInTransaction() "AbstractDatasource::currentThreadInTransaction()" which is reimplemented as @ref Qore::SQL::Datasource::currentThreadInTransaction() "Datasource::currentThreadInTransaction()" and @ref Qore::SQL::DatasourcePool::currentThreadInTransaction() "DatasourcePool::currentThreadInTransaction()"; the base class method throws an exception when called; it was not added as an abstract method in order to not break existing subclasses of AbstractDatasource
    - enhanced module license support
      - module license strings may now be specified in binary and user modules
      - @ref Qore::getModuleHash() and @ref Qore::getModuleList() now report license information for each module

    @subsection qore_0810_bug_fixes Bug Fixes in Qore
    - fixed an issue with class constant parse initialization where invalid recursive class constant definition parse exceptions could be raised and in some cases also crashes could result
    - <a href="../../modules/SmtpClient/html/index.html">SmtpClient</a> module: fixed missing username and missing password errors
    - fixed a bug where a qore switch statement with no case conditions and only a default label would erroneously never have it's default code executed
    - fixed a reference leak related to exception handling with invalid arguments with @ref Qore::Socket::setWarningQueue() and @ref Qore::HTTPClient::setWarningQueue()
    - fixed several bugs where the parse location could be reported incorrectly for type errors regarding in-object variable references
    - fixed a bug where an error could result with @ref Qore::Thread::Condition::wait() "Condition::wait()" with timeouts > 2147483648ms
    - fixed bugs handling "bigint" and "double precision" column types with schema alignments with the <a href="../../modules/PgsqlSqlUtil/html/index.html">PgsqlSqlUtil</a> module
    - fixed a bug handling parse initialization of constant values requiring run-time evaluation after other parse exceptions have been raised that could cause a parse-time crash
    - fixed a bug where qore could crash on exit with certain openssl versions by calling ERR_remove_state(0) in the main thread's cleanup function
    - fixed a bug where qore could crash on exit due to user module destruction not taking into consideration user module dependencies
    - fixed a bug in schema management in <a href="../../modules/SqlUtil/html/index.html">SqlUtil</a> where excessively verbose column aliases were used that caused errors when automatically updating columns with existing rows and new default values and non-null contraints with PostgreSQL databases
    - fixed a bug where a call reference to an abstract object method returned from an abstract class could be executed even though it must have been instantiated by a concrete subclass
    - fixed a bug where a valid call reference to a private object method was created within the class, then in some cases an object protection exception was raised when the call reference was called outside the class
    - fixed a bug in the <a href="../../modules/RestClient/html/index.html">RestClient</a> module when the yaml binary module is not available
    - fixed programmatic select queries with "limit" but no "offset" in <a href="../../modules/OracleSqlUtil/html/index.html">OracleSqlUtil</a>
    - fixed a bug in @ref Qore::Program::importFunction() where only the committed function list was checked when importing functions with a specific target namespace path
    - fixed a bug in @ref Qore::Program::importClass() where only the committed class list was checked when importing functions with a specific target namespace path
    - fixed a bug when parsing subnamespaces into a parent namespace where the subnamespace already exists (either in the committed list or in the pending list)
    - fixed a memory and reference leak caused by recursive references when closures encapsulating an object's scope are assigned to or accessible from members of the object by making references to the object from within a closure encapsulating the object's state weak references instead of strong references
    - fixed schema information classes when the "string-numbers" driver option is enabled
    - fixed crashing bugs in @ref Qore::get_thread_data() in certain use cases
    - fixed a bug in <a href="../../modules/SqlUtil/html/index.html">SqlUtil</a> where select and row iterator operations could fail with certain select hash arguments without a \c "columns" entry but where column names were otherwise required
    - fixed a bug in HTTP response parsing where case-signficant comparisons where being made with certain critical header values
    - fixed a bug handling thread cancellation with the @ref Qore::Thread::ThreadPool "ThreadPool" class
    - fixed several race conditions and potential deadlocks in @ref Qore::Thread::ThreadPool "ThreadPool" destruction with active threads in the pool

    @section qore_089 Qore 0.8.9

    @par Release Summary
    Major release with many new features and also many bugfixes.

    @subsection qore_089_new_features New Features in Qore
    - <a href="../../modules/CsvUtil/html/index.html">CsvUtil</a> module updates:
      - new classes:
        - \c CsvAbstractIterator: base abstract iterator class for iterating line-based CSV data
        - \c CsvDataIterator: iterator class allowing for CSV string data to be processed line by line on a record basis
        - \c AbstractCsvWriter: a base class for new CSV writer implementations
        - \c CsvFileWriter: CSV file writer class
        - \c CsvStringWriter: CSV in memory writer class
      - implemented support for allowing subclasses of CsvFileIterator to implement support for other custom types
      - no need to set \c "headers" in the constructor if \c "fields" are set; headers are assumed to be the field labels in the same order
    - added the @ref Qore::encode_url() function with <a href="http://tools.ietf.org/html/rfc3986#section-2.1">RFC 3986 section 2.1</a> compliance
    - @ref Qore::decode_url() function updated to decode UTF-8 encoded characters according to <a href="http://tools.ietf.org/html/rfc3986#section-2.1">RFC 3986 section 2.1</a>
    - added get_byte_size() and get_marketing_byte_size() to the <a href="../../modules/Util/html/index.html">Util</a> module
    - the error message now includes the module path used for the search when a module cannot be found in the module path
    - @ref Qore::SQL::DatasourcePool "DatasourcePool" enhancements:
      - new method: @ref Qore::SQL::DatasourcePool::clearWarningCallback() "DatasourcePool::clearWarningCallback()"
      - new method: @ref Qore::SQL::DatasourcePool::setWarningCallback() "DatasourcePool::setWarningCallback()"
      - new method: @ref Qore::SQL::DatasourcePool::getUsageInfo() "DatasourcePool::getUsageInfo()"
      - new method: @ref Qore::SQL::DatasourcePool::setErrorTimeout() "DatasourcePool::setErrorTimeout()"
      - new method: @ref Qore::SQL::DatasourcePool::getErrorTimeout() "DatasourcePool::getErrorTimeout()"
      - new method: @ref Qore::SQL::DatasourcePool::setEventQueue() "DatasourcePool::setEventQueue()"
      - new method: @ref Qore::SQL::DatasourcePool::clearEventQueue() "DatasourcePool::clearEventQueue()"
      - the new methods allow for monitoring @ref Qore::SQL::DatasourcePool "DatasourcePool" objects for pool contention issues (in case the pool needs to be resized), for throwing an exception if a connection is not acquired within the error timeout period (new default: 2 minutes), and for DBI drivers to raise warnings on an event queue that can be monitored in a separate thread
      - additionally connection acquisition statistics are tracked and returned in @ref Qore::SQL::DatasourcePool::getUsageInfo() "DatasourcePool::getUsageInfo()" (total requests, hits, maximum wait time)
    - @ref Qore::SQL::Datasource "Datasource" enhancements:
      - new method: @ref Qore::SQL::Datasource::setEventQueue() "Datasource::setEventQueue()"
      - new method: @ref Qore::SQL::Datasource::clearEventQueue() "Datasource::clearEventQueue()"
      - the new methods allow for DBI drivers to raise warnings on an event queue that can be monitored in a separate thread
    - @ref Qore::Socket "Socket" enhancements:
      - new method: @ref Qore::Socket::setWarningQueue() "Socket::setWarningQueue()"
      - new method: @ref Qore::Socket::clearWarningQueue() "Socket::clearWarningQueue()"
      - new method: @ref Qore::Socket::getUsageInfo() "Socket::getUsageInfo()"
      - new method: @ref Qore::Socket::clearStats() "Socket::clearStats()"
    - @ref Qore::FtpClient "FtpClient" enhancements:
      - new method: @ref Qore::FtpClient::setWarningQueue() "FtpClient::setWarningQueue()"
      - new method: @ref Qore::FtpClient::clearWarningQueue() "FtpClient::clearWarningQueue()"
      - new method: @ref Qore::FtpClient::getUsageInfo() "FtpClient::getUsageInfo()"
      - new method: @ref Qore::FtpClient::clearStats() "FtpClient::clearStats()"
    - <a href="../../modules/SmtpClient/html/index.html">SmtpClient</a> module updates:
      - optimized connection and login code; HELO/EHLO and authorization are performed when connecting only, not before each email
      - added support for socket performance instrumentation and warning events
    - <a href="../../modules/Pop3Client/html/index.html">Pop3Client</a> module updates:
      - added support for socket performance instrumentation and warning events
    - <a href="../../modules/TelnetClient/html/index.html">TelnetClient</a> module updates:
      - added support for socket performance instrumentation and warning events
    - <a href="../../modules/WebSocketClient/html/index.html">WebSocketClient</a> module updates:
      - added support for socket performance instrumentation and warning events
    - <a href="../../modules/RestClient/html/index.html">RestClient</a> module updates:
      - use the new @ref Qore::encode_url() function to encode URL paths to ensure that valid requests are sent when spaces, percent characters, and non-ascii characters are used in the URL path
      - set the character encoding in the \c Content-Type request header when sending strings
      - set the \c Accept header correctly in requests (previously only indicated yaml (\c "text/x-yaml") as an acceptible response encoding)
    - <a href="../../modules/RestHandler/html/index.html">RestHandler</a> module updates:
      - added support for the \c OPTIONS method
      - return a 400 \c "Bad Request" error if an unsupported HTTP method is used in a REST Call
    - added new \c UpsertInsertOnly upsert strategy to <a href="../../modules/SqlUtil/html/index.html">SqlUtil</a>
    - new pseudo-methods:
      - @ref <value>::sizep(): returns @ref Qore::True "True" if the type can return a non-zero size (@ref Qore::True "True" for containers including @ref binary "binary objects" and @ref string "strings", @ref False for everything else)
      - @ref <string>::getLine(): finds lines in a string buffer
    - <a href="../../modules/Mime/html/index.html">Mime.qm</a> module updates:
      - added mime type for WSDL files (\c "application/wsdl+xml")
      - added mappings for \c "xls" and \c "xlst" extensions to MimeTypeXml
    - added new modules:
      - <a href="../../modules/Mapper/html/index.html">Mapper</a>: data mapping module
      - <a href="../../modules/TableMapper/html/index.html">TableMapper</a>: data mapping module using <a href="../../modules/SqlUtil/html/index.html">SqlUtil</a> and <a href="../../modules/Mapper/html/index.html">Mapper</a> to map to an SQL table target
      - <a href="../../modules/FreetdsSqlUtil/html/index.html">FreetdsSqlUtil</a>: provides back-end support for MS SQL Server and Sybase databases with <a href="../../modules/SqlUtil/html/index.html">SqlUtil</a> using the <a href="https://github.com/qorelanguage/module-sybase">freetds module</a>
    - the @ref include "%include" parse directive now supports environment variable substitution at the beginning of the file path

    @subsection qore_089_bug_fixes Bug Fixes in Qore
    - fixed a crashing bug when HTTP messages with duplicate \c Connection, \c Content-Encoding, \c Transfer-Encoding, \c Location, or \c Content-Type headers is received
    - fixed a bug parsing octal character constants in the lexer when octal digits followed the octal constant (ex: \c "\0441" where the \c "1" would cause an error)
    - allow escaping "$" character in regular expression substitution target strings, previously it was impossible to output a literal "$" + a digit, since this would be interpreted as a numbered input pattern expression
    - fixed a bug in the @ref Qore::HTTPClient::getURL() "HTTPClient::getURL()" and @ref Qore::HTTPClient::getProxyURL() "HTTPClient::getProxyURL()" methods where the URL's path was not given with a leading "/" character
    - <a href="../../modules/CsvUtil/html/index.html">CsvUtil</a> module fixes:
      - fixed \c "date" field handling with empty input (now maps to 1970-01-01)
      - fixed CsvDataIterator::next() when header_lines > 0 and working with empty input data
    - added support for compiling on OSX Mavericks
    - fixed an infinitely recursive call in Table::del() in <a href="../../modules/SqlUtil/html/index.html">SqlUtil</a>
    - fixed a bug in v*printf() where \c '%%' was not handled correctly in all cases
    - fixed bugs in @ref Qore::microseconds() "microseconds" and @ref Qore::milliseconds() "milliseconds()" with large arguments
    - fixed a bug where a call to a call reference to a static method across a program boundary with local variables as arguments would cause a crash due to improper setting of the program context before the arguments are evaluated
    - fixed a bug in @ref Qore::SQL::Datasource::copy() "Datasource::copy()" method where implicitly-set options were not carried over into the new object
    - fixed a bug in the @ref Qore::SQL::DatasourcePool "DatasourcePool" class where implicitly-opened connections would not be guaranteed to have the same server time zone setting as the initial connections (for example, could cause problems with server timezone settings if running in a program context with a different local time zone attribute)
    - fixed bugs in <a href="../../modules/SqlUtil/html/index.html">SqlUtil</a> generating "create table" and "align table" SQL with DBs where unique indexes automatically create unique constraints (ex: MySQL)
    - fixed a bug in lchown() where chown() was used interally instead of lchown()
    - fixed a bug in <a href="../../modules/PgsqlSqlUtil/html/index.html">PgsqlSqlUtil</a> retrieving sequence values with Database::getNextSequenceValue()
    - fixed an off-by-one memory bug in @ref Qore::date(string, string) parsing a 4-digit date mask
    - fixed memory leaks in class member and class static variable management
    - fixed memory leaks when an entire class has to be rolled back due to parse errors and the class has pending static variables
    - fixed memory leaks in constant handling with values containing call references
    - fixed a memory leak in constant destruction with parse rollbacks when the constant value was NULL
    - fixed an error in the rounding heuristic for arbitrary-precision numeric values that could produce invalid results (ex: 34.9n * 100 = 34902n)
    - enforce @ref Qore::PO_NO_FILESYSTEM "PO_NO_FILESYSTEM" with the @ref include "%include" directive
    - fixed a bug managing object private data in complex inheritance cases where the same class may be inherited with virtual private data and also real private data
    - fixed a bug in socket timeout handling with select() errors
    - fixed a memory leak in handling abstract methods when multiple abstract methods with the same name but different signatures were declared in a class

    @section qore_088 Qore 0.8.8

    @par Release Summary
    Major new features and bug fixes with a particular focus on enhanced HTTP capabilities and enhanced database processing

    @subsection qore_088_compatibility Changes That Can Affect Backwards-Compatibility
    - Fixed method resolution order; it's now possible to call pseudo-methods directly on classes that implement @ref methodGate_methods "methodGate() methods"
    - Added the following abstract methods to @ref Qore::SQL::AbstractDatasource "AbstractDatasource":
      - @ref Qore::SQL::AbstractDatasource::getConfigHash() "AbstractDatasource::getConfigHash()"
      - @ref Qore::SQL::AbstractDatasource::getConfigString() "AbstractDatasource::getConfigString()"
    - "hard" string comparisons now perform encoding conversions if necessary (however as usual different data types cause the comparison to fail)

    @subsection qore_088_new_features New Features in Qore
    - new @ref user_modules "user modules" delivered with %Qore:
      - <a href="../../modules/RestClient/html/index.html">RestClient</a>: Provides a simple API for communicating with HTTP servers implementing <a href="http://en.wikipedia.org/wiki/Representational_state_transfer">REST</a> services
      - <a href="../../modules/RestHandler/html/index.html">RestHandler</a>: Provides an easy to use interface to the Qore <a href="../../modules/HttpServer/html/index.html">HttpServer</a> module for implementing server-side <a href="http://en.wikipedia.org/wiki/Representational_state_transfer">REST</a> services
      - <a href="../../modules/SqlUtil/html/index.html">SqlUtil</a>: Provides a high-level DB-independent API for working with database objects
        - <a href="../../modules/MysqlSqlUtil/html/index.html">MysqlSqlUtil</a>: Provides a high-level DB-independent API for working with MySQL database objects; loaded automatically by the <a href="../../modules/SqlUtil/html/index.html">SqlUtil</a> module when working with MySQL databases
        - <a href="../../modules/OracleSqlUtil/html/index.html">OracleSqlUtil</a>: Provides a high-level DB-independent API for working with Oracle database objects; loaded automatically by the <a href="../../modules/SqlUtil/html/index.html">SqlUtil</a> module when working with Oracle databases
        - <a href="../../modules/PgsqlSqlUtil/html/index.html">PgsqlSqlUtil</a>: Provides a high-level DB-independent API for working with PostgreSQL database objects; loaded automatically by the <a href="../../modules/SqlUtil/html/index.html">SqlUtil</a> module when working with PostgreSQL databases
      - <a href="../../modules/Util/html/index.html">Util</a>: Provides a some miscellaneous generally useful routines
      - <a href="../../modules/WebSocketClient/html/index.html">WebSocketClient</a>: Provides a client API for connecting to WebSocket servers
      - <a href="../../modules/WebSocketHandler/html/index.html">WebSocketHandler</a>: Provides an interface to the Qore <a href="../../modules/HttpServer/html/index.html">HttpServer</a> module for implementing server-side WebSocket services
      - <a href="../../modules/WebSocketUtil/html/index.html">WebSocketUtil</a>: Provides common client and server code for implementing WebSocket protocol services in %Qore
      - <a href="../../modules/WebUtil/html/index.html">WebUtil</a>: Provides server support for implementing complex web services including serving resources with mixed text and %Qore code that are automatically rendered on demand
    - improvements in existing @ref user_modules "user modules":
      - much improved <a href="../../modules/HttpServer/html/index.html">HttpServer</a> module, better performance, much better RFC compliance, more flexibility
      - new CSV generation class in <a href="../../modules/CsvUtil/html/index.html">CsvUtil</a>
      - much better message serialization and email attachment handling in the <a href="../../modules/SmtpClient/html/index.html">SmtpClient</a> and <a href="../../modules/MailMessage/html/index.html">MailMessage</a> modules
    - there is a new @ref Qore::Thread::ThreadPool "ThreadPool" class for implementing thread pools that automatically upscale and downscale within user-defined limits depending on the load placed on them
    - it's possible to inherit concrete versions of abstract method variants from a parent class that does not define the abstract method, meaning that concrete variants of an abstract method do not have to be implemented in a direct subclass of the class declaring the abstract method\n
      this makes using abstract base classes much easier in complex hierarchies using multiple inheritance; now common code can be separated into a single class and inherited by child classes sharing the common implementation
    - major @ref Qore::Socket "Socket" read performance increase by implementing internal read buffering (up to 10x faster socket read performance for certain operations, particularly with HTTP methods)
    - improved Unicode / UTF-8 support
      - <string>::lwr(), <string>::upr(), @ref Qore::tolower(string), and @ref Qore::toupper(string) now operate on a very wide range of non-ASCII characters, including Latin, Cyrillic, Greek, Armenian, Georgian, etc characters whereas they were previously limited to working on ASCII characters
      - <string>::unaccent() was added which removes accents from strings using a Unicode lookup map from a very wide range of accented Unicode characters to unaccented characters
    - new @ref Qore::SQL::Datasource "Datasource" and @ref Qore::SQL::DatasourcePool "DatasourcePool" methods:
      - Qore::SQL::Datasource::getConfigHash()
      - Qore::SQL::Datasource::getConfigString()
      - Qore::SQL::DatasourcePool::getConfigHash()
      - Qore::SQL::DatasourcePool::getConfigString()
      - Qore::SQL::DatasourcePool::copy()
    - @ref Qore::HTTPClient "HTTPClient" changes:
      - the @ref Qore::HTTPClient "HTTPClient" class is now a subclass of @ref Qore::Socket "Socket", so all @ref Qore::Socket "Socket" methods can be called on  @ref Qore::HTTPClient "HTTPClient" objects, making it easier to implement protocols based on HTTP
      - Qore::HTTPClient::getDefaultPath(): added
      - Qore::HTTPClient::setDefaultPath(): added
      - Qore::HTTPClient::getURL(): changed: now returns @ref nothing if no URL is set instead of an invalid URL
    - new functions:
      - call_pseudo_args()
      - @ref Qore::substr(binary, softint) "substr(binary, softint)"
      - @ref Qore::substr(binary, softint, softint) "substr(binary, softint, softint)"
    - new pseudo methods:
      - <binary>::substr(softint)
      - <binary>::substr(softint, softint)
      - <binary>::toBase64()
      - <binary>::toHex()
      - <binary>::toString()
      - <date>::getEpochSeconds()
      - <date>::getEpochSecondsLocalTime()
      - <date>::info()
      - <float>::abs()
      - <hash>::compareKeys(hash)
      - <int>::abs()
      - <int>::encodeLsb(int)
      - <int>::encodeMsb(int)
      - <int>::toUnicode()
      - <number>::abs()
      - <object>::hasCallableMethod()
      - <object>::hasCallableNormalMethod()
      - <object>::hasCallableStaticMethod()
      - <list>::rangeIterator()
      - <nothing>::rangeIterator()
      - <string>::comparePartial()
      - <string>::getUnicode()
      - <string>::equalPartial()
      - <string>::equalPartialPath()
      - <string>::toBase64()
      - <string>::toHex()
      - <string>::unaccent()
      - <value>::toNumber()
    - other new methods and method changes:
      - added new static methods in the @ref Qore::ReadOnlyFile "ReadOnlyFile" class making it easier to read entire files in one call:
        - @ref Qore::ReadOnlyFile::readTextFile()
	- @ref Qore::ReadOnlyFile::readBinaryFile()
      - changes to catch usage errors with the @ref Qore::Thread::Counter "Counter" class:
        - Qore::Thread::Counter::constructor() will throw an exception if called with an argument < 0
        - Qore::Thread::Counter::dec() will now throw an exception if called when the Counter is already at 0
      - Qore::Thread::Queue::empty(): new method
      - Qore::Socket::listen(): now has a new \a backlog parameter; the default backlog queue size was changed from 5 to 20
      - Qore::Socket::getPeerInfo() and Qore::Socket::getSocketInfo(): now takes an optional argument to avoid name lookups
      - Qore::Socket::readHTTPHeaderString(): new method
      - Qore::Dir: all list*() methods now take an optional parameter to return a list of @ref stat_hash "file status value hashes" plus \c "name" and optionally \c "link" keys for symbolic links; additionally symbolic links are now followed and files and directories are differentiated based on their targets when processing symbolic links
    - function changes
      - added optional \a start and \a end parameters to the @ref Qore::replace "replace()" function
    - all @ref data_type_declarations "data type declarations" that optionally accept @ref nothing also now accept @ref null and map @ref null to @ref nothing; this makes direct assignments from values derived from SQL queries much easier
    - added an optional reference to an integer to the @ref Qore::backquote() function to return the return code of the program executed
    - @ref implicit_index "implicit index" references now work in the @ref map "map" and @ref select "select" operators with lists and iterators
    - the @ref regex_extract_operator now accepts an optional \c g specifier to extract all occurrences of the pattern(s) in a string; also @ref Qore::regex_extract "regex_extract()" and <string>::regexExtract(string, int) now accept @ref Qore::RE_Global to extract all occurrences of the pattern(s) in a string
    - the @ref splice "splice" and @ref extract "extract" operators were extended to work on @ref binary "binary objects" as well as lists and strings
    - printing out binary values with the \c "%y" @ref string_formatting "format specifier" now produces YAML-like output for the binary value
    - added path name to error messages in @ref Qore::Dir "Dir" class exception strings

    @subsection qore_088_bug_fixes Bug Fixes in Qore
    - fixed a bug where the ?: operator could thrown spurious exceptions when parsing because it would return the type of the initial boolean expression as the return type of the operator
    - fixed a bug where classes with unimplemented inherited abstract variants would sometimes cause runtime exceptions to be thrown when instantiated but should have instead been caught at parse time
    - fixed a parser bug where out-of-line class method definitions could not be defined in a namespace block
    - fixed a bug parsing arguments in parse_uri_query() in the <a href="../../modules/HttpServer/html/index.html">HttpServer</a> module
    - fixed several bugs where parse exceptions could show the wrong source location:
      - with type errors in function calls
      - when resolving global variables
      - in base class constructor arguments
      - for empty blocks with a missing return statement
      - when validating types used with the return statement (also associated warnings)
      - in methods calls
      - in hash value expressions
      - with redeclaring local variable return types
      - in local variable object instantiations
    - really fixed the bug thought to be fixed in 0.8.7 "where SSL errors would cause the affected thread to go into a infinite loop using 100% CPU" - this turned out to be easily reproducible on all platforms; when the SSL connection was shut down cleanly by the remote end before a response message was returned, an infinite loop would result
    - fixed a bug where it was impossible to output a single '\' character in regex substitution expressions; '\' was taken as an escape character, and '\\\' was output literally, now '\\\' is output as '\'
    - fixed a bug where a parse-time crash would occur when calling the copy() method for a class that does not implement an explicit copy() method
    - fixed a bug where arguments passed to a copy method were ignored; now an exception is thrown
    - fixed a bug where public members and static variables of privately-inherited classes were incorrectly treated as public attributes of the child class
    - fixed a bug where slices could be made of objects from outside the class including private members
    - fixed a bug where @ref Qore::SQL::SQLStatement::memberGate() "memberGate() methods" were not being respected when taking a slice of an object
    - fixed bugs in the integer Socket::recv*() methods where a \c SOCKET-CLOSED exception was not thrown when the remote end closed the connection
    - fixed a bug related to out-of-order parse initialization for functions and methods which resulted in the wrong return type being returned for a method with more than 1 variant where the variant could not be matched at parse time
    - fixed a bug where a non-variable-reference member of an "our" variable declaration list would cause a crash due to passing the incorrect argument in sprintf()
    - fixed sandboxing / protection errors with inherited code; subclasses inheriting code from a parent class with different parse options would cause the child parse options to be used when running the parent class code which caused errors; now parse options are enforced properly on the block level
    - fixed the @ref Qore::RangeIterator "RangeIterator" class; it was still abstract due to a missing @ref Qore::RangeIterator::valid() method
    - fixed a bug where the wrong error was being returned after a connection reset (remote connection close) in sockets with integer recv*() methods which could in some cases lead to an infinite loop
    - fixed a bug where private members of a common base class were not accessible by objects of subclasses sharing the common base class
    - fixed many bugs in <a href="../../modules/CsvUtil/html/index.html">CsvUtil</a> and updated the module version to 1.1
    - initialize static openssl crypto locks for multi-threaded openssl library access; without this crashes can result (for example in error queue management)
    - fixed a bug where Qore::HTTPClient::getURL() returned an invalid URL when no URL was set; now it returns @ref nothing in this case
    - fixed a bug managing feature/module lists in inherited @ref Qore::Program "Program" objects; user modules were listed in the child @ref Qore::Program "Program" object even though user module code is not imported in child @ref Qore::Program "Program" objects
    - fixed a bug where an invalid guard condition in critical lvalue storage code can cause unreferenced data to be returned while in a lock which can cause a crash in a multithreaded program
    - fixed a bug where references were not being written to the output variable if an exception was active when the code block exited
    - fixed a bug setting the precision for arbitrary-precision numbers with large exponents (like "1e100n")
    - implemented more strict adherence to <a href="http://tools.ietf.org/html/rfc2616">RFC 2616</a> (HTTP 1.1) regarding message-body handling in requests and response message generation and parsing
    - fixed a bug with @ref Qore::Thread::Condition::wait() "Condition::wait()" on Darwin with negative timeout values where a short timeout was used instead of an indefinite wait
    - fixed bugs in the <a href="../../modules/SmtpClient/html/index.html">SmtpClient</a> and <a href="../../modules/MailMessage/html/index.html">MailMessage</a> modules where mail messages were being serialized incorrectly if there were no attachments (there was no possibility to set the content transfer encoding) and also where it was not possible to set the content-type for the message body when it was sent as a part of a multipart message
    - fixed bugs handling arguments declared as type @ref reference_or_nothing_type "*reference" (reference or nothing)
    - fixed bugs in executing code accross @ref Qore::Program "Program" object barriers with reference arguments
    - fixed a bug with the switch statement where character encoding differences would cause strings to mismatch even if they were otherwise identical; now hard comparisons with strings allow for implicit automatic temporary character encoding conversions for the comparison
    - fixed a bug where qore failed to set the time zone region correctly when set from /etc/localtime and this file is a relative symlink rather than absolute
    - fixed a bug where substr() and <string>::substr() were returning @ref nothing if the arguments could not be satisifed contrary to the documentation and the declared return type, now an empty string is returned in those cases
    - fixed bugs rounding number values between 10 and -10 (non-inclusive) for display, fixed bugs rounding number value regarding digits after the decimal point for display with @ref Qore::NF_Scientific
    - fixed a bug in the @ref Qore::Dir class where it was not possible to chdir to the root directory \c "/"
    - fixed a bug where recursive references were allowed and memory leaks would occur due to recursive references; these are now caught at runtime and a \c REFERENCE-ERROR exception is thrown
    - fixed a configure bug with bison >= 3
    - fixed a bug in the <a href="../../modules/HttpServer/html/index.html">HttpServer</a> module when automatically uncompressing supported content-encodings to set the resulting string's character encoding correctly
    - fixed a bug in the @ref instanceof "instanceof" operator when working with objects and classes created from different source @ref Qore::Program "Program" objects
    - fixed a bug in *printf() formatting with floating-point and number values where no digits were displayed right of the decimal point unless a specific number of digits was specified in the format string
    - fixed the return type of <bool>::typeCode(); was returning a boolean instead of @ref Qore::NT_BOOLEAN
    - fixed a bug there @ref null was evaluated as @ref Qore::True "True" in a boolean context rather than @ref Qore::False "False"
    - fixed a bug where @ref Qore::Socket::recvBinary() would ignore the first data read
    - fixed starting listeners on UNIX domain sockets on Soalris in the <a href="../../modules/HttpServer/html/index.html">HttpServer</a> module
    - fixed a bug where number("") was being converted to \@NaN\@n
    - fixed return type of @ref Qore::HTTPClient::getConnectionPath() "HTTPClient::getConnectionPath()"
    - fixed several bugs with logical comparison operators and arbitrary-precision numeric values where arbitrary-precision numeric values were not being prioritized as numeric values and also in some cases were being first converted to doubles and then operated on
    - fixed a bug in the socket code where the socket close condition was not flagged with SSL connections when writes failed due to the remote end closing the connection; an error would only be raised on the following socket operation
    - fixed a mismatched delete/malloc error with time zone initialization and the localtime file

    @section qore_087 Qore 0.8.7

    @par Release Summary
    Code embedding improvements

    @subsection qore_087_compatibility Changes That Can Affect Backwards-Compatibility
    @par Fixes for Code Inheritance in Program Objects
    The following changes are meant to sanitize code inheritance in child @ref Qore::Program "Program" objects to fix long-standing design bugs in code encapsulation by addressing the lack of fine-grained control over symbol visibility in inherited code.
    - @ref mod_public "public": The @ref mod_public "public" keyword's usage in modules has now been expanded
      to provide the same functionality generically in @ref Qore::Program "Program" objects; if @ref qore_classes "classes",
      @ref constants "constants", @ref qore_namespaces "namespaces", @ref qore_functions "functions", or
      @ref global_variables "global variables" are defined with the @ref mod_public "public" keyword, then these symbols will
      be inherited into child @ref Qore::Program "Program" objects as long as no @ref parse_options "parse options" prohibit
      it.\n\n
      This change was made to give programmers complete control over which symbols are inherited in child
      @ref Qore::Program "Program" objects, whereas because prior to this change, the control was very course.\n\n
    - the default behavior of %Qore regarding inherting global variables and functions with user variants was changed to be
      consistent with namespaces, classes, and constants; that is; public symbols are inherited by default.\n\n
      The following constants were renamed:
      - <tt>PO_INHERIT_USER_FUNC_VARIANTS</tt> is now: @ref Qore::PO_NO_INHERIT_USER_FUNC_VARIANTS "PO_NO_INHERIT_USER_FUNC_VARIANTS"
      - <tt>PO_INHERIT_GLOBAL_VARS</tt> is now: @ref Qore::PO_NO_INHERIT_GLOBAL_VARS "PO_NO_INHERIT_GLOBAL_VARS"\n\n
      This change was made to fix a long-standing design problem with symbol inheritance and make the implementation consistent.\n\n
    - builtin symbols are no longer inherited from user modules; only independent user symbols; the main change is that if a user
      module adds new user methods to a builtin class or new user variants to a builtin function, these changes are no longer imported
      into target @ref Qore::Program "Program" objects.

    @par File Method Changes
    The following methods were updated to throw exceptions on all errors rather than a return code for I/O errors in order to avoid hard to debug conditions due to ignoring I/O errors by forgetting to check the return value on the following methods:
    - Qore::File::f_printf()
    - Qore::File::f_vprintf()
    - Qore::File::print()
    - Qore::File::printf()
    - Qore::File::vprintf()
    - Qore::File::write()
    - Qore::File::writei1()
    - Qore::File::writei2()
    - Qore::File::writei4()
    - Qore::File::writei8()
    - Qore::File::writei2LSB()
    - Qore::File::writei4LSB()
    - Qore::File::writei8LSB()
    .
    Note that the above changes will hopefully only minimally impact backwards-compatibilty since the change is in error handling, and additionally each of the above methods could also throw an exception if called when the object was not open.

    @subsection qore_087_new_features New Features in Qore
    - new methods offering code encapsulation enhancements
      - @ref Qore::Program::loadModule() "Program::loadModule()": allows modules to be loaded in a @ref Qore::Program "Program" object directly
      - @ref Qore::Program::importClass() "Program::importClass()": allows classes to be individually imported in @ref Qore::Program "Program" objects
    - new pseudo-methods in @ref Qore::zzz8nothingzzz9 to allow for @ref Qore::zzz8hashzzz9 pseudo-methods to be safely used with @ref nothing
      - <nothing>::firstKey()
      - <nothing>::firstValue()
      - <nothing>::hasKey()
      - <nothing>::hasKeyValue()
      - <nothing>::keys()
      - <nothing>::lastKey()
      - <nothing>::lastValue()
      - <nothing>::values()
    - other new pseudo-methods:
     - <date>::durationSeconds()
     - <date>::durationMilliseconds()
     - <date>::durationMicroseconds()
    - removed most restrictions on embedded logic in user modules; user module @ref Qore::Program "Program" objects are subject to the
      same restrictions as the parent @ref Qore::Program "Program" object (if any)
    - added the get_parse_options() function so that parse options in the current @ref Qore::Program "Program" can be determined at
      runtime
    - added the get_ex_pos() function to help with formatting exception locations where the \c source and \c offset information is present
    - new methods and method variants:
      - @ref Qore::HTTPClient::getPeerInfo()
      - @ref Qore::HTTPClient::getSocketInfo()
      - @ref Qore::File::getTerminalAttributes()
      - @ref Qore::SQL::Datasource::transactionTid()
      - @ref Qore::SQL::Datasource::currentThreadInTransaction()
      - @ref Qore::SQL::DatasourcePool::currentThreadInTransaction()
    - new location tags \c "source" and \c "offset" added for parse and runtime exceptions to allow for error-reporting to display information about files where sections of a source file are parsed; this allows both the label and line offset in the label and the file name and absolute file line position to be reported in exception information
      - new parameters added to the following methods and function to accommodate the new location information:
        - @ref Qore::Program::parse() "Program::parse()"
	- @ref Qore::Program::parsePending() "Program::parsePending()"
	- @ref Qore::parse() "parse()"
      - see @ref exception_hash "Exception Hash" and @ref callstack "Call Stacks" for new keys in eception and call stack information hashes
    - <date>::format() now accepts \c "us" for microseconds (see @ref date_formatting)
    - <a href="../../modules/SmtpClient/html/index.html">SmtpClient</a> module improvements:
      - added automatic recognition and support of the \c "STARTTLS" command when connecting to an ESMTP server; this way
        the class will automatically upgrade the connection to a secure TLS/SSL connection if the server supports it
      - added support for SMTP server schemes in the URL in the constructor (ex: \c "esmtptls://user@password:smtp.example.com")
      - added support for the deprecated (but still in use) \c "smtps" scheme with a default port of 465
      - when throwing an exception when a Message cannot be sent because it is incomplete, the reason for the error is also included
        in the exception (previously the exception message was generic making problems with the Message object harder to debug)
    - C++ API Enhancements
      - added C++ APIs to allow for %Qore @ref Qore::File "File" and @ref Qore::Thread::Queue "Queue" object arguments to be used by modules
      - added C++ APIs for controlling openssl initialization and cleanup by the qore library
      - extended qpp to allow for parsing relative dates in qpp code for assignments/default argument values
      - made it possible to call the C++ function QoreFunction::findVariant() from threads where there is no current QoreProgram object
        (such as from a thread created by foreign code)
      - added APIs to allow foreign threads to be registered/deregistered as %Qore threads (for example, to allow %Qore code to be called
        in a callback in a foreign thread created by a library linked with a %Qore binary module)
      - added APIs to allow for TID reservations to allow (for example) for a callback that is executed in the same foreign thread to always have the same TID
      - the old Datasource::execRaw() function with the \a args parameter was deprecated since args was ignored anyway, a new Datasource::execRaw() function was added that has no args parammeter

    @subsection qore_087_bug_fixes Bug Fixes in Qore
    - fixed a runtime class matching bug when identical user classes were created in different @ref Qore::Program "Program" objects,
      the match could fail at runtime because the wrong APIs were being used
    - fixed a crashing bug in the @ref map "map" operator with a select expression when used with an
      @ref Qore::AbstractIterator "AbstractIterator" object for the list operand
    - fixed a bug where the generation of internal strings for abstract method signatures tries to resolve class names that
      are declared out of order, which incorrectly resulted in a parse exception; the fix is to use the class name in the
      signature before class resolution; the class is resolved in the second stage of parsing (symbol resolution) anyway, if it
      can't be resolved then the changes to the @ref Qore::Program "Program" are rolled back anyway
    - a potential deadlock was fixed when calling @ref Qore::exit() "exit()" while background threads were running; it was
      possible for a thread to be canceled while holding a @ref Qore::Thread::Mutex "Mutex" (for example) and then for another
      thread to deadlock trying to acquire the @ref Qore::Thread::Mutex "Mutex" and therefore for the process to deadlock because
      pthread_mutex_lock() is not a cancellation point. The solution was to cancel all threads first, then wait half a second, then call exit()
    - fixed a bug where global variables were being evaluated with strict mathematical boolean evaluation even when @ref perl-bool-eval
      "%perl-bool-eval" was enabled (which is the default)
    - fixed bug in @ref Qore::parseBase64String() and @ref Qore::parseBase64StringToString() when called with an empty string argument; in this case uninitialized memory was returned
    - fixed runtime dynamic memory leaks in the @ref select and @ref map operators when used with iterators
    - do thread-specific cleanup in the main thread when cleaning up/shutting down the qore library
    - added additional openssl cleanup code for thread-local data and when cleaning up the qore library
    - fixed a bug matching function/method variants at runtime
    - fixed a race condition deleting global dynamic handlers in the <a href="../../modules/HttpServer/html/index.html">HttpServer</a> module
    - fixed a bug where declaring an abstract method with parameters and then declaring a concrete reimplementation of the method in a child class with no parameters caused a parse-time crash
    - fixed a bug where trying to dynamically call a function that does not exist results in a deadlock due to an error where a mutex is not unlocked
    - fixed a bug in the @ref Qore::Socket::sendHTTPMessage() and @ref Qore::Socket::sendHTTPResponse() methods regarding the timeout parameter
    - fixed a bug in an socket SSL error message where the method name was printed from non-string memory (used wrong ptr for the <tt>%%s</tt> format argument)
    - fixed some major crashing bugs related to reference handling; a global variable assigned a reference to a reference to a local variable would cause a crash
    - @ref reference_type and @ref reference_or_nothing_type type fixes: an error in @ref reference_type type handling allowed non-reference values to be passed to builtin code expecing references which caused a crash; the @ref reference_type and @ref reference_or_nothing_type types would accept any value type
    - attempted to fix a non-reproducible bug seen on rhel5 in the @ref Qore::Socket "Socket class" where SSL errors would cause the affected thread to go into a infinite loop using 100% CPU

    @section qore_0862 Qore 0.8.6.2

    @par Release Summary
    Iterator improvements and design fixes

    @subsection qore_0862_compatibility Changes That Can Affect Backwards-Compatibility
    @par Fixes for Iterator Class Design Bugs
    Iterators, particular regarding the @ref map "map" and @ref select "select" operators, were implemented in a confusing and inconsistent way; even the %qore documentation was incorrect, and examples were given incorrectly.  The following changes will break functionality using the badly-implemented behavior of iterators before, but since the fix comes fairly soon after the introduction, hopefully this change will not cause too many problems with existing code.   All users polled about the iterator changes in this release saw them as positive and desired changes to the language.
    - the @ref map "map" and @ref select "select" operators' behavior was changed when used with an @ref Qore::AbstractIterator "AbstractIterator" object for the list operand; now the implied argument is the result of @ref Qore::AbstractIterator::getValue() "AbstractIterator::getValue()" instead of the iterator object itself.  This addresses a confusing design choice in the original iterator integration with the @ref map "map" and @ref select "select" operators
    - the second boolean argument was removed from the @ref Qore::HashIterator::constructor(hash) "HashIterator::constructor(hash)" and @ref Qore::HashReverseIterator::constructor(hash) "HashReverseIterator::constructor(hash)" methods; use the new  @ref Qore::HashPairIterator "HashPairIterator" and @ref Qore::ObjectPairIterator "ObjectPairIterator" classes instead (<hash>::pairIterator() and <object>::pairIterator())
    - the single boolean argument was removed from <hash>::iterator() and <object>::iterator(); use <hash>::pairIterator() and <object>::pairIterator() instead to get the old behavior

    @subsection qore_0862_changes Changes in Qore
    - new iterator classes:
      - @ref Qore::HashKeyIterator "HashKeyIterator"
      - @ref Qore::HashKeyReverseIterator "HashKeyReverseIterator"
      - @ref Qore::HashPairIterator "HashPairIterator"
      - @ref Qore::HashPairReverseIterator "HashPairReverseIterator"
      - @ref Qore::ObjectKeyIterator "ObjectKeyIterator"
      - @ref Qore::ObjectKeyReverseIterator "ObjectKeyReverseIterator"
      - @ref Qore::ObjectPairIterator "ObjectPairIterator"
      - @ref Qore::ObjectPairReverseIterator "ObjectPairReverseIterator"
    - new pseudo-methods:
      - <hash>::keyIterator()
      - <hash>::pairIterator()
      - <hash>::contextIterator()
      - <object>::keyIterator()
      - <object>::pairIterator()
      - <nothing>::keyIterator()
      - <nothing>::pairIterator()
      - <nothing>::contextIterator()
    - the internal C++ QoreProgramHelper object has been updated to wait until all background threads in the %Qore library have executed before taking the @ref Qore::Program "Program" object out of scope; this allows for callbacks and other code that might be needed by background threads started in user modules (for example) to stay valid until the threads in the user modules also have terminated.  Note that this does not affect the case when using @ref exec-class "%exec-class" and an application program object goes out of scope with background threads in user modules having non-static method call references as callbacks to the application program; see @ref user_module_program_scope for more information on this topic.

    @section qore_0861 Qore 0.8.6.1

    @par Release Summary
    Major bug fixes and minor new features

    @subsection qore_0861_changes Changes in Qore
    - updated the @ref try-module "%try-module" parse directive to support a variant without an exception variable for usage in @ref Qore::Program "Program" objects where @ref Qore::PO_NO_TOP_LEVEL_STATEMENTS is set
    - added code to raise an @ref invalid-operation warning with the @ref elements "elements operator" when called with a type that can never return a value with this operator
    - updated the @ref Qore::File "File" class's internal buffer size from 4KB to 16KB which greatly improves read performance
    - added new public APIs for the QoreNumberNode class to allow for proper de/serialization in external modules
    - <a href="../../modules/Pop3Client/html/index.html">Pop3Client</a> module:
      - added the Pop3Client::logPassword() methods and masked password by default in the debug log
      - updated module to v1.1
    - <a href="../../modules/Mime/html/index.html">Mime.qm</a> module:
      - declared the MultiPartMessage::getMsgAndHeaders() method abstract as originally intended
      - added MultiPartMessage::parseBody() static method
      - updated module to v1.3

    @subsection qore_0861_bug_fixes Bug Fixes in Qore
    - fixed crashing bugs due to the lack of proper lvalue checks with the expression for the background operator with operators using lvalues with local variables
    - fixed rounding of arbitrary-precision numeric values for display purposes when the last significant digit is just to the right of the decimal point (ex: was displaying 10.2 as "11." for example)
    - fixed a race condition in static destruction of the library when a background thread calls exit() that could cause a segfault on exit
    - fixed a static memory leak in Program objects when constants contain code references to functions or static methods
    - fixed a bug parsing user modules; the Program context was not set properly which could lead to a crash when parsing user modules loaded from the command-line or to incorrect parse options when loaded from user Program code
    - fixed a bug where the @ref invalid-operation warning with the @ref keys "keys operator" was not being triggered in common cases that should have triggered the warning
    - <a href="../../modules/MailMessage/html/index.html">MailMessage.qm</a> module:
      - fixed recognizing mime messages with additional text after the version number (ex: \c "Mime-Version: 1.0 (Mac OS X Mail 6.2 \(1499\))")
      - fixed a bug setting the content-type of message parts (this fix is now in the <a href="../../modules/Mime/html/index.html">Mime.qm</a> in the MultiPartMessage::getMsgAndHeaders() method
      - fixed multipart message parsing by using MultiPartMessage::parseBody() in the <a href="../../modules/Mime/html/index.html">Mime.qm</a> module; now also parts with subparts are parsed correctly as well
      - fixed a bug where the sender and from values were not being set properly when parsing email messages
      - updated module to v1.0.3

    @section qore_086 Qore 0.8.6

    @par Release Summary
    Major new features and a few bug fixes

    @subsection qore_086_compatibility Changes That Can Affect Backwards-Compatibility

    @par Perl-Style Boolean Evaluation
    %Qore's default boolean evaluation mode was changed from strict mathematical to a more intuitive perl- (and Python-) like style.
    This change was implemented to address one of the oldest design bugs in %Qore: strict mathematical boolean evaluation.  See @ref perl-bool-eval "%perl-bool-eval" for a description of the new default boolean evaluation mode.\n\n
    To get the old strict mathematical boolean evaluation, use the @ref strict-bool-eval "%strict-bool-eval" parse option.\n\n
    An example of the change; now the following @ref if "if statement" block will be executed as the <tt><b>if</b></tt> expression is now evaluated as @ref Qore::True "True":
    @code{.py}
    my string $str = "hello";
    if ($str)
        printf("Qore says hello\n");
    @endcode
    Previously (i.e. with @ref strict-bool-eval "%strict-bool-eval") the <tt><b>if</b></tt> expression above would be evaluated as @ref Qore::False "False" because the string value was converted to an integer 0, however as of %Qore 0.8.6 (with the default @ref perl-bool-eval "perl-bool-eval") it is @ref Qore::True "True" since the string is not empty; empty strings and string value \c "0" are evaluated as @ref Qore::False "False".\n\n
    Perhaps counterintuitively (and the reason this was changed to be the default in qore), the chance for regression errors in
    qore code is very small, because for all cases where the old logic could be applied (meaning excluding cases where the result
    was always @ref Qore::False "False" due to the data types or values being evaluated), the results are the same with the new logic,
    except for one case; the case where a string has more than one character and begins with a zero (ex: \c "00").
    In this case, the old logic would always return @ref Qore::False "False", because the value was first converted to an integer \c 0,
    whereas the new logic will return @ref Qore::True "True".  Note that in the case of a string with a single \c "0", both the old and
    new boolean logic returns @ref Qore::False "False".\n\n
    Basically with this option set, qore's boolean evaluation becomes like perl's and Python's, whereas any expression that has the following values is @ref Qore::False "False": @ref nothing, @ref string "string" \c "0" and @ref string "empty strings", @ref integer "integer", @ref float "float", and @ref number "number" \c 0 (zero), @ref absolute_dates "absolute date" \c 1970-01-01Z (ie the start of the epoch with an offset of 0), @ref relative_dates "relative date" \c 0s (or any  @ref relative_dates "relative date" with a 0 duration), @ref null, @ref binary "empty binary objects", @ref hash "empty hashes", and @ref list "empty lists".  All other values are @ref Qore::True "True".
    @note also affects the @ref Qore::boolean(any) "boolean(any)" function

    @par Changes in the Socket Class
    The @ref Qore::Socket "Socket" class was enhanced to support timeouts with non-blocking I/O on all send operations;
    many Socket methods that send data were originally implemented to return an error code on error, however they would
    also throw exceptions if the socket were not open, so the error handling was inconsistent (exceptions versus return codes).\n\n
    Additionally it was not possible to get error information at all for SSL errors if the socket was connected with SSL, which,
    according to %Qore's socket design, should be transparent for the programmer.\n\n
    For these reasons the implementation was deemed inconsistent and unintuitive; the change was to add optional timeout parameters
    to all send methods and to allow the methods to throw exceptions (instead of simply returning -1 and not being able to determine the cause of the error in many cases).\n\n
    The following methods were updated to accept optional timeout parameters and throw exceptions on all errors rather than a return code for I/O errors:
    - Qore::Socket::send()
    - Qore::Socket::sendBinary()
    - Qore::Socket::sendi1()
    - Qore::Socket::sendi2()
    - Qore::Socket::sendi4()
    - Qore::Socket::sendi8()
    - Qore::Socket::sendi2LSB()
    - Qore::Socket::sendi4LSB()
    - Qore::Socket::sendi8LSB()

    @par New Abstract Method in AbstractIterator
    The following abstract method was added:
    - Qore::AbstractIterator::valid() was added (with concrete implementations in all iterator classes derived from this base class delivered with %Qore); this method tells if the object is currently pointing to a valid iterator.\n\n For any user classes inherting @ref Qore::AbstractIterator "AbstractIterator" directly (as opposed to another concrete iterator class in %Qore, where the method has already been added), a concrete implementation of this method will have to be added as well or that class will become @ref abstract with this release of %Qore.

    @subsection qore_086_new_features New Features in Qore
    @par Arbitrary-Precision Numeric Support
    %Qore now uses the <a href="http://www.mpfr.org/">MPFR</a> and <a href="http://gmplib.org">GMP</a> libraries to provide arbitrary-precision numeric support.  This type can be used for high-precision mathematics or for storing \c NUMERIC (ie \c DECIMAL or \c NUMBER) column values when retrieved from databases by %Qore DBI drivers that support the new capability @ref Qore::SQL::DBI_CAP_HAS_NUMBER_SUPPORT "DBI_CAP_HAS_NUMBER_SUPPORT" (previously these values would be retrieved as %Qore strings in order to avoid information loss).\n\n
    For more information, see the new @ref number "number" type, @ref number_type, and @ref Qore::zzz8numberzzz9

    @par New CsvUtil Module
    The <a href="../../modules/CsvUtil/html/index.html">CsvUtil</a> module implements the CsvFileIterator class that allows for easy parsing of csv-like text files

    @par %%try-module Parse Directive to Handle Module Load Errors at Parse Time
    The new @ref try-module "%try-module" parse directive allows for module load errors to be handled at parse time; ex:
    @code{.py}
%try-module($ex) some-module > 1.0
    printf("error loading module %y: %s: %s\n", $ex.arg, $ex.err, $ex.desc);
    exit(1);
%endtry
    @endcode

    @par Abstract Class Hierarchy Improvement
    As of this version of qore, concrete implementations of @ref abstract "abstract methods" no longer have to have exactly the same return type as the abstract method; it is now sufficient that the return type in the concrete method meets a compatibility test with the return type of the abstract method in the parent class.\n\n
    For example the following is now valid (and <tt>MyConcreteClass</tt> is not abstract, whereas previously because the return types in the child class were not exact, <tt>MyConcreteClass</tt> would be considered abstract by qore):
    @code{.py}
class MyAbstractClass {
    abstract any doSomething();
    abstract *string getString();
}

class MyConcreteClass inherits MyAbstractClass {
    int doSomething() {
        return 1;
    }
    string getString() {
        return "hello";
    }
}
    @endcode

    @par DBI Improvements
    Three new DBI capabilities were implemented, including a new option API as follows:
    - @ref Qore::SQL::DBI_CAP_HAS_NUMBER_SUPPORT "DBI_CAP_HAS_NUMBER_SUPPORT": DBI drivers declaring this capability can accept @ref number "number" values and can also return @ref number "number" values, if a DBI driver does not declare this capability, then @ref number "number" values sent for binding by value are automatically converted to @ref float "float" values before being sent to the driver
    - @ref Qore::SQL::DBI_CAP_HAS_OPTION_SUPPORT "DBI_CAP_HAS_OPTION_SUPPORT": this indicates that the driver supports the new option API, allowing options to be set on each connection.  See the following for more information:
      - @ref Qore::SQL::Datasource::constructor() "Datasource::constructor(hash)": now passes options to the DBI driver if the driver supports the option API
      - @ref Qore::SQL::Datasource::constructor() "Datasource::constructor(string)": (new in 0.8.6) passes options to the DBI driver if the driver supports the option API
      - @ref Qore::SQL::Datasource::getOption(string) "Datasource::getOption(string)": (new in 0.8.6) returns the value of the given option if the driver supports the option API
      - @ref Qore::SQL::Datasource::getOptionHash() "Datasource::getOptionHash()": (new in 0.8.6) returns a hash of the current option values for the current connection if the driver supports the option API
      - @ref Qore::SQL::Datasource::setOption() "Datasource::setOption()": (new in 0.8.6) allows options to be changed after the object is created
      - @ref Qore::SQL::DatasourcePool::constructor() "DatasourcePool::constructor(hash)": now passes options to the DBI driver if the driver supports the option API
      - @ref Qore::SQL::DatasourcePool::constructor() "DatasourcePool::constructor(string)": (new in 0.8.6) passes options to the DBI driver if the driver supports the option API
      - @ref Qore::SQL::DatasourcePool::getOption(string) "DatasourcePool::getOption(string)": (new in 0.8.6) returns the value of the given option if the driver supports the option API
      - @ref Qore::SQL::DatasourcePool::getOptionHash() "DatasourcePool::getOptionHash()": (new in 0.8.6) returns a hash of the current option values for the current connection if the driver supports the option API
      - @ref Qore::SQL::dbi_get_driver_options(string) "dbi_get_driver_options(string)": (new in 0.8.6) returns a hash of driver option information without values
    - @ref Qore::SQL::DBI_CAP_SERVER_TIME_ZONE "DBI_CAP_SERVER_TIME_ZONE": indicates that the DBI driver will convert any bound date/time values to the server's time zone before binding and also will tag date/time values retrieved from the server with the server's time zone.  This capability also implies that the driver supports the new \c "timezone" option.

    @par Socket Improvements
    The @ref Qore::Socket "Socket" class was updated to support non-blocking I/O on all send methods; the following methods were updated to accept optional timeout parameters:
    - Qore::Socket::send2()
    - Qore::Socket::sendBinary2()
    - Qore::Socket::sendHTTPMessage()
    - Qore::Socket::sendHTTPResponse()
    .
    The following methods were enhanced to provide better error information when throwing exceptions:
    - Qore::Socket::recvi1()
    - Qore::Socket::recvi2()
    - Qore::Socket::recvi4()
    - Qore::Socket::recvi8()
    - Qore::Socket::recvi2LSB()
    - Qore::Socket::recvi4LSB()
    - Qore::Socket::recvi8LSB()
    - Qore::Socket::recvu1()
    - Qore::Socket::recvu2()
    - Qore::Socket::recvu4()
    - Qore::Socket::recvu2LSB()
    - Qore::Socket::recvu4LSB()

    @par Iterator Improvements
    The following improvements were made in qore to support more flexible and ubiquitous iterators:
    - new iterator classes:
      - @ref Qore::SingleValueIterator "SingleValueIterator": allows single values (or any value without an iterator class) to be iterated; this provides the basis for the return type for the new base <value>::iterator() method for non-container types
      - @ref Qore::FileLineIterator "FileLineIterator": allows files to be iterated line by line
      - @ref Qore::ObjectIterator "ObjectIterator": a generic iterator for objects
      - @ref Qore::ObjectReverseIterator "ObjectReverseIterator": a generic reverse iterator for objects
      - @ref Qore::RangeIterator "RangeIterator": a numerical sequence generator (the basis for the return type for the new @ref Qore::xrange() "xrange()" function
    - new pseudo-methods were added to return iterator objects based on the value type:
      - <value>::iterator()
      - <hash>::iterator()
      - <list>::iterator()
      - <object>::iterator()
      .
      The base pseudo-method (<value>::iterator()) ensures that any value can be iterated, and the type-specific methods ensure that the most suitable iterator for container types is returned for container values; values without an iterator class are iterated with the @ref Qore::SingleValueIterator "SingleValueIterator"
    - the @ref Qore::HashIterator "HashIterator" and @ref Qore::HashReverseIterator "HashReverseIterator" classes had an additional optional boolean argument added to their constructors; if @ref Qore::True "True", then the @ref Qore::HashIterator::getValue() "HashIterator::getValue()" and @ref Qore::HashReverseIterator::getValue() "HashReverseIterator::getValue()" methods return a hash with the following keys: \c "key" and \c "value", allowing for more convenient iteration with constructions that only use \c getValue() methods (such as the @ref foreach "foreach statement"); to accommodate this, two new methods were added to the @ref Qore::HashIterator "HashIterator" base class:
      - @ref Qore::HashIterator::getKeyValue()
      - @ref Qore::HashIterator::getValuePair()
    - all iterator classes had copy methods added to them (ex: @ref Qore::HashIterator::copy())
    - new Python-inspired @ref Qore::range() "range()" and @ref Qore::xrange() "xrange()" functions (the latter returning a @ref Qore::RangeIterator "RangeIterator" object to efficiently iterate large integral sequences or ranges

    @par Text File Parsing Enhancements
    The following improvements were made in qore to support more flexible file parsing:
    - the @ref Qore::ReadOnlyFile class was added as a parent class of @ref Qore::File to allow for a more convenient API for reading files (the @ref Qore::File class's API remains the same as it publically inherits  @ref Qore::ReadOnlyFile)
    - the @ref Qore::ReadOnlyFile::readLine() "ReadOnlyFile::readLine()" method (formerlly a method of the @ref Qore::File class) was enhanced to accept 2 optional arguments, allowing the end of line character(s) to be stripped from the line returned, and also to allow the end of line characters to be specified.  If no end of line characters are specified, then the method automatically determines the end of line characters (can be \c "\n", \c "\r", or \c "\r\n"; the last one only if the underlying file is not a TTY in order to avoid stalling I/O on an interactive TTY)
    - the @ref file_stat_constants were moved from the @ref Qore::File class to the @ref Qore::ReadOnlyFile class
    - added a new @ref Qore::FileLineIterator "FileLineIterator" iterator class
    - added a new optional parameter to <string>::split(string, string, bool) and Qore::split(string, string, string, bool) to allow for automatic stripping unquoted fields of leading and trailing whitespace (the default is the old behavior; i.e. leave the whitespace as it is read)
    - added a new @ref Qore::TimeZone "TimeZone" method for parsing string dates in a specific @ref Qore::TimeZone "TimeZone": @ref Qore::TimeZone::date(string, string)
    - added a new function for parsing text as a boolean value: @ref Qore::parse_boolean() "parse_boolean()"
    - as mentioned above, the new <a href="../../modules/CsvUtil/html/index.html">CsvUtil</a> module was added, implementing the CsvFileIterator class that allows for easy parsing of csv-like text files

    @par Other Improvements and Changes
    - the @ref foreach "foreach statement" now iterates objects derived from @ref Qore::AbstractIterator "AbstractIterator" automatically
    - added a @ref Qore::Option::HAVE_SYMLINK "HAVE_SYMLINK" constant for the symlink() function added in qore 0.8.5
    - added the @ref Qore::SQL::SQLStatement::memberGate() "SQLStatement::memberGate()" method so @ref Qore::SQL::SQLStatement "SQLStatement" objects can be dereferenced directly to a column value when iterated with @ref Qore::SQL::SQLStatement::next() "SQLStatement::next()"; also this method will throw exceptions when an unknown column name is used so that typos in column names can be caught (instead of being silently ignored producing hard to find bugs)
    - implemented @ref Qore::SQL::Datasource::constructor(string) "Datasource::constructor(string)" and @ref Qore::SQL::DatasourcePool::constructor(string) "DatasourcePool::constructor(string)" variants to allow for creating datasources from a string that can be parsed by Qore::SQL::parse_datasource(string) "parse_datasource(string)"
    - added the following new DBI-related functions:
      - @ref Qore::SQL::dbi_get_driver_list() "dbi_get_driver_list()"
      - @ref Qore::SQL::dbi_get_driver_capability_list(string) "dbi_get_driver_capability_list(string)"
      - @ref Qore::SQL::dbi_get_driver_capabilities(string) "dbi_get_driver_capabilities(string)"
      - @ref Qore::SQL::dbi_get_driver_options(string) "dbi_get_driver_options(string)"
      - @ref Qore::SQL::parse_datasource(string) "parse_datasource(string)"
    - implemented support for \c "A" and \c "a", (hexadecimal floating-point output) \c "G", \c "g", (compact floating-point output) \c "F", (non-scientific floating-point output) and \c "E" and \c "e" (scientific/exponential floating-point output) format arguments for @ref float "floats" and @ref number "numbers" (new arbitrary-precision @ref number "number type values"); see @ref string_formatting
    - new pseudo-methods:
      - <value>::toString()
      - <value>::toInt()
      - <value>::toFloat()
      - <value>::toBool()
      - <float>::format(string fmt)
      - <int>::format(string fmt)
      - <string>::isDataAscii()
      - <string>::isDataPrintableAscii()
      - <value>::callp()
      - <callref>::callp()
      - <int>::sign()
      - <float>::sign()
    - the value of the @ref Qore::SQL::NUMBER "NUMBER", @ref Qore::SQL::NUMERIC "NUMERIC", and @ref Qore::SQL::DECIMAL "DECIMAL" @ref sql_constants is now \c "number" instead of \c "string" (see also @ref sql_binding)
    - new constants:
      - @ref Qore::M_PIn "M_PIn"
      - @ref Qore::MAXINT "MAXINT"
      - @ref Qore::MININT "MININT"
    - new functions:
      - @ref Qore::range() "range()"
      - @ref Qore::xrange() "xrange()"
    - new methods:
      - @ref Qore::ReadOnlyFile::isTty() and @ref Qore::ReadOnlyFile::getFileName() (the @ref Qore::ReadOnlyFile class was added in qore 0.8.6 otherwise made up of methods formerly belonging to the @ref Qore::File class)
    - added the @ref append-module-path "%append-module-path" parse directive
    - @ref user_modules "user modules" may now use @ref Qore::Program "Program" objects for embedded logic; any @ref Qore::Program "Program" objects created in a @ref user_modules "user module" will have its parse options masked to be not less restrictive than the parse options in the current @ref Qore::Program "Program", and additionally parse options will be locked so that user module are not able to circumvent function restrictions imposed by parse options.
    - updated docs to show functional restrictions tagged at the class level

    @subsection qore_086_bug_fixes Bug Fixes in Qore
    - fixed a bug in the @ref map "map operator" with a select expression when the list operand is @ref nothing; it was returning a list with one @ref nothing element instead of @ref nothing
    - applied a patch by Reini Urban to allow for multi-arch builds on Debian
    - fixed bugs calculating the byte offset for string searches in the c++ %QoreString::index() and %QoreString::rindex() functions when the offset is negative and the strings have a multi-byte character encoding (such as UTF-8)
    - fixed a bug where calling an abstract method from a class where the abstract method is implemented was causing a parse error to be thrown
    - fixed a bug where the wrong source code location was displayed when raising a parse exception in operator expression parse initialization for some operators
    - fixed bugs in regexes in the HttpServer::addListeners() and HttpServer::addListenersWithHandler() methods (<a href="../../modules/HttpServer/html/index.html">HttpServer</a> module version updated to 0.3.5)
    - fixed bugs handling non-blocking reads in the @ref Qore::Socket "Socket" class; the timeout setting was only enforced for the first read; subsequent reads were made as blocking reads
    - fixed a bug in the @ref Qore::Socket "Socket" class when the SSL session requires renegotiation during non-blocking I/O
    - @ref Qore::File::constructor() "File::constructor()" now throws an exception if called with a tty target and @ref no-terminal-io "%no-terminal-io" is set
    - fixed a bug in split with quote (<string>::split(string, string, bool) and Qore::split(string, string, string, bool)) if the separator pattern was not found and the single field was not quoted either
    - fixed a bug handling nested @ref ifdef "%ifdef" and @ref ifndef "%ifndef" blocks with @ref else "%else" in the inside block
    - fixed a crashing due to the failure to clear the "PF_TOP_LEVEL" flag when initializing statements, this could cause temporary variables in a statement to be marked as the start of the global thread-local variable list, and then after such variables are deleted, then a crash happens when trying to access the global thread-local variable list
    - fixed a crashing bug at parse time merging function lists in namespaces declared multiple times
    - fixed a bug in executing user module init() closures
    - fixed a bug where the qore library could crash when destroying a Program object due to a race condition in removing signal handlers managed by the Program object; the Program calls the signal handler manager to remove the signals, but the signals can be removed concurrently to the request while the Program object is iterating the signal set (ie it is modified while being iterated), which causes a crash
    - added code to detect when the same namespace is declared both with and without the @ref mod_public "public keyword" when defining user modules which can result in entire namespaces being silently not exported (and can be difficult to debug); now a parse exception is thrown if this happens while parsing a user module
    - added code tags to @ref Qore::File "File" methods without side effects
    - made many minor documentation fixes

    @section qore_0851 Qore 0.8.5.1

    @par Release Summary
    Bugfix release

    @subsection qore_0851_bug_fixes Bug Fixes in Qore
    - fixed a race condition accessing global and closure-bound thread-local variables in multithreaded contexts
    - fixed a bug in transaction management with the @ref Qore::SQL::DatasourcePool "DatasourcePool" class when used with the @ref Qore::SQL::SQLStatement "SQLStatement" class
    - fixed an error in the <a href="../../modules/MailMessage/html/index.html">MailMessage.qm</a> user module where mail headers requiring encoding were not encoded and those not requiring encoding were encoded with Q encoding
    - fixed an error in the <a href="../../modules/Mime/html/index.html">Mime.qm</a> user module where \c "_" characters in q-encoded headers were not encoded correctly

    <hr>
    @section qore_085 Qore 0.8.5

    @par Release Summary
    Major new features and a few bug fixes

    @subsection qore_085_new_features New Features in Qore
    @par Abstract Methods and Interfaces
    %Qore now supports the <b>abstract</b> keyword when declaring methods; an <b>abstract</b> method has no implementation and must be
    implemented in child classes with the same signature for the child class to be instantiated.\n\n
    Classes with <b>abstract</b> methods define interfaces; a concrete implementation of the interface is a class that inherits the class with <b>abstract</b> methods and implements all the <b>abstract</b> methods.\n\n
    Abstract methods are defined with the following syntax:
    @code{.py}
class MyAbstractInterface {
    abstract string doSomething(int $param);
    abstract bool checkSomething(string $arg);
}
    @endcode
    The following abstract classes now exist in %Qore:
    - @ref Qore::SQL::AbstractDatasource "AbstractDatasource"
    - @ref Qore::AbstractIterator "AbstractIterator"
      - @ref Qore::AbstractQuantifiedIterator "AbstractQuantifiedIterator"
      - @ref Qore::AbstractBidirectionalIterator "AbstractBidirectionalIterator"
      - @ref Qore::AbstractQuantifiedBidirectionalIterator "AbstractQuantifiedBidirectionalIterator"
    - @ref Qore::Thread::AbstractSmartLock "AbstractSmartLock" (which was already present in %Qore but now implements abstract methods)
    .
    The following new iterator classes have been added to %Qore:
    - @ref Qore::HashIterator "HashIterator"
      - @ref Qore::HashReverseIterator "HashReverseIterator"
    - @ref Qore::HashListIterator "HashListIterator"
      - @ref Qore::HashListReverseIterator "HashListReverseIterator"
    - @ref Qore::ListHashIterator "ListHashIterator"
      - @ref Qore::ListHashReverseIterator "ListHashReverseIterator"
    - @ref Qore::ListIterator "ListIterator"
      - @ref Qore::ListReverseIterator "ListReverseIterator"
    - @ref Qore::SQL::SQLStatement "SQLStatement" (which was already present in %Qore but now implements the @ref Qore::AbstractIterator "AbstractIterator" interface to allow query results to be iterated)
    .
    Classes inheriting @ref Qore::AbstractIterator "AbstractIterator" have special support so that objects can be easily iterated in the following list operators:
    - @ref map
    - @ref foldr and @ref foldl
    - @ref select
    .
    @par Universal References
    All restrictions on references have been removed from %Qore; references to local variables may now be passed to the @ref background "background operator" and passed as arguments to @ref closure "closures".\n\n
    Basically when a reference is taken of a local variable that could result in the local variable being accessed in a multi-threaded context, the variable is treated as a closure-bound local variable in the sense that it's lifetime is reference-counted, and all accesses are wrapped in a dedicated mutual-exclusion lock to ensure thread safety.

    @par Pop3Client Module
    A <a href="../../modules/Pop3Client/html/index.html">Pop3Client</a> module has been added providing an API for communicating with <a href="http://en.wikipedia.org/wiki/Post_Office_Protocol">POP3</a> servers and retrieving email messages.\n\n
    The module uses functionality provided by the new <a href="../../modules/MailMessage/html/index.html">MailMessage</a> module to represent email messages (and attachment data) downloaded from the server.

    @par MailMessage Module
    The <a href="../../modules/MailMessage/html/index.html">MailMessage</a> module provides common functionality to the <a href="../../modules/Pop3Client/html/index.html">Pop3Client</a> and <a href="../../modules/SmtpClient/html/index.html">SmtpClient</a> modules to represent email messages for receiving and sending, respectively.  This module was created mostly from functionality removed from the <a href="../../modules/SmtpClient/html/index.html">SmtpClient</a> and enhanced to provide support for reading email messages in the new <a href="../../modules/Pop3Client/html/index.html">Pop3Client</a> module.

    @par SmtpClient Module Changes
    The Message and Attachment classes were removed from the <a href="../../modules/SmtpClient/html/index.html">SmtpClient</a> module to the <a href="../../modules/MailMessage/html/index.html">MailMessage</a> module.  Backwards-compatible definitions for the Message and Attachment classes are provided in the <a href="../../modules/SmtpClient/html/index.html">SmtpClient</a> module to rexport the removed functionality for backwards compatibility.

    @par Other Minor Improvements and Changes
    - qpp updated to support abstract methods and multiple inheritance (+ other minor qpp enhancements)
    - improved the \c QOREADDRINFO-GETINFO-ERROR exception description by adding information about the arguments passed
    - added a string argument to @ref Qore::chr(softint, __7_ string) "char(softint, *string)" to accept an output encoding
    - added a @ref Qore::int(string, softint) "int(string, softint)" variant to parse a string as a number and give the base
    - added a new parameter to parse_url() and parseURL() to allow for any [] in the hostname to be included in the \c "host" output key for indicating that the <a href="http://wikipedia.org/wiki/IPv6">ipv6</a> protocol be used
    - added the following pseudo-methods:
      - Qore::zzz8valuezzz9::lsize()
      - Qore::zzz8binaryzzz9::split()
      - Qore::zzz8binaryzzz9::toMD5()
      - Qore::zzz8binaryzzz9::toSHA1()
      - Qore::zzz8binaryzzz9::toSHA224()
      - Qore::zzz8binaryzzz9::toSHA256()
      - Qore::zzz8binaryzzz9::toSHA384()
      - Qore::zzz8binaryzzz9::toSHA512()
      - Qore::zzz8datezzz9::midnight()
      - Qore::zzz8listzzz9::first()
      - Qore::zzz8listzzz9::join()
      - Qore::zzz8listzzz9::last()
      - Qore::zzz8listzzz9::lsize()
      - Qore::zzz8nothingzzz9::lsize()
      - Qore::zzz8stringzzz9::regex()
      - Qore::zzz8stringzzz9::regexExtract()
      - Qore::zzz8stringzzz9::split()
      - Qore::zzz8stringzzz9::substr()
      - Qore::zzz8stringzzz9::toMD5()
      - Qore::zzz8stringzzz9::toSHA1()
      - Qore::zzz8stringzzz9::toSHA224()
      - Qore::zzz8stringzzz9::toSHA256()
      - Qore::zzz8stringzzz9::toSHA384()
      - Qore::zzz8stringzzz9::toSHA512()
    - added the <a href="http://code.google.com/p/xxhash/">xxhash FAST algorithm</a> with unordered_map to %Qore on supported platforms resuling in nearly 2x haster hash lookups
    - added the Qore::File::isOpen() method
    - added the Qore::call_pseudo() function to explicitly call a pseudo method on a value
    - added the Qore::symlink() function to create symbolic links
    - added Qore::TypeCodeMap and Qore::TypeNameMap to lookup type codes from type names and vice versa
    - added the following functions to allow the time zone to be set per thread:
      - Qore::set_thread_tz()
      - Qore::get_thread_tz()

    @subsection qore_085_bug_fixes Bug Fixes in Qore
    - fixed format_date() output for \c "MON" and \c "DAY", etc
    - fixed a memory leak in the parser related to parse exception handling with namespace members
    - fixed an invalid assert() in module handling when an error occurs loading the module (only affected debug builds)
    - tagged digest and crypto functions internally as @ref RET_VALUE_ONLY
    - do not kill TID 1 (the initial / main thread) when calling exit() in background threads as a crash can result with some 3rd party libraries that spawn their own threads on some platforms (observed on Darwin & Solaris 10 at least)
    - fixed a memory bug in the new builtin function API used by modules built with qpp
    - fixed memory bugs in the type system where uninitialized type pointers could be used causing a crash
    - fixed a memory bug in handling "or nothing" types where a non-null pointer would be assumed to be a pointer to the type, however it could actually be a pointer to the NOTHING object, the fix was to ensure that any NOTHING objects in argument lists would be substituted with a null pointer
    - fixed a bug in parse-time variant matching where an argument with parse-time type "object" would be matched as a perfect match to any parameter with any class restriction; this would cause run-time type errors if another valid class was passed that matched another variant of the method or function
    - fixed a build bug that caused qore to be built twice

    <hr>
    @section qore_084 Qore 0.8.4

    @par Release Summary
    Major new features and changes that can affect backwards-compatibility, plus 40 bug fixes

    @subsection qore_084_compatibility Changes That Can Affect Backwards-Compatibility

    @par Namespace Changes
    %Qore's internal namespace handling was nearly completely rewritten for %Qore 0.8.4.  This is because the old code was inefficient and applied namespaces inconsistently to @ref Qore::Program "Program" objects.\n\n
    The main change that can cause backwards-compatibility issues is that now functions are full namespace members.  If no namespace is explicitly given in a function definition, the function is a member of the unnamed root namespace.\n\n
    Also the distinction between builtin and user functions was removed.  Internally, there is only one kind of function object, which can contain both builtin and user function variants (overloaded variants of the same function with the same name but different arguments).\n\n
    All %Qore builtin functions were moved to the Qore namespace.\n\n
    Other namespace changes:
    - loading namespaces provided by builtin modules into a @ref Qore::Program "Program" object is now an atomic operation that may fail, if, for example, objects have already been defined in the target @ref Qore::Program "Program" with the same name as objects provided by the builtin module.  Previously this could cause undefined behavior.
    - namespace lookups are now truly breadth-first as documented; previously the algorithm was depth-first (contrary to the documentation)
    - namespace lookups are now done (both at parse time and runtime) with the help of symbol lookup tables for fast lookups; tables are maintained for both committed and temporary uncomitted parse symbols; this leads to up to 3x faster parsing for %Qore code
    - global variables are also now full namespace members, however this does not cause problems with backwards-compatibility

    @subsection qore_084_new_features New Features in Qore

    @par User Modules
    It is now possible to develop user modules in %Qore; several user modules are now included in the %Qore distribution, forming %Qore-language components of %Qore's runtime library.\n\n
    User modules delivered with %Qore 0.8.4:
    - <a href="../../modules/HttpServer/html/index.html">HttpServer</a>: a multi-threaded HTTP server implementation
    - <a href="../../modules/SmtpClient/html/index.html">SmtpClient</a>: an SMTP client library
    - <a href="../../modules/TelnetClient/html/index.html">TelnetClient</a>: a TELNET client implementation
    - <a href="../../modules/Mime/html/index.html">Mime</a>: a set of MIME definitions and functions for manipulating MIME data
    .
    There are also new example programs for the above modules in the examples/ directory.\n\n
    User modules are subject to %Qore's functional restriction framework.

    @par Namespace Changes
    As listed above:\n
    - global variables and functions are now full namespace members
    - all builtin functions are now in the Qore namespace
    - real depth-first searches are used for namespace symbols
    - symbols are resolved first in the current namespace when parsing declarations/code in a namespace

    @par The <b><tt>final</tt></b> Keyword
    Classes and methods can now be declared "final" to prevent subclassing or overriding in a subclass

    @par Pseudo Methods
    Pseudo-methods are class methods that can be implemented on any value; they are also part of class hierarchy.  The methods that can be executed on the value depend on the value's type, and all "pseudo-classes" inherit methods from a common base class.\n\n
    For example:
    @code{.py}
"string".strlen()
<abf05da3>.size()
500.typeCode()
    @endcode
    Are examples of pseudo-methods on literal values.\n\n
    Some expensive operations such as getting the first or last key (or value) of a hash are now cheap using pseudo-methods, for example:
    @code{.py}
$hash.firstKey()
$hash.lastValue()
    @endcode

    @par New Doxygen-Based Documentation
    The %Qore reference documentation is now generated by Doxygen, and is generated directly from the %Qore sources.  In fact, a new preprocessor known as "qpp" was developed for %Qore 0.8.4 to facilitate and enforce doxygen documentation on %Qore's runtime library (as well as abstract the relatively complex APIs used to bind C++ code to the %Qore runtime library from the C++ programmer).\n\n
    The documentation is more comprehensive, and corresponds much closer to the actual internal implementation since the documentation is now also contained in and directly generated from the internal C++ implementation of %Qore.\n\n
    For example, there is the <value>::val() method.  This method is implemented in the base pseudo class and is reimplemented in other pseudo-classes for other runtime data types as necessary.  This method returns @ref Qore::True "True" if the value has a value in the same sense as Perl's boolean context evaluation.  For example, if the value is a hash with no keys, it returns @ref Qore::False "False"; if it is a hash with keys, it returns @ref Qore::True "True"; if it is an empty string, it returns @ref Qore::False "False";
if it is a non-empty string, it returns @ref Qore::True "True", etc.

   @par LValue Handling Changes
   lvalue handling was rewritten as the old implementation was ugly and subject to deadlocks (in rare corner cases).\n\n
   Furthermore, medium-term, an architectural goal of %Qore is to store all ints, floats, and bools internally as the basic C++ type instead of using a class wrapper for each value, which needs dynamic allocation and destruction, which takes up more memory and negatively affects execution speed.\n\n
   With %Qore 0.8.4, all local and global variables are stored using optimized C++ types when declared with the appropriate type restrictions; for example:
   @code{.py}
my int $i0;
our int $i1;
   @endcode
   These declares local and global variables that can only be assigned integer values; in %Qore 0.8.4 the value internally will be stored as an "int64" value (and not a dynamically-allocated QoreBigIntNode object).\n\n
   The same holds for:
   - @ref int_type "int"
   - @ref softint_type "softint"
   - @ref float_type "float"
   - @ref softfloat_type "softfloat"
   - @ref bool_type "bool"
   - @ref softbool_type "softbool"
   .
   Note that the optimized lvalue handling has not yet been applied to all lvalues, in particular non-static object members with declared types are not yet implemented with optimized storage; to do this requires a rewrite of %Qore's API and ABI (will happen in the next major release of %Qore).\n\n
   This change leads to improved integer and floating-point performance and a smaller runtime memory footprint.

   @par Runtime Optimizations
   In addition to the up to 3x faster parsing (as decribed in the namespace changes above), %Qore 0.8.4 contains many runtime optimizations designed to reduce the number of dynamic memory allocations performed at runtime.\n\n
   The optimizations included in this version of %Qore are only a half-measure compared to future changes that will necessitate a new binary %Qore API.

   @par Per-Thread Initialization
   the new set_thread_init() function allows a call reference or closure to be set which will be automatically executed when new threads are started (or a new thread accesses a @ref Qore::Program "Program" object) which can be used to transparently initialize thread-local data.

   @par More Control Over Thread Resource Exceptions
   new functions:
   - throw_thread_resource_exceptions_to_mark()
   - mark_thread_resources()
   .
   Allow for only thread resouces created after a certain point to be processed (for example only thread resources left after some embedded code was called)

   @par New Socket Methods
   new methods:
   - Qore::Socket::upgradeClientToSSL()
   - Qore::Socket::upgradeServerToSSL()
   .
   Allow upgrading an already-existing socket connection to SSL

   @par Better Socket Error Messages
   More information has been added to socket exceptions to provide better feedback when errors occur.

   @par New Socket Event Fields
   - added \c "type" and \c "typename" keys to the @ref EVENT_HOSTNAME_RESOLVED event
   - added \c "type", \c "typename", and \c "address" keys to the @ref EVENT_CONNECTING event

   @par Support For Blocking Writes in the Queue Class
   @ref Qore::Thread::Queue "Queue" objects can now be used as a blocking message channel (similar to a Go channel); if a maximum size is given to the @ref Qore::Thread::Queue "Queue" constructor, then trying to write data to the @ref Qore::Thread::Queue "Queue" when it is full will block until the @ref Qore::Thread::Queue "Queue"'s size goes below the maximum size; optional timeout parameters have been added to @ref Qore::Thread::Queue "Queue" methods that write to the @ref Qore::Thread::Queue "Queue".

   @par New Queue::clear() Method
   Does just what you think it does :)

   @par date(string, string) Improvement
   added the possibility to specify microseconds when parsing dates against a mask with the date() function

   @par New Support For ++ And -- Operators With Floating-Point Lvalues
   previously this would either convert the lvalue to an int or throw an exception if the lvalue could not be converted to an int due to type restrictions

   @par Class Recognition/Compatibility Between Program Objects
   The problem is that a user class created from the same source code in two different @ref Qore::Program "Program" objects would be recognized as a different class with parameter and variable type restrictions - ie you could not declare a variable or parameter with a class type restrictions and assign it an object created from the same class source code but created in another @ref Qore::Program "Program" object.\n\n
   This problem is analogous to a similar problem with java in that classes built from the same source but from different classloaders are also recognized as different classes.\n\n
   In %Qore 0.8.4 a class signature is created of all public and private objects, and an SHA1 hash is maintained of the class signature, and if the class names and signatures match, then the classes are assumed to be identical, even if they have different internal class IDs (because they were created in different @ref Qore::Program "Program" objects, for example).

   @par New TimeZone::date(string) Method
   to support creating arbitrary dates in a given @ref Qore::TimeZone "TimeZone"

   @par New GetOpt::parse3() method
   This method will display any errors on @ref Qore::stderr "stderr" and exit the program (which is the most typical way of handling command line errors anyway)

   @par += Operator Optimization For object += hash
   this operation is faster in this release

   @par New Parse Option PO_NO_MODULES
   Using this option disables module loading

   @par New Parse Option PO_NO_EMBEDDED_LOGIC
   Using this option disables all dynamic parsing

   @par New Parse Directives
   - @ref assume-global "%assume-global": the opposite of @ref assume-local "%assume-local"
   - @ref old-style "%old-style": the opposite of @ref new-style "%new-style"
   - @ref require-dollar "%require-dollar": the opposite of @ref allow-bare-refs "%allow-bare-refs"
   - @ref push-parse-options "%push-parse-options": allows parse options to be saved and restored when the current file is done parsing; very useful for %include files

   @par New Context Functions
   - cx_value(): returns the value of the given key
   - cx_first(): returns @ref Qore::True "True" if iterating the first row
   - cx_last(): returns @ref Qore::True "True" if iterating the last row
   - cx_pos(): returns the current row number (starting from 0)
   - cx_total(): returns the total number of rows in the set

   @par SOCKET-HTTP-ERROR Exception Enhancement
   The invalid header info received is reported in the exception's \c "arg" key

   @par Improved Parse Error Messages
   Improved some parse error messages dealing with namespace and class declaration errors

   @par Added NT_CLOSURE Constant
   type code for runtime closure values

    @subsection qore_084_bug_fixes Bug Fixes in Qore
    - fixed a race condition with @ref Qore::Program "Program" objects when a signal handler is left active and the @ref Qore::Program "Program" terminates
    - fixed a bug in the @ref Qore::File "File" class where the encoding given in the constructor was ignored; if no encoding was given in the File::open*() method then the @ref Qore::File "File"'s encoding would always be set to the default encoding, now it's set to the encoding given in the constructor (as documented)
    - runtime checks have been implemented so that references to local variables cannot be passed to a closure; this would cause a runtime crash
    - a fix has been made to the @ref delete "delete" and @ref remove "remove" operators; lists will not be extended when trying to remove/delete list elements that do not exist
    - fixed some bugs showing the error location with bugs in the second stage of parsing (symbol resolution)
    - apply type filters to blocks with a designated return type but no @ref return "return statement"
    - fixed crashing bugs on some 32bit platforms where size_t was assumed to be 64 bits
    - fixed a crashing bug parsing invalid @ref requires "%requires" directives in the scanner
    - fixed a bug in usleep() with relative date/time values (added a new usleep() variant to support this)
    - fixed a typo in the command-line help for the qore binary with unknown parse options
    - fixed @ref Qore::Option::HAVE_SIGNAL_HANDLING "HAVE_SIGNAL_HANDLING" to be @ref Qore::False "False" if signal handling is disabled on platforms where signal handling is otherwise available
    - fixed a scanner bug parsing out of line class definitions with a root-justified namespace path (ex: \c "class ::X::ClassName ...")
    - merging code from binary modules at parse time and at runtime is now transaction-safe (before it would cause memory errors and/or a crash), now if errors are detected then an exception is raised and changes are not applied.
    - fixed a crashing bug in the C++ API function QoreHashNode::setKeyValue() when the value is 0 and an exception occurs or is already active before the call is made
    - fixed a bug in date parsing with a format string - off by one with integer months - added a regression test for this case
    - fixed a memory error with the @ref rethrow "rethrow statement" in enclosing but nested try-catch blocks
    - fixed a crashing bug where qore would try to instantiate a class for a type that did not represent a class (ex: \c "my int $i();")
    - fixed a memory leak in the @ref softlist_type "softlist" and @ref softlist_or_nothing_type "*softlist" type implementation
    - make sure and raise a \c SOCKET-CLOSED error when reading a HTTP header if no data is received
    - make sure and convert encodings with @ref Qore::index() "index()" and @ref Qore::rindex() "rindex()" functions if the encodings don't match
    - build fix: only use a lib64 directory if the directory exists already
    - raise a parse exception in the scanner if a numeric overflow occurs in literal integer values
    - fixed a bug in @ref Qore::Thread::AbstractSmartLock::lockTID() "AbstractSmartLock::lockTID()"
    - fixed a major crashing error in the C++ API function QoreStringNode::createAndConvertEncoding(); this function is used by the xml module when parsing XML-RPC sent in a non-UTF-8 character encoding
    - fixed Qore::File::getchar() to always retrieve 1 character (even for multi-byte character encodings)
    - fixed string evaluation in a boolean context to return @ref Qore::True "True" with floating-point numbers between -1.0 and 1.0 exclusive
    - printf formatting fix: output YAML-style \c "null" for @ref nothing with %%y
    - scanner fix: accept \c "\r" as whitespace to allow better parsing of sources with Windows EOL markers
    - fixed parse-time type processing/checks for the keys, + and * operators
    - foreach statement fix: unconditionally evaluate the hash when iterating as otherwise it could change during iteration which could cause a crash
    - fixed another parse-time variant matching bug where the variant-matching algorithm was too aggressive and excluded possible matches at parse time which could result in a false parse-time definitive match even though a better match could be available at runtime
    - fixed a static memory leak when signal handlers are left registered when the qore library terminates
    - fixed static memory leaks and 1 dynamic memory leak in strmul()
    - fixed a crashing bug in handling recursive constant references
    - fixed a bug in the C++ API function HashIterator::deleteKey() when the node's value is NULL
    - fixed time zone/DST calculations for time zone regions with DST with dates before the epoch but after the last DST transition before the epoch
    - fixed a memory error where invalid source expressions referenced in a regular expression substitution expression would cause a crash (ex: @verbatim str =~ s/public (name)/$2/g @endverbatim
    - fixed a memory error in regular expression substitution where the unconverted string (if not given in UTF-8 encoding) was used when copying source expressions to the target string
    - fixed a bug where a recursive class inheritance tree would cause a crash
    - fixed a bug where a static class method could not access private members of the class
*/<|MERGE_RESOLUTION|>--- conflicted
+++ resolved
@@ -419,11 +419,8 @@
     - fixed a bug with handling local variables in const initializers (<a href="https://github.com/qorelanguage/qore/issues/421">bug 421</a>)
     - fixed a bug where \c select(2) was called after \c EINTR without reinitializing the descriptor array argument (<a href="https://github.com/qorelanguage/qore/issues/435">bug 435</a>)
     - fixed a crashing bug on all platforms where select(2) was being called with socket descriptor values > \c FD_SETSIZE (<a href="https://github.com/qorelanguage/qore/issues/436">bug 436</a>)
-<<<<<<< HEAD
     - fixed inconsistencies @ref reldate_comparisons "comparing relative date/time values" (<a href="https://github.com/qorelanguage/qore/issues/437">bug 437</a>)
-=======
     - fixed a bug where @ref Qore::HTTPClient::get() and @ref Qore::HTTPClient::post() would try to retrieve a message body even if <tt>Content-Length: 0</tt> was returned (or if no \c Content-Length header was returned at all) which would result in a deadlock (<a href="https://github.com/qorelanguage/qore/issues/434">bug 434</a>) until the server would close the connection
->>>>>>> 4774c134
 
     @section qore_0811 Qore 0.8.11
 
