--- conflicted
+++ resolved
@@ -107,11 +107,7 @@
         string name = substr(basename(src), 0, -3);
         Program p();
         p.define("QORE_QDX_RUN", 1);
-<<<<<<< HEAD
-        string msrc = sprintf("%%requires %s\nhash sub get() { return getModuleHash().'%s'; }\n", src, name);
-=======
         string msrc = sprintf("%%requires %s\nhash sub get() { return get_module_hash().'%s'; }\n", src, name);
->>>>>>> e3875b21
         p.parse(msrc, "mod");
         hash h = p.callFunction("get");
 
