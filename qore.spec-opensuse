--- conflicted
+++ resolved
@@ -20,11 +20,7 @@
 
 %define module_dir %{_libdir}/qore-modules
 Name:           qore
-<<<<<<< HEAD
-Version:        0.8.12.6
-=======
 Version:        0.8.13
->>>>>>> 3b4b4333
 Release:        0
 Summary:        Multithreaded Programming Language
 License:        LGPL-2.1+ or GPL-2.0+ or MIT
@@ -192,5 +188,5 @@
 %{_mandir}/man1/qore.1.*
 
 %changelog
-* Thu Jun 16 2016 <ondrej.musil@qoretechnologies.com> 0.8.13
+* Wed Feb 1 2017 David Nichols <david@qore.org> 0.8.13
 - updated version to 0.8.13