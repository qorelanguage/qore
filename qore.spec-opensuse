#
# spec file for package qore
#
# Copyright (c) 2014 SUSE LINUX Products GmbH, Nuernberg, Germany.
# Copyright (c) 2014 David Nichols <david@qore.org>
# Copyright (c) 2014 Petr Vanek <petr@yarpen.cz>
#
# All modifications and additions to the file contributed by third parties
# remain the property of their copyright owners, unless otherwise agreed
# upon. The license for this file, and modifications and additions to the
# file, is the same license as for the pristine package itself (unless the
# license for the pristine package is not an Open Source License, in which
# case the license is the MIT License). An "Open Source License" is a
# license that conforms to the Open Source Definition (Version 1.9)
# published by the Open Source Initiative.

# Please submit bugfixes or comments via http://bugs.opensuse.org/
#


%define module_dir %{_libdir}/qore-modules
Name:           qore
<<<<<<< HEAD
Version:        0.8.12.10
=======
Version:        0.8.13
>>>>>>> 6055d026
Release:        0
Summary:        Multithreaded Programming Language
License:        LGPL-2.1+ or GPL-2.0+ or MIT
Group:          Development/Languages
Url:            http://qore.org
Source:         https://github.com/qorelanguage/qore/releases/download/release-%{version}/%{name}-%{version}.tar.bz2
BuildRequires:  bison
BuildRequires:  bzip2
BuildRequires:  doxygen
BuildRequires:  fdupes
BuildRequires:  flex >= 2.5.31
BuildRequires:  gcc-c++
BuildRequires:  gmp-devel
BuildRequires:  libbz2-devel
BuildRequires:  mpfr-devel
BuildRequires:  openssl-devel
BuildRequires:  pcre-devel
BuildRequires:  pkg-config
BuildRequires:  zlib-devel
Requires:       %{_bindir}/env
BuildRoot:      %{_tmppath}/%{name}-%{version}-build

%description
Qore is a scripting language supporting threading and embedded logic, designed
for applying a flexible scripting-based approach to enterprise interface
development but is also useful as a general purpose language.

%package -n libqore5
Summary:        The libraries for the qore runtime and qore clients
License:        LGPL-2.0+ or GPL-2.0+ or MIT
Group:          Development/Languages
Provides:       qore-module(abi)%{?_isa} = 0.20
Provides:       qore-module(abi)%{?_isa} = 0.19
Provides:       qore-module(abi)%{?_isa} = 0.18
Provides:       libqore5 = %{version}
# provided for backwards-compatibility with unversioned capabilities and will be removed when the ABI drops backwards-compatibility
Provides:       qore-module-api-0.10
Provides:       qore-module-api-0.11
Provides:       qore-module-api-0.12
Provides:       qore-module-api-0.13
Provides:       qore-module-api-0.14
Provides:       qore-module-api-0.15
Provides:       qore-module-api-0.16
Provides:       qore-module-api-0.17
Provides:       qore-module-api-0.18
Provides:       qore-module-api-0.5
Provides:       qore-module-api-0.6
Provides:       qore-module-api-0.7
Provides:       qore-module-api-0.8
Provides:       qore-module-api-0.9

%description -n libqore5
Qore is a scripting language supporting threading and embedded logic, designed
for applying a flexible scripting-based approach to enterprise interface
development but is also useful as a general purpose language.

This package provides the qore library required for all clients using qore
functionality.

%files -n libqore5
%defattr(-,root,root,-)
%{_libdir}/libqore.so.5.14
%{_libdir}/libqore.so.5
%doc COPYING.LGPL COPYING.GPL COPYING.MIT README.md README-LICENSE README-MODULES RELEASE-NOTES AUTHORS ABOUT

%post -n libqore5
ldconfig %{_libdir}

%postun -n libqore5
ldconfig %{_libdir}

%package doc
Summary:        API documentation, programming language reference, and Qore example programs
License:        LGPL-2.0+ or GPL-2.0+ or MIT
Group:          Development/Languages

%description doc
Qore is a scripting language supporting threading and embedded logic, designed
for applying a flexible scripting-based approach to enterprise interface
development but is also useful as a general purpose language.

This package provides the HTML documentation for the Qore programming language
and also for user modules delivered with Qore and also example programs.

%files doc
%defattr(-,root,root,-)
%doc docs/lang docs/modules/* examples/ COPYING.LGPL COPYING.GPL COPYING.MIT README-LICENSE


%package devel
Summary:        The header files needed to compile programs using the qore library
License:        LGPL-2.0+ or GPL-2.0+ or MIT
Group:          Development/Languages
Requires:       libqore5 = %{version}-%{release}

%description devel
Qore is a scripting language supporting threading and embedded logic, designed
for applying a flexible scripting-based approach to enterprise interface
development but is also useful as a general purpose language.

This package provides header files needed to compile client programs using the
Qore library.

%files devel
%defattr(-,root,root,-)
%{_bindir}/qpp
%{_bindir}/qdx
%{_libdir}/libqore.so
%{_libdir}/pkgconfig/qore.pc
%dir %{_libdir}/cmake
%{_libdir}/cmake/Qore
%{_includedir}/*

%package devel-doc
Summary:        C++ API documentation for the qore library
License:        LGPL-2.0+ or GPL-2.0+ or MIT
Group:          Development/Languages
Requires:       libqore5 = %{version}-%{release}

%description devel-doc
Qore is a scripting language supporting threading and embedded logic, designed
for applying a flexible scripting-based approach to enterprise interface
development but is also useful as a general purpose language.

This package provides HTML documentation for the C++ API for the Qore library.

%files devel-doc
%defattr(-,root,root,-)
%doc docs/library/html/*

%prep
%setup -q
# silence the executable warning for examples
find examples -type f|xargs chmod 644
find test -type f|xargs chmod 644
mv $RPM_BUILD_DIR/%{name}-%{version}/test $RPM_BUILD_DIR/%{name}-%{version}/examples

%ifarch x86_64 ppc64 s390x
c64=--enable-64bit
%endif
# need to configure with /usr as prefix as this will be used to derive the module directory
CFLAGS="$RPM_OPT_FLAGS" CXXFLAGS="$RPM_OPT_FLAGS" ./configure --prefix=/usr --disable-debug --disable-static $c64 --libdir=%{_libdir}

%build
make %{?_smp_mflags}

%install
mkdir -p %{buildroot}%{_prefix}/bin
mkdir -p %{buildroot}/%{module_dir}/%{version}
mkdir -p %{buildroot}%{_prefix}/man/man1
make install prefix=%{_prefix} DESTDIR=%{buildroot}
rm %{buildroot}/%{_libdir}/libqore.la
%fdupes -s docs

%files
%defattr(-,root,root,-)
%{_bindir}/qore
%{_bindir}/qget
%{_bindir}/rest
%{_bindir}/schema-reverse
%{_bindir}/sfrest
%{_bindir}/sqlutil
%{module_dir}
%{_mandir}/man1/qore.1.*

%changelog
* Wed Feb 1 2017 David Nichols <david@qore.org> 0.8.13
- updated version to 0.8.13<|MERGE_RESOLUTION|>--- conflicted
+++ resolved
@@ -20,11 +20,7 @@
 
 %define module_dir %{_libdir}/qore-modules
 Name:           qore
-<<<<<<< HEAD
-Version:        0.8.12.10
-=======
 Version:        0.8.13
->>>>>>> 6055d026
 Release:        0
 Summary:        Multithreaded Programming Language
 License:        LGPL-2.1+ or GPL-2.0+ or MIT
