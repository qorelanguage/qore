--- conflicted
+++ resolved
@@ -136,7 +136,6 @@
       }
    }
    // to call onAttach when debug is attached or detached, -1 .. detach, 1 .. attach
-<<<<<<< HEAD
    int attachFlag = 0;
    inline void checkAttach(ExceptionSink* xsink) {
       if (runState != DBG_RS_STOPPED) {
@@ -151,11 +150,6 @@
          }
       }
    }
-public:
-=======
-   int attachFlag;
-   DLLLOCAL void checkAttach(ExceptionSink* xsink);
->>>>>>> d4b019a6
 
 public:
    // local variable data slots
@@ -170,14 +164,8 @@
    // top-level vars instantiated
    bool inst : 1;
 
-<<<<<<< HEAD
-
    DLLLOCAL ThreadLocalProgramData() : runState(DBG_RS_DETACH), functionCallLevel(0), breakFlag(false), tz(0), tz_set(false), inst(false) {
       printd(5, "ThreadLocalProgramData::ThreadLocalProgramData() this: %p\n", this);
-=======
-   DLLLOCAL ThreadLocalProgramData() : runState(DBG_RS_DETACH), breakFlag(false), tz_set(false), inst(false) {
-      //printd(5, "ThreadLocalProgramData::ThreadLocalProgramData() this: %p\n", this);
->>>>>>> d4b019a6
    }
 
    DLLLOCAL ~ThreadLocalProgramData() {
@@ -531,15 +519,7 @@
    // map for line to statement
    typedef std::map<int, AbstractStatement*> sline_statement_map_t;
 
-<<<<<<< HEAD
-   struct cmp_char_str
-   {
-      bool operator()(char const *a, char const *b) const
-      {
-         return strcmp(a, b) < 0;
-      }
-   };
-   typedef std::map<const char*, int, cmp_char_str> section_offset_map_t;
+   typedef std::map<const char*, int, ltstr> section_offset_map_t;
 
    struct section_sline_statement_map {
       section_offset_map_t sectionMap;
@@ -549,11 +529,7 @@
    typedef section_sline_statement_map section_sline_statement_map_t;
 
    // map for filenames
-   typedef std::map<const char*, section_sline_statement_map_t*, cmp_char_str> name_section_sline_statement_map_t;
-=======
-   // map for filenames
-   typedef std::map<const char*, sline_statement_multimap_t*, ltstr> name_sline_statement_map_t;
->>>>>>> d4b019a6
+   typedef std::map<const char*, section_sline_statement_map_t*, ltstr> name_section_sline_statement_map_t;
 
    // index source filename/label -> line -> statement
    name_section_sline_statement_map_t statementByFileIndex;
