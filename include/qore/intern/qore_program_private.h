/* -*- mode: c++; indent-tabs-mode: nil -*- */
/*
    qore_program_private.h

    Qore Programming Language

    Copyright (C) 2003 - 2023 Qore Technologies, s.r.o.

    Permission is hereby granted, free of charge, to any person obtaining a
    copy of this software and associated documentation files (the "Software"),
    to deal in the Software without restriction, including without limitation
    the rights to use, copy, modify, merge, publish, distribute, sublicense,
    and/or sell copies of the Software, and to permit persons to whom the
    Software is furnished to do so, subject to the following conditions:

    The above copyright notice and this permission notice shall be included in
    all copies or substantial portions of the Software.

    THE SOFTWARE IS PROVIDED "AS IS", WITHOUT WARRANTY OF ANY KIND, EXPRESS OR
    IMPLIED, INCLUDING BUT NOT LIMITED TO THE WARRANTIES OF MERCHANTABILITY,
    FITNESS FOR A PARTICULAR PURPOSE AND NONINFRINGEMENT. IN NO EVENT SHALL THE
    AUTHORS OR COPYRIGHT HOLDERS BE LIABLE FOR ANY CLAIM, DAMAGES OR OTHER
    LIABILITY, WHETHER IN AN ACTION OF CONTRACT, TORT OR OTHERWISE, ARISING
    FROM, OUT OF OR IN CONNECTION WITH THE SOFTWARE OR THE USE OR OTHER
    DEALINGS IN THE SOFTWARE.

    Note that the Qore library is released under a choice of three open-source
    licenses: MIT (as above), LGPL 2+, or GPL 2+; see README-LICENSE for more
    information.
*/

#ifndef _QORE_QORE_PROGRAM_PRIVATE_H
#define _QORE_QORE_PROGRAM_PRIVATE_H

#define QPP_DBG_LVL 5

extern QoreListNode* ARGV, * QORE_ARGV;
extern QoreHashNode* ENV;

#include "qore/intern/ParserSupport.h"
#include "qore/intern/QoreNamespaceIntern.h"
#include "qore/intern/QC_AutoReadLock.h"
#include "qore/intern/QC_AutoWriteLock.h"
#include "qore/intern/QC_Program.h"
#include "qore/intern/QC_ProgramControl.h"
#include "qore/intern/ReturnStatement.h"
#include "qore/intern/StreamReader.h"
#include "qore/intern/StreamWriter.h"

#include "qore/QoreDebugProgram.h"
#include "qore/QoreRWLock.h"
#include "qore/vector_map"
#include "qore/vector_set"

#include <cerrno>
#include <cstdarg>
#include <map>
#include <vector>

typedef vector_map_t<int, unsigned> ptid_map_t;
//typedef std::map<int, unsigned> ptid_map_t;

typedef std::vector<AbstractStatement*> stmt_vec_t;

class QoreParseLocationHelper {
public:
    DLLLOCAL QoreParseLocationHelper(const char* file, const char* src = nullptr, int offset = 0) {
        // cls and ns are output vars
        thread_set_class_and_ns(nullptr, nullptr, cls, ns);
        beginParsing(file, nullptr, src, offset);
    }

    DLLLOCAL ~QoreParseLocationHelper() {
        endParsing();
        thread_set_class_and_ns(cls, ns);
    }

private:
    // issue #3596: clear & restore class and ns ctx
    const qore_class_private* cls;
    qore_ns_private* ns;
};

// local variable container
typedef safe_dslist<LocalVar*> local_var_list_t;

// expression type
typedef StatementBlock* q_exp_t;

class LocalVariableList : public local_var_list_t {
public:
    DLLLOCAL LocalVariableList() {
    }

    DLLLOCAL ~LocalVariableList() {
        for (local_var_list_t::iterator i = begin(), e = end(); i != e; ++i) {
            delete *i;
        }
    }
};

typedef QoreThreadLocalStorage<QoreHashNode> qpgm_thread_local_storage_t;

#include "qore/intern/ThreadLocalVariableData.h"
#include "qore/intern/ThreadClosureVariableStack.h"

struct ThreadLocalProgramData {
public:
    // local variable data slots
    ThreadLocalVariableData lvstack;
    // closure variable stack
    ThreadClosureVariableStack cvstack;
    // current thread's time zone locale (if any)
    const AbstractQoreZoneInfo* tz = nullptr;
    // the "time zone set" flag
    bool tz_set : 1;

    // top-level vars instantiated
    bool inst : 1;

    DLLLOCAL ThreadLocalProgramData() : tz_set(false), inst(false) {
        printd(5, "ThreadLocalProgramData::ThreadLocalProgramData() this: %p\n", this);
    }

    DLLLOCAL ~ThreadLocalProgramData() {
        printd(5, "ThreadLocalProgramData::~ThreadLocalProgramData() this: %p, rs: %d\n", this, runState);
        assert(lvstack.empty());
        assert(cvstack.empty());
    }

    DLLLOCAL void finalize(SafeDerefHelper& sdh) {
        lvstack.finalize(sdh);
        cvstack.finalize(sdh);
    }

    DLLLOCAL void del(ExceptionSink* xsink) {
        lvstack.del(xsink);
        cvstack.del(xsink);
        delete this;
    }

    DLLLOCAL void setTZ(const AbstractQoreZoneInfo* n_tz) {
        tz_set = true;
        tz = n_tz;
    }

    DLLLOCAL void clearTZ() {
        tz_set = false;
        tz = 0;
    }

    /*
    DLLLOCAL void setEnable(bool n_enabled) {
        enabled = n_enabled;
        if (!enabled) {
            runState = DBG_RS_RUN;
            functionCallLevel = 0;
        }
    }
    */

    /**
        Data local for each program and thread. dbgXXX function are called from
        AbstractStatement places when particular action related to debugging is taken.
        xsink is passed as debugger can raise exception to be passed to program.
        When dbgXXX function is executed then runState is tested unless is DBG_RS_STOPPED
        then is set to DBG_RS_STOPPED. It's simple lock and debugging is disabled
        till returns from this event handler. To be precise it should be
        locked by an atomic lock but it is good enough not to break performance.
    */

    /**
        Executed when starting thread or thread context first time for given program
    */
    DLLLOCAL void dbgAttach(ExceptionSink* xsink);
    /**
        Executed from any thread when terminated to detach program
    */
    DLLLOCAL void dbgDetach(ExceptionSink* xsink);
    /**
        Executed every step in BlockStatement.
        @param statement is step being processed
        @return 0 as neutral value or RC_RETURN/BREAK/CONTINUE to terminate block
    */
    DLLLOCAL int dbgStep(const StatementBlock* blockStatement, const AbstractStatement* statement, ExceptionSink* xsink);
    /**
        Executed when a function is entered. If step-over is requested then flag is cleared not to break
    */
    DLLLOCAL void dbgFunctionEnter(const StatementBlock* statement, ExceptionSink* xsink);
    /**
        Executed when a function is exited.
    */
    DLLLOCAL void dbgFunctionExit(const StatementBlock* statement, QoreValue& returnValue, ExceptionSink* xsink);
    /**
        Executed when an exception is raised.
    */
    DLLLOCAL void dbgException(const AbstractStatement* statement, ExceptionSink* xsink);
    /**
        Executed when a thread or program is exited.
    */
    DLLLOCAL void dbgExit(const StatementBlock* statement, QoreValue& returnValue, ExceptionSink* xsink);

    /**
        Executed from any thread to break running program
    */
    DLLLOCAL void dbgBreak() {
        printd(5, "ThreadLocalProgramData::dbgBreak(), this: %p\n", this);
        breakFlag = true;
    }
    /**
        Executed from any thread to set pending attach flag
    */
    DLLLOCAL void dbgPendingAttach() {
        printd(5, "ThreadLocalProgramData::dbgPendingAttach(), this: %p\n", this);
        attachFlag = 1;
    }
    /**
        Executed from any thread to set pending detach flag
    */
    DLLLOCAL void dbgPendingDetach() {
        printd(5, "ThreadLocalProgramData::dbgPendingDetach(), this: %p\n", this);
        attachFlag = -1;
    }

    /**
        Check if attached to debugger
    */
    DLLLOCAL bool dbgIsAttached() {
        return /*runState != DBG_RS_STOPPED &&*/ runState != DBG_RS_DETACH;
    }

private:
    // not implemented
    DLLLOCAL ThreadLocalProgramData(const ThreadLocalProgramData& old) = delete;

    // thread debug types, field is read/write only in thread being debugged, no locking is needed
    DebugRunStateEnum runState = DBG_RS_DETACH;
    // used to implement "to to statement" debugger command, reset it when program is interrupted
    const AbstractStatement* runToStatement = nullptr;
    // when stepover or until return we need calls function calls
    int functionCallLevel = 0;

    DLLLOCAL inline void setRunState(DebugRunStateEnum rs, const AbstractStatement* rts) {
        assert(rs < DBG_RS_STOPPED); // DBG_RS_STOPPED is wrong value when program is running
        if (rs == DBG_RS_UNTIL_RETURN) {
            functionCallLevel = 1;  // function called only when runState is not DBG_RS_UNTIL_RETURN
        }
        printd(5, "ThreadLocalProgramData::setRunState(), this: %p, rs: %d->%d, rts: %p\n", this, runState, rs, rts);
        runState = rs;
        runToStatement = rts;
    }
    // set to true by any process do break running program asap
    volatile bool breakFlag = false;
    // called from running thread
    DLLLOCAL inline void checkBreakFlag() {
        if (breakFlag && runState != DBG_RS_DETACH) {
            breakFlag = false;
            if (runState != DBG_RS_STOPPED) {
                runState = DBG_RS_STEP;
            }
            printd(5, "ThreadLocalProgramData::checkBreakFlag(), this: %p, rs: %d\n", this, runState);
        }
    }
    // to call onAttach when debug is attached or detached, -1 .. detach, 1 .. attach
    int attachFlag = 0;
    DLLLOCAL inline void checkAttach(ExceptionSink* xsink) {
        if (runState != DBG_RS_STOPPED) {
            if (attachFlag > 0) {
                dbgAttach(xsink);
                //if (rs != DBG_RS_DETACH) {   // TODO: why this exception ?
                attachFlag = 0;
                //}
            } else if (attachFlag < 0) {
                dbgDetach(xsink);
                attachFlag = 0;
            }
        }
    }
};

// maps from thread handles to thread-local data
typedef vector_map_t<ThreadProgramData*, ThreadLocalProgramData*> pgm_data_map_t;
//typedef std::map<ThreadProgramData*, ThreadLocalProgramData*> pgm_data_map_t;

// map for "defines" in programs
typedef vector_map_t<std::string, QoreValue> dmap_t;
//typedef std::map<std::string, QoreValue> dmap_t;

// map for pushed parse options
typedef vector_map_t<const char*, int64> ppo_t;
//typedef std::map<const char*, int64, ltstr> ppo_t;

class AbstractQoreZoneInfo;

class ltpgm {
public:
    DLLLOCAL bool operator()(const QoreProgramLocation* p1, const QoreProgramLocation* p2) const {
        assert(p1);
        assert(p2);

        return *p1 < *p2;
    }
};

struct pgmloc_vec_t : public std::vector<QoreProgramLocation*> {
    DLLLOCAL ~pgmloc_vec_t() {
        clear();
    }

    DLLLOCAL void rollback() {
        for (size_t i = hwm, e = size(); i < e; ++i) {
            delete (*this)[i];
        }
        resize(hwm);
    }

    DLLLOCAL void clear() {
        for (auto& i : *this) {
            delete i;
        }
        std::vector<QoreProgramLocation*>::clear();
    }

    DLLLOCAL void commit() {
        hwm = size();
    }

private:
    size_t hwm = 0;
};

class qore_program_private_base {
    friend class QoreProgramAccessHelper;

public:
    LocalVariableList local_var_list;

    // for the thread counter, used only with plock
    QoreCondition pcond;
    ptid_map_t tidmap;           // map of tids -> thread count in program object
    unsigned thread_count = 0;   // number of threads currently running in this Program
    unsigned thread_waiting = 0; // number of threads waiting on all threads to terminate or parsing to complete
    unsigned parse_count = 0;    // recursive parse count
    int parse_tid = -1;          // thread with the parse lock

    // file name and unique string storage
    cstr_vector_t str_vec;

    // unique program location storage
    pgmloc_vec_t pgmloc;

    // temporary while parsing: to ensure unique strings in parsing
    typedef std::set<const char*, ltstr> str_set_t;
    str_set_t str_set;

    // temporary while parsing: unique locations; must be a set for performance reasons
    typedef std::set<const QoreProgramLocation*, ltpgm> loc_set_t;
    loc_set_t loc_set;

    typedef std::set<std::string> strset_t;
    // features present in this Program object
    strset_t featureList;

    // user features present in this Program object
    strset_t userFeatureList;

    // modules loadded with parse commands
    strset_t parse_modules;

    // parse lock, making parsing actions atomic and thread-safe, also for runtime thread attachment
    mutable QoreThreadLock plock;

    // set of signals being handled by code in this Program (to be deleted on exit)
    int_set_t sigset;

    // weak reference dependency counter, when this hits zero, the object is deleted
    QoreReferenceCounter dc;
    ExceptionSink* parseSink = nullptr,
        * warnSink = nullptr,
        * pendingParseSink = nullptr;
    RootQoreNamespace* RootNS = nullptr;
    QoreNamespace* QoreNS = nullptr;

    // top level statements
    TopLevelStatementBlock sb;

    // bit field flags
    bool only_first_except : 1,
        po_locked : 1,
        po_allow_restrict : 1,
        exec_class : 1,
        base_object : 1,
        requires_exception : 1,
        parsing_done : 1,
        parsing_in_progress : 1,
        ns_const : 1,
        ns_vars : 1,
        expression_mode : 1
        ;

    typedef std::set<q_exp_t> q_exp_set_t;
    q_exp_set_t exp_set;
    q_exp_t new_expression = nullptr;

    int tclear = 0;   // clearing thread-local variables in progress? if so, this is the TID

    int exceptions_raised = 0,
        ptid = 0;      // TID of thread destroying the program's private data

    ParseWarnOptions pwo;

    int64 dom = 0,     // a mask of functional domains used in this Program
        pend_dom = 0;  // a mask of pending function domains used in this Program

    std::string exec_class_name, script_dir, script_path, script_name, include_path;

    // thread-local data (could be inherited from another program)
    qpgm_thread_local_storage_t* thread_local_storage = nullptr;

    mutable QoreThreadLock tlock;  // thread variable data lock, for accessing the thread variable data map and the thr_init variable
    mutable QoreCondition tcond;   // cond variable for tclear to become false, used only with tlock
    mutable unsigned twaiting = 0; // threads waiting on tclear to become false

    // thread-local variable storage - map from thread ID to thread-local storage
    pgm_data_map_t pgm_data_map;

    // time zone setting for the program
    const AbstractQoreZoneInfo* TZ;

    // define map
    dmap_t dmap;

    // pushed parse option map
    ppo_t ppo;

    // thread initialization user code
    ResolvedCallReferenceNode* thr_init = nullptr;

    // return value for use with %exec-class
    QoreValue exec_class_rv;

    // public object that owns this private implementation
    QoreProgram* pgm;

    DLLLOCAL qore_program_private_base(QoreProgram* n_pgm, int64 n_parse_options, QoreProgram* p_pgm = nullptr)
            : plock(&ma_recursive),
            sb(this),
            only_first_except(false),
            po_locked(false),
            po_allow_restrict(true),
            exec_class(false),
            base_object(false),
            requires_exception(false),
            parsing_done(false),
            parsing_in_progress(false),
            ns_const(false),
            ns_vars(false),
            expression_mode(false),
            pwo(n_parse_options),
            pgm(n_pgm) {
        printd(QPP_DBG_LVL, "qore_program_private_base::qore_program_private_base() this: %p pgm: %p po: " QLLD "\n",
            this, pgm, n_parse_options);

        // must set priv before calling setParent()
        pgm->priv = (qore_program_private*)this;

        if (p_pgm) {
            setParent(p_pgm, n_parse_options);
        } else {
            TZ = QTZM.getLocalZoneInfo();
            newProgram();
        }

        // initialize global vars
        Var *var = qore_root_ns_private::runtimeCreateVar(*RootNS, *QoreNS, "ARGV", listTypeInfo, true);
        if (var && ARGV)
            var->setInitial(ARGV->copy());

        var = qore_root_ns_private::runtimeCreateVar(*RootNS, *QoreNS, "QORE_ARGV", listTypeInfo, true);
        if (var && QORE_ARGV)
            var->setInitial(QORE_ARGV->copy());

        var = qore_root_ns_private::runtimeCreateVar(*RootNS, *QoreNS, "ENV", hashTypeInfo, true);
        if (var)
            var->setInitial(ENV->copy());
        setDefines();
    }

#ifdef DEBUG
    DLLLOCAL ~qore_program_private_base() {
        printd(QPP_DBG_LVL, "qore_program_private_base::~qore_program_private_base() this: %p pgm: %p\n", this, pgm);
    }
#endif

    DLLLOCAL const QoreProgramLocation* getLocation(int sline, int eline);
    DLLLOCAL const QoreProgramLocation* getLocation(const QoreProgramLocation&, int sline, int eline);

    DLLLOCAL void startThread(ExceptionSink& xsink);

    // returns significant parse options to drop
    DLLLOCAL int64 checkDeserializeParseOptions(int64 po) {
        if (pwo.parse_options & PO_NO_CHILD_PO_RESTRICTIONS) {
            return 0;
        }
        return pwo.parse_options & ~po & ~PO_FREE_STYLE_OPTIONS;
    }

    DLLLOCAL void replaceParseOptionsIntern(int64 po) {
        pwo.parse_options = po;
    }

    DLLLOCAL bool checkSetParseOptions(int64 po) {
        // only return an error if parse options are locked and the option is not a "free option"
        // also check if options may be made more restrictive and the option also does so
        return (((po & PO_FREE_OPTIONS) != po) && po_locked && (!po_allow_restrict || (po & PO_POSITIVE_OPTIONS)));
    }

    DLLLOCAL void setParseOptionsIntern(int64 po) {
        pwo.parse_options |= po;
    }

    DLLLOCAL void addParseModule(const char* mod) {
        parse_modules.insert(mod);
    }

protected:
    typedef vector_map_t<const char*, AbstractQoreProgramExternalData*> extmap_t;
    //typedef std::map<const char*, AbstractQoreProgramExternalData*, ltstr> extmap_t;
    extmap_t extmap;

    DLLLOCAL void setParent(QoreProgram* p_pgm, int64 n_parse_options);

    // for independent programs (not inherited from another QoreProgram object)
    DLLLOCAL void newProgram();

    DLLLOCAL void setDefines();
};

class PreParseHelper {
protected:
    qore_program_private_base *p;
    bool swapped;

public:
    DLLLOCAL PreParseHelper(qore_program_private_base *n_p) : p(n_p), swapped(false) {
        if (!p->parseSink) {
            if (!p->pendingParseSink)
                p->pendingParseSink = new ExceptionSink;
            p->parseSink = p->pendingParseSink;
            swapped = true;
        }
    }

    DLLLOCAL ~PreParseHelper() {
        if (swapped) {
            p->parseSink = nullptr;
        }
    }
};

class qore_debug_program_private;

class AutoQoreCounterDec {
public:
    DLLLOCAL AutoQoreCounterDec(QoreCounter* n_cnt, bool incNow = true): cnt(n_cnt), incFlag(false) {
        if (incNow) {
            inc();
        }
    }

    DLLLOCAL ~AutoQoreCounterDec() {
        if (incFlag) {
            cnt->dec();
        }
    }

    DLLLOCAL void inc() {
        cnt->inc();
        incFlag = true;
    }

<<<<<<< HEAD
// parse commit flags
#define PCF_NONE      (1 << 0)
#define PCF_STANDARD  (1 << 1)
#define PCF_EXEC_NEW  (1 << 2)

class qore_program_private : public qore_program_private_base {
=======
>>>>>>> e1aedb71
private:
    QoreCounter* cnt;
    bool incFlag;

    DLLLOCAL AutoQoreCounterDec() {}
};

class QoreBreakpoint;

class qore_program_private : public qore_program_private_base {
public:
    typedef std::map<const char*, int, ltstr> section_offset_map_t;
    // map for line to statement
    typedef std::map<int, AbstractStatement*> sline_statement_map_t;

    struct section_sline_statement_map {
        section_offset_map_t sectionMap;
        sline_statement_map_t statementMap;
    };

    typedef section_sline_statement_map section_sline_statement_map_t;
    // map for filenames
    typedef vector_map_t<const char*, section_sline_statement_map_t*> name_section_sline_statement_map_t;
    //typedef std::map<const char*, section_sline_statement_map_t*, ltstr> name_section_sline_statement_map_t;

    DLLLOCAL qore_program_private(QoreProgram* n_pgm, int64 n_parse_options, QoreProgram* p_pgm = nullptr);

    DLLLOCAL ~qore_program_private();

    DLLLOCAL void registerProgram();

    DLLLOCAL void depRef() {
        printd(QPP_DBG_LVL, "qore_program_private::depRef() this: %p pgm: %p %d->%d\n", this, pgm,
            dc.reference_count(), dc.reference_count() + 1);
        dc.ROreference();
    }

    DLLLOCAL void depDeref() {
        printd(QPP_DBG_LVL, "qore_program_private::depDeref() this: %p pgm: %p %d->%d\n", this, pgm,
            dc.reference_count(), dc.reference_count() - 1);
        if (dc.ROdereference())
            delete pgm;
    }

    DLLLOCAL void clearLocalVars(ExceptionSink* xsink) {
        // grab all thread-local data in a vector and finalize it outside the lock
        SafeDerefHelper sdh(xsink);
        {
            AutoLocker al(tlock);
            // twaiting must be 0 here, as it can only be incremented while clearProgramThreadData() is in progress,
            // which can only be executed once
            assert(!twaiting);
            assert(!tclear);
            // while tclear is set, no threads can attach to this program object - pgm_data_map cannot be modified
            tclear = q_gettid();

            for (auto& i : pgm_data_map) {
                i.second->finalize(sdh);
            }
        }
    }

    DLLLOCAL void clearProgramThreadData(ExceptionSink* xsink) {
        for (auto& i : pgm_data_map) {
            i.second->del(xsink);
            i.first->delProgram(pgm);
        }
    }

    DLLLOCAL void waitForTerminationAndClear(ExceptionSink* xsink);

    // called when the program's ref count = 0 (but the dc count may not go to 0 yet)
    DLLLOCAL void clear(ExceptionSink* xsink);

    // called when starting a new thread before the new thread is started, to avoid race conditions
    // once the new thread has been started, the TID is registered in startThread()
    DLLLOCAL int preregisterNewThread(ExceptionSink* xsink) {
        // grab program-level lock
        AutoLocker al(plock);

        if (ptid) {
            xsink->raiseException("PROGRAM-ERROR", "the Program accessed has already been deleted and therefore no "
                "new threads can be started in it");
            return -1;
        }

        ++thread_count;
        return 0;
    }

    // called when thread startup fails after preregistration
    DLLLOCAL void cancelPreregistration() {
        // grab program-level lock
        AutoLocker al(plock);

        assert(thread_count > 0);
        if (!--thread_count && thread_waiting)
            pcond.broadcast();
    }

    // called from the new thread once the thread has been started (after preregisterNewThread())
    DLLLOCAL void registerNewThread(int tid) {
        // grab program-level lock
        AutoLocker al(plock);

        assert(thread_count);
        ++tidmap[tid];
    }

    /*
    DLLLOCAL int checkValid(ExceptionSink* xsink) {
        if (ptid && ptid != q_gettid()) {
            xsink->raiseException("PROGRAM-ERROR", "the Program accessed has already been deleted and therefore "
                "cannot be accessed at runtime");
            return -1;
        }
        return 0;
    }
    */

    // returns 0 for OK, -1 for error
    DLLLOCAL int incThreadCount(ExceptionSink* xsink) {
        int tid = q_gettid();

        // grab program-level lock
        AutoLocker al(plock);

        if (ptid && ptid != tid) {
            xsink->raiseException("PROGRAM-ERROR", "the Program accessed has already been deleted and therefore "
                "cannot be accessed at runtime");
            return -1;
        }
        if (parsing_in_progress) {
            xsink->raiseException("PROGRAM-ERROR", "the Program accessed is currently undergoing parsing and cannot "
                "be accessed at runtime");
        }

        ++tidmap[tid];
        ++thread_count;
        return 0;
    }

    // throws a QoreStandardException if there is an error
    DLLLOCAL void incThreadCount() {
        int tid = q_gettid();

        // grab program-level lock
        AutoLocker al(plock);

        if (ptid && ptid != tid) {
            throw QoreStandardException("PROGRAM-ERROR", "the Program accessed has already been deleted and "
                "therefore cannot be accessed at runtime");
        }
        if (parsing_in_progress) {
            throw QoreStandardException("PROGRAM-ERROR", "the Program accessed is currently undergoing parsing and "
                "cannot be accessed at runtime");
        }

        ++tidmap[tid];
        ++thread_count;
    }

    DLLLOCAL void decThreadCount(int tid) {
        // grab program-level lock
        AutoLocker al(plock);

        ptid_map_t::iterator i = tidmap.find(tid);
        assert(i != tidmap.end());
        if (!--i->second)
            tidmap.erase(i);

        assert(thread_count > 0);
        if (!--thread_count && thread_waiting)
            pcond.broadcast();
    }

    // gets a list of all thread IDs using this Program
    DLLLOCAL void getThreadList(QoreListNode& l) {
        // grab program-level lock
        AutoLocker al(plock);

        for (auto& i : tidmap) {
            l.push(i.first, nullptr);
        }
    }

    DLLLOCAL int lockParsing(ExceptionSink* xsink) {
        int tid = q_gettid();
        // grab program-level lock
        AutoLocker al(plock);

        while (parse_tid != -1 && parse_tid != tid && !ptid) {
            ++thread_waiting;
            pcond.wait(plock);
            --thread_waiting;
        }

        if (ptid && ptid != q_gettid()) {
            if (xsink) {
                xsink->raiseException("PROGRAM-ERROR", "the Program accessed has already been deleted and "
                    "therefore cannot be accessed");
            }
            return -1;
        }

        //printd(5, "qore_program_private::lockParsing() this: %p ptid: %d thread_count: %d parse_count: %d -> %d\n",
        //  this, ptid, thread_count, parse_count, parse_count + 1);
        ++parse_count;
        parse_tid = tid;
        return 0;
    }

    DLLLOCAL void unlockParsing() {
        // grab program-level lock
        AutoLocker al(plock);
        assert(parse_tid == q_gettid());
        assert(parse_count > 0);
        if (!(--parse_count)) {
            parse_tid = -1;
            if (thread_waiting) {
                pcond.broadcast();
            }
        }
    }

    DLLLOCAL bool parsingLocked() const {
        return parse_tid == q_gettid();
    }

    // called only with plock held
    DLLLOCAL void waitForAllThreadsToTerminateIntern() {
        int tid = q_gettid();

        ptid_map_t::iterator i = tidmap.find(tid);
        unsigned adj = (i != tidmap.end() ? 1 : 0);

        while ((thread_count - adj) || parse_count) {
            ++thread_waiting;
            pcond.wait(plock);
            --thread_waiting;
        }
    }

    DLLLOCAL void waitForAllThreadsToTerminate() {
        // grab program-level lock
        AutoLocker al(&plock);
        waitForAllThreadsToTerminateIntern();
    }

    DLLLOCAL const char* parseGetScriptPath() const {
        return script_path.empty() ? nullptr : script_path.c_str();
    }

    DLLLOCAL const char* parseGetScriptDir() const {
        return script_dir.empty() ? nullptr : script_dir.c_str();
    }

    DLLLOCAL const char* parseGetScriptName() const {
        return script_name.empty() ? nullptr : script_name.c_str();
    }

    DLLLOCAL QoreStringNode* getScriptPath() const {
        // grab program-level parse lock
        AutoLocker al(&plock);
        return script_path.empty() ? nullptr : new QoreStringNode(script_path);
    }

    DLLLOCAL QoreStringNode* getScriptDir() const {
        // grab program-level parse lock
        AutoLocker al(&plock);
        return script_dir.empty() ? nullptr : new QoreStringNode(script_dir);
    }

    DLLLOCAL QoreStringNode* getScriptName() const {
        // grab program-level parse lock
        AutoLocker al(&plock);
        return script_name.empty() ? nullptr : new QoreStringNode(script_name);
    }

    DLLLOCAL void setScriptPathExtern(const char* path) {
        // grab program-level parse lock
        AutoLocker al(&plock);
        setScriptPath(path);
    }

    DLLLOCAL void setScriptPath(const char* path) {
        if (!path) {
            script_dir.clear();
            script_path.clear();
            script_name.clear();
        } else {
            // find file name
            const char* p = q_basenameptr(path);
            if (p == path) {
                script_name = path;
                script_dir = "." QORE_DIR_SEP_STR;
                script_path = script_dir + script_name;
            } else {
                script_path = path;
                script_name = p;
                script_dir.assign(path, p - path);
            }
        }
    }

    DLLLOCAL QoreListNode* getVarList() {
        //AutoLocker al(&plock);
        // FIXME: implement
        return new QoreListNode(stringTypeInfo);
        //return global_var_list.getVarList();
    }

    DLLLOCAL QoreListNode* getFeatureList() const {
        QoreListNode* l = new QoreListNode(stringTypeInfo);
        for (auto& i : featureList) {
            l->push(new QoreStringNode(i), nullptr);
        }
        return l;
    }

    DLLLOCAL void internParseRollback(ExceptionSink* xsink);

    // call must push the current program on the stack and pop it afterwards
    DLLLOCAL int internParsePending(ExceptionSink* xsink, const char* code, const char* label,
            const char* orig_src = nullptr, int offset = 0, bool standard_parse = true) {
        //printd(5, "qore_program_private::internParsePending() code: %p %d bytes label: '%s' src: '%s' offset: %d\n",
        //    code, strlen(code), label, orig_src ? orig_src : "(null)", offset);

        assert(code && code[0]);

        // save this file name for storage in the parse tree and deletion
        // when the QoreProgram object is deleted
        const char* sname = label;
        const char* src = orig_src;
        if (orig_src) {
            addFile(src, sname, offset);
        } else {
            addFile(sname);
        }

        // also calls beginParsing() and endParsing() to ensure that the source location is in place even after
        // the lexer completes scanning the input and pops the source location off the stack; this means that
        // the source location is stored twice, however
        QoreParseLocationHelper qplh(sname, src, offset);

        // endParsing() is called by yyparse() below
        beginParsing(sname, nullptr, src, offset);

        if (!parsing_in_progress) {
            parsing_in_progress = true;
        }

        // no need to save buffer, because it's deleted automatically in lexer
        //printd(5, "qore_program_private::internParsePending() parsing tag: %s (%p): '%s'\n", label, label, code);

        yyscan_t lexer;
        yylex_init(&lexer);

        yy_scan_string(code, lexer);
        yyset_lineno(1, lexer);
        // yyparse() will call endParsing() and restore old pgm position
        yyparse(lexer);

        printd(5, "qore_program_private::internParsePending() returned from yyparse()\n");
        int rc = 0;
        if (parseSink->isException()) {
            rc = -1;
            if (standard_parse) {
                printd(5, "qore_program_private::internParsePending() parse exception: calling parseRollback()\n");
                internParseRollback(xsink);
                requires_exception = false;
            }
        }

        printd(5, "qore_program_private::internParsePending() about to call yylex_destroy()\n");
        yylex_destroy(lexer);
        printd(5, "qore_program_private::internParsePending() returned from yylex_destroy()\n");
        return rc;
    }

    DLLLOCAL void startParsing(ExceptionSink* xsink, ExceptionSink* wS, int wm) {
        warnSink = wS;
        pwo.warn_mask = wm;
        parseSink = xsink;

        if (pendingParseSink) {
            parseSink->assimilate(pendingParseSink);
            pendingParseSink = nullptr;
        }
    }

    DLLLOCAL int checkParse(ExceptionSink* xsink) const {
        if (parsing_done) {
            xsink->raiseException("PARSE-ERROR", "parsing can only happen once for each Program container");
            return -1;
        }
        return 0;
    }

    DLLLOCAL int parsePending(const char* code, const char* label, ExceptionSink* xsink, ExceptionSink* wS, int wm,
            const char* orig_src = nullptr, int offset = 0) {
        //printd(5, "qore_program_private::parsePending() wm=0x%x UV=0x%x on: %d\n", wm, QP_WARN_UNREFERENCED_VARIABLE, wm & QP_WARN_UNREFERENCED_VARIABLE);

        ProgramRuntimeParseContextHelper pch(xsink, pgm);
        assert(xsink);
        if (*xsink) {
            return -1;
        }

        if (checkParse(xsink)) {
            return -1;
        }

        startParsing(xsink, wS, wm);

        int rc = internParsePending(xsink, code, label, orig_src, offset);
        warnSink = nullptr;
#ifdef DEBUG
        parseSink = nullptr;
#endif
        return rc;
    }

<<<<<<< HEAD
   // caller must have grabbed the lock and put the current program on the program stack
   DLLLOCAL int internParseCommit(int parse_commit_flags = PCF_STANDARD);
=======
    // caller must have grabbed the lock and put the current program on the program stack
    DLLLOCAL int internParseCommit(bool standard_parse = true);
>>>>>>> e1aedb71

    DLLLOCAL int parseCommit(ExceptionSink* xsink, ExceptionSink* wS, int wm) {
        ProgramRuntimeParseCommitContextHelper pch(xsink, pgm);
        assert(xsink);
        if (*xsink) {
            return -1;
        }

        if (checkParse(xsink)) {
            return -1;
        }

        startParsing(xsink, wS, wm);

        // finalize parsing, back out or commit all changes
        int rc = internParseCommit();

#ifdef DEBUG
        parseSink = nullptr;
#endif
        warnSink = nullptr;
        // release program-level parse lock
        return rc;
    }

    DLLLOCAL int parseRollback(ExceptionSink* xsink) {
        ProgramRuntimeParseContextHelper pch(xsink, pgm);
        assert(xsink);
        if (*xsink)
            return -1;

        // back out all pending changes
        internParseRollback(xsink);
        return 0;
    }

    DLLLOCAL void parse(FILE *fp, const char* name, ExceptionSink* xsink, ExceptionSink* wS, int wm) {
        assert(xsink);
        printd(5, "QoreProgram::parse(fp: %p, name: %s, xsink: %p, wS: %p, wm: %d)\n", fp, name, xsink, wS, wm);

        // if already at the end of file, then return
        // try to get one character from file
        int c = fgetc(fp);
        if (feof(fp)) {
            printd(5, "QoreProgram::parse(fp: %p, name: %s) EOF\n", fp, name);
            return;
        }
        // push back read character
        ungetc(c, fp);

        yyscan_t lexer;

        {
            ProgramRuntimeParseCommitContextHelper pch(xsink, pgm);
            if (*xsink) {
                return;
            }

            if (checkParse(xsink)) {
                return;
            }

            startParsing(xsink, wS, wm);

            // save this file name for storage in the parse tree and deletion
            // when the QoreProgram object is deleted
            const char* sname = name;
            addFile(sname);

            // also calls beginParsing() and endParsing() to ensure that the source location is in place even after
            // the lexer completes scanning the input and pops the source location off the stack; this means that
            // the source location is stored twice, however
            QoreParseLocationHelper qplh(sname);

            // endParsing() is called by yyparse() below
			beginParsing(sname);

            if (!parsing_in_progress) {
                parsing_in_progress = true;
            }

            //printd(5, "QoreProgram::parse(): about to call yyparse()\n");
            yylex_init(&lexer);
            yyset_in(fp, lexer);
            // yyparse() will call endParsing() and restore old pgm position
            yyparse(lexer);

            // finalize parsing, back out or commit all changes
            internParseCommit();

#ifdef DEBUG
            parseSink = nullptr;
#endif
            warnSink = nullptr;
            // release program-level parse lock
        }

        yylex_destroy(lexer);
        if (only_first_except && exceptions_raised > 1) {
            fprintf(stderr, "\n%d exception(s) skipped\n\n", exceptions_raised);
        }
    }

    DLLLOCAL void parse(const QoreString *str, const QoreString *lstr, ExceptionSink* xsink, ExceptionSink* wS,
            int wm, const QoreString* source = nullptr, int offset = 0) {
        assert(xsink);
        if (!str->strlen())
            return;

        // ensure code string has correct character set encoding
        TempEncodingHelper tstr(str, QCS_DEFAULT, xsink);
        if (*xsink)
            return;

        // ensure label string has correct character set encoding
        TempEncodingHelper tlstr(lstr, QCS_DEFAULT, xsink);
        if (*xsink)
            return;

        TempEncodingHelper src;
        if (source && !source->empty() && !src.set(source, QCS_DEFAULT, xsink))
            return;

        parse(tstr->c_str(), tlstr->c_str(), xsink, wS, wm, source ? src->c_str() : nullptr, offset);
    }

    DLLLOCAL void parse(const char* code, const char* label, ExceptionSink* xsink, ExceptionSink* wS, int wm,
            const char* orig_src = nullptr, int offset = 0) {
        //printd(5, "qore_program_private::parse(%s) pgm: %p po: %lld\n", label, pgm, pwo.parse_options);

        assert(code && code[0]);
        assert(xsink);

        ProgramRuntimeParseCommitContextHelper pch(xsink, pgm);
        if (*xsink) {
            return;
        }

        if (checkParse(xsink)) {
            return;
        }

        startParsing(xsink, wS, wm);

        // parse text given
        if (!internParsePending(xsink, code, label, orig_src, offset)) {
            internParseCommit();   // finalize parsing, back out or commit all changes
        }

#ifdef DEBUG
        parseSink = nullptr;
#endif
        warnSink = nullptr;
    }

    // for REPL support
    // FIXME: first parse rollback needs to be implemented
    DLLLOCAL int parseStatement(ExceptionSink* xsink, const QoreString& str, const QoreString& lstr,
            int parse_commit_flags, ExceptionSink* wS = nullptr, int wm = 0, const QoreString* source = nullptr,
            int offset = 0) {
        assert(xsink);
        if (!str.strlen()) {
            xsink->raiseException("STATEMENT-ERROR", "the statement cannot be empty");
            return -1;
        }

        // ensure code string has correct character set encoding
        TempEncodingHelper tstr(str, QCS_DEFAULT, xsink);
        if (*xsink) {
            return -1;
        }

        // ensure label string has correct character set encoding
        TempEncodingHelper tlstr(lstr, QCS_DEFAULT, xsink);
        if (*xsink) {
            return -1;
        }

        TempEncodingHelper src;
        if (source && !source->empty() && !src.set(source, QCS_DEFAULT, xsink)) {
            return -1;
        }

        return parseStatement(xsink, tstr->c_str(), tlstr->c_str(), parse_commit_flags, wS, wm,
            source ? src->c_str() : nullptr, offset);
    }

    DLLLOCAL QoreValue parseStatement(ExceptionSink* xsink, const char* code, const char* label,
            int parse_commit_flags, ExceptionSink* wS = nullptr, int wm = 0, const char* orig_src = nullptr,
            int offset = 0) {
        //printd(5, "qore_program_private::parseStatement(%s) pgm: %p po: %lld\n", label, pgm, pwo.parse_options);
        assert(parse_commit_flags & PCF_STANDARD);

        assert(code && code[0]);
        assert(xsink);

        ProgramRuntimeParseCommitContextHelper pch(xsink, pgm);
        if (*xsink) {
            return QoreValue();
        }

        startParsing(xsink, wS, wm);

        if (parsing_done) {
            parsing_done = false;
        }

        // parse text given
        if (!internParsePending(xsink, code, label, orig_src, offset, true)) {
            // finalize parsing, back out or commit all changes
            internParseCommit(parse_commit_flags);
        } else {
            parsing_in_progress = false;
        }

#ifdef DEBUG
        parseSink = nullptr;
#endif
        warnSink = nullptr;

        // execute the new top-level code, if any
        if (!*xsink && (parse_commit_flags & PCF_EXEC_NEW)) {
            return runTopLevelNew(xsink);
        }

        return QoreValue();
    }

    DLLLOCAL QoreValue runTopLevelNew(ExceptionSink* xsink);

    DLLLOCAL q_exp_t parseExpression(const QoreString& str, const QoreString& lstr, ExceptionSink* xsink,
            ExceptionSink* wS = nullptr, int wm = 0, const QoreString* source = nullptr, int offset = 0) {
        assert(xsink);
        if (!str.strlen()) {
            xsink->raiseException("EXPRESSION-ERROR", "the expression cannot be empty");
            return nullptr;
        }

        // ensure code string has correct character set encoding
        TempEncodingHelper tstr(str, QCS_DEFAULT, xsink);
        if (*xsink)
            return nullptr;

        // ensure label string has correct character set encoding
        TempEncodingHelper tlstr(lstr, QCS_DEFAULT, xsink);
        if (*xsink)
            return nullptr;

        TempEncodingHelper src;
        if (source && !source->empty() && !src.set(source, QCS_DEFAULT, xsink))
            return nullptr;

        return parseExpression(tstr->c_str(), tlstr->c_str(), xsink, wS, wm, source ? src->c_str() : nullptr, offset);
    }

    DLLLOCAL q_exp_t parseExpression(const char* code, const char* label, ExceptionSink* xsink, ExceptionSink* wS,
            int wm, const char* orig_src = nullptr, int offset = 0) {
        //printd(5, "qore_program_private::parseExpression(%s) pgm: %p po: %lld\n", label, pgm, pwo.parse_options);

        assert(code && code[0]);
        assert(xsink);

        ProgramRuntimeParseCommitContextHelper pch(xsink, pgm);
        if (*xsink) {
            return nullptr;
        }

        assert(!expression_mode);
        assert(!new_expression);
        expression_mode = true;

        QoreStringMaker exp_code("return (%s);", code);

        startParsing(xsink, wS, wm);

        // parse text given
        if (!internParsePending(xsink, exp_code.c_str(), label, orig_src, offset, false)) {
            internParseCommit(PCF_NONE);   // finalize parsing, back out or commit all changes
        } else {
            parsing_in_progress = false;
        }

#ifdef DEBUG
        parseSink = nullptr;
#endif
        warnSink = nullptr;

        expression_mode = false;
        q_exp_t rv = new_expression;
        if (new_expression) {
            if (*xsink) {
                exp_set.erase(new_expression);
                delete new_expression;
                rv = nullptr;
            }
            new_expression = nullptr;
        }
        return rv;
    }

    DLLLOCAL void parseFile(const char* filename, ExceptionSink* xsink, ExceptionSink* wS, int wm) {
        QORE_TRACE("QoreProgram::parseFile()");

        printd(5, "QoreProgram::parseFile(%s)\n", filename);

        FILE *fp;
        if (!(fp = fopen(filename, "r"))) {
            if ((only_first_except && !exceptions_raised) || !only_first_except)
                xsink->raiseErrnoException("PARSE-EXCEPTION", errno, "cannot open qore script '%s'", filename);
            exceptions_raised++;
            return;
        }
        ON_BLOCK_EXIT(fclose, fp);

        setScriptPath(filename);

        ProgramRuntimeParseCommitContextHelper pch(xsink, pgm);
        if (*xsink)
            return;

        parse(fp, filename, xsink, wS, wm);
    }

    DLLLOCAL void parsePending(const QoreString *str, const QoreString *lstr, ExceptionSink* xsink, ExceptionSink* wS, int wm, const QoreString* source = 0, int offset = 0) {
        assert(!str->empty());
        assert(xsink);

        // ensure code string has correct character set encoding
        TempEncodingHelper tstr(str, QCS_DEFAULT, xsink);
        if (*xsink)
            return;

        // ensure label string has correct character set encoding
        TempEncodingHelper tlstr(lstr, QCS_DEFAULT, xsink);
        if (*xsink)
            return;

        TempEncodingHelper src;
        if (source && !source->empty() && !src.set(source, QCS_DEFAULT, xsink))
            return;

        parsePending(tstr->c_str(), tlstr->c_str(), xsink, wS, wm, source ? src->c_str() : nullptr, offset);
    }

    // called during run time (not during parsing)
    DLLLOCAL void importFunction(ExceptionSink* xsink, QoreFunction *u, const qore_ns_private& oldns, const char* new_name = nullptr, bool inject = false);

    DLLLOCAL void del(ExceptionSink* xsink);

    DLLLOCAL QoreHashNode* getThreadData() {
        QoreHashNode* h = thread_local_storage->get();
        if (!h) {
            h = new QoreHashNode(autoTypeInfo);
            thread_local_storage->set(h);
        }

        return h;
    }

    DLLLOCAL QoreHashNode* clearThreadData(ExceptionSink* xsink) {
        QoreHashNode* h = thread_local_storage->get();
        printd(5, "QoreProgram::clearThreadData() this: %p h: %p (size: %d)\n", this, h, h ? h->size() : 0);
        if (h)
            h->clear(xsink);
        return h;
    }

    DLLLOCAL void deleteThreadData(ExceptionSink* xsink) {
        QoreHashNode* h = clearThreadData(xsink);
        if (h) {
            h->deref(xsink);
            thread_local_storage->set(nullptr);
        }
    }

    DLLLOCAL void finalizeThreadData(ThreadProgramData* td, SafeDerefHelper& sdh) {
        QoreHashNode* h = thread_local_storage->get();
        if (h) {
            sdh.add(h);
            thread_local_storage->set(nullptr);
        }

        // delete all local variables for this thread
        AutoLocker al(tlock);
        if (tclear)
            return;

        pgm_data_map_t::iterator i = pgm_data_map.find(td);
        if (i != pgm_data_map.end()) {
            i->second->finalize(sdh);
        }
    }

    // TODO: xsink should not be necessary; vars should be emptied and finalized in the finalizeThreadData() call
    DLLLOCAL int endThread(ThreadProgramData* td, ExceptionSink* xsink) {
        ThreadLocalProgramData* tlpd = nullptr;

        // delete all local variables for this thread
        {
            AutoLocker al(tlock);
            if (tclear) {
                return -1;
            }

            pgm_data_map_t::iterator i = pgm_data_map.find(td);
            if (i == pgm_data_map.end()) {
                return -1;
            }
            tlpd = i->second;
            pgm_data_map.erase(i);
        }

        tlpd->del(xsink);
        return 0;
    }

    DLLLOCAL void doTopLevelInstantiation(ThreadLocalProgramData& tlpd) {
        // instantiate top-level vars for this thread
        const LVList* lvl = sb.getLVList();
        if (lvl) {
            for (unsigned i = 0; i < lvl->size(); ++i) {
                lvl->lv[i]->instantiate();
            }
        }

        //printd(5, "qore_program_private::doTopLevelInstantiation() lvl: %p setup %ld local vars pgm: %p\n", lvl, lvl ? lvl->size() : 0, getProgram());

        tlpd.inst = true;
    }

    // returns true if setting for the first time, false if not
    DLLLOCAL bool setThreadVarData(ThreadProgramData* td, ThreadLocalProgramData*& new_tlpd, bool run) {
        SafeLocker sl(tlock);
        // wait for data to finished being cleared if applicable
        while (tclear) {
            if (tclear == q_gettid()) {
                // can be called recursively when destructors are run in local variable finalization
                // issue #4299: can be called while tclear is set
                break;
            }
            ++twaiting;
            tcond.wait(tlock);
            --twaiting;
        }

        pgm_data_map_t::iterator i = pgm_data_map.find(td);
        if (i == pgm_data_map.end()) {
            // issue #4299: can be called while tclear is set; in which case the Program data will be removed safely
            // in normal Program cleanup
            ThreadLocalProgramData* tlpd = new ThreadLocalProgramData;

            printd(5, "qore_program_private::setThreadVarData() (first) this: %p pgm: %p td: %p run: %s inst: %s\n", this, pgm, td, run ? "true" : "false", tlpd->inst ? "true" : "false");

            new_tlpd = tlpd;

            pgm_data_map.insert(pgm_data_map_t::value_type(td, tlpd));

            sl.unlock();

            if (run) {
                printd(5, "qore_program_private::setThreadVarData() (first) this: %p pgm: %p td: %p\n", this, pgm, td);
                doTopLevelInstantiation(*tlpd);
            }

            return true;
        }

        ThreadLocalProgramData* tlpd = pgm_data_map[td];
        new_tlpd = tlpd;

        sl.unlock();

        printd(5, "qore_program_private::setThreadVarData() (not first) this: %p pgm: %p td: %p run: %s inst: %s\n", this, pgm, td, run ? "true" : "false", tlpd->inst ? "true" : "false");

        if (run && !tlpd->inst) {
            doTopLevelInstantiation(*tlpd);
        }

        return false;
    }

    DLLLOCAL const AbstractQoreZoneInfo* currentTZ(ThreadProgramData* tpd = get_thread_program_data()) const {
        AutoLocker al(tlock);
        pgm_data_map_t::const_iterator i = pgm_data_map.find(tpd);
        if (i != pgm_data_map.end() && i->second->tz_set)
            return i->second->tz;
        return TZ;
    }

    DLLLOCAL void setTZ(const AbstractQoreZoneInfo* n_TZ) {
        TZ = n_TZ;
    }

    DLLLOCAL void exportFunction(ExceptionSink* xsink, qore_program_private* p, const char* name, const char* new_name = nullptr, bool inject = false) {
        if (this == p) {
            xsink->raiseException("FUNCTION-IMPORT-ERROR", "cannot import a function from the same Program object");
            return;
        }

        if (inject && !(p->pwo.parse_options & PO_ALLOW_INJECTION)) {
            xsink->raiseException("FUNCTION-IMPORT-ERROR", "cannot import function \"%s\" in a Program object without PO_ALLOW_INJECTION set", name);
            return;
        }

        const QoreFunction* u;
        const qore_ns_private* ns = nullptr;

        {
            ProgramRuntimeParseAccessHelper rah(xsink, pgm);
            if (*xsink)
                return;
            u = qore_root_ns_private::runtimeFindFunction(*RootNS, name, ns);
        }

        if (!u)
            xsink->raiseException("PROGRAM-IMPORTFUNCTION-NO-FUNCTION", "function '%s' does not exist in the current program scope", name);
        else {
            assert(ns);
            p->importFunction(xsink, const_cast<QoreFunction*>(u), *ns, new_name, inject);
        }
    }

    DLLLOCAL bool parseExceptionRaised() const {
        assert(parseSink);
        return *parseSink;
    }

    DLLLOCAL void disableParseOptionsIntern(int64 po) {
        pwo.parse_options &= ~po;
    }

    DLLLOCAL int setParseOptions(int64 po, ExceptionSink* xsink) {
        assert(xsink);
        if (checkSetParseOptions(po)) {
            xsink->raiseException("OPTIONS-LOCKED", "parse options have been locked on this program object");
            return -1;
        }

        setParseOptionsIntern(po);
        return 0;
    }

    DLLLOCAL int disableParseOptions(int64 po, ExceptionSink* xsink) {
        assert(xsink);
        // only raise the exception if parse options are locked and the option is not a "free option"
        // note: disabling PO_POSITIVE_OPTION is more restrictive so let's allow to disable
        if (((po & PO_FREE_OPTIONS) != po) && po_locked && !po_allow_restrict) {
            xsink->raiseException("OPTIONS-LOCKED", "parse options have been locked on this program object");
            return -1;
        }

        disableParseOptionsIntern(po);
        return 0;
    }

    DLLLOCAL int replaceParseOptions(int64 po, ExceptionSink* xsink) {
        assert(xsink);
        if (!(getProgram()->priv->pwo.parse_options & PO_NO_CHILD_PO_RESTRICTIONS)) {
            xsink->raiseException("OPTION-ERROR", "the calling Program does not have the PO_NO_CHILD_PO_RESTRICTIONS option set, and therefore cannot call Program::replaceParseOptions()");
            return -1;
        }

        //printd(5, "qore_program_private::replaceParseOptions() this: %p pgm: %p replacing po: %lld with po: %lld\n", this, pgm, pwo.parse_options, po);
        replaceParseOptionsIntern(po);
        return 0;
    }

    DLLLOCAL int parseSetParseOptions(const QoreProgramLocation* loc, int64 po) {
        // only raise the exception if parse options are locked and the option is not a "free option"
        // also check if options may be made more restrictive and the option also does so
        if (((po & PO_FREE_OPTIONS) != po) && po_locked && (!po_allow_restrict || (po & PO_POSITIVE_OPTIONS))) {
            parse_error(*loc, "parse options have been locked on this program object");
            return -1;
        }

        setParseOptionsIntern(po);
        return 0;
    }

    DLLLOCAL int parseDisableParseOptions(const QoreProgramLocation* loc, int64 po) {
        // only raise the exception if parse options are locked and the option is not a "free option"
        // note: disabling PO_POSITIVE_OPTION is more restrictive so let's allow to disable
        if (((po & PO_FREE_OPTIONS) != po) && po_locked && !po_allow_restrict) {
            parse_error(*loc, "parse options have been locked on this program object");
            return -1;
        }

        disableParseOptionsIntern(po);
        return 0;
    }

    DLLLOCAL void parseSetTimeZone(const char* zone) {
        // check PO_NO_LOCALE_CONTROL
        ExceptionSink xsink;
        if (pwo.parse_options & PO_NO_LOCALE_CONTROL) {
            mergeParseException(xsink);
            return;
        }

        const AbstractQoreZoneInfo *tz = (*zone == '-' || *zone == '+') ? QTZM.findCreateOffsetZone(zone, &xsink) : QTZM.findLoadRegion(zone, &xsink);
        if (xsink) {
            assert(!tz);
            mergeParseException(xsink);
            return;
        }
        // note that tz may be NULL in case the offset is UTC (ie 0)
        assert(tz || ((*zone == '-' || *zone == '+')));

        TZ = tz;
    }

    DLLLOCAL void makeParseException(const QoreProgramLocation& loc, const char* err, QoreStringNode* desc) {
        QORE_TRACE("QoreProgram::makeParseException()");

        QoreStringNodeHolder d(desc);
        if (!requires_exception) {
            if ((only_first_except && !exceptions_raised) || !only_first_except) {
                QoreException *ne = new ParseException(loc, err, d.release());
                parseSink->raiseException(ne);
            }
            exceptions_raised++;
        }
    }

    DLLLOCAL void parseException(QoreProgramLocation& loc, const char* fmt, ...) {
        //printd(5, "qore_program_private::parseException(\"%s\", ...) called\n", fmt);

        // ignore if a "requires" exception has been raised
        if (requires_exception)
            return;

        QoreStringNode* desc = new QoreStringNode;
        while (true) {
            va_list args;
            va_start(args, fmt);
            int rc = desc->vsprintf(fmt, args);
            va_end(args);
            if (!rc)
                break;
        }
        makeParseException(loc, "PARSE-EXCEPTION", desc);
    }

    // internal method - does not bother with the parse lock
    // returns true if the define already existed
    DLLLOCAL bool setDefine(const char* name, QoreValue v, ExceptionSink* xsink) {
        dmap_t::iterator i = dmap.find(name);
        if (i != dmap.end()) {
            i->second.discard(xsink);
            i->second = v;
            return true;
        }

        dmap[name] = v;
        return false;
    }

    // internal method - does not bother with the parse lock
    DLLLOCAL const QoreValue getDefine(const char* name, bool& is_defined) {
        dmap_t::iterator i = dmap.find(name);
        if (i != dmap.end()) {
            is_defined = true;
            return i->second;
        }
        is_defined = false;
        return QoreValue();
    }

    DLLLOCAL QoreValue runTimeGetDefine(const char* name, bool& is_defined) {
        AutoLocker al(plock);
        return getDefine(name, is_defined).refSelf();
    }

    DLLLOCAL QoreHashNode* runTimeGetAllDefines();

    // internal method - does not bother with the parse lock
    // returns true if the define existed
    DLLLOCAL bool unDefine(const char* name, ExceptionSink* xsink) {
        dmap_t::iterator i = dmap.find(name);
        if (i != dmap.end()) {
            i->second.discard(xsink);
            dmap.erase(i);
            return true;
        }
        return false;
    }

    DLLLOCAL bool parseUnDefine(const char* name) {
        PreParseHelper pph(this);
        return unDefine(name, parseSink);
    }

    DLLLOCAL bool runTimeUnDefine(const char* name, ExceptionSink* xsink) {
        AutoLocker al(plock);
        return unDefine(name, xsink);
    }

    // internal method - does not bother with the parse lock
    DLLLOCAL bool isDefined(const char* name) {
        dmap_t::iterator i = dmap.find(name);
        return i == dmap.end() ? false : true;
    }

    DLLLOCAL bool runTimeIsDefined(const char* name) {
        AutoLocker al(plock);
        return isDefined(name);
    }

    DLLLOCAL int checkDefine(const QoreProgramLocation* loc, const char* str, ExceptionSink* xsink) {
        const char* p = str;
        if (!isalpha(*p)) {
            xsink->raiseException(*loc, "PARSE-EXCEPTION", 0, "illegal define variable '%s'; does not begin with an alphabetic character", p);
            return -1;
        }

        while (*(++p)) {
            if (!isalnum(*p) && *p != '_') {

                xsink->raiseException(*loc, "PARSE-EXCEPTION", 0, "illegal character '%c' in define variable '%s'", *p, str);
                return -1;
            }
        }

        return 0;
    }

    DLLLOCAL void parseDefine(const QoreProgramLocation* loc, const char* str, QoreValue val) {
        PreParseHelper pph(this);

        if (checkDefine(loc, str, parseSink))
            return;

        setDefine(str, val, parseSink);
    }

    DLLLOCAL void runTimeDefine(const char* str, QoreValue val, ExceptionSink* xsink) {
        const QoreProgramLocation* loc = get_runtime_location();

        if (checkDefine(loc, str, xsink))
            return;

        AutoLocker al(plock);
        setDefine(str, val, xsink);
    }

    DLLLOCAL ResolvedCallReferenceNode* runtimeGetCallReference(const char* name, ExceptionSink* xsink) {
        assert(xsink);
        ProgramRuntimeParseAccessHelper pah(xsink, pgm);
        if (*xsink)
            return nullptr;
        return qore_root_ns_private::runtimeGetCallReference(*RootNS, name, xsink);
    }

    DLLLOCAL void pushParseOptions(const char* pf) {
        // ignore %push-parse-options used multiple times in the same file
        ppo_t::iterator i = ppo.lower_bound(pf);
        if (i != ppo.end() && !strcmp(pf, i->first))
            return;
        ppo.insert(i, ppo_t::value_type(pf, pwo.parse_options));
        //printd(5, "qore_program_private::pushParseOptions() this: %p %p '%s' saving %lld\n", this, pf, pf, pwo.parse_options);
    }

    DLLLOCAL void restoreParseOptions(const char* pf) {
        ppo_t::iterator i = ppo.find(pf);
        if (i != ppo.end()) {
            //printd(5, "qore_program_private::restoreParseOptions() this: %p %p '%s' restoring %lld\n", this, pf, pf, pwo.parse_options);
            pwo.parse_options = i->second;
            ppo.erase(i);
        }
    }

    DLLLOCAL void addParseException(ExceptionSink& xsink, const QoreProgramLocation* loc) {
        if (requires_exception) {
            xsink.clear();
            return;
        }

        if (loc) {
            // ensure that all exceptions reflect the current parse location
            xsink.overrideLocation(*loc);
        }

        parseSink->assimilate(xsink);
    }

    // returns the mask of domain options not met in the current program
    DLLLOCAL int64 parseAddDomain(int64 n_dom) {
        assert(!(n_dom & PO_FREE_OPTIONS));
        int64 rv = 0;

        // handle negative and positive options separately / differently
        int64 pos = (n_dom & PO_POSITIVE_OPTIONS);
        if (pos) {
            int64 p_tmp = pwo.parse_options & PO_POSITIVE_OPTIONS;
            // make sure all positive arguments are set
            if ((pos & p_tmp) != pos) {
                rv = ((pos & p_tmp) ^ pos);
                pend_dom |= pos;
            }
        }
        int64 neg = (n_dom & ~PO_POSITIVE_OPTIONS);
        if (neg && (neg & pwo.parse_options)) {
            rv |= (neg & pwo.parse_options);
            pend_dom |= neg;
        }

        //printd(5, "qore_program_private::parseAddDomain() this: %p n_dom: " QLLD " po: " QLLD "\n", this, n_dom, pwo.parse_options);
        return rv;
    }

    DLLLOCAL void exportGlobalVariable(const char* name, bool readonly, qore_program_private& tpgm, ExceptionSink* xsink);

    DLLLOCAL int setGlobalVarValue(const char* name, QoreValue val, ExceptionSink* xsink);

    // returns true if there was already a thread init closure set, false if not
    DLLLOCAL bool setThreadInit(const ResolvedCallReferenceNode* n_thr_init, ExceptionSink* xsink);

    DLLLOCAL void setThreadTZ(ThreadProgramData* tpd, const AbstractQoreZoneInfo* tz) {
        AutoLocker al(tlock);
        pgm_data_map_t::iterator i = pgm_data_map.find(tpd);
        assert(i != pgm_data_map.end());
        i->second->setTZ(tz);
    }

    DLLLOCAL const AbstractQoreZoneInfo* getThreadTZ(ThreadProgramData* tpd, bool& set) const {
        AutoLocker al(tlock);
        pgm_data_map_t::const_iterator i = pgm_data_map.find(tpd);
        assert(i != pgm_data_map.end());
        set = i->second->tz_set;
        return i->second->tz;
    }

    DLLLOCAL void clearThreadTZ(ThreadProgramData* tpd) {
        AutoLocker al(tlock);
        pgm_data_map_t::iterator i = pgm_data_map.find(tpd);
        assert(i != pgm_data_map.end());
        i->second->clearTZ();
    }

    DLLLOCAL void addStatement(AbstractStatement* s);

    DLLLOCAL q_exp_t createExpression(const QoreStringNode& source, const QoreStringNode& label,
            ExceptionSink* xsink) {
        return parseExpression(source, label, xsink);
    }

    DLLLOCAL QoreValue evalExpression(q_exp_t exp, ExceptionSink* xsink) {
        ProgramThreadCountContextHelper pch(xsink, pgm, true);
        if (*xsink) {
            return QoreValue();
        }
        if (exp_set.find(exp) == exp_set.end()) {
            xsink->raiseException("INVALID-EXPRESSION", "expression not registered to this Program object");
            return QoreValue();
        }
        ThreadFrameBoundaryHelper tfbh(true);

        ValueHolder rv(exp->exec(xsink), xsink);
        if (*xsink) {
            return QoreValue();
        }
        return rv.release();
    }

    DLLLOCAL void deleteExpression(q_exp_t exp) {
        AutoLocker al(plock);
        q_exp_set_t::iterator i = exp_set.find(exp);
        if (i != exp_set.end()) {
            exp_set.erase(exp);
            delete exp;
        }
    }

    DLLLOCAL void importClass(ExceptionSink* xsink, qore_program_private& from_pgm, const char* path, const char* new_name = nullptr, bool inject = false, q_setpub_t set_pub = CSP_UNCHANGED);

    DLLLOCAL void importHashDecl(ExceptionSink* xsink, qore_program_private& from_pgm, const char* path, const char* new_name = nullptr, q_setpub_t set_pub = CSP_UNCHANGED);

    DLLLOCAL const char* addString(const char* str) {
        str_set_t::iterator i = str_set.lower_bound(str);
        if (i == str_set.end() || strcmp(*i, str)) {
            str_vec.push_back(strdup(str));
            i = str_set.insert(i, str_vec.back());
        }
        return *i;
    }

    DLLLOCAL void addFile(const char*& file) {
        file = addString(file);
        printd(5, "qore_program_private::addFile('%s')\n", file);
        addStatementToIndexIntern(&statementByFileIndex, file, nullptr, -1, nullptr, -1);
    }

    DLLLOCAL void addFile(const char*& file, const char*& source, int offset) {
        file = addString(file);
        if (source) {
            source = addString(source);
        }
        printd(5, "qore_program_private::addFile('%s', '%s', %d)\n", file, source ? source : "(null)", offset);
        addStatementToIndexIntern(&statementByFileIndex, file, nullptr, -1, source, offset);
        if (source) {
            addStatementToIndexIntern(&statementByLabelIndex, source, nullptr, -1, file, offset);
        }
    }

    DLLLOCAL int addFeature(const char* f) {
        //printd(5, "qore_program_private::addFeature() this: %p pgm: %p '%s'\n", this, pgm, f);
        strset_t::iterator i = featureList.lower_bound(f);
        if (i != featureList.end() && (*i == f)) {
            return -1;
        }

        featureList.insert(i, f);
        return 0;
    }

    DLLLOCAL void removeFeature(const char* f) {
        strset_t::iterator i = featureList.find(f);
        assert(i != featureList.end());
        featureList.erase(i);
    }

    DLLLOCAL int addUserFeature(const char* f) {
        //printd(5, "qore_program_private::addFeature() this: %p pgm: %p '%s'\n", this, pgm, f);
        strset_t::iterator i = userFeatureList.lower_bound(f);
        if (i != userFeatureList.end() && (*i == f)) {
            return -1;
        }

        userFeatureList.insert(i, f);
        return 0;
    }

    DLLLOCAL bool hasUserFeature(const std::string feature) const {
        return userFeatureList.find(feature) != userFeatureList.end();
    }

    DLLLOCAL void removeUserFeature(const char* f) {
        strset_t::iterator i = userFeatureList.find(f);
        assert(i != userFeatureList.end());
        userFeatureList.erase(i);
    }

    DLLLOCAL bool hasFeature(const char* f) const {
        return (featureList.find(f) != featureList.end())
            || (userFeatureList.find(f) != userFeatureList.end());
    }

    DLLLOCAL void runtimeImportSystemClassesIntern(const qore_program_private& spgm, ExceptionSink* xsink);
    DLLLOCAL void runtimeImportSystemConstantsIntern(const qore_program_private& spgm, ExceptionSink* xsink);
    DLLLOCAL void runtimeImportSystemFunctionsIntern(const qore_program_private& spgm, ExceptionSink* xsink);
    DLLLOCAL void runtimeImportSystemHashDeclsIntern(const qore_program_private& spgm, ExceptionSink* xsink);

    DLLLOCAL void runtimeImportSystemClasses(ExceptionSink* xsink);
    DLLLOCAL void runtimeImportSystemConstants(ExceptionSink* xsink);
    DLLLOCAL void runtimeImportSystemFunctions(ExceptionSink* xsink);
    DLLLOCAL void runtimeImportSystemHashDecls(ExceptionSink* xsink);
    DLLLOCAL void runtimeImportSystemApi(ExceptionSink* xsink);

    DLLLOCAL void doThreadInit(ExceptionSink* xsink);

    DLLLOCAL const QoreClass* runtimeFindClass(const char* class_name, ExceptionSink* xsink) const;

    DLLLOCAL void setExternalData(const char* owner, AbstractQoreProgramExternalData* pud) {
        AutoLocker al(plock);
        assert(extmap.find(owner) == extmap.end());
        extmap.insert(extmap_t::value_type(owner, pud));
    }

    DLLLOCAL AbstractQoreProgramExternalData* getExternalData(const char* owner) const {
        AutoLocker al(plock);
        extmap_t::const_iterator i = extmap.find(owner);
        return i == extmap.end() ? nullptr : i->second;
    }

    DLLLOCAL AbstractQoreProgramExternalData* removeExternalData(const char* owner) {
        AutoLocker al(plock);
        extmap_t::iterator i = extmap.find(owner);
        if (i == extmap.end()) {
            return nullptr;
        }
        AbstractQoreProgramExternalData* rv = i->second;
        extmap.erase(i);
        return rv;
    }

    DLLLOCAL QoreHashNode* getGlobalVars() const {
        return qore_root_ns_private::getGlobalVars(*RootNS);
    }

    DLLLOCAL LocalVar* createLocalVar(const char* name, const QoreTypeInfo* typeInfo);

    DLLLOCAL const AbstractQoreFunctionVariant* runtimeFindCall(const char* name, const QoreListNode* params, ExceptionSink* xsink);

    DLLLOCAL QoreListNode* runtimeFindCallVariants(const char* name, ExceptionSink* xsink);

    DLLLOCAL static const QoreClass* runtimeFindClass(const QoreProgram& pgm, const char* class_name, ExceptionSink* xsink) {
        return pgm.priv->runtimeFindClass(class_name, xsink);
    }

    DLLLOCAL static void doThreadInit(QoreProgram& pgm, ExceptionSink* xsink) {
        pgm.priv->doThreadInit(xsink);
    }

    DLLLOCAL static int setReturnValue(QoreProgram& pgm, QoreValue val, ExceptionSink* xsink) {
        ValueHolder rv(val, xsink);
        if (!pgm.priv->exec_class) {
            xsink->raiseException("SETRETURNVALUE-ERROR", "cannot set return value when not running in %%exec-class mode; in this case simply return the value directly (or call exit(<val>))");
            return -1;
        }
        pgm.priv->exec_class_rv.discard(xsink);
        pgm.priv->exec_class_rv = rv.release();
        return 0;
    }

    // called when starting a new thread before the new thread is started, to avoid race conditions
    DLLLOCAL static int preregisterNewThread(QoreProgram& pgm, ExceptionSink* xsink) {
        return pgm.priv->preregisterNewThread(xsink);
    }

    // called when thread startup fails after preregistration
    DLLLOCAL static void cancelPreregistration(QoreProgram& pgm) {
        pgm.priv->cancelPreregistration();
    }

    // called from the new thread once the thread has been started (after preregisterNewThread())
    DLLLOCAL static void registerNewThread(QoreProgram& pgm, int tid) {
        pgm.priv->registerNewThread(tid);
    }

    DLLLOCAL static void runtimeImportSystemClasses(QoreProgram& pgm, ExceptionSink* xsink) {
        pgm.priv->runtimeImportSystemClasses(xsink);
    }

    DLLLOCAL static void runtimeImportSystemHashDecls(QoreProgram& pgm, ExceptionSink* xsink) {
        pgm.priv->runtimeImportSystemHashDecls(xsink);
    }

    DLLLOCAL static void runtimeImportSystemConstants(QoreProgram& pgm, ExceptionSink* xsink) {
        pgm.priv->runtimeImportSystemConstants(xsink);
    }

    DLLLOCAL static void runtimeImportSystemFunctions(QoreProgram& pgm, ExceptionSink* xsink) {
        pgm.priv->runtimeImportSystemFunctions(xsink);
    }

    DLLLOCAL static void runtimeImportSystemApi(QoreProgram& pgm, ExceptionSink* xsink) {
        pgm.priv->runtimeImportSystemApi(xsink);
    }

    DLLLOCAL static qore_program_private* get(QoreProgram& pgm) {
        return pgm.priv;
    }

    DLLLOCAL static void clearThreadData(QoreProgram& pgm, ExceptionSink* xsink) {
        pgm.priv->clearThreadData(xsink);
    }

    DLLLOCAL static void addStatement(QoreProgram& pgm, AbstractStatement* s) {
        pgm.priv->addStatement(s);
    }

    DLLLOCAL static const AbstractQoreZoneInfo* currentTZIntern(QoreProgram& pgm) {
        return pgm.priv->TZ;
    }

    DLLLOCAL static int lockParsing(QoreProgram& pgm, ExceptionSink* xsink) {
        return pgm.priv->lockParsing(xsink);
    }

    DLLLOCAL static void unlockParsing(QoreProgram& pgm) {
        pgm.priv->unlockParsing();
    }

    DLLLOCAL static int incThreadCount(QoreProgram& pgm, ExceptionSink* xsink) {
        return pgm.priv->incThreadCount(xsink);
    }

    DLLLOCAL static void decThreadCount(QoreProgram& pgm, int tid) {
        pgm.priv->decThreadCount(tid);
    }

    // locking is done by the signal manager
    DLLLOCAL static void addSignal(QoreProgram& pgm, int sig) {
        assert(pgm.priv->sigset.find(sig) == pgm.priv->sigset.end());
        pgm.priv->sigset.insert(sig);
    }

    // locking is done by the signal manager
    DLLLOCAL static void delSignal(QoreProgram& pgm, int sig) {
        assert(pgm.priv->sigset.find(sig) != pgm.priv->sigset.end());
        pgm.priv->sigset.erase(sig);
    }

    DLLLOCAL static void startThread(QoreProgram& pgm, ExceptionSink& xsink) {
        pgm.priv->qore_program_private_base::startThread(xsink);
    }

    DLLLOCAL static bool setThreadInit(QoreProgram& pgm, const ResolvedCallReferenceNode* n_thr_init,
            ExceptionSink* xsink) {
        return pgm.priv->setThreadInit(n_thr_init, xsink);
    }

    DLLLOCAL static ResolvedCallReferenceNode* runtimeGetCallReference(QoreProgram* pgm, const char* name,
            ExceptionSink* xsink) {
        return pgm->priv->runtimeGetCallReference(name, xsink);
    }

    DLLLOCAL static const ParseWarnOptions& getParseWarnOptions(const QoreProgram* pgm) {
        return pgm->priv->pwo;
    }

    DLLLOCAL static bool setSaveParseWarnOptions(const QoreProgram* pgm, const ParseWarnOptions &new_opts,
            ParseWarnOptions &old_opts) {
        if (new_opts == pgm->priv->pwo)
            return false;
        old_opts = pgm->priv->pwo;
        pgm->priv->pwo = new_opts;
        return true;
    }

    DLLLOCAL static void setParseWarnOptions(const QoreProgram* pgm, const ParseWarnOptions &new_opts) {
        pgm->priv->pwo = new_opts;
    }

    DLLLOCAL static bool setThreadVarData(QoreProgram* pgm, ThreadProgramData* td, ThreadLocalProgramData* &tlpd,
            bool run) {
        return pgm->priv->setThreadVarData(td, tlpd, run);
    }

    DLLLOCAL static void makeParseException(QoreProgram* pgm, const QoreProgramLocation &loc, QoreStringNode* desc) {
        pgm->priv->makeParseException(loc, "PARSE-EXCEPTION", desc);
    }

    DLLLOCAL static void makeParseException(QoreProgram* pgm, const QoreProgramLocation &loc, const char* err,
            QoreStringNode* desc) {
        pgm->priv->makeParseException(loc, err, desc);
    }

    DLLLOCAL static const QoreValue parseGetDefine(QoreProgram* pgm, const char* name) {
        bool is_defined;
        return pgm->priv->getDefine(name, is_defined);
    }

    DLLLOCAL static const QoreValue parseGetDefine(QoreProgram* pgm, const char* name, bool& is_defined) {
        return pgm->priv->getDefine(name, is_defined);
    }

    DLLLOCAL static QoreValue runTimeGetDefine(QoreProgram* pgm, const char* name) {
        bool is_defined;
        return pgm->priv->runTimeGetDefine(name, is_defined);
    }

    DLLLOCAL static QoreValue runTimeGetDefine(QoreProgram* pgm, const char* name, bool& is_defined) {
        return pgm->priv->runTimeGetDefine(name, is_defined);
    }

    DLLLOCAL static QoreHashNode* runTimeGetAllDefines(QoreProgram* pgm) {
        return pgm->priv->runTimeGetAllDefines();
    }

    DLLLOCAL static bool parseUnDefine(QoreProgram* pgm, const char* name) {
        return pgm->priv->parseUnDefine(name);
    }

    DLLLOCAL static bool runTimeUnDefine(QoreProgram* pgm, const char* name, ExceptionSink* xsink) {
        return pgm->priv->runTimeUnDefine(name, xsink);
    }

    DLLLOCAL static bool parseIsDefined(QoreProgram* pgm, const char* name) {
        return pgm->priv->isDefined(name);
    }

    DLLLOCAL static bool runTimeIsDefined(QoreProgram* pgm, const char* name) {
        return pgm->priv->runTimeIsDefined(name);
    }

    DLLLOCAL static void parseDefine(QoreProgram* pgm, const QoreProgramLocation* loc, const char* str,
            QoreValue val) {
        pgm->priv->parseDefine(loc, str, val);
    }

    DLLLOCAL static void runTimeDefine(QoreProgram* pgm, const char* str, QoreValue val, ExceptionSink* xsink) {
        pgm->priv->runTimeDefine(str, val, xsink);
    }

    DLLLOCAL static void addParseException(QoreProgram* pgm, ExceptionSink* xsink,
            const QoreProgramLocation* loc = nullptr) {
        assert(xsink);
        pgm->priv->addParseException(*xsink, loc);
        delete xsink;
    }

    DLLLOCAL static void addParseException(QoreProgram* pgm, ExceptionSink& xsink,
            const QoreProgramLocation* loc = nullptr) {
        pgm->priv->addParseException(xsink, loc);
    }

    DLLLOCAL static void exportFunction(QoreProgram* srcpgm, ExceptionSink* xsink, QoreProgram* trgpgm,
            const char* name, const char* new_name = nullptr, bool inject = false) {
        srcpgm->priv->exportFunction(xsink, trgpgm->priv, name, new_name, inject);
    }

    DLLLOCAL static int64 parseAddDomain(QoreProgram* pgm, int64 n_dom) {
        return pgm->priv->parseAddDomain(n_dom);
    }

    DLLLOCAL static int64 getDomain(const QoreProgram& pgm) {
        return pgm.priv->dom;
    }

    DLLLOCAL static void runtimeAddDomain(QoreProgram& pgm, int64 n_dom) {
        pgm.priv->dom |= n_dom;
    }

    DLLLOCAL static int64 forceReplaceParseOptions(QoreProgram& pgm, int64 po) {
        int64 rv = pgm.priv->pwo.parse_options;
        pgm.priv->pwo.parse_options = po;
        return rv;
    }

    DLLLOCAL static void makeParseWarning(QoreProgram* pgm, const QoreProgramLocation &loc, int code,
            const char* warn, const char* fmt, ...) {
        //printd(5, "QP::mPW(code: %d, warn: '%s', fmt: '%s') priv->pwo.warn_mask: %d priv->warnSink: %p %s\n", code,
        //    warn, fmt, priv->pwo.warn_mask, priv->warnSink,
        //    priv->warnSink && (code & priv->pwo.warn_mask) ? "OK" : "SKIPPED");
        if (!pgm->priv->warnSink || !(code & pgm->priv->pwo.warn_mask)) {
            return;
        }

        QoreStringNode* desc = new QoreStringNode;
        while (true) {
            va_list args;
            va_start(args, fmt);
            int rc = desc->vsprintf(fmt, args);
            va_end(args);
            if (!rc)
                break;
        }
        QoreException *ne = new ParseException(loc, warn, desc);
        pgm->priv->warnSink->raiseException(ne);
    }

    DLLLOCAL static void makeParseWarning(QoreProgram* pgm, const QoreProgramLocation& loc, int code,
            const char* warn, QoreStringNode* desc) {
        //printd(5, "QoreProgram::makeParseWarning(code: %d, warn: '%s', desc: '%s') priv->pwo.warn_mask: %d "
        //    "priv->warnSink: %p %s\n", code, warn, desc->c_str(), priv->pwo.warn_mask, priv->warnSink,
        //    priv->warnSink && (code & priv->pwo.warn_mask) ? "OK" : "SKIPPED");
        if (!pgm->priv->warnSink || !(code & pgm->priv->pwo.warn_mask)) {
            desc->deref();
            return;
        }

        QoreException *ne = new ParseException(loc, warn, desc);
        pgm->priv->warnSink->raiseException(ne);
    }

    DLLLOCAL static void exportGlobalVariable(QoreProgram* pgm, const char* name, bool readonly, QoreProgram* tpgm,
            ExceptionSink* xsink) {
        pgm->priv->exportGlobalVariable(name, readonly, *(tpgm->priv), xsink);
    }

    DLLLOCAL void attachDebug(const qore_debug_program_private* n_dpgm) {
        printd(5, "qore_program_private::attachDebug(n_dpgm: %p), dpgm: %p\n", n_dpgm, dpgm);
        AutoLocker al(tlock);
        //QoreAutoRWWriteLocker arwl(&lck_debug_program);

        if (dpgm == n_dpgm)
            return;
        dpgm = const_cast<qore_debug_program_private*>(n_dpgm);
        printd(5, "qore_program_private::attachDebug, dpgm: %p, pgm_data_map: size:%d, begin: %p, end: %p\n", dpgm,
            pgm_data_map.size(), pgm_data_map.begin(), pgm_data_map.end());
        for (auto& i : pgm_data_map) {
            i.second->dbgPendingAttach();
            i.second->dbgBreak();
        }
    }

    DLLLOCAL void detachDebug(const qore_debug_program_private* n_dpgm) {
        printd(5, "qore_program_private::detachDebug(n_dpgm: %p), dpgm: %p\n", n_dpgm, dpgm);
        AutoLocker al(tlock);
        //QoreAutoRWWriteLocker arwl(&lck_debug_program);
        assert(n_dpgm==dpgm);
        if (!n_dpgm)
            return;
        dpgm = nullptr;
        printd(5, "qore_program_private::detachDebug, dpgm: %p, pgm_data_map: size:%d, begin: %p, end: %p\n", dpgm,
            pgm_data_map.size(), pgm_data_map.begin(), pgm_data_map.end());
        for (auto& i : pgm_data_map) {
            i.second->dbgPendingDetach();
        }
        // debug_program_counter may be non zero to finish pending calls. Just this instance cannot be deleted, it's
        // satisfied in the destructor
    }

    DLLLOCAL void onAttach(DebugRunStateEnum& rs, const AbstractStatement*& rts, ExceptionSink* xsink);
    DLLLOCAL void onDetach(DebugRunStateEnum& rs, const AbstractStatement*& rts, ExceptionSink* xsink);
    DLLLOCAL void onStep(const StatementBlock* blockStatement, const AbstractStatement* statement, unsigned bkptId, int& flow, DebugRunStateEnum& rs, const AbstractStatement*& rts, ExceptionSink* xsink);
    DLLLOCAL void onFunctionEnter(const StatementBlock* statement, DebugRunStateEnum& rs, const AbstractStatement*& rts, ExceptionSink* xsink);
    DLLLOCAL void onFunctionExit(const StatementBlock* statement, QoreValue& returnValue, DebugRunStateEnum& rs, const AbstractStatement*& rts, ExceptionSink* xsink);
    DLLLOCAL void onException(const AbstractStatement* statement, DebugRunStateEnum& rs, const AbstractStatement*& rts, ExceptionSink* xsink);
    DLLLOCAL void onExit(const StatementBlock* statement, QoreValue& returnValue, DebugRunStateEnum& rs, const AbstractStatement*& rts, ExceptionSink* xsink);

    DLLLOCAL int breakProgramThread(int tid) {
        printd(5, "qore_program_private::breakProgramThread(), this: %p, tid: %d\n", this, q_gettid());
        AutoLocker al(tlock);
        for (auto& i : pgm_data_map) {
            if (i.first->gettid() == tid) {
                i.second->dbgBreak();
                return 0;
            }
        }
        return -1;
    }

    DLLLOCAL void breakProgram() {
        printd(5, "qore_program_private::breakProgram(), this: %p\n", this);
        AutoLocker al(tlock);
        for (auto& i : pgm_data_map) {
            i.second->dbgBreak();
        }
    }

    DLLLOCAL void assignBreakpoint(QoreBreakpoint* bkpt, ExceptionSink *xsink) {
        if (!bkpt || this == bkpt->pgm) return;
        if (!checkAllowDebugging(xsink))
                return;
        if (bkpt->pgm) {
            bkpt->assignProgram(nullptr, nullptr);
        }
        QoreAutoRWWriteLocker al(&lck_breakpoint);
        breakpointList.push_back(bkpt);
        bkpt->pgm = this;
        bkpt->ref();
    }

    DLLLOCAL void deleteAllBreakpoints() {
        QoreAutoRWWriteLocker al(&lck_breakpoint);
        for (QoreBreakpointList_t::iterator it = breakpointList.begin(); it != breakpointList.end(); ++it) {
            (*it)->unassignAllStatements();
            (*it)->pgm = nullptr;
            (*it)->deref();
        }
        breakpointList.clear();
    }

    DLLLOCAL void getBreakpoints(QoreBreakpointList_t &bkptList) {
        QoreAutoRWReadLocker al(&lck_breakpoint);
        bkptList.clear();
        for (QoreBreakpointList_t::iterator it = breakpointList.begin(); it != breakpointList.end(); ++it) {
            bkptList.push_back(*it);
            (*it)->ref();
        }
    }

    DLLLOCAL void getStatementBreakpoints(const AbstractStatement* statement, QoreBreakpointList_t &bkptList) {
        QoreAutoRWReadLocker al(&lck_breakpoint);
        bkptList.clear();
        if (statement->breakpoints) {
            for (std::list<QoreBreakpoint*>::iterator it = statement->breakpoints->begin(); it != statement->breakpoints->end(); ++it) {
                bkptList.push_back(*it);
                (*it)->ref();
            }
        }
    }

    DLLLOCAL inline unsigned onCheckBreakpoint(const AbstractStatement* statement, ExceptionSink* xsink) {
        QoreAutoRWReadLocker al(&lck_breakpoint);
        const QoreBreakpoint* b = statement->getBreakpoint();
        if (b != nullptr) {
            return b->getBreakpointId();
        } else {
            return 0;
        }
    }

    DLLLOCAL unsigned long getStatementId(const AbstractStatement* statement) const {
        AutoLocker al(&plock);
        if (!statement)
            return 0;
        ReverseStatementIdMap_t::const_iterator i = reverseStatementIds.find((AbstractStatement*) statement);
        if (i == reverseStatementIds.end())
            return 0;
        return i->second;
    }

    DLLLOCAL AbstractStatement* resolveStatementId(unsigned long statementId) const {
        AutoLocker al(&plock);
        if (statementId == 0 || statementId > statementIds.size())
            return nullptr;
        return statementIds[statementId-1];
    }

    DLLLOCAL unsigned getProgramId() const {
        return programId;
    }

    // called locked
    DLLLOCAL void clearNamespaceData(ExceptionSink* xsink) {
        if (ns_vars) {
            return;
        }
        assert(RootNS);
        ns_vars = true;
        // delete all global variables, etc
        // this call can only be made once
        qore_root_ns_private::clearData(*RootNS, xsink);
    }

    DLLLOCAL static QoreProgram* resolveProgramId(unsigned programId) {
        printd(5, "qore_program_private::resolveProgramId(%x)\n", programId);
        QoreAutoRWReadLocker al(&lck_programMap);
        for (qore_program_to_object_map_t::iterator i = qore_program_to_object_map.begin(); i != qore_program_to_object_map.end(); i++) {
            if (i->first->priv->programId == programId)
                return i->first;
        }
        return nullptr;
    }

    DLLLOCAL bool checkAllowDebugging(ExceptionSink *xsink) {
        if (pwo.parse_options & PO_NO_DEBUGGING) {
            if (xsink) {
                xsink->raiseException("DEBUGGING", "program does not provide internal data for debugging");
            }
            return false;
        } else {
            return true;
        }
    }

    DLLLOCAL void addStatementToIndexIntern(name_section_sline_statement_map_t* statementIndex, const char* key, AbstractStatement* statement, int offs, const char* section, int sectionOffs);
    DLLLOCAL static void registerStatement(QoreProgram* pgm, AbstractStatement* statement, bool addToIndex);
    DLLLOCAL QoreHashNode* getSourceIndicesIntern(name_section_sline_statement_map_t* statementIndex, ExceptionSink* xsink) const;
    DLLLOCAL QoreHashNode* getSourceLabels(ExceptionSink* xsink) {
        return getSourceIndicesIntern(&statementByLabelIndex, xsink);
    }
    DLLLOCAL QoreHashNode* getSourceFileNames(ExceptionSink* xsink) {
        return getSourceIndicesIntern(&statementByFileIndex, xsink);
    }

    DLLLOCAL AbstractStatement* getStatementFromIndex(const char* name, int line) {
        printd(5, "qore_program_private::getStatementFromIndex('%s',%d), this: %p, file#: %d, label#: %d\n", name, line, this, statementByFileIndex.size(), statementByLabelIndex.size());
        AutoLocker al(&plock);
        name_section_sline_statement_map_t::iterator it;
        if (statementByFileIndex.empty()) {
            return nullptr;
        }
        bool addOffs = true;
        if (!name || *name == '\0') {
            if (statementByFileIndex.size() != 1)
                return nullptr;
            it = statementByFileIndex.begin();
        } else {
            size_t l = strlen(name);
            it = statementByFileIndex.find(name);
            if (it == statementByFileIndex.end()) {
                it = statementByLabelIndex.find(name);  // label only full name match
                if (it == statementByLabelIndex.end()) {

                // did not find exact match so try a heuristic
                it = statementByFileIndex.begin();
                while (it != statementByFileIndex.end()) {
                    size_t k = strlen(it->first);
                    if (k >= l) {
                        if (strcmp(name, it->first + k - l) == 0) {
                            // match against suffix following '/'
                            if (k == l /* should not happen as it is full match*/ || name[0] == '/' || it->first[k-l-1] == '/') {
                            break;
                            }
                        }
                    }
                    ++it;
                }
                if (it == statementByFileIndex.end()) {
                    printd(5, "qore_program_private::getStatementFromIndex('%s',%d) no suffix match, this: %p\n", name, line, this);
                    return nullptr;
                }
                printd(5, "qore_program_private::getStatementFromIndex('%s',%d) found by file suffix match, this: %p\n", name, line, this);
                } else {
                    addOffs = false;
                    printd(5, "qore_program_private::getStatementFromIndex('%s',%d) found by label full match, this: %p\n", name, line, this);
                }
            } else {
                printd(5, "qore_program_private::getStatementFromIndex('%s',%d) found by file full match, this: %p\n", name, line, this);
            }
        }
        sline_statement_map_t *ssm = &it->second->statementMap;
        printd(5, "qore_program_private::getStatementFromIndex('%s',%d) found '%s', this: %p, ssm#: %d\n", name, line, it->first, this, ssm->size());
        if (ssm->size() == 0)
            return nullptr;

        sline_statement_map_t::iterator li = ssm->upper_bound(line);
        if (li == ssm->begin()) {
            printd(5, "qore_program_private::getStatementFromIndex('%s',%d) no statement found by line #1, this: %p\n", name, line, this);
            return nullptr;
        }
        --li;
        int ln = li->first;
        int minnl = -1;
        AbstractStatement* st = nullptr;
        while (true) {
            // find the nearest statement, i.e. statement with smallest num of lines
            if (ln != li->first) {
                break;
                // we do not try to find outer statement when looking for line behind inner statement
            }
            if (li->second->loc->start_line + (addOffs ? li->second->loc->offset : 0) <= line && li->second->loc->end_line + (addOffs ? li->second->loc->offset : 0) >= line) {
                int n = li->second->loc->end_line - li->second->loc->start_line;
                if (minnl >= 0) {
                    if (n < minnl) {
                        minnl = n;
                        st = li->second;
                    }
                } else {
                    minnl = n;
                    st = li->second;
                }
                if (minnl == 0)
                    break;
            }
            if (li == ssm->begin())
                break;
            --li;
        }
        if (st) {
            printd(5, "qore_program_private::getStatementFromIndex('%s',%d) statement:('file':%s,source:%s,offset:%d,line:%d-%d), this: %p\n", name, line, st->loc->getFile(), st->loc->getSource(), st->loc->offset, st->loc->start_line, st->loc->end_line, this);
        } else {
            printd(5, "qore_program_private::getStatementFromIndex('%s',%d) no statement found by line #2, this: %p\n", name, line, this);
        }
        return st;
    }

    DLLLOCAL void registerQoreObject(QoreObject *o, ExceptionSink* xsink) {
        printd(5, "qore_program_private::registerQoreObject() pgm: %p, pgmid: %d\n", pgm, getProgramId());
        QoreAutoRWWriteLocker al(&qore_program_private::lck_programMap);
        qore_program_to_object_map_t::iterator i = qore_program_private::qore_program_to_object_map.find(pgm);
        assert(i != qore_program_private::qore_program_to_object_map.end());
        if (i->second && i->second != o) {
            xsink->raiseException("PROGRAM-ERROR", "The Program has already assigned QoreObject");
        } else {
            i->second = o;
        }
    }

    DLLLOCAL void unregisterQoreObject(QoreObject *o, ExceptionSink* xsink) {
        printd(5, "qore_program_private::unregisterQoreObject() pgm: %p, pgmid: %d\n", pgm, getProgramId());
        QoreAutoRWWriteLocker al(&qore_program_private::lck_programMap);
        qore_program_to_object_map_t::iterator i = qore_program_private::qore_program_to_object_map.find(pgm);
        assert(i != qore_program_private::qore_program_to_object_map.end());
        assert(i->second == o);
        i->second = nullptr;
    }

    DLLLOCAL QoreObject* findQoreObject() {
        QoreAutoRWReadLocker al(&lck_programMap);
        qore_program_to_object_map_t::iterator i = qore_program_to_object_map.find(pgm);
        if (i == qore_program_to_object_map.end()) {
            return nullptr;
        } else {
            return i->second;
        }
    }

    DLLLOCAL int serialize(ExceptionSink* xsink, StreamWriter& sw);
    DLLLOCAL int deserialize(ExceptionSink* xsink, StreamReader& sr);

    DLLLOCAL static QoreObject* getQoreObject(QoreProgram* pgm) {
        QoreAutoRWWriteLocker al(&lck_programMap);
        qore_program_to_object_map_t::iterator i = qore_program_to_object_map.find(pgm);
        assert(i != qore_program_to_object_map.end());
        if (i->second) {
            printd(5, "qore_program_private::getQoreObject() pgm: %p, pgmid: %d, second: %p\n", i->first, i->first->getProgramId(), i->second);
            i->second->ref();
        } else {
            i->second = new QoreObject(QC_PROGRAMCONTROL, getProgram(), pgm);
            printd(5, "qore_program_private::getQoreObject() pgm: %p, pgmid: %d, new second: %p\n", pgm, pgm->getProgramId(), i->second);
            pgm->ref();
        }
        return i->second;
    }

    DLLLOCAL static QoreListNode* getAllQoreObjects(ExceptionSink *xsink) {
        QoreAutoRWWriteLocker al(&lck_programMap);
        ReferenceHolder<QoreListNode>l(new QoreListNode(QC_PROGRAMCONTROL->getTypeInfo()), xsink);

        qore_program_to_object_map_t::iterator i = qore_program_to_object_map.begin();
        while (i != qore_program_to_object_map.end()) {
            if (i->second) {
                printd(5, "qore_program_private::getAllQoreObjects() pgm: %p, pgmid: %d, second: %p\n", i->first, i->first->getProgramId(), i->second);
                i->second->ref();
            } else {
                i->second = new QoreObject(QC_PROGRAMCONTROL, getProgram(), i->first);
                printd(5, "qore_program_private::getAllQoreObjects() pgm: %p, pgmid: %d, new second: %p\n", i->first, i->first->getProgramId(), i->second);
                i->first->ref();
            }
            (*l)->push(i->second, nullptr);
            ++i;
        }
        return l.release();
    }

private:
    mutable QoreCounter debug_program_counter;  // number of thread calls to debug program instance.
    DLLLOCAL void init(QoreProgram* n_pgm, int64 n_parse_options,
            const AbstractQoreZoneInfo* n_TZ = QTZM.getLocalZoneInfo()) {
    }

    // only called from parseSetTimeZone
    DLLLOCAL void mergeParseException(ExceptionSink &xsink) {
        if (parseSink)
            parseSink->assimilate(xsink);
        else {
            if (!pendingParseSink)
                pendingParseSink = new ExceptionSink;
            pendingParseSink->assimilate(xsink);
        }
    }

    qore_debug_program_private* dpgm = nullptr;
    QoreRWLock lck_breakpoint; // to protect breakpoint manipulation
    QoreBreakpointList_t breakpointList;

    // index source filename/label -> line -> statement
    name_section_sline_statement_map_t statementByFileIndex;
    name_section_sline_statement_map_t statementByLabelIndex;

    // statementId to AbstractStatement resolving
    typedef std::vector<AbstractStatement*> StatementVector_t;
    StatementVector_t statementIds;

    // to get statementId
    typedef std::map<AbstractStatement*, unsigned long> ReverseStatementIdMap_t;
    ReverseStatementIdMap_t reverseStatementIds;

    /**
        get safely debug program pointer. The debug program instance itself must exist. It's not a matter of
        locking as the flow goes to QoreDebugProgram
        instance and may stay a very long time.
    */

    DLLLOCAL qore_debug_program_private* getDebugProgram(AutoQoreCounterDec& ad) {
        AutoLocker al(tlock);
        //QoreAutoRWReadLocker al(&lck_debug_program);
        qore_debug_program_private* ret = dpgm;
        if (ret) {
            // new debug call in progress
            ad.inc();
        }
        return ret;
    }

    // lck_breakpoint lock should be aquired
    DLLLOCAL bool isBreakpointRegistered(const QoreBreakpoint* bkpt) const {
        return std::find(breakpointList.begin(), breakpointList.end(), bkpt) != breakpointList.end();
    }
    friend class QoreBreakpoint;

    typedef std::map<QoreProgram*, QoreObject*> qore_program_to_object_map_t;
    static qore_program_to_object_map_t qore_program_to_object_map;
    static QoreRWLock lck_programMap; // to protect program list manipulation
    static volatile unsigned programIdCounter;   // to generate programId
    unsigned programId;
};

class ParseWarnHelper : public ParseWarnOptions {
protected:
   bool restore;
public:
   DLLLOCAL ParseWarnHelper(const ParseWarnOptions &new_opts) {
      QoreProgram* pgm = getProgram();
      restore = pgm ? qore_program_private::setSaveParseWarnOptions(pgm, new_opts, *this) : false;
   }
   DLLLOCAL ~ParseWarnHelper() {
      if (restore)
         qore_program_private::setParseWarnOptions(getProgram(), *this);
   }
};

typedef std::map<QoreProgram*, qore_program_private*> qore_program_map_t;
class QoreDebugProgram;

class qore_debug_program_private {
public:
    DLLLOCAL qore_debug_program_private(QoreDebugProgram* n_dpgm) : dpgm(n_dpgm) {}

    DLLLOCAL ~qore_debug_program_private() {
        assert(qore_program_map.empty());
    }

    DLLLOCAL void addProgram(QoreProgram* pgm, ExceptionSink *xsink) {
        if (!pgm->priv->checkAllowDebugging(xsink))
            return;
        QoreAutoRWWriteLocker al(&tlock);
        qore_program_map_t::iterator i = qore_program_map.find(pgm);
        printd(5, "qore_debug_program_private::addProgram(), this: %p, pgm: %p, i: %p, end: %p\n", this, pgm, i,
            qore_program_map.end());
        if (i != qore_program_map.end())
            return;  // already exists
        qore_program_map.insert(qore_program_map_t::value_type(pgm, pgm->priv));
        pgm->ref();
        pgm->priv->attachDebug(this);
    }

    DLLLOCAL void removeProgram(QoreProgram* pgm) {
        QoreAutoRWWriteLocker al(&tlock);
        qore_program_map_t::iterator i = qore_program_map.find(pgm);
        printd(5, "qore_debug_program_private::removeProgram(), this: %p, pgm: %p, i: %p, end: %p\n", this, pgm, i,
            qore_program_map.end());
        if (i == qore_program_map.end())
            return;
        pgm->priv->detachDebug(this);
        qore_program_map.erase(i);
        pgm->deref();
        // onDetach will not be executed as program is removed
    }

    DLLLOCAL void removeAllPrograms() {
        QoreAutoRWWriteLocker al(&tlock);
        printd(5, "qore_debug_program_private::removeAllPrograms(), this: %p\n", this);
        qore_program_map_t::iterator i;
        while ((i = qore_program_map.begin()) != qore_program_map.end()) {
            qore_program_private* qpp = i->second;
            QoreProgram* p = i->first;
            qore_program_map.erase(i);
            qpp->detachDebug(this);
            p->deref();
        }
    }

    DLLLOCAL QoreListNode* getAllProgramObjects() {
        QoreAutoRWReadLocker al(&tlock);
        printd(5, "qore_debug_program_private::getAllProgramObjects(), this: %p\n", this);
        ReferenceHolder<QoreListNode> l(new QoreListNode(QC_PROGRAM->getTypeInfo()), nullptr);
        qore_program_map_t::iterator i = qore_program_map.begin();
        while (i != qore_program_map.end()) {
            QoreObject* o = QoreProgram::getQoreObject(i->first);
            if (o) {
                (*l)->push(o, nullptr);
            }
            ++i;
        }
        return l.release();
    }

    DLLLOCAL void onAttach(QoreProgram* pgm, DebugRunStateEnum& rs, const AbstractStatement*& rts,
            ExceptionSink* xsink) {
        AutoQoreCounterDec ad(&debug_program_counter);
        dpgm->onAttach(pgm, rs, rts, xsink);
    }

    DLLLOCAL void onDetach(QoreProgram* pgm, DebugRunStateEnum& rs, const AbstractStatement*& rts,
            ExceptionSink* xsink) {
        AutoQoreCounterDec ad(&debug_program_counter);
        dpgm->onDetach(pgm, rs, rts, xsink);
    }

    /**
        Executed on every step of StatementBlock.
        @param blockStatement
        @param statement current AbstractStatement of blockStatement being processed. Executed also when
        blockStatement is entered with value of NULL
        @param flow
    */
    DLLLOCAL void onStep(QoreProgram* pgm, const StatementBlock* blockStatement, const AbstractStatement* statement,
            unsigned bkptId, int& flow, DebugRunStateEnum& rs, const AbstractStatement*& rts, ExceptionSink* xsink) {
        AutoQoreCounterDec ad(&debug_program_counter);
        dpgm->onStep(pgm, blockStatement, statement, bkptId, flow, rs, rts, xsink);
    }

    DLLLOCAL void onFunctionEnter(QoreProgram* pgm, const StatementBlock* statement, DebugRunStateEnum& rs,
            const AbstractStatement*& rts, ExceptionSink* xsink) {
        AutoQoreCounterDec ad(&debug_program_counter);
        dpgm->onFunctionEnter(pgm, statement, rs, rts, xsink);
    }

    /**
        Executed when a function is exited.
    */
    DLLLOCAL void onFunctionExit(QoreProgram* pgm, const StatementBlock* statement, QoreValue& returnValue,
            DebugRunStateEnum& rs, const AbstractStatement*& rts, ExceptionSink* xsink) {
        AutoQoreCounterDec ad(&debug_program_counter);
        dpgm->onFunctionExit(pgm, statement, returnValue, rs, rts, xsink);
    }
    /**
        Executed when an exception is raised.
    */
    DLLLOCAL void onException(QoreProgram* pgm, const AbstractStatement* statement, DebugRunStateEnum& rs,
            const AbstractStatement*& rts, ExceptionSink* xsink) {
        AutoQoreCounterDec ad(&debug_program_counter);
        dpgm->onException(pgm, statement, rs, rts, xsink);
    }
    /**
        Executed when a thread/program is exited.
    */
    DLLLOCAL void onExit(QoreProgram* pgm, const StatementBlock* statement, QoreValue& returnValue,
            DebugRunStateEnum& rs, const AbstractStatement*& rts, ExceptionSink* xsink) {
        AutoQoreCounterDec ad(&debug_program_counter);
        dpgm->onExit(pgm, statement, returnValue, rs, rts, xsink);
    }

    DLLLOCAL int breakProgramThread(QoreProgram* pgm, int tid) {
        //printd(5, "breakProgramThread pgm: %p tid: %d po: %lld\n", pgm, tid, pgm->priv->pwo.parse_options);
        // do not allow breaking if the Program does not support debugging
        if (pgm->priv->pwo.parse_options & PO_NO_DEBUGGING)
            return -1;

        QoreAutoRWReadLocker al(&tlock);
        qore_program_map_t::iterator i = qore_program_map.find(pgm);
        printd(5, "qore_debug_program_private::breakProgramThread(), this: %p, pgm: %p, i: %p, end: %p, tid: %d\n",
            this, pgm, i, qore_program_map.end(), tid);
        if (i == qore_program_map.end())
            return -2;
        if (i->second->breakProgramThread(tid))
            return -3;
        return 0;
    }

    DLLLOCAL int breakProgram(QoreProgram* pgm) {
        //printd(5, "breakProgram pgm: %p po: %lld\n", pgm, pgm->priv->pwo.parse_options);
        // do not allow breaking if the Program does not support debugging
        if (pgm->priv->pwo.parse_options & PO_NO_DEBUGGING)
            return -1;

        QoreAutoRWReadLocker al(&tlock);
        qore_program_map_t::iterator i = qore_program_map.find(pgm);
        printd(5, "qore_debug_program_private::breakProgram(), this: %p, pgm: %p, i: %p, end: %p\n", this, pgm, i,
            qore_program_map.end());
        if (i == qore_program_map.end())
            return -2;
        i->second->breakProgram();
        return 0;
    }

    DLLLOCAL void waitForTerminationAndClear(ExceptionSink* xsink) {
        removeAllPrograms();
        // wait till all debug calls finished, avoid deadlock as it might be handled in current thread
        debug_program_counter.waitForZero();
    }

    DLLLOCAL int getInterruptedCount() {
        return debug_program_counter.getCount();
    }

private:
    // thread variable data lock, for accessing the program list variable
    mutable QoreRWLock tlock;
    QoreDebugProgram* dpgm;
    qore_program_map_t qore_program_map;
    mutable QoreCounter debug_program_counter;  // number of thread calls from program instance.
};

DLLLOCAL TypedHashDecl* init_hashdecl_SourceLocationInfo(QoreNamespace& ns);

#endif<|MERGE_RESOLUTION|>--- conflicted
+++ resolved
@@ -579,23 +579,19 @@
         incFlag = true;
     }
 
-<<<<<<< HEAD
+private:
+    QoreCounter* cnt;
+    bool incFlag;
+
+    DLLLOCAL AutoQoreCounterDec() {}
+};
+
+class QoreBreakpoint;
+
 // parse commit flags
 #define PCF_NONE      (1 << 0)
 #define PCF_STANDARD  (1 << 1)
 #define PCF_EXEC_NEW  (1 << 2)
-
-class qore_program_private : public qore_program_private_base {
-=======
->>>>>>> e1aedb71
-private:
-    QoreCounter* cnt;
-    bool incFlag;
-
-    DLLLOCAL AutoQoreCounterDec() {}
-};
-
-class QoreBreakpoint;
 
 class qore_program_private : public qore_program_private_base {
 public:
@@ -1011,13 +1007,8 @@
         return rc;
     }
 
-<<<<<<< HEAD
-   // caller must have grabbed the lock and put the current program on the program stack
-   DLLLOCAL int internParseCommit(int parse_commit_flags = PCF_STANDARD);
-=======
     // caller must have grabbed the lock and put the current program on the program stack
-    DLLLOCAL int internParseCommit(bool standard_parse = true);
->>>>>>> e1aedb71
+    DLLLOCAL int internParseCommit(int parse_commit_flags = PCF_STANDARD);
 
     DLLLOCAL int parseCommit(ExceptionSink* xsink, ExceptionSink* wS, int wm) {
         ProgramRuntimeParseCommitContextHelper pch(xsink, pgm);
