--- conflicted
+++ resolved
@@ -273,7 +273,7 @@
    }
 
    DLLLOCAL bool lessThan(double right) const {
-      MPFR_DECL_INIT(r, QORE_DEFAULT_PREC);
+      MPFR_TMP_VAR(r, QORE_DEFAULT_PREC);
       if (mpfr_nan_p(num) || isnan(right)) // If any of the "numbers" is NaN.
          return false;
       mpfr_set_d(r, right, QORE_MPFR_RND);
@@ -281,7 +281,7 @@
    }
 
    DLLLOCAL bool lessThan(int64 right) const {
-      MPFR_DECL_INIT(r, QORE_DEFAULT_PREC);
+      MPFR_TMP_VAR(r, QORE_DEFAULT_PREC);
       if (mpfr_nan_p(num)) // If the number is NaN.
          return false;
       mpfr_set_sj(r, right, QORE_MPFR_RND);
@@ -293,7 +293,7 @@
    }
 
    DLLLOCAL bool lessThanOrEqual(double right) const {
-      MPFR_DECL_INIT(r, QORE_DEFAULT_PREC);
+      MPFR_TMP_VAR(r, QORE_DEFAULT_PREC);
       if (mpfr_nan_p(num) || isnan(right)) // If any of the "numbers" is NaN.
          return false;
       mpfr_set_d(r, right, QORE_MPFR_RND);
@@ -301,7 +301,7 @@
    }
 
    DLLLOCAL bool lessThanOrEqual(int64 right) const {
-      MPFR_DECL_INIT(r, QORE_DEFAULT_PREC);
+      MPFR_TMP_VAR(r, QORE_DEFAULT_PREC);
       if (mpfr_nan_p(num)) // If the number is NaN.
          return false;
       mpfr_set_sj(r, right, QORE_MPFR_RND);
@@ -313,7 +313,7 @@
    }
 
    DLLLOCAL bool greaterThan(double right) const {
-      MPFR_DECL_INIT(r, QORE_DEFAULT_PREC);
+      MPFR_TMP_VAR(r, QORE_DEFAULT_PREC);
       if (mpfr_nan_p(num) || isnan(right)) // If any of the "numbers" is NaN.
          return false;
       mpfr_set_d(r, right, QORE_MPFR_RND);
@@ -321,7 +321,7 @@
    }
 
    DLLLOCAL bool greaterThan(int64 right) const {
-      MPFR_DECL_INIT(r, QORE_DEFAULT_PREC);
+      MPFR_TMP_VAR(r, QORE_DEFAULT_PREC);
       if (mpfr_nan_p(num)) // If the number is NaN.
          return false;
       mpfr_set_sj(r, right, QORE_MPFR_RND);
@@ -333,22 +333,17 @@
    }
 
    DLLLOCAL bool greaterThanOrEqual(double right) const {
-      MPFR_DECL_INIT(r, QORE_DEFAULT_PREC);
+      MPFR_TMP_VAR(r, QORE_DEFAULT_PREC);
       if (mpfr_nan_p(num) || isnan(right)) // If any of the "numbers" is NaN.
          return false;
       mpfr_set_d(r, right, QORE_MPFR_RND);
       return mpfr_greaterequal_p(num, r);
    }
 
-<<<<<<< HEAD
-   DLLLOCAL int compare(int64 right) const {
-      MPFR_TMP_VAR(r, QORE_DEFAULT_PREC);
-=======
    DLLLOCAL bool greaterThanOrEqual(int64 right) const {
-      MPFR_DECL_INIT(r, QORE_DEFAULT_PREC);
+      MPFR_TMP_VAR(r, QORE_DEFAULT_PREC);
       if (mpfr_nan_p(num)) // If the number is NaN.
          return false;
->>>>>>> 7b012b52
       mpfr_set_sj(r, right, QORE_MPFR_RND);
       return mpfr_greaterequal_p(num, r);
    }
@@ -364,7 +359,7 @@
    }
 
    DLLLOCAL bool equals(int64 right) const {
-      MPFR_DECL_INIT(r, QORE_DEFAULT_PREC);
+      MPFR_TMP_VAR(r, QORE_DEFAULT_PREC);
       if (mpfr_nan_p(num)) // If the number is NaN.
          return false;
       mpfr_set_sj(r, right, QORE_MPFR_RND);
