--- conflicted
+++ resolved
@@ -366,11 +366,7 @@
 	    if (rc >= 0)
 	       break;
             if (errno != EINTR) {
-<<<<<<< HEAD
-               xsink->raiseErrnoException("FILE-READ-ERROR", errno, "error reading file after "QLLD" bytes read in File::%s()", br, mname);
-=======
-               xsink->raiseErrnoException("FILE-READ-ERROR", errno, "error reading file after " QLLD " bytes read", br);
->>>>>>> eb7e3276
+               xsink->raiseErrnoException("FILE-READ-ERROR", errno, "error reading file after " QLLD " bytes read in File::%s()", br, mname);
                break;
             }
 	 }
