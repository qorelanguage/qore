--- conflicted
+++ resolved
@@ -50,11 +50,7 @@
          return 0;
       const AbstractQoreNode* n = getValue();
       if (get_node_type(n) != NT_HASH) {
-<<<<<<< HEAD
          xsink->raiseException("ITERATOR-ERROR", "The %s object is not a list of hashes, element " QSD " (starting with 0) is type '%s' instead (expected 'hash')", getName(), index(), get_type_name(n));
-=======
-         xsink->raiseException("ITERATOR-ERROR", "The %s object is not a list of hashes, element " QLLD " (starting with 0) is type '%s' instead (expected 'hash')", getName(), (int64)index(), get_type_name(n));
->>>>>>> ec0ea370
          return 0;
       }
       return static_cast<const QoreHashNode*>(n);
@@ -64,11 +60,7 @@
       bool exists = false;
       const AbstractQoreNode* n = h->getKeyValueExistence(key, exists);
       if (!exists) {
-<<<<<<< HEAD
          xsink->raiseException("LISTHASHITERATOR-ERROR", "key '%s' does not exist in the hash at element " QSD " (starting with 0)", key, index());
-=======
-         xsink->raiseException("LISTHASHITERATOR-ERROR", "key '%s' does not exist in the hash at element " QLLD " (starting with 0)", key, (int64)index());
->>>>>>> ec0ea370
          return 0;
       }
       return n ? n->refSelf() : 0;
