--- conflicted
+++ resolved
@@ -51,54 +51,6 @@
     }
 
 public:
-<<<<<<< HEAD
-   DLLLOCAL QoreDotEvalOperatorNode(const QoreProgramLocation* loc, AbstractQoreNode *n_left, MethodCallNode *n_m) : QoreOperatorNode(loc), left(n_left), m(n_m), returnTypeInfo(nullptr) {
-   }
-
-   DLLLOCAL ~QoreDotEvalOperatorNode() {
-      if (left)
-         left->deref(nullptr);
-      if (m)
-         m->deref(nullptr);
-   }
-
-   DLLLOCAL const AbstractQoreNode *getExpression() const {
-      return left;
-   }
-
-   DLLLOCAL void replaceExpression(AbstractQoreNode *n_left) {
-      left->deref(nullptr);
-      left = n_left;
-   }
-
-   DLLLOCAL AbstractQoreNode *makeCallReference();
-
-   // if del is true, then the returned QoreString * should be removed, if false, then it must not be
-   DLLLOCAL virtual QoreString *getAsString(bool &del, int foff, ExceptionSink *xsink) const {
-      del = false;
-      return &name;
-   }
-
-   DLLLOCAL virtual int getAsString(QoreString &str, int foff, ExceptionSink *xsink) const {
-      str.concat(&name);
-      return 0;
-   }
-
-   // returns the type name as a c string
-   DLLLOCAL virtual const char* getTypeName() const {
-      return name.getBuffer();
-   }
-
-   DLLLOCAL virtual bool hasEffect() const {
-      return true;
-   }
-
-   DLLLOCAL virtual bool hasEffectAsRoot() const {
-      return true;
-   }
-
-   DLLLOCAL virtual QoreOperatorNode* copyBackground(ExceptionSink* xsink) const;
-=======
     DLLLOCAL QoreDotEvalOperatorNode(const QoreProgramLocation* loc, QoreValue n_left, MethodCallNode* n_m) : QoreOperatorNode(loc), left(n_left), m(n_m), returnTypeInfo(nullptr) {
     }
 
@@ -139,8 +91,11 @@
         return true;
     }
 
+    DLLLOCAL virtual bool hasEffectAsRoot() const {
+        return true;
+    }
+
     DLLLOCAL virtual QoreOperatorNode* copyBackground(ExceptionSink* xsink) const;
->>>>>>> 5e7d798f
 };
 
 #endif