--- conflicted
+++ resolved
@@ -4,11 +4,7 @@
 
   Qore Programming Language
 
-<<<<<<< HEAD
-  Copyright (C) 2003 - 2015 David Nichols
-=======
-  Copyright (C) 2003 - 2016 Qore Technologies, s.r.o.
->>>>>>> aed413e5
+  Copyright (C) 2003 - 2017 Qore Technologies, s.r.o.
 
   Permission is hereby granted, free of charge, to any person obtaining a
   copy of this software and associated documentation files (the "Software"),
@@ -55,14 +51,14 @@
    }
 
 public:
-   DLLLOCAL QoreDotEvalOperatorNode(const QoreProgramLocation& loc, AbstractQoreNode *n_left, MethodCallNode *n_m) : QoreOperatorNode(loc), left(n_left), m(n_m), returnTypeInfo(0) {
+   DLLLOCAL QoreDotEvalOperatorNode(const QoreProgramLocation& loc, AbstractQoreNode *n_left, MethodCallNode *n_m) : QoreOperatorNode(loc), left(n_left), m(n_m), returnTypeInfo(nullptr) {
    }
 
    DLLLOCAL ~QoreDotEvalOperatorNode() {
       if (left)
-	 left->deref(0);
+         left->deref(nullptr);
       if (m)
-	 m->deref(0);
+         m->deref(nullptr);
    }
 
    DLLLOCAL const AbstractQoreNode *getExpression() const {
@@ -70,7 +66,7 @@
    }
 
    DLLLOCAL void replaceExpression(AbstractQoreNode *n_left) {
-      left->deref(0);
+      left->deref(nullptr);
       left = n_left;
    }
 
