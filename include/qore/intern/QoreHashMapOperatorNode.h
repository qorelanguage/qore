--- conflicted
+++ resolved
@@ -4,11 +4,7 @@
 
   Qore Programming Language
 
-<<<<<<< HEAD
   Copyright (C) 2003 - 2017 Qore Technologies, s.r.o.
-=======
-  Copyright (C) 2003 - 2016 Qore Technologies, s.r.o.
->>>>>>> aed413e5
 
   Permission is hereby granted, free of charge, to any person obtaining a
   copy of this software and associated documentation files (the "Software"),
@@ -63,7 +59,7 @@
 
 public:
    DLLLOCAL QoreHashMapOperatorNode(const QoreProgramLocation& loc, AbstractQoreNode* p0, AbstractQoreNode* p1, AbstractQoreNode* p2) :
-      QoreNOperatorNodeBase<3>(loc, p0, p1, p2), returnTypeInfo(0) {
+      QoreNOperatorNodeBase<3>(loc, p0, p1, p2), returnTypeInfo(nullptr) {
    }
 
    DLLLOCAL virtual QoreString* getAsString(bool& del, int foff, ExceptionSink* xsink) const;
