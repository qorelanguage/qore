--- conflicted
+++ resolved
@@ -72,8 +72,6 @@
    inline DLLLOCAL virtual const char* getTypeName() const {
       return map_str.getBuffer();
    }
-<<<<<<< HEAD
-=======
 
    DLLLOCAL virtual QoreOperatorNode* copyBackground(ExceptionSink* xsink) const {
       ReferenceHolder<> n_e0(copy_and_resolve_lvar_refs(e[0], xsink), xsink);
@@ -87,7 +85,6 @@
          return 0;
       return new QoreHashMapOperatorNode(n_e0.release(), n_e1.release(), n_e2.release());
    }
->>>>>>> adf16064
 };
 
 #endif // QOREHASHMAPOPERATORNODE_H