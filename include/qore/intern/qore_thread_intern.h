/* -*- mode: c++; indent-tabs-mode: nil -*- */
/*
  qore_thread_intern.h

  POSIX thread library for Qore

  Qore Programming Language

  Copyright (C) 2003 - 2017 Qore Technologies, s.r.o.

  Permission is hereby granted, free of charge, to any person obtaining a
  copy of this software and associated documentation files (the "Software"),
  to deal in the Software without restriction, including without limitation
  the rights to use, copy, modify, merge, publish, distribute, sublicense,
  and/or sell copies of the Software, and to permit persons to whom the
  Software is furnished to do so, subject to the following conditions:

  The above copyright notice and this permission notice shall be included in
  all copies or substantial portions of the Software.

  THE SOFTWARE IS PROVIDED "AS IS", WITHOUT WARRANTY OF ANY KIND, EXPRESS OR
  IMPLIED, INCLUDING BUT NOT LIMITED TO THE WARRANTIES OF MERCHANTABILITY,
  FITNESS FOR A PARTICULAR PURPOSE AND NONINFRINGEMENT. IN NO EVENT SHALL THE
  AUTHORS OR COPYRIGHT HOLDERS BE LIABLE FOR ANY CLAIM, DAMAGES OR OTHER
  LIABILITY, WHETHER IN AN ACTION OF CONTRACT, TORT OR OTHERWISE, ARISING
  FROM, OUT OF OR IN CONNECTION WITH THE SOFTWARE OR THE USE OR OTHER
  DEALINGS IN THE SOFTWARE.

  Note that the Qore library is released under a choice of three open-source
  licenses: MIT (as above), LGPL 2+, or GPL 2+; see README-LICENSE for more
  information.
*/

#ifndef _QORE_QORE_THREAD_INTERN_H
#define _QORE_QORE_THREAD_INTERN_H

#include <vector>
#include <set>
#include <map>

#ifndef QORE_THREAD_STACK_SIZE
#define QORE_THREAD_STACK_SIZE 1024*512
#endif

// the values here are subject to change and come from purely empirical testing
#ifndef QORE_STACK_GUARD
#ifdef CPU_X86_64
// for some reason we need 32K of stack guard on x86_64
#define QORE_STACK_GUARD (1024 * 32)
#else

#ifdef SPARC
// also we need at least 22K of stack guard on sparc for background threads for some reason
#define QORE_STACK_GUARD (1024 * 22)
#else

#if defined(HPUX) && !defined(__ia64) && !defined(__LP64__)
// need 10KB on HPUX on 32-bit pa-risc
#define QORE_STACK_GUARD (1024 * 10)
#else

// "generic" value (tested on OSX i386 and ppc and Linux i386)
#define QORE_STACK_GUARD (1024 * 8)
#endif // HPUX

#endif // SPARC
#endif // CPU_X86_64
#endif // QORE_STACK_GUARD

class Operator;
class Context;
class CVNode;
class CallNode;
class CallStack;
class LocalVar;
class LocalVarValue;
class ClosureParseEnvironment;
class QoreClosureBase;
struct ClosureVarValue;
class VLock;
class ConstantEntry;
class qore_ns_private;
class qore_root_ns_private;
class qore_class_private;
class AbstractQoreFunctionVariant;
class AbstractQoreZoneInfo;
class ThreadProgramData;
class QoreAbstractModule;

DLLLOCAL extern Operator* OP_BACKGROUND;

class VNode;
class AbstractQoreZoneInfo;
class ThreadData;

struct ModuleContextNamespaceCommit {
   qore_ns_private* parent;
   qore_ns_private* nns;

   DLLLOCAL ModuleContextNamespaceCommit(qore_ns_private* n_parent, qore_ns_private* n_nns) : parent(n_parent), nns(n_nns) {
   }
};

typedef std::vector<ModuleContextNamespaceCommit> mcnl_t;

class ModuleContextNamespaceList : public mcnl_t {
private:
   // not implemented
   DLLLOCAL ModuleContextNamespaceList(const ModuleContextNamespaceList&);

public:
   DLLLOCAL ModuleContextNamespaceList() {
   }

   DLLLOCAL ~ModuleContextNamespaceList() {
      assert(empty());
   }

   DLLLOCAL void clear();
};

struct ModuleContextFunctionCommit {
   qore_ns_private* parent;
   const char* name;
   AbstractQoreFunctionVariant* v;

   DLLLOCAL ModuleContextFunctionCommit(qore_ns_private* n_parent, const char* n_name, AbstractQoreFunctionVariant* n_v) : parent(n_parent), name(n_name), v(n_v) {
   }
};

typedef std::vector<ModuleContextFunctionCommit> mcfl_t;

class ModuleContextFunctionList : public mcfl_t {
private:
   // not implemented
   DLLLOCAL ModuleContextFunctionList(const ModuleContextFunctionList&);

public:
   DLLLOCAL ModuleContextFunctionList() {
   }

   DLLLOCAL ~ModuleContextFunctionList() {
      assert(empty());
   }

   DLLLOCAL void clear();
};

class QoreModuleContext {
protected:
   const char* name;
   qore_root_ns_private* rns;
   QoreStringNode* err;
   ExceptionSink& xsink;

public:
   ModuleContextNamespaceList mcnl;
   ModuleContextFunctionList mcfl;

   DLLLOCAL QoreModuleContext(const char* n, qore_root_ns_private* n_rns, ExceptionSink& xs) : name(n), rns(n_rns), err(0), xsink(xs) {
   }

   DLLLOCAL ~QoreModuleContext() {
      assert(!err);
   }

   DLLLOCAL void error(const char* fmt, ...);

   DLLLOCAL bool hasError() const {
      return xsink;
   }

   DLLLOCAL void commit();

   DLLLOCAL void rollback() {
      mcnl.clear();
      mcfl.clear();
   }

   DLLLOCAL qore_root_ns_private* getRootNS() {
      return rns;
   }
};

class QoreClosureParseNode;

class QoreModuleDefContext {
protected:
   DLLLOCAL void initClosure(AbstractQoreNode*& c, const char* n);

public:
   typedef std::set<std::string> strset_t;
   typedef std::map<std::string, std::string> strmap_t;

   AbstractQoreNode* init_c, // the initialization closure
      * del_c;               // the destructor closure

   DLLLOCAL QoreModuleDefContext() : init_c(0), del_c(0) {
   }

   DLLLOCAL ~QoreModuleDefContext() {
      if (init_c)
         init_c->deref(0);
      if (del_c)
         del_c->deref(0);
   }

   // set of valid tags
   static strset_t vset;

   // set of tag definitions
   strmap_t vmap;

   DLLLOCAL void set(const char* key, const AbstractQoreNode* val);

   DLLLOCAL const char* get(const char* str) const {
      strmap_t::const_iterator i = vmap.find(str);
      return i == vmap.end() || i->second.empty() ? 0 : i->second.c_str();
   }

   DLLLOCAL void parseInit();

   DLLLOCAL int init(QoreProgram& pgm, ExceptionSink& xsink);

   DLLLOCAL QoreClosureParseNode* takeDel();
};

DLLLOCAL QoreValue do_op_background(const AbstractQoreNode* left, ExceptionSink* xsink);

// returns 0 if the last mark has been cleared, -1 if there are more marks to check
DLLLOCAL int purge_thread_resources_to_mark(ExceptionSink* xsink);
DLLLOCAL void purge_thread_resources(ExceptionSink* xsink);
DLLLOCAL void purge_pgm_thread_resources(const QoreProgram* pgm, ExceptionSink* xsink);
DLLLOCAL void mark_thread_resources();
DLLLOCAL void beginParsing(const char* file, void* ps = NULL, const char* src = 0, int offset = 0);
DLLLOCAL void* endParsing();
DLLLOCAL Context* get_context_stack();
DLLLOCAL void update_context_stack(Context* cstack);

DLLLOCAL QoreProgramLocation get_runtime_location();
DLLLOCAL QoreProgramLocation update_get_runtime_location(const QoreProgramLocation& loc);
DLLLOCAL void update_runtime_location(const QoreProgramLocation& loc);

DLLLOCAL void update_parse_line_location(int start_line, int end_line);
DLLLOCAL void set_parse_file_info(QoreProgramLocation& loc);
DLLLOCAL const char* get_parse_code();
DLLLOCAL QoreProgramLocation get_parse_location();
DLLLOCAL void update_parse_location(const QoreProgramLocation& loc);

DLLLOCAL int64 parse_get_parse_options();
DLLLOCAL int64 runtime_get_parse_options();

DLLLOCAL bool parse_check_parse_option(int64 o);
DLLLOCAL bool runtime_check_parse_option(int64 o);

DLLLOCAL RootQoreNamespace* getRootNS();
DLLLOCAL void updateCVarStack(CVNode* ncvs);
DLLLOCAL CVNode* getCVarStack();
DLLLOCAL void updateVStack(VNode* nvs);
DLLLOCAL VNode* getVStack();
DLLLOCAL void setParseClass(QoreClass* c);
DLLLOCAL QoreClass* parse_get_class();
DLLLOCAL qore_class_private* parse_get_class_priv();
DLLLOCAL void substituteObjectIfEqual(QoreObject* o);
DLLLOCAL QoreObject* substituteObject(QoreObject* o);
DLLLOCAL QoreException* catchSwapException(QoreException* e);
DLLLOCAL QoreException* catchGetException();
DLLLOCAL VLock* getVLock();
DLLLOCAL void end_signal_thread(ExceptionSink* xsink);
DLLLOCAL void delete_thread_local_data();
DLLLOCAL void parse_cond_push(bool mark = false);
DLLLOCAL bool parse_cond_else();
DLLLOCAL bool parse_cond_pop();
DLLLOCAL bool parse_cond_test();
DLLLOCAL void push_parse_options();
DLLLOCAL void parse_try_module_inc();
DLLLOCAL bool parse_try_module_dec();
DLLLOCAL unsigned parse_try_module_get();
DLLLOCAL void parse_try_module_set(unsigned c);

DLLLOCAL void parse_push_name(const char* name);
DLLLOCAL std::string parse_pop_name();

DLLLOCAL qore_ns_private* parse_set_ns(qore_ns_private* ns);
DLLLOCAL qore_ns_private* parse_get_ns();
DLLLOCAL void set_module_context(QoreModuleContext* qmc);
DLLLOCAL QoreModuleContext* get_module_context();
DLLLOCAL QoreModuleDefContext* set_module_def_context(QoreModuleDefContext* qmd);
DLLLOCAL QoreModuleDefContext* get_module_def_context();
DLLLOCAL void parse_set_module_def_context_name(const char* name);
DLLLOCAL const char* set_user_module_context_name(const char* n);
DLLLOCAL const char* get_user_module_context_name();

DLLLOCAL void set_thread_tz(const AbstractQoreZoneInfo* tz);
DLLLOCAL const AbstractQoreZoneInfo* get_thread_tz(bool& set);
DLLLOCAL void clear_thread_tz();

DLLLOCAL ThreadProgramData* get_thread_program_data();

DLLLOCAL int thread_ref_set(const lvalue_ref* r);
DLLLOCAL void thread_ref_remove(const lvalue_ref* r);

// pushes a new argv reference counter
DLLLOCAL void new_argv_ref();

// increments the parse argv reference counter
DLLLOCAL void inc_argv_ref();

// pushes an "ignore numeric reference" context
DLLLOCAL void push_ignore_numeric_argv_ref();

// pops an "ignore numeric reference" context
DLLLOCAL void pop_ignore_numeric_argv_ref();

// increments the parse argv reference counter for numeric references (ex: $1)
DLLLOCAL void inc_numeric_argv_ref();

// gets the parse argv reference counter and pops the context
DLLLOCAL int get_pop_argv_ref();

// clears the argv reference stack
DLLLOCAL void clear_argv_ref();

DLLLOCAL int set_constant(ConstantEntry* ce);
DLLLOCAL void remove_constant(ConstantEntry* ce);

DLLLOCAL QoreAbstractModule* set_reexport(QoreAbstractModule* m, bool current_reexport, bool& old_reexport);
DLLLOCAL void set_reexport(QoreAbstractModule* m, bool reexport);

DLLLOCAL void parseSetCodeInfo(const char* parse_code, const QoreTypeInfo* returnTypeInfo, const char*& old_code, const QoreTypeInfo*& old_returnTypeInfo);
DLLLOCAL void parseRestoreCodeInfo(const char* parse_code, const QoreTypeInfo* returnTypeInfo);
// sets the new type and returns the old
DLLLOCAL const QoreTypeInfo* saveReturnTypeInfo(const QoreTypeInfo* returnTypeInfo);
DLLLOCAL const QoreTypeInfo* getReturnTypeInfo();

DLLLOCAL const QoreTypeInfo* parse_get_return_type_info();

#ifdef QORE_RUNTIME_THREAD_STACK_TRACE
DLLLOCAL void pushCall(CallNode* cn);
DLLLOCAL void popCall(ExceptionSink* xsink);
DLLLOCAL CallStack* getCallStack();
DLLLOCAL QoreListNode* getCallStackList();
#else
#ifdef __GNUC__
#define pushCall(args...)
#else
#define pushCall(args, ...)
#endif
#define popCall(x)
#endif

class ModuleReExportHelper {
protected:
   QoreAbstractModule* m;
   bool reexport;

public:
   DLLLOCAL ModuleReExportHelper(QoreAbstractModule* mi, bool reexp);
   DLLLOCAL ~ModuleReExportHelper();
};

class QoreParseCountContextHelper {
protected:
   unsigned count;

public:
   DLLLOCAL QoreParseCountContextHelper() : count(parse_try_module_get()) {
      parse_try_module_set(0);
   }

   DLLLOCAL ~QoreParseCountContextHelper() {
      parse_try_module_set(count);
   }
};

class QoreParseClassHelper {
protected:
   QoreClass* old;
   qore_ns_private* oldns;
   bool rn; // restore namespace

public:
   DLLLOCAL QoreParseClassHelper(QoreClass* cls);

   DLLLOCAL ~QoreParseClassHelper();
};

class QoreProgramLocationHelper {
protected:
   QoreProgramLocation loc;
public:
   DLLLOCAL QoreProgramLocationHelper(QoreProgramLocation& n_loc) : loc(update_get_runtime_location(n_loc)) {
   }

   DLLLOCAL ~QoreProgramLocationHelper() {
      update_runtime_location(loc);
   }
};

class QoreProgramOptionalLocationHelper {
protected:
   QoreProgramLocation loc;
   bool restore;

public:
   DLLLOCAL QoreProgramOptionalLocationHelper(QoreProgramLocation* n_loc) : restore((bool)n_loc) {
      if (n_loc)
         loc = update_get_runtime_location(*n_loc);
   }

   DLLLOCAL ~QoreProgramOptionalLocationHelper() {
      if (restore)
         update_runtime_location(loc);
   }
};

// allows for the parse lock for the current program to be acquired by binary modules
class CurrentProgramRuntimeParseContextHelper {
public:
   // acquires the parse lock; if already acquired by another thread, then this call blocks until the lock can be acquired
   DLLEXPORT CurrentProgramRuntimeParseContextHelper();
   // releases the parse lock for the current program
   DLLEXPORT ~CurrentProgramRuntimeParseContextHelper();

private:
   // not implemented
   CurrentProgramRuntimeParseContextHelper(const CurrentProgramRuntimeParseContextHelper&) = delete;
   void* operator new(size_t) = delete;
};

// acquires a TID and thread entry, returns -1 if not successful
DLLLOCAL int get_thread_entry();
// acquires TID 0 and sets up the signal thread entry, always returns 0
DLLLOCAL int get_signal_thread_entry();
DLLLOCAL void deregister_signal_thread();
DLLLOCAL void register_thread(int tid, pthread_t ptid, QoreProgram* pgm, bool foreign = false);
DLLLOCAL void deregister_thread(int tid);
DLLLOCAL void delete_signal_thread();

// returns 1 if data structure is already on stack, 0 if not (=OK)
DLLLOCAL int thread_push_container(const AbstractQoreNode* n);
DLLLOCAL void thread_pop_container(const AbstractQoreNode* n);

// called when a StatementBlock has "on block exit" blocks
DLLLOCAL void pushBlock(block_list_t::iterator i);
// called when a StatementBlock has "on block exit" blocks
DLLLOCAL block_list_t::iterator popBlock();
// called by each "on_block_exit" statement to activate it's code for the block exit
DLLLOCAL void advanceOnBlockExit();

DLLLOCAL LocalVarValue* thread_instantiate_lvar();
DLLLOCAL void thread_uninstantiate_lvar(ExceptionSink* xsink);
DLLLOCAL void thread_uninstantiate_self();

DLLLOCAL void thread_set_closure_parse_env(ClosureParseEnvironment* cenv);
DLLLOCAL ClosureParseEnvironment* thread_get_closure_parse_env();

DLLLOCAL ClosureVarValue* thread_instantiate_closure_var(const char* id, const QoreTypeInfo* typeInfo, QoreValue& nval);
DLLLOCAL void thread_instantiate_closure_var(ClosureVarValue* cvar);
DLLLOCAL void thread_uninstantiate_closure_var(ExceptionSink* xsink);
DLLLOCAL ClosureVarValue* thread_find_closure_var(const char* id);

DLLLOCAL ClosureVarValue* thread_get_runtime_closure_var(const LocalVar* id);
DLLLOCAL const QoreClosureBase* thread_set_runtime_closure_env(const QoreClosureBase* current);

typedef std::vector<ClosureVarValue*> cvv_vec_t;
DLLLOCAL cvv_vec_t* thread_get_all_closure_vars();

DLLLOCAL int get_implicit_element();
DLLLOCAL int save_implicit_element(int n_element);

DLLLOCAL void save_global_vnode(VNode* vn);
DLLLOCAL VNode* get_global_vnode();

class QoreContainerHelper {
   const AbstractQoreNode* n;
   bool err;

public:
   DLLLOCAL QoreContainerHelper(const AbstractQoreNode* n_n) {
      // FIXME! need to have an AbstactQoreNode::isContainer() function!
      qore_type_t t = n_n ? n_n->getType() : NT_NOTHING;
      if ((t == NT_LIST || t == NT_HASH || t == NT_OBJECT || t >= QORE_NUM_TYPES)) {
	 if (!thread_push_container(n_n)) {
	    n = n_n;
	    err = false;
	 }
	 else {
	    n = 0;
	    err = true;
	 }
      }
      else {
	 n = 0;
	 err = false;
      }
   }
   DLLLOCAL ~QoreContainerHelper() {
      if (n)
	 thread_pop_container(n);
   }
   DLLLOCAL operator bool () const {
      return !err;
   }
};

DLLLOCAL const QoreListNode* thread_get_implicit_args();

DLLLOCAL LocalVarValue* thread_find_lvar(const char* id);

// to get the current runtime object
DLLLOCAL QoreObject* runtime_get_stack_object();
// to get the current runtime class
DLLLOCAL const qore_class_private* runtime_get_class();
DLLLOCAL void runtime_get_object_and_class(QoreObject*& obj, const qore_class_private*& qc);
// for methods that behave differently when called within the method itself (methodGate(), memberGate(), etc)
DLLLOCAL bool runtime_in_object_method(const char* name, const QoreObject* o);

<<<<<<< HEAD
struct ClassObj {
protected:
   size_t ptr;

public:
   DLLLOCAL ClassObj() : ptr(0) {
   }

   DLLLOCAL explicit ClassObj(int p) : ptr(0) {
      assert(!p);
   }

   DLLLOCAL ClassObj(const QoreObject* o) : ptr((size_t)o) {
   }

   DLLLOCAL explicit ClassObj(const qore_class_private* qc) : ptr(qc ? (((size_t)qc) | 1) : 0) {
   }

   DLLLOCAL ClassObj(const ClassObj& old) : ptr(old.ptr) {
   }

   DLLLOCAL operator bool() const {
      return (bool)ptr;
   }

   DLLLOCAL ClassObj& operator=(const ClassObj& n) {
      ptr = n.ptr;
      return *this;
   }

   DLLLOCAL ClassObj& operator=(const QoreObject* o) {
      ptr = (size_t)o;
      return *this;
   }

   DLLLOCAL ClassObj& operator=(const qore_class_private* qc) {
      ptr = qc ? (((size_t)qc) | 1) : 0;
      return *this;
   }

   DLLLOCAL void clear() {
      ptr = 0;
   }

   /*
   DLLLOCAL bool isClass() const {
      return ptr & 1;
   }

   DLLLOCAL bool isObject() const {
      return !(ptr & 1);
   }
   */

   DLLLOCAL QoreObject* getObj() const {
      return (!(ptr & 1)) ? (QoreObject*)ptr : 0;
   }

   DLLLOCAL const qore_class_private* getClass() const;
};

class CodeContextHelper {
=======
class lvalue_ref {
public:
   AbstractQoreNode* vexp;
   QoreObject* self;
   QoreProgram* pgm;
   const void* lvalue_id;
   const qore_class_private* cls;

   DLLLOCAL lvalue_ref(AbstractQoreNode* n_lvexp, QoreObject* n_self, const void* lvid, const qore_class_private* n_cls) : vexp(n_lvexp), self(n_self), pgm(getProgram()), lvalue_id(lvid), cls(n_cls) {
      //printd(5, "lvalue_ref::lvalue_ref() this: %p vexp: %p self: %p pgm: %p\n", this, vexp, self, pgm);
      if (self)
         self->tRef();
   }

   DLLLOCAL lvalue_ref(const lvalue_ref& old) : vexp(old.vexp->refSelf()), self(old.self), pgm(old.pgm), lvalue_id(old.lvalue_id), cls(old.cls) {
      //printd(5, "lvalue_ref::lvalue_ref() this: %p vexp: %p self: %p pgm: %p\n", this, vexp, self, pgm);
      if (self)
         self->tRef();
   }

   DLLLOCAL ~lvalue_ref() {
      //printd(5, "lvalue_ref::~lvalue_ref() this: %p vexp: %p self: %p pgm: %p\n", this, vexp, self, pgm);
      if (self)
         self->tDeref();
      if (vexp)
         vexp->deref(0);
   }

   DLLLOCAL void del(ExceptionSink* xsink) {
      //printd(5, "lvalue_ref::del() this: %p vexp: %p self: %p pgm: %p\n", this, vexp, self, pgm);
      if (vexp) {
         vexp->deref(xsink);
         vexp = 0;
      }
   }

   static lvalue_ref* get(const ReferenceNode* r) {
      return r->priv;
   }
};

class CodeContextHelperBase {
>>>>>>> ac476409
private:
   const char* old_code;
   QoreObject* old_obj;
   const qore_class_private* old_class;
   bool do_ref;
   ExceptionSink* xsink;

public:
   DLLLOCAL CodeContextHelperBase(const char* code, QoreObject* obj, const qore_class_private* c, ExceptionSink* xsink);
   DLLLOCAL ~CodeContextHelperBase();
};

class ObjectSubstitutionHelper {
private:
   QoreObject* old_obj;
   const qore_class_private* old_class;

public:
   DLLLOCAL ObjectSubstitutionHelper(QoreObject* obj, const qore_class_private* c);
   DLLLOCAL ~ObjectSubstitutionHelper();
};

class OptionalClassObjSubstitutionHelper {
private:
   QoreObject* old_obj;
   const qore_class_private* old_class;
   bool subst;

public:
   DLLLOCAL OptionalClassObjSubstitutionHelper(const qore_class_private* qc);
   DLLLOCAL ~OptionalClassObjSubstitutionHelper();
};

class ThreadSafeLocalVarRuntimeEnvironmentHelper {
private:
   const QoreClosureBase* prev;

public:
   DLLLOCAL ThreadSafeLocalVarRuntimeEnvironmentHelper(const QoreClosureBase* current);
   DLLLOCAL ~ThreadSafeLocalVarRuntimeEnvironmentHelper();
};

typedef std::map<const LocalVar*, ClosureVarValue*> cvar_map_t;
typedef std::set<ClosureVarValue*> cvv_set_t;

class ThreadSafeLocalVarRuntimeEnvironment {
private:
   cvar_map_t cmap;
   cvv_set_t cvvset;

public:
   DLLLOCAL ThreadSafeLocalVarRuntimeEnvironment(const lvar_set_t* vlist);
   DLLLOCAL ~ThreadSafeLocalVarRuntimeEnvironment();
   DLLLOCAL ClosureVarValue* find(const LocalVar* id) const;
   DLLLOCAL bool hasVar(ClosureVarValue* cvv) const;
   DLLLOCAL void del(ExceptionSink* xsink);

   DLLLOCAL bool empty() {
      return cmap.empty();
   }

   DLLLOCAL const cvar_map_t& getMap() const {
      return cmap;
   }
};

struct ThreadLocalProgramData;

class QoreProgramBlockParseOptionHelper {
protected:
   int64 po;

public:
   DLLLOCAL QoreProgramBlockParseOptionHelper(int64 n_po);
   DLLLOCAL ~QoreProgramBlockParseOptionHelper();
};

class ProgramThreadCountContextHelper {
protected:
   QoreProgram* old_pgm;
   ThreadLocalProgramData* old_tlpd;
   bool restore;

public:
   DLLLOCAL ProgramThreadCountContextHelper(ExceptionSink* xsink, QoreProgram* pgm, bool runtime);
   DLLLOCAL ~ProgramThreadCountContextHelper();
};

class ProgramRuntimeParseContextHelper {
protected:
   QoreProgram* old_pgm;
   bool restore;

public:
   DLLLOCAL ProgramRuntimeParseContextHelper(ExceptionSink* xsink, QoreProgram* pgm);
   DLLLOCAL ~ProgramRuntimeParseContextHelper();
};

// ensures the program is locked for parsing and that thread-local data is available for execution at parse commit time
class ProgramRuntimeParseCommitContextHelper {
protected:
   QoreProgram* old_pgm;
   ThreadLocalProgramData* old_tlpd;
   bool restore;

public:
   DLLLOCAL ProgramRuntimeParseCommitContextHelper(ExceptionSink* xsink, QoreProgram* pgm);
   DLLLOCAL ~ProgramRuntimeParseCommitContextHelper();
};

class ProgramRuntimeParseAccessHelper {
protected:
   QoreProgram* old_pgm;
   bool restore;

public:
   DLLLOCAL ProgramRuntimeParseAccessHelper(ExceptionSink* xsink, QoreProgram* pgm);
   DLLLOCAL ~ProgramRuntimeParseAccessHelper();
};

class RuntimeReferenceHelperBase {
protected:
   const lvalue_ref* ref;
   ProgramThreadCountContextHelper pch;
   ObjectSubstitutionHelper osh;
   ExceptionSink* xsink;

public:
   DLLLOCAL RuntimeReferenceHelperBase(const lvalue_ref& r, ExceptionSink* n_xsink)
      : ref(&r), pch(n_xsink, r.pgm, true), osh(r.self, r.cls), xsink(n_xsink) {
      //printd(5, "RuntimeReferenceHelperBase::RuntimeReferenceHelperBase() this: %p vexp: %p %s %d\n", this, r.vexp, get_type_name(r.vexp), get_node_type(r.vexp));
      if (thread_ref_set(&r)) {
         ref = 0;
         xsink->raiseException("CIRCULAR-REFERENCE-ERROR", "a circular lvalue reference was detected");
      }
   }

   DLLLOCAL ~RuntimeReferenceHelperBase() {
      if (ref)
         thread_ref_remove(ref);
   }

   DLLLOCAL operator bool() const {
      return !(*xsink);
   }
};

class RuntimeReferenceHelper : public RuntimeReferenceHelperBase {
public:
   DLLLOCAL RuntimeReferenceHelper(const ReferenceNode& r, ExceptionSink* n_xsink) : RuntimeReferenceHelperBase(*lvalue_ref::get(&r), n_xsink) {
   }

   DLLLOCAL RuntimeReferenceHelper(const lvalue_ref& r, ExceptionSink* n_xsink) : RuntimeReferenceHelperBase(r, n_xsink) {
   }
};

class ArgvContextHelper {
private:
   QoreListNode* old_argv;
   ExceptionSink* xsink;

public:
   DLLLOCAL ArgvContextHelper(QoreListNode* argv, ExceptionSink* n_xsink);
   // calls deref(xsink) on list in destructor
   DLLLOCAL ~ArgvContextHelper();
};

class SingleArgvContextHelper {
private:
   QoreListNode* old_argv;
   ExceptionSink* xsink;

public:
   // any reference in val will be overtaken by the SingleArgvContextHelper object
   DLLLOCAL SingleArgvContextHelper(QoreValue val, ExceptionSink* n_xsink);
   // calls deref(xsink) on list in destructor
   DLLLOCAL ~SingleArgvContextHelper();
};

class ImplicitElementHelper {
private:
   int element;

public:
   DLLLOCAL ImplicitElementHelper(int n_element) : element(save_implicit_element(n_element)) {
   }
   DLLLOCAL ~ImplicitElementHelper() {
      save_implicit_element(element);
   }
};

#ifdef QORE_RUNTIME_THREAD_STACK_TRACE
class CallNode {
public:
   const char* func;
   QoreProgramLocation loc;
   int type;

   QoreObject* obj;
   const qore_class_private* cls;
   CallNode* next, *prev;

   DLLLOCAL CallNode(const char* f, int t, QoreObject* o, const qore_class_private* c);
   DLLLOCAL QoreHashNode* getInfo() const;
};

class CallStack {
private:
   CallNode* tail;

public:
   DLLLOCAL CallStack();
   DLLLOCAL ~CallStack();
   DLLLOCAL QoreListNode* getCallStack() const;
   DLLLOCAL void push(CallNode* cn);
   DLLLOCAL void pop(ExceptionSink* xsink);
   /*
   DLLLOCAL void substituteObjectIfEqual(QoreObject* o);
   DLLLOCAL QoreObject* getStackObject() const;
   DLLLOCAL const qore_class_private* getStackClass() const;
   DLLLOCAL QoreObject* substituteObject(QoreObject* o);
   DLLLOCAL bool inMethod(const char* name, QoreObject* o) const;
   */
};

class CallStackHelper : public CallNode {
   ExceptionSink* xsink;

   // not implemented
   DLLLOCAL CallStackHelper(const CallStackHelper&);
   DLLLOCAL CallStackHelper& operator=(const CallStackHelper&);
   DLLLOCAL void* operator new(size_t);

public:
   DLLLOCAL CallStackHelper(const char* f, int t, QoreObject* o, const qore_class_private* c, ExceptionSink* n_xsink) : CallNode(f, t, o, c), xsink(n_xsink) {
      pushCall(this);
   }
   DLLLOCAL ~CallStackHelper() {
      popCall(xsink);
   }
};

class CodeContextHelper : public CodeContextHelperBase, public CallStackHelper {
public:
   DLLLOCAL CodeContextHelper(ExceptionSink* xs, int t, const char* c, QoreObject* obj = 0, const qore_class_private* cls = 0) :
      CodeContextHelperBase(c, obj, cls, xs),
      CallStackHelper(c, t, obj, cls, xs) {
   }
};

#else
class CodeContextHelper : public CodeContextHelperBase {
public:
   DLLLOCAL CodeContextHelper(ExceptionSink* xs, int t, const char* c, QoreObject* obj = 0, const qore_class_private* cls = 0) :
      CodeContextHelperBase(c, obj, cls, xs) {
   }
};
#endif

DLLLOCAL void init_qore_threads();
DLLLOCAL QoreNamespace* get_thread_ns(QoreNamespace& qorens);
DLLLOCAL void delete_qore_threads();
DLLLOCAL QoreListNode* get_thread_list();
DLLLOCAL QoreHashNode* getAllCallStacks();

class QorePThreadAttr {
private:
   pthread_attr_t attr;

public:
   DLLLOCAL QorePThreadAttr() {
      pthread_attr_init(&attr);
      pthread_attr_setdetachstate(&attr, PTHREAD_CREATE_JOINABLE);
   }

   DLLLOCAL ~QorePThreadAttr() {
      //printd(2, "calling pthread_attr_destroy(%p)\n", &attr);
      pthread_attr_destroy(&attr);
      //printd(2, "returned from pthread_attr_destroy(%p)\n", &attr);
   }

#ifdef HAVE_PTHREAD_ATTR_GETSTACK
   DLLLOCAL void getstack(void*& ptr, size_t& ssize) {
      pthread_attr_getstack(&attr, &ptr, &ssize);
   }
#endif

   DLLLOCAL size_t getstacksize() const {
      size_t ssize;
      pthread_attr_getstacksize(&attr, &ssize);
      return ssize;
   }

   DLLLOCAL int setstacksize(size_t ssize) {
      return pthread_attr_setstacksize(&attr, ssize);
   }

   DLLLOCAL pthread_attr_t* get_ptr() {
      return &attr;
   }
};

DLLLOCAL extern QorePThreadAttr ta_default;

#ifdef QORE_MANAGE_STACK
DLLLOCAL int check_stack(ExceptionSink* xsink);
#endif

class ParseCodeInfoHelper {
private:
   const char* parse_code;
   const QoreTypeInfo* returnTypeInfo;

public:
   DLLLOCAL ParseCodeInfoHelper(const char* n_parse_code, const QoreTypeInfo* n_returnTypeInfo) {
      parseSetCodeInfo(n_parse_code, n_returnTypeInfo, parse_code, returnTypeInfo);
   }
   DLLLOCAL ~ParseCodeInfoHelper() {
      parseRestoreCodeInfo(parse_code, returnTypeInfo);
   }
};

class NamespaceParseContextHelper {
private:
   qore_ns_private* ns;
   bool restore;

public:
   DLLLOCAL NamespaceParseContextHelper(qore_ns_private* n_ns) : ns(parse_set_ns(n_ns)), restore(ns != n_ns) {
   }
   DLLLOCAL ~NamespaceParseContextHelper() {
      if (restore)
         parse_set_ns(ns);
   }
};

class OptionalNamespaceParseContextHelper {
private:
   qore_ns_private* ns;
   bool restore;

public:
   DLLLOCAL OptionalNamespaceParseContextHelper(qore_ns_private* n_ns) {
      if (n_ns) {
         ns = parse_set_ns(n_ns);
         restore = (ns != n_ns);
      }
      else
         restore = false;
   }
   DLLLOCAL ~OptionalNamespaceParseContextHelper() {
      if (restore)
         parse_set_ns(ns);
   }
};

class ThreadData;

class ThreadProgramData : public QoreReferenceCounter {
private:
   // for the set of QoreProgram objects we have local variables in
   typedef std::set<QoreProgram*> pgm_set_t;
   pgm_set_t pgm_set;

   // lock for pgm_set data structure (which is accessed from multiple threads when QorePrograms deregister themselves)
   QoreThreadLock pslock;

   ThreadData* td;

   DLLLOCAL void ref() {
      ROreference();
   }

   DLLLOCAL ~ThreadProgramData() {
      assert(pgm_set.empty());
   }

public:
   DLLLOCAL ThreadProgramData(ThreadData* n_td) : td(n_td) {
   }

   DLLLOCAL void delProgram(QoreProgram* pgm);
   DLLLOCAL void saveProgram(bool runtime, ExceptionSink* xsink);
   DLLLOCAL void del(ExceptionSink* xsink);

   DLLLOCAL void deref() {
      if (ROdereference())
         delete this;
   }
};

DLLLOCAL extern pthread_mutexattr_t ma_recursive;

#endif<|MERGE_RESOLUTION|>--- conflicted
+++ resolved
@@ -516,113 +516,7 @@
 // for methods that behave differently when called within the method itself (methodGate(), memberGate(), etc)
 DLLLOCAL bool runtime_in_object_method(const char* name, const QoreObject* o);
 
-<<<<<<< HEAD
-struct ClassObj {
-protected:
-   size_t ptr;
-
-public:
-   DLLLOCAL ClassObj() : ptr(0) {
-   }
-
-   DLLLOCAL explicit ClassObj(int p) : ptr(0) {
-      assert(!p);
-   }
-
-   DLLLOCAL ClassObj(const QoreObject* o) : ptr((size_t)o) {
-   }
-
-   DLLLOCAL explicit ClassObj(const qore_class_private* qc) : ptr(qc ? (((size_t)qc) | 1) : 0) {
-   }
-
-   DLLLOCAL ClassObj(const ClassObj& old) : ptr(old.ptr) {
-   }
-
-   DLLLOCAL operator bool() const {
-      return (bool)ptr;
-   }
-
-   DLLLOCAL ClassObj& operator=(const ClassObj& n) {
-      ptr = n.ptr;
-      return *this;
-   }
-
-   DLLLOCAL ClassObj& operator=(const QoreObject* o) {
-      ptr = (size_t)o;
-      return *this;
-   }
-
-   DLLLOCAL ClassObj& operator=(const qore_class_private* qc) {
-      ptr = qc ? (((size_t)qc) | 1) : 0;
-      return *this;
-   }
-
-   DLLLOCAL void clear() {
-      ptr = 0;
-   }
-
-   /*
-   DLLLOCAL bool isClass() const {
-      return ptr & 1;
-   }
-
-   DLLLOCAL bool isObject() const {
-      return !(ptr & 1);
-   }
-   */
-
-   DLLLOCAL QoreObject* getObj() const {
-      return (!(ptr & 1)) ? (QoreObject*)ptr : 0;
-   }
-
-   DLLLOCAL const qore_class_private* getClass() const;
-};
-
-class CodeContextHelper {
-=======
-class lvalue_ref {
-public:
-   AbstractQoreNode* vexp;
-   QoreObject* self;
-   QoreProgram* pgm;
-   const void* lvalue_id;
-   const qore_class_private* cls;
-
-   DLLLOCAL lvalue_ref(AbstractQoreNode* n_lvexp, QoreObject* n_self, const void* lvid, const qore_class_private* n_cls) : vexp(n_lvexp), self(n_self), pgm(getProgram()), lvalue_id(lvid), cls(n_cls) {
-      //printd(5, "lvalue_ref::lvalue_ref() this: %p vexp: %p self: %p pgm: %p\n", this, vexp, self, pgm);
-      if (self)
-         self->tRef();
-   }
-
-   DLLLOCAL lvalue_ref(const lvalue_ref& old) : vexp(old.vexp->refSelf()), self(old.self), pgm(old.pgm), lvalue_id(old.lvalue_id), cls(old.cls) {
-      //printd(5, "lvalue_ref::lvalue_ref() this: %p vexp: %p self: %p pgm: %p\n", this, vexp, self, pgm);
-      if (self)
-         self->tRef();
-   }
-
-   DLLLOCAL ~lvalue_ref() {
-      //printd(5, "lvalue_ref::~lvalue_ref() this: %p vexp: %p self: %p pgm: %p\n", this, vexp, self, pgm);
-      if (self)
-         self->tDeref();
-      if (vexp)
-         vexp->deref(0);
-   }
-
-   DLLLOCAL void del(ExceptionSink* xsink) {
-      //printd(5, "lvalue_ref::del() this: %p vexp: %p self: %p pgm: %p\n", this, vexp, self, pgm);
-      if (vexp) {
-         vexp->deref(xsink);
-         vexp = 0;
-      }
-   }
-
-   static lvalue_ref* get(const ReferenceNode* r) {
-      return r->priv;
-   }
-};
-
 class CodeContextHelperBase {
->>>>>>> ac476409
 private:
    const char* old_code;
    QoreObject* old_obj;
