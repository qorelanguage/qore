/* -*- mode: c++; indent-tabs-mode: nil -*- */
/*
  qore_thread_intern.h

  POSIX thread library for Qore

  Qore Programming Language

  Copyright (C) 2003 - 2016 Qore Technologies, s.r.o.

  Permission is hereby granted, free of charge, to any person obtaining a
  copy of this software and associated documentation files (the "Software"),
  to deal in the Software without restriction, including without limitation
  the rights to use, copy, modify, merge, publish, distribute, sublicense,
  and/or sell copies of the Software, and to permit persons to whom the
  Software is furnished to do so, subject to the following conditions:

  The above copyright notice and this permission notice shall be included in
  all copies or substantial portions of the Software.

  THE SOFTWARE IS PROVIDED "AS IS", WITHOUT WARRANTY OF ANY KIND, EXPRESS OR
  IMPLIED, INCLUDING BUT NOT LIMITED TO THE WARRANTIES OF MERCHANTABILITY,
  FITNESS FOR A PARTICULAR PURPOSE AND NONINFRINGEMENT. IN NO EVENT SHALL THE
  AUTHORS OR COPYRIGHT HOLDERS BE LIABLE FOR ANY CLAIM, DAMAGES OR OTHER
  LIABILITY, WHETHER IN AN ACTION OF CONTRACT, TORT OR OTHERWISE, ARISING
  FROM, OUT OF OR IN CONNECTION WITH THE SOFTWARE OR THE USE OR OTHER
  DEALINGS IN THE SOFTWARE.

  Note that the Qore library is released under a choice of three open-source
  licenses: MIT (as above), LGPL 2+, or GPL 2+; see README-LICENSE for more
  information.
*/

#ifndef _QORE_QORE_THREAD_INTERN_H
#define _QORE_QORE_THREAD_INTERN_H

#include <vector>
#include <set>
#include <map>

#ifndef QORE_THREAD_STACK_SIZE
#define QORE_THREAD_STACK_SIZE 1024*512
#endif

// the values here are subject to change and come from purely empirical testing
#ifndef QORE_STACK_GUARD
#ifdef CPU_X86_64
// for some reason we need 32K of stack guard on x86_64
#define QORE_STACK_GUARD (1024 * 32)
#else

#ifdef SPARC
// also we need at least 22K of stack guard on sparc for background threads for some reason
#define QORE_STACK_GUARD (1024 * 22)
#else

#if defined(HPUX) && !defined(__ia64) && !defined(__LP64__)
// need 10KB on HPUX on 32-bit pa-risc
#define QORE_STACK_GUARD (1024 * 10)
#else

// "generic" value (tested on OSX i386 and ppc and Linux i386)
#define QORE_STACK_GUARD (1024 * 8)
#endif // HPUX

#endif // SPARC
#endif // CPU_X86_64
#endif // QORE_STACK_GUARD

class Operator;
class Context;
class CVNode;
class CallNode;
class CallStack;
class LocalVar;
class LocalVarValue;
class ClosureParseEnvironment;
class QoreClosureBase;
struct ClosureVarValue;
class VLock;
class ConstantEntry;
class qore_ns_private;
class qore_root_ns_private;
class qore_class_private;
class AbstractQoreFunctionVariant;
class AbstractQoreZoneInfo;
class ThreadProgramData;
class QoreAbstractModule;

DLLLOCAL extern Operator* OP_BACKGROUND;

class VNode;
class AbstractQoreZoneInfo;
class ThreadData;

struct ModuleContextNamespaceCommit {
   qore_ns_private* parent;
   qore_ns_private* nns;

   DLLLOCAL ModuleContextNamespaceCommit(qore_ns_private* n_parent, qore_ns_private* n_nns) : parent(n_parent), nns(n_nns) {
   }
};

typedef std::vector<ModuleContextNamespaceCommit> mcnl_t;

class ModuleContextNamespaceList : public mcnl_t {
private:
   // not implemented
   DLLLOCAL ModuleContextNamespaceList(const ModuleContextNamespaceList&);

public:
   DLLLOCAL ModuleContextNamespaceList() {
   }

   DLLLOCAL ~ModuleContextNamespaceList() {
      assert(empty());
   }

   DLLLOCAL void clear();
};

struct ModuleContextFunctionCommit {
   qore_ns_private* parent;
   const char* name;
   AbstractQoreFunctionVariant* v;

   DLLLOCAL ModuleContextFunctionCommit(qore_ns_private* n_parent, const char* n_name, AbstractQoreFunctionVariant* n_v) : parent(n_parent), name(n_name), v(n_v) {
   }
};

typedef std::vector<ModuleContextFunctionCommit> mcfl_t;

class ModuleContextFunctionList : public mcfl_t {
private:
   // not implemented
   DLLLOCAL ModuleContextFunctionList(const ModuleContextFunctionList&);

public:
   DLLLOCAL ModuleContextFunctionList() {
   }

   DLLLOCAL ~ModuleContextFunctionList() {
      assert(empty());
   }

   DLLLOCAL void clear();
};

class QoreModuleContext {
protected:
   const char* name;
   qore_root_ns_private* rns;
   QoreStringNode* err;
   ExceptionSink& xsink;

public:
   ModuleContextNamespaceList mcnl;
   ModuleContextFunctionList mcfl;

   DLLLOCAL QoreModuleContext(const char* n, qore_root_ns_private* n_rns, ExceptionSink& xs) : name(n), rns(n_rns), err(0), xsink(xs) {
   }

   DLLLOCAL ~QoreModuleContext() {
      assert(!err);
   }

   DLLLOCAL void error(const char* fmt, ...);

   DLLLOCAL bool hasError() const {
      return xsink;
   }

   DLLLOCAL void commit();

   DLLLOCAL void rollback() {
      mcnl.clear();
      mcfl.clear();
   }

   DLLLOCAL qore_root_ns_private* getRootNS() {
      return rns;
   }
};

class QoreClosureParseNode;

class QoreModuleDefContext {
protected:
   DLLLOCAL void initClosure(AbstractQoreNode*& c, const char* n);

public:
   typedef std::set<std::string> strset_t;
   typedef std::map<std::string, std::string> strmap_t;

   AbstractQoreNode* init_c, // the initialization closure
      * del_c;               // the destructor closure

   DLLLOCAL QoreModuleDefContext() : init_c(0), del_c(0) {
   }

   DLLLOCAL ~QoreModuleDefContext() {
      if (init_c)
         init_c->deref(0);
      if (del_c)
         del_c->deref(0);
   }

   // set of valid tags
   static strset_t vset;

   // set of tag definitions
   strmap_t vmap;

   DLLLOCAL void set(const char* key, const AbstractQoreNode* val);

   DLLLOCAL const char* get(const char* str) const {
      strmap_t::const_iterator i = vmap.find(str);
      return i == vmap.end() || i->second.empty() ? 0 : i->second.c_str();
   }

   DLLLOCAL void parseInit();
   DLLLOCAL int init(QoreProgram& pgm, ExceptionSink& xsink);
   DLLLOCAL void setName(const char* name) {
      assert(vmap.find("name") == vmap.end());
      vmap["name"] = name;
   }

   DLLLOCAL QoreClosureParseNode* takeDel();
};

DLLLOCAL QoreValue do_op_background(const AbstractQoreNode* left, ExceptionSink* xsink);

// returns 0 if the last mark has been cleared, -1 if there are more marks to check
DLLLOCAL int purge_thread_resources_to_mark(ExceptionSink* xsink);
DLLLOCAL void purge_thread_resources(ExceptionSink* xsink);
DLLLOCAL void purge_pgm_thread_resources(const QoreProgram* pgm, ExceptionSink* xsink);
DLLLOCAL void mark_thread_resources();
DLLLOCAL void beginParsing(const char* file, void* ps = NULL, const char* src = 0, int offset = 0);
DLLLOCAL void* endParsing();
DLLLOCAL Context* get_context_stack();
DLLLOCAL void update_context_stack(Context* cstack);

DLLLOCAL QoreProgramLocation get_runtime_location();
DLLLOCAL QoreProgramLocation update_get_runtime_location(const QoreProgramLocation& loc);
DLLLOCAL void update_runtime_location(const QoreProgramLocation& loc);

DLLLOCAL void update_parse_line_location(int start_line, int end_line);
DLLLOCAL void set_parse_file_info(QoreProgramLocation& loc);
DLLLOCAL const char* get_parse_code();
DLLLOCAL QoreProgramLocation get_parse_location();
DLLLOCAL void update_parse_location(const QoreProgramLocation& loc);

DLLLOCAL int64 parse_get_parse_options();
DLLLOCAL int64 runtime_get_parse_options();

DLLLOCAL bool parse_check_parse_option(int64 o);
DLLLOCAL bool runtime_check_parse_option(int64 o);

DLLLOCAL RootQoreNamespace* getRootNS();
DLLLOCAL void updateCVarStack(CVNode* ncvs);
DLLLOCAL CVNode* getCVarStack();
DLLLOCAL void updateVStack(VNode* nvs);
DLLLOCAL VNode* getVStack();
DLLLOCAL void setParseClass(QoreClass* c);
DLLLOCAL QoreClass* parse_get_class();
DLLLOCAL qore_class_private* parse_get_class_priv();
DLLLOCAL void substituteObjectIfEqual(QoreObject* o);
DLLLOCAL QoreObject* substituteObject(QoreObject* o);
DLLLOCAL QoreException* catchSwapException(QoreException* e);
DLLLOCAL QoreException* catchGetException();
DLLLOCAL VLock* getVLock();
DLLLOCAL void end_signal_thread(ExceptionSink* xsink);
DLLLOCAL void delete_thread_local_data();
DLLLOCAL void parse_cond_push(bool mark = false);
DLLLOCAL bool parse_cond_else();
DLLLOCAL bool parse_cond_pop();
DLLLOCAL bool parse_cond_test();
DLLLOCAL void push_parse_options();
DLLLOCAL void parse_try_module_inc();
DLLLOCAL bool parse_try_module_dec();
DLLLOCAL unsigned parse_try_module_get();
DLLLOCAL void parse_try_module_set(unsigned c);

DLLLOCAL void parse_push_name(const char* name);
DLLLOCAL std::string parse_pop_name();

DLLLOCAL qore_ns_private* parse_set_ns(qore_ns_private* ns);
DLLLOCAL qore_ns_private* parse_get_ns();
DLLLOCAL void set_module_context(QoreModuleContext* qmc);
DLLLOCAL QoreModuleContext* get_module_context();
DLLLOCAL QoreModuleDefContext* set_module_def_context(QoreModuleDefContext* qmd);
DLLLOCAL QoreModuleDefContext* get_module_def_context();
DLLLOCAL void parse_set_module_def_context_name(const char* name);
DLLLOCAL const char* set_user_module_context_name(const char* n);
DLLLOCAL const char* get_user_module_context_name();

DLLLOCAL void set_thread_tz(const AbstractQoreZoneInfo* tz);
DLLLOCAL const AbstractQoreZoneInfo* get_thread_tz(bool& set);
DLLLOCAL void clear_thread_tz();

DLLLOCAL ThreadProgramData* get_thread_program_data();

DLLLOCAL int thread_ref_set(const lvalue_ref* r);
DLLLOCAL void thread_ref_remove(const lvalue_ref* r);

// pushes a new argv reference counter
DLLLOCAL void new_argv_ref();

// increments the parse argv reference counter
DLLLOCAL void inc_argv_ref();

// pushes an "ignore numeric reference" context
DLLLOCAL void push_ignore_numeric_argv_ref();

// pops an "ignore numeric reference" context
DLLLOCAL void pop_ignore_numeric_argv_ref();

// increments the parse argv reference counter for numeric references (ex: $1)
DLLLOCAL void inc_numeric_argv_ref();

// gets the parse argv reference counter and pops the context
DLLLOCAL int get_pop_argv_ref();

// clears the argv reference stack
DLLLOCAL void clear_argv_ref();

DLLLOCAL int set_constant(ConstantEntry* ce);
DLLLOCAL void remove_constant(ConstantEntry* ce);

DLLLOCAL QoreAbstractModule* set_reexport(QoreAbstractModule* m, bool current_reexport, bool& old_reexport);
DLLLOCAL void set_reexport(QoreAbstractModule* m, bool reexport);

DLLLOCAL void parseSetCodeInfo(const char* parse_code, const QoreTypeInfo* returnTypeInfo, const char*& old_code, const QoreTypeInfo*& old_returnTypeInfo);
DLLLOCAL void parseRestoreCodeInfo(const char* parse_code, const QoreTypeInfo* returnTypeInfo);
// sets the new type and returns the old
DLLLOCAL const QoreTypeInfo* saveReturnTypeInfo(const QoreTypeInfo* returnTypeInfo);
DLLLOCAL const QoreTypeInfo* getReturnTypeInfo();

DLLLOCAL const QoreTypeInfo* parse_get_return_type_info();

#ifdef QORE_RUNTIME_THREAD_STACK_TRACE
DLLLOCAL void pushCall(CallNode* cn);
DLLLOCAL void popCall(ExceptionSink* xsink);
DLLLOCAL CallStack* getCallStack();
DLLLOCAL QoreListNode* getCallStackList();
#else
#ifdef __GNUC__
#define pushCall(args...)
#else
#define pushCall(args, ...)
#endif
#define popCall(x)
#endif

class ModuleReExportHelper {
protected:
   QoreAbstractModule* m;
   bool reexport;

public:
   DLLLOCAL ModuleReExportHelper(QoreAbstractModule* mi, bool reexp);
   DLLLOCAL ~ModuleReExportHelper();
};

class QoreParseCountContextHelper {
protected:
   unsigned count;

public:
   DLLLOCAL QoreParseCountContextHelper() : count(parse_try_module_get()) {
      parse_try_module_set(0);
   }

   DLLLOCAL ~QoreParseCountContextHelper() {
      parse_try_module_set(count);
   }
};

class QoreParseClassHelper {
protected:
   QoreClass* old;
   qore_ns_private* oldns;
   bool rn; // restore namespace

public:
   DLLLOCAL QoreParseClassHelper(QoreClass* cls);

   DLLLOCAL ~QoreParseClassHelper();
};

class QoreProgramLocationHelper {
protected:
   QoreProgramLocation loc;
public:
   DLLLOCAL QoreProgramLocationHelper(QoreProgramLocation& n_loc) : loc(update_get_runtime_location(n_loc)) {
   }

   DLLLOCAL ~QoreProgramLocationHelper() {
      update_runtime_location(loc);
   }
};

<<<<<<< HEAD
class QoreProgramContextHelper {
protected:
   QoreProgram *old_pgm;

public:
   DLLLOCAL QoreProgramContextHelper(QoreProgram* pgm);
   DLLLOCAL ~QoreProgramContextHelper();
=======
class QoreProgramOptionalLocationHelper {
protected:
   QoreProgramLocation loc;
   bool restore;

public:
   DLLLOCAL QoreProgramOptionalLocationHelper(QoreProgramLocation* n_loc) : restore((bool)n_loc) {
      if (n_loc)
         loc = update_get_runtime_location(*n_loc);
   }

   DLLLOCAL ~QoreProgramOptionalLocationHelper() {
      if (restore)
         update_runtime_location(loc);
   }
>>>>>>> 42428924
};

// acquires a TID and thread entry, returns -1 if not successful
DLLLOCAL int get_thread_entry();
// acquires TID 0 and sets up the signal thread entry, always returns 0
DLLLOCAL int get_signal_thread_entry();
DLLLOCAL void deregister_signal_thread();
DLLLOCAL void register_thread(int tid, pthread_t ptid, QoreProgram* pgm, bool foreign = false);
DLLLOCAL void deregister_thread(int tid);
DLLLOCAL void delete_signal_thread();

// returns 1 if data structure is already on stack, 0 if not (=OK)
DLLLOCAL int thread_push_container(const AbstractQoreNode* n);
DLLLOCAL void thread_pop_container(const AbstractQoreNode* n);

// called when a StatementBlock has "on block exit" blocks
DLLLOCAL void pushBlock(block_list_t::iterator i);
// called when a StatementBlock has "on block exit" blocks
DLLLOCAL block_list_t::iterator popBlock();
// called by each "on_block_exit" statement to activate it's code for the block exit
DLLLOCAL void advanceOnBlockExit();

DLLLOCAL LocalVarValue* thread_instantiate_lvar();
DLLLOCAL void thread_uninstantiate_lvar(ExceptionSink* xsink);
DLLLOCAL void thread_uninstantiate_self();

DLLLOCAL void thread_set_closure_parse_env(ClosureParseEnvironment* cenv);
DLLLOCAL ClosureParseEnvironment* thread_get_closure_parse_env();

DLLLOCAL ClosureVarValue* thread_instantiate_closure_var(const char* id, const QoreTypeInfo* typeInfo, QoreValue& nval);
DLLLOCAL void thread_instantiate_closure_var(ClosureVarValue* cvar);
DLLLOCAL void thread_uninstantiate_closure_var(ExceptionSink* xsink);
DLLLOCAL ClosureVarValue* thread_find_closure_var(const char* id);

DLLLOCAL ClosureVarValue* thread_get_runtime_closure_var(const LocalVar* id);
DLLLOCAL const QoreClosureBase* thread_set_runtime_closure_env(const QoreClosureBase* current);

typedef std::vector<ClosureVarValue*> cvv_vec_t;
DLLLOCAL cvv_vec_t* thread_get_all_closure_vars();

DLLLOCAL int get_implicit_element();
DLLLOCAL int save_implicit_element(int n_element);

DLLLOCAL void save_global_vnode(VNode* vn);
DLLLOCAL VNode* get_global_vnode();

class QoreContainerHelper {
   const AbstractQoreNode* n;
   bool err;

public:
   DLLLOCAL QoreContainerHelper(const AbstractQoreNode* n_n) {
      // FIXME! need to have an AbstactQoreNode::isContainer() function!
      qore_type_t t = n_n ? n_n->getType() : NT_NOTHING;
      if ((t == NT_LIST || t == NT_HASH || t == NT_OBJECT || t >= QORE_NUM_TYPES)) {
	 if (!thread_push_container(n_n)) {
	    n = n_n;
	    err = false;
	 }
	 else {
	    n = 0;
	    err = true;
	 }
      }
      else {
	 n = 0;
	 err = false;
      }
   }
   DLLLOCAL ~QoreContainerHelper() {
      if (n)
	 thread_pop_container(n);
   }
   DLLLOCAL operator bool () const {
      return !err;
   }
};

DLLLOCAL const QoreListNode* thread_get_implicit_args();

DLLLOCAL LocalVarValue* thread_find_lvar(const char* id);

// to get the current runtime object
DLLLOCAL QoreObject* runtime_get_stack_object();
// to get the current runtime class
DLLLOCAL const qore_class_private* runtime_get_class();
DLLLOCAL void runtime_get_object_and_class(QoreObject*& obj, const qore_class_private*& qc);
// for methods that behave differently when called within the method itself (methodGate(), memberGate(), etc)
DLLLOCAL bool runtime_in_object_method(const char* name, const QoreObject* o);

class lvalue_ref {
public:
   AbstractQoreNode* vexp;
   QoreObject* self;
   QoreProgram* pgm;
   const void* lvalue_id;
   const qore_class_private* cls;

   DLLLOCAL lvalue_ref(AbstractQoreNode* n_lvexp, QoreObject* n_self, const void* lvid, const qore_class_private* n_cls) : vexp(n_lvexp), self(n_self), pgm(getProgram()), lvalue_id(lvid), cls(n_cls) {
      //printd(5, "lvalue_ref::lvalue_ref() this: %p vexp: %p self: %p pgm: %p\n", this, vexp, self, pgm);
      if (self)
         self->tRef();
   }

   DLLLOCAL lvalue_ref(const lvalue_ref& old) : vexp(old.vexp->refSelf()), self(old.self), pgm(old.pgm), lvalue_id(old.lvalue_id), cls(old.cls) {
      //printd(5, "lvalue_ref::lvalue_ref() this: %p vexp: %p self: %p pgm: %p\n", this, vexp, self, pgm);
      if (self)
         self->tRef();
   }

   DLLLOCAL ~lvalue_ref() {
      //printd(5, "lvalue_ref::~lvalue_ref() this: %p vexp: %p self: %p pgm: %p\n", this, vexp, self, pgm);
      if (self)
         self->tDeref();
      if (vexp)
         vexp->deref(0);
   }

   DLLLOCAL void del(ExceptionSink* xsink) {
      //printd(5, "lvalue_ref::del() this: %p vexp: %p self: %p pgm: %p\n", this, vexp, self, pgm);
      if (vexp) {
         vexp->deref(xsink);
         vexp = 0;
      }
   }

   static lvalue_ref* get(const ReferenceNode* r) {
      return r->priv;
   }
};

class CodeContextHelperBase {
private:
   const char* old_code;
   QoreObject* old_obj;
   const qore_class_private* old_class;
   ExceptionSink* xsink;
   bool do_ref;

public:
   DLLLOCAL CodeContextHelperBase(const char* code, QoreObject* o, const qore_class_private* qc, ExceptionSink* xs);
   DLLLOCAL ~CodeContextHelperBase();
};

class ObjectSubstitutionHelper {
private:
   QoreObject* old_obj;
   const qore_class_private* old_class;

public:
   DLLLOCAL ObjectSubstitutionHelper(QoreObject* obj, const qore_class_private* c);
   DLLLOCAL ~ObjectSubstitutionHelper();
};

class OptionalClassObjSubstitutionHelper {
private:
   QoreObject* old_obj;
   const qore_class_private* old_class;
   bool subst;

public:
   //DLLLOCAL OptionalClassObjSubstitutionHelper(QoreObject* obj, const qore_class_private* c;
   DLLLOCAL OptionalClassObjSubstitutionHelper(const qore_class_private* qc);
   DLLLOCAL ~OptionalClassObjSubstitutionHelper();
};

class ThreadSafeLocalVarRuntimeEnvironmentHelper {
private:
   const QoreClosureBase* prev;

public:
   DLLLOCAL ThreadSafeLocalVarRuntimeEnvironmentHelper(const QoreClosureBase* current);
   DLLLOCAL ~ThreadSafeLocalVarRuntimeEnvironmentHelper();
};

typedef std::map<const LocalVar*, ClosureVarValue*> cvar_map_t;
typedef std::set<ClosureVarValue*> cvv_set_t;

class ThreadSafeLocalVarRuntimeEnvironment {
private:
   cvar_map_t cmap;
   cvv_set_t cvvset;

public:
   DLLLOCAL ThreadSafeLocalVarRuntimeEnvironment(const lvar_set_t* vlist);
   DLLLOCAL ~ThreadSafeLocalVarRuntimeEnvironment();
   DLLLOCAL ClosureVarValue* find(const LocalVar* id) const;
   DLLLOCAL bool hasVar(ClosureVarValue* cvv) const;
   DLLLOCAL void del(ExceptionSink* xsink);

   DLLLOCAL bool empty() {
      return cmap.empty();
   }

   DLLLOCAL const cvar_map_t& getMap() const {
      return cmap;
   }
};

struct ThreadLocalProgramData;

class QoreProgramBlockParseOptionHelper {
protected:
   int64 po;

public:
   DLLLOCAL QoreProgramBlockParseOptionHelper(int64 n_po);
   DLLLOCAL ~QoreProgramBlockParseOptionHelper();
};

class ProgramThreadCountContextHelper {
protected:
   QoreProgram* old_pgm;
   ThreadLocalProgramData* old_tlpd;
   bool restore;

public:
   DLLLOCAL ProgramThreadCountContextHelper(ExceptionSink* xsink, QoreProgram* pgm, bool runtime);
   DLLLOCAL ~ProgramThreadCountContextHelper();
};

class ProgramRuntimeParseContextHelper {
protected:
   QoreProgram* old_pgm;
   bool restore;

public:
   DLLLOCAL ProgramRuntimeParseContextHelper(ExceptionSink* xsink, QoreProgram* pgm);
   DLLLOCAL ~ProgramRuntimeParseContextHelper();
};

// ensures the program is locked for parsing and that thread-local data is available for execution at parse commit time
class ProgramRuntimeParseCommitContextHelper {
protected:
   QoreProgram* old_pgm;
   ThreadLocalProgramData* old_tlpd;
   bool restore;

public:
   DLLLOCAL ProgramRuntimeParseCommitContextHelper(ExceptionSink* xsink, QoreProgram* pgm);
   DLLLOCAL ~ProgramRuntimeParseCommitContextHelper();
};

class CurrentProgramRuntimeParseContextHelper {
public:
   DLLLOCAL CurrentProgramRuntimeParseContextHelper();
   DLLLOCAL ~CurrentProgramRuntimeParseContextHelper();
};

class ProgramRuntimeParseAccessHelper {
protected:
   QoreProgram* old_pgm;
   bool restore;

public:
   DLLLOCAL ProgramRuntimeParseAccessHelper(ExceptionSink* xsink, QoreProgram* pgm);
   DLLLOCAL ~ProgramRuntimeParseAccessHelper();
};

class RuntimeReferenceHelperBase {
protected:
   const lvalue_ref* ref;
   ProgramThreadCountContextHelper pch;
   ObjectSubstitutionHelper osh;
   ExceptionSink* xsink;

public:
   DLLLOCAL RuntimeReferenceHelperBase(const lvalue_ref& r, ExceptionSink* n_xsink)
      : ref(&r), pch(n_xsink, r.pgm, true), osh(r.self, r.cls), xsink(n_xsink) {
      //printd(5, "RuntimeReferenceHelperBase::RuntimeReferenceHelperBase() this: %p vexp: %p %s %d\n", this, r.vexp, get_type_name(r.vexp), get_node_type(r.vexp));
      if (thread_ref_set(&r)) {
         ref = 0;
         xsink->raiseException("CIRCULAR-REFERENCE-ERROR", "a circular lvalue reference was detected");
      }
   }

   DLLLOCAL ~RuntimeReferenceHelperBase() {
      if (ref)
         thread_ref_remove(ref);
   }

   DLLLOCAL operator bool() const {
      return !(*xsink);
   }
};

class RuntimeReferenceHelper : public RuntimeReferenceHelperBase {
public:
   DLLLOCAL RuntimeReferenceHelper(const ReferenceNode& r, ExceptionSink* n_xsink) : RuntimeReferenceHelperBase(*lvalue_ref::get(&r), n_xsink) {
   }

   DLLLOCAL RuntimeReferenceHelper(const lvalue_ref& r, ExceptionSink* n_xsink) : RuntimeReferenceHelperBase(r, n_xsink) {
   }
};

class ArgvContextHelper {
private:
   QoreListNode* old_argv;
   ExceptionSink* xsink;

public:
   DLLLOCAL ArgvContextHelper(QoreListNode* argv, ExceptionSink* n_xsink);
   // calls deref(xsink) on list in destructor
   DLLLOCAL ~ArgvContextHelper();
};

class SingleArgvContextHelper {
private:
   QoreListNode* old_argv;
   ExceptionSink* xsink;

public:
   // any reference in val will be overtaken by the SingleArgvContextHelper object
   DLLLOCAL SingleArgvContextHelper(QoreValue val, ExceptionSink* n_xsink);
   // calls deref(xsink) on list in destructor
   DLLLOCAL ~SingleArgvContextHelper();
};

class ImplicitElementHelper {
private:
   int element;

public:
   DLLLOCAL ImplicitElementHelper(int n_element) : element(save_implicit_element(n_element)) {
   }
   DLLLOCAL ~ImplicitElementHelper() {
      save_implicit_element(element);
   }
};

#ifdef QORE_RUNTIME_THREAD_STACK_TRACE
class CallNode {
public:
   const char* func;
   QoreProgramLocation loc;
   int type;

   QoreObject* obj;
   const qore_class_private* cls;
   CallNode* next, *prev;

   DLLLOCAL CallNode(const char* f, int t, QoreObject* o, const qore_class_private* c);
   DLLLOCAL QoreHashNode* getInfo() const;
};

class CallStack {
private:
   CallNode* tail;

public:
   DLLLOCAL CallStack();
   DLLLOCAL ~CallStack();
   DLLLOCAL QoreListNode* getCallStack() const;
   DLLLOCAL void push(CallNode* cn);
   DLLLOCAL void pop(ExceptionSink* xsink);
   /*
   DLLLOCAL void substituteObjectIfEqual(QoreObject* o);
   DLLLOCAL QoreObject* getStackObject() const;
   DLLLOCAL const qore_class_private* getStackClass() const;
   DLLLOCAL QoreObject* substituteObject(QoreObject* o);
   DLLLOCAL bool inMethod(const char* name, QoreObject* o) const;
   */
};

class CallStackHelper : public CallNode {
   ExceptionSink* xsink;

   // not implemented
   DLLLOCAL CallStackHelper(const CallStackHelper&);
   DLLLOCAL CallStackHelper& operator=(const CallStackHelper&);
   DLLLOCAL void* operator new(size_t);

public:
   DLLLOCAL CallStackHelper(const char* f, int t, QoreObject* o, const qore_class_private* c, ExceptionSink* n_xsink) : CallNode(f, t, o, c), xsink(n_xsink) {
      pushCall(this);
   }
   DLLLOCAL ~CallStackHelper() {
      popCall(xsink);
   }
};

class CodeContextHelper : public CodeContextHelperBase, public CallStackHelper {
public:
   DLLLOCAL CodeContextHelper(ExceptionSink* xs, int t, const char* c, QoreObject* obj = 0, const qore_class_private* cls = 0) :
      CodeContextHelperBase(c, obj, cls, xs),
      CallStackHelper(c, t, obj, cls, xs) {
   }
};

#else
class CodeContextHelper : public CodeContextHelperBase {
public:
   DLLLOCAL CodeContextHelper(ExceptionSink* xs, int t, const char* c, QoreObject* obj = 0, const qore_class_private* cls = 0) :
      CodeContextHelperBase(c, obj, cls, xs),
   }
};
#endif

DLLLOCAL void init_qore_threads();
DLLLOCAL QoreNamespace* get_thread_ns(QoreNamespace& qorens);
DLLLOCAL void delete_qore_threads();
DLLLOCAL QoreListNode* get_thread_list();
DLLLOCAL QoreHashNode* getAllCallStacks();

class QorePThreadAttr {
private:
   pthread_attr_t attr;

public:
   DLLLOCAL QorePThreadAttr() {
      pthread_attr_init(&attr);
      pthread_attr_setdetachstate(&attr, PTHREAD_CREATE_JOINABLE);
   }

   DLLLOCAL ~QorePThreadAttr() {
      //printd(2, "calling pthread_attr_destroy(%p)\n", &attr);
      pthread_attr_destroy(&attr);
      //printd(2, "returned from pthread_attr_destroy(%p)\n", &attr);
   }

#ifdef HAVE_PTHREAD_ATTR_GETSTACK
   DLLLOCAL void getstack(void*& ptr, size_t& ssize) {
      pthread_attr_getstack(&attr, &ptr, &ssize);
   }
#endif

   DLLLOCAL size_t getstacksize() const {
      size_t ssize;
      pthread_attr_getstacksize(&attr, &ssize);
      return ssize;
   }

   DLLLOCAL int setstacksize(size_t ssize) {
      return pthread_attr_setstacksize(&attr, ssize);
   }

   DLLLOCAL pthread_attr_t* get_ptr() {
      return &attr;
   }
};

DLLLOCAL extern QorePThreadAttr ta_default;

#ifdef QORE_MANAGE_STACK
DLLLOCAL int check_stack(ExceptionSink* xsink);
#endif

class ParseCodeInfoHelper {
private:
   const char* parse_code;
   const QoreTypeInfo* returnTypeInfo;

public:
   DLLLOCAL ParseCodeInfoHelper(const char* n_parse_code, const QoreTypeInfo* n_returnTypeInfo) {
      parseSetCodeInfo(n_parse_code, n_returnTypeInfo, parse_code, returnTypeInfo);
   }
   DLLLOCAL ~ParseCodeInfoHelper() {
      parseRestoreCodeInfo(parse_code, returnTypeInfo);
   }
};

class NamespaceParseContextHelper {
private:
   qore_ns_private* ns;
   bool restore;

public:
   DLLLOCAL NamespaceParseContextHelper(qore_ns_private* n_ns) : ns(parse_set_ns(n_ns)), restore(ns != n_ns) {
   }
   DLLLOCAL ~NamespaceParseContextHelper() {
      if (restore)
         parse_set_ns(ns);
   }
};

class OptionalNamespaceParseContextHelper {
private:
   qore_ns_private* ns;
   bool restore;

public:
   DLLLOCAL OptionalNamespaceParseContextHelper(qore_ns_private* n_ns) {
      if (n_ns) {
         ns = parse_set_ns(n_ns);
         restore = (ns != n_ns);
      }
      else
         restore = false;
   }
   DLLLOCAL ~OptionalNamespaceParseContextHelper() {
      if (restore)
         parse_set_ns(ns);
   }
};

class ThreadData;

class ThreadProgramData : public QoreReferenceCounter {
private:
   // for the set of QoreProgram objects we have local variables in
   typedef std::set<QoreProgram*> pgm_set_t;
   pgm_set_t pgm_set;

   // lock for pgm_set data structure (which is accessed from multiple threads when QorePrograms deregister themselves)
   QoreThreadLock pslock;

   ThreadData* td;

   DLLLOCAL void ref() {
      ROreference();
   }

   DLLLOCAL ~ThreadProgramData() {
      assert(pgm_set.empty());
   }

public:
   DLLLOCAL ThreadProgramData(ThreadData* n_td) : td(n_td) {
   }

   DLLLOCAL void delProgram(QoreProgram* pgm);
   DLLLOCAL void saveProgram(bool runtime, ExceptionSink* xsink);
   DLLLOCAL void del(ExceptionSink* xsink);

   DLLLOCAL void deref() {
      if (ROdereference())
         delete this;
   }
};

DLLLOCAL extern pthread_mutexattr_t ma_recursive;

#endif<|MERGE_RESOLUTION|>--- conflicted
+++ resolved
@@ -400,7 +400,6 @@
    }
 };
 
-<<<<<<< HEAD
 class QoreProgramContextHelper {
 protected:
    QoreProgram *old_pgm;
@@ -408,23 +407,6 @@
 public:
    DLLLOCAL QoreProgramContextHelper(QoreProgram* pgm);
    DLLLOCAL ~QoreProgramContextHelper();
-=======
-class QoreProgramOptionalLocationHelper {
-protected:
-   QoreProgramLocation loc;
-   bool restore;
-
-public:
-   DLLLOCAL QoreProgramOptionalLocationHelper(QoreProgramLocation* n_loc) : restore((bool)n_loc) {
-      if (n_loc)
-         loc = update_get_runtime_location(*n_loc);
-   }
-
-   DLLLOCAL ~QoreProgramOptionalLocationHelper() {
-      if (restore)
-         update_runtime_location(loc);
-   }
->>>>>>> 42428924
 };
 
 // acquires a TID and thread entry, returns -1 if not successful
