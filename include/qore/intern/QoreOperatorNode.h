/* -*- mode: c++; indent-tabs-mode: nil -*- */
/*
  QoreOperatorNode.h

  Qore Programming Language

  Copyright (C) 2003 - 2016 Qore Technologies, s.r.o.

  Permission is hereby granted, free of charge, to any person obtaining a
  copy of this software and associated documentation files (the "Software"),
  to deal in the Software without restriction, including without limitation
  the rights to use, copy, modify, merge, publish, distribute, sublicense,
  and/or sell copies of the Software, and to permit persons to whom the
  Software is furnished to do so, subject to the following conditions:

  The above copyright notice and this permission notice shall be included in
  all copies or substantial portions of the Software.

  THE SOFTWARE IS PROVIDED "AS IS", WITHOUT WARRANTY OF ANY KIND, EXPRESS OR
  IMPLIED, INCLUDING BUT NOT LIMITED TO THE WARRANTIES OF MERCHANTABILITY,
  FITNESS FOR A PARTICULAR PURPOSE AND NONINFRINGEMENT. IN NO EVENT SHALL THE
  AUTHORS OR COPYRIGHT HOLDERS BE LIABLE FOR ANY CLAIM, DAMAGES OR OTHER
  LIABILITY, WHETHER IN AN ACTION OF CONTRACT, TORT OR OTHERWISE, ARISING
  FROM, OUT OF OR IN CONNECTION WITH THE SOFTWARE OR THE USE OR OTHER
  DEALINGS IN THE SOFTWARE.

  Note that the Qore library is released under a choice of three open-source
  licenses: MIT (as above), LGPL 2+, or GPL 2+; see README-LICENSE for more
  information.
*/

#ifndef _QORE_QOREOPERATORNODE_H
#define _QORE_QOREOPERATORNODE_H

#include <stdarg.h>

DLLLOCAL AbstractQoreNode* copy_and_resolve_lvar_refs(const AbstractQoreNode* n, ExceptionSink* xsink);

class QoreOperatorNode : public ParseNode {
protected:
   bool ref_rv;

   DLLLOCAL virtual ~QoreOperatorNode() {}

   DLLLOCAL virtual void ignoreReturnValueImpl() {}

public:
   // populated automatically on creation
   QoreProgramLocation loc;

   DLLLOCAL QoreOperatorNode(bool n_ref_rv = true) : ParseNode(NT_OPERATOR), ref_rv(n_ref_rv), loc(ParseLocation) {
   }

   // returns the type name as a c string
   DLLLOCAL virtual const char *getTypeName() const = 0;

   DLLLOCAL void ignoreReturnValue() {
      ref_rv = false;
      ignoreReturnValueImpl();
   }

   DLLLOCAL virtual bool hasEffect() const = 0;

<<<<<<< HEAD
   DLLLOCAL virtual QoreOperatorNode* copyBackground(ExceptionSink *xsink) const {
      return const_cast<QoreOperatorNode*>(this);
   }
=======
   DLLLOCAL virtual QoreOperatorNode* copyBackground(ExceptionSink *xsink) const = 0;
>>>>>>> adf16064
};

template <class T>
class QoreSingleExpressionOperatorNode : public T {
protected:
   AbstractQoreNode* exp;

   DLLLOCAL ~QoreSingleExpressionOperatorNode() {
      if (exp)
         exp->deref(0);
   }

public:
   DLLLOCAL QoreSingleExpressionOperatorNode(AbstractQoreNode* n_exp) : exp(n_exp) {
   }
   DLLLOCAL AbstractQoreNode* getExp() {
      return exp;
   }
   DLLLOCAL const AbstractQoreNode* getExp() const {
      return exp;
   }

   template <class O>
   DLLLOCAL QoreSingleExpressionOperatorNode* makeSpecialization() {
      AbstractQoreNode* e = exp;
      exp = 0;
      SimpleRefHolder<QoreSingleExpressionOperatorNode> del(this);
      O* rv = new O(e);
      if (!this->ref_rv)
         rv->ignoreReturnValue();
      return rv;
   }

<<<<<<< HEAD
   DLLLOCAL virtual bool hasEffect() const {
      return ::node_has_effect(exp);
=======
   template <class O>
   DLLLOCAL O* copyBackgroundExplicit(ExceptionSink* xsink) const {
      ReferenceHolder<> n_exp(copy_and_resolve_lvar_refs(exp, xsink), xsink);
      if (*xsink)
         return 0;
      return new O(n_exp.release());
>>>>>>> adf16064
   }
};

template <class T = QoreOperatorNode>
class QoreBinaryOperatorNode : public T {
protected:
   AbstractQoreNode* left, * right;

public:
   DLLLOCAL QoreBinaryOperatorNode(AbstractQoreNode* n_left, AbstractQoreNode* n_right) : left(n_left), right(n_right) {
   }

   DLLLOCAL ~QoreBinaryOperatorNode() {
      if (left)
         left->deref(0);
      if (right)
         right->deref(0);
   }

   template<typename U>
   DLLLOCAL QoreBinaryOperatorNode* makeSpecialization() {
      AbstractQoreNode* l = left,* r = right;
      left = right = 0;
      SimpleRefHolder<QoreBinaryOperatorNode> del(this);
      U* rv = new U(l, r);
      if (!this->ref_rv)
         rv->ignoreReturnValue();
      return rv;
   }

   DLLLOCAL AbstractQoreNode* swapLeft(AbstractQoreNode* n_left) {
      AbstractQoreNode* old_l = left;
      left = n_left;
      return old_l;
   }

   DLLLOCAL AbstractQoreNode* swapRight(AbstractQoreNode* n_right) {
      AbstractQoreNode* old_r = right;
      right = n_right;
      return old_r;
   }

   DLLLOCAL AbstractQoreNode* getLeft() {
      return left;
   }

   DLLLOCAL AbstractQoreNode* getRight() {
      return right;
   }

   DLLLOCAL const AbstractQoreNode* getLeft() const {
      return left;
   }

   DLLLOCAL const AbstractQoreNode* getRight() const {
      return right;
   }

<<<<<<< HEAD
   DLLLOCAL virtual bool hasEffect() const {
      return ::node_has_effect(left) || ::node_has_effect(right);
=======
   template <class O>
   DLLLOCAL O* copyBackgroundExplicit(ExceptionSink* xsink) const {
      ReferenceHolder<> n_left(copy_and_resolve_lvar_refs(left, xsink), xsink);
      if (*xsink)
         return 0;
      ReferenceHolder<> n_right(copy_and_resolve_lvar_refs(right, xsink), xsink);
      if (*xsink)
         return 0;
      return new O(n_left.release(), n_right.release());
>>>>>>> adf16064
   }
};

class QoreBoolBinaryOperatorNode : public QoreBinaryOperatorNode<> {
public:
   DLLLOCAL QoreBoolBinaryOperatorNode(AbstractQoreNode* n_left, AbstractQoreNode* n_right) : QoreBinaryOperatorNode<>(n_left, n_right) {
   }

   DLLLOCAL virtual const QoreTypeInfo* getTypeInfo() const {
      return boolTypeInfo;
   }
};

class QoreIntBinaryOperatorNode : public QoreBinaryOperatorNode<> {
public:
   DLLLOCAL QoreIntBinaryOperatorNode(AbstractQoreNode* n_left, AbstractQoreNode* n_right) : QoreBinaryOperatorNode<>(n_left, n_right) {
   }

   DLLLOCAL virtual const QoreTypeInfo* getTypeInfo() const {
      return bigIntTypeInfo;
   }
};

#define OP_COMMON protected:\
   DLLLOCAL static QoreString op_str;\
public:\
   DLLLOCAL virtual QoreString* getAsString(bool& del, int foff, ExceptionSink* xsink) const {del = false;return &op_str;}\
   DLLLOCAL virtual int getAsString(QoreString& str, int foff, ExceptionSink* xsink) const {str.concat(&op_str);return 0;}\
   DLLLOCAL virtual const char* getTypeName() const {return op_str.getBuffer();}

class LValueOperatorNode : public QoreOperatorNode {
public:
   DLLLOCAL virtual bool hasEffect() const {
      return true;
   }

   DLLLOCAL void checkLValue(AbstractQoreNode* exp, int pflag, bool assignment = true) {
      if (exp) {
         if (check_lvalue(exp, assignment))
            parse_error("expecting lvalue for %s, got '%s' instead", getTypeName(), exp->getTypeName());
         else if ((pflag & PF_BACKGROUND) && exp && exp->getType() == NT_VARREF && reinterpret_cast<const VarRefNode*>(exp)->getType() == VT_LOCAL)
            parse_error("illegal local variable modification with the background operator in %s", getTypeName());
      }
   }
};

template <unsigned int N, class T = QoreOperatorNode>
class QoreNOperatorNodeBase : public T {
protected:
   AbstractQoreNode* e[N];

   DLLLOCAL virtual ~QoreNOperatorNodeBase() {
      for (unsigned i = 0; i < N; ++i)
         if (e[i]) e[i]->deref(0);
   }

public:
   DLLLOCAL QoreNOperatorNodeBase(AbstractQoreNode* a0, ...) {
      e[0] = a0;
      va_list ap;
      va_start(ap, a0);
      for (unsigned int i = 1; i < N; ++i)
         e[i] = va_arg(ap, AbstractQoreNode*);
      va_end(ap);
   }

   DLLLOCAL AbstractQoreNode* get(unsigned i) {
       assert(i < N);
       return e[i];
    }

   DLLLOCAL virtual bool hasEffect() const {
      for (unsigned int i = 0; i < N; ++i)
         if (::node_has_effect(e[i]))
            return true;
      return false;
   }
};

// include operator headers
#include <qore/intern/QoreDeleteOperatorNode.h>
#include <qore/intern/QoreRemoveOperatorNode.h>
#include <qore/intern/QoreSpliceOperatorNode.h>
#include <qore/intern/QoreExtractOperatorNode.h>
#include <qore/intern/QoreCastOperatorNode.h>
#include <qore/intern/QoreKeysOperatorNode.h>
#include <qore/intern/QoreUnaryMinusOperatorNode.h>
#include <qore/intern/QoreLogicalNotOperatorNode.h>
#include <qore/intern/QoreDotEvalOperatorNode.h>
#include <qore/intern/QoreLogicalEqualsOperatorNode.h>
#include <qore/intern/QoreLogicalNotEqualsOperatorNode.h>
#include <qore/intern/QoreModuloOperatorNode.h>
#include <qore/intern/QoreBinaryAndOperatorNode.h>
#include <qore/intern/QoreBinaryOrOperatorNode.h>
#include <qore/intern/QoreBinaryXorOperatorNode.h>
#include <qore/intern/QoreBinaryNotOperatorNode.h>
#include <qore/intern/QoreShiftLeftOperatorNode.h>
#include <qore/intern/QoreShiftRightOperatorNode.h>
#include <qore/intern/QoreExistsOperatorNode.h>
#include <qore/intern/QoreElementsOperatorNode.h>
#include <qore/intern/QoreInstanceOfOperatorNode.h>
#include <qore/intern/QoreHashObjectDereferenceOperatorNode.h>
#include <qore/intern/QoreBinaryLValueOperatorNode.h>
#include <qore/intern/QoreAssignmentOperatorNode.h>
#include <qore/intern/QorePlusEqualsOperatorNode.h>
#include <qore/intern/QoreIntPlusEqualsOperatorNode.h>
#include <qore/intern/QoreMinusEqualsOperatorNode.h>
#include <qore/intern/QoreIntMinusEqualsOperatorNode.h>
#include <qore/intern/QoreOrEqualsOperatorNode.h>
#include <qore/intern/QoreAndEqualsOperatorNode.h>
#include <qore/intern/QoreModuloEqualsOperatorNode.h>
#include <qore/intern/QoreMultiplyEqualsOperatorNode.h>
#include <qore/intern/QoreDivideEqualsOperatorNode.h>
#include <qore/intern/QoreXorEqualsOperatorNode.h>
#include <qore/intern/QoreShiftLeftEqualsOperatorNode.h>
#include <qore/intern/QoreShiftRightEqualsOperatorNode.h>
#include <qore/intern/QorePostIncrementOperatorNode.h>
#include <qore/intern/QoreIntPostIncrementOperatorNode.h>
#include <qore/intern/QorePostDecrementOperatorNode.h>
#include <qore/intern/QoreIntPostDecrementOperatorNode.h>
#include <qore/intern/QorePreIncrementOperatorNode.h>
#include <qore/intern/QoreIntPreIncrementOperatorNode.h>
#include <qore/intern/QorePreDecrementOperatorNode.h>
#include <qore/intern/QoreIntPreDecrementOperatorNode.h>
#include <qore/intern/QoreLogicalLessThanOperatorNode.h>
#include <qore/intern/QoreLogicalGreaterThanOrEqualsOperatorNode.h>
#include <qore/intern/QoreLogicalGreaterThanOperatorNode.h>
#include <qore/intern/QoreLogicalLessThanOrEqualsOperatorNode.h>
#include <qore/intern/QoreDivisionOperatorNode.h>
#include <qore/intern/QoreQuestionMarkOperatorNode.h>
#include <qore/intern/QoreMapOperatorNode.h>
#include <qore/intern/QoreMapSelectOperatorNode.h>
#include <qore/intern/QoreHashMapOperatorNode.h>
#include <qore/intern/QoreHashMapSelectOperatorNode.h>
#include <qore/intern/QoreFoldlOperatorNode.h>
#include <qore/intern/QoreSelectOperatorNode.h>
#include <qore/intern/QoreNullCoalescingOperatorNode.h>
#include <qore/intern/QoreValueCoalescingOperatorNode.h>
#include <qore/intern/QoreChompOperatorNode.h>
#include <qore/intern/QoreTrimOperatorNode.h>
#include <qore/intern/QoreSquareBracketsOperatorNode.h>

#endif<|MERGE_RESOLUTION|>--- conflicted
+++ resolved
@@ -61,13 +61,7 @@
 
    DLLLOCAL virtual bool hasEffect() const = 0;
 
-<<<<<<< HEAD
-   DLLLOCAL virtual QoreOperatorNode* copyBackground(ExceptionSink *xsink) const {
-      return const_cast<QoreOperatorNode*>(this);
-   }
-=======
    DLLLOCAL virtual QoreOperatorNode* copyBackground(ExceptionSink *xsink) const = 0;
->>>>>>> adf16064
 };
 
 template <class T>
@@ -101,17 +95,16 @@
       return rv;
    }
 
-<<<<<<< HEAD
    DLLLOCAL virtual bool hasEffect() const {
       return ::node_has_effect(exp);
-=======
+   }
+
    template <class O>
    DLLLOCAL O* copyBackgroundExplicit(ExceptionSink* xsink) const {
       ReferenceHolder<> n_exp(copy_and_resolve_lvar_refs(exp, xsink), xsink);
       if (*xsink)
          return 0;
       return new O(n_exp.release());
->>>>>>> adf16064
    }
 };
 
@@ -170,10 +163,10 @@
       return right;
    }
 
-<<<<<<< HEAD
    DLLLOCAL virtual bool hasEffect() const {
       return ::node_has_effect(left) || ::node_has_effect(right);
-=======
+   }
+
    template <class O>
    DLLLOCAL O* copyBackgroundExplicit(ExceptionSink* xsink) const {
       ReferenceHolder<> n_left(copy_and_resolve_lvar_refs(left, xsink), xsink);
@@ -183,7 +176,6 @@
       if (*xsink)
          return 0;
       return new O(n_left.release(), n_right.release());
->>>>>>> adf16064
    }
 };
 
