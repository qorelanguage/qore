--- conflicted
+++ resolved
@@ -4,11 +4,7 @@
 
   Qore Programming Language
 
-<<<<<<< HEAD
   Copyright (C) 2003 - 2016 Qore Technologies, s.r.o.
-=======
-  Copyright (C) 2003 - 2015 David Nichols
->>>>>>> adf16064
 
   Permission is hereby granted, free of charge, to any person obtaining a
   copy of this software and associated documentation files (the "Software"),
@@ -61,29 +57,26 @@
 
 public:
    DLLLOCAL QoreSpliceOperatorNode(AbstractQoreNode *n_lvalue_exp, AbstractQoreNode *n_offset_exp,
-<<<<<<< HEAD
                                    AbstractQoreNode *n_length_exp, AbstractQoreNode *n_new_exp) :
       lvalue_exp(n_lvalue_exp),
       offset_exp(n_offset_exp),
       length_exp(n_length_exp),
       new_exp(n_new_exp),
       returnTypeInfo(0) {
-=======
-                                   AbstractQoreNode *n_length_exp, AbstractQoreNode *n_new_exp) : lvalue_exp(n_lvalue_exp),
-                                                                                                  offset_exp(n_offset_exp),
-                                                                                                  length_exp(n_length_exp),
-                                                                                                  new_exp(n_new_exp),
-                                                                                                  returnTypeInfo(0) {
->>>>>>> adf16064
    }
+
    DLLLOCAL virtual QoreString *getAsString(bool &del, int foff, ExceptionSink *xsink) const;
+
    DLLLOCAL virtual int getAsString(QoreString &str, int foff, ExceptionSink *xsink) const;
+
    // returns the type name as a c string
    DLLLOCAL virtual const char *getTypeName() const {
       return splice_str.getBuffer();
    }
-<<<<<<< HEAD
-=======
+
+   DLLLOCAL virtual bool hasEffect() const {
+      return true;
+   }
 
    DLLLOCAL virtual QoreOperatorNode* copyBackground(ExceptionSink *xsink) const {
       ReferenceHolder<> n_lv(copy_and_resolve_lvar_refs(lvalue_exp, xsink), xsink);
@@ -100,7 +93,6 @@
          return 0;
       return new QoreSpliceOperatorNode(n_lv.release(), n_of.release(), n_ln.release(), n_nw.release());
    }
->>>>>>> adf16064
 };
 
 #endif