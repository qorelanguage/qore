/* -*- mode: c++; indent-tabs-mode: nil -*- */
/*
  QoreDivisionOperatorNode.h

  Qore Programming Language

  Copyright (C) 2003 - 2015 David Nichols

  Permission is hereby granted, free of charge, to any person obtaining a
  copy of this software and associated documentation files (the "Software"),
  to deal in the Software without restriction, including without limitation
  the rights to use, copy, modify, merge, publish, distribute, sublicense,
  and/or sell copies of the Software, and to permit persons to whom the
  Software is furnished to do so, subject to the following conditions:

  The above copyright notice and this permission notice shall be included in
  all copies or substantial portions of the Software.

  THE SOFTWARE IS PROVIDED "AS IS", WITHOUT WARRANTY OF ANY KIND, EXPRESS OR
  IMPLIED, INCLUDING BUT NOT LIMITED TO THE WARRANTIES OF MERCHANTABILITY,
  FITNESS FOR A PARTICULAR PURPOSE AND NONINFRINGEMENT. IN NO EVENT SHALL THE
  AUTHORS OR COPYRIGHT HOLDERS BE LIABLE FOR ANY CLAIM, DAMAGES OR OTHER
  LIABILITY, WHETHER IN AN ACTION OF CONTRACT, TORT OR OTHERWISE, ARISING
  FROM, OUT OF OR IN CONNECTION WITH THE SOFTWARE OR THE USE OR OTHER
  DEALINGS IN THE SOFTWARE.

  Note that the Qore library is released under a choice of three open-source
  licenses: MIT (as above), LGPL 2+, or GPL 2+; see README-LICENSE for more
  information.
*/

#ifndef _QORE_QOREDIVISIONOPERATORNODE_H

#define _QORE_QOREDIVISIONOPERATORNODE_H

class QoreDivisionOperatorNode : public QoreBinaryOperatorNode<> {
OP_COMMON
protected:
   const QoreTypeInfo* typeInfo;

   // type of pointer to optimized versions depending on arguments found at parse-time
   typedef QoreValue (QoreDivisionOperatorNode::*eval_t)(ExceptionSink* xsink) const;
   // pointer to optimized versions depending on arguments found at parse-time
   eval_t pfunc;

   DLLLOCAL QoreValue evalValueImpl(bool& needs_deref, ExceptionSink* xsink) const;

   DLLLOCAL virtual AbstractQoreNode* parseInitImpl(LocalVar* oflag, int pflag, int& lvids, const QoreTypeInfo*& typeInfo) {
      return parseInitIntern(op_str.getBuffer(), oflag, pflag, lvids, typeInfo);
   }

   DLLLOCAL AbstractQoreNode* parseInitIntern(const char *name, LocalVar* oflag, int pflag, int& lvids, const QoreTypeInfo*& typeInfo);

   DLLLOCAL QoreValue floatDivision(ExceptionSink* xsink) const;
   DLLLOCAL QoreValue bigIntDivision(ExceptionSink* xsink) const;

public:
   DLLLOCAL QoreDivisionOperatorNode(AbstractQoreNode* n_left, AbstractQoreNode* n_right) : QoreBinaryOperatorNode<>(n_left, n_right), typeInfo(0), pfunc(0) {
   }

   DLLLOCAL virtual const QoreTypeInfo* getTypeInfo() const {
      return typeInfo;
   }

<<<<<<< HEAD
=======
   DLLLOCAL virtual bool hasEffect() const {
      return false;
   }

   DLLLOCAL virtual QoreOperatorNode* copyBackground(ExceptionSink *xsink) const {
      return copyBackgroundExplicit<QoreDivisionOperatorNode>(xsink);
   }

>>>>>>> adf16064
   DLLLOCAL static QoreValue doDivision(QoreValue l, QoreValue r, ExceptionSink* xsink);
};

#endif<|MERGE_RESOLUTION|>--- conflicted
+++ resolved
@@ -4,7 +4,7 @@
 
   Qore Programming Language
 
-  Copyright (C) 2003 - 2015 David Nichols
+  Copyright (C) 2003 - 2016 Qore Technologies, s.r.o.
 
   Permission is hereby granted, free of charge, to any person obtaining a
   copy of this software and associated documentation files (the "Software"),
@@ -62,17 +62,10 @@
       return typeInfo;
    }
 
-<<<<<<< HEAD
-=======
-   DLLLOCAL virtual bool hasEffect() const {
-      return false;
-   }
-
    DLLLOCAL virtual QoreOperatorNode* copyBackground(ExceptionSink *xsink) const {
       return copyBackgroundExplicit<QoreDivisionOperatorNode>(xsink);
    }
 
->>>>>>> adf16064
    DLLLOCAL static QoreValue doDivision(QoreValue l, QoreValue r, ExceptionSink* xsink);
 };
 
