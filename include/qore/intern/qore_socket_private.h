/* -*- mode: c++; indent-tabs-mode: nil -*- */
/*
  qore_socket_private.h

  Qore Programming Language

  Copyright (C) 2003 - 2015 David Nichols

  Permission is hereby granted, free of charge, to any person obtaining a
  copy of this software and associated documentation files (the "Software"),
  to deal in the Software without restriction, including without limitation
  the rights to use, copy, modify, merge, publish, distribute, sublicense,
  and/or sell copies of the Software, and to permit persons to whom the
  Software is furnished to do so, subject to the following conditions:

  The above copyright notice and this permission notice shall be included in
  all copies or substantial portions of the Software.

  THE SOFTWARE IS PROVIDED "AS IS", WITHOUT WARRANTY OF ANY KIND, EXPRESS OR
  IMPLIED, INCLUDING BUT NOT LIMITED TO THE WARRANTIES OF MERCHANTABILITY,
  FITNESS FOR A PARTICULAR PURPOSE AND NONINFRINGEMENT. IN NO EVENT SHALL THE
  AUTHORS OR COPYRIGHT HOLDERS BE LIABLE FOR ANY CLAIM, DAMAGES OR OTHER
  LIABILITY, WHETHER IN AN ACTION OF CONTRACT, TORT OR OTHERWISE, ARISING
  FROM, OUT OF OR IN CONNECTION WITH THE SOFTWARE OR THE USE OR OTHER
  DEALINGS IN THE SOFTWARE.

  Note that the Qore library is released under a choice of three open-source
  licenses: MIT (as above), LGPL 2+, or GPL 2+; see README-LICENSE for more
  information.
*/

#ifndef _QORE_QORE_SOCKET_PRIVATE_H
#define _QORE_QORE_SOCKET_PRIVATE_H

#include <qore/intern/SSLSocketHelper.h>

#include <qore/intern/QC_Queue.h>

#include <ctype.h>
#include <stdlib.h>
#include <strings.h>
#include <string.h>
#include <errno.h>
#include <ctype.h>

#include <openssl/ssl.h>
#include <openssl/err.h>

#if defined HAVE_POLL_H && defined HAVE_POLL
#include <poll.h>
#elif defined HAVE_SYS_SELECT_H && defined HAVE_SELECT
#include <sys/select.h>
#elif (defined _WIN32 || defined __WIN32__) && ! defined __CYGWIN__
#define HAVE_SELECT 1
#else
#error no async socket I/O APIs available
#endif

#ifndef DEFAULT_SOCKET_BUFSIZE
#define DEFAULT_SOCKET_BUFSIZE 4096
#endif

#ifndef QORE_MAX_HEADER_SIZE
#define QORE_MAX_HEADER_SIZE 16384
#endif

#define CHF_HTTP11  (1 << 0)
#define CHF_PROCESS (1 << 1)
#define CHF_REQUEST (1 << 2)

DLLLOCAL void concat_target(QoreString& str, const struct sockaddr *addr, const char* type = "target");
DLLLOCAL int do_read_error(qore_offset_t rc, const char* method_name, int timeout_ms, ExceptionSink* xsink);
DLLLOCAL int sock_get_raw_error();
DLLLOCAL int sock_get_error();
DLLLOCAL void qore_socket_error(ExceptionSink* xsink, const char* err, const char* cdesc, const char* mname = 0, const char* host = 0, const char* svc = 0, const struct sockaddr *addr = 0);
DLLLOCAL void qore_socket_error_intern(int rc, ExceptionSink* xsink, const char* err, const char* cdesc, const char* mname = 0, const char* host = 0, const char* svc = 0, const struct sockaddr *addr = 0);
DLLLOCAL void se_in_op(const char* meth, ExceptionSink* xsink);
DLLLOCAL void se_not_open(const char* meth, ExceptionSink* xsink);
DLLLOCAL void se_timeout(const char* meth, int timeout_ms, ExceptionSink* xsink);
DLLLOCAL void se_closed(const char* mname, ExceptionSink* xsink);

#ifdef _Q_WINDOWS
#define GETSOCKOPT_ARG_4 char*
#define SETSOCKOPT_ARG_4 const char*
#define SHUTDOWN_ARG SD_BOTH
#define QORE_INVALID_SOCKET ((int)INVALID_SOCKET)
#define QORE_SOCKET_ERROR SOCKET_ERROR
DLLLOCAL int check_windows_rc(int rc);

#ifndef ECONNRESET
#define ECONNRESET WSAECONNRESET
#endif

#else
// UNIX/Cygwin
#define GETSOCKOPT_ARG_4 void*
#define SETSOCKOPT_ARG_4 void*
#define SHUTDOWN_ARG SHUT_RDWR
#define QORE_INVALID_SOCKET -1
#define QORE_SOCKET_ERROR -1
#endif

struct qore_socketsource_private {
   QoreStringNode* address;
   QoreStringNode* hostname;

   DLLLOCAL qore_socketsource_private() : address(0), hostname(0) {
   }

   DLLLOCAL ~qore_socketsource_private() {
      if (address)  address->deref();
      if (hostname) hostname->deref();
   }

   DLLLOCAL void setAddress(QoreStringNode* addr) {
      assert(!address);
      address = addr;
   }

   DLLLOCAL void setAddress(const char* addr) {
      assert(!address);
      address = new QoreStringNode(addr);
   }

   DLLLOCAL void setHostName(const char* host) {
      assert(!hostname);
      hostname = new QoreStringNode(host);
   }

   DLLLOCAL void setAll(QoreObject* o, ExceptionSink* xsink) {
      if (address) {
	 o->setValue("source", address, xsink);
	 address = 0;
      }

      if (hostname) {
	 o->setValue("source_host", hostname, xsink);
	 hostname = 0;
      }
   }
};

class OptionalNonBlockingHelper {
public:
   qore_socket_private& sock;
   ExceptionSink* xsink;
   bool set;

   DLLLOCAL OptionalNonBlockingHelper(qore_socket_private& s, bool n_set, ExceptionSink* xs);
   DLLLOCAL ~OptionalNonBlockingHelper();
};

class PrivateQoreSocketTimeoutBase {
protected:
   struct qore_socket_private* sock;
   int64 start;

public:
   DLLLOCAL PrivateQoreSocketTimeoutBase(qore_socket_private* s) : sock(s), start(sock ? q_clock_getmicros() : 0) {
   }
};

class PrivateQoreSocketTimeoutHelper : public PrivateQoreSocketTimeoutBase {
protected:
   const char* op;
public:
   DLLLOCAL PrivateQoreSocketTimeoutHelper(qore_socket_private* s, const char* op);
   DLLLOCAL ~PrivateQoreSocketTimeoutHelper();
};

class PrivateQoreSocketThroughputHelper : public PrivateQoreSocketTimeoutBase {
protected:
   bool send;
public:
   DLLLOCAL PrivateQoreSocketThroughputHelper(qore_socket_private* s, bool snd);
   DLLLOCAL ~PrivateQoreSocketThroughputHelper();

   DLLLOCAL void finalize(int64 bytes);
};

struct qore_socket_private;

struct qore_socket_op_helper {
protected:
   qore_socket_private* s;

public:
   DLLLOCAL qore_socket_op_helper(qore_socket_private* sock);
   DLLLOCAL ~qore_socket_op_helper();
};

class SSLSocketHelperHelper {
protected:
   qore_socket_private* s;
   SSLSocketHelper* ssl;

public:
   DLLLOCAL SSLSocketHelperHelper(qore_socket_private* sock);

   DLLLOCAL void error();
};

struct qore_socket_private {
   friend class PrivateQoreSocketTimeoutHelper;
   friend class PrivateQoreSocketThroughputHelper;

   int sock, sfamily, port, stype, sprot; //, sendTimeout, recvTimeout;
   const QoreEncoding* enc;
   std::string socketname;
   SSLSocketHelper* ssl;
   Queue* cb_queue,
      * warn_queue;
   // socket buffer for buffered reads
   char rbuf[DEFAULT_SOCKET_BUFSIZE];
   // current buffer size
   size_t buflen, bufoffset;
   int64 tl_warning_us;     // timeout threshold for network action warning in microseconds
   double tp_warning_bs;    // throughput warning threshold in B/s
   int64 tp_bytes_sent,     // throughput: bytes sent
      tp_bytes_recv,        // throughput: bytes received
      tp_us_sent,           // throughput: time sending
      tp_us_recv,           // throughput: time receiving
      tp_us_min             // throughput: minimum time for transfer to be considered
      ;
   AbstractQoreNode* callback_arg;
   bool del, in_op, http_exp_chunked_body;

   DLLLOCAL qore_socket_private(int n_sock = QORE_INVALID_SOCKET, int n_sfamily = AF_UNSPEC, int n_stype = SOCK_STREAM, int n_prot = 0, const QoreEncoding* n_enc = QCS_DEFAULT) :
      sock(n_sock), sfamily(n_sfamily), port(-1), stype(n_stype), sprot(n_prot), enc(n_enc),
      ssl(0), cb_queue(0), warn_queue(0), buflen(0), bufoffset(0), tl_warning_us(0), tp_warning_bs(0),
      tp_bytes_sent(0), tp_bytes_recv(0), tp_us_sent(0), tp_us_recv(0), tp_us_min(0),
      callback_arg(0), del(false), in_op(false), http_exp_chunked_body(false) {
      //sendTimeout = recvTimeout = -1
   }

   DLLLOCAL ~qore_socket_private() {
      close_internal();

      // must be dereferenced and removed before deleting
      assert(!cb_queue);
      assert(!warn_queue);
   }

   DLLLOCAL bool isOpen() {
      return sock != QORE_INVALID_SOCKET;
   }

   DLLLOCAL int close() {
      int rc = close_internal();
      if (in_op)
         in_op = false;
      if (http_exp_chunked_body)
         http_exp_chunked_body = false;
      sfamily = AF_UNSPEC;
      stype = SOCK_STREAM;
      sprot = 0;

      return rc;
   }

   DLLLOCAL int close_and_reset() {
      assert(sock != QORE_INVALID_SOCKET);
      int rc;
      while (true) {
#ifdef _Q_WINDOWS
	 rc = ::closesocket(sock);
#else
	 rc = ::close(sock);
#endif
	 // try again if close was interrupted by a signal
	 if (!rc || sock_get_error() != EINTR)
	    break;
      }
      //printd(5, "qore_socket_private::close_and_reset(this: %p) close(%d) returned %d\n", this, sock, rc);
      sock = QORE_INVALID_SOCKET;
      if (buflen)
	 buflen = 0;
      if (bufoffset)
	 bufoffset = 0;
      if (del)
	 del = false;
      if (port != -1)
	 port = -1;
      return rc;
   }

   DLLLOCAL int close_internal() {
      //printd(5, "qore_socket_private::close_internal(this=%p) sock=%d\n", this, sock);
      if (sock >= 0) {
	 // if an SSL connection has been established, shut it down first
	 if (ssl) {
	    ssl->shutdown();
	    ssl->deref();
	    ssl = 0;
	 }

	 if (!socketname.empty()) {
	    if (del)
	       unlink(socketname.c_str());
	    socketname.clear();
	 }
	 do_close_event();
	 return close_and_reset();
      }
      else
	 return 0;
   }

   DLLLOCAL int getSendTimeout() const {
      struct timeval tv;

#if defined(HPUX) && defined(__ia64) && defined(__LP64__)
      // on HPUX 64-bit the OS defines socklen_t to be 8 bytes
      // but the library expects a 32-bit value
      int size = sizeof(struct timeval);
#else
      socklen_t size = sizeof(struct timeval);
#endif

      if (getsockopt(sock, SOL_SOCKET, SO_SNDTIMEO, (GETSOCKOPT_ARG_4)&tv, (socklen_t *)&size))
	 return -1;

      return tv.tv_sec * 1000 + tv.tv_usec / 1000;
   }

   DLLLOCAL int getRecvTimeout() const {
      struct timeval tv;

#if defined(HPUX) && defined(__ia64) && defined(__LP64__)
      // on HPUX 64-bit the OS defines socklen_t to be 8 bytes
      // but the library expects a 32-bit value
      int size = sizeof(struct timeval);
#else
      socklen_t size = sizeof(struct timeval);
#endif

      if (getsockopt(sock, SOL_SOCKET, SO_RCVTIMEO, (GETSOCKOPT_ARG_4)&tv, (socklen_t *)&size))
	 return -1;

      return tv.tv_sec * 1000 + tv.tv_usec / 1000;
   }

   DLLLOCAL int getPort() {
      // if we don't need to find out what port we are, then return current value
      if (sock == QORE_INVALID_SOCKET || (sfamily != AF_INET && sfamily != AF_INET6) || port > 0)
	 return port;

      // otherwise find out what port we're connected to
      struct sockaddr_storage addr;
#if defined(HPUX) && defined(__ia64) && defined(__LP64__)
      // on HPUX 64-bit the OS defines socklen_t to be 8 bytes, but the library expects a 32-bit value
      int size = sizeof addr;
#else
      socklen_t size = sizeof addr;
#endif

      if (getsockname(sock, (struct sockaddr *)&addr, (socklen_t *)&size) < 0)
	 return -1;

      port = q_get_port_from_addr((const struct sockaddr *)&addr);
      return port;
   }

   DLLLOCAL static void do_header(const char* key, QoreString& hdr, const AbstractQoreNode* v) {
      switch (get_node_type(v)) {
	 case NT_STRING:
	    hdr.sprintf("%s: %s\r\n", key, reinterpret_cast<const QoreStringNode*>(v)->getBuffer());
	    break;
	 case NT_INT:
	    hdr.sprintf("%s: "QLLD"\r\n", key, reinterpret_cast<const QoreBigIntNode*>(v)->val);
	    break;
	 case NT_FLOAT:
	    hdr.sprintf("%s: %f\r\n", key, reinterpret_cast<const QoreFloatNode*>(v)->f);
	    break;
	 case NT_NUMBER:
	    hdr.sprintf("%s: ", key);
	    reinterpret_cast<const QoreNumberNode*>(v)->toString(hdr);
	    hdr.concat("\r\n");
	    break;
	 case NT_BOOLEAN:
	    hdr.sprintf("%s: %d\r\n", key, reinterpret_cast<const QoreBoolNode*>(v)->getValue());
	    break;
      }
   }

   DLLLOCAL static void do_headers(QoreString& hdr, const QoreHashNode* headers, qore_size_t size, bool addsize = false) {
      // RFC-2616 4.4 (http://tools.ietf.org/html/rfc2616#section-4.4)
      // add Content-Length: 0 to headers for responses without a body where there is no transfer-encoding
      if (headers) {
	 ConstHashIterator hi(headers);

	 while (hi.next()) {
	    const AbstractQoreNode* v = hi.getValue();
	    const char* key = hi.getKey();
	    if (addsize && !strcasecmp(key, "transfer-encoding"))
	       addsize = false;
	    if (v && v->getType() == NT_LIST) {
	       ConstListIterator li(reinterpret_cast<const QoreListNode* >(v));
	       while (li.next())
		  do_header(key, hdr, li.getValue());
	    }
	    else
	       do_header(key, hdr, hi.getValue());
	 }
      }
      // add data and content-length header if necessary
      if (size || addsize)
	 hdr.sprintf("Content-Length: "QSD"\r\n", size);

      hdr.concat("\r\n");
   }

   DLLLOCAL static void *get_in_addr(struct sockaddr *sa) {
      if (sa->sa_family == AF_INET)
	 return &(((struct sockaddr_in *)sa)->sin_addr);
      return &(((struct sockaddr_in6 *)sa)->sin6_addr);
   }

   DLLLOCAL static size_t get_in_len(struct sockaddr *sa) {
      if (sa->sa_family == AF_INET)
	 return sizeof(struct sockaddr_in);
      return sizeof(struct sockaddr_in6);
   }

   DLLLOCAL int listen(int backlog = 20) {
      if (sock == QORE_INVALID_SOCKET)
	 return QSE_NOT_OPEN;
      if (in_op)
         return QSE_IN_OP;
#ifdef _Q_WINDOWS
      if (::listen(sock, backlog)) {
	 // set errno
	 sock_get_error();
	 return -1;
      }
      return 0;
#else
      return ::listen(sock, backlog);
#endif
   }

   DLLLOCAL int accept_intern(struct sockaddr *addr, socklen_t *size, int timeout_ms = -1, ExceptionSink* xsink = 0) {
      while (true) {
	 if (timeout_ms >= 0 && !isDataAvailable(timeout_ms, "accept", xsink)) {
	    if (xsink && *xsink)
	       return -1;
	    // do not throw exception here, NOTHING will be returned in Qore on timeout
	    return QSE_TIMEOUT; // -3
	 }

	 int rc = ::accept(sock, addr, size);
	 if (rc != QORE_INVALID_SOCKET)
	    return rc;

	 // retry if interrupted by a signal
	 if (sock_get_error() == EINTR)
	    continue;

	 qore_socket_error(xsink, "SOCKET-ACCEPT-ERROR", "error in accept()", 0, 0, 0, addr);
	 return -1;
      }
   }

   // returns a new socket
   DLLLOCAL int accept_internal(SocketSource *source, int timeout_ms = -1, ExceptionSink* xsink = 0) {
      if (sock == QORE_INVALID_SOCKET) {
	 if (xsink)
	    xsink->raiseException("SOCKET-NOT-OPEN", "socket must be opened, bound, and in a listening state before new connections can be accepted");
	 return QSE_NOT_OPEN;
      }
      if (in_op) {
         if (xsink)
            se_in_op("accept", xsink);
         return QSE_IN_OP;
      }

      int rc;
      if (sfamily == AF_UNIX) {
#ifdef _Q_WINDOWS
	 if (xsink)
	    xsink->raiseException("SOCKET-ACCEPT-ERROR", "UNIX sockets are not available under Windows");
	 return -1;
#else
	 struct sockaddr_un addr_un;

#if defined(HPUX) && defined(__ia64) && defined(__LP64__)
	 // on HPUX 64-bit the OS defines socklen_t to be 8 bytes
	 // but the library expects a 32-bit value
	 int size = sizeof(struct sockaddr_un);
#else
	 socklen_t size = sizeof(struct sockaddr_un);
#endif
	 rc = accept_intern((struct sockaddr *)&addr_un, (socklen_t *)&size, timeout_ms, xsink);
	 //printd(1, "qore_socket_private::accept_internal() "QSD" bytes returned\n", size);

	 if (rc >= 0 && source) {
	    QoreStringNode* addr = new QoreStringNode(enc);
	    addr->sprintf("UNIX socket: %s", socketname.c_str());
	    source->priv->setAddress(addr);
	    source->priv->setHostName("localhost");
	 }
#endif // windows
      }
      else if (sfamily == AF_INET || sfamily == AF_INET6) {
	 struct sockaddr_storage addr_in;
#if defined(HPUX) && defined(__ia64) && defined(__LP64__)
	 // on HPUX 64-bit the OS defines socklen_t to be 8 bytes
	 // but the library expects a 32-bit value
	 int size = sizeof(addr_in);
#else
	 socklen_t size = sizeof(addr_in);
#endif

	 rc = accept_intern((struct sockaddr *)&addr_in, (socklen_t *)&size, timeout_ms, xsink);
	 //printd(1, "qore_socket_private::accept_internal() rc=%d, %d bytes returned\n", rc, size);

	 if (rc >= 0 && source) {
	    char host[NI_MAXHOST + 1];
	    char service[NI_MAXSERV + 1];

	    if (!getnameinfo((struct sockaddr *)&addr_in, get_in_len((struct sockaddr *)&addr_in), host, sizeof(host), service, sizeof(service), NI_NUMERICSERV)) {
	       source->priv->setHostName(host);
	    }

	    // get ipv4 or ipv6 address
	    char ifname[INET6_ADDRSTRLEN];
	    if (inet_ntop(addr_in.ss_family, get_in_addr((struct sockaddr *)&addr_in), ifname, sizeof(ifname))) {
	       //printd(5, "inet_ntop() '%s' host: '%s'\n", ifname, host);
	       source->priv->setAddress(ifname);
	    }
	 }
      }
      else {
	 // should not happen
	 if (xsink)
	    xsink->raiseException("SOCKET-ACCEPT-ERROR", "do not know how to accept connections with address family %d", sfamily);
	 rc = -1;
      }
      return rc;
   }

   DLLLOCAL void cleanup(ExceptionSink* xsink) {
      if (cb_queue) {
	 // close the socket before the delete message is put on the queue
	 // the socket would be closed anyway in the destructor
	 close_internal();

	 QoreHashNode* h = new QoreHashNode;
	 h->setKeyValue("event", new QoreBigIntNode(QORE_EVENT_DELETED), 0);
	 h->setKeyValue("source", new QoreBigIntNode(QORE_SOURCE_SOCKET), 0);
	 h->setKeyValue("id", new QoreBigIntNode((int64)this), 0);
	 cb_queue->pushAndTakeRef(h);

	 // deref and remove event queue
	 cb_queue->deref(xsink);
	 cb_queue = 0;
      }
      if (warn_queue) {
	 warn_queue->deref(xsink);
	 warn_queue = 0;
         if (callback_arg) {
            callback_arg->deref(xsink);
            callback_arg = 0;
         }
      }
   }

   DLLLOCAL void setEventQueue(Queue* cbq, ExceptionSink* xsink) {
      if (cb_queue)
	 cb_queue->deref(xsink);
      cb_queue = cbq;
   }

   DLLLOCAL void do_start_ssl_event() {
      if (cb_queue) {
	 QoreHashNode* h = new QoreHashNode;
	 h->setKeyValue("event", new QoreBigIntNode(QORE_EVENT_START_SSL), 0);
	 h->setKeyValue("source", new QoreBigIntNode(QORE_SOURCE_SOCKET), 0);
	 h->setKeyValue("id", new QoreBigIntNode((int64)this), 0);
	 cb_queue->pushAndTakeRef(h);
      }
   }

   DLLLOCAL void do_ssl_established_event() {
      if (cb_queue) {
	 QoreHashNode* h = new QoreHashNode;
	 h->setKeyValue("event", new QoreBigIntNode(QORE_EVENT_SSL_ESTABLISHED), 0);
	 h->setKeyValue("source", new QoreBigIntNode(QORE_SOURCE_SOCKET), 0);
	 h->setKeyValue("id", new QoreBigIntNode((int64)this), 0);
	 h->setKeyValue("cipher", new QoreStringNode(ssl->getCipherName()), 0);
	 h->setKeyValue("cipher_version", new QoreStringNode(ssl->getCipherVersion()), 0);
	 cb_queue->pushAndTakeRef(h);
      }
   }

   DLLLOCAL void do_connect_event(int af, const struct sockaddr* addr, const char* target, const char* service = 0, int prt = -1) {
      if (cb_queue) {
	 QoreHashNode* h = new QoreHashNode;
	 h->setKeyValue("event", new QoreBigIntNode(QORE_EVENT_CONNECTING), 0);
	 h->setKeyValue("source", new QoreBigIntNode(QORE_SOURCE_SOCKET), 0);
	 h->setKeyValue("id", new QoreBigIntNode((int64)this), 0);
         QoreStringNode* str = q_addr_to_string2(addr);
          if (str)
             h->setKeyValue("address", str, 0);
          else
             h->setKeyValue("error", q_strerror(sock_get_error()), 0);
         q_af_to_hash(af, *h, 0);
	 h->setKeyValue("target", new QoreStringNode(target), 0);
	 if (service)
	    h->setKeyValue("service", new QoreStringNode(service), 0);
	 if (prt != -1)
	    h->setKeyValue("port", new QoreBigIntNode(prt), 0);
	 cb_queue->pushAndTakeRef(h);
      }
   }

   DLLLOCAL void do_connected_event() {
      if (cb_queue) {
	 QoreHashNode* h = new QoreHashNode;
	 h->setKeyValue("event", new QoreBigIntNode(QORE_EVENT_CONNECTED), 0);
	 h->setKeyValue("source", new QoreBigIntNode(QORE_SOURCE_SOCKET), 0);
	 h->setKeyValue("id", new QoreBigIntNode((int64)this), 0);
	 cb_queue->pushAndTakeRef(h);
      }
   }

   DLLLOCAL void do_chunked_read(int event, qore_size_t bytes, qore_size_t total_read, int source) {
      if (cb_queue) {
	 QoreHashNode* h = new QoreHashNode;
	 h->setKeyValue("event", new QoreBigIntNode(event), 0);
	 h->setKeyValue("source", new QoreBigIntNode(source), 0);
	 h->setKeyValue("id", new QoreBigIntNode((int64)this), 0);
	 if (event == QORE_EVENT_HTTP_CHUNKED_DATA_RECEIVED)
	    h->setKeyValue("read", new QoreBigIntNode(bytes), 0);
	 else
	    h->setKeyValue("size", new QoreBigIntNode(bytes), 0);
	 h->setKeyValue("total_read", new QoreBigIntNode(total_read), 0);
	 cb_queue->pushAndTakeRef(h);
      }
   }

   DLLLOCAL void do_read_http_header(int event, const QoreHashNode* headers, int source) {
      if (cb_queue) {
	 QoreHashNode* h = new QoreHashNode;
	 h->setKeyValue("event", new QoreBigIntNode(event), 0);
	 h->setKeyValue("source", new QoreBigIntNode(source), 0);
	 h->setKeyValue("id", new QoreBigIntNode((int64)this), 0);
	 h->setKeyValue("headers", headers->hashRefSelf(), 0);
	 cb_queue->pushAndTakeRef(h);
      }
   }

   DLLLOCAL void do_send_http_message(const QoreString& str, const QoreHashNode* headers, int source) {
      if (cb_queue) {
	 QoreHashNode* h = new QoreHashNode;
	 h->setKeyValue("event", new QoreBigIntNode(QORE_EVENT_HTTP_SEND_MESSAGE), 0);
	 h->setKeyValue("source", new QoreBigIntNode(source), 0);
	 h->setKeyValue("id", new QoreBigIntNode((int64)this), 0);
	 h->setKeyValue("message", new QoreStringNode(str), 0);
	 //printd(0, "do_send_http_message() str='%s' headers=%p (%d %s)\n", str.getBuffer(), headers, headers->getType(), headers->getTypeName());
	 h->setKeyValue("headers", headers->hashRefSelf(), 0);
	 cb_queue->pushAndTakeRef(h);
      }
   }

   DLLLOCAL void do_close_event() {
      if (cb_queue) {
	 QoreHashNode* h = new QoreHashNode;
	 h->setKeyValue("event", new QoreBigIntNode(QORE_EVENT_CHANNEL_CLOSED), 0);
	 h->setKeyValue("source", new QoreBigIntNode(QORE_SOURCE_SOCKET), 0);
	 h->setKeyValue("id", new QoreBigIntNode((int64)this), 0);
	 cb_queue->pushAndTakeRef(h);
      }
   }

   DLLLOCAL void do_read_event(qore_size_t bytes_read, qore_size_t total_read, qore_size_t bufsize = 0) {
      // post bytes read on event queue, if any
      if (cb_queue) {
	 QoreHashNode* h = new QoreHashNode;
	 h->setKeyValue("event", new QoreBigIntNode(QORE_EVENT_PACKET_READ), 0);
	 h->setKeyValue("source", new QoreBigIntNode(QORE_SOURCE_SOCKET), 0);
	 h->setKeyValue("id", new QoreBigIntNode((int64)this), 0);
	 h->setKeyValue("read", new QoreBigIntNode(bytes_read), 0);
	 h->setKeyValue("total_read", new QoreBigIntNode(total_read), 0);
	 // set total bytes to read and remaining bytes if bufsize > 0
	 if (bufsize > 0)
	    h->setKeyValue("total_to_read", new QoreBigIntNode(bufsize), 0);
	 cb_queue->pushAndTakeRef(h);
      }
   }

   DLLLOCAL void do_send_event(int bytes_sent, int total_sent, int bufsize) {
      // post bytes sent on event queue, if any
      if (cb_queue) {
	 QoreHashNode* h = new QoreHashNode;
	 h->setKeyValue("event", new QoreBigIntNode(QORE_EVENT_PACKET_SENT), 0);
	 h->setKeyValue("source", new QoreBigIntNode(QORE_SOURCE_SOCKET), 0);
	 h->setKeyValue("id", new QoreBigIntNode((int64)this), 0);
	 h->setKeyValue("sent", new QoreBigIntNode(bytes_sent), 0);
	 h->setKeyValue("total_sent", new QoreBigIntNode(total_sent), 0);
	 h->setKeyValue("total_to_send", new QoreBigIntNode(bufsize), 0);
	 cb_queue->pushAndTakeRef(h);
      }
   }

   DLLLOCAL void do_resolve_event(const char* host, const char* service = 0) {
      // post bytes sent on event queue, if any
      if (cb_queue) {
	 QoreHashNode* h = new QoreHashNode;
	 h->setKeyValue("event", new QoreBigIntNode(QORE_EVENT_HOSTNAME_LOOKUP), 0);
	 h->setKeyValue("source", new QoreBigIntNode(QORE_SOURCE_SOCKET), 0);
	 h->setKeyValue("id", new QoreBigIntNode((int64)this), 0);
	 if (host)
	    h->setKeyValue("name", new QoreStringNode(host), 0);
	 if (service)
	    h->setKeyValue("service", new QoreStringNode(service), 0);
	 cb_queue->pushAndTakeRef(h);
      }
   }

   DLLLOCAL void do_resolved_event(const struct sockaddr* addr) {
      // post bytes sent on event queue, if any
      if (cb_queue) {
	 QoreHashNode* h = new QoreHashNode;
	 h->setKeyValue("event", new QoreBigIntNode(QORE_EVENT_HOSTNAME_RESOLVED), 0);
	 h->setKeyValue("source", new QoreBigIntNode(QORE_SOURCE_SOCKET), 0);
	 h->setKeyValue("id", new QoreBigIntNode((int64)this), 0);
	 QoreStringNode* str = q_addr_to_string2(addr);
	 if (str)
	    h->setKeyValue("address", str, 0);
	 else
	    h->setKeyValue("error", q_strerror(sock_get_error()), 0);
	 int prt = q_get_port_from_addr(addr);
	 if (prt > 0)
	    h->setKeyValue("port", new QoreBigIntNode(prt), 0);
	 q_af_to_hash(addr->sa_family, *h, 0);
	 cb_queue->pushAndTakeRef(h);
      }
   }

   DLLLOCAL int64 getObjectIDForEvents() const {
      return (int64)this;
   }

   DLLLOCAL int connectUNIX(const char* p, int sock_type, int protocol, ExceptionSink* xsink) {
      QORE_TRACE("connectUNIX()");

#ifdef _Q_WINDOWS
      xsink->raiseException("SOCKET-CONNECTUNIX-ERROR", "UNIX sockets are not available under Windows");
      return -1;
#else
      // close socket if already open
      close();

      printd(5, "qore_socket_private::connectUNIX(%s)\n", p);

      struct sockaddr_un addr;

      addr.sun_family = AF_UNIX;
      // copy path and terminate if necessary
      strncpy(addr.sun_path, p, sizeof(addr.sun_path) - 1);
      addr.sun_path[sizeof(addr.sun_path) - 1] = '\0';
      if ((sock = socket(AF_UNIX, sock_type, protocol)) == QORE_SOCKET_ERROR) {
	 if (xsink)
	    xsink->raiseException("SOCKET-CONNECT-ERROR", q_strerror(errno));

	 return -1;
      }

      do_connect_event(AF_UNIX, (sockaddr*)&addr, p);
      while (true) {
	 if (!::connect(sock, (const sockaddr *)&addr, sizeof(struct sockaddr_un)))
	    break;

	 // try again if we were interrupted by a signal
	 if (sock_get_error() == EINTR)
	    continue;

	 // otherwise close the socket and return an exception with the error code
	 // do not have to worry about windows API calls here; this is a UNIX-only function
	 close_and_reset();
	 qore_socket_error(xsink, "SOCKET-CONNECT-ERROR", "error in connect()", 0, p);

	 return -1;
      }

      // save file name for deleting when socket is closed
      socketname = addr.sun_path;
      sfamily = AF_UNIX;

      do_connected_event();

      return 0;
#endif // windows
   }

   // socket must be open or -1 is returned and a Qore-language exception is raised
   /* return values:
      -1: error
      0: timeout
      > 0: I/O can continue
    */
   DLLLOCAL int select(int timeout_ms, bool read, const char* mname, ExceptionSink* xsink) {
      if (sock == QORE_INVALID_SOCKET) {
	 if (xsink)
	    se_not_open(mname, xsink);
	 return -1;
      }

<<<<<<< HEAD
#if defined HAVE_POLL
      return poll_intern(timeout_ms, read, mname, xsink);
#elif defined HAVE_SELECT
      return select_intern(timeout_ms, read, mname, xsink);
#else
#error no async socket operations supported
#endif
   }
=======
      fd_set sfs;

      FD_ZERO(&sfs);
      FD_SET(sock, &sfs);
>>>>>>> b9df1ff3

#if defined HAVE_POLL
   DLLLOCAL int poll_intern(int timeout_ms, bool read, const char* mname, ExceptionSink* xsink) {
      int rc;
      pollfd fds = {sock, (short)(read ? POLLIN : POLLOUT), 0};
      while (true) {
         rc = poll(&fds, 1, timeout_ms);
         if (rc == -1 && errno == EINTR)
            continue;
         break;
      }
      if (rc < 0)
         qore_socket_error(xsink, "SOCKET-SELECT-ERROR", "poll(2) returned an error");
      else if (fds.revents & POLLHUP) {
         close();
         if (xsink)
            se_closed(mname, xsink);
      }
      else if (!rc && (fds.revents & (POLLERR|POLLNVAL)))
         rc = -1;
      
      return rc;
   }
#elif defined HAVE_SELECT
   DLLLOCAL int select_intern(int timeout_ms, bool read, const char* mname, ExceptionSink* xsink) {
      // select is inherently broken since it can only handle descriptors < FD_SETSIZE, which is 1024 on Linux for example
      if (sock >= FD_SETSIZE) {
         if (xsink)
            xsink->raiseException("SOCKET-SELECT-ERROR", "fd is %d which is >= %d; contact the Qore developers to implement an alternative to select() on this platform", sock, FD_SETSIZE);
         return -1;
      }
      struct timeval tv;
      int rc;
      while (true) {
         // to be safe, we set the file descriptor arg after each EINTR (required on Linux for example)
         fd_set sfs;
      
         FD_ZERO(&sfs);
         FD_SET(sock, &sfs);

	 tv.tv_sec  = timeout_ms / 1000;
	 tv.tv_usec = (timeout_ms % 1000) * 1000;

	 rc = read ? ::select(sock + 1, &sfs, 0, 0, &tv) : ::select(sock + 1, 0, &sfs, 0, &tv);
	 if (rc != QORE_SOCKET_ERROR || sock_get_error() != EINTR)
	    break;
      }
      if (rc == QORE_SOCKET_ERROR) {
         rc = 0;
         switch (sock_get_error()) {
#ifdef EBADF
            // mark the socket as closed if the select call fails due to a bad file descriptor error
            case EBADF:
               close();
               if (xsink)
                  se_closed(mname, xsink);
               break;
#endif
            default:
               qore_socket_error(xsink, "SOCKET-SELECT-ERROR", "select(2) returned an error");
               break;
         }
      }

      return rc;
   }
<<<<<<< HEAD
#endif
   
=======

   DLLLOCAL bool isSocketDataAvailable(int timeout_ms, const char* mname, ExceptionSink* xsink) {
      return select(timeout_ms, true, mname, xsink);
   }

>>>>>>> b9df1ff3
   DLLLOCAL bool isDataAvailable(int timeout_ms, const char* mname, ExceptionSink* xsink) {
      if (buflen)
	 return true;
      return isSocketDataAvailable(timeout_ms, mname, xsink);
   }

   DLLLOCAL bool isWriteFinished(int timeout_ms, const char* mname, ExceptionSink* xsink) {
      return select(timeout_ms, false, mname, xsink);
   }

   DLLLOCAL int close_and_exit() {
      if (sock != QORE_INVALID_SOCKET)
         close_and_reset();
      return -1;
   }

   DLLLOCAL int connectINETTimeout(int timeout_ms, const struct sockaddr* ai_addr, qore_size_t ai_addrlen, ExceptionSink* xsink, bool only_timeout) {
      PrivateQoreSocketTimeoutHelper toh(this, "connect");

      while (true) {
	 if (!::connect(sock, ai_addr, ai_addrlen))
	    return 0;

#ifdef _Q_WINDOWS
	 if (WSAGetLastError() != WSAEWOULDBLOCK) {
	    qore_socket_error(xsink, "SOCKET-CONNECT-ERROR", "error in connect()", 0, 0, 0, ai_addr);
	    break;
	 }
#else
	 // try again if we were interrupted by a signal
	 if (errno == EINTR)
	    continue;

	 if (errno != EINPROGRESS)
	    break;
#endif

	 //printd(5, "qore_socket_private::connectINETTimeout() errno=%d\n", errno);

	 // check for timeout or connection with EINPROGRESS
	 while (true) {
	    int rc = select(timeout_ms, false, "connectINETTimeout", xsink);
	    if (xsink && *xsink)
	       return -1;

	    //printd(0, "select(%d) returned %d\n", timeout_ms, rc);
	    if (rc == QORE_SOCKET_ERROR && sock_get_error() != EINTR) {
	       if (xsink && !only_timeout)
		  qore_socket_error(xsink, "SOCKET-CONNECT-ERROR", "error in select() with Socket::connect() with timeout", 0, 0, 0, ai_addr);
	       return -1;
	    }
	    else if (rc > 0) {
	       // socket selected for write
	       socklen_t lon = sizeof(int);
	       int val;

	       if (getsockopt(sock, SOL_SOCKET, SO_ERROR, (GETSOCKOPT_ARG_4)(&val), &lon) == QORE_SOCKET_ERROR) {
		  if (xsink && !only_timeout)
		     qore_socket_error(xsink, "SOCKET-CONNECT-ERROR", "error in getsockopt()", 0, 0, 0, ai_addr);
		  return -1;
	       }

	       if (val) {
		  if (only_timeout) {
		     errno = val;
		     return -1;
		  }
		  qore_socket_error_intern(val, xsink, "SOCKET-CONNECT-ERROR", "error in getsockopt()", 0, 0, 0, ai_addr);
		  return -1;
	       }

	       // connected successfully within the timeout period
	       return 0;
	    }
	    else {
	       if (xsink) {
	          QoreStringNode* desc = new QoreStringNodeMaker("timeout in connection after %dms", timeout_ms);
	          concat_target(*desc, ai_addr);
	          xsink->raiseException("SOCKET-CONNECT-ERROR", desc);
	       }
	       return -1;
	    }
	 }
      }

      return -1;
   }

   DLLLOCAL int sock_errno_err(const char* err, const char* desc, ExceptionSink* xsink) {
      sock = QORE_INVALID_SOCKET;
      qore_socket_error(xsink, err, desc);
      return -1;
   }

   DLLLOCAL int set_non_blocking(bool non_blocking, ExceptionSink* xsink = 0) {
      // ignore call when socket already closed
      if (sock == QORE_INVALID_SOCKET) {
         assert(!xsink || *xsink);
         return -1;
      }

#ifdef _Q_WINDOWS
      u_long mode = non_blocking ? 1 : 0;
      int rc = ioctlsocket(sock, FIONBIO, &mode);
      if (check_windows_rc(rc))
	 return sock_errno_err("SOCKET-CONNECT-ERROR", "error in ioctlsocket(FIONBIO)", xsink);
#else
      int arg;

      // get socket descriptor status flags
      if ((arg = fcntl(sock, F_GETFL, 0)) < 0)
	 return sock_errno_err("SOCKET-CONNECT-ERROR", "error in fcntl() getting socket descriptor status flag", xsink);

      if (non_blocking) // set non-blocking
	 arg |= O_NONBLOCK;
      else // set blocking
	 arg &= ~O_NONBLOCK;

      if (fcntl(sock, F_SETFL, arg) < 0)
	 return sock_errno_err("SOCKET-CONNECT-ERROR", "error in fcntl() setting socket descriptor status flag", xsink);
#endif

      return 0;
   }

   DLLLOCAL int connectINET(const char* host, const char* service, int timeout_ms, ExceptionSink* xsink = 0, int family = AF_UNSPEC, int type = SOCK_STREAM, int protocol = 0) {
      family = q_get_af(family);
      type = q_get_sock_type(type);

      QORE_TRACE("qore_socket_private::connectINET()");

      // close socket if already open
      close();

      printd(5, "qore_socket_private::connectINET(%s:%s, %dms)\n", host, service, timeout_ms);

      do_resolve_event(host, service);

      QoreAddrInfo ai;
      if (ai.getInfo(xsink, host, service, family, 0, type, protocol))
	 return -1;

      struct addrinfo *aip = ai.getAddrInfo();

      // emit all "resolved" events
      if (cb_queue)
	 for (struct addrinfo *p = aip; p; p = p->ai_next)
	    do_resolved_event(p->ai_addr);

      int prt = q_get_port_from_addr(aip->ai_addr);

      for (struct addrinfo *p = aip; p; p = p->ai_next) {
	 if (!connectINETIntern(host, service, p->ai_family, p->ai_addr, p->ai_addrlen, p->ai_socktype, p->ai_protocol, prt, timeout_ms, xsink, true))
	    return 0;
	 if (xsink && *xsink)
	    break;
      }

      if (xsink && !*xsink)
	 qore_socket_error(xsink, "SOCKET-CONNECT-ERROR", "error in connect()", 0, host, service);
      return -1;
   }

   DLLLOCAL int connectINETIntern(const char* host, const char* service, int ai_family, struct sockaddr* ai_addr, size_t ai_addrlen, int ai_socktype, int ai_protocol, int prt, int timeout_ms, ExceptionSink* xsink, bool only_timeout = false) {
      //printd(5, "qore_socket_private::connectINETIntern() host=%s service=%s family=%d\n", host, service, ai_family);
      if ((sock = socket(ai_family, ai_socktype, ai_protocol)) == QORE_INVALID_SOCKET) {
	 if (xsink)
	    xsink->raiseErrnoException("SOCKET-CONNECT-ERROR", errno, "cannot establish a connection to %s:%s", host, service);

	 return -1;
      }

      //printd(5, "qore_socket_private::connectINETIntern(this=%p, host='%s', port=%d, timeout_ms=%d) sock=%d\n", this, host, port, timeout_ms, sock);

      int rc;

      // perform connect with timeout if a non-negative timeout was passed
      if (timeout_ms >= 0) {
	 // set non-blocking
	 if (set_non_blocking(true, xsink))
	    return close_and_exit();

	 do_connect_event(ai_family, ai_addr, host, service, prt);

	 rc = connectINETTimeout(timeout_ms, ai_addr, ai_addrlen, xsink, only_timeout);
	 //printd(5, "qore_socket_private::connectINETIntern() errno=%d rc=%d, xsink=%d\n", errno, rc, xsink && *xsink);

	 // set blocking
	 if (set_non_blocking(false, xsink))
	    return close_and_exit();
      }
      else {
	 do_connect_event(ai_family, ai_addr, host, service, prt);

	 while (true) {
	    rc = ::connect(sock, ai_addr, ai_addrlen);

	    // try again if rc == -1 and errno == EINTR
	    if (!rc || sock_get_error() != EINTR)
	       break;
	 }
      }

      if (rc < 0) {
	 if (xsink && (!only_timeout || errno == ETIMEDOUT))
	    qore_socket_error(xsink, "SOCKET-CONNECT-ERROR", "error in connect()", 0, host, service);

	 return close_and_exit();
      }

      sfamily = ai_family;
      stype = ai_socktype;
      sprot = ai_protocol;
      port = prt;
      //printd(5, "qore_socket_private::connectINETIntern(this=%p, host='%s', port=%d, timeout_ms=%d) success, rc=%d, sock=%d\n", this, host, port, timeout_ms, rc, sock);

      do_connected_event();
      return 0;
   }

   DLLLOCAL int upgradeClientToSSLIntern(const char* mname, X509* cert, EVP_PKEY* pkey, int timeout_ms, ExceptionSink* xsink) {
      assert(!ssl);
      SSLSocketHelperHelper sshh(this);

      int rc;
      do_start_ssl_event();
      if ((rc = ssl->setClient(mname, sock, cert, pkey, xsink)) || ssl->connect(mname, timeout_ms, xsink)) {
         sshh.error();
	 return rc ? rc : -1;
      }
      do_ssl_established_event();

      return 0;
   }

   DLLLOCAL int upgradeServerToSSLIntern(const char* mname, X509* cert, EVP_PKEY* pkey, int timeout_ms, ExceptionSink* xsink) {
      assert(!ssl);
      SSLSocketHelperHelper sshh(this);

      do_start_ssl_event();
      if (ssl->setServer(mname, sock, cert, pkey, xsink) || ssl->accept(mname, timeout_ms, xsink)) {
         sshh.error();
	 return -1;
      }
      do_ssl_established_event();

      return 0;
   }

   // returns 0 = success, -1 = error
   DLLLOCAL int openUNIX(int sock_type = SOCK_STREAM, int protocol = 0) {
      if (sock != QORE_INVALID_SOCKET)
	 close();

      if ((sock = socket(AF_UNIX, sock_type, protocol)) == QORE_INVALID_SOCKET) {
	 return -1;
      }

      sfamily = AF_UNIX;
      stype = sock_type;
      sprot = protocol;
      port = -1;
      return 0;
   }

   // returns 0 = success, -1 = error
   DLLLOCAL int openINET(int family = AF_INET, int sock_type = SOCK_STREAM, int protocol = 0) {
      if (sock != QORE_INVALID_SOCKET)
	 close();

      if ((sock = socket(family, sock_type, protocol)) == QORE_INVALID_SOCKET)
	 return -1;

      sfamily = family;
      stype = sock_type;
      sprot = protocol;
      port = -1;
      return 0;
   }

   DLLLOCAL int reuse(int opt) {
      //printf("qore_socket_private::reuse(%s)\n", opt ? "true" : "false");
      return setsockopt(sock, SOL_SOCKET, SO_REUSEADDR, (SETSOCKOPT_ARG_4)&opt, sizeof(int));
   }

   DLLLOCAL int bindIntern(struct sockaddr* ai_addr, size_t ai_addrlen, int prt, bool reuseaddr, ExceptionSink* xsink = 0) {
      reuse(reuseaddr);

      if ((::bind(sock, ai_addr, ai_addrlen)) == QORE_SOCKET_ERROR) {
	 qore_socket_error(xsink, "SOCKET-BIND-ERROR", "error in bind()", 0, 0, 0, ai_addr);
	 close();
	 return -1;
      }

      // set port number
      if (prt)
	 port = prt;
      else {
	 // get port number
#if defined(HPUX) && defined(__ia64) && defined(__LP64__)
	 // on HPUX 64-bit the OS defines socklen_t to be 8 bytes, but the library expects a 32-bit value
	 int len = ai_addrlen;
#else
	 socklen_t len = ai_addrlen;
#endif

	 if (getsockname(sock, ai_addr, &len))
	    port = -1;
	 else
	    port = q_get_port_from_addr(ai_addr);
      }
      return 0;
   }

   // bind to UNIX domain socket file
   DLLLOCAL int bindUNIX(const char* name, int socktype = SOCK_STREAM, int protocol = 0, ExceptionSink* xsink = 0) {
#ifdef _Q_WINDOWS
      xsink->raiseException("SOCKET-BINDUNIX-ERROR", "UNIX sockets are not available under Windows");
      return -1;
#else
      close();

      // try to open socket if necessary
      if (openUNIX(socktype, protocol)) {
	 if (xsink)
	    xsink->raiseErrnoException("SOCKET-BIND-ERROR", errno, "error opening UNIX socket ('%s') for bind", name);
	 return -1;
      }

      struct sockaddr_un addr;
      addr.sun_family = AF_UNIX;
      // copy path and terminate if necessary
      strncpy(addr.sun_path, name, sizeof(addr.sun_path) - 1);
      addr.sun_path[sizeof(addr.sun_path) - 1] = '\0';

      if (bindIntern((sockaddr*)&addr, sizeof(struct sockaddr_un), -1, false, xsink))
	 return -1;

      // save socket file name for deleting on close
      socketname = addr.sun_path;
      // delete UNIX domain socket on close
      del = true;
      return 0;
#endif // windows
   }

   DLLLOCAL int bindINET(const char* name, const char* service, bool reuseaddr = true, int family = AF_UNSPEC, int socktype = SOCK_STREAM, int protocol = 0, ExceptionSink* xsink = 0) {
      family = q_get_af(family);
      socktype = q_get_sock_type(socktype);

      close();

      QoreAddrInfo ai;
      do_resolve_event(name, service);
      if (ai.getInfo(xsink, name, service, family, AI_PASSIVE, socktype, protocol))
	 return -1;

      struct addrinfo *aip = ai.getAddrInfo();
      // first emit all "resolved" events
      if (cb_queue)
	 for (struct addrinfo *p = aip; p; p = p->ai_next)
	    do_resolved_event(p->ai_addr);

      // try to open socket if necessary
      if (openINET(aip->ai_family, aip->ai_socktype, protocol)) {
	 qore_socket_error(xsink, "SOCKET-BINDINET-ERROR", "error opening socket for bind", 0, name, service);
	 return -1;
      }

      int prt = q_get_port_from_addr(aip->ai_addr);

      int en = 0;
      // iterate through addresses and bind to the first interface possible
      for (struct addrinfo *p = aip; p; p = p->ai_next) {
	 if (!bindIntern(p->ai_addr, p->ai_addrlen, prt, reuseaddr)) {
	   //printd(0, "qore_socket_private::bindINET(family: %d) bound: name: %s service: %s f: %d st: %d p: %d\n", family, name ? name : "(null)", service ? service : "(null)", p->ai_family, p->ai_socktype, p->ai_protocol);
	    return 0;
	 }

	 en = sock_get_raw_error();
	 //printd(0, "qore_socket_private::bindINET() failed to bind: name: %s service: %s f: %d st: %d p: %d, errno: %d (%s)\n", name ? name : "(null)", service ? service : "(null)", p->ai_family, p->ai_socktype, p->ai_protocol, en, strerror(en));
      }

      // if no bind was possible, then raise an exception
      qore_socket_error_intern(en, xsink, "SOCKET-BIND-ERROR", "error binding on socket", 0, name, service);
      return -1;
   }

   DLLLOCAL QoreHashNode* getPeerInfo(ExceptionSink* xsink, bool host_lookup = true) const {
      if (sock == QORE_INVALID_SOCKET) {
	 xsink->raiseException("SOCKET-GETPEERINFO-ERROR", "socket is not open()");
	 return 0;
      }

      struct sockaddr_storage addr;
      socklen_t len = sizeof addr;
      if (getpeername(sock, (struct sockaddr*)&addr, &len)) {
	 qore_socket_error(xsink, "SOCKET-GETPEERINFO-ERROR", "error in getpeername()");
	 return 0;
      }

      return getAddrInfo(addr, len, host_lookup);
   }

   DLLLOCAL QoreHashNode* getSocketInfo(ExceptionSink* xsink, bool host_lookup = true) const {
      if (sock == QORE_INVALID_SOCKET) {
	 xsink->raiseException("SOCKET-GETSOCKETINFO-ERROR", "socket is not open()");
	 return 0;
      }

      struct sockaddr_storage addr;
#if defined(HPUX) && defined(__ia64) && defined(__LP64__)
      // on HPUX 64-bit the OS defines socklen_t to be 8 bytes, but the library expects a 32-bit value
      int len = sizeof addr;
#else
      socklen_t len = sizeof addr;
#endif

      if (getsockname(sock, (struct sockaddr*)&addr, &len)) {
	 qore_socket_error(xsink, "SOCKET-GETSOCKETINFO-ERROR", "error in getsockname()");
	 return 0;
      }

      return getAddrInfo(addr, len, host_lookup);
   }

   DLLLOCAL QoreHashNode* getAddrInfo(const struct sockaddr_storage& addr, socklen_t len, bool host_lookup = true) const {
      QoreHashNode* h = new QoreHashNode;

      if (addr.ss_family == AF_INET || addr.ss_family == AF_INET6) {
	 if (host_lookup) {
	    char host[NI_MAXHOST + 1];

	    if (!getnameinfo((struct sockaddr*)&addr, get_in_len((struct sockaddr*)&addr), host, sizeof(host), 0, 0, 0)) {
	       QoreStringNode* hoststr = new QoreStringNode(host);
	       h->setKeyValue("hostname", hoststr, 0);
	       h->setKeyValue("hostname_desc", QoreAddrInfo::getAddressDesc(addr.ss_family, hoststr->getBuffer()), 0);
	    }
	 }

	 // get ipv4 or ipv6 address
	 char ifname[INET6_ADDRSTRLEN];
	 if (inet_ntop(addr.ss_family, get_in_addr((struct sockaddr*)&addr), ifname, sizeof(ifname))) {
	    QoreStringNode* addrstr = new QoreStringNode(ifname);
	    h->setKeyValue("address", addrstr, 0);
	    h->setKeyValue("address_desc", QoreAddrInfo::getAddressDesc(addr.ss_family, addrstr->getBuffer()), 0);
	 }

	 int tport;
	 if (addr.ss_family == AF_INET) {
	    struct sockaddr_in* s = (struct sockaddr_in*)&addr;
	    tport = ntohs(s->sin_port);
	 }
	 else {
	    struct sockaddr_in6* s = (struct sockaddr_in6*)&addr;
	    tport = ntohs(s->sin6_port);
	 }

	 h->setKeyValue("port", new QoreBigIntNode(tport), 0);
      }
#ifndef _Q_WINDOWS
      else if (addr.ss_family == AF_UNIX) {
	 assert(!socketname.empty());
	 QoreStringNode* addrstr = new QoreStringNode(socketname);
	 h->setKeyValue("address", addrstr, 0);
	 h->setKeyValue("address_desc", QoreAddrInfo::getAddressDesc(addr.ss_family, addrstr->getBuffer()), 0);
      }
#endif

      h->setKeyValue("family", new QoreBigIntNode(addr.ss_family), 0);
      h->setKeyValue("familystr", new QoreStringNode(QoreAddrInfo::getFamilyName(addr.ss_family)), 0);

      return h;
   }

   // set backwards-compatible object members on accept
   // to be (hopefully) deleted in a future version of qore
   DLLLOCAL void setAccept(QoreObject* o) {
      struct sockaddr_storage addr;

      socklen_t len = sizeof addr;
      if (getpeername(sock, (struct sockaddr*)&addr, &len))
	 return;

      if (addr.ss_family == AF_INET || addr.ss_family == AF_INET6) {
	 // get ipv4 or ipv6 address
	 char ifname[INET6_ADDRSTRLEN];
	 if (inet_ntop(addr.ss_family, get_in_addr((struct sockaddr *)&addr), ifname, sizeof(ifname))) {
	    //printd(5, "inet_ntop() '%s' host: '%s'\n", ifname, host);
	    o->setValue("source", new QoreStringNode(ifname), 0);
	 }

	 char host[NI_MAXHOST + 1];
	 if (!getnameinfo((struct sockaddr *)&addr, get_in_len((struct sockaddr *)&addr), host, sizeof(host), 0, 0, 0))
	    o->setValue("source_host", new QoreStringNode(host), 0);
      }
#ifndef _Q_WINDOWS
      else if (addr.ss_family == AF_UNIX) {
	 QoreStringNode* astr = new QoreStringNode(enc);
	 struct sockaddr_un *addr_un = (struct sockaddr_un *)&addr;
	 astr->sprintf("UNIX socket: %s", addr_un->sun_path);
	 o->setValue("source", astr, 0);
	 o->setValue("source_host", new QoreStringNode("localhost"), 0);
      }
#endif
   }

   // buffered reads for high performance
   DLLLOCAL qore_offset_t brecv(ExceptionSink* xsink, const char* meth, char*& buf, qore_size_t bs, int flags, int timeout, bool do_event = true) {
      // must be checked if open/connected before this function is called
      assert(sock != QORE_INVALID_SOCKET);
      assert(meth);

      // always returned buffered data first
      if (buflen) {
	 buf = rbuf + bufoffset;
	 if (buflen <= bs) {
	    bs = buflen;
	    buflen = 0;
	    bufoffset = 0;
	 }
	 else {
	    buflen -= bs;
	    bufoffset += bs;
	 }
	 return (qore_offset_t)bs;
      }

      // real socket reads are only done when the buffer is empty

      //printd(5, "qore_socket_private::brecv(buf=%p, bs=%d, flags=%d, timeout=%d, do_event=%d) this=%p ssl=%d\n", buf, (int)bs, flags, timeout, (int)do_event, this, ssl);

      qore_offset_t rc;
      if (!ssl) {
	 if (timeout != -1 && !isDataAvailable(timeout, meth, xsink)) {
	    if (xsink) {
	       if (*xsink)
		  return -1;
	       se_timeout(meth, timeout, xsink);
	    }

	    return QSE_TIMEOUT;
	 }

	 while (true) {
#ifdef DEBUG
	    errno = 0;
#endif
	    rc = ::recv(sock, rbuf, DEFAULT_SOCKET_BUFSIZE, flags);
	    if (rc == QORE_SOCKET_ERROR) {
	       sock_get_error();
	       if (errno == EINTR)
		  continue;
#ifdef ECONNRESET
	       if (errno == ECONNRESET) {
		  if (xsink)
		     se_closed(meth, xsink);
		  close();
	       }
	       else
#endif
	       if (xsink)
		  qore_socket_error(xsink, "SOCKET-RECV-ERROR", "error in recv()", meth);
	       break;
	    }
	    //printd(5, "qore_socket_private::brecv(%d, %p, %ld, %d) rc=%ld errno=%d\n", sock, buf, bs, flags, rc, errno);
	    // try again if we were interrupted by a signal
	    if (rc >= 0)
	       break;
	 }
      }
      else
	 rc = ssl->read(meth, rbuf, DEFAULT_SOCKET_BUFSIZE, timeout, xsink);

      //printd(5, "qore_socket_private::brecv(%d, %p, %ld, %d) rc: %ld errno: %d\n", sock, buf, bs, flags, rc, errno);
      if (rc > 0) {
	 buf = rbuf;
	 assert(!buflen);
	 assert(!bufoffset);
	 if (rc > (qore_offset_t)bs) {
	    buflen = rc - bs;
	    bufoffset = bs;
	    rc = bs;
	 }

	 // register event
	 if (do_event)
	    do_read_event(rc, rc);
      }
      else {
#ifdef DEBUG
	 buf = 0;
#endif
	 if (!rc)
	    close();
      }

      return rc;
   }

   //! read until \\r\\n\\r\\n and return the string
   DLLLOCAL QoreStringNode* readHTTPData(ExceptionSink* xsink, const char* meth, int timeout, qore_offset_t& rc, bool exit_early = false) {
      assert(meth);
      if (sock == QORE_INVALID_SOCKET) {
	 if (xsink)
	    se_not_open(meth, xsink);
	 rc = QSE_NOT_OPEN;
	 return 0;
      }

      PrivateQoreSocketThroughputHelper th(this, false);

      // state:
      //   0 = '\r' received
      //   1 = '\r\n' received
      //   2 = '\r\n\r' received
      //   3 = '\n' received
      // read in HHTP header until \r\n\r\n or \n\n from socket
      int state = -1;
      QoreStringNodeHolder hdr(new QoreStringNode(enc));

      qore_size_t count = 0;

      while (true) {
	 char* buf;
	 rc = brecv(xsink, meth, buf, 1, 0, timeout, false);
	 //printd(5, "qore_socket_private::readHTTPData() this: %p Socket::%s(): rc: "QLLD" read char: %c (%03d) (old state: %d)\n", this, meth, rc, rc > 0 && buf[0] > 31 ? buf[0] : '?', rc > 0 ? buf[0] : 0, state);
	 if (rc <= 0) {
	    //printd(5, "qore_socket_private::readHTTPData(timeout=%d) hdr='%s' (len: %d), rc="QSD", errno=%d: '%s'\n", timeout, hdr->getBuffer(), hdr->strlen(), rc, errno, strerror(errno));

	    if (xsink && !*xsink) {
	       if (!count) {
		  //printd(5, "qore_socket_private::readHTTPData() this: %p rc: %d count: %d (%d) timeout: %d\n", this, rc, count, hdr->size(), timeout);
		  se_closed(meth, xsink);
	       }
	       else
		  xsink->raiseExceptionArg("SOCKET-HTTP-ERROR", hdr.release(), "socket closed on remote end while reading header data after reading "QSD" byte%s", count, count == 1 ? "" : "s");
	    }
	    return 0;
	 }
	 char c = buf[0];
	 if (++count == QORE_MAX_HEADER_SIZE) {
	    if (xsink)
	       xsink->raiseException("SOCKET-HTTP-ERROR", "header size cannot exceed "QSD" bytes", count);
	    return 0;
	 }

	 // check if we can progress to the next state
	 if (c == '\n') {
	    if (state == -1) {
	       state = 3;
	       continue;
	    }
	    if (!state) {
               if (exit_early && hdr->empty())
                  return 0;
	       state = 1;
	       continue;
	    }
	    assert(state > 0);
	    break;
	 }
	 else if (c == '\r') {
	    if (state == -1) {
	       state = 0;
	       continue;
	    }
	    if (!state)
	       break;
	    if (state == 1) {
	       state = 2;
	       continue;
	    }
	 }

	 if (state != -1) {
	    switch (state) {
	       case 0: hdr->concat('\r'); break;
	       case 1: hdr->concat("\r\n"); break;
	       case 2: hdr->concat("\r\n\r"); break;
	       case 3: hdr->concat('\n'); break;
	    }
	    state = -1;
	 }
	 hdr->concat(c);
      }
      hdr->concat('\n');

      //printd(5, "qore_socket_private::readHTTPData(timeout: %d) hdr='%s' (%d)\n", timeout, hdr->getBuffer(), hdr->size());

      th.finalize(hdr->size());

      return hdr.release();
   }

   DLLLOCAL QoreStringNode* recv(qore_offset_t bufsize, int timeout, qore_offset_t& rc, ExceptionSink* xsink) {
      if (sock == QORE_INVALID_SOCKET) {
	 if (xsink)
	    se_not_open("recv", xsink);
	 rc = QSE_NOT_OPEN;
	 return 0;
      }
      if (in_op) {
         if (xsink)
            se_in_op("recv", xsink);
         rc = QSE_IN_OP;
         return 0;
      }

      PrivateQoreSocketThroughputHelper th(this, false);

      qore_size_t bs = bufsize > 0 && bufsize < DEFAULT_SOCKET_BUFSIZE ? bufsize : DEFAULT_SOCKET_BUFSIZE;

      QoreStringNodeHolder str(new QoreStringNode(enc));

      char* buf;

      while (true) {
	 rc = brecv(xsink, "recv", buf, bs, 0, timeout, false);

	 if (rc <= 0) {
	    printd(5, "qore_socket_private::recv(%d, %d) bs="QSD", br="QSD", rc="QSD", errno=%d (%s)\n", bufsize, timeout, bs, str->size(), rc, errno, strerror(errno));
	    break;
	 }

	 str->concat(buf, rc);

	 // register event
	 do_read_event(rc, str->size(), bufsize);

	 if (bufsize > 0) {
	    if (str->size() >= (qore_size_t)bufsize)
	       break;
	    if ((bufsize - str->size()) < bs)
	       bs = bufsize - str->size();
	 }
      }

      printd(5, "qore_socket_private::recv() received "QSD" byte(s), bufsize="QSD", strlen="QSD" str='%s'\n", str->size(), bufsize, (size_t)(str ? str->strlen() : 0), str ? str->getBuffer() : "n/a");

      // "fix" return code value if no error occurred
      if (rc >= 0)
	 rc = str->size();

      th.finalize(str->size());

      return *xsink ? 0 : str.release();
   }

   DLLLOCAL QoreStringNode* recv(int timeout, qore_offset_t& rc, ExceptionSink* xsink) {
      if (sock == QORE_INVALID_SOCKET) {
	 if (xsink)
	    se_not_open("recv", xsink);
	 rc = QSE_NOT_OPEN;
	 return 0;
      }
      if (in_op) {
         if (xsink)
            se_in_op("recv", xsink);
         rc = QSE_IN_OP;
         return 0;
      }

      PrivateQoreSocketThroughputHelper th(this, false);

      QoreStringNodeHolder str(new QoreStringNode(enc));

      // perform first read with timeout
      char* buf;
      rc = brecv(xsink, "recv", buf, DEFAULT_SOCKET_BUFSIZE, 0, timeout, false);
      if (rc <= 0)
	 return 0;

      str->concat(buf, rc);

      // register event
      do_read_event(rc, rc);

      // keep reading data until no more data is available without a timeout
      if (isDataAvailable(0, "recv", xsink)) {
	 do {
	    rc = brecv(xsink, "recv", buf, DEFAULT_SOCKET_BUFSIZE, 0, 0, false);
	    //printd(5, "qore_socket_private::recv(to=%d) rc="QSD" rd="QSD"\n", timeout, rc, str->size());
	    // if the remote end has closed the connection, return what we have
	    if (!rc)
	       break;
	    if (rc < 0) {
	       th.finalize(str->size());
	       return 0;
	    }
	    str->concat(buf, rc);

	    // register event
	    do_read_event(rc, str->size());
	 } while (isDataAvailable(0, "recv", xsink));
      }

      th.finalize(str->size());

      if (*xsink)
	 return 0;

      rc = str->size();
      return str.release();
   }

   DLLLOCAL BinaryNode* recvBinary(qore_offset_t bufsize, int timeout, qore_offset_t& rc, ExceptionSink* xsink) {
      if (sock == QORE_INVALID_SOCKET) {
	 if (xsink)
	    se_not_open("recvBinary", xsink);
	 rc = QSE_NOT_OPEN;
	 return 0;
      }
      if (in_op) {
         if (xsink)
            se_in_op("recvBinary", xsink);
         rc = QSE_IN_OP;
         return 0;
      }

      PrivateQoreSocketThroughputHelper th(this, false);

      qore_size_t bs = bufsize > 0 && bufsize < DEFAULT_SOCKET_BUFSIZE ? bufsize : DEFAULT_SOCKET_BUFSIZE;

      SimpleRefHolder<BinaryNode> b(new BinaryNode);

      char* buf;
      while (true) {
	 rc = brecv(xsink, "recvBinary", buf, bs, 0, timeout);
	 if (rc <= 0)
	    break;

	 b->append(buf, rc);

	 if (bufsize > 0) {
	    if (b->size() >= (qore_size_t)bufsize)
	       break;
	    if ((bufsize - b->size()) < bs)
	       bs = bufsize - b->size();
	 }
      }

      th.finalize(b->size());

      if (*xsink)
	 return 0;

      // "fix" return code value if no error occurred
      if (rc >= 0)
	 rc = b->size();

      printd(5, "qore_socket_private::recvBinary() received "QSD" byte(s), bufsize="QSD", blen="QSD"\n", b->size(), bufsize, b->size());
      return b.release();
   }

   DLLLOCAL BinaryNode* recvBinary(int timeout, qore_offset_t& rc, ExceptionSink* xsink) {
      if (sock == QORE_INVALID_SOCKET) {
	 if (xsink)
	    se_not_open("recvBinary", xsink);
	 rc = QSE_NOT_OPEN;
	 return 0;
      }
      if (in_op) {
         if (xsink)
            se_in_op("recvBinary", xsink);
         rc = QSE_IN_OP;
         return 0;
      }

      PrivateQoreSocketThroughputHelper th(this, false);

      SimpleRefHolder<BinaryNode> b(new BinaryNode);

      //printd(5, "QoreSocket::recvBinary(%d, "QSD") this=%p\n", timeout, rc, this);
      // perform first read with timeout
      char* buf;
      rc = brecv(xsink, "recvBinary", buf, DEFAULT_SOCKET_BUFSIZE, 0, timeout, false);
      if (rc <= 0)
	 return 0;

      b->append(buf, rc);

      // register event
      do_read_event(rc, rc);

      // keep reading data until no more data is available without a timeout
      if (isDataAvailable(0, "recvBinary", xsink)) {
	 do {
	    rc = brecv(xsink, "recvBinary", buf, DEFAULT_SOCKET_BUFSIZE, 0, 0, false);
	    // if the remote end has closed the connection, return what we have
	    if (!rc)
	       break;
	    if (rc < 0) {
	       th.finalize(b->size());
	       return 0;
	    }

	    b->append(buf, rc);

	    // register event
	    do_read_event(rc, b->size());
	 } while (isDataAvailable(0, "recvBinary", xsink));
      }

      th.finalize(b->size());

      if (*xsink)
	 return 0;

      rc = b->size();
      //printd(5, "qore_socket_private() this: %p b: %p size: %lld\n", this, b->getPtr(), rc);
      return b.release();
   }

   DLLLOCAL QoreStringNode* readHTTPHeaderString(ExceptionSink* xsink, int timeout, int source) {
      qore_offset_t rc;
      QoreStringNodeHolder hdr(readHTTPData(xsink, "readHTTPHeaderString", timeout, rc));
      if (!hdr) {
	 assert(*xsink);
	 return 0;
      }
      assert(rc > 0);
      return hdr.release();
   }

   DLLLOCAL AbstractQoreNode* readHTTPHeader(ExceptionSink* xsink, QoreHashNode* info, int timeout, qore_offset_t& rc, int source) {
      QoreStringNodeHolder hdr(readHTTPData(xsink, "readHTTPHeader", timeout, rc));
      if (!hdr) {
	 assert(*xsink);
	 return 0;
      }
      assert(rc > 0);

      const char* buf = hdr->getBuffer();

      char* p;
      if ((p = (char*)strstr(buf, "\r\n"))) {
	 *p = '\0';
	 p += 2;
      }
      else if ((p = (char*)strchr(buf, '\n'))) {
	 *p = '\0';
	 ++p;
      }
      else if ((p = (char*)strchr(buf, '\r'))) {
	 *p = '\0';
	 ++p;
      }
      // readHTTPData will only return a string that satisifies one of the above conditions,
      // however an embedded 0 could have been sent which would make the above searches invalid
      else {
	 if (xsink)
	    xsink->raiseException("SOCKET-HTTP-ERROR", "invalid header received with embedded nulls in Socket::readHTTPHeader()");
	 return 0;
      }

      char* t1;
      if (!(t1 = (char*)strstr(buf, "HTTP/"))) {
	 if (xsink) {
	    xsink->raiseExceptionArg("SOCKET-HTTP-ERROR", hdr.release(), "missing HTTP version string in first header line in Socket::readHTTPHeader()");
	    return 0;
	 }
	 return hdr.release();
      }

      QoreHashNode* h = new QoreHashNode;

#if 0
      h->setKeyValue("dbg_hdr", new QoreStringNode(buf), 0);
#endif

      // process header flags
      int flags = CHF_PROCESS;

      // get version
      {
	 QoreStringNode* hv = new QoreStringNode(t1 + 5, 3, enc);
	 h->setKeyValue("http_version", hv, 0);
	 if (*hv == "1.1")
	    flags |= CHF_HTTP11;
      }

      // if we are getting a response
      if (t1 == buf) {
	 char* t2 = (char*)strchr(buf + 8, ' ');
	 if (t2) {
	    t2++;
	    if (isdigit(*(t2))) {
	       h->setKeyValue("status_code", new QoreBigIntNode(atoi(t2)), 0);
	       if (strlen(t2) > 4) {
		  h->setKeyValue("status_message", new QoreStringNode(t2 + 4), 0);
	       }
	    }
	 }
	 if (info)
	    info->setKeyValue("response-uri", new QoreStringNode(buf), 0);
      }
      else { // get method and path
	 char* t2 = (char*)strchr(buf, ' ');
	 if (t2) {
	    *t2 = '\0';
	    h->setKeyValue("method", new QoreStringNode(buf), 0);
	    t2++;
	    t1 = strchr(t2, ' ');
	    if (t1) {
	       *t1 = '\0';
	       //printd(5, "found path '%s'\n", t2);
	       // the path is returned as-is with no decodings - use decode_url() to decode
	       h->setKeyValue("path", new QoreStringNode(t2, enc), 0);
	    }
	    if (info)
	       info->setKeyValue("request-uri", new QoreStringNode(buf), 0);
	 }
	 flags |= CHF_REQUEST;
      }

      bool close = convertHeaderToHash(h, p, flags, info, &http_exp_chunked_body);
      do_read_http_header(QORE_EVENT_HTTP_MESSAGE_RECEIVED, h, source);

      // process header info
      if ((flags & CHF_REQUEST) && info)
	 info->setKeyValue("close", get_bool_node(close), 0);

      return h;
   }

   DLLLOCAL int runHeaderCallback(ExceptionSink* xsink, const char* mname, const ResolvedCallReferenceNode& callback, QoreThreadLock* l, const QoreHashNode* hdr, bool send_aborted = false, QoreObject* obj = 0) {
      assert(obj);
      ReferenceHolder<QoreListNode> args(new QoreListNode, xsink);
      QoreHashNode* arg = new QoreHashNode;
      arg->setKeyValue("hdr", hdr ? hdr->refSelf() : 0, xsink);
      if (obj)
         arg->setKeyValue("obj", obj->refSelf(), xsink);
      arg->setKeyValue("send_aborted", get_bool_node(send_aborted), xsink);
      args->push(arg);

      ValueHolder rv(xsink);
      return runCallback(xsink, mname, rv, callback, l, *args);
   }

   DLLLOCAL int runDataCallback(ExceptionSink* xsink, const char* mname, const ResolvedCallReferenceNode& callback, QoreThreadLock* l, const AbstractQoreNode* data, bool chunked) {
      ReferenceHolder<QoreListNode> args(new QoreListNode, xsink);
      QoreHashNode* arg = new QoreHashNode;
      arg->setKeyValue("data", data->realCopy(), xsink);
      arg->setKeyValue("chunked", get_bool_node(chunked), xsink);
      args->push(arg);

      ValueHolder rv(xsink);
      return runCallback(xsink, mname, rv, callback, l, *args);
   }

   DLLLOCAL int runCallback(ExceptionSink* xsink, const char* mname, ValueHolder& res, const ResolvedCallReferenceNode& callback, QoreThreadLock* l, const QoreListNode* args = 0) {
      // FIXME: subtract callback execution time from socket performance measurement

      // unlock and execute callback
      {
         AutoUnlocker al(l);
         res = callback.execValue(args, xsink);
      }

      // check exception and socket status
      if (*xsink)
         return -1;

      if (sock == QORE_INVALID_SOCKET) {
         se_not_open(mname, xsink);
         return QSE_NOT_OPEN;
      }

      return 0;
   }

   DLLLOCAL int sendHttpChunkedWithCallback(ExceptionSink* xsink, const char* mname, const ResolvedCallReferenceNode& send_callback, QoreThreadLock& l, int source, int timeout_ms = -1, bool* aborted = 0) {
      assert(xsink);
      assert(!aborted || !(*aborted));

      if (sock == QORE_INVALID_SOCKET) {
         se_not_open(mname, xsink);
	 return QSE_NOT_OPEN;
      }
      if (in_op) {
         if (xsink)
            se_in_op(mname, xsink);
         return QSE_IN_OP;
      }

      PrivateQoreSocketThroughputHelper th(this, true);

      // set the non-blocking flag (for use with non-ssl connections)
      bool nb = (timeout_ms >= 0);
      // set non-blocking I/O (and restore on exit) if we have a timeout and a non-ssl connection
      OptionalNonBlockingHelper onbh(*this, !ssl && nb, xsink);
      if (*xsink)
         return -1;

      qore_socket_op_helper oh(this);

      qore_offset_t rc;
      int64 total = 0;
      bool done = false;

      while (!done) {
         // if we have reponse data already, then we assume an error and abort
         if (aborted && isDataAvailable(0, mname, xsink)) {
            *aborted = true;
            return *xsink ? -1 : 0;
         }

         // FIXME: subtract callback execution time from socket performance measurement
         ValueHolder res(xsink);
         rc = runCallback(xsink, mname, res, send_callback, &l);
         if (rc)
            return rc;

         //printd(5, "qore_socket_private::sendHttpChunkedWithCallback() this: %p res: %s\n", this, get_type_name(*res));

         // check callback return val
         QoreString buf;

         switch (res->getType()) {
            case NT_STRING: {
               const QoreStringNode* str = res->get<const QoreStringNode>();
               if (str->empty()) {
                  done = true;
                  break;
               }
               buf.sprintf("%x\r\n", (int)str->size());
               buf.concat(str->getBuffer(), str->size());
               break;
            }

            case NT_BINARY: {
               const BinaryNode* b = res->get<const BinaryNode>();
               if (b->empty()) {
                  done = true;
                  break;
               }
               buf.sprintf("%x\r\n", (int)b->size());
               buf.concat((const char*)b->getPtr(), b->size());
               break;
            }

            case NT_HASH: {
               buf.concat("0\r\n");

               ConstHashIterator hi(res->get<const QoreHashNode>());

               while (hi.next()) {
                  const AbstractQoreNode* v = hi.getValue();
                  const char* key = hi.getKey();

                  //printd(5, "qore_socket_private::sendHttpChunkedWithCallback() this: %p trailer %s\n", this, key);

                  if (v && v->getType() == NT_LIST) {
                     ConstListIterator li(reinterpret_cast<const QoreListNode* >(v));
                     while (li.next())
                        do_header(key, buf, li.getValue());
                  }
                  else
                     do_header(key, buf, hi.getValue());
               }

               // fall through to next case
            }

            case NT_NOTHING:
            case NT_NULL:
               done = true;
               break;

            default:
               xsink->raiseException("SOCKET-CALLBACK-ERROR", "HTTP chunked data callback returned type '%s'; expecting one of: 'string', 'binary', 'hash', 'nothing' (or 'NULL')", res->getTypeName());
               return -1;
         }

         if (buf.empty())
            buf.concat("0\r\n");

         // add trailing \r\n
         buf.concat("\r\n");

         // send chunk buffer data
         rc = sendIntern(xsink, mname, buf.getBuffer(), buf.size(), timeout_ms, total);

         //printd(5, "qore_socket_private::sendHttpChunkedWithCallback() this: %p sent: %s\n", this, buf.getBuffer());

         if (rc < 0 || sock == QORE_INVALID_SOCKET)
            break;
      }

      th.finalize(total);

      return rc < 0 || sock == QORE_INVALID_SOCKET ? -1 : 0;
   }

   DLLLOCAL int sendIntern(ExceptionSink* xsink, const char* mname, const char* buf, qore_size_t size, int timeout_ms, int64& total) {
      qore_offset_t rc;
      qore_size_t bs = 0;

      // set the non-blocking flag (for use with non-ssl connections)
      bool nb = (timeout_ms >= 0);

      while (true) {
         if (ssl) {
            // SSL_MODE_ENABLE_PARTIAL_WRITE is enabled so we can get finer-grained socket events for do_send_event() below
            rc = ssl->write(mname, buf + bs, size - bs, timeout_ms, xsink);
         }
         else {
            while (true) {
               rc = ::send(sock, buf + bs, size - bs, 0);
               //printd(5, "qore_socket_private::send() this: %p Socket::%s() buf: %p size: "QLLD" timeout_ms: %d ssl: %p nb: %d bs: "QLLD" rc: "QLLD"\n", this, mname, buf, size, timeout_ms, ssl, nb, bs, rc);
               // try again if we were interrupted by a signal
               if (rc >= 0)
                  break;
	       sock_get_error();
               // check that the send finishes before the timeout if we are using non-blocking I/O
               if (nb && (errno == EAGAIN
#ifdef EWOULDBLOCK
			  || errno == EWOULDBLOCK
#endif
		      )) {
                  if (!isWriteFinished(timeout_ms, mname, xsink)) {
                     if (xsink) {
			if (*xsink)
			   return -1;
                        se_timeout(mname, timeout_ms, xsink);
		     }
                     rc = QSE_TIMEOUT;
                     break;
                  }
                  continue;
               }
               if (errno != EINTR) {
		  //printd(5, "qore_socket_private::send() bs: %ld rc: "QSD" len: "QSD" (total: "QSD") errno: %d sock: %d\n", bs, rc, size - bs, size, errno, sock);
                  if (xsink)
                     xsink->raiseErrnoException("SOCKET-SEND-ERROR", errno, "error while executing Socket::%s()", mname);

#ifdef EPIPE
		  if (errno == EPIPE)
		     close();
#endif
#ifdef ECONNRESET
		  if (errno == ECONNRESET)
		     close();
#endif

                  break;
               }
            }
         }

	 total += rc;

	 //printd(5, "qore_socket_private::send() bs: %ld rc: "QSD" len: "QSD" (total: "QSD") errno: %d\n", bs, rc, size - bs, size, errno);
	 if (rc < 0 || sock == QORE_INVALID_SOCKET)
            break;

	 bs += rc;

	 do_send_event(rc, bs, size);

	 if (bs >= size)
	    break;
      }

      return rc;
   }

   DLLLOCAL int send(ExceptionSink* xsink, const char* mname, const char* buf, qore_size_t size, int timeout_ms = -1) {
      if (sock == QORE_INVALID_SOCKET) {
	 if (xsink)
	    se_not_open(mname, xsink);

	 return QSE_NOT_OPEN;
      }
      if (in_op) {
         if (xsink)
            se_in_op(mname, xsink);
         return QSE_IN_OP;
      }

      PrivateQoreSocketThroughputHelper th(this, true);

      // set the non-blocking flag (for use with non-ssl connections)
      bool nb = (timeout_ms >= 0);
      // set non-blocking I/O (and restore on exit) if we have a timeout and a non-ssl connection
      OptionalNonBlockingHelper onbh(*this, !ssl && nb, xsink);
      if (*xsink)
         return -1;

      int64 total = 0;
      qore_offset_t rc = sendIntern(xsink, mname, buf, size, timeout_ms, total);
      th.finalize(total);

      return rc < 0 || sock == QORE_INVALID_SOCKET ? rc : 0;
   }

   DLLLOCAL int sendHttpMessage(ExceptionSink* xsink, QoreHashNode* info, const char* method, const char* path, const char* http_version, const QoreHashNode* headers, const void *data, qore_size_t size, const ResolvedCallReferenceNode* send_callback, int source, int timeout_ms = -1, QoreThreadLock* l = 0, bool* aborted = 0) {
      assert(!(data && send_callback));
      // prepare header string
      QoreString hdr(enc);

      hdr.sprintf("%s %s HTTP/%s", method, path && path[0] ? path : "/", http_version);

      // write request-uri key if info hash is non-null
      if (info)
	 info->setKeyValue("request-uri", new QoreStringNode(hdr), 0);

      do_send_http_message(hdr, headers, source);
      hdr.concat("\r\n");

      // insert headers
      do_headers(hdr, headers, size && data ? size : 0);

      //printd(5, "qore_socket_private::sendHttpMessage() hdr: %s\n", hdr.getBuffer());

      int rc;
      if ((rc = send(xsink, "sendHTTPMessage", hdr.getBuffer(), hdr.strlen(), timeout_ms)))
	 return rc;

      if (size && data)
         return send(xsink, "sendHTTPMessage", (char*)data, size, timeout_ms);
      else if (send_callback) {
         assert(l);
         assert(!aborted || !(*aborted));
         return sendHttpChunkedWithCallback(xsink, "sendHTTPMessage", *send_callback, *l, source, timeout_ms, aborted);
      }

      return 0;
   }

   DLLLOCAL int sendHttpResponse(ExceptionSink* xsink, int code, const char* desc, const char* http_version, const QoreHashNode* headers, const void *data, qore_size_t size, const ResolvedCallReferenceNode* send_callback, int source, int timeout_ms = -1, QoreThreadLock* l = 0, bool* aborted = 0) {
      assert(!(data && send_callback));
      // prepare header string
      QoreString hdr(enc);

      hdr.sprintf("HTTP/%s %03d %s", http_version, code, desc);

      do_send_http_message(hdr, headers, source);

      hdr.concat("\r\n");

      do_headers(hdr, headers, size && data ? size : 0, true);

      //printd(5, "QoreSocket::sendHTTPResponse() this: %p data: %p size: %ld send_callback: %p hdr: %s", this, data, size, send_callback, hdr.getBuffer());

      int rc;
      if ((rc = send(xsink, "sendHTTPResponse", hdr.getBuffer(), hdr.strlen(), timeout_ms)))
	 return rc;

      if (size && data)
         return send(xsink, "sendHTTPResponse", (char*)data, size, timeout_ms);
      else if (send_callback) {
         assert(l);
         assert(!aborted || !(*aborted));
         return sendHttpChunkedWithCallback(xsink, "sendHTTPResponse", *send_callback, *l, source, timeout_ms, aborted);
      }

      return 0;
   }

   DLLLOCAL QoreHashNode* readHttpChunkedBodyBinary(int timeout, ExceptionSink* xsink, int source, const ResolvedCallReferenceNode* recv_callback = 0, QoreThreadLock* l = 0, QoreObject* obj = 0) {
      assert(xsink);

      if (sock == QORE_INVALID_SOCKET) {
         se_not_open("readHTTPChunkedBodyBinary", xsink);
         return 0;
      }
      if (in_op) {
         se_in_op("readHTTPChunkedBodyBinary", xsink);
         return 0;
      }

      // reset "expecting HTTP chunked body" flag
      if (http_exp_chunked_body)
         http_exp_chunked_body = false;

      qore_socket_op_helper oh(this);

      SimpleRefHolder<BinaryNode> b(new BinaryNode);
      QoreString str; // for reading the size of each chunk

      qore_offset_t rc;
      // read the size then read the data and append to buffer
      while (true) {
         // state = 0, nothing
         // state = 1, \r received
         int state = 0;
         while (true) {
            char* buf;
            rc = brecv(xsink, "readHTTPChunkedBodyBinary", buf, 1, 0, timeout, false);
            if (rc <= 0) {
               if (!*xsink) {
                  assert(!rc);
                  se_closed("readHTTPChunkedBodyBinary", xsink);
               }
               return 0;
            }

            char c = buf[0];

            if (!state && c == '\r')
               state = 1;
            else if (state && c == '\n')
               break;
            else {
               if (state) {
                  state = 0;
                  str.concat('\r');
               }
               str.concat(c);
            }
         }
         // DEBUG
         //printd(5, "QoreSocket::readHTTPChunkedBodyBinary(): got chunk size ("QSD" bytes) string: %s\n", str.strlen(), str.getBuffer());

         // terminate string at ';' char if present
         char* p = (char*)strchr(str.getBuffer(), ';');
         if (p)
            *p = '\0';
         long size = strtol(str.getBuffer(), 0, 16);
         do_chunked_read(QORE_EVENT_HTTP_CHUNK_SIZE, size, str.strlen(), source);

         if (!size)
            break;

         if (size < 0) {
            xsink->raiseException("READ-HTTP-CHUNK-ERROR", "negative value given for chunk size (%ld)", size);
            return 0;
         }

         // prepare string for chunk
         //str.allocate(size + 1);

         qore_offset_t bs = size < DEFAULT_SOCKET_BUFSIZE ? size : DEFAULT_SOCKET_BUFSIZE;
         qore_offset_t br = 0; // bytes received
         while (true) {
            char* buf;
            rc = brecv(xsink, "readHTTPChunkedBodyBinary", buf, bs, 0, timeout, false);
            if (rc <= 0) {
               if (!*xsink) {
                  assert(!rc);
                  se_closed("readHTTPChunkedBodyBinary", xsink);
               }
               return 0;
            }

            b->append(buf, rc);
            br += rc;

            if (br >= size)
               break;
            if (size - br < bs)
               bs = size - br;
         }

         // DEBUG
         //printd(5, "QoreSocket::readHTTPChunkedBodyBinary(): received binary chunk: size=%d br="QSD" total="QSD"\n", size, br, b->size());

         // read crlf after chunk
         // FIXME: bytes read are not checked if they equal CRLF
         br = 0;
         while (br < 2) {
            char* buf;
            rc = brecv(xsink, "readHTTPChunkedBodyBinary", buf, 2 - br, 0, timeout, false);
            if (rc <= 0) {
               if (!*xsink) {
                  assert(!rc);
                  se_closed("readHTTPChunkedBodyBinary", xsink);
               }
               return 0;
            }
            br += rc;
         }

         do_chunked_read(QORE_EVENT_HTTP_CHUNKED_DATA_RECEIVED, size, size + 2, source);

         if (recv_callback) {
            if (runDataCallback(xsink, "readHTTPChunkedBodyBinary", *recv_callback, l, *b, true))
               return 0;
            b->clear();
         }

         // ensure string is blanked for next read
         str.clear();
      }

      // read footers or nothing
      QoreStringNodeHolder hdr(readHTTPData(xsink, "readHTTPChunkedBodyBinary", timeout, rc, true));
      if (*xsink)
         return 0;

      ReferenceHolder<QoreHashNode> h(new QoreHashNode, xsink);
      if (!recv_callback)
         h->setKeyValue("body", b.release(), xsink);

      if (hdr) {
         if (hdr->strlen() >= 2 && hdr->strlen() <= 4)
            return recv_callback ? 0 : h.release();

         convertHeaderToHash(*h, (char*)hdr->getBuffer());
         do_read_http_header(QORE_EVENT_HTTP_FOOTERS_RECEIVED, *h, source);
      }

      if (recv_callback) {
         runHeaderCallback(xsink, "readHTTPChunkedBodyBinary", *recv_callback, l, h->empty() ? 0 : *h, false, obj);
         return 0;
      }

      return h.release();
   }

   // receive a message in HTTP chunked format
   DLLLOCAL QoreHashNode* readHttpChunkedBody(int timeout, ExceptionSink* xsink, int source, const ResolvedCallReferenceNode* recv_callback = 0, QoreThreadLock* l = 0, QoreObject* obj = 0) {
      assert(xsink);

      if (sock == QORE_INVALID_SOCKET) {
         se_not_open("readHTTPChunkedBody", xsink);
         return 0;
      }
      if (in_op) {
         se_in_op("readHTTPChunkedBody", xsink);
         return 0;
      }

      // reset "expecting HTTP chunked body" flag
      if (http_exp_chunked_body)
         http_exp_chunked_body = false;

      qore_socket_op_helper oh(this);

      QoreStringNodeHolder buf(new QoreStringNode(enc));
      QoreString str; // for reading the size of each chunk

      qore_offset_t rc;
      // read the size then read the data and append to buf
      while (true) {
         // state = 0, nothing
         // state = 1, \r received
         int state = 0;
         while (true) {
            char* tbuf;
            rc = brecv(xsink, "readHTTPChunkedBody", tbuf, 1, 0, timeout, false);
            if (rc <= 0) {
               if (!*xsink) {
                  assert(!rc);
                  se_closed("readHTTPChunkedBody", xsink);
               }
               return 0;
            }

            char c = tbuf[0];

            if (!state && c == '\r')
               state = 1;
            else if (state && c == '\n')
               break;
            else {
               if (state) {
                  state = 0;
                  str.concat('\r');
               }
               str.concat(c);
            }
         }
         // DEBUG
         //printd(5, "got chunk size ("QSD" bytes) string: %s\n", str.strlen(), str.getBuffer());

         // terminate string at ';' char if present
         char* p = (char*)strchr(str.getBuffer(), ';');
         if (p)
            *p = '\0';
         qore_offset_t size = strtol(str.getBuffer(), 0, 16);
         do_chunked_read(QORE_EVENT_HTTP_CHUNK_SIZE, size, str.strlen(), source);

         if (!size)
            break;

         if (size < 0) {
            xsink->raiseException("READ-HTTP-CHUNK-ERROR", "negative value given for chunk size (%ld)", size);
            return 0;
         }
         // ensure string is blanked for next read
         str.clear();

         // prepare string for chunk
         //buf->allocate((unsigned)(buf->strlen() + size + 1));

         // read chunk directly into string buffer
         qore_offset_t bs = size < DEFAULT_SOCKET_BUFSIZE ? size : DEFAULT_SOCKET_BUFSIZE;
         qore_offset_t br = 0; // bytes received
         str.clear();
         while (true) {
            char* tbuf;
            rc = brecv(xsink, "readHTTPChunkedBody", tbuf, bs, 0, timeout, false);
            if (rc <= 0) {
               if (!*xsink) {
                  assert(!rc);
                  se_closed("readHTTPChunkedBody", xsink);
               }
               return 0;
            }
            br += rc;
            buf->concat(tbuf, rc);

            if (br >= size)
               break;
            if (size - br < bs)
               bs = size - br;
         }

         // DEBUG
         //printd(5, "got chunk ("QSD" bytes): %s\n", br, buf->getBuffer() + buf->strlen() -  size);

         // read crlf after chunk
         // FIXME: bytes read are not checked if they equal CRLF
         br = 0;
         while (br < 2) {
            char* tbuf;
            rc = brecv(xsink, "readHTTPChunkedBody", tbuf, 2 - br, 0, timeout, false);
            if (rc <= 0) {
               if (!*xsink) {
                  assert(!rc);
                  se_closed("readHTTPChunkedBody", xsink);
               }
               return 0;
            }
            br += rc;
         }

         do_chunked_read(QORE_EVENT_HTTP_CHUNKED_DATA_RECEIVED, size, size + 2, source);

         if (recv_callback) {
            int rc = runDataCallback(xsink, "readHTTPChunkedBody", *recv_callback, l, *buf, true);
            if (rc)
               return 0;
            buf->clear();
         }
      }

      // read footers or nothing
      QoreStringNodeHolder hdr(readHTTPData(xsink, "readHTTPChunkedBody", timeout, rc, true));
      if (*xsink)
         return 0;

      //printd(5, "chunked body encoding=%s\n", buf->getEncoding()->getCode());
      ReferenceHolder<QoreHashNode> h(new QoreHashNode, xsink);
      if (!recv_callback)
         h->setKeyValue("body", buf.release(), xsink);

      if (hdr) {
         if (hdr->strlen() >= 2 && hdr->strlen() <= 4)
            return recv_callback ? 0 : h.release();

         convertHeaderToHash(*h, (char*)hdr->getBuffer());
         do_read_http_header(QORE_EVENT_HTTP_FOOTERS_RECEIVED, *h, source);
      }

      if (recv_callback) {
         runHeaderCallback(xsink, "readHTTPChunkedBody", *recv_callback, l, h->empty() ? 0 : *h, false, obj);
         return 0;
      }

      return h.release();
   }

   DLLLOCAL static void do_accept_encoding(char* t, QoreHashNode& info) {
      ReferenceHolder<QoreListNode> l(new QoreListNode, 0);

      char* a = t;
      bool ok = true;
      while (*a) {
	 if (ok) {
	    ok = false;
	    SimpleRefHolder<QoreStringNode> str(new QoreStringNode);
	    while (*a && *a != ';' && *a != ',')
	       str->concat(*(a++));
	    str->trim();
	    if (!str->empty())
	       l->push(str.release());
	    continue;
	 }
	 else if (*a == ',')
	    ok = true;

	 ++a;
      }

      if (!l->empty())
	 info.setKeyValue("accept-encoding", l.release(), 0);
   }

   DLLLOCAL bool do_accept_charset(char* t, QoreHashNode& info) {
      bool acceptcharset = false;

      // see if we have "*" or utf8 or utf-8, in which case set it
      // otherwise set the first charset in the list
      char* a = t;
      char* div = 0;
      bool utf8 = false;
      bool ok = true;
      while (*a) {
	 if (ok) {
	    if (*a == '*') {
	       utf8 = true;
	       break;
	    }
	    ok = false;
	    if (*a == 'u' || *a == 'U') {
	       ++a;
	       if (*a == 't' || *a == 'T') {
		  ++a;
		  if (*a == 'f' || *a == 'F') {
		     ++a;
		     if (*a == '-')
			++a;
		     if (*a == '8') {
			utf8 = true;
			break;
		     }
		  }
	       }
	       continue;
	    }
	 }
	 else if (*a == ',') {
	    if (!div)
	       div = a;
	    ok = true;
	 }
	 else if (*a == ';') {
	    if (!div)
	       div = a;
	 }

	 ++a;
      }
      if (utf8) {
	 info.setKeyValue("accept-charset", new QoreStringNode("utf8"), 0);
	 acceptcharset = true;
      }
      else {
	 SimpleRefHolder<QoreStringNode> ac(new QoreStringNode);
	 if (div)
	    ac->concat(t, div - t);
	 else
	    ac->concat(t);
	 ac->trim();
	 if (!ac->empty()) {
	    info.setKeyValue("accept-charset", ac.release(), 0);
	    acceptcharset = true;
	 }
      }

      return acceptcharset;
   }

   // returns true if the connection should be closed, false if not
   DLLLOCAL bool convertHeaderToHash(QoreHashNode* h, char* p, int flags = 0, QoreHashNode* info = 0, bool* chunked = 0) {
      bool close = !(flags & CHF_HTTP11);
      // socket encoding
      const char* senc = 0;
      // accept-charset
      bool acceptcharset = false;
      while (*p) {
	 char* buf = p;

	 if ((p = strstr(buf, "\r\n"))) {
	    *p = '\0';
	    p += 2;
	 }
	 else if ((p = strchr(buf, '\n'))) {
	    *p = '\0';
	    p++;
	 }
	 else if ((p = strchr(buf, '\r'))) {
	    *p = '\0';
	    p++;
	 }
	 else
	    break;
	 char* t = strchr(buf, ':');
	 if (!t)
	    break;
	 *t = '\0';
	 t++;
	 while (t && isblank(*t))
	    t++;
	 strtolower(buf);
	 //printd(5, "setting %s = '%s'\n", buf, t);

	 AbstractQoreNode* val = new QoreStringNode(t);

	 if (flags & CHF_PROCESS) {
	    if (!strcmp(buf, "connection")) {
	       if (flags & CHF_HTTP11) {
		  if (strcasestr(t, "close"))
		     close = true;
	       }
	       else {
		  if (strcasestr(t, "keep-alive"))
		     close = false;
	       }
	    }
	    else if (!strcmp(buf, "content-type")) {
	       char* a = strcasestr(t, "charset=");
	       if (a) {
		  // find end
		  char* e = strchr(a + 8, ';');

		  QoreString cs;
		  if (e)
		     cs.concat(a + 8, e - a - 8);
		  else
		     cs.concat(a + 8);
		  cs.trim();
		  senc = cs.getBuffer();
		  //printd(5, "got encoding '%s' from request\n", senc);
		  enc = QEM.findCreate(senc);

		  if (info) {
		     qore_size_t len = cs.size();
		     info->setKeyValue("charset", new QoreStringNode(cs.giveBuffer(), len, len + 1, QCS_DEFAULT), 0);
		  }

		  if (info) {
                     SimpleRefHolder<QoreStringNode> ct(new QoreStringNode);
		     // remove any whitespace and ';' before charset=
		     if (a != t) {
			do {
			   --a;
			} while (a > t && (*a == ' ' || *a == ';'));
		     }

		     if (a == t) {
			if (e)
			   ct->concat(e + 1);
		     }
		     else {
			ct->concat(t, a - t + 1);
			if (e)
			   ct->concat(e);
		     }
		     ct->trim();
		     if (!ct->empty())
			info->setKeyValue("body-content-type", ct.release(), 0);
		  }
	       }
	       else if (info) {
		  info->setKeyValue("charset", new QoreStringNode("iso-8859-1"), 0);
		  info->setKeyValue("body-content-type", val->refSelf(), 0);
	       }
	    }
            else if (chunked && !strcmp(buf, "transfer-encoding") && !strcasecmp(t, "chunked")) {
               *chunked = true;
            }
	    else if (info) {
	       if (!strcmp(buf, "accept-charset"))
		  acceptcharset = do_accept_charset(t, *info);
	       else if ((flags & CHF_REQUEST) && !strcmp(buf, "accept-encoding"))
		  do_accept_encoding(t, *info);
	    }
	 }

	 // see if header exists, and if so make it a list and add value to the list
	 hash_assignment_priv ha(*h, buf);
	 if (*ha) {
	    QoreListNode* l;
	    if ((*ha)->getType() == NT_LIST)
	       l = reinterpret_cast<QoreListNode* >(*ha);
	    else {
	       l = new QoreListNode;
	       l->push(ha.swap(l));
	    }
	    l->push(val);
	 }
	 else // otherwise set header normally
	    ha.assign(val, 0);
      }

      if ((flags & CHF_PROCESS)) {
	 if (!senc)
	    enc = QEM.findCreate("iso-8859-1");
	 // according to RFC-2616 section 14.2, "If no Accept-Charset header is present, the default is that any character set is acceptable" so we will use utf-8
	 if (info && !acceptcharset)
	    info->setKeyValue("accept-charset", new QoreStringNode("utf8"), 0);
      }

      return close;
   }

   DLLLOCAL int recvix(const char* meth, int len, void* targ, int timeout_ms, ExceptionSink* xsink) {
      if (sock == QORE_INVALID_SOCKET) {
	 if (xsink)
	    se_not_open(meth, xsink);
	 return QSE_NOT_OPEN;
      }
      if (in_op) {
         if (xsink)
            se_in_op(meth, xsink);
         return QSE_IN_OP;
      }

      PrivateQoreSocketThroughputHelper th(this, false);

      char* buf;
      qore_offset_t br = 0;
      while (true) {
	 qore_offset_t rc = brecv(xsink, meth, buf, len - br, 0, timeout_ms);
	 if (rc <= 0) {
	    do_read_error(rc, meth, timeout_ms, xsink);
	    return (int)rc;
	 }

	 memcpy(targ, buf, rc);

	 br += rc;
	 if (br >= len)
	    break;
      }

      th.finalize(br);

      return (int)br;
   }

   DLLLOCAL void clearWarningQueue(ExceptionSink* xsink) {
      if (warn_queue) {
         if (callback_arg) {
            callback_arg->deref(xsink);
            callback_arg = 0;
         }
	 warn_queue->deref(xsink);
	 warn_queue = 0;
	 tl_warning_us = 0;
	 tp_warning_bs = 0.0;
         tp_us_min = 0;
      }
   }

   DLLLOCAL void setWarningQueue(ExceptionSink* xsink, int64 warning_ms, int64 warning_bs, Queue* wq, AbstractQoreNode* arg, int64 min_ms = 1000) {
      ReferenceHolder<Queue> qholder(wq, xsink);
      ReferenceHolder<> holder(arg, xsink);
      if (warning_ms <=0 && warning_bs <= 0) {
	 xsink->raiseException("SOCKET-SETWARNINGQUEUE-ERROR", "Socket::setWarningQueue() at least one of warning ms argument: "QLLD" and warning B/s argument: "QLLD" must be greater than zero; to clear, call Socket::clearWarningQueue() with no arguments", warning_ms, warning_bs);
	 return;
      }

      if (warning_ms < 0)
	 warning_ms = 0;
      if (warning_bs < 0)
	 warning_bs = 0;

      if (warn_queue) {
	 warn_queue->deref(xsink);
	 discard(callback_arg, xsink);
      }

      warn_queue = qholder.release();
      callback_arg = holder.release();
      tl_warning_us = (int64)warning_ms * 1000;
      tp_warning_bs = warning_bs;
      tp_us_min = min_ms * 1000;
   }

   DLLLOCAL void getUsageInfo(QoreHashNode& h, qore_socket_private& s) const {
      if (warn_queue) {
	 h.setKeyValue("arg", callback_arg ? callback_arg->refSelf() : 0, 0);
	 h.setKeyValue("timeout", new QoreBigIntNode(tl_warning_us), 0);
	 h.setKeyValue("min_throughput", new QoreBigIntNode((int64)tp_warning_bs), 0);
         h.setKeyValue("min_throughput_us", new QoreBigIntNode((int64)tp_us_min), 0);
      }

      h.setKeyValue("bytes_sent", new QoreBigIntNode(tp_bytes_sent + s.tp_bytes_sent), 0);
      h.setKeyValue("bytes_recv", new QoreBigIntNode(tp_bytes_recv + s.tp_bytes_sent), 0);
      h.setKeyValue("us_sent", new QoreBigIntNode(tp_us_sent + s.tp_us_sent), 0);
      h.setKeyValue("us_recv", new QoreBigIntNode(tp_us_recv + s.tp_us_recv), 0);
   }

   DLLLOCAL void getUsageInfo(QoreHashNode& h) const {
      if (warn_queue) {
	 h.setKeyValue("arg", callback_arg ? callback_arg->refSelf() : 0, 0);
	 h.setKeyValue("timeout", new QoreBigIntNode(tl_warning_us), 0);
	 h.setKeyValue("min_throughput", new QoreBigIntNode((int64)tp_warning_bs), 0);
         h.setKeyValue("min_throughput_us", new QoreBigIntNode((int64)tp_us_min), 0);
      }

      h.setKeyValue("bytes_sent", new QoreBigIntNode(tp_bytes_sent), 0);
      h.setKeyValue("bytes_recv", new QoreBigIntNode(tp_bytes_recv), 0);
      h.setKeyValue("us_sent", new QoreBigIntNode(tp_us_sent), 0);
      h.setKeyValue("us_recv", new QoreBigIntNode(tp_us_recv), 0);
   }

   DLLLOCAL QoreHashNode* getUsageInfo() const {
      QoreHashNode* h = new QoreHashNode;
      getUsageInfo(*h);
      return h;
   }

   DLLLOCAL void clearStats() {
      tp_bytes_sent = 0;
      tp_bytes_recv = 0;
      tp_us_sent = 0;
      tp_us_recv = 0;
   }

   DLLLOCAL void doTimeoutWarning(const char* op, int64 dt) {
      assert(warn_queue);
      assert(dt > tl_warning_us);

      QoreHashNode* h = new QoreHashNode;

      h->setKeyValue("type", new QoreStringNode("SOCKET-OPERATION-WARNING"), 0);
      h->setKeyValue("operation", new QoreStringNode(op), 0);
      h->setKeyValue("us", new QoreBigIntNode(dt), 0);
      h->setKeyValue("timeout", new QoreBigIntNode(tl_warning_us), 0);
      if (callback_arg)
	 h->setKeyValue("arg", callback_arg->refSelf(), 0);

      warn_queue->pushAndTakeRef(h);
   }

   DLLLOCAL void doThroughputWarning(bool send, int64 bytes, int64 dt, double bs) {
      assert(warn_queue);
      assert(bs < tp_warning_bs);

      QoreHashNode* h = new QoreHashNode;

      h->setKeyValue("type", new QoreStringNode("SOCKET-THROUGHPUT-WARNING"), 0);
      h->setKeyValue("dir", new QoreStringNode(send ? "send" : "recv"), 0);
      h->setKeyValue("bytes", new QoreBigIntNode(bytes), 0);
      h->setKeyValue("us", new QoreBigIntNode(dt), 0);
      h->setKeyValue("bytes_sec", new QoreFloatNode(bs), 0);
      h->setKeyValue("threshold", new QoreBigIntNode((int64)tp_warning_bs), 0);
      if (callback_arg)
	 h->setKeyValue("arg", callback_arg->refSelf(), 0);

      warn_queue->pushAndTakeRef(h);
   }

   DLLLOCAL bool pendingHttpChunkedBody() const {
      return http_exp_chunked_body && sock != QORE_INVALID_SOCKET;
   }

   DLLLOCAL static void getUsageInfo(const QoreSocket& sock, QoreHashNode& h, const QoreSocket& s) {
      sock.priv->getUsageInfo(h, *s.priv);
   }

   DLLLOCAL static qore_socket_private* get(QoreSocket& sock) {
      return sock.priv;
   }

   DLLLOCAL static const qore_socket_private* get(const QoreSocket& sock) {
      return sock.priv;
   }
};

#endif<|MERGE_RESOLUTION|>--- conflicted
+++ resolved
@@ -807,7 +807,6 @@
 	 return -1;
       }
 
-<<<<<<< HEAD
 #if defined HAVE_POLL
       return poll_intern(timeout_ms, read, mname, xsink);
 #elif defined HAVE_SELECT
@@ -816,12 +815,6 @@
 #error no async socket operations supported
 #endif
    }
-=======
-      fd_set sfs;
-
-      FD_ZERO(&sfs);
-      FD_SET(sock, &sfs);
->>>>>>> b9df1ff3
 
 #if defined HAVE_POLL
    DLLLOCAL int poll_intern(int timeout_ms, bool read, const char* mname, ExceptionSink* xsink) {
@@ -888,16 +881,12 @@
 
       return rc;
    }
-<<<<<<< HEAD
 #endif
    
-=======
-
    DLLLOCAL bool isSocketDataAvailable(int timeout_ms, const char* mname, ExceptionSink* xsink) {
       return select(timeout_ms, true, mname, xsink);
    }
 
->>>>>>> b9df1ff3
    DLLLOCAL bool isDataAvailable(int timeout_ms, const char* mname, ExceptionSink* xsink) {
       if (buflen)
 	 return true;
