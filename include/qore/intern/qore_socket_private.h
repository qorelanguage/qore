--- conflicted
+++ resolved
@@ -84,11 +84,7 @@
 DLLLOCAL void se_timeout(const char* cname, const char* meth, int timeout_ms, ExceptionSink* xsink);
 DLLLOCAL void se_closed(const char* cname, const char* mname, ExceptionSink* xsink);
 
-<<<<<<< HEAD
-#if (defined _WIN32 || defined __WIN32__) && ! defined __CYGWIN__
-=======
 #ifdef _Q_WINDOWS
->>>>>>> 4720e4af
 #define GETSOCKOPT_ARG_4 char*
 #define SETSOCKOPT_ARG_4 const char*
 #define SHUTDOWN_ARG SD_BOTH
@@ -232,12 +228,8 @@
       tp_us_min             // throughput: minimum time for transfer to be considered
       ;
    AbstractQoreNode* callback_arg;
-<<<<<<< HEAD
-   bool del, in_op, http_exp_chunked_body;
-=======
    bool del, http_exp_chunked_body;
    int in_op;
->>>>>>> 4720e4af
 
    DLLLOCAL qore_socket_private(int n_sock = QORE_INVALID_SOCKET, int n_sfamily = AF_UNSPEC, int n_stype = SOCK_STREAM, int n_prot = 0, const QoreEncoding* n_enc = QCS_DEFAULT) :
       sock(n_sock), sfamily(n_sfamily), port(-1), stype(n_stype), sprot(n_prot), enc(n_enc),
@@ -276,11 +268,7 @@
       assert(sock != QORE_INVALID_SOCKET);
       int rc;
       while (true) {
-<<<<<<< HEAD
-#if (defined _WIN32 || defined __WIN32__) && ! defined __CYGWIN__
-=======
 #ifdef _Q_WINDOWS
->>>>>>> 4720e4af
 	 rc = ::closesocket(sock);
 #else
 	 rc = ::close(sock);
@@ -890,11 +878,7 @@
       int rc;
       while (true) {
          // to be safe, we set the file descriptor arg after each EINTR (required on Linux for example)
-<<<<<<< HEAD
-         fd_set sfs;
-=======
          fd_set sfs, err;
->>>>>>> 4720e4af
 
          FD_ZERO(&sfs);
          FD_ZERO(&err);
@@ -927,8 +911,6 @@
    }
 #endif
 
-<<<<<<< HEAD
-=======
    DLLLOCAL bool tryReadSocketData(const char* mname, ExceptionSink* xsink) {
       assert(!buflen);
       bool b = asyncIoWait(0, true, false, "Socket", mname, xsink);
@@ -950,7 +932,6 @@
       return asyncIoWait(timeout_ms, true, false, "Socket", mname, xsink);
    }
 
->>>>>>> 4720e4af
    DLLLOCAL bool isDataAvailable(int timeout_ms, const char* mname, ExceptionSink* xsink) {
       if (buflen)
 	 return true;
@@ -974,13 +955,7 @@
 	 if (!::connect(sock, ai_addr, ai_addrlen))
 	    return 0;
 
-<<<<<<< HEAD
-#if (defined _WIN32 || defined __WIN32__) && ! defined __CYGWIN__
-	 if (WSAGetLastError() != WSAEWOULDBLOCK) {
-=======
-#ifdef _Q_WINDOWS
 	 if (sock_get_error() != EAGAIN) {
->>>>>>> 4720e4af
 	    qore_socket_error(xsink, "SOCKET-CONNECT-ERROR", "error in connect()", 0, 0, 0, ai_addr);
 	    break;
 	 }
@@ -1015,11 +990,7 @@
 	    if (xsink && *xsink)
                return -1;
 
-<<<<<<< HEAD
-	    //printd(0, "select(%d) returned %d\n", timeout_ms, rc);
-=======
 	    //printd(5, "asyncIoWait(%d) returned %d\n", timeout_ms, rc);
->>>>>>> 4720e4af
 	    if (rc == QORE_SOCKET_ERROR && sock_get_error() != EINTR) {
 	       if (xsink && !only_timeout)
 		  qore_socket_error(xsink, "SOCKET-CONNECT-ERROR", "error in asyncIoWait() with Socket::connect() with timeout", 0, 0, 0, ai_addr);
@@ -1075,11 +1046,7 @@
          return -1;
       }
 
-<<<<<<< HEAD
-#if (defined _WIN32 || defined __WIN32__) && ! defined __CYGWIN__
-=======
 #ifdef _Q_WINDOWS
->>>>>>> 4720e4af
       u_long mode = non_blocking ? 1 : 0;
       int rc = ioctlsocket(sock, FIONBIO, &mode);
       if (check_windows_rc(rc))
@@ -2214,12 +2181,7 @@
       return rc < 0 || sock == QORE_INVALID_SOCKET ? -1 : 0;
    }
 
-<<<<<<< HEAD
-   DLLLOCAL int sendIntern(ExceptionSink* xsink, const char* mname, const char* buf, qore_size_t size, int timeout_ms, int64& total) {
-      assert(size);
-=======
    DLLLOCAL int sendIntern(ExceptionSink* xsink, const char* cname, const char* mname, const char* buf, qore_size_t size, int timeout_ms, int64& total, bool stream = false) {
->>>>>>> 4720e4af
       qore_offset_t rc;
       qore_size_t bs = 0;
 
