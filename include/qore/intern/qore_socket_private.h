/* -*- mode: c++; indent-tabs-mode: nil -*- */
/*
  qore_socket_private.h

  Qore Programming Language

  Copyright (C) 2003 - 2017 Qore Technologies, s.r.o.

  Permission is hereby granted, free of charge, to any person obtaining a
  copy of this software and associated documentation files (the "Software"),
  to deal in the Software without restriction, including without limitation
  the rights to use, copy, modify, merge, publish, distribute, sublicense,
  and/or sell copies of the Software, and to permit persons to whom the
  Software is furnished to do so, subject to the following conditions:

  The above copyright notice and this permission notice shall be included in
  all copies or substantial portions of the Software.

  THE SOFTWARE IS PROVIDED "AS IS", WITHOUT WARRANTY OF ANY KIND, EXPRESS OR
  IMPLIED, INCLUDING BUT NOT LIMITED TO THE WARRANTIES OF MERCHANTABILITY,
  FITNESS FOR A PARTICULAR PURPOSE AND NONINFRINGEMENT. IN NO EVENT SHALL THE
  AUTHORS OR COPYRIGHT HOLDERS BE LIABLE FOR ANY CLAIM, DAMAGES OR OTHER
  LIABILITY, WHETHER IN AN ACTION OF CONTRACT, TORT OR OTHERWISE, ARISING
  FROM, OUT OF OR IN CONNECTION WITH THE SOFTWARE OR THE USE OR OTHER
  DEALINGS IN THE SOFTWARE.

  Note that the Qore library is released under a choice of three open-source
  licenses: MIT (as above), LGPL 2+, or GPL 2+; see README-LICENSE for more
  information.
*/

#ifndef _QORE_QORE_SOCKET_PRIVATE_H
#define _QORE_QORE_SOCKET_PRIVATE_H

#include "qore/intern/SSLSocketHelper.h"

#include "qore/intern/QC_Queue.h"

#include <ctype.h>
#include <stdlib.h>
#include <strings.h>
#include <string.h>
#include <errno.h>
#include <ctype.h>

#include <openssl/ssl.h>
#include <openssl/err.h>

#if defined HAVE_POLL
#include <poll.h>
#elif defined HAVE_SYS_SELECT_H
#include <sys/select.h>
#elif (defined _WIN32 || defined __WIN32__) && ! defined __CYGWIN__
#define HAVE_SELECT 1
#else
#error no async socket I/O APIs available
#endif

#ifndef DEFAULT_SOCKET_BUFSIZE
#define DEFAULT_SOCKET_BUFSIZE 4096
#endif

#ifndef QORE_MAX_HEADER_SIZE
#define QORE_MAX_HEADER_SIZE 16384
#endif

#define CHF_HTTP11  (1 << 0)
#define CHF_PROCESS (1 << 1)
#define CHF_REQUEST (1 << 2)

#ifndef DEFAULT_SOCKET_MIN_THRESHOLD_BYTES
#define DEFAULT_SOCKET_MIN_THRESHOLD_BYTES 1024
#endif

DLLLOCAL void concat_target(QoreString& str, const struct sockaddr *addr, const char* type = "target");
DLLLOCAL int do_read_error(qore_offset_t rc, const char* method_name, int timeout_ms, ExceptionSink* xsink);
DLLLOCAL int sock_get_raw_error();
DLLLOCAL int sock_get_error();
DLLLOCAL void qore_socket_error(ExceptionSink* xsink, const char* err, const char* cdesc, const char* mname = 0, const char* host = 0, const char* svc = 0, const struct sockaddr *addr = 0);
DLLLOCAL void qore_socket_error_intern(int rc, ExceptionSink* xsink, const char* err, const char* cdesc, const char* mname = 0, const char* host = 0, const char* svc = 0, const struct sockaddr *addr = 0);
DLLLOCAL void se_in_op(const char* cname, const char* meth, ExceptionSink* xsink);
DLLLOCAL void se_in_op_thread(const char* cname, const char* meth, ExceptionSink* xsink);
DLLLOCAL void se_not_open(const char* cname, const char* meth, ExceptionSink* xsink);
DLLLOCAL void se_timeout(const char* cname, const char* meth, int timeout_ms, ExceptionSink* xsink);
DLLLOCAL void se_closed(const char* cname, const char* mname, ExceptionSink* xsink);

#ifdef _Q_WINDOWS
#define GETSOCKOPT_ARG_4 char*
#define SETSOCKOPT_ARG_4 const char*
#define SHUTDOWN_ARG SD_BOTH
#define QORE_INVALID_SOCKET ((int)INVALID_SOCKET)
#define QORE_SOCKET_ERROR SOCKET_ERROR
DLLLOCAL int check_windows_rc(int rc);

#ifndef ECONNRESET
#define ECONNRESET WSAECONNRESET
#endif

#else
// UNIX/Cygwin
#define GETSOCKOPT_ARG_4 void*
#define SETSOCKOPT_ARG_4 void*
#define SHUTDOWN_ARG SHUT_RDWR
#define QORE_INVALID_SOCKET -1
#define QORE_SOCKET_ERROR -1
#endif

struct qore_socketsource_private {
   QoreStringNode* address;
   QoreStringNode* hostname;

   DLLLOCAL qore_socketsource_private() : address(0), hostname(0) {
   }

   DLLLOCAL ~qore_socketsource_private() {
      if (address)  address->deref();
      if (hostname) hostname->deref();
   }

   DLLLOCAL void setAddress(QoreStringNode* addr) {
      assert(!address);
      address = addr;
   }

   DLLLOCAL void setAddress(const char* addr) {
      assert(!address);
      address = new QoreStringNode(addr);
   }

   DLLLOCAL void setHostName(const char* host) {
      assert(!hostname);
      hostname = new QoreStringNode(host);
   }

   DLLLOCAL void setAll(QoreObject* o, ExceptionSink* xsink) {
      if (address) {
	 o->setValue("source", address, xsink);
	 address = 0;
      }

      if (hostname) {
	 o->setValue("source_host", hostname, xsink);
	 hostname = 0;
      }
   }
};

class OptionalNonBlockingHelper {
public:
   qore_socket_private& sock;
   ExceptionSink* xsink;
   bool set;

   DLLLOCAL OptionalNonBlockingHelper(qore_socket_private& s, bool n_set, ExceptionSink* xs);
   DLLLOCAL ~OptionalNonBlockingHelper();
};

class PrivateQoreSocketTimeoutBase {
protected:
   struct qore_socket_private* sock;
   int64 start;

public:
   DLLLOCAL PrivateQoreSocketTimeoutBase(qore_socket_private* s) : sock(s), start(sock ? q_clock_getmicros() : 0) {
   }
};

class PrivateQoreSocketTimeoutHelper : public PrivateQoreSocketTimeoutBase {
protected:
   const char* op;
public:
   DLLLOCAL PrivateQoreSocketTimeoutHelper(qore_socket_private* s, const char* op);
   DLLLOCAL ~PrivateQoreSocketTimeoutHelper();
};

class PrivateQoreSocketThroughputHelper : public PrivateQoreSocketTimeoutBase {
protected:
   bool send;
public:
   DLLLOCAL PrivateQoreSocketThroughputHelper(qore_socket_private* s, bool snd);
   DLLLOCAL ~PrivateQoreSocketThroughputHelper();

   DLLLOCAL void finalize(int64 bytes);
};

struct qore_socket_private;

struct qore_socket_op_helper {
protected:
   qore_socket_private* s;

public:
   DLLLOCAL qore_socket_op_helper(qore_socket_private* sock);
   DLLLOCAL ~qore_socket_op_helper();
};

class SSLSocketHelperHelper {
protected:
   qore_socket_private* s;
   SSLSocketHelper* ssl;

public:
   DLLLOCAL SSLSocketHelperHelper(qore_socket_private* sock);

   DLLLOCAL void error();
};

struct qore_socket_private {
   friend class PrivateQoreSocketTimeoutHelper;
   friend class PrivateQoreSocketThroughputHelper;

   int sock, sfamily, port, stype, sprot; //, sendTimeout, recvTimeout;
   const QoreEncoding* enc;
   std::string socketname;
   SSLSocketHelper* ssl;
   Queue* cb_queue,
      * warn_queue;
   // socket buffer for buffered reads
   char rbuf[DEFAULT_SOCKET_BUFSIZE];
   // current buffer size
   size_t buflen, bufoffset;
   int64 tl_warning_us;     // timeout threshold for network action warning in microseconds
   double tp_warning_bs;    // throughput warning threshold in B/s
   int64 tp_bytes_sent,     // throughput: bytes sent
      tp_bytes_recv,        // throughput: bytes received
      tp_us_sent,           // throughput: time sending
      tp_us_recv,           // throughput: time receiving
      tp_us_min             // throughput: minimum time for transfer to be considered
      ;
   AbstractQoreNode* callback_arg;
   bool del, http_exp_chunked_body;
   int in_op;

   DLLLOCAL qore_socket_private(int n_sock = QORE_INVALID_SOCKET, int n_sfamily = AF_UNSPEC, int n_stype = SOCK_STREAM, int n_prot = 0, const QoreEncoding* n_enc = QCS_DEFAULT) :
      sock(n_sock), sfamily(n_sfamily), port(-1), stype(n_stype), sprot(n_prot), enc(n_enc),
      ssl(0), cb_queue(0), warn_queue(0), buflen(0), bufoffset(0), tl_warning_us(0), tp_warning_bs(0),
      tp_bytes_sent(0), tp_bytes_recv(0), tp_us_sent(0), tp_us_recv(0), tp_us_min(0),
      callback_arg(0), del(false), http_exp_chunked_body(false), in_op(-1) {
      //sendTimeout = recvTimeout = -1
   }

   DLLLOCAL ~qore_socket_private() {
      close_internal();

      // must be dereferenced and removed before deleting
      assert(!cb_queue);
      assert(!warn_queue);
   }

   DLLLOCAL bool isOpen() {
      return sock != QORE_INVALID_SOCKET;
   }

   DLLLOCAL int close() {
      int rc = close_internal();
      if (in_op >= 0)
         in_op = -1;
      if (http_exp_chunked_body)
         http_exp_chunked_body = false;
      sfamily = AF_UNSPEC;
      stype = SOCK_STREAM;
      sprot = 0;

      return rc;
   }

   DLLLOCAL int close_and_reset() {
      assert(sock != QORE_INVALID_SOCKET);
      int rc;
      while (true) {
#ifdef _Q_WINDOWS
	 rc = ::closesocket(sock);
#else
	 rc = ::close(sock);
#endif
	 // try again if close was interrupted by a signal
	 if (!rc || sock_get_error() != EINTR)
	    break;
      }
      //printd(5, "qore_socket_private::close_and_reset(this: %p) close(%d) returned %d\n", this, sock, rc);
      sock = QORE_INVALID_SOCKET;
      if (buflen)
	 buflen = 0;
      if (bufoffset)
	 bufoffset = 0;
      if (del)
	 del = false;
      if (port != -1)
	 port = -1;
      return rc;
   }

   DLLLOCAL int close_internal() {
      //printd(5, "qore_socket_private::close_internal(this: %p) sock: %d\n", this, sock);
      if (sock >= 0) {
	 // if an SSL connection has been established, shut it down first
	 if (ssl) {
	    ssl->shutdown();
	    ssl->deref();
	    ssl = 0;
	 }

	 if (!socketname.empty()) {
	    if (del)
	       unlink(socketname.c_str());
	    socketname.clear();
	 }
	 do_close_event();
	 return close_and_reset();
      }
      else
	 return 0;
   }

   DLLLOCAL int getSendTimeout() const {
      struct timeval tv;

#if defined(HPUX) && defined(__ia64) && defined(__LP64__)
      // on HPUX 64-bit the OS defines socklen_t to be 8 bytes
      // but the library expects a 32-bit value
      int size = sizeof(struct timeval);
#else
      socklen_t size = sizeof(struct timeval);
#endif

      if (getsockopt(sock, SOL_SOCKET, SO_SNDTIMEO, (GETSOCKOPT_ARG_4)&tv, (socklen_t *)&size))
	 return -1;

      return tv.tv_sec * 1000 + tv.tv_usec / 1000;
   }

   DLLLOCAL int getRecvTimeout() const {
      struct timeval tv;

#if defined(HPUX) && defined(__ia64) && defined(__LP64__)
      // on HPUX 64-bit the OS defines socklen_t to be 8 bytes
      // but the library expects a 32-bit value
      int size = sizeof(struct timeval);
#else
      socklen_t size = sizeof(struct timeval);
#endif

      if (getsockopt(sock, SOL_SOCKET, SO_RCVTIMEO, (GETSOCKOPT_ARG_4)&tv, (socklen_t *)&size))
	 return -1;

      return tv.tv_sec * 1000 + tv.tv_usec / 1000;
   }

   DLLLOCAL int getPort() {
      // if we don't need to find out what port we are, then return current value
      if (sock == QORE_INVALID_SOCKET || (sfamily != AF_INET && sfamily != AF_INET6) || port > 0)
	 return port;

      // otherwise find out what port we're connected to
      struct sockaddr_storage addr;
#if defined(HPUX) && defined(__ia64) && defined(__LP64__)
      // on HPUX 64-bit the OS defines socklen_t to be 8 bytes, but the library expects a 32-bit value
      int size = sizeof addr;
#else
      socklen_t size = sizeof addr;
#endif

      if (getsockname(sock, (struct sockaddr *)&addr, (socklen_t *)&size) < 0)
	 return -1;

      port = q_get_port_from_addr((const struct sockaddr *)&addr);
      return port;
   }

   DLLLOCAL static void do_header(const char* key, QoreString& hdr, const AbstractQoreNode* v) {
      switch (get_node_type(v)) {
	 case NT_STRING:
	    hdr.sprintf("%s: %s\r\n", key, reinterpret_cast<const QoreStringNode*>(v)->getBuffer());
	    break;
	 case NT_INT:
	    hdr.sprintf("%s: " QLLD "\r\n", key, reinterpret_cast<const QoreBigIntNode*>(v)->val);
	    break;
	 case NT_FLOAT: {
	    hdr.sprintf("%s: ", key);
            size_t offset = hdr.size();
	    hdr.sprintf("%f\r\n", reinterpret_cast<const QoreFloatNode*>(v)->f);
            // issue 1556: external modules that call setlocale() can change
            // the decimal point character used here from '.' to ','
            // only search the double added, QoreString::sprintf() concatenates
            q_fix_decimal(&hdr, offset);
	    break;
         }
	 case NT_NUMBER:
	    hdr.sprintf("%s: ", key);
	    reinterpret_cast<const QoreNumberNode*>(v)->toString(hdr);
	    hdr.concat("\r\n");
	    break;
	 case NT_BOOLEAN:
	    hdr.sprintf("%s: %d\r\n", key, reinterpret_cast<const QoreBoolNode*>(v)->getValue());
	    break;
      }
   }

   DLLLOCAL static void do_headers(QoreString& hdr, const QoreHashNode* headers, qore_size_t size, bool addsize = false) {
      // RFC-2616 4.4 (http://tools.ietf.org/html/rfc2616#section-4.4)
      // add Content-Length: 0 to headers for responses without a body where there is no transfer-encoding
      if (headers) {
	 ConstHashIterator hi(headers);

	 while (hi.next()) {
	    const AbstractQoreNode* v = hi.getValue();
	    const char* key = hi.getKey();
	    if (addsize && !strcasecmp(key, "transfer-encoding"))
	       addsize = false;
            if (addsize && !strcasecmp(key, "content-length"))
               addsize = false;
	    if (v && v->getType() == NT_LIST) {
	       ConstListIterator li(reinterpret_cast<const QoreListNode* >(v));
	       while (li.next())
		  do_header(key, hdr, li.getValue());
	    }
	    else
	       do_header(key, hdr, hi.getValue());
	 }
      }
      // add data and content-length header if necessary
      if (size || addsize)
	 hdr.sprintf("Content-Length: " QSD "\r\n", size);

      hdr.concat("\r\n");
   }

   DLLLOCAL static void *get_in_addr(struct sockaddr *sa) {
      if (sa->sa_family == AF_INET)
	 return &(((struct sockaddr_in *)sa)->sin_addr);
      return &(((struct sockaddr_in6 *)sa)->sin6_addr);
   }

   DLLLOCAL static size_t get_in_len(struct sockaddr *sa) {
      if (sa->sa_family == AF_INET)
	 return sizeof(struct sockaddr_in);
      return sizeof(struct sockaddr_in6);
   }

   DLLLOCAL int listen(int backlog = 20) {
      if (sock == QORE_INVALID_SOCKET)
	 return QSE_NOT_OPEN;
      if (in_op >= 0)
         return QSE_IN_OP;
#ifdef _Q_WINDOWS
      if (::listen(sock, backlog)) {
	 // set errno
	 sock_get_error();
	 return -1;
      }
      return 0;
#else
      return ::listen(sock, backlog);
#endif
   }

   DLLLOCAL int accept_intern(ExceptionSink* xsink, struct sockaddr *addr, socklen_t *size, int timeout_ms = -1) {
      assert(xsink);
      while (true) {
	 if (timeout_ms >= 0 && !isDataAvailable(timeout_ms, "accept", xsink)) {
	    if (*xsink)
	       return -1;
	    // do not throw exception here, NOTHING will be returned in Qore on timeout
	    return QSE_TIMEOUT; // -3
	 }

	 int rc = ::accept(sock, addr, size);
	 if (rc != QORE_INVALID_SOCKET)
	    return rc;

	 // retry if interrupted by a signal
	 if (sock_get_error() == EINTR)
	    continue;

	 qore_socket_error(xsink, "SOCKET-ACCEPT-ERROR", "error in accept()", 0, 0, 0, addr);
	 return -1;
      }
   }

   // returns a new socket
   DLLLOCAL int accept_internal(ExceptionSink* xsink, SocketSource *source, int timeout_ms = -1) {
      assert(xsink);
      if (sock == QORE_INVALID_SOCKET) {
         // FIXME: remove check
         if (xsink)
            xsink->raiseException("SOCKET-NOT-OPEN", "socket must be opened, bound, and in a listening state before new connections can be accepted");
	 return QSE_NOT_OPEN;
      }
      if (in_op >= 0) {
         if (in_op == gettid()) {
            se_in_op("Socket", "accept", xsink);
            return QSE_IN_OP;
         }
         se_in_op_thread("Socket", "accept", xsink);
         return QSE_IN_OP_THREAD;
      }

      int rc;
      if (sfamily == AF_UNIX) {
#ifdef _Q_WINDOWS
         // FIXME: remove check
         if (xsink)
            xsink->raiseException("SOCKET-ACCEPT-ERROR", "UNIX sockets are not available under Windows");
	 return -1;
#else
	 struct sockaddr_un addr_un;

#if defined(HPUX) && defined(__ia64) && defined(__LP64__)
	 // on HPUX 64-bit the OS defines socklen_t to be 8 bytes
	 // but the library expects a 32-bit value
	 int size = sizeof(struct sockaddr_un);
#else
	 socklen_t size = sizeof(struct sockaddr_un);
#endif
<<<<<<< HEAD
	 rc = accept_intern(xsink, (struct sockaddr *)&addr_un, (socklen_t *)&size, timeout_ms);
	 //printd(1, "qore_socket_private::accept_internal() "QSD" bytes returned\n", size);
=======
	 rc = accept_intern((struct sockaddr *)&addr_un, (socklen_t *)&size, timeout_ms, xsink);
	 //printd(1, "qore_socket_private::accept_internal() " QSD " bytes returned\n", size);
>>>>>>> 438770a6

	 if (rc >= 0 && source) {
	    QoreStringNode* addr = new QoreStringNode(enc);
	    addr->sprintf("UNIX socket: %s", socketname.c_str());
	    source->priv->setAddress(addr);
	    source->priv->setHostName("localhost");
	 }
#endif // windows
      }
      else if (sfamily == AF_INET || sfamily == AF_INET6) {
	 struct sockaddr_storage addr_in;
#if defined(HPUX) && defined(__ia64) && defined(__LP64__)
	 // on HPUX 64-bit the OS defines socklen_t to be 8 bytes
	 // but the library expects a 32-bit value
	 int size = sizeof(addr_in);
#else
	 socklen_t size = sizeof(addr_in);
#endif

	 rc = accept_intern(xsink, (struct sockaddr *)&addr_in, (socklen_t *)&size, timeout_ms);
	 //printd(1, "qore_socket_private::accept_internal() rc: %d, %d bytes returned\n", rc, size);

	 if (rc >= 0 && source) {
	    char host[NI_MAXHOST + 1];
	    char service[NI_MAXSERV + 1];

	    if (!getnameinfo((struct sockaddr *)&addr_in, get_in_len((struct sockaddr *)&addr_in), host, sizeof(host), service, sizeof(service), NI_NUMERICSERV)) {
	       source->priv->setHostName(host);
	    }

	    // get ipv4 or ipv6 address
	    char ifname[INET6_ADDRSTRLEN];
	    if (inet_ntop(addr_in.ss_family, get_in_addr((struct sockaddr *)&addr_in), ifname, sizeof(ifname))) {
	       //printd(5, "inet_ntop() '%s' host: '%s'\n", ifname, host);
	       source->priv->setAddress(ifname);
	    }
	 }
      }
      else {
	 // should not happen
         // FIXME: remove check
         if (xsink)
            xsink->raiseException("SOCKET-ACCEPT-ERROR", "do not know how to accept connections with address family %d", sfamily);
	 rc = -1;
      }
      return rc;
   }

   DLLLOCAL void cleanup(ExceptionSink* xsink) {
      if (cb_queue) {
	 // close the socket before the delete message is put on the queue
	 // the socket would be closed anyway in the destructor
	 close_internal();

	 QoreHashNode* h = new QoreHashNode;
	 h->setKeyValue("event", new QoreBigIntNode(QORE_EVENT_DELETED), 0);
	 h->setKeyValue("source", new QoreBigIntNode(QORE_SOURCE_SOCKET), 0);
	 h->setKeyValue("id", new QoreBigIntNode((int64)this), 0);
	 cb_queue->pushAndTakeRef(h);

	 // deref and remove event queue
	 cb_queue->deref(xsink);
	 cb_queue = 0;
      }
      if (warn_queue) {
	 warn_queue->deref(xsink);
	 warn_queue = 0;
         if (callback_arg) {
            callback_arg->deref(xsink);
            callback_arg = 0;
         }
      }
   }

   DLLLOCAL void setEventQueue(Queue* cbq, ExceptionSink* xsink) {
      if (cb_queue)
	 cb_queue->deref(xsink);
      cb_queue = cbq;
   }

   DLLLOCAL void do_start_ssl_event() {
      if (cb_queue) {
	 QoreHashNode* h = new QoreHashNode;
	 h->setKeyValue("event", new QoreBigIntNode(QORE_EVENT_START_SSL), 0);
	 h->setKeyValue("source", new QoreBigIntNode(QORE_SOURCE_SOCKET), 0);
	 h->setKeyValue("id", new QoreBigIntNode((int64)this), 0);
	 cb_queue->pushAndTakeRef(h);
      }
   }

   DLLLOCAL void do_ssl_established_event() {
      if (cb_queue) {
	 QoreHashNode* h = new QoreHashNode;
	 h->setKeyValue("event", new QoreBigIntNode(QORE_EVENT_SSL_ESTABLISHED), 0);
	 h->setKeyValue("source", new QoreBigIntNode(QORE_SOURCE_SOCKET), 0);
	 h->setKeyValue("id", new QoreBigIntNode((int64)this), 0);
	 h->setKeyValue("cipher", new QoreStringNode(ssl->getCipherName()), 0);
	 h->setKeyValue("cipher_version", new QoreStringNode(ssl->getCipherVersion()), 0);
	 cb_queue->pushAndTakeRef(h);
      }
   }

   DLLLOCAL void do_connect_event(int af, const struct sockaddr* addr, const char* target, const char* service = 0, int prt = -1) {
      if (cb_queue) {
	 QoreHashNode* h = new QoreHashNode;
	 h->setKeyValue("event", new QoreBigIntNode(QORE_EVENT_CONNECTING), 0);
	 h->setKeyValue("source", new QoreBigIntNode(QORE_SOURCE_SOCKET), 0);
	 h->setKeyValue("id", new QoreBigIntNode((int64)this), 0);
         QoreStringNode* str = q_addr_to_string2(addr);
          if (str)
             h->setKeyValue("address", str, 0);
          else
             h->setKeyValue("error", q_strerror(sock_get_error()), 0);
         q_af_to_hash(af, *h, 0);
	 h->setKeyValue("target", new QoreStringNode(target), 0);
	 if (service)
	    h->setKeyValue("service", new QoreStringNode(service), 0);
	 if (prt != -1)
	    h->setKeyValue("port", new QoreBigIntNode(prt), 0);
	 cb_queue->pushAndTakeRef(h);
      }
   }

   DLLLOCAL void do_connected_event() {
      if (cb_queue) {
	 QoreHashNode* h = new QoreHashNode;
	 h->setKeyValue("event", new QoreBigIntNode(QORE_EVENT_CONNECTED), 0);
	 h->setKeyValue("source", new QoreBigIntNode(QORE_SOURCE_SOCKET), 0);
	 h->setKeyValue("id", new QoreBigIntNode((int64)this), 0);
	 cb_queue->pushAndTakeRef(h);
      }
   }

   DLLLOCAL void do_chunked_read(int event, qore_size_t bytes, qore_size_t total_read, int source) {
      if (cb_queue) {
	 QoreHashNode* h = new QoreHashNode;
	 h->setKeyValue("event", new QoreBigIntNode(event), 0);
	 h->setKeyValue("source", new QoreBigIntNode(source), 0);
	 h->setKeyValue("id", new QoreBigIntNode((int64)this), 0);
	 if (event == QORE_EVENT_HTTP_CHUNKED_DATA_RECEIVED)
	    h->setKeyValue("read", new QoreBigIntNode(bytes), 0);
	 else
	    h->setKeyValue("size", new QoreBigIntNode(bytes), 0);
	 h->setKeyValue("total_read", new QoreBigIntNode(total_read), 0);
	 cb_queue->pushAndTakeRef(h);
      }
   }

   DLLLOCAL void do_read_http_header(int event, const QoreHashNode* headers, int source) {
      if (cb_queue) {
	 QoreHashNode* h = new QoreHashNode;
	 h->setKeyValue("event", new QoreBigIntNode(event), 0);
	 h->setKeyValue("source", new QoreBigIntNode(source), 0);
	 h->setKeyValue("id", new QoreBigIntNode((int64)this), 0);
	 h->setKeyValue("headers", headers->hashRefSelf(), 0);
	 cb_queue->pushAndTakeRef(h);
      }
   }

   DLLLOCAL void do_send_http_message(const QoreString& str, const QoreHashNode* headers, int source) {
      if (cb_queue) {
	 QoreHashNode* h = new QoreHashNode;
	 h->setKeyValue("event", new QoreBigIntNode(QORE_EVENT_HTTP_SEND_MESSAGE), 0);
	 h->setKeyValue("source", new QoreBigIntNode(source), 0);
	 h->setKeyValue("id", new QoreBigIntNode((int64)this), 0);
	 h->setKeyValue("message", new QoreStringNode(str), 0);
	 //printd(5, "do_send_http_message() str='%s' headers: %p (%d %s)\n", str.getBuffer(), headers, headers->getType(), headers->getTypeName());
	 h->setKeyValue("headers", headers->hashRefSelf(), 0);
	 cb_queue->pushAndTakeRef(h);
      }
   }

   DLLLOCAL void do_close_event() {
      if (cb_queue) {
	 QoreHashNode* h = new QoreHashNode;
	 h->setKeyValue("event", new QoreBigIntNode(QORE_EVENT_CHANNEL_CLOSED), 0);
	 h->setKeyValue("source", new QoreBigIntNode(QORE_SOURCE_SOCKET), 0);
	 h->setKeyValue("id", new QoreBigIntNode((int64)this), 0);
	 cb_queue->pushAndTakeRef(h);
      }
   }

   DLLLOCAL void do_read_event(qore_size_t bytes_read, qore_size_t total_read, qore_size_t bufsize = 0) {
      // post bytes read on event queue, if any
      if (cb_queue) {
	 QoreHashNode* h = new QoreHashNode;
	 h->setKeyValue("event", new QoreBigIntNode(QORE_EVENT_PACKET_READ), 0);
	 h->setKeyValue("source", new QoreBigIntNode(QORE_SOURCE_SOCKET), 0);
	 h->setKeyValue("id", new QoreBigIntNode((int64)this), 0);
	 h->setKeyValue("read", new QoreBigIntNode(bytes_read), 0);
	 h->setKeyValue("total_read", new QoreBigIntNode(total_read), 0);
	 // set total bytes to read and remaining bytes if bufsize > 0
	 if (bufsize > 0)
	    h->setKeyValue("total_to_read", new QoreBigIntNode(bufsize), 0);
	 cb_queue->pushAndTakeRef(h);
      }
   }

   DLLLOCAL void do_send_event(int bytes_sent, int total_sent, int bufsize) {
      // post bytes sent on event queue, if any
      if (cb_queue) {
	 QoreHashNode* h = new QoreHashNode;
	 h->setKeyValue("event", new QoreBigIntNode(QORE_EVENT_PACKET_SENT), 0);
	 h->setKeyValue("source", new QoreBigIntNode(QORE_SOURCE_SOCKET), 0);
	 h->setKeyValue("id", new QoreBigIntNode((int64)this), 0);
	 h->setKeyValue("sent", new QoreBigIntNode(bytes_sent), 0);
	 h->setKeyValue("total_sent", new QoreBigIntNode(total_sent), 0);
	 h->setKeyValue("total_to_send", new QoreBigIntNode(bufsize), 0);
	 cb_queue->pushAndTakeRef(h);
      }
   }

   DLLLOCAL void do_resolve_event(const char* host, const char* service = 0) {
      // post bytes sent on event queue, if any
      if (cb_queue) {
	 QoreHashNode* h = new QoreHashNode;
	 h->setKeyValue("event", new QoreBigIntNode(QORE_EVENT_HOSTNAME_LOOKUP), 0);
	 h->setKeyValue("source", new QoreBigIntNode(QORE_SOURCE_SOCKET), 0);
	 h->setKeyValue("id", new QoreBigIntNode((int64)this), 0);
	 if (host)
	    h->setKeyValue("name", new QoreStringNode(host), 0);
	 if (service)
	    h->setKeyValue("service", new QoreStringNode(service), 0);
	 cb_queue->pushAndTakeRef(h);
      }
   }

   DLLLOCAL void do_resolved_event(const struct sockaddr* addr) {
      // post bytes sent on event queue, if any
      if (cb_queue) {
	 QoreHashNode* h = new QoreHashNode;
	 h->setKeyValue("event", new QoreBigIntNode(QORE_EVENT_HOSTNAME_RESOLVED), 0);
	 h->setKeyValue("source", new QoreBigIntNode(QORE_SOURCE_SOCKET), 0);
	 h->setKeyValue("id", new QoreBigIntNode((int64)this), 0);
	 QoreStringNode* str = q_addr_to_string2(addr);
	 if (str)
	    h->setKeyValue("address", str, 0);
	 else
	    h->setKeyValue("error", q_strerror(sock_get_error()), 0);
	 int prt = q_get_port_from_addr(addr);
	 if (prt > 0)
	    h->setKeyValue("port", new QoreBigIntNode(prt), 0);
	 q_af_to_hash(addr->sa_family, *h, 0);
	 cb_queue->pushAndTakeRef(h);
      }
   }

   DLLLOCAL int64 getObjectIDForEvents() const {
      return (int64)this;
   }

   DLLLOCAL int connectUNIX(const char* p, int sock_type, int protocol, ExceptionSink* xsink) {
      assert(xsink);
      assert(p);
      QORE_TRACE("connectUNIX()");

#ifdef _Q_WINDOWS
      // FIXME: remove check
      if (xsink)
         xsink->raiseException("SOCKET-CONNECTUNIX-ERROR", "UNIX sockets are not available under Windows");
      return -1;
#else
      // close socket if already open
      close();

      printd(5, "qore_socket_private::connectUNIX(%s)\n", p);

      struct sockaddr_un addr;

      addr.sun_family = AF_UNIX;
      // copy path and terminate if necessary
      strncpy(addr.sun_path, p, sizeof(addr.sun_path) - 1);
      addr.sun_path[sizeof(addr.sun_path) - 1] = '\0';
      if ((sock = socket(AF_UNIX, sock_type, protocol)) == QORE_SOCKET_ERROR) {
         // FIXME: remove check
         if (xsink)
            xsink->raiseErrnoException("SOCKET-CONNECT-ERROR", errno, "error connecting to UNIX socket: '%s'", p);
	 return -1;
      }

      do_connect_event(AF_UNIX, (sockaddr*)&addr, p);
      while (true) {
	 if (!::connect(sock, (const sockaddr *)&addr, sizeof(struct sockaddr_un)))
	    break;

	 // try again if we were interrupted by a signal
	 if (sock_get_error() == EINTR)
	    continue;

	 // otherwise close the socket and return an exception with the error code
	 // do not have to worry about windows API calls here; this is a UNIX-only function
	 close_and_reset();
	 qore_socket_error(xsink, "SOCKET-CONNECT-ERROR", "error in connect()", 0, p);

	 return -1;
      }

      // save file name for deleting when socket is closed
      socketname = addr.sun_path;
      sfamily = AF_UNIX;

      do_connected_event();

      return 0;
#endif // windows
   }

   // socket must be open or -1 is returned and a Qore-language exception is raised
   /* return values:
      -1: error
      0: timeout
      > 0: I/O can continue
    */
   DLLLOCAL int asyncIoWait(int timeout_ms, bool read, bool write, const char* cname, const char* mname, ExceptionSink* xsink) const {
      assert(xsink);
      assert(read || write);
      if (sock == QORE_INVALID_SOCKET) {
         se_not_open(cname, mname, xsink);
	 return -1;
      }

      return asyncIoWait(timeout_ms, read, write, xsink);
   }

   DLLLOCAL int asyncIoWait(int timeout_ms, bool read, bool write, ExceptionSink* xsink) const {
      assert(xsink);
#if defined HAVE_POLL
      return poll_intern(xsink, timeout_ms, read, write);
#elif defined HAVE_SELECT
      return select_intern(xsink, timeout_ms, read, write);
#else
#error no async socket operations supported
#endif
   }

#if defined HAVE_POLL
   DLLLOCAL int poll_intern(ExceptionSink* xsink, int timeout_ms, bool read, bool write) const {
      int rc;
      short arg = 0;
      if (read)
         arg |= POLLIN;
      if (write)
         arg |= POLLOUT;
      pollfd fds = {sock, arg, 0};
      while (true) {
         rc = poll(&fds, 1, timeout_ms);
         if (rc == -1 && errno == EINTR)
            continue;
         break;
      }
      if (rc < 0)
         qore_socket_error(xsink, "SOCKET-SELECT-ERROR", "poll(2) returned an error");
      else if (!rc && ((fds.revents & POLLHUP) || (fds.revents & (POLLERR|POLLNVAL))))
         rc = -1;

      return rc;
   }
#elif defined HAVE_SELECT
   DLLLOCAL int select_intern(ExceptionSink* xsink, int timeout_ms, bool read, bool write) const {
      bool aborted = false;
      int rc = select_intern(xsink, timeout_ms, read, write, aborted);
      if (rc != QORE_SOCKET_ERROR && aborted)
         rc = -1;
      return rc;
   }

   DLLLOCAL int select_intern(ExceptionSink* xsink, int timeout_ms, bool read, bool write, bool& aborted) const {
      assert(xsink);
      assert(!aborted);
      // windows does not use FD_SETSIZE to limit the value of the highest socket descriptor in the set
      // instead it has a maximum of 64 sockets in the set; we only need one anyway
#ifndef _Q_WINDOWS
      // select is inherently broken since it can only handle descriptors < FD_SETSIZE, which is 1024 on Linux for example
      if (sock >= FD_SETSIZE) {
         // FIXME: remove check
         if (xsink)
            xsink->raiseException("SOCKET-SELECT-ERROR", "fd is %d which is >= %d; contact the Qore developers to implement an alternative to select() on this platform", sock, FD_SETSIZE);
         return -1;
      }
#endif
      struct timeval tv;
      int rc;
      while (true) {
         // to be safe, we set the file descriptor arg after each EINTR (required on Linux for example)
         fd_set sfs, err;

         FD_ZERO(&sfs);
         FD_ZERO(&err);
         FD_SET(sock, &sfs);
         FD_SET(sock, &err);

	 tv.tv_sec  = timeout_ms / 1000;
	 tv.tv_usec = (timeout_ms % 1000) * 1000;

         fd_set* readfd = read ? &sfs : 0;
         fd_set* writefd = write ? &sfs : 0;

	 rc = select(sock + 1, readfd, writefd, &err, &tv);
         //printd(5, "select_intern() rc: %d err: %d\n", rc, FD_ISSET(sock, &err));
         if (rc != QORE_SOCKET_ERROR) {
            if (FD_ISSET(sock, &err))
               aborted = true;
            break;
         }
         if (sock_get_error() != EINTR)
            break;
      }
      if (rc == QORE_SOCKET_ERROR) {
         // do not close the socket here, even in case of EBADF, just return an error
         rc = 0;
         qore_socket_error(xsink, "SOCKET-SELECT-ERROR", "select(2) returned an error");
      }

      return rc;
   }
#endif

   DLLLOCAL bool tryReadSocketData(const char* mname, ExceptionSink* xsink) {
      assert(xsink);
      assert(!buflen);
      bool b = asyncIoWait(0, true, false, "Socket", mname, xsink);
      if (b || !ssl)
         return b;
      // select can return true if there is protocol negotiation data available,
      // so we try to read 1 byte with a timeout of 0 with the SSL connection
      int rc = ssl->doSSLRW(xsink, mname, rbuf, 1, 0, true, false);
      if (*xsink || (rc == QSE_TIMEOUT))
         return false;
      if (rc == 1)
         buflen = 1;
      else
         assert(!rc);
      return rc;
   }

   DLLLOCAL bool isSocketDataAvailable(int timeout_ms, const char* mname, ExceptionSink* xsink) {
      return asyncIoWait(timeout_ms, true, false, "Socket", mname, xsink);
   }

   DLLLOCAL bool isDataAvailable(int timeout_ms, const char* mname, ExceptionSink* xsink) {
      if (buflen)
	 return true;
      return isSocketDataAvailable(timeout_ms, mname, xsink);
   }

   DLLLOCAL bool isWriteFinished(int timeout_ms, const char* mname, ExceptionSink* xsink) {
      return asyncIoWait(timeout_ms, false, true, "Socket", mname, xsink);
   }

   DLLLOCAL int close_and_exit() {
      if (sock != QORE_INVALID_SOCKET)
         close_and_reset();
      return -1;
   }

   DLLLOCAL int connectINETTimeout(int timeout_ms, const struct sockaddr* ai_addr, qore_size_t ai_addrlen, ExceptionSink* xsink, bool only_timeout) {
      assert(xsink);
      PrivateQoreSocketTimeoutHelper toh(this, "connect");

      while (true) {
	 if (!::connect(sock, ai_addr, ai_addrlen))
	    return 0;

#ifdef _Q_WINDOWS
	 if (sock_get_error() != EAGAIN) {
	    qore_socket_error(xsink, "SOCKET-CONNECT-ERROR", "error in connect()", 0, 0, 0, ai_addr);
	    break;
	 }
#else
	 // try again if we were interrupted by a signal
	 if (errno == EINTR)
	    continue;

	 if (errno != EINPROGRESS)
	    break;
#endif

	 //printd(5, "qore_socket_private::connectINETTimeout() timeout_ms: %d errno: %d\n", timeout_ms, errno);

	 // check for timeout or connection with EINPROGRESS
	 while (true) {
#ifdef _Q_WINDOWS
            bool aborted = false;
            int rc = select_intern(xsink, timeout_ms, false, true, aborted);

            //printd(5, "qore_socket_private::connectINETTimeout() timeout_ms: %d rc: %d aborted: %d\n", timeout_ms, rc, aborted);

            // windows select() returns an error in the error socket set instead of an WSAECONNREFUSED error like UNIX,
            // so we simulate it here
            if (rc != QORE_SOCKET_ERROR && aborted) {
               qore_socket_error(xsink, "SOCKET-CONNECT-ERROR", "error in connect()", 0, 0, 0, ai_addr);
               return -1;
            }
#else
	    int rc = asyncIoWait(timeout_ms, false, true, "Socket", "connectINETTimeout", xsink);
#endif
	    if (*xsink)
               return -1;

	    //printd(5, "asyncIoWait(%d) returned %d\n", timeout_ms, rc);
	    if (rc == QORE_SOCKET_ERROR && sock_get_error() != EINTR) {
	       if (!only_timeout)
		  qore_socket_error(xsink, "SOCKET-CONNECT-ERROR", "error in asyncIoWait() with Socket::connect() with timeout", 0, 0, 0, ai_addr);
	       return -1;
	    }
	    else if (rc > 0) {
	       // socket selected for write
	       socklen_t lon = sizeof(int);
	       int val;

	       if (getsockopt(sock, SOL_SOCKET, SO_ERROR, (GETSOCKOPT_ARG_4)(&val), &lon) == QORE_SOCKET_ERROR) {
		  if (!only_timeout)
		     qore_socket_error(xsink, "SOCKET-CONNECT-ERROR", "error in getsockopt()", 0, 0, 0, ai_addr);
		  return -1;
	       }

	       if (val) {
		  if (only_timeout) {
		     errno = val;
		     return -1;
		  }
		  qore_socket_error_intern(val, xsink, "SOCKET-CONNECT-ERROR", "error in getsockopt()", 0, 0, 0, ai_addr);
		  return -1;
	       }

	       // connected successfully within the timeout period
	       return 0;
	    }
	    else {
               SimpleRefHolder<QoreStringNode> desc(new QoreStringNodeMaker("timeout in connection after %dms", timeout_ms));
               concat_target(*(*desc), ai_addr);
               // FIXME: remove check
               if (xsink)
                  xsink->raiseException("SOCKET-CONNECT-ERROR", desc.release());
	       return -1;
	    }
	 }
      }

      return -1;
   }

   DLLLOCAL int sock_errno_err(const char* err, const char* desc, ExceptionSink* xsink) {
      sock = QORE_INVALID_SOCKET;
      qore_socket_error(xsink, err, desc);
      return -1;
   }

   DLLLOCAL int set_non_blocking(bool non_blocking, ExceptionSink* xsink) {
      assert(xsink);

      // ignore call when socket already closed
      if (sock == QORE_INVALID_SOCKET) {
         assert(!xsink || *xsink);
         return -1;
      }

#ifdef _Q_WINDOWS
      u_long mode = non_blocking ? 1 : 0;
      int rc = ioctlsocket(sock, FIONBIO, &mode);
      if (check_windows_rc(rc))
	 return sock_errno_err("SOCKET-CONNECT-ERROR", "error in ioctlsocket(FIONBIO)", xsink);
#else
      int arg;

      // get socket descriptor status flags
      if ((arg = fcntl(sock, F_GETFL, 0)) < 0)
	 return sock_errno_err("SOCKET-CONNECT-ERROR", "error in fcntl() getting socket descriptor status flag", xsink);

      if (non_blocking) // set non-blocking
	 arg |= O_NONBLOCK;
      else // set blocking
	 arg &= ~O_NONBLOCK;

      if (fcntl(sock, F_SETFL, arg) < 0)
	 return sock_errno_err("SOCKET-CONNECT-ERROR", "error in fcntl() setting socket descriptor status flag", xsink);
#endif

      return 0;
   }

   DLLLOCAL int connectINET(const char* host, const char* service, int timeout_ms, ExceptionSink* xsink, int family = AF_UNSPEC, int type = SOCK_STREAM, int protocol = 0) {
      assert(xsink);
      family = q_get_af(family);
      type = q_get_sock_type(type);

      QORE_TRACE("qore_socket_private::connectINET()");

      // close socket if already open
      close();

      printd(5, "qore_socket_private::connectINET(%s:%s, %dms)\n", host, service, timeout_ms);

      do_resolve_event(host, service);

      QoreAddrInfo ai;
      if (ai.getInfo(xsink, host, service, family, 0, type, protocol))
	 return -1;

      struct addrinfo *aip = ai.getAddrInfo();

      // emit all "resolved" events
      if (cb_queue)
	 for (struct addrinfo *p = aip; p; p = p->ai_next)
	    do_resolved_event(p->ai_addr);

      int prt = q_get_port_from_addr(aip->ai_addr);

      for (struct addrinfo *p = aip; p; p = p->ai_next) {
	 if (!connectINETIntern(host, service, p->ai_family, p->ai_addr, p->ai_addrlen, p->ai_socktype, p->ai_protocol, prt, timeout_ms, xsink, true))
	    return 0;
	 if (*xsink)
	    break;
      }

      if (!*xsink)
	 qore_socket_error(xsink, "SOCKET-CONNECT-ERROR", "error in connect()", 0, host, service);
      return -1;
   }

   DLLLOCAL int connectINETIntern(const char* host, const char* service, int ai_family, struct sockaddr* ai_addr, size_t ai_addrlen, int ai_socktype, int ai_protocol, int prt, int timeout_ms, ExceptionSink* xsink, bool only_timeout = false) {
      assert(xsink);
      printd(5, "qore_socket_private::connectINETIntern() host: %s service: %s family: %d timeout_ms: %d\n", host, service, ai_family, timeout_ms);
      if ((sock = socket(ai_family, ai_socktype, ai_protocol)) == QORE_INVALID_SOCKET) {
         // FIXME: remove check
         if (xsink)
            xsink->raiseErrnoException("SOCKET-CONNECT-ERROR", errno, "cannot establish a connection to %s:%s", host, service);
	 return -1;
      }

      //printd(5, "qore_socket_private::connectINETIntern(this: %p, host='%s', port: %d, timeout_ms: %d) sock: %d\n", this, host, port, timeout_ms, sock);

      int rc;

      // perform connect with timeout if a non-negative timeout was passed
      if (timeout_ms >= 0) {
	 // set non-blocking
	 if (set_non_blocking(true, xsink))
	    return close_and_exit();

	 do_connect_event(ai_family, ai_addr, host, service, prt);

	 rc = connectINETTimeout(timeout_ms, ai_addr, ai_addrlen, xsink, only_timeout);
	 //printd(5, "qore_socket_private::connectINETIntern() errno: %d rc: %d, xsink: %d\n", errno, rc, xsink && *xsink);

	 // set blocking
	 if (set_non_blocking(false, xsink))
	    return close_and_exit();
      }
      else {
	 do_connect_event(ai_family, ai_addr, host, service, prt);

	 while (true) {
	    rc = ::connect(sock, ai_addr, ai_addrlen);

	    // try again if rc == -1 and errno == EINTR
	    if (!rc || sock_get_error() != EINTR)
	       break;
	 }
      }

      if (rc < 0) {
	 if (!only_timeout || errno == ETIMEDOUT)
	    qore_socket_error(xsink, "SOCKET-CONNECT-ERROR", "error in connect()", 0, host, service);

	 return close_and_exit();
      }

      sfamily = ai_family;
      stype = ai_socktype;
      sprot = ai_protocol;
      port = prt;
      //printd(5, "qore_socket_private::connectINETIntern(this: %p, host='%s', port: %d, timeout_ms: %d) success, rc: %d, sock: %d\n", this, host, port, timeout_ms, rc, sock);

      do_connected_event();
      return 0;
   }

   DLLLOCAL int upgradeClientToSSLIntern(const char* mname, X509* cert, EVP_PKEY* pkey, int timeout_ms, ExceptionSink* xsink) {
      assert(!ssl);
      SSLSocketHelperHelper sshh(this);

      int rc;
      do_start_ssl_event();
      if ((rc = ssl->setClient(mname, sock, cert, pkey, xsink)) || ssl->connect(mname, timeout_ms, xsink)) {
         sshh.error();
	 return rc ? rc : -1;
      }
      do_ssl_established_event();

      return 0;
   }

   DLLLOCAL int upgradeServerToSSLIntern(const char* mname, X509* cert, EVP_PKEY* pkey, int timeout_ms, ExceptionSink* xsink) {
      assert(!ssl);
      SSLSocketHelperHelper sshh(this);

      do_start_ssl_event();
      if (ssl->setServer(mname, sock, cert, pkey, xsink) || ssl->accept(mname, timeout_ms, xsink)) {
         sshh.error();
	 return -1;
      }
      do_ssl_established_event();

      return 0;
   }

   // returns 0 = success, -1 = error
   DLLLOCAL int openUNIX(int sock_type = SOCK_STREAM, int protocol = 0) {
      if (sock != QORE_INVALID_SOCKET)
	 close();

      if ((sock = socket(AF_UNIX, sock_type, protocol)) == QORE_INVALID_SOCKET) {
	 return -1;
      }

      sfamily = AF_UNIX;
      stype = sock_type;
      sprot = protocol;
      port = -1;
      return 0;
   }

   // returns 0 = success, -1 = error
   DLLLOCAL int openINET(int family = AF_INET, int sock_type = SOCK_STREAM, int protocol = 0) {
      if (sock != QORE_INVALID_SOCKET)
	 close();

      if ((sock = socket(family, sock_type, protocol)) == QORE_INVALID_SOCKET)
	 return -1;

      sfamily = family;
      stype = sock_type;
      sprot = protocol;
      port = -1;
      return 0;
   }

   DLLLOCAL int reuse(int opt) {
      //printf("qore_socket_private::reuse(%s)\n", opt ? "true" : "false");
      return setsockopt(sock, SOL_SOCKET, SO_REUSEADDR, (SETSOCKOPT_ARG_4)&opt, sizeof(int));
   }

   // the only place where xsink is optional
   DLLLOCAL int bindIntern(struct sockaddr* ai_addr, size_t ai_addrlen, int prt, bool reuseaddr, ExceptionSink* xsink = 0) {
      reuse(reuseaddr);

      if ((::bind(sock, ai_addr, ai_addrlen)) == QORE_SOCKET_ERROR) {
         if (xsink)
            qore_socket_error(xsink, "SOCKET-BIND-ERROR", "error in bind()", 0, 0, 0, ai_addr);
	 close();
	 return -1;
      }

      // set port number
      if (prt)
	 port = prt;
      else {
	 // get port number
#if defined(HPUX) && defined(__ia64) && defined(__LP64__)
	 // on HPUX 64-bit the OS defines socklen_t to be 8 bytes, but the library expects a 32-bit value
	 int len = ai_addrlen;
#else
	 socklen_t len = ai_addrlen;
#endif

	 if (getsockname(sock, ai_addr, &len))
	    port = -1;
	 else
	    port = q_get_port_from_addr(ai_addr);
      }
      return 0;
   }

   // bind to UNIX domain socket file
   DLLLOCAL int bindUNIX(ExceptionSink* xsink, const char* name, int socktype = SOCK_STREAM, int protocol = 0) {
      assert(xsink);
#ifdef _Q_WINDOWS
      // FIXME: remove check
      if (xsink)
         xsink->raiseException("SOCKET-BINDUNIX-ERROR", "UNIX sockets are not available under Windows");
      return -1;
#else
      close();

      // try to open socket if necessary
      if (openUNIX(socktype, protocol)) {
         // FIXME: remove check
         if (xsink)
            xsink->raiseErrnoException("SOCKET-BIND-ERROR", errno, "error opening UNIX socket ('%s') for bind", name);
	 return -1;
      }

      struct sockaddr_un addr;
      addr.sun_family = AF_UNIX;
      // copy path and terminate if necessary
      strncpy(addr.sun_path, name, sizeof(addr.sun_path) - 1);
      addr.sun_path[sizeof(addr.sun_path) - 1] = '\0';

      if (bindIntern((sockaddr*)&addr, sizeof(struct sockaddr_un), -1, false, xsink))
	 return -1;

      // save socket file name for deleting on close
      socketname = addr.sun_path;
      // delete UNIX domain socket on close
      del = true;
      return 0;
#endif // windows
   }

   DLLLOCAL int bindINET(ExceptionSink* xsink, const char* name, const char* service, bool reuseaddr = true, int family = AF_UNSPEC, int socktype = SOCK_STREAM, int protocol = 0) {
      assert(xsink);
      family = q_get_af(family);
      socktype = q_get_sock_type(socktype);

      close();

      QoreAddrInfo ai;
      do_resolve_event(name, service);
      if (ai.getInfo(xsink, name, service, family, AI_PASSIVE, socktype, protocol))
	 return -1;

      struct addrinfo *aip = ai.getAddrInfo();
      // first emit all "resolved" events
      if (cb_queue)
	 for (struct addrinfo *p = aip; p; p = p->ai_next)
	    do_resolved_event(p->ai_addr);

      // try to open socket if necessary
      if (openINET(aip->ai_family, aip->ai_socktype, protocol)) {
	 qore_socket_error(xsink, "SOCKET-BINDINET-ERROR", "error opening socket for bind", 0, name, service);
	 return -1;
      }

      int prt = q_get_port_from_addr(aip->ai_addr);

      int en = 0;
      // iterate through addresses and bind to the first interface possible
      for (struct addrinfo *p = aip; p; p = p->ai_next) {
	 if (!bindIntern(p->ai_addr, p->ai_addrlen, prt, reuseaddr)) {
	   //printd(5, "qore_socket_private::bindINET(family: %d) bound: name: %s service: %s f: %d st: %d p: %d\n", family, name ? name : "(null)", service ? service : "(null)", p->ai_family, p->ai_socktype, p->ai_protocol);
	    return 0;
	 }

	 en = sock_get_raw_error();
	 //printd(5, "qore_socket_private::bindINET() failed to bind: name: %s service: %s f: %d st: %d p: %d, errno: %d (%s)\n", name ? name : "(null)", service ? service : "(null)", p->ai_family, p->ai_socktype, p->ai_protocol, en, strerror(en));
      }

      // if no bind was possible, then raise an exception
      qore_socket_error_intern(en, xsink, "SOCKET-BIND-ERROR", "error binding on socket", 0, name, service);
      return -1;
   }

   // only called from qore-bound code - always with xsink
   DLLLOCAL QoreHashNode* getPeerInfo(ExceptionSink* xsink, bool host_lookup = true) const {
      assert(xsink);
      if (sock == QORE_INVALID_SOCKET) {
         se_not_open("Socket", "getPeerInfo", xsink);
	 return 0;
      }

      struct sockaddr_storage addr;
      socklen_t len = sizeof addr;
      if (getpeername(sock, (struct sockaddr*)&addr, &len)) {
	 qore_socket_error(xsink, "SOCKET-GETPEERINFO-ERROR", "error in getpeername()");
	 return 0;
      }

      return getAddrInfo(addr, len, host_lookup);
   }

   // only called from qore-bound code - always with xsink
   DLLLOCAL QoreHashNode* getSocketInfo(ExceptionSink* xsink, bool host_lookup = true) const {
      assert(xsink);
      if (sock == QORE_INVALID_SOCKET) {
         se_not_open("Socket", "getSocketInfo", xsink);
	 return 0;
      }

      struct sockaddr_storage addr;
#if defined(HPUX) && defined(__ia64) && defined(__LP64__)
      // on HPUX 64-bit the OS defines socklen_t to be 8 bytes, but the library expects a 32-bit value
      int len = sizeof addr;
#else
      socklen_t len = sizeof addr;
#endif

      if (getsockname(sock, (struct sockaddr*)&addr, &len)) {
	 qore_socket_error(xsink, "SOCKET-GETSOCKETINFO-ERROR", "error in getsockname()");
	 return 0;
      }

      return getAddrInfo(addr, len, host_lookup);
   }

   DLLLOCAL QoreHashNode* getAddrInfo(const struct sockaddr_storage& addr, socklen_t len, bool host_lookup = true) const {
      QoreHashNode* h = new QoreHashNode;

      if (addr.ss_family == AF_INET || addr.ss_family == AF_INET6) {
	 if (host_lookup) {
	    char host[NI_MAXHOST + 1];

	    if (!getnameinfo((struct sockaddr*)&addr, get_in_len((struct sockaddr*)&addr), host, sizeof(host), 0, 0, 0)) {
	       QoreStringNode* hoststr = new QoreStringNode(host);
	       h->setKeyValue("hostname", hoststr, 0);
	       h->setKeyValue("hostname_desc", QoreAddrInfo::getAddressDesc(addr.ss_family, hoststr->getBuffer()), 0);
	    }
	 }

	 // get ipv4 or ipv6 address
	 char ifname[INET6_ADDRSTRLEN];
	 if (inet_ntop(addr.ss_family, get_in_addr((struct sockaddr*)&addr), ifname, sizeof(ifname))) {
	    QoreStringNode* addrstr = new QoreStringNode(ifname);
	    h->setKeyValue("address", addrstr, 0);
	    h->setKeyValue("address_desc", QoreAddrInfo::getAddressDesc(addr.ss_family, addrstr->getBuffer()), 0);
	 }

	 int tport;
	 if (addr.ss_family == AF_INET) {
	    struct sockaddr_in* s = (struct sockaddr_in*)&addr;
	    tport = ntohs(s->sin_port);
	 }
	 else {
	    struct sockaddr_in6* s = (struct sockaddr_in6*)&addr;
	    tport = ntohs(s->sin6_port);
	 }

	 h->setKeyValue("port", new QoreBigIntNode(tport), 0);
      }
#ifndef _Q_WINDOWS
      else if (addr.ss_family == AF_UNIX) {
	 assert(!socketname.empty());
	 QoreStringNode* addrstr = new QoreStringNode(socketname);
	 h->setKeyValue("address", addrstr, 0);
	 h->setKeyValue("address_desc", QoreAddrInfo::getAddressDesc(addr.ss_family, addrstr->getBuffer()), 0);
      }
#endif

      h->setKeyValue("family", new QoreBigIntNode(addr.ss_family), 0);
      h->setKeyValue("familystr", new QoreStringNode(QoreAddrInfo::getFamilyName(addr.ss_family)), 0);

      return h;
   }

   // set backwards-compatible object members on accept
   // to be (hopefully) deleted in a future version of qore
   DLLLOCAL void setAccept(QoreObject* o) {
      struct sockaddr_storage addr;

      socklen_t len = sizeof addr;
      if (getpeername(sock, (struct sockaddr*)&addr, &len))
	 return;

      if (addr.ss_family == AF_INET || addr.ss_family == AF_INET6) {
	 // get ipv4 or ipv6 address
	 char ifname[INET6_ADDRSTRLEN];
	 if (inet_ntop(addr.ss_family, get_in_addr((struct sockaddr *)&addr), ifname, sizeof(ifname))) {
	    //printd(5, "inet_ntop() '%s' host: '%s'\n", ifname, host);
	    o->setValue("source", new QoreStringNode(ifname), 0);
	 }

	 char host[NI_MAXHOST + 1];
	 if (!getnameinfo((struct sockaddr *)&addr, get_in_len((struct sockaddr *)&addr), host, sizeof(host), 0, 0, 0))
	    o->setValue("source_host", new QoreStringNode(host), 0);
      }
#ifndef _Q_WINDOWS
      else if (addr.ss_family == AF_UNIX) {
	 QoreStringNode* astr = new QoreStringNode(enc);
	 struct sockaddr_un *addr_un = (struct sockaddr_un *)&addr;
	 astr->sprintf("UNIX socket: %s", addr_un->sun_path);
	 o->setValue("source", astr, 0);
	 o->setValue("source_host", new QoreStringNode("localhost"), 0);
      }
#endif
   }

   // buffered reads for high performance
   DLLLOCAL qore_offset_t brecv(ExceptionSink* xsink, const char* meth, char*& buf, qore_size_t bs, int flags, int timeout, bool do_event = true) {
      assert(xsink);
      // must be checked if open/connected before this function is called
      assert(sock != QORE_INVALID_SOCKET);
      assert(meth);

      // always returned buffered data first
      if (buflen) {
	 buf = rbuf + bufoffset;
	 if (buflen <= bs) {
	    bs = buflen;
	    buflen = 0;
	    bufoffset = 0;
	 }
	 else {
	    buflen -= bs;
	    bufoffset += bs;
	 }
	 return (qore_offset_t)bs;
      }

      // real socket reads are only done when the buffer is empty

      //printd(5, "qore_socket_private::brecv(buf: %p, bs: %d, flags: %d, timeout: %d, do_event: %d) this: %p ssl: %d\n", buf, (int)bs, flags, timeout, (int)do_event, this, ssl);

      qore_offset_t rc;
      if (!ssl) {
	 if (timeout != -1 && !isDataAvailable(timeout, meth, xsink)) {
            if (*xsink)
               return -1;
            se_timeout("Socket", meth, timeout, xsink);

	    return QSE_TIMEOUT;
	 }

	 while (true) {
#ifdef DEBUG
	    errno = 0;
#endif
	    rc = ::recv(sock, rbuf, DEFAULT_SOCKET_BUFSIZE, flags);
	    if (rc == QORE_SOCKET_ERROR) {
	       sock_get_error();
	       if (errno == EINTR)
		  continue;
#ifdef ECONNRESET
	       if (errno == ECONNRESET) {
                  se_closed("Socket", meth, xsink);
		  close();
	       }
	       else
#endif
		  qore_socket_error(xsink, "SOCKET-RECV-ERROR", "error in recv()", meth);
	       break;
	    }
	    //printd(5, "qore_socket_private::brecv(%d, %p, %ld, %d) rc: %ld errno: %d\n", sock, buf, bs, flags, rc, errno);
	    // try again if we were interrupted by a signal
	    if (rc >= 0)
	       break;
	 }
      }
      else
	 rc = ssl->read(meth, rbuf, DEFAULT_SOCKET_BUFSIZE, timeout, xsink);

      //printd(5, "qore_socket_private::brecv(%d, %p, %ld, %d) rc: %ld errno: %d\n", sock, buf, bs, flags, rc, errno);
      if (rc > 0) {
	 buf = rbuf;
	 assert(!buflen);
	 assert(!bufoffset);
	 if (rc > (qore_offset_t)bs) {
	    buflen = rc - bs;
	    bufoffset = bs;
	    rc = bs;
	 }

	 // register event
	 if (do_event)
	    do_read_event(rc, rc);
      }
      else {
#ifdef DEBUG
	 buf = 0;
#endif
	 if (!rc)
	    close();
      }

      return rc;
   }

   //! read until \\r\\n\\r\\n and return the string
   DLLLOCAL QoreStringNode* readHTTPData(ExceptionSink* xsink, const char* meth, int timeout, qore_offset_t& rc, bool exit_early = false) {
      assert(xsink);
      assert(meth);
      if (sock == QORE_INVALID_SOCKET) {
         se_not_open("Socket", meth, xsink);
	 rc = QSE_NOT_OPEN;
	 return 0;
      }

      PrivateQoreSocketThroughputHelper th(this, false);

      // state:
      //   0 = '\r' received
      //   1 = '\r\n' received
      //   2 = '\r\n\r' received
      //   3 = '\n' received
      // read in HHTP header until \r\n\r\n or \n\n from socket
      int state = -1;
      QoreStringNodeHolder hdr(new QoreStringNode(enc));

      qore_size_t count = 0;

      while (true) {
	 char* buf;
	 rc = brecv(xsink, meth, buf, 1, 0, timeout, false);
	 //printd(5, "qore_socket_private::readHTTPData() this: %p Socket::%s(): rc: " QLLD " read char: %c (%03d) (old state: %d)\n", this, meth, rc, rc > 0 && buf[0] > 31 ? buf[0] : '?', rc > 0 ? buf[0] : 0, state);
	 if (rc <= 0) {
	    //printd(5, "qore_socket_private::readHTTPData(timeout: %d) hdr='%s' (len: %d), rc=" QSD ", errno: %d: '%s'\n", timeout, hdr->getBuffer(), hdr->strlen(), rc, errno, strerror(errno));

	    if (!*xsink) {
	       if (!count) {
		  //printd(5, "qore_socket_private::readHTTPData() this: %p rc: %d count: %d (%d) timeout: %d\n", this, rc, count, hdr->size(), timeout);
		  se_closed("Socket", meth, xsink);
	       }
	       else {
                  // FIXME: remove check
                  if (xsink)
                     xsink->raiseExceptionArg("SOCKET-HTTP-ERROR", hdr.release(), "socket closed on remote end while reading header data after reading " QSD " byte%s", count, count == 1 ? "" : "s");
               }
	    }
	    return 0;
	 }
	 char c = buf[0];
	 if (++count == QORE_MAX_HEADER_SIZE) {
            // FIXME: remove check
            if (xsink)
               xsink->raiseException("SOCKET-HTTP-ERROR", "header size cannot exceed " QSD " bytes", count);
	    return 0;
	 }

	 // check if we can progress to the next state
	 if (c == '\n') {
	    if (state == -1) {
	       state = 3;
	       continue;
	    }
	    if (!state) {
               if (exit_early && hdr->empty())
                  return 0;
	       state = 1;
	       continue;
	    }
	    assert(state > 0);
	    break;
	 }
	 else if (c == '\r') {
	    if (state == -1) {
	       state = 0;
	       continue;
	    }
	    if (!state)
	       break;
	    if (state == 1) {
	       state = 2;
	       continue;
	    }
	 }

	 if (state != -1) {
	    switch (state) {
	       case 0: hdr->concat('\r'); break;
	       case 1: hdr->concat("\r\n"); break;
	       case 2: hdr->concat("\r\n\r"); break;
	       case 3: hdr->concat('\n'); break;
	    }
	    state = -1;
	 }
	 hdr->concat(c);
      }
      hdr->concat('\n');

      //printd(5, "qore_socket_private::readHTTPData(timeout: %d) hdr='%s' (%d)\n", timeout, hdr->getBuffer(), hdr->size());

      th.finalize(hdr->size());

      return hdr.release();
   }

   DLLLOCAL QoreStringNode* recv(ExceptionSink* xsink, qore_offset_t bufsize, int timeout, qore_offset_t& rc) {
      assert(xsink);
      if (sock == QORE_INVALID_SOCKET) {
         se_not_open("Socket", "recv", xsink);
	 rc = QSE_NOT_OPEN;
	 return 0;
      }
      if (in_op >= 0) {
         if (in_op == gettid()) {
            se_in_op("Socket", "recv", xsink);
            return 0;
         }
         se_in_op_thread("Socket", "recv", xsink);
         return 0;
      }

      PrivateQoreSocketThroughputHelper th(this, false);

      qore_size_t bs = bufsize > 0 && bufsize < DEFAULT_SOCKET_BUFSIZE ? bufsize : DEFAULT_SOCKET_BUFSIZE;

      QoreStringNodeHolder str(new QoreStringNode(enc));

      char* buf;

      while (true) {
	 rc = brecv(xsink, "recv", buf, bs, 0, timeout, false);

	 if (rc <= 0) {
	    printd(5, "qore_socket_private::recv(" QSD ", %d) bs=" QSD ", br=" QSD ", rc=" QSD ", errno: %d (%s)\n", bufsize, timeout, bs, str->size(), rc, errno, strerror(errno));
	    break;
	 }

	 str->concat(buf, rc);

	 // register event
	 do_read_event(rc, str->size(), bufsize);

	 if (bufsize > 0) {
	    if (str->size() >= (qore_size_t)bufsize)
	       break;
	    if ((bufsize - str->size()) < bs)
	       bs = bufsize - str->size();
	 }
      }

      printd(5, "qore_socket_private::recv() received " QSD " byte(s), bufsize=" QSD ", strlen=" QSD " str='%s'\n", str->size(), bufsize, (str ? str->strlen() : 0), str ? str->getBuffer() : "n/a");

      // "fix" return code value if no error occurred
      if (rc >= 0)
	 rc = str->size();

      th.finalize(str->size());

      return *xsink ? 0 : str.release();
   }

   DLLLOCAL QoreStringNode* recv(ExceptionSink* xsink, int timeout, qore_offset_t& rc) {
      assert(xsink);
      if (sock == QORE_INVALID_SOCKET) {
         se_not_open("Socket", "recv", xsink);
	 rc = QSE_NOT_OPEN;
	 return 0;
      }
      if (in_op >= 0) {
         if (in_op == gettid()) {
            se_in_op("Socket", "recv", xsink);
            return 0;
         }
         se_in_op_thread("Socket", "recv", xsink);
         return 0;
      }

      PrivateQoreSocketThroughputHelper th(this, false);

      QoreStringNodeHolder str(new QoreStringNode(enc));

      // perform first read with timeout
      char* buf;
      rc = brecv(xsink, "recv", buf, DEFAULT_SOCKET_BUFSIZE, 0, timeout, false);
      if (rc <= 0)
	 return 0;

      str->concat(buf, rc);

      // register event
      do_read_event(rc, rc);

      // keep reading data until no more data is available without a timeout
      if (isDataAvailable(0, "recv", xsink)) {
	 do {
	    rc = brecv(xsink, "recv", buf, DEFAULT_SOCKET_BUFSIZE, 0, 0, false);
	    //printd(5, "qore_socket_private::recv(to: %d) rc=" QSD " rd=" QSD "\n", timeout, rc, str->size());
	    // if the remote end has closed the connection, return what we have
	    if (!rc)
	       break;
	    if (rc < 0) {
	       th.finalize(str->size());
	       return 0;
	    }
	    str->concat(buf, rc);

	    // register event
	    do_read_event(rc, str->size());
	 } while (isDataAvailable(0, "recv", xsink));
      }

      th.finalize(str->size());

      if (*xsink)
	 return 0;

      rc = str->size();
      return str.release();
   }

   DLLLOCAL int recv(int fd, qore_offset_t size, int timeout_ms, ExceptionSink* xsink);

   DLLLOCAL BinaryNode* recvBinary(qore_offset_t bufsize, int timeout, qore_offset_t& rc, ExceptionSink* xsink) {
      assert(xsink);
      if (sock == QORE_INVALID_SOCKET) {
         se_not_open("Socket", "recvBinary", xsink);
	 rc = QSE_NOT_OPEN;
	 return 0;
      }
      if (in_op >= 0) {
         if (in_op == gettid()) {
            se_in_op("Socket", "recvBinary", xsink);
            return 0;
         }
         se_in_op_thread("Socket", "recvBinary", xsink);
         return 0;
      }

      PrivateQoreSocketThroughputHelper th(this, false);

      qore_size_t bs = bufsize > 0 && bufsize < DEFAULT_SOCKET_BUFSIZE ? bufsize : DEFAULT_SOCKET_BUFSIZE;

      SimpleRefHolder<BinaryNode> b(new BinaryNode);

      char* buf;
      while (true) {
	 rc = brecv(xsink, "recvBinary", buf, bs, 0, timeout);
	 if (rc <= 0)
	    break;

	 b->append(buf, rc);

	 if (bufsize > 0) {
	    if (b->size() >= (qore_size_t)bufsize)
	       break;
	    if ((bufsize - b->size()) < bs)
	       bs = bufsize - b->size();
	 }
      }

      th.finalize(b->size());

      if (*xsink)
	 return 0;

      // "fix" return code value if no error occurred
      if (rc >= 0)
	 rc = b->size();

      printd(5, "qore_socket_private::recvBinary() received " QSD " byte(s), bufsize=" QSD ", blen=" QSD "\n", b->size(), bufsize, b->size());
      return b.release();
   }

   DLLLOCAL BinaryNode* recvBinary(int timeout, qore_offset_t& rc, ExceptionSink* xsink) {
      assert(xsink);
      if (sock == QORE_INVALID_SOCKET) {
         se_not_open("Socket", "recvBinary", xsink);
	 rc = QSE_NOT_OPEN;
	 return 0;
      }
      if (in_op >= 0) {
         if (in_op == gettid()) {
            se_in_op("Socket", "recvBinary", xsink);
            return 0;
         }
         se_in_op_thread("Socket", "recvBinary", xsink);
         return 0;
      }

      PrivateQoreSocketThroughputHelper th(this, false);

      SimpleRefHolder<BinaryNode> b(new BinaryNode);

      //printd(5, "QoreSocket::recvBinary(%d, " QSD ") this: %p\n", timeout, rc, this);
      // perform first read with timeout
      char* buf;
      rc = brecv(xsink, "recvBinary", buf, DEFAULT_SOCKET_BUFSIZE, 0, timeout, false);
      if (rc <= 0)
	 return 0;

      b->append(buf, rc);

      // register event
      do_read_event(rc, rc);

      // keep reading data until no more data is available without a timeout
      if (isDataAvailable(0, "recvBinary", xsink)) {
	 do {
	    rc = brecv(xsink, "recvBinary", buf, DEFAULT_SOCKET_BUFSIZE, 0, 0, false);
	    // if the remote end has closed the connection, return what we have
	    if (!rc)
	       break;
	    if (rc < 0) {
	       th.finalize(b->size());
	       return 0;
	    }

	    b->append(buf, rc);

	    // register event
	    do_read_event(rc, b->size());
	 } while (isDataAvailable(0, "recvBinary", xsink));
      }

      th.finalize(b->size());

      if (*xsink)
	 return 0;

      rc = b->size();
      //printd(5, "qore_socket_private() this: %p b: %p size: %lld\n", this, b->getPtr(), rc);
      return b.release();
   }

   DLLLOCAL void recvToOutputStream(OutputStream *os, int64 size, int64 timeout, ExceptionSink *xsink, QoreThreadLock* l) {
      if (sock == QORE_INVALID_SOCKET) {
         se_not_open("Socket", "recvToOutputStream", xsink);
         return;
      }
      if (in_op >= 0) {
         if (in_op == gettid()) {
            se_in_op("Socket", "recvToOutputStream", xsink);
            return;
         }
         se_in_op_thread("Socket", "recvToOutputStream", xsink);
         return;
      }

      qore_socket_op_helper oh(this);

      char* buf;
      qore_offset_t br = 0;
      while (size < 0 || br < size) {
         // calculate bytes needed
         int bn = size < 0 ? DEFAULT_SOCKET_BUFSIZE : QORE_MIN(size - br, DEFAULT_SOCKET_BUFSIZE);

         qore_offset_t rc = brecv(xsink, "recvToOutputStream", buf, bn, 0, timeout);
         if (rc < 0) {
            //error - already reported in xsink
            return;
         }
         if (rc == 0) {
            //eof
            if (size >= 0) {
               //not all size bytes were read
               xsink->raiseException("SOCKET-RECV-ERROR", "Unexpected end of stream");
            }
            return;
         }

         // write buffer to the stream
         {
            AutoUnlocker al(l);
            os->write(buf, rc, xsink);
            if (*xsink) {
               return;
            }
         }

         br += rc;
      }
   }

   DLLLOCAL QoreStringNode* readHTTPHeaderString(ExceptionSink* xsink, int timeout, int source) {
      assert(xsink);
      qore_offset_t rc;
      QoreStringNodeHolder hdr(readHTTPData(xsink, "readHTTPHeaderString", timeout, rc));
      if (!hdr) {
	 assert(*xsink);
	 return 0;
      }
      assert(rc > 0);
      return hdr.release();
   }

   DLLLOCAL AbstractQoreNode* readHTTPHeader(ExceptionSink* xsink, QoreHashNode* info, int timeout, qore_offset_t& rc, int source) {
      assert(xsink);
      QoreStringNodeHolder hdr(readHTTPData(xsink, "readHTTPHeader", timeout, rc));
      if (!hdr) {
	 assert(*xsink);
	 return 0;
      }
      assert(rc > 0);

      const char* buf = hdr->getBuffer();

      char* p;
      if ((p = (char*)strstr(buf, "\r\n"))) {
	 *p = '\0';
	 p += 2;
      }
      else if ((p = (char*)strchr(buf, '\n'))) {
	 *p = '\0';
	 ++p;
      }
      else if ((p = (char*)strchr(buf, '\r'))) {
	 *p = '\0';
	 ++p;
      }
      // readHTTPData will only return a string that satisifies one of the above conditions,
      // however an embedded 0 could have been sent which would make the above searches invalid
      else {
         // FIXME: remove check
         if (xsink)
            xsink->raiseException("SOCKET-HTTP-ERROR", "invalid header received with embedded nulls in Socket::readHTTPHeader()");
	 return 0;
      }

      char* t1;
      if (!(t1 = (char*)strstr(buf, "HTTP/"))) {
         // FIXME: remove check
         if (xsink)
            xsink->raiseExceptionArg("SOCKET-HTTP-ERROR", hdr.release(), "missing HTTP version string in first header line in Socket::readHTTPHeader()");
         return 0;
      }

      ReferenceHolder<QoreHashNode> h(new QoreHashNode, xsink);

#if 0
      h->setKeyValue("dbg_hdr", new QoreStringNode(buf), 0);
#endif

      // process header flags
      int flags = CHF_PROCESS;

      // get version
      {
	 QoreStringNode* hv = new QoreStringNode(t1 + 5, 3, enc);
	 h->setKeyValue("http_version", hv, 0);
	 if (*hv == "1.1")
	    flags |= CHF_HTTP11;
      }

      // if we are getting a response
      if (t1 == buf) {
	 char* t2 = (char*)strchr(buf + 8, ' ');
	 if (t2) {
	    t2++;
	    if (isdigit(*(t2))) {
	       h->setKeyValue("status_code", new QoreBigIntNode(atoi(t2)), 0);
	       if (strlen(t2) > 4) {
		  h->setKeyValue("status_message", new QoreStringNode(t2 + 4), 0);
	       }
	    }
	 }
	 if (info)
	    info->setKeyValue("response-uri", new QoreStringNode(buf), 0);
      }
      else { // get method and path
	 char* t2 = (char*)strchr(buf, ' ');
	 if (t2) {
	    *t2 = '\0';
	    h->setKeyValue("method", new QoreStringNode(buf), 0);
	    t2++;
	    t1 = strchr(t2, ' ');
	    if (t1) {
	       *t1 = '\0';
	       //printd(5, "found path '%s'\n", t2);
	       // the path is returned as-is with no decodings - use decode_url() to decode
	       h->setKeyValue("path", new QoreStringNode(t2, enc), 0);
	    }
	    if (info)
	       info->setKeyValue("request-uri", new QoreStringNode(buf), 0);
	 }
	 flags |= CHF_REQUEST;
      }

      bool close = convertHeaderToHash(*h, p, flags, info, &http_exp_chunked_body);
      do_read_http_header(QORE_EVENT_HTTP_MESSAGE_RECEIVED, *h, source);

      // process header info
      if ((flags & CHF_REQUEST) && info)
	 info->setKeyValue("close", get_bool_node(close), 0);

      return h.release();
   }

<<<<<<< HEAD
   DLLLOCAL int runHeaderCallback(ExceptionSink* xsink, const char* cname, const char* mname, const ResolvedCallReferenceNode& callback, QoreThreadLock* l, const QoreHashNode* hdr, bool send_aborted = false, QoreObject* obj = 0) {
      assert(xsink);
=======
   DLLLOCAL int runHeaderCallback(ExceptionSink* xsink, const char* cname, const char* mname, const ResolvedCallReferenceNode& callback, QoreThreadLock* l, const QoreHashNode* hdr, bool send_aborted = false, QoreObject* obj = nullptr) {
>>>>>>> 438770a6
      assert(obj);
      ReferenceHolder<QoreListNode> args(new QoreListNode, xsink);
      QoreHashNode* arg = new QoreHashNode;
      arg->setKeyValue("hdr", hdr ? hdr->refSelf() : nullptr, xsink);
      if (obj)
         arg->setKeyValue("obj", obj->refSelf(), xsink);
      arg->setKeyValue("send_aborted", get_bool_node(send_aborted), xsink);
      args->push(arg);

      ValueHolder rv(xsink);
      return runCallback(xsink, cname, mname, rv, callback, l, *args);
   }

   DLLLOCAL int runTrailerCallback(ExceptionSink* xsink, const char* cname, const char* mname, const ResolvedCallReferenceNode& callback, QoreThreadLock* l, ReferenceHolder<QoreHashNode>& hdr) {
      ValueHolder rv(xsink);
      if (runCallback(xsink, cname, mname, rv, callback, l, nullptr))
         return -1;

      switch (rv->getType()) {
         case NT_NOTHING:
            break;
         case NT_HASH: {
            hdr = static_cast<QoreHashNode*>(rv.getReferencedValue());
            break;
         }
         default:
            xsink->raiseException("HTTP-TRAILER-ERROR", "chunked callback returned type '%s'; expecting 'hash' or 'NOTHING'", rv->getTypeName());
            return -1;
      }
      return 0;
   }

   DLLLOCAL int runDataCallback(ExceptionSink* xsink, const char* cname, const char* mname, const ResolvedCallReferenceNode& callback, QoreThreadLock* l, const AbstractQoreNode* data, bool chunked) {
      assert(xsink);
      ReferenceHolder<QoreListNode> args(new QoreListNode, xsink);
      QoreHashNode* arg = new QoreHashNode;
      arg->setKeyValue("data", data->realCopy(), xsink);
      arg->setKeyValue("chunked", get_bool_node(chunked), xsink);
      args->push(arg);

      ValueHolder rv(xsink);
      return runCallback(xsink, cname, mname, rv, callback, l, *args);
   }

   DLLLOCAL int runCallback(ExceptionSink* xsink, const char* cname, const char* mname, ValueHolder& res, const ResolvedCallReferenceNode& callback, QoreThreadLock* l, const QoreListNode* args = 0) {
      assert(xsink);
      // FIXME: subtract callback execution time from socket performance measurement

      // unlock and execute callback
      {
         AutoUnlocker al(l);
         res = callback.execValue(args, xsink);
      }

      // check exception and socket status
      assert(xsink);
      if (*xsink)
         return -1;

      if (sock == QORE_INVALID_SOCKET) {
         se_not_open(cname, mname, xsink);
         return QSE_NOT_OPEN;
      }

      return 0;
   }

   DLLLOCAL int sendHttpChunkedWithCallback(ExceptionSink* xsink, const char* cname, const char* mname, const ResolvedCallReferenceNode& send_callback, QoreThreadLock& l, int source, int timeout_ms = -1, bool* aborted = 0) {
      assert(xsink);
      assert(!aborted || !(*aborted));

      if (sock == QORE_INVALID_SOCKET) {
         se_not_open(cname, mname, xsink);
	 return QSE_NOT_OPEN;
      }
      if (in_op >= 0) {
         if (in_op == gettid()) {
            se_in_op(cname, mname, xsink);
            return 0;
         }
         se_in_op_thread(cname, mname, xsink);
         return 0;
      }

      PrivateQoreSocketThroughputHelper th(this, true);

      // set the non-blocking flag (for use with non-ssl connections)
      bool nb = (timeout_ms >= 0);
      // set non-blocking I/O (and restore on exit) if we have a timeout and a non-ssl connection
      OptionalNonBlockingHelper onbh(*this, !ssl && nb, xsink);
      if (*xsink)
         return -1;

      qore_socket_op_helper oh(this);

      qore_offset_t rc;
      int64 total = 0;
      bool done = false;

      while (!done) {
         // if we have response data already, then we assume an error and abort
         if (aborted) {
            bool data_available = tryReadSocketData(mname, xsink);
            //printd(5, "qore_socket_private::sendHttpChunkedWithCallback() this: %p aborted: %p iDA: %d\n", this, aborted, data_available);
            if (data_available || *xsink) {
               *aborted = true;
               return *xsink ? -1 : 0;
            }
         }

         // FIXME: subtract callback execution time from socket performance measurement
         ValueHolder res(xsink);
         rc = runCallback(xsink, cname, mname, res, send_callback, &l);
         if (rc)
            return rc;

         //printd(5, "qore_socket_private::sendHttpChunkedWithCallback() this: %p res: %s\n", this, get_type_name(*res));

         // check callback return val
         QoreString buf;

         switch (res->getType()) {
            case NT_STRING: {
               const QoreStringNode* str = res->get<const QoreStringNode>();
               if (str->empty()) {
                  done = true;
                  break;
               }
               buf.sprintf("%x\r\n", (int)str->size());
               buf.concat(str->getBuffer(), str->size());
               break;
            }

            case NT_BINARY: {
               const BinaryNode* b = res->get<const BinaryNode>();
               if (b->empty()) {
                  done = true;
                  break;
               }
               buf.sprintf("%x\r\n", (int)b->size());
               buf.concat((const char*)b->getPtr(), b->size());
               break;
            }

            case NT_HASH: {
               buf.concat("0\r\n");

               ConstHashIterator hi(res->get<const QoreHashNode>());

               while (hi.next()) {
                  const AbstractQoreNode* v = hi.getValue();
                  const char* key = hi.getKey();

                  //printd(5, "qore_socket_private::sendHttpChunkedWithCallback() this: %p trailer %s\n", this, key);

                  if (v && v->getType() == NT_LIST) {
                     ConstListIterator li(reinterpret_cast<const QoreListNode* >(v));
                     while (li.next())
                        do_header(key, buf, li.getValue());
                  }
                  else
                     do_header(key, buf, hi.getValue());
               }

               // fall through to next case
            }

            case NT_NOTHING:
            case NT_NULL:
               done = true;
               break;

            default:
               xsink->raiseException("SOCKET-CALLBACK-ERROR", "HTTP chunked data callback returned type '%s'; expecting one of: 'string', 'binary', 'hash', 'nothing' (or 'NULL')", res->getTypeName());
               return -1;
         }

         if (buf.empty())
            buf.concat("0\r\n");

         // add trailing \r\n
         buf.concat("\r\n");

         // send chunk buffer data
         rc = sendIntern(xsink, cname, mname, buf.getBuffer(), buf.size(), timeout_ms, total, true);

         if (rc < 0) {
            // if we have a socket I/O error, but also data to be read on the socket, then clear the exception and return 0
            if (aborted && *xsink) {
               bool data_available = tryReadSocketData(mname, xsink);
               //printd(5, "qore_socket_private::sendHttpChunkedWithCallback() this: %p aborted: %p iDA: %d\n", this, aborted, data_available);
               if (data_available) {
                  *aborted = true;
                  return *xsink ? -1 : 0;
               }
            }

            //printd(5, "qore_socket_private::sendHttpChunkedWithCallback() this: %p rc: %d sock: %d xsink: %d\n", this, rc, sock, xsink->isException());
         }

         //printd(5, "qore_socket_private::sendHttpChunkedWithCallback() this: %p sent: %s\n", this, buf.getBuffer());

         if (rc < 0 || sock == QORE_INVALID_SOCKET)
            break;
      }

      th.finalize(total);

      return rc < 0 || sock == QORE_INVALID_SOCKET ? -1 : 0;
   }

   DLLLOCAL int sendIntern(ExceptionSink* xsink, const char* cname, const char* mname, const char* buf, qore_size_t size, int timeout_ms, int64& total, bool stream = false) {
      assert(xsink);
      qore_offset_t rc;
      qore_size_t bs = 0;

      // set the non-blocking flag (for use with non-ssl connections)
      bool nb = (timeout_ms >= 0);

      while (true) {
         if (ssl) {
            // SSL_MODE_ENABLE_PARTIAL_WRITE is enabled so we can get finer-grained socket events for do_send_event() below
            rc = ssl->write(mname, buf + bs, size - bs, timeout_ms, xsink);
         }
         else {
            while (true) {
               rc = ::send(sock, buf + bs, size - bs, 0);
               //printd(5, "qore_socket_private::send() this: %p Socket::%s() buf: %p size: " QLLD " timeout_ms: %d ssl: %p nb: %d bs: " QLLD " rc: " QLLD "\n", this, mname, buf, size, timeout_ms, ssl, nb, bs, rc);
               // try again if we were interrupted by a signal
               if (rc >= 0)
                  break;
	       sock_get_error();
               // check that the send finishes before the timeout if we are using non-blocking I/O
               if (nb && (errno == EAGAIN
#ifdef EWOULDBLOCK
			  || errno == EWOULDBLOCK
#endif
		      )) {
                  if (!isWriteFinished(timeout_ms, mname, xsink)) {
                     if (*xsink)
                        return -1;
                     se_timeout("Socket", mname, timeout_ms, xsink);
                     rc = QSE_TIMEOUT;
                     break;
                  }
                  continue;
               }
               if (errno != EINTR) {
<<<<<<< HEAD
		  //printd(5, "qore_socket_private::send() bs: %ld rc: "QSD" len: "QSD" (total: "QSD") errno: %d sock: %d\n", bs, rc, size - bs, size, errno, sock);
                  xsink->raiseErrnoException("SOCKET-SEND-ERROR", errno, "error while executing %s::%s()", cname, mname);
=======
		  //printd(5, "qore_socket_private::send() bs: %ld rc: " QSD " len: " QSD " (total: " QSD ") errno: %d sock: %d\n", bs, rc, size - bs, size, errno, sock);
                  if (xsink)
                     xsink->raiseErrnoException("SOCKET-SEND-ERROR", errno, "error while executing %s::%s()", cname, mname);
>>>>>>> 438770a6

                  // do not close the socket even if we have EPIPE or ECONNRESET in case there is data to be read when streaming
#ifdef EPIPE
                  if (!stream && errno == EPIPE)
                     close();
#endif
#ifdef ECONNRESET
                  if (!stream && errno == ECONNRESET)
                     close();
#endif
                  break;
               }
            }
         }

	 total += rc;

	 //printd(5, "qore_socket_private::send() bs: %ld rc: " QSD " len: " QSD " (total: " QSD ") errno: %d\n", bs, rc, size - bs, size, errno);
	 if (rc < 0 || sock == QORE_INVALID_SOCKET)
            break;

	 bs += rc;

	 do_send_event(rc, bs, size);

	 if (bs >= size)
	    break;
      }

      return rc;
   }

   DLLLOCAL int send(ExceptionSink* xsink, const char* mname, const char* buf, qore_size_t size, int timeout_ms = -1) {
      return send(xsink, "Socket", mname, buf, size, timeout_ms);
   }

   DLLLOCAL int send(int fd, qore_offset_t size, int timeout_ms, ExceptionSink* xsink);

   DLLLOCAL int send(ExceptionSink* xsink, const char* cname, const char* mname, const char* buf, qore_size_t size, int timeout_ms = -1) {
      assert(xsink);
      if (sock == QORE_INVALID_SOCKET) {
         se_not_open(cname, mname, xsink);

	 return QSE_NOT_OPEN;
      }
      if (in_op >= 0) {
         if (in_op == gettid()) {
            se_in_op(cname, mname, xsink);
            return 0;
         }
         se_in_op_thread(cname, mname, xsink);
         return 0;
      }

      PrivateQoreSocketThroughputHelper th(this, true);

      // set the non-blocking flag (for use with non-ssl connections)
      bool nb = (timeout_ms >= 0);
      // set non-blocking I/O (and restore on exit) if we have a timeout and a non-ssl connection
      OptionalNonBlockingHelper onbh(*this, !ssl && nb, xsink);
      if (*xsink)
         return -1;

      int64 total = 0;
      qore_offset_t rc = sendIntern(xsink, cname, mname, buf, size, timeout_ms, total);
      th.finalize(total);

      return rc < 0 || sock == QORE_INVALID_SOCKET ? rc : 0;
   }

<<<<<<< HEAD
   DLLLOCAL int sendHttpMessage(ExceptionSink* xsink, QoreHashNode* info, const char* cname, const char* mname, const char* method, const char* path, const char* http_version, const QoreHashNode* headers, const void *data, qore_size_t size, const ResolvedCallReferenceNode* send_callback, int source, int timeout_ms = -1, QoreThreadLock* l = 0, bool* aborted = 0) {
      assert(xsink);
=======
   DLLLOCAL void sendFromInputStream(InputStream *is, int64 size, int64 timeout, ExceptionSink *xsink, QoreThreadLock* l) {
      if (sock == QORE_INVALID_SOCKET) {
         se_not_open("Socket", "sendFromInputStream", xsink);
         return;
      }
      if (in_op >= 0) {
         if (in_op == gettid()) {
            se_in_op("Socket", "sendFromInputStream", xsink);
            return;
         }
         se_in_op_thread("Socket", "sendFromInputStream", xsink);
         return;
      }

      qore_socket_op_helper oh(this);

      PrivateQoreSocketThroughputHelper th(this, true);

      // set the non-blocking flag (for use with non-ssl connections)
      bool nb = (timeout >= 0);
      // set non-blocking I/O (and restore on exit) if we have a timeout and a non-ssl connection
      OptionalNonBlockingHelper onbh(*this, !ssl && nb, xsink);
      if (*xsink)
         return;

      char buf[DEFAULT_SOCKET_BUFSIZE];
      int64 sent = 0;
      int64 total = 0;
      while (size < 0 || sent < size) {
         int64 toRead = size < 0 ? DEFAULT_SOCKET_BUFSIZE : QORE_MIN(size - sent, DEFAULT_SOCKET_BUFSIZE);
         int64 r;
         {
            AutoUnlocker al(l);
            r = is->read(buf, toRead, xsink);
            if (*xsink) {
               return;
            }
         }
         if (r == 0) {
            //eof
            if (size >= 0) {
               //not all size bytes were sent
               xsink->raiseException("SOCKET-SEND-ERROR", "Unexpected end of stream");
               return;
            }
            break;
         }

         qore_offset_t rc = sendIntern(xsink, "Socket", "sendFromInputStream", buf, r, timeout, total);
         if (rc < 0) {
            return;
         }
         sent += r;
      }
      th.finalize(total);
   }

   DLLLOCAL void sendHttpChunkedBodyFromInputStream(InputStream* is, size_t max_chunk_size, int timeout, ExceptionSink* xsink, QoreThreadLock* l, const ResolvedCallReferenceNode* trailer_callback) {
      if (sock == QORE_INVALID_SOCKET) {
         se_not_open("Socket", "sendHttpChunkedBodyFromInputStream", xsink);
         return;
      }
      if (in_op >= 0) {
         if (in_op == gettid()) {
            se_in_op("Socket", "sendHttpChunkedBodyFromInputStream", xsink);
            return;
         }
         se_in_op_thread("Socket", "sendHttpChunkedBodyFromInputStream", xsink);
         return;
      }

      qore_socket_op_helper oh(this);

      PrivateQoreSocketThroughputHelper th(this, true);

      // set the non-blocking flag (for use with non-ssl connections)
      bool nb = (timeout >= 0);
      // set non-blocking I/O (and restore on exit) if we have a timeout and a non-ssl connection
      OptionalNonBlockingHelper onbh(*this, !ssl && nb, xsink);
      if (*xsink)
         return;

      SimpleRefHolder<BinaryNode> buf(new BinaryNode);
      // reserve enough space for the maximum size of the buffer + HTTP overhead
      buf->preallocate(max_chunk_size);
      int64 total = 0;
      while (true) {
         int64 r;
         {
            AutoUnlocker al(l);
            r = is->read((void*)buf->getPtr(), sizeof(max_chunk_size), xsink);
            if (*xsink)
               return;
         }

         // send HTTP chunk prelude with chunk size
         QoreString str;
         str.sprintf("%x\r\n", (int)r);
         int rc = sendIntern(xsink, "Socket", "sendHttpChunkedBodyFromInputStream", str.c_str(), str.size(), timeout, total, true);
         if (rc < 0)
            return;

         bool trailers = false;

         // send chunk data, if any
         if (r) {
            rc = sendIntern(xsink, "Socket", "sendHttpChunkedBodyFromInputStream", (const char*)buf->getPtr(), r, timeout, total, true);
            if (rc < 0)
               return;
         }
         else if (trailer_callback) {
            // get and send chunk trailers, if any
            ReferenceHolder<QoreHashNode> h(xsink);

            if (runTrailerCallback(xsink, "Socket", "sendHttpChunkedBodyFromInputStream", *trailer_callback, l, h))
               return;
            if (h) {
               str.clear();
               do_headers(str, *h, 0);

               rc = sendIntern(xsink, "Socket", "sendHttpChunkedBodyFromInputStream", str.c_str(), str.size(), timeout, total, true);
               if (rc < 0)
                  return;

               trailers = true;
            }
         }

         // close chunk if we sent no trailers
         if (!trailers) {
            str.set("\r\n");
            rc = sendIntern(xsink, "Socket", "sendHttpChunkedBodyFromInputStream", str.c_str(), str.size(), timeout, total, true);
            if (rc < 0)
               return;
         }

         if (!r) {
            // end of stream
            break;
         }
      }
      th.finalize(total);
   }

   DLLLOCAL void sendHttpChunkedBodyTrailer(const QoreHashNode* headers, int timeout, ExceptionSink* xsink) {
      if (sock == QORE_INVALID_SOCKET) {
         se_not_open("Socket", "sendHttpChunkedBodyTrailer", xsink);
         return;
      }
      if (in_op >= 0) {
         if (in_op == gettid()) {
            se_in_op("Socket", "sendHttpChunkedBodyTrailer", xsink);
            return;
         }
         se_in_op_thread("Socket", "sendHttpChunkedBodyTrailer", xsink);
         return;
      }

      QoreString buf;
      if (!headers) {
         ConstHashIterator hi(headers);

         while (hi.next()) {
            const AbstractQoreNode* v = hi.getValue();
            const char* key = hi.getKey();

            if (v && v->getType() == NT_LIST) {
               ConstListIterator li(reinterpret_cast<const QoreListNode* >(v));
               while (li.next())
                  do_header(key, buf, li.getValue());
            }
            else
               do_header(key, buf, hi.getValue());
         }
      }
      buf.concat("\r\n");
      int64 total;
      sendIntern(xsink, "Socket", "sendHttpChunkedBodyTrailer", buf.getBuffer(), buf.size(), timeout, total, true);
   }

   DLLLOCAL int sendHttpMessage(ExceptionSink* xsink, QoreHashNode* info, const char* cname, const char* mname, const char* method, const char* path, const char* http_version, const QoreHashNode* headers, const void *data, qore_size_t size, const ResolvedCallReferenceNode* send_callback, InputStream* is, size_t max_chunk_size, const ResolvedCallReferenceNode* trailer_callback, int source, int timeout_ms = -1, QoreThreadLock* l = 0, bool* aborted = 0) {
>>>>>>> 438770a6
      assert(!(data && send_callback));
      assert(!(data && is));
      assert(!(send_callback && is));

      // prepare header string
      QoreString hdr(enc);

      hdr.sprintf("%s %s HTTP/%s", method, path && path[0] ? path : "/", http_version);

      // write request-uri key if info hash is non-null
      if (info)
	 info->setKeyValue("request-uri", new QoreStringNode(hdr), 0);

      do_send_http_message(hdr, headers, source);
      hdr.concat("\r\n");

      // insert headers
      do_headers(hdr, headers, size && data ? size : 0);

      //printd(5, "qore_socket_private::sendHttpMessage() hdr: %s\n", hdr.getBuffer());

      int rc;
      if ((rc = send(xsink, cname, mname, hdr.getBuffer(), hdr.strlen(), timeout_ms)))
	 return rc;

      if (size && data)
         return send(xsink, cname, mname, (char*)data, size, timeout_ms);
      else if (send_callback) {
         assert(l);
         assert(!aborted || !(*aborted));
         return sendHttpChunkedWithCallback(xsink, cname, mname, *send_callback, *l, source, timeout_ms, aborted);
      }
      else if (is) {
         assert(l);
         assert(!aborted || !(*aborted));

         sendHttpChunkedBodyFromInputStream(is, max_chunk_size, timeout_ms, xsink, l, trailer_callback);
         return *xsink ? -1 : 0;
      }

      return 0;
   }

   DLLLOCAL int sendHttpResponse(ExceptionSink* xsink, const char* cname, const char* mname, int code, const char* desc, const char* http_version, const QoreHashNode* headers, const void *data, qore_size_t size, const ResolvedCallReferenceNode* send_callback, int source, int timeout_ms = -1, QoreThreadLock* l = 0, bool* aborted = 0) {
      assert(!(data && send_callback));
      // prepare header string
      QoreString hdr(enc);

      hdr.sprintf("HTTP/%s %03d %s", http_version, code, desc);

      do_send_http_message(hdr, headers, source);

      hdr.concat("\r\n");

      do_headers(hdr, headers, size && data ? size : 0, true);

      //printd(5, "QoreSocket::sendHTTPResponse() this: %p data: %p size: %ld send_callback: %p hdr: %s", this, data, size, send_callback, hdr.getBuffer());

      int rc;
      if ((rc = send(xsink, cname, mname, hdr.getBuffer(), hdr.strlen(), timeout_ms)))
	 return rc;

      if (size && data)
         return send(xsink, cname, mname, (char*)data, size, timeout_ms);
      else if (send_callback) {
         assert(l);
         assert(!aborted || !(*aborted));
         return sendHttpChunkedWithCallback(xsink, cname, mname, *send_callback, *l, source, timeout_ms, aborted);
      }

      return 0;
   }

   DLLLOCAL QoreHashNode* readHttpChunkedBodyBinary(int timeout, ExceptionSink* xsink, const char* cname, int source, const ResolvedCallReferenceNode* recv_callback = nullptr, QoreThreadLock* l = nullptr, QoreObject* obj = nullptr, OutputStream* os = nullptr) {
      assert(xsink);

      if (sock == QORE_INVALID_SOCKET) {
         se_not_open(cname, "readHTTPChunkedBodyBinary", xsink);
         return 0;
      }
      if (in_op >= 0) {
         if (in_op == gettid()) {
            se_in_op(cname, "readHTTPChunkedBodyBinary", xsink);
            return 0;
         }
         se_in_op_thread(cname, "readHTTPChunkedBodyBinary", xsink);
         return 0;
      }

      // reset "expecting HTTP chunked body" flag
      if (http_exp_chunked_body)
         http_exp_chunked_body = false;

      qore_socket_op_helper oh(this);

      SimpleRefHolder<BinaryNode> b(os ? nullptr : new BinaryNode);
      QoreString str; // for reading the size of each chunk

      qore_offset_t rc;
      // read the size then read the data and append to buffer
      while (true) {
         // state = 0, nothing
         // state = 1, \r received
         int state = 0;
         while (true) {
            char* buf;
            rc = brecv(xsink, "readHTTPChunkedBodyBinary", buf, 1, 0, timeout, false);
            if (rc <= 0) {
               if (!*xsink) {
                  assert(!rc);
                  se_closed(cname, "readHTTPChunkedBodyBinary", xsink);
               }
               return 0;
            }

            char c = buf[0];

            if (!state && c == '\r')
               state = 1;
            else if (state && c == '\n')
               break;
            else {
               if (state) {
                  state = 0;
                  str.concat('\r');
               }
               str.concat(c);
            }
         }
         // DEBUG
         //printd(5, "QoreSocket::readHTTPChunkedBodyBinary(): got chunk size (" QSD " bytes) string: %s\n", str.strlen(), str.getBuffer());

         // terminate string at ';' char if present
         char* p = (char*)strchr(str.getBuffer(), ';');
         if (p)
            *p = '\0';
         long size = strtol(str.getBuffer(), 0, 16);
         do_chunked_read(QORE_EVENT_HTTP_CHUNK_SIZE, size, str.strlen(), source);

         if (!size)
            break;

         if (size < 0) {
            xsink->raiseException("READ-HTTP-CHUNK-ERROR", "negative value given for chunk size (%ld)", size);
            return 0;
         }

         // prepare string for chunk
         //str.allocate(size + 1);

         qore_offset_t bs = size < DEFAULT_SOCKET_BUFSIZE ? size : DEFAULT_SOCKET_BUFSIZE;
         qore_offset_t br = 0; // bytes received
         while (true) {
            char* buf;
            rc = brecv(xsink, "readHTTPChunkedBodyBinary", buf, bs, 0, timeout, false);
            //printd(5, "qore_socket_private::readHTTPChunkedBodyBinary() str: '%s' bs: %lld rc: %lld b: %p (%lld) recv_callback: %p\n", str.c_str(), bs, rc, *b, b->size(), recv_callback);
            if (rc <= 0) {
               if (!*xsink) {
                  assert(!rc);
                  se_closed(cname, "readHTTPChunkedBodyBinary", xsink);
               }
               return 0;
            }

            if (os) {
               AutoUnlocker al(l);
               os->write(buf, rc, xsink);
               if (*xsink)
                  return nullptr;
            } else {
               b->append(buf, rc);
            }
            br += rc;

            if (br >= size)
               break;
            if (size - br < bs)
               bs = size - br;
         }

         // DEBUG
         //printd(5, "QoreSocket::readHTTPChunkedBodyBinary(): received binary chunk: size: %d br=" QSD " total=" QSD "\n", size, br, b->size());

         // read crlf after chunk
         // FIXME: bytes read are not checked if they equal CRLF
         br = 0;
         while (br < 2) {
            char* buf;
            rc = brecv(xsink, "readHTTPChunkedBodyBinary", buf, 2 - br, 0, timeout, false);
            if (rc <= 0) {
               if (!*xsink) {
                  assert(!rc);
                  se_closed(cname, "readHTTPChunkedBodyBinary", xsink);
               }
               return 0;
            }
            br += rc;
         }

         do_chunked_read(QORE_EVENT_HTTP_CHUNKED_DATA_RECEIVED, size, size + 2, source);

         if (recv_callback && !os) {
            if (runDataCallback(xsink, cname, "readHTTPChunkedBodyBinary", *recv_callback, l, *b, true))
               return 0;
            if (b)
               b->clear();
         }

         // ensure string is blanked for next read
         str.clear();
      }

      // read footers or nothing
      QoreStringNodeHolder hdr(readHTTPData(xsink, "readHTTPChunkedBodyBinary", timeout, rc, true));
      if (*xsink)
         return 0;

      ReferenceHolder<QoreHashNode> h(new QoreHashNode, xsink);
      if (!recv_callback && !os)
         h->setKeyValue("body", b.release(), xsink);

      if (hdr) {
         if (hdr->strlen() >= 2 && hdr->strlen() <= 4)
            return recv_callback ? 0 : h.release();

         convertHeaderToHash(*h, (char*)hdr->getBuffer());
         do_read_http_header(QORE_EVENT_HTTP_FOOTERS_RECEIVED, *h, source);
      }

      if (recv_callback) {
         runHeaderCallback(xsink, cname, "readHTTPChunkedBodyBinary", *recv_callback, l, h->empty() ? 0 : *h, false, obj);
         return 0;
      }

      return h.release();
   }

   // receive a message in HTTP chunked format
   DLLLOCAL QoreHashNode* readHttpChunkedBody(int timeout, ExceptionSink* xsink, const char* cname, int source, const ResolvedCallReferenceNode* recv_callback = 0, QoreThreadLock* l = 0, QoreObject* obj = 0) {
      assert(xsink);

      if (sock == QORE_INVALID_SOCKET) {
         se_not_open(cname, "readHTTPChunkedBody", xsink);
         return 0;
      }
      if (in_op >= 0) {
         if (in_op == gettid()) {
            se_in_op(cname, "readHTTPChunkedBody", xsink);
            return 0;
         }
         se_in_op_thread(cname, "readHTTPChunkedBody", xsink);
         return 0;
      }

      // reset "expecting HTTP chunked body" flag
      if (http_exp_chunked_body)
         http_exp_chunked_body = false;

      qore_socket_op_helper oh(this);

      QoreStringNodeHolder buf(new QoreStringNode(enc));
      QoreString str; // for reading the size of each chunk

      qore_offset_t rc;
      // read the size then read the data and append to buf
      while (true) {
         // state = 0, nothing
         // state = 1, \r received
         int state = 0;
         while (true) {
            char* tbuf;
            rc = brecv(xsink, "readHTTPChunkedBody", tbuf, 1, 0, timeout, false);
            if (rc <= 0) {
               if (!*xsink) {
                  assert(!rc);
                  se_closed(cname, "readHTTPChunkedBody", xsink);
               }
               return 0;
            }

            char c = tbuf[0];

            if (!state && c == '\r')
               state = 1;
            else if (state && c == '\n')
               break;
            else {
               if (state) {
                  state = 0;
                  str.concat('\r');
               }
               str.concat(c);
            }
         }
         // DEBUG
         //printd(5, "got chunk size (" QSD " bytes) string: %s\n", str.strlen(), str.getBuffer());

         // terminate string at ';' char if present
         char* p = (char*)strchr(str.getBuffer(), ';');
         if (p)
            *p = '\0';
         qore_offset_t size = strtol(str.getBuffer(), 0, 16);
         do_chunked_read(QORE_EVENT_HTTP_CHUNK_SIZE, size, str.strlen(), source);

         if (!size)
            break;

         if (size < 0) {
            xsink->raiseException("READ-HTTP-CHUNK-ERROR", "negative value given for chunk size (%ld)", size);
            return 0;
         }
         // ensure string is blanked for next read
         str.clear();

         // prepare string for chunk
         //buf->allocate((unsigned)(buf->strlen() + size + 1));

         // read chunk directly into string buffer
         qore_offset_t bs = size < DEFAULT_SOCKET_BUFSIZE ? size : DEFAULT_SOCKET_BUFSIZE;
         qore_offset_t br = 0; // bytes received
         str.clear();
         while (true) {
            char* tbuf;
            rc = brecv(xsink, "readHTTPChunkedBody", tbuf, bs, 0, timeout, false);
            if (rc <= 0) {
               if (!*xsink) {
                  assert(!rc);
                  se_closed(cname, "readHTTPChunkedBody", xsink);
               }
               return 0;
            }
            br += rc;
            buf->concat(tbuf, rc);

            if (br >= size)
               break;
            if (size - br < bs)
               bs = size - br;
         }

         // DEBUG
         //printd(5, "got chunk (" QSD " bytes): %s\n", br, buf->getBuffer() + buf->strlen() -  size);

         // read crlf after chunk
         // FIXME: bytes read are not checked if they equal CRLF
         br = 0;
         while (br < 2) {
            char* tbuf;
            rc = brecv(xsink, "readHTTPChunkedBody", tbuf, 2 - br, 0, timeout, false);
            if (rc <= 0) {
               if (!*xsink) {
                  assert(!rc);
                  se_closed(cname, "readHTTPChunkedBody", xsink);
               }
               return 0;
            }
            br += rc;
         }

         do_chunked_read(QORE_EVENT_HTTP_CHUNKED_DATA_RECEIVED, size, size + 2, source);

         if (recv_callback) {
            if (runDataCallback(xsink, cname, "readHTTPChunkedBody", *recv_callback, l, *buf, true))
               return 0;
            buf->clear();
         }
      }

      // read footers or nothing
      QoreStringNodeHolder hdr(readHTTPData(xsink, "readHTTPChunkedBody", timeout, rc, true));
      if (*xsink)
         return 0;

      //printd(5, "chunked body encoding: %s\n", buf->getEncoding()->getCode());
      ReferenceHolder<QoreHashNode> h(new QoreHashNode, xsink);
      if (!recv_callback)
         h->setKeyValue("body", buf.release(), xsink);

      if (hdr) {
         if (hdr->strlen() >= 2 && hdr->strlen() <= 4)
            return recv_callback ? 0 : h.release();

         convertHeaderToHash(*h, (char*)hdr->getBuffer());
         do_read_http_header(QORE_EVENT_HTTP_FOOTERS_RECEIVED, *h, source);
      }

      if (recv_callback) {
         runHeaderCallback(xsink, cname, "readHTTPChunkedBody", *recv_callback, l, h->empty() ? 0 : *h, false, obj);
         return 0;
      }

      return h.release();
   }

   DLLLOCAL static void do_accept_encoding(char* t, QoreHashNode& info) {
      ReferenceHolder<QoreListNode> l(new QoreListNode, 0);

      char* a = t;
      bool ok = true;
      while (*a) {
	 if (ok) {
	    ok = false;
	    SimpleRefHolder<QoreStringNode> str(new QoreStringNode);
	    while (*a && *a != ';' && *a != ',')
	       str->concat(*(a++));
	    str->trim();
	    if (!str->empty())
	       l->push(str.release());
	    continue;
	 }
	 else if (*a == ',')
	    ok = true;

	 ++a;
      }

      if (!l->empty())
	 info.setKeyValue("accept-encoding", l.release(), 0);
   }

   DLLLOCAL bool do_accept_charset(char* t, QoreHashNode& info) {
      bool acceptcharset = false;

      // see if we have "*" or utf8 or utf-8, in which case set it
      // otherwise set the first charset in the list
      char* a = t;
      char* div = 0;
      bool utf8 = false;
      bool ok = true;
      while (*a) {
	 if (ok) {
	    if (*a == '*') {
	       utf8 = true;
	       break;
	    }
	    ok = false;
	    if (*a == 'u' || *a == 'U') {
	       ++a;
	       if (*a == 't' || *a == 'T') {
		  ++a;
		  if (*a == 'f' || *a == 'F') {
		     ++a;
		     if (*a == '-')
			++a;
		     if (*a == '8') {
			utf8 = true;
			break;
		     }
		  }
	       }
	       continue;
	    }
	 }
	 else if (*a == ',') {
	    if (!div)
	       div = a;
	    ok = true;
	 }
	 else if (*a == ';') {
	    if (!div)
	       div = a;
	 }

	 ++a;
      }
      if (utf8) {
	 info.setKeyValue("accept-charset", new QoreStringNode("utf8"), 0);
	 acceptcharset = true;
      }
      else {
	 SimpleRefHolder<QoreStringNode> ac(new QoreStringNode);
	 if (div)
	    ac->concat(t, div - t);
	 else
	    ac->concat(t);
	 ac->trim();
	 if (!ac->empty()) {
	    info.setKeyValue("accept-charset", ac.release(), 0);
	    acceptcharset = true;
	 }
      }

      return acceptcharset;
   }

   // returns true if the connection should be closed, false if not
   DLLLOCAL bool convertHeaderToHash(QoreHashNode* h, char* p, int flags = 0, QoreHashNode* info = 0, bool* chunked = 0) {
      bool close = !(flags & CHF_HTTP11);
      // socket encoding
      const char* senc = 0;
      // accept-charset
      bool acceptcharset = false;
      while (*p) {
	 char* buf = p;

	 if ((p = strstr(buf, "\r\n"))) {
	    *p = '\0';
	    p += 2;
	 }
	 else if ((p = strchr(buf, '\n'))) {
	    *p = '\0';
	    p++;
	 }
	 else if ((p = strchr(buf, '\r'))) {
	    *p = '\0';
	    p++;
	 }
	 else
	    break;
	 char* t = strchr(buf, ':');
	 if (!t)
	    break;
	 *t = '\0';
	 t++;
	 while (t && qore_isblank(*t))
	    t++;
	 strtolower(buf);
	 //printd(5, "setting %s = '%s'\n", buf, t);

	 AbstractQoreNode* val = new QoreStringNode(t);

	 if (flags & CHF_PROCESS) {
	    if (!strcmp(buf, "connection")) {
	       if (flags & CHF_HTTP11) {
		  if (strcasestr(t, "close"))
		     close = true;
	       }
	       else {
		  if (strcasestr(t, "keep-alive"))
		     close = false;
	       }
	    }
	    else if (!strcmp(buf, "content-type")) {
	       char* a = strcasestr(t, "charset=");
	       if (a) {
		  // find end
		  char* e = strchr(a + 8, ';');

		  QoreString cs;
		  if (e)
		     cs.concat(a + 8, e - a - 8);
		  else
		     cs.concat(a + 8);
		  cs.trim();
		  senc = cs.getBuffer();
		  //printd(5, "got encoding '%s' from request\n", senc);
		  enc = QEM.findCreate(senc);

		  if (info) {
		     qore_size_t len = cs.size();
		     info->setKeyValue("charset", new QoreStringNode(cs.giveBuffer(), len, len + 1, QCS_DEFAULT), 0);
		  }

		  if (info) {
                     SimpleRefHolder<QoreStringNode> ct(new QoreStringNode);
		     // remove any whitespace and ';' before charset=
		     if (a != t) {
			do {
			   --a;
			} while (a > t && (*a == ' ' || *a == ';'));
		     }

		     if (a == t) {
			if (e)
			   ct->concat(e + 1);
		     }
		     else {
			ct->concat(t, a - t + 1);
			if (e)
			   ct->concat(e);
		     }
		     ct->trim();
		     if (!ct->empty())
			info->setKeyValue("body-content-type", ct.release(), 0);
		  }
	       }
	       else if (info) {
		  info->setKeyValue("charset", new QoreStringNode("iso-8859-1"), 0);
		  info->setKeyValue("body-content-type", val->refSelf(), 0);
	       }
	    }
            else if (chunked && !strcmp(buf, "transfer-encoding") && !strcasecmp(t, "chunked")) {
               *chunked = true;
            }
	    else if (info) {
	       if (!strcmp(buf, "accept-charset"))
		  acceptcharset = do_accept_charset(t, *info);
	       else if ((flags & CHF_REQUEST) && !strcmp(buf, "accept-encoding"))
		  do_accept_encoding(t, *info);
	    }
	 }

	 // see if header exists, and if so make it a list and add value to the list
	 hash_assignment_priv ha(*h, buf);
	 if (*ha) {
	    QoreListNode* l;
	    if ((*ha)->getType() == NT_LIST)
	       l = reinterpret_cast<QoreListNode* >(*ha);
	    else {
	       l = new QoreListNode;
	       l->push(ha.swap(l));
	    }
	    l->push(val);
	 }
	 else // otherwise set header normally
	    ha.assign(val, 0);
      }

      if ((flags & CHF_PROCESS)) {
	 if (!senc)
	    enc = QEM.findCreate("iso-8859-1");
	 // according to RFC-2616 section 14.2, "If no Accept-Charset header is present, the default is that any character set is acceptable" so we will use utf-8
	 if (info && !acceptcharset)
	    info->setKeyValue("accept-charset", new QoreStringNode("utf8"), 0);
      }

      return close;
   }

   DLLLOCAL int recvix(const char* meth, int len, void* targ, int timeout_ms, ExceptionSink* xsink) {
      assert(xsink);
      if (sock == QORE_INVALID_SOCKET) {
         se_not_open("Socket", meth, xsink);
	 return QSE_NOT_OPEN;
      }
      if (in_op >= 0) {
         if (in_op == gettid()) {
            se_in_op("Socket", meth, xsink);
            return 0;
         }
         se_in_op_thread("Socket", meth, xsink);
         return 0;
      }

      PrivateQoreSocketThroughputHelper th(this, false);

      char* buf;
      qore_offset_t br = 0;
      while (true) {
	 qore_offset_t rc = brecv(xsink, meth, buf, len - br, 0, timeout_ms);
	 if (rc <= 0) {
	    do_read_error(rc, meth, timeout_ms, xsink);
	    return (int)rc;
	 }

	 memcpy(targ, buf, rc);

	 br += rc;
	 if (br >= len)
	    break;
      }

      th.finalize(br);

      return (int)br;
   }

   DLLLOCAL void clearWarningQueue(ExceptionSink* xsink) {
      if (warn_queue) {
         if (callback_arg) {
            callback_arg->deref(xsink);
            callback_arg = 0;
         }
	 warn_queue->deref(xsink);
	 warn_queue = 0;
	 tl_warning_us = 0;
	 tp_warning_bs = 0.0;
         tp_us_min = 0;
      }
   }

   DLLLOCAL void setWarningQueue(ExceptionSink* xsink, int64 warning_ms, int64 warning_bs, Queue* wq, AbstractQoreNode* arg, int64 min_ms = 1000) {
      ReferenceHolder<Queue> qholder(wq, xsink);
      ReferenceHolder<> holder(arg, xsink);
      if (warning_ms <=0 && warning_bs <= 0) {
	 xsink->raiseException("SOCKET-SETWARNINGQUEUE-ERROR", "Socket::setWarningQueue() at least one of warning ms argument: " QLLD " and warning B/s argument: " QLLD " must be greater than zero; to clear, call Socket::clearWarningQueue() with no arguments", warning_ms, warning_bs);
	 return;
      }

      if (warning_ms < 0)
	 warning_ms = 0;
      if (warning_bs < 0)
	 warning_bs = 0;

      if (warn_queue) {
	 warn_queue->deref(xsink);
	 discard(callback_arg, xsink);
      }

      warn_queue = qholder.release();
      callback_arg = holder.release();
      tl_warning_us = (int64)warning_ms * 1000;
      tp_warning_bs = warning_bs;
      tp_us_min = min_ms * 1000;
   }

   DLLLOCAL void getUsageInfo(QoreHashNode& h, qore_socket_private& s) const {
      if (warn_queue) {
	 h.setKeyValue("arg", callback_arg ? callback_arg->refSelf() : 0, 0);
	 h.setKeyValue("timeout", new QoreBigIntNode(tl_warning_us), 0);
	 h.setKeyValue("min_throughput", new QoreBigIntNode((int64)tp_warning_bs), 0);
         h.setKeyValue("min_throughput_us", new QoreBigIntNode((int64)tp_us_min), 0);
      }

      h.setKeyValue("bytes_sent", new QoreBigIntNode(tp_bytes_sent + s.tp_bytes_sent), 0);
      h.setKeyValue("bytes_recv", new QoreBigIntNode(tp_bytes_recv + s.tp_bytes_sent), 0);
      h.setKeyValue("us_sent", new QoreBigIntNode(tp_us_sent + s.tp_us_sent), 0);
      h.setKeyValue("us_recv", new QoreBigIntNode(tp_us_recv + s.tp_us_recv), 0);
   }

   DLLLOCAL void getUsageInfo(QoreHashNode& h) const {
      if (warn_queue) {
	 h.setKeyValue("arg", callback_arg ? callback_arg->refSelf() : 0, 0);
	 h.setKeyValue("timeout", new QoreBigIntNode(tl_warning_us), 0);
	 h.setKeyValue("min_throughput", new QoreBigIntNode((int64)tp_warning_bs), 0);
         h.setKeyValue("min_throughput_us", new QoreBigIntNode((int64)tp_us_min), 0);
      }

      h.setKeyValue("bytes_sent", new QoreBigIntNode(tp_bytes_sent), 0);
      h.setKeyValue("bytes_recv", new QoreBigIntNode(tp_bytes_recv), 0);
      h.setKeyValue("us_sent", new QoreBigIntNode(tp_us_sent), 0);
      h.setKeyValue("us_recv", new QoreBigIntNode(tp_us_recv), 0);
   }

   DLLLOCAL QoreHashNode* getUsageInfo() const {
      QoreHashNode* h = new QoreHashNode;
      getUsageInfo(*h);
      return h;
   }

   DLLLOCAL void clearStats() {
      tp_bytes_sent = 0;
      tp_bytes_recv = 0;
      tp_us_sent = 0;
      tp_us_recv = 0;
   }

   DLLLOCAL void doTimeoutWarning(const char* op, int64 dt) {
      assert(warn_queue);
      assert(dt > tl_warning_us);

      QoreHashNode* h = new QoreHashNode;

      h->setKeyValue("type", new QoreStringNode("SOCKET-OPERATION-WARNING"), 0);
      h->setKeyValue("operation", new QoreStringNode(op), 0);
      h->setKeyValue("us", new QoreBigIntNode(dt), 0);
      h->setKeyValue("timeout", new QoreBigIntNode(tl_warning_us), 0);
      if (callback_arg)
	 h->setKeyValue("arg", callback_arg->refSelf(), 0);

      warn_queue->pushAndTakeRef(h);
   }

   DLLLOCAL void doThroughputWarning(bool send, int64 bytes, int64 dt, double bs) {
      assert(warn_queue);
      assert(bs < tp_warning_bs);

      QoreHashNode* h = new QoreHashNode;

      h->setKeyValue("type", new QoreStringNode("SOCKET-THROUGHPUT-WARNING"), 0);
      h->setKeyValue("dir", new QoreStringNode(send ? "send" : "recv"), 0);
      h->setKeyValue("bytes", new QoreBigIntNode(bytes), 0);
      h->setKeyValue("us", new QoreBigIntNode(dt), 0);
      h->setKeyValue("bytes_sec", new QoreFloatNode(bs), 0);
      h->setKeyValue("threshold", new QoreBigIntNode((int64)tp_warning_bs), 0);
      if (callback_arg)
	 h->setKeyValue("arg", callback_arg->refSelf(), 0);

      warn_queue->pushAndTakeRef(h);
   }

   DLLLOCAL bool pendingHttpChunkedBody() const {
      return http_exp_chunked_body && sock != QORE_INVALID_SOCKET;
   }

   DLLLOCAL static void getUsageInfo(const QoreSocket& sock, QoreHashNode& h, const QoreSocket& s) {
      sock.priv->getUsageInfo(h, *s.priv);
   }

   DLLLOCAL static qore_socket_private* get(QoreSocket& sock) {
      return sock.priv;
   }

   DLLLOCAL static const qore_socket_private* get(const QoreSocket& sock) {
      return sock.priv;
   }
};

#endif<|MERGE_RESOLUTION|>--- conflicted
+++ resolved
@@ -512,13 +512,8 @@
 #else
 	 socklen_t size = sizeof(struct sockaddr_un);
 #endif
-<<<<<<< HEAD
 	 rc = accept_intern(xsink, (struct sockaddr *)&addr_un, (socklen_t *)&size, timeout_ms);
-	 //printd(1, "qore_socket_private::accept_internal() "QSD" bytes returned\n", size);
-=======
-	 rc = accept_intern((struct sockaddr *)&addr_un, (socklen_t *)&size, timeout_ms, xsink);
 	 //printd(1, "qore_socket_private::accept_internal() " QSD " bytes returned\n", size);
->>>>>>> 438770a6
 
 	 if (rc >= 0 && source) {
 	    QoreStringNode* addr = new QoreStringNode(enc);
@@ -2076,12 +2071,8 @@
       return h.release();
    }
 
-<<<<<<< HEAD
-   DLLLOCAL int runHeaderCallback(ExceptionSink* xsink, const char* cname, const char* mname, const ResolvedCallReferenceNode& callback, QoreThreadLock* l, const QoreHashNode* hdr, bool send_aborted = false, QoreObject* obj = 0) {
+   DLLLOCAL int runHeaderCallback(ExceptionSink* xsink, const char* cname, const char* mname, const ResolvedCallReferenceNode& callback, QoreThreadLock* l, const QoreHashNode* hdr, bool send_aborted = false, QoreObject* obj = nullptr) {
       assert(xsink);
-=======
-   DLLLOCAL int runHeaderCallback(ExceptionSink* xsink, const char* cname, const char* mname, const ResolvedCallReferenceNode& callback, QoreThreadLock* l, const QoreHashNode* hdr, bool send_aborted = false, QoreObject* obj = nullptr) {
->>>>>>> 438770a6
       assert(obj);
       ReferenceHolder<QoreListNode> args(new QoreListNode, xsink);
       QoreHashNode* arg = new QoreHashNode;
@@ -2330,14 +2321,10 @@
                   continue;
                }
                if (errno != EINTR) {
-<<<<<<< HEAD
-		  //printd(5, "qore_socket_private::send() bs: %ld rc: "QSD" len: "QSD" (total: "QSD") errno: %d sock: %d\n", bs, rc, size - bs, size, errno, sock);
-                  xsink->raiseErrnoException("SOCKET-SEND-ERROR", errno, "error while executing %s::%s()", cname, mname);
-=======
 		  //printd(5, "qore_socket_private::send() bs: %ld rc: " QSD " len: " QSD " (total: " QSD ") errno: %d sock: %d\n", bs, rc, size - bs, size, errno, sock);
+                  // FIXME: remove check
                   if (xsink)
                      xsink->raiseErrnoException("SOCKET-SEND-ERROR", errno, "error while executing %s::%s()", cname, mname);
->>>>>>> 438770a6
 
                   // do not close the socket even if we have EPIPE or ECONNRESET in case there is data to be read when streaming
 #ifdef EPIPE
@@ -2408,10 +2395,6 @@
       return rc < 0 || sock == QORE_INVALID_SOCKET ? rc : 0;
    }
 
-<<<<<<< HEAD
-   DLLLOCAL int sendHttpMessage(ExceptionSink* xsink, QoreHashNode* info, const char* cname, const char* mname, const char* method, const char* path, const char* http_version, const QoreHashNode* headers, const void *data, qore_size_t size, const ResolvedCallReferenceNode* send_callback, int source, int timeout_ms = -1, QoreThreadLock* l = 0, bool* aborted = 0) {
-      assert(xsink);
-=======
    DLLLOCAL void sendFromInputStream(InputStream *is, int64 size, int64 timeout, ExceptionSink *xsink, QoreThreadLock* l) {
       if (sock == QORE_INVALID_SOCKET) {
          se_not_open("Socket", "sendFromInputStream", xsink);
@@ -2593,7 +2576,7 @@
    }
 
    DLLLOCAL int sendHttpMessage(ExceptionSink* xsink, QoreHashNode* info, const char* cname, const char* mname, const char* method, const char* path, const char* http_version, const QoreHashNode* headers, const void *data, qore_size_t size, const ResolvedCallReferenceNode* send_callback, InputStream* is, size_t max_chunk_size, const ResolvedCallReferenceNode* trailer_callback, int source, int timeout_ms = -1, QoreThreadLock* l = 0, bool* aborted = 0) {
->>>>>>> 438770a6
+      assert(xsink);
       assert(!(data && send_callback));
       assert(!(data && is));
       assert(!(send_callback && is));
