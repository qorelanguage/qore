/* -*- mode: c++; indent-tabs-mode: nil -*- */
/*
  QoreIntPostIncrementOperatorNode.h

  Qore Programming Language

  Copyright (C) 2003 - 2016 Qore Technologies, s.r.o.

  Permission is hereby granted, free of charge, to any person obtaining a
  copy of this software and associated documentation files (the "Software"),
  to deal in the Software without restriction, including without limitation
  the rights to use, copy, modify, merge, publish, distribute, sublicense,
  and/or sell copies of the Software, and to permit persons to whom the
  Software is furnished to do so, subject to the following conditions:

  The above copyright notice and this permission notice shall be included in
  all copies or substantial portions of the Software.

  THE SOFTWARE IS PROVIDED "AS IS", WITHOUT WARRANTY OF ANY KIND, EXPRESS OR
  IMPLIED, INCLUDING BUT NOT LIMITED TO THE WARRANTIES OF MERCHANTABILITY,
  FITNESS FOR A PARTICULAR PURPOSE AND NONINFRINGEMENT. IN NO EVENT SHALL THE
  AUTHORS OR COPYRIGHT HOLDERS BE LIABLE FOR ANY CLAIM, DAMAGES OR OTHER
  LIABILITY, WHETHER IN AN ACTION OF CONTRACT, TORT OR OTHERWISE, ARISING
  FROM, OUT OF OR IN CONNECTION WITH THE SOFTWARE OR THE USE OR OTHER
  DEALINGS IN THE SOFTWARE.

  Note that the Qore library is released under a choice of three open-source
  licenses: MIT (as above), LGPL 2+, or GPL 2+; see README-LICENSE for more
  information.
*/

#ifndef _QORE_QOREINTPOSTINCREMENTOPERATORNODE_H
#define _QORE_QOREINTPOSTINCREMENTOPERATORNODE_H

class QoreIntPostIncrementOperatorNode : public QoreSingleExpressionOperatorNode<LValueOperatorNode> {
OP_COMMON
protected:
   DLLLOCAL virtual QoreValue evalValueImpl(bool& needs_deref, ExceptionSink* xsink) const;

   DLLLOCAL virtual const QoreTypeInfo* getTypeInfo() const {
      return bigIntTypeInfo;
   }

   DLLLOCAL virtual AbstractQoreNode *parseInitImpl(LocalVar *oflag, int pflag, int &lvids, const QoreTypeInfo *&typeInfo) {
      // should never be called
      assert(false);
      return this;
   }

public:
   DLLLOCAL QoreIntPostIncrementOperatorNode(AbstractQoreNode *n_exp) : QoreSingleExpressionOperatorNode<LValueOperatorNode>(n_exp) {
   }

<<<<<<< HEAD
   DLLLOCAL virtual bool hasEffect() const {
      return true;
=======
   DLLLOCAL virtual QoreOperatorNode* copyBackground(ExceptionSink* xsink) const {
      return copyBackgroundExplicit<QoreIntPostIncrementOperatorNode>(xsink);
>>>>>>> adf16064
   }
};

#endif<|MERGE_RESOLUTION|>--- conflicted
+++ resolved
@@ -51,13 +51,12 @@
    DLLLOCAL QoreIntPostIncrementOperatorNode(AbstractQoreNode *n_exp) : QoreSingleExpressionOperatorNode<LValueOperatorNode>(n_exp) {
    }
 
-<<<<<<< HEAD
    DLLLOCAL virtual bool hasEffect() const {
       return true;
-=======
+   }
+
    DLLLOCAL virtual QoreOperatorNode* copyBackground(ExceptionSink* xsink) const {
       return copyBackgroundExplicit<QoreIntPostIncrementOperatorNode>(xsink);
->>>>>>> adf16064
    }
 };
 
