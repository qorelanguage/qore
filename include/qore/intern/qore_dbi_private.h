--- conflicted
+++ resolved
@@ -145,7 +145,6 @@
 };
 
 struct qore_dbi_private {
-<<<<<<< HEAD
     DBIDriverFunctions f;
     int caps;
     const char* name;
@@ -156,18 +155,6 @@
     DLLLOCAL bool hasStatementAPI() const {
         return caps & DBI_CAP_HAS_STATEMENT;
     }
-=======
-   DBIDriverFunctions f;
-   int caps;
-   const char* name;
-   dbi_opt_map_t omap;
-
-   DLLLOCAL qore_dbi_private(const char* nme, const qore_dbi_mlist_private& methods, int cps);
-
-   DLLLOCAL bool hasStatementAPI() const {
-      return caps & DBI_CAP_HAS_STATEMENT;
-   }
->>>>>>> 2e2cc997
 
     DLLLOCAL int init(Datasource* ds, ExceptionSink* xsink) const {
         assert(xsink);
@@ -176,10 +163,6 @@
         // set option if init was successful
         if (!rc && f.opt.set) {
             ConstHashIterator hi(ds->getConnectOptions());
-<<<<<<< HEAD
-            while (hi.next())
-                f.opt.set(ds, hi.getKey(), hi.getValue(), xsink);
-=======
             while (hi.next()) {
                 // FIXME: convert DBI options to QoreValue
                 if (!hi.get().getInternalNode()) {
@@ -190,12 +173,10 @@
                     f.opt.set(ds, hi.getKey(), hi.get().getInternalNode(), xsink);
                 }
             }
->>>>>>> 2e2cc997
         }
         return rc;
     }
 
-<<<<<<< HEAD
     DLLLOCAL int close(Datasource* ds) const {
         return f.close(ds);
     }
@@ -218,7 +199,7 @@
 
         ReferenceHolder<AbstractQoreNode> res(f.selectRows(ds, sql, *dargs, xsink), xsink);
         if (!res)
-            return nullptr;
+            return 0;
 
         if (res->getType() != NT_HASH) {
             assert(res->getType() == NT_LIST);
@@ -240,7 +221,7 @@
     DLLLOCAL AbstractQoreNode* execRawSQL(Datasource* ds, const QoreString* sql, ExceptionSink* xsink) const {
         if (!f.execRawSQL) {
             xsink->raiseException("DBI-EXEC-RAW-SQL-ERROR", "this driver does not implement the Datasource::execRawSQL() method");
-            return nullptr;
+            return 0;
         }
         return f.execRawSQL(ds, sql, xsink);
     }
@@ -248,7 +229,7 @@
     DLLLOCAL QoreHashNode* describe(Datasource* ds, const QoreString* sql, const QoreListNode* args, ExceptionSink* xsink) {
         if (!f.describe) {
             xsink->raiseException("DBI-DESCRIBE-ERROR", "this driver does not implement the Datasource::describe() method");
-            return nullptr;
+            return 0;
         }
         DbiArgHelper dargs(args, (caps & DBI_CAP_HAS_NUMBER_SUPPORT), xsink);
         return f.describe(ds, sql, *dargs, xsink);
@@ -280,13 +261,13 @@
     DLLLOCAL AbstractQoreNode* getServerVersion(Datasource* ds, ExceptionSink* xsink) const {
         if (f.get_server_version)
             return f.get_server_version(ds, xsink);
-        return nullptr;
+        return 0;
     }
 
     DLLLOCAL AbstractQoreNode* getClientVersion(const Datasource* ds, ExceptionSink* xsink) const {
         if (f.get_client_version)
             return f.get_client_version(ds, xsink);
-        return nullptr;
+        return 0;
     }
 
     DLLLOCAL int getCaps() const {
@@ -365,7 +346,7 @@
     DLLLOCAL QoreHashNode* stmt_describe(SQLStatement* stmt, ExceptionSink* xsink) const {
         if (!f.stmt.describe) {
             xsink->raiseException("DBI-DESCRIBE-ERROR", "this driver does not implement the SQLStatement::describe() method");
-            return nullptr;
+            return 0;
         }
         return f.stmt.describe(stmt, xsink);
     }
@@ -393,7 +374,7 @@
     DLLLOCAL AbstractQoreNode* opt_get(const Datasource* ds, const char* opt, ExceptionSink* xsink) {
         OptInputHelper oh(xsink, *this, opt);
         if (!oh)
-            return nullptr;
+            return 0;
 
         return f.opt.get(ds, opt);
     }
@@ -428,231 +409,6 @@
     DLLLOCAL static qore_dbi_private* get(const DBIDriver& d) {
         return d.priv;
     }
-=======
-   DLLLOCAL int close(Datasource* ds) const {
-      return f.close(ds);
-   }
-
-   DLLLOCAL AbstractQoreNode* select(Datasource* ds, const QoreString* sql, const QoreListNode* args, ExceptionSink* xsink) const {
-      DbiArgHelper dargs(args, (caps & DBI_CAP_HAS_NUMBER_SUPPORT), xsink);
-      return f.select(ds, sql, *dargs, xsink);
-   }
-
-   DLLLOCAL AbstractQoreNode* selectRows(Datasource* ds, const QoreString* sql, const QoreListNode* args, ExceptionSink* xsink) const {
-      DbiArgHelper dargs(args, (caps & DBI_CAP_HAS_NUMBER_SUPPORT), xsink);
-      return f.selectRows(ds, sql, *dargs, xsink);
-   }
-
-   DLLLOCAL QoreHashNode* selectRow(Datasource* ds, const QoreString* sql, const QoreListNode* args, ExceptionSink* xsink) const {
-      DbiArgHelper dargs(args, (caps & DBI_CAP_HAS_NUMBER_SUPPORT), xsink);
-
-      if (f.selectRow)
-         return f.selectRow(ds, sql, *dargs, xsink);
-
-      ReferenceHolder<AbstractQoreNode> res(f.selectRows(ds, sql, *dargs, xsink), xsink);
-      if (!res)
-         return 0;
-
-      if (res->getType() != NT_HASH) {
-         assert(res->getType() == NT_LIST);
-         QoreListNode* l = reinterpret_cast<QoreListNode*>(*res);
-         assert(l->size() <= 1);
-         AbstractQoreNode* n = l->shift();
-         assert(!n || n->getType() == NT_HASH);
-         return reinterpret_cast<QoreHashNode*>(n);
-      }
-
-      return reinterpret_cast<QoreHashNode*>(res.release());
-   }
-
-   DLLLOCAL AbstractQoreNode* execSQL(Datasource* ds, const QoreString* sql, const QoreListNode* args, ExceptionSink* xsink) const {
-      DbiArgHelper dargs(args, (caps & DBI_CAP_HAS_NUMBER_SUPPORT), xsink);
-      return f.execSQL(ds, sql, *dargs, xsink);
-   }
-
-   DLLLOCAL AbstractQoreNode* execRawSQL(Datasource* ds, const QoreString* sql, ExceptionSink* xsink) const {
-      if (!f.execRawSQL) {
-         xsink->raiseException("DBI-EXEC-RAW-SQL-ERROR", "this driver does not implement the Datasource::execRawSQL() method");
-         return 0;
-      }
-      return f.execRawSQL(ds, sql, xsink);
-   }
-
-   DLLLOCAL QoreHashNode* describe(Datasource* ds, const QoreString* sql, const QoreListNode* args, ExceptionSink* xsink) {
-      if (!f.describe) {
-         xsink->raiseException("DBI-DESCRIBE-ERROR", "this driver does not implement the Datasource::describe() method");
-         return 0;
-      }
-      DbiArgHelper dargs(args, (caps & DBI_CAP_HAS_NUMBER_SUPPORT), xsink);
-      return f.describe(ds, sql, *dargs, xsink);
-   }
-
-   DLLLOCAL int commit(Datasource* ds, ExceptionSink* xsink) const {
-      return f.commit(ds, xsink);
-   }
-
-   DLLLOCAL int rollback(Datasource* ds, ExceptionSink* xsink) const {
-      return f.rollback(ds, xsink);
-   }
-
-   DLLLOCAL int beginTransaction(Datasource* ds, ExceptionSink* xsink) const {
-      if (f.begin_transaction)
-         return f.begin_transaction(ds, xsink);
-      return 0; // 0 = OK
-   }
-
-   DLLLOCAL int autoCommit(Datasource* ds, ExceptionSink* xsink) const {
-      // if the driver does not require explicit "begin" statements to
-      // start a transaction, then we have to explicitly call "commit" here
-      if (!f.begin_transaction)
-         return f.commit(ds, xsink);
-
-      return 0; // 0 = OK
-   }
-
-   DLLLOCAL AbstractQoreNode* getServerVersion(Datasource* ds, ExceptionSink* xsink) const {
-      if (f.get_server_version)
-         return f.get_server_version(ds, xsink);
-      return 0;
-   }
-
-   DLLLOCAL AbstractQoreNode* getClientVersion(const Datasource* ds, ExceptionSink* xsink) const {
-      if (f.get_client_version)
-         return f.get_client_version(ds, xsink);
-      return 0;
-   }
-
-   DLLLOCAL int getCaps() const {
-      return caps;
-   }
-
-   DLLLOCAL QoreListNode* getCapList() const;
-
-   DLLLOCAL int stmt_prepare(SQLStatement* stmt, const QoreString& str, const QoreListNode* args, ExceptionSink* xsink) const {
-      DbiArgHelper dargs(args, (caps & DBI_CAP_HAS_NUMBER_SUPPORT), xsink);
-      return f.stmt.prepare(stmt, str, *dargs, xsink);
-   }
-
-   DLLLOCAL int stmt_prepare_raw(SQLStatement* stmt, const QoreString& str, ExceptionSink* xsink) const {
-      return f.stmt.prepare_raw(stmt, str, xsink);
-   }
-
-   DLLLOCAL int stmt_bind(SQLStatement* stmt, const QoreListNode& l, ExceptionSink* xsink) const {
-      return f.stmt.bind(stmt, l, xsink);
-   }
-
-   DLLLOCAL int stmt_bind_placeholders(SQLStatement* stmt, const QoreListNode& l, ExceptionSink* xsink) const {
-      if (!f.stmt.bind_placeholders) {
-         xsink->raiseException("SQLSTATEMENT-BIND-PLACEHOLDERS-ERROR", "the '%s' driver does not require placeholder buffer specifications so the SQLStatement::bindPlaceholders() method is not supported", name);
-         return -1;
-      }
-
-      return f.stmt.bind_placeholders(stmt, l, xsink);
-   }
-
-   DLLLOCAL int stmt_bind_values(SQLStatement* stmt, const QoreListNode& l, ExceptionSink* xsink) const {
-      return f.stmt.bind_values(stmt, l, xsink);
-   }
-
-   DLLLOCAL int stmt_define(SQLStatement* stmt, ExceptionSink* xsink) const {
-      return f.stmt.define(stmt, xsink);
-   }
-
-   DLLLOCAL int stmt_exec(SQLStatement* stmt, ExceptionSink* xsink) const {
-      return f.stmt.exec(stmt, xsink);
-   }
-
-   DLLLOCAL int stmt_affected_rows(SQLStatement* stmt, ExceptionSink* xsink) const {
-      return f.stmt.affected_rows(stmt, xsink);
-   }
-
-   DLLLOCAL QoreHashNode* stmt_get_output(SQLStatement* stmt, ExceptionSink* xsink) const {
-      return f.stmt.get_output(stmt, xsink);
-   }
-
-   DLLLOCAL QoreHashNode* stmt_get_output_rows(SQLStatement* stmt, ExceptionSink* xsink) const {
-      return f.stmt.get_output_rows(stmt, xsink);
-   }
-
-   DLLLOCAL QoreHashNode* stmt_fetch_row(SQLStatement* stmt, ExceptionSink* xsink) const {
-      return f.stmt.fetch_row(stmt, xsink);
-   }
-
-   DLLLOCAL QoreListNode* stmt_fetch_rows(SQLStatement* stmt, int rows, ExceptionSink* xsink) const {
-      return f.stmt.fetch_rows(stmt, rows, xsink);
-   }
-
-   DLLLOCAL QoreHashNode* stmt_fetch_columns(SQLStatement* stmt, int rows, ExceptionSink* xsink) const {
-      return f.stmt.fetch_columns(stmt, rows, xsink);
-   }
-
-   DLLLOCAL QoreHashNode* stmt_describe(SQLStatement* stmt, ExceptionSink* xsink) const {
-      if (!f.stmt.describe) {
-         xsink->raiseException("DBI-DESCRIBE-ERROR", "this driver does not implement the SQLStatement::describe() method");
-         return 0;
-      }
-      return f.stmt.describe(stmt, xsink);
-   }
-
-   DLLLOCAL bool stmt_next(SQLStatement* stmt, ExceptionSink* xsink) const {
-      return f.stmt.next(stmt, xsink);
-   }
-
-   DLLLOCAL int stmt_close(SQLStatement* stmt, ExceptionSink* xsink) const {
-      return f.stmt.close(stmt, xsink);
-   }
-
-   DLLLOCAL int stmt_free(SQLStatement* stmt, ExceptionSink* xsink) const {
-      return f.stmt.free ? f.stmt.free(stmt, xsink) : 0;
-   }
-
-   DLLLOCAL int opt_set(Datasource* ds, const char* opt, const AbstractQoreNode* val, ExceptionSink* xsink) {
-      OptInputHelper oh(xsink, *this, opt, true, val);
-      if (!oh)
-         return -1;
-
-      return f.opt.set(ds, opt, oh.val, xsink);
-   }
-
-   DLLLOCAL AbstractQoreNode* opt_get(const Datasource* ds, const char* opt, ExceptionSink* xsink) {
-      OptInputHelper oh(xsink, *this, opt);
-      if (!oh)
-         return 0;
-
-      return f.opt.get(ds, opt);
-   }
-
-   DLLLOCAL QoreHashNode* getOptionHash(const Datasource* ds) const {
-      QoreHashNode* rv = new QoreHashNode;
-
-      for (dbi_opt_map_t::const_iterator i = omap.begin(), e = omap.end(); i != e; ++i) {
-         QoreHashNode* h = new QoreHashNode;
-         h->setKeyValue("desc", new QoreStringNode(i->second.desc), 0);
-         h->setKeyValue("type", new QoreStringNode(QoreTypeInfo::getName(i->second.typeInfo)), 0);
-         h->setKeyValue("value", f.opt.get(ds, i->first), 0);
-
-         rv->setKeyValue(i->first, h, 0);
-      }
-      return rv;
-   }
-
-   DLLLOCAL QoreHashNode* getOptionHash() const {
-      QoreHashNode* rv = new QoreHashNode;
-
-      for (dbi_opt_map_t::const_iterator i = omap.begin(), e = omap.end(); i != e; ++i) {
-         QoreHashNode* h = new QoreHashNode;
-         h->setKeyValue("desc", new QoreStringNode(i->second.desc), 0);
-         h->setKeyValue("type", new QoreStringNode(QoreTypeInfo::getName(i->second.typeInfo)), 0);
-
-         rv->setKeyValue(i->first, h, 0);
-      }
-      return rv;
-   }
-
-   DLLLOCAL static qore_dbi_private* get(const DBIDriver& d) {
-      return d.priv;
-   }
->>>>>>> 2e2cc997
 };
 
 #endif