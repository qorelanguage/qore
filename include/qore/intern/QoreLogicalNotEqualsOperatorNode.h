--- conflicted
+++ resolved
@@ -4,11 +4,7 @@
 
   Qore Programming Language
 
-<<<<<<< HEAD
   Copyright (C) 2003 - 2016 Qore Technologies, s.r.o.
-=======
-  Copyright (C) 2003 - 2015 David Nichols
->>>>>>> adf16064
 
   Permission is hereby granted, free of charge, to any person obtaining a
   copy of this software and associated documentation files (the "Software"),
@@ -76,17 +72,10 @@
       return logical_not_equals_str.getBuffer();
    }
 
-<<<<<<< HEAD
-=======
-   DLLLOCAL virtual bool hasEffect() const {
-      return false;
-   }
-
    DLLLOCAL virtual QoreOperatorNode* copyBackground(ExceptionSink *xsink) const {
       return copyBackgroundExplicit<QoreLogicalNotEqualsOperatorNode>(xsink);
    }
 
->>>>>>> adf16064
    DLLLOCAL static bool softEqual(const AbstractQoreNode *left, const AbstractQoreNode *right, ExceptionSink *xsink);
 };
 
