/* -*- mode: c++; indent-tabs-mode: nil -*- */
/*
  QoreObjectIntern.h

  Qore Programming Language

  Copyright (C) 2003 - 2018 Qore Technologies, s.r.o.

  Permission is hereby granted, free of charge, to any person obtaining a
  copy of this software and associated documentation files (the "Software"),
  to deal in the Software without restriction, including without limitation
  the rights to use, copy, modify, merge, publish, distribute, sublicense,
  and/or sell copies of the Software, and to permit persons to whom the
  Software is furnished to do so, subject to the following conditions:

  The above copyright notice and this permission notice shall be included in
  all copies or substantial portions of the Software.

  THE SOFTWARE IS PROVIDED "AS IS", WITHOUT WARRANTY OF ANY KIND, EXPRESS OR
  IMPLIED, INCLUDING BUT NOT LIMITED TO THE WARRANTIES OF MERCHANTABILITY,
  FITNESS FOR A PARTICULAR PURPOSE AND NONINFRINGEMENT. IN NO EVENT SHALL THE
  AUTHORS OR COPYRIGHT HOLDERS BE LIABLE FOR ANY CLAIM, DAMAGES OR OTHER
  LIABILITY, WHETHER IN AN ACTION OF CONTRACT, TORT OR OTHERWISE, ARISING
  FROM, OUT OF OR IN CONNECTION WITH THE SOFTWARE OR THE USE OR OTHER
  DEALINGS IN THE SOFTWARE.

  Note that the Qore library is released under a choice of three open-source
  licenses: MIT (as above), LGPL 2+, or GPL 2+; see README-LICENSE for more
  information.
*/

#ifndef _QORE_QOREOBJECTINTERN_H

#define _QORE_QOREOBJECTINTERN_H

#include "qore/intern/VRMutex.h"

#include <stdlib.h>
#include <assert.h>
#include <string.h>

#include <map>
#include <set>
#include <vector>

//#define _QORE_CYCLE_CHECK 1
#ifdef _QORE_CYCLE_CHECK
#define QORE_DEBUG_OBJ_REFS 0
#define QRO_LVL 0
#else
#define QORE_DEBUG_OBJ_REFS 5
#define QRO_LVL 1
#endif

#include "qore/intern/QoreClassIntern.h"
#include "qore/intern/RSection.h"
#include "qore/intern/RSet.h"

#define OS_OK            0
#define OS_DELETED      -1

// object access constants
#define QOA_OK           0
#define QOA_PRIV_ERROR   1
#define QOA_PUB_ERROR    2

class LValueHelper;

class lthash {
public:
    DLLLOCAL bool operator()(char* s1, char* s2) const {
        return memcmp(s1, s2, SH_SIZE) < 0;
    }
};

// per-class internal data
typedef std::map<char*, QoreHashNode*, lthash> cdmap_t;

/*
  Qore internal class data is stored against the object with this data structure
  against its qore_classid_t (class ID).  In a class hierarchy, for private data
  that is actually a C++ subclass of Qore parent classes, then we save the same
  private data against the qore class IDs of the parent classes, but we set the
  flag to true, meaning that we will not delete the private data when
  the parent classes' destructors are run, but rather only when the subclass that
  actually owns data has its turn to destroy private object data.

  So basically, the second boolean flag just means - does this class ID actually
  own the private data or not - if it's false, then it does not actually own the data,
  but is compatible with the data, so parent class builtin (C++) methods will get
  passed this private data as if it belonged to this class and as if it were saved
  directly to the object in the class' constructor.

  please note that this flag is called the "virtual" flag elsewhere in the code here,
  meaning that the data only "virtually" belongs to the class
 */
typedef std::pair<AbstractPrivateData*, bool> private_pair_t;

// mapping from qore class ID to the object data
typedef std::map<qore_classid_t, private_pair_t> keymap_t;

// for objects with multiple classes, private data has to be keyed
class KeyList {
private:
   keymap_t keymap;

public:
   DLLLOCAL AbstractPrivateData* getReferencedPrivateData(qore_classid_t key) const {
      keymap_t::const_iterator i = keymap.find(key);
      if (i == keymap.end())
         return 0;

      AbstractPrivateData* apd = i->second.first;
      apd->ref();
      return apd;
   }

   DLLLOCAL void addToString(QoreString* str) const {
      for (keymap_t::const_iterator i = keymap.begin(), e = keymap.end(); i != e; ++i)
         str->sprintf("%d=<%p>, ", i->first, i->second.first);
   }

   DLLLOCAL void derefAll(ExceptionSink* xsink) const {
      for (keymap_t::const_iterator i = keymap.begin(), e = keymap.end(); i != e; ++i)
         if (!i->second.second)
            i->second.first->deref(xsink);
   }

   DLLLOCAL AbstractPrivateData* getAndClearPtr(qore_classid_t key) {
      keymap_t::iterator i = keymap.find(key);
      //printd(5, "KeyList::getAndClearPtr this: %p, key: %d, end: %d\n", this, key, i == keymap.end());
      if (i == keymap.end() || i->second.second) {
         //printd(5, "KeyList::getAndClearPtr second: %d\n", i->second.second);
         return 0;
      }
      //printd(5, "KeyList::getAndClearPtr first: %p\n", i->second.first);
      return i->second.first;
   }

   DLLLOCAL AbstractPrivateData* getAndRemovePtr(qore_classid_t key) {
      keymap_t::iterator i = keymap.find(key);
      //printd(5, "KeyList::getAndRemovePtr this: %p, key: %d, end: %d\n", this, key, i == keymap.end());
      if (i == keymap.end() || i->second.second) {
         //printd(5, "KeyList::getAndRemovePtr second: %d\n", i->second.second);
         return 0;
      }
      AbstractPrivateData* rv = i->second.first;
      //printd(5, "KeyList::getAndRemovePtr first: %p\n", i->second.first);
      i->second.first = 0;
      return rv;
   }

   DLLLOCAL void insert(qore_classid_t key, AbstractPrivateData* pd) {
      assert(pd);
      assert(keymap.find(key) == keymap.end());
      //printd(5, "KeyList::insert this: %p, key: %d, pd: %p\n", this, key, pd);
      keymap.insert(std::make_pair(key, std::make_pair(pd, false)));
   }

   DLLLOCAL void insertVirtual(qore_classid_t key, AbstractPrivateData* pd) {
      assert(pd);
      //printd(5, "KeyList::insertVirtual this: %p, key: %d, pd: %p, test: %d\n", this, key, pd, keymap.find(key) == keymap.end());
      if (keymap.find(key) == keymap.end())
         keymap.insert(std::make_pair(key, std::make_pair(pd, true)));
   }
};

class VRMutex;

class qore_object_private : public RObject {
public:
   const QoreClass* theclass;
   int status = OS_OK;

   KeyList* privateData = 0;
   // member data
   QoreHashNode* data;
   QoreProgram* pgm;
   cdmap_t* cdmap = 0;

   // used for garbage collection
   mutable unsigned obj_count = 0;

   mutable VRMutex gate;

   bool system_object, delete_blocker_run, in_destructor;
   bool recursive_ref_found;

   QoreObject* obj;

   DLLLOCAL qore_object_private(QoreObject* n_obj, const QoreClass *oc, QoreProgram* p, QoreHashNode* n_data);

   DLLLOCAL ~qore_object_private();

   DLLLOCAL void plusEquals(const AbstractQoreNode* v, AutoVLock& vl, ExceptionSink* xsink) {
      if (!v)
         return;

      // do not need ensure_unique() for objects
      if (v->getType() == NT_OBJECT)
         merge(*const_cast<QoreObject*>(reinterpret_cast<const QoreObject*>(v))->priv, vl, xsink);
      else if (v->getType() == NT_HASH)
         merge(reinterpret_cast<const QoreHashNode*>(v), vl, xsink);
   }

   DLLLOCAL void merge(qore_object_private& o, AutoVLock& vl, ExceptionSink* xsink);

   DLLLOCAL void merge(const QoreHashNode* h, AutoVLock& vl, ExceptionSink* xsink);

   DLLLOCAL void mergeIntern(ExceptionSink* xsink, const QoreHashNode* h, bool& check_recursive, ReferenceHolder<QoreListNode>& holder, const qore_class_private* class_ctx, const QoreHashNode* new_internal_data = 0);

   DLLLOCAL QoreHashNode* copyData(ExceptionSink* xsink) const;

   DLLLOCAL int getLValue(const char* key, LValueHelper& lvh, const qore_class_private* class_ctx, bool for_remove, ExceptionSink* xsink);

   DLLLOCAL QoreStringNode* firstKey(ExceptionSink* xsink) {
      // get the current class context
      const qore_class_private* class_ctx = runtime_get_class();
      if (class_ctx && !qore_class_private::runtimeCheckPrivateClassAccess(*theclass, class_ctx))
         class_ctx = 0;

      QoreAutoVarRWReadLocker al(rml);

      if (status == OS_DELETED) {
         makeAccessDeletedObjectException(xsink, theclass->getName());
         return 0;
      }

      if (class_ctx) {
         const char* str = data->getFirstKey();
         //printd(5, "qore_object_private::firstKey() got %p (%s)\n", str, str ? str : "<null>");
         return !str ? 0 : new QoreStringNode(str);
      }

      // get first accessible non-internal member
      ConstHashIterator hi(data);
      while (hi.next()) {
         //printd(5, "qore_object_private::firstKey() checking '%s'\n", hi.getKey());
         bool internal_member;
         if (!checkMemberAccessIntern(hi.getKey(), false, class_ctx, internal_member))
            return new QoreStringNode(hi.getKey());
         //printd(5, "qore_object_private::firstKey() skipping '%s' (private)\n", hi.getKey());
      }

      return 0;
   }

   DLLLOCAL QoreStringNode* lastKey(ExceptionSink* xsink) {
      // get the current class context
      const qore_class_private* class_ctx = runtime_get_class();
      if (class_ctx && !qore_class_private::runtimeCheckPrivateClassAccess(*theclass, class_ctx))
         class_ctx = 0;

      QoreAutoVarRWReadLocker al(rml);

      if (status == OS_DELETED) {
         makeAccessDeletedObjectException(xsink, theclass->getName());
         return 0;
      }

      if (class_ctx) {
         const char* str = data->getLastKey();
         return !str ? 0 : new QoreStringNode(str);
      }

      // get last accessible non-internal member
      ReverseConstHashIterator hi(data);
      while (hi.next()) {
         bool internal_member;
         if (!checkMemberAccessIntern(hi.getKey(), false, class_ctx, internal_member))
            return new QoreStringNode(hi.getKey());
      }

      return 0;
   }

   DLLLOCAL QoreHashNode* getSlice(const QoreListNode* l, ExceptionSink* xsink) const {
      assert(xsink);
      // get the current class context
      const qore_class_private* class_ctx = runtime_get_class();
      if (class_ctx && !qore_class_private::runtimeCheckPrivateClassAccess(*theclass, class_ctx))
         class_ctx = 0;
      bool has_public_members = theclass->runtimeHasPublicMembersInHierarchy();

      QoreSafeVarRWReadLocker sl(rml);

      if (status == OS_DELETED) {
         makeAccessDeletedObjectException(xsink, theclass->getName());
         return 0;
      }

      ReferenceHolder<QoreListNode> nl(new QoreListNode, xsink);
      ReferenceHolder<QoreListNode> int_nl(xsink);
      ReferenceHolder<QoreListNode> mgl(theclass->hasMemberGate() ? new QoreListNode : 0, xsink);

      ConstListIterator li(l);
      while (li.next()) {
         QoreStringValueHelper key(li.getValue(), QCS_DEFAULT, xsink);
         if (*xsink)
            return 0;

         bool internal_member;
         int rc = checkMemberAccessIntern(key->getBuffer(), has_public_members, class_ctx, internal_member);
         if (!rc) {
            if (internal_member) {
               if (!int_nl)
                  int_nl = new QoreListNode;
               int_nl->push(new QoreStringNode(*key));
            }
            else
               nl->push(new QoreStringNode(*key));
         }
         else {
            if (mgl)
               mgl->push(new QoreStringNode(*key));
            else if (rc == QOA_PUB_ERROR) {
               doPublicException(key->getBuffer(), xsink);
               return 0;
            }
            else {
               doPrivateException(key->getBuffer(), xsink);
               return 0;
            }
         }
      }

      ReferenceHolder<QoreHashNode> rv(data->getSlice(*nl, xsink), xsink);
      if (*xsink)
         return 0;
      // get internal members
      if (int_nl) {
         assert(class_ctx);
         const QoreHashNode* odata = getInternalData(class_ctx);
         if (odata) {
            ConstListIterator li(*int_nl);
            while (li.next()) {
               const char* k = reinterpret_cast<const QoreStringNode*>(li.getValue())->c_str();
               bool exists;
               const AbstractQoreNode* v = odata->getKeyValueExistence(k, exists);
               if (!exists)
                  continue;
               rv->setKeyValue(k, v ? v->refSelf() : 0, xsink);
               if (*xsink)
                  return 0;
            }
         }
      }
      if (mgl && !mgl->empty()) {
         // unlock lock and execute memberGate() method for each method in the member gate list (mgl)
         sl.unlock();

         ConstListIterator mgli(*mgl);
         while (mgli.next()) {
            const QoreStringNode* k = reinterpret_cast<const QoreStringNode*>(mgli.getValue());
            ValueHolder n(theclass->evalMemberGate(obj, k, xsink), xsink);
            //AbstractQoreNode* n = theclass->evalMemberGate(obj, k, xsink);
            if (*xsink)
               return 0;
            rv->setKeyValue(k->getBuffer(), n.getReferencedValue(), xsink);
         }
      }
      return rv.release();
   }

   DLLLOCAL int checkMemberAccessIntern(const char* mem, bool has_public_members, const qore_class_private* class_ctx, bool& internal_member) const {
      ClassAccess access;
      const qore_class_private* qc = qore_class_private::runtimeGetMemberClass(*theclass, mem, access, class_ctx, internal_member);
      if (!qc)
         return has_public_members ? QOA_PUB_ERROR : QOA_OK;
      // if internal_member is true, then private access has already been verified
      if (internal_member)
         return QOA_OK;

      return ((access > Public) && !class_ctx) ? QOA_PRIV_ERROR : QOA_OK;
   }

<<<<<<< HEAD
   // must be called in the object read lock
   DLLLOCAL const QoreHashNode* getInternalData(const qore_class_private* class_ctx) const {
      if (!cdmap)
         return 0;
      cdmap_t::const_iterator i = cdmap->find(class_ctx->getHash());
      return i != cdmap->end() ? i->second : 0;
   }

   // must be called in the object read lock
   DLLLOCAL QoreHashNode* getInternalData(const qore_class_private* class_ctx) {
      if (!cdmap)
         return 0;
      cdmap_t::iterator i = cdmap->find(class_ctx->getHash());
      return i != cdmap->end() ? i->second : 0;
   }

    // must be called in the object write lock
    DLLLOCAL QoreHashNode* getCreateInternalData(const qore_class_private* class_ctx) {
        if (cdmap) {
            cdmap_t::iterator i = cdmap->find(class_ctx->getHash());
            if (i != cdmap->end())
                return i->second;
        }
        else
            cdmap = new cdmap_t;

        QoreHashNode* id = new QoreHashNode(autoTypeInfo);
        cdmap->insert(cdmap_t::value_type(class_ctx->getHash(), id));
        return id;
=======
    // must be called in the object read lock
    DLLLOCAL const QoreHashNode* getInternalData(const qore_class_private* class_ctx) const {
        if (!cdmap)
            return nullptr;
        cdmap_t::const_iterator i = cdmap->find(class_ctx->getHash());
        return i != cdmap->end() ? i->second : nullptr;
    }

    // must be called in the object read lock
    DLLLOCAL QoreHashNode* getInternalData(const qore_class_private* class_ctx) {
        if (!cdmap)
            return nullptr;
        cdmap_t::iterator i = cdmap->find(class_ctx->getHash());
        return i != cdmap->end() ? i->second : nullptr;
>>>>>>> cae5ef65
    }

    // must be called in the object write lock
    DLLLOCAL QoreHashNode* getCreateInternalData(const qore_class_private* class_ctx) {
        if (cdmap) {
            cdmap_t::iterator i = cdmap->find(class_ctx->getHash());
            if (i != cdmap->end())
                return i->second;
        }
        else
            cdmap = new cdmap_t;

        QoreHashNode* id = new QoreHashNode;
        cdmap->insert(cdmap_t::value_type(class_ctx->getHash(), id));
        return id;
    }

    DLLLOCAL void setValue(const char* key, AbstractQoreNode* val, ExceptionSink* xsink);

    DLLLOCAL void setValueIntern(const qore_class_private* class_ctx, const char* key, QoreValue val, ExceptionSink* xsink);

    DLLLOCAL int checkMemberAccess(const char* mem, const qore_class_private* class_ctx, bool& internal_member) const {
        ClassAccess access;
        const qore_class_private* qc = qore_class_private::runtimeGetMemberClass(*theclass, mem, access, class_ctx, internal_member);
        if (!qc)
            return theclass->runtimeHasPublicMembersInHierarchy() ? QOA_PUB_ERROR : QOA_OK;
        // if internal_member is true, then private access has already been verified
        if (internal_member)
            return QOA_OK;

        return ((access > Public) && !class_ctx) ? QOA_PRIV_ERROR : QOA_OK;
    }

    DLLLOCAL int checkMemberAccess(const char* mem, const qore_class_private* class_ctx, bool& internal_member, ExceptionSink* xsink) const {
        int rc = checkMemberAccess(mem, class_ctx, internal_member);
        if (!rc)
            return 0;

        if (rc == QOA_PRIV_ERROR)
            doPrivateException(mem, xsink);
        else
            doPublicException(mem, xsink);
        return -1;
    }

    DLLLOCAL int checkMemberAccessGetTypeInfo(ExceptionSink* xsink, const char* mem, const qore_class_private* class_ctx, bool& internal_member, const QoreTypeInfo*& typeInfo) const {
        ClassAccess access;
        const QoreMemberInfo* mi = qore_class_private::runtimeGetMemberInfo(*theclass, mem, access, class_ctx, internal_member);
        if (mi) {
            if (access > Public && !class_ctx) {
                doPrivateException(mem, xsink);
                return -1;
            }

            typeInfo = mi->getTypeInfo();
            return 0;
        }

        // member is not declared
        if (theclass->runtimeHasPublicMembersInHierarchy()) {
            doPublicException(mem, xsink);
            return -1;
        }
        return 0;
    }

    DLLLOCAL QoreValue takeMember(ExceptionSink* xsink, const char* mem, bool check_access = true);

    DLLLOCAL QoreValue takeMember(LValueHelper& lvh, const char* mem);

    DLLLOCAL void takeMembers(QoreLValueGeneric& rv, LValueHelper& lvh, const QoreListNode* l);

    DLLLOCAL QoreValue getReferencedMemberNoMethod(const char* mem, ExceptionSink* xsink) const;

    // lock not held on entry
    DLLLOCAL void doDeleteIntern(ExceptionSink* xsink) {
        printd(5, "qore_object_private::doDeleteIntern() execing destructor() obj: %p\n", obj);

        // increment reference count temporarily for destructor
        {
            AutoLocker slr(rlck);
            ++obj->references;
        }

        theclass->execDestructor(obj, xsink);

        cdmap_t* cdm;
        QoreHashNode* td;
        {
            QoreAutoVarRWWriteLocker al(rml);
            assert(status != OS_DELETED);
            assert(data);
            status = OS_DELETED;

            cdm = cdmap;
            cdmap = 0;

            td = data;
            data = 0;

            removeInvalidateRSetIntern();
        }

        cleanup(xsink, td, cdm);

        obj->deref(xsink);
    }

    DLLLOCAL void cleanup(ExceptionSink* xsink, QoreHashNode* td, cdmap_t* cdm) {
        if (privateData) {
            printd(5, "qore_object_private::cleanup() this: %p privateData: %p\n", this, privateData);
            delete privateData;
#ifdef DEBUG
            privateData = 0;
#endif
        }

        td->clear(xsink, true);
        td->deref(xsink);

        if (cdm) {
            for (auto& i : *cdm) {
                i.second->clear(xsink, true);
                i.second->deref(xsink);
            }
            delete cdm;
        }
    }

   // this method is called when there is an exception in a constructor and the object should be deleted
   DLLLOCAL void obliterate(ExceptionSink* xsink) {
      printd(5, "qore_object_private::obliterate() obj: %p class: %s %d->%d\n", obj, theclass->getName(), obj->references.load(), obj->references.load() - 1);

#ifdef QORE_DEBUG_OBJ_REFS
      printd(QORE_DEBUG_OBJ_REFS, "qore_object_private::obliterate() obj: %p class: %s: references %d->%d\n", obj, theclass->getName(), obj->references.load(), obj->references.load() - 1);
#endif

      {
         AutoLocker slr(rlck);
         if (--obj->references)
            return;
      }

      {
         QoreSafeVarRWWriteLocker sl(rml);

         if (in_destructor || status != OS_OK) {
            printd(5, "qore_object_private::obliterate() obj: %p data: %p in_destructor: %d status: %d\n", obj, data, in_destructor, status);
            //printd(5, "Object lock %p unlocked (safe)\n", &rml);
            sl.unlock();
            tDeref();
            return;
         }

         //printd(5, "Object lock %p locked   (safe)\n", &rml);
         printd(5, "qore_object_private::obliterate() obj: %p class: %s\n", obj, theclass->getName());

         status = OS_DELETED;
         cdmap_t* cdm = cdmap;
         cdmap = 0;
         QoreHashNode* td = data;
         data = 0;

         removeInvalidateRSetIntern();

         //printd(5, "Object lock %p unlocked (safe)\n", &rml);
         sl.unlock();

         if (privateData)
            privateData->derefAll(xsink);

         cleanup(xsink, td, cdm);
      }
      tDeref();
   }

   DLLLOCAL void doPrivateException(const char* mem, ExceptionSink* xsink) const {
      xsink->raiseException("PRIVATE-MEMBER", "'%s' is a private member of class '%s'", mem, theclass->getName());
   }

   DLLLOCAL void doPublicException(const char* mem, ExceptionSink* xsink) const {
      xsink->raiseException("INVALID-MEMBER", "'%s' is not a registered member of class '%s'", mem, theclass->getName());
   }

   DLLLOCAL virtual const char* getName() const {
      return theclass->getName();
   }

   DLLLOCAL virtual void deleteObject() {
      delete obj;
   }

   DLLLOCAL virtual bool isValidImpl() const {
      if (status != OS_OK || in_destructor) {
         printd(QRO_LVL, "qore_object_intern::isValidImpl() this: %p cannot delete graph obj status: %d in_destructor: %d\n", this, status, in_destructor);
         return false;
      }
      return true;
   }

   DLLLOCAL virtual bool scanMembersIntern(RSetHelper& rsh, QoreHashNode* odata);

   DLLLOCAL virtual bool scanMembers(RSetHelper& rsh);

   // always called in the rsection lock
   DLLLOCAL virtual bool needsScan(bool scan_now) {
      assert(rml.hasRSectionLock());
      // the status cannot change while this lock is held
      if (!getScanCount() || status != OS_OK)
         return false;
      {
         AutoLocker al(rlck);
         if (deferred_scan) {
            if (!rrefs && scan_now) {
               deferred_scan = false;
               return true;
            }
            return false;
         }
         if (!rrefs)
            return true;
         deferred_scan = true;
         // if there is no rset, our job is done
         if (!rset)
            return false;
         // if we have an rset, then we need to invalidate it and ensure that
         // rrefs does not go to zero until this is done
         rref_wait = true;
      }

      removeInvalidateRSetIntern();
      AutoLocker al(rlck);
      rref_wait = false;
      if (rref_waiting)
         rcond.broadcast();

      return false;
   }

   DLLLOCAL void mergeDataToHash(QoreHashNode* hash, ExceptionSink* xsink) const;

   DLLLOCAL void setPrivate(qore_classid_t key, AbstractPrivateData* pd) {
      if (!privateData)
         privateData = new KeyList;
      //printd(5, "qore_object_private::setPrivate() this: %p 2:privateData: %p (%s) key: %d pd: %p\n", this, privateData, theclass->getName(), key, pd);
      privateData->insert(key, pd);
      addVirtualPrivateData(key, pd);
   }

   // add virtual IDs for private data to class list
   DLLLOCAL void addVirtualPrivateData(qore_classid_t key, AbstractPrivateData* apd) {
      // first get parent class corresponding to "key"
      QoreClass* qc = theclass->getClass(key);

      //printd(5, "qore_object_private::addVirtualPrivateData() this: %p privateData: %p key: %d apd: %p qc: %p '%s'\n", this, privateData, key, apd, qc, qc->getName());
      assert(qc);
      BCSMList* sml = qc->getBCSMList();
      //printd(5, "qore_object_private::addVirtualPrivateData() this: %p qc: %p '%s' sml: %p\n", this, qc, qc->getName(), sml);
      if (!sml)
         return;

      for (class_list_t::const_iterator i = sml->begin(), e = sml->end(); i != e; ++i) {
         //printd(5, "qore_object_private::addVirtualPrivateData() this: %p i: %p '%s' key: %d virt: %s\n", this, i->first, i->first->getName(), i->first->getID(), i->second ? "true" : "false");
         if (i->second)
            privateData->insertVirtual(i->first->getID(), apd);
      }
   }

   DLLLOCAL AbstractPrivateData* getAndRemovePrivateData(qore_classid_t key, ExceptionSink* xsink) {
      QoreSafeVarRWWriteLocker sl(rml);
      return privateData ? privateData->getAndRemovePtr(key) : nullptr;
   }

   DLLLOCAL AbstractPrivateData* getReferencedPrivateData(qore_classid_t key, ExceptionSink* xsink) const;

   DLLLOCAL AbstractPrivateData* tryGetReferencedPrivateData(qore_classid_t key, ExceptionSink* xsink) const;

   DLLLOCAL QoreValue evalBuiltinMethodWithPrivateData(const QoreMethod& method, const BuiltinNormalMethodVariantBase* meth, const QoreValueList* args, q_rt_flags_t rtflags, ExceptionSink* xsink);

    // no locking necessary; if class_ctx is non-null, an internal member is being initialized
    DLLLOCAL QoreValue& getMemberValueRefForInitialization(const char* member, const qore_class_private* class_ctx);

   //! retuns member data of the object (or 0 if there's an exception), private members are excluded if called outside the class, caller owns the QoreHashNode reference returned
   /**
      @param xsink if an error occurs, the Qore-language exception information will be added here
      @return member data of the object
   */
   DLLLOCAL QoreHashNode* getRuntimeMemberHash(ExceptionSink* xsink) const;

   DLLLOCAL void incScanCount(int dt) {
      assert(dt);
      assert(obj_count || dt > 0);
      //printd(5, "qore_object_private::incScanCount() this: %p dt: %d: %d -> %d\n", this, dt, obj_count, obj_count + dt);
      obj_count += dt;
   }

   DLLLOCAL unsigned getScanCount() const {
      return obj_count;
   }

   DLLLOCAL VRMutex* getGate() const {
      return &gate;
   }

   /*
   DLLLOCAL static bool hackId(const QoreObject& obj) {
      if (!obj.priv->data)
         return false;
      const AbstractQoreNode* n = obj.priv->data->getKeyValue("name");
      if (n && n->getType() == NT_STRING && strstr(reinterpret_cast<const QoreStringNode*>(n)->getBuffer(), "http-test"))
         return true;
      return false;
   }
   */

   // custom reference handler - unlocked
   /** @param real if the reference is "real" (i.e. cannot be part of a recursive cycle) or not
    */
   DLLLOCAL void customRefIntern(bool real);

   // custom dereference handler - unlocked
   /** @param real if the dereference is "real" (i.e. cannot be part of a recursive cycle) or not
    */
   DLLLOCAL void customDeref(bool real, ExceptionSink* xsink);

   DLLLOCAL int startCall(const char* mname, ExceptionSink* xsink);

   DLLLOCAL void endCall(ExceptionSink* xsink);

   // increments the real reference count without incrementing the actual reference count
   // (i.e. turns the current not real reference into a "real" reference; one that cannot
   // participate in recursive graphs)
   DLLLOCAL void setRealReference();

   // decrements the real reference count without decrementing the actual reference count
   DLLLOCAL void unsetRealReference();

   DLLLOCAL const char* getClassName() const {
      return theclass->getName();
   }

   DLLLOCAL static QoreValue evalBuiltinMethodWithPrivateData(QoreObject& obj, const QoreMethod& method, const BuiltinNormalMethodVariantBase* meth, const QoreValueList* args, q_rt_flags_t rtflags, ExceptionSink* xsink) {
      return obj.priv->evalBuiltinMethodWithPrivateData(method, meth, args, rtflags, xsink);
   }

   DLLLOCAL static qore_object_private* get(QoreObject& obj) {
      return obj.priv;
   }

   DLLLOCAL static const qore_object_private* get(const QoreObject& obj) {
      return obj.priv;
   }

   DLLLOCAL static QoreValue takeMember(QoreObject& obj, ExceptionSink* xsink, const char* mem, bool check_access = true) {
      return obj.priv->takeMember(xsink, mem, check_access);
   }

   DLLLOCAL static QoreValue takeMember(QoreObject& obj, LValueHelper& lvh, const char* mem) {
      return obj.priv->takeMember(lvh, mem);
   }

   DLLLOCAL static void takeMembers(QoreObject& o, QoreLValueGeneric& rv, LValueHelper& lvh, const QoreListNode* l) {
      o.priv->takeMembers(rv, lvh, l);
   }

   DLLLOCAL static int getLValue(const QoreObject& obj, const char* key, LValueHelper& lvh, const qore_class_private* class_ctx, bool for_remove, ExceptionSink* xsink) {
      return obj.priv->getLValue(key, lvh, class_ctx, for_remove, xsink);
   }

   DLLLOCAL static void plusEquals(QoreObject* obj, const AbstractQoreNode* v, AutoVLock& vl, ExceptionSink* xsink) {
      obj->priv->plusEquals(v, vl, xsink);
   }

   DLLLOCAL static QoreStringNode* firstKey(QoreObject* obj, ExceptionSink* xsink) {
      return obj->priv->firstKey(xsink);
   }

   DLLLOCAL static QoreStringNode* lastKey(QoreObject* obj, ExceptionSink* xsink) {
      return obj->priv->lastKey(xsink);
   }

   DLLLOCAL static unsigned getScanCount(const QoreObject& o) {
      return o.priv->getScanCount();
   }

   DLLLOCAL static void incScanCount(const QoreObject& o, int dt) {
      o.priv->incScanCount(dt);
   }
};

class qore_object_lock_handoff_helper {
private:
   qore_object_private* pobj;
   AutoVLock& vl;

public:
   DLLLOCAL qore_object_lock_handoff_helper(qore_object_private* n_pobj, AutoVLock& n_vl) : pobj(n_pobj), vl(n_vl) {
      if (pobj->obj == vl.getObject()) {
         assert(vl.getRWL() == &pobj->rml);
         vl.clear();
         return;
      }

      // reference current object
      pobj->obj->tRef();

      // unlock previous lock and release from AutoVLock structure
      vl.del();

      // lock current object
      pobj->rml.wrlock();
   }

   DLLLOCAL ~qore_object_lock_handoff_helper() {
      // unlock if lock not saved in AutoVLock structure
      if (pobj) {
         //printd(5, "Object lock %p unlocked (handoff)\n", &pobj->rml);
         pobj->rml.unlock();
         pobj->obj->tDeref();
      }
   }

   DLLLOCAL void stayLocked() {
      vl.set(pobj->obj, &pobj->rml);
      pobj = 0;
   }
};

#endif<|MERGE_RESOLUTION|>--- conflicted
+++ resolved
@@ -374,22 +374,21 @@
       return ((access > Public) && !class_ctx) ? QOA_PRIV_ERROR : QOA_OK;
    }
 
-<<<<<<< HEAD
-   // must be called in the object read lock
-   DLLLOCAL const QoreHashNode* getInternalData(const qore_class_private* class_ctx) const {
-      if (!cdmap)
-         return 0;
-      cdmap_t::const_iterator i = cdmap->find(class_ctx->getHash());
-      return i != cdmap->end() ? i->second : 0;
-   }
-
-   // must be called in the object read lock
-   DLLLOCAL QoreHashNode* getInternalData(const qore_class_private* class_ctx) {
-      if (!cdmap)
-         return 0;
-      cdmap_t::iterator i = cdmap->find(class_ctx->getHash());
-      return i != cdmap->end() ? i->second : 0;
-   }
+    // must be called in the object read lock
+    DLLLOCAL const QoreHashNode* getInternalData(const qore_class_private* class_ctx) const {
+        if (!cdmap)
+            return nullptr;
+        cdmap_t::const_iterator i = cdmap->find(class_ctx->getHash());
+        return i != cdmap->end() ? i->second : nullptr;
+    }
+
+    // must be called in the object read lock
+    DLLLOCAL QoreHashNode* getInternalData(const qore_class_private* class_ctx) {
+        if (!cdmap)
+            return nullptr;
+        cdmap_t::iterator i = cdmap->find(class_ctx->getHash());
+        return i != cdmap->end() ? i->second : nullptr;
+    }
 
     // must be called in the object write lock
     DLLLOCAL QoreHashNode* getCreateInternalData(const qore_class_private* class_ctx) {
@@ -402,37 +401,6 @@
             cdmap = new cdmap_t;
 
         QoreHashNode* id = new QoreHashNode(autoTypeInfo);
-        cdmap->insert(cdmap_t::value_type(class_ctx->getHash(), id));
-        return id;
-=======
-    // must be called in the object read lock
-    DLLLOCAL const QoreHashNode* getInternalData(const qore_class_private* class_ctx) const {
-        if (!cdmap)
-            return nullptr;
-        cdmap_t::const_iterator i = cdmap->find(class_ctx->getHash());
-        return i != cdmap->end() ? i->second : nullptr;
-    }
-
-    // must be called in the object read lock
-    DLLLOCAL QoreHashNode* getInternalData(const qore_class_private* class_ctx) {
-        if (!cdmap)
-            return nullptr;
-        cdmap_t::iterator i = cdmap->find(class_ctx->getHash());
-        return i != cdmap->end() ? i->second : nullptr;
->>>>>>> cae5ef65
-    }
-
-    // must be called in the object write lock
-    DLLLOCAL QoreHashNode* getCreateInternalData(const qore_class_private* class_ctx) {
-        if (cdmap) {
-            cdmap_t::iterator i = cdmap->find(class_ctx->getHash());
-            if (i != cdmap->end())
-                return i->second;
-        }
-        else
-            cdmap = new cdmap_t;
-
-        QoreHashNode* id = new QoreHashNode;
         cdmap->insert(cdmap_t::value_type(class_ctx->getHash(), id));
         return id;
     }
