--- conflicted
+++ resolved
@@ -100,7 +100,7 @@
    DLLLOCAL AbstractPrivateData* getReferencedPrivateData(qore_classid_t key) const {
       keymap_t::const_iterator i = keymap.find(key);
       if (i == keymap.end())
-	 return 0;
+         return 0;
 
       AbstractPrivateData* apd = i->second.first;
       apd->ref();
@@ -109,19 +109,19 @@
 
    DLLLOCAL void addToString(QoreString* str) const {
       for (keymap_t::const_iterator i = keymap.begin(), e = keymap.end(); i != e; ++i)
-	 str->sprintf("%d=<%p>, ", i->first, i->second.first);
+         str->sprintf("%d=<%p>, ", i->first, i->second.first);
    }
 
    DLLLOCAL void derefAll(ExceptionSink* xsink) const {
       for (keymap_t::const_iterator i = keymap.begin(), e = keymap.end(); i != e; ++i)
-	 if (!i->second.second)
-	    i->second.first->deref(xsink);
+         if (!i->second.second)
+            i->second.first->deref(xsink);
    }
 
    DLLLOCAL AbstractPrivateData* getAndClearPtr(qore_classid_t key) {
       keymap_t::iterator i = keymap.find(key);
       if (i == keymap.end() || i->second.second)
-	 return 0;
+         return 0;
 
       return i->second.first;
    }
@@ -129,7 +129,7 @@
    DLLLOCAL AbstractPrivateData* getAndRemovePtr(qore_classid_t key) {
       keymap_t::iterator i = keymap.find(key);
       if (i == keymap.end() || i->second.second)
-	 return 0;
+         return 0;
 
       AbstractPrivateData* rv = i->second.first;
       i->second.first = 0;
@@ -145,7 +145,7 @@
    DLLLOCAL void insertVirtual(qore_classid_t key, AbstractPrivateData* pd) {
       assert(pd);
       if (keymap.find(key) == keymap.end())
-	 keymap.insert(std::make_pair(key, std::make_pair(pd, true)));
+         keymap.insert(std::make_pair(key, std::make_pair(pd, true)));
    }
 };
 
@@ -261,21 +261,18 @@
    }
 
    DLLLOCAL QoreHashNode* getSlice(const QoreListNode* l, ExceptionSink* xsink) const {
-<<<<<<< HEAD
       assert(xsink);
-=======
       // get the current class context
       const qore_class_private* class_ctx = runtime_get_class();
       if (class_ctx && !qore_class_private::runtimeCheckPrivateClassAccess(*theclass, class_ctx))
          class_ctx = 0;
       bool has_public_members = theclass->runtimeHasPublicMembersInHierarchy();
 
->>>>>>> 78d9a9a2
       QoreSafeVarRWReadLocker sl(rml);
 
       if (status == OS_DELETED) {
-	 makeAccessDeletedObjectException(xsink, theclass->getName());
-	 return 0;
+         makeAccessDeletedObjectException(xsink, theclass->getName());
+         return 0;
       }
 
 
@@ -427,19 +424,19 @@
       ClassAccess access;
       const QoreMemberInfo* mi = qore_class_private::runtimeGetMemberInfo(*theclass, mem, access, class_ctx, internal_member);
       if (mi) {
-	 if (access > Public && !class_ctx) {
-	    doPrivateException(mem, xsink);
-	    return -1;
-	 }
+         if (access > Public && !class_ctx) {
+            doPrivateException(mem, xsink);
+            return -1;
+         }
 
          typeInfo = mi->getTypeInfo();
-	 return 0;
+         return 0;
       }
 
       // member is not declared
       if (theclass->runtimeHasPublicMembersInHierarchy()) {
-	 doPublicException(mem, xsink);
-	 return -1;
+         doPublicException(mem, xsink);
+         return -1;
       }
       return 0;
    }
@@ -458,8 +455,8 @@
 
       // increment reference count temporarily for destructor
       {
-	 AutoLocker slr(rlck);
-	 ++obj->references;
+         AutoLocker slr(rlck);
+         ++obj->references;
       }
 
       theclass->execDestructor(obj, xsink);
@@ -468,15 +465,15 @@
       QoreHashNode* td;
       {
          QoreAutoVarRWWriteLocker al(rml);
-	 assert(status != OS_DELETED);
-	 assert(data);
-	 status = OS_DELETED;
+         assert(status != OS_DELETED);
+         assert(data);
+         status = OS_DELETED;
 
          cdm = cdmap;
          cdmap = 0;
 
-	 td = data;
-	 data = 0;
+         td = data;
+         data = 0;
 
          removeInvalidateRSetIntern();
       }
@@ -489,9 +486,9 @@
    DLLLOCAL void cleanup(ExceptionSink* xsink, QoreHashNode* td, cdmap_t* cdm) {
       if (privateData) {
          printd(5, "qore_object_private::cleanup() this: %p privateData: %p\n", this, privateData);
-	 delete privateData;
+         delete privateData;
 #ifdef DEBUG
-	 privateData = 0;
+         privateData = 0;
 #endif
       }
 
@@ -516,40 +513,40 @@
 #endif
 
       {
-	 AutoLocker slr(rlck);
-	 if (--obj->references)
-	    return;
+         AutoLocker slr(rlck);
+         if (--obj->references)
+            return;
       }
 
       {
          QoreSafeVarRWWriteLocker sl(rml);
 
-	 if (in_destructor || status != OS_OK) {
-	    printd(5, "qore_object_private::obliterate() obj: %p data: %p in_destructor: %d status: %d\n", obj, data, in_destructor, status);
-	    //printd(5, "Object lock %p unlocked (safe)\n", &rml);
-	    sl.unlock();
-	    tDeref();
-	    return;
-	 }
-
-	 //printd(5, "Object lock %p locked   (safe)\n", &rml);
-	 printd(5, "qore_object_private::obliterate() obj: %p class: %s\n", obj, theclass->getName());
-
-	 status = OS_DELETED;
+         if (in_destructor || status != OS_OK) {
+            printd(5, "qore_object_private::obliterate() obj: %p data: %p in_destructor: %d status: %d\n", obj, data, in_destructor, status);
+            //printd(5, "Object lock %p unlocked (safe)\n", &rml);
+            sl.unlock();
+            tDeref();
+            return;
+         }
+
+         //printd(5, "Object lock %p locked   (safe)\n", &rml);
+         printd(5, "qore_object_private::obliterate() obj: %p class: %s\n", obj, theclass->getName());
+
+         status = OS_DELETED;
          cdmap_t* cdm = cdmap;
          cdmap = 0;
-	 QoreHashNode* td = data;
-	 data = 0;
+         QoreHashNode* td = data;
+         data = 0;
 
          removeInvalidateRSetIntern();
 
-	 //printd(5, "Object lock %p unlocked (safe)\n", &rml);
-	 sl.unlock();
-
-	 if (privateData)
-	    privateData->derefAll(xsink);
-
-	 cleanup(xsink, td, cdm);
+         //printd(5, "Object lock %p unlocked (safe)\n", &rml);
+         sl.unlock();
+
+         if (privateData)
+            privateData->derefAll(xsink);
+
+         cleanup(xsink, td, cdm);
       }
       tDeref();
    }
@@ -639,12 +636,12 @@
       BCSMList* sml = qc->getBCSMList();
       //printd(5, "qore_object_private::addVirtualPrivateData() this: %p qc: %p '%s' sml: %p\n", this, qc, qc->getName(), sml);
       if (!sml)
-	 return;
+         return;
 
       for (class_list_t::const_iterator i = sml->begin(), e = sml->end(); i != e; ++i) {
          //printd(5, "qore_object_private::addVirtualPrivateData() this: %p i: %p '%s' key: %d virt: %s\n", this, i->first, i->first->getName(), i->first->getID(), i->second ? "true" : "false");
-	 if (i->second)
-	    privateData->insertVirtual(i->first->getID(), apd);
+         if (i->second)
+            privateData->insertVirtual(i->first->getID(), apd);
       }
    }
 
@@ -786,9 +783,9 @@
 public:
    DLLLOCAL qore_object_lock_handoff_helper(qore_object_private* n_pobj, AutoVLock& n_vl) : pobj(n_pobj), vl(n_vl) {
       if (pobj->obj == vl.getObject()) {
-	 assert(vl.getRWL() == &pobj->rml);
-	 vl.clear();
-	 return;
+         assert(vl.getRWL() == &pobj->rml);
+         vl.clear();
+         return;
       }
 
       // reference current object
@@ -804,9 +801,9 @@
    DLLLOCAL ~qore_object_lock_handoff_helper() {
       // unlock if lock not saved in AutoVLock structure
       if (pobj) {
-	 //printd(5, "Object lock %p unlocked (handoff)\n", &pobj->rml);
-	 pobj->rml.unlock();
-	 pobj->obj->tDeref();
+         //printd(5, "Object lock %p unlocked (handoff)\n", &pobj->rml);
+         pobj->rml.unlock();
+         pobj->obj->tDeref();
       }
    }
 
