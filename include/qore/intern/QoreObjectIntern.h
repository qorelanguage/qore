/* -*- mode: c++; indent-tabs-mode: nil -*- */
/*
  QoreObjectIntern.h

  Qore Programming Language

  Copyright (C) 2003 - 2016 Qore Technologies, s.r.o.

  Permission is hereby granted, free of charge, to any person obtaining a
  copy of this software and associated documentation files (the "Software"),
  to deal in the Software without restriction, including without limitation
  the rights to use, copy, modify, merge, publish, distribute, sublicense,
  and/or sell copies of the Software, and to permit persons to whom the
  Software is furnished to do so, subject to the following conditions:

  The above copyright notice and this permission notice shall be included in
  all copies or substantial portions of the Software.

  THE SOFTWARE IS PROVIDED "AS IS", WITHOUT WARRANTY OF ANY KIND, EXPRESS OR
  IMPLIED, INCLUDING BUT NOT LIMITED TO THE WARRANTIES OF MERCHANTABILITY,
  FITNESS FOR A PARTICULAR PURPOSE AND NONINFRINGEMENT. IN NO EVENT SHALL THE
  AUTHORS OR COPYRIGHT HOLDERS BE LIABLE FOR ANY CLAIM, DAMAGES OR OTHER
  LIABILITY, WHETHER IN AN ACTION OF CONTRACT, TORT OR OTHERWISE, ARISING
  FROM, OUT OF OR IN CONNECTION WITH THE SOFTWARE OR THE USE OR OTHER
  DEALINGS IN THE SOFTWARE.

  Note that the Qore library is released under a choice of three open-source
  licenses: MIT (as above), LGPL 2+, or GPL 2+; see README-LICENSE for more
  information.
*/

#ifndef _QORE_QOREOBJECTINTERN_H

#define _QORE_QOREOBJECTINTERN_H

#include <stdlib.h>
#include <assert.h>

#include <map>
#include <set>
#include <vector>

//#define _QORE_CYCLE_CHECK 1
#ifdef _QORE_CYCLE_CHECK
#define QORE_DEBUG_OBJ_REFS 0
#define QRO_LVL 0
#else
#define QORE_DEBUG_OBJ_REFS 5
#define QRO_LVL 1
#endif

#include <qore/intern/QoreClassIntern.h>
#include <qore/intern/RSection.h>
#include <qore/intern/RSet.h>

#define OS_OK            0
#define OS_DELETED      -1

// object access constants
#define QOA_OK           0
#define QOA_PRIV_ERROR   1
#define QOA_PUB_ERROR    2

class LValueHelper;

// per-class internal data
typedef std::map<const qore_class_private*, QoreHashNode*> cdmap_t;

/*
  Qore internal class data is stored against the object with this data structure
  against its qore_classid_t (class ID).  In a class hierarchy, for private data
  that is actually a C++ subclass of Qore parent classes, then we save the same
  private data against the qore class IDs of the parent classes, but we set the
  flag to true, meaning that we will not delete the private data when
  the parent classes' destructors are run, but rather only when the subclass that
  actually owns data has its turn to destroy private object data.

  So basically, the second boolean flag just means - does this class ID actually
  own the private data or not - if it's false, then it does not actually own the data,
  but is compatible with the data, so parent class builtin (C++) methods will get
  passed this private data as if it belonged to this class and as if it were saved
  directly to the object in the class' constructor.

  please note that this flag is called the "virtual" flag elsewhere in the code here,
  meaning that the data only "virtually" belongs to the class
 */
typedef std::pair<AbstractPrivateData*, bool> private_pair_t;

// mapping from qore class ID to the object data
typedef std::map<qore_classid_t, private_pair_t> keymap_t;

// for objects with multiple classes, private data has to be keyed
class KeyList {
private:
   keymap_t keymap;

public:
   DLLLOCAL AbstractPrivateData* getReferencedPrivateData(qore_classid_t key) const {
      keymap_t::const_iterator i = keymap.find(key);
      if (i == keymap.end())
	 return 0;

      AbstractPrivateData* apd = i->second.first;
      apd->ref();
      return apd;
   }

   DLLLOCAL void addToString(QoreString* str) const {
      for (keymap_t::const_iterator i = keymap.begin(), e = keymap.end(); i != e; ++i)
	 str->sprintf("%d=<%p>, ", i->first, i->second.first);
   }

   DLLLOCAL void derefAll(ExceptionSink* xsink) const {
      for (keymap_t::const_iterator i = keymap.begin(), e = keymap.end(); i != e; ++i)
	 if (!i->second.second)
	    i->second.first->deref(xsink);
   }

   DLLLOCAL AbstractPrivateData* getAndClearPtr(qore_classid_t key) {
      keymap_t::iterator i = keymap.find(key);
      if (i == keymap.end() || i->second.second)
	 return 0;

      return i->second.first;
   }

   DLLLOCAL AbstractPrivateData* getAndRemovePtr(qore_classid_t key) {
      keymap_t::iterator i = keymap.find(key);
      if (i == keymap.end() || i->second.second)
	 return 0;

      AbstractPrivateData* rv = i->second.first;
      i->second.first = 0;
      return rv;
   }

   DLLLOCAL void insert(qore_classid_t key, AbstractPrivateData* pd) {
      assert(pd);
      assert(keymap.find(key) == keymap.end());
      keymap.insert(std::make_pair(key, std::make_pair(pd, false)));
   }

   DLLLOCAL void insertVirtual(qore_classid_t key, AbstractPrivateData* pd) {
      assert(pd);
      if (keymap.find(key) == keymap.end())
	 keymap.insert(std::make_pair(key, std::make_pair(pd, true)));
   }
};

class qore_object_private : public RObject {
public:
   const QoreClass* theclass;
   int status;

   // used for weak references, to ensure that assignments will not deadlock when the object is locked for update
   mutable QoreThreadLock ref_mutex;
   KeyList* privateData;
   // member data
   QoreHashNode* data;
   QoreProgram* pgm;
   cdmap_t* cdmap = 0;

   bool system_object, delete_blocker_run, in_destructor;
   bool recursive_ref_found;

   QoreObject* obj;

   DLLLOCAL qore_object_private(QoreObject* n_obj, const QoreClass *oc, QoreProgram* p, QoreHashNode* n_data);

   DLLLOCAL ~qore_object_private();

   DLLLOCAL void plusEquals(const AbstractQoreNode* v, AutoVLock& vl, ExceptionSink* xsink) {
      if (!v)
         return;

      // do not need ensure_unique() for objects
      if (v->getType() == NT_OBJECT)
         merge(*const_cast<QoreObject*>(reinterpret_cast<const QoreObject*>(v))->priv, vl, xsink);
      else if (v->getType() == NT_HASH)
         merge(reinterpret_cast<const QoreHashNode*>(v), vl, xsink);
   }

   DLLLOCAL void merge(qore_object_private& o, AutoVLock& vl, ExceptionSink* xsink);

   DLLLOCAL void merge(const QoreHashNode* h, AutoVLock& vl, ExceptionSink* xsink);

   DLLLOCAL void mergeIntern(ExceptionSink* xsink, const QoreHashNode* h, bool& check_recursive, ReferenceHolder<QoreListNode>& holder, const qore_class_private* class_ctx, const QoreHashNode* new_internal_data = 0);

   DLLLOCAL QoreHashNode* copyData(ExceptionSink* xsink) const;

   DLLLOCAL int getLValue(const char* key, LValueHelper& lvh, const qore_class_private* class_ctx, bool for_remove, ExceptionSink* xsink);

   DLLLOCAL AbstractQoreNode** getMemberValuePtr(const char* key, AutoVLock* vl, const QoreTypeInfo*& typeInfo, ExceptionSink* xsink) const;

   DLLLOCAL QoreStringNode* firstKey(ExceptionSink* xsink) {
      // get the current class context
      const qore_class_private* class_ctx = runtime_get_class();
      if (class_ctx && !qore_class_private::runtimeCheckPrivateClassAccess(*theclass, class_ctx))
         class_ctx = 0;

      QoreAutoVarRWReadLocker al(rml);

      if (status == OS_DELETED) {
         makeAccessDeletedObjectException(xsink, theclass->getName());
         return 0;
      }

      if (class_ctx) {
         const char* str = data->getFirstKey();
         //printd(5, "qore_object_private::firstKey() got %p (%s)\n", str, str ? str : "<null>");
         return !str ? 0 : new QoreStringNode(str);
      }

      // get first accessible non-internal member
      ConstHashIterator hi(data);
      while (hi.next()) {
         //printd(5, "qore_object_private::firstKey() checking '%s'\n", hi.getKey());
         bool internal_member;
         if (!checkMemberAccessIntern(hi.getKey(), false, class_ctx, internal_member))
            return new QoreStringNode(hi.getKey());
         //printd(5, "qore_object_private::firstKey() skipping '%s' (private)\n", hi.getKey());
      }

      return 0;
   }

   DLLLOCAL QoreStringNode* lastKey(ExceptionSink* xsink) {
      // get the current class context
      const qore_class_private* class_ctx = runtime_get_class();
      if (class_ctx && !qore_class_private::runtimeCheckPrivateClassAccess(*theclass, class_ctx))
         class_ctx = 0;

      QoreAutoVarRWReadLocker al(rml);

      if (status == OS_DELETED) {
         makeAccessDeletedObjectException(xsink, theclass->getName());
         return 0;
      }

      if (class_ctx) {
         const char* str = data->getLastKey();
         return !str ? 0 : new QoreStringNode(str);
      }

      // get last accessible non-internal member
      ReverseConstHashIterator hi(data);
      while (hi.next()) {
         bool internal_member;
         if (!checkMemberAccessIntern(hi.getKey(), false, class_ctx, internal_member))
            return new QoreStringNode(hi.getKey());
      }

      return 0;
   }

   DLLLOCAL QoreHashNode* getSlice(const QoreListNode* l, ExceptionSink* xsink) const {
      // get the current class context
      const qore_class_private* class_ctx = runtime_get_class();
      if (class_ctx && !qore_class_private::runtimeCheckPrivateClassAccess(*theclass, class_ctx))
         class_ctx = 0;
      bool has_public_members = theclass->runtimeHasPublicMembersInHierarchy();

      QoreSafeVarRWReadLocker sl(rml);

      if (status == OS_DELETED) {
	 makeAccessDeletedObjectException(xsink, theclass->getName());
	 return 0;
      }


      ReferenceHolder<QoreListNode> nl(new QoreListNode, xsink);
      ReferenceHolder<QoreListNode> int_nl(xsink);
      ReferenceHolder<QoreListNode> mgl(theclass->hasMemberGate() ? new QoreListNode : 0, xsink);

      ConstListIterator li(l);
      while (li.next()) {
         QoreStringValueHelper key(li.getValue(), QCS_DEFAULT, xsink);
         if (*xsink)
            return 0;

         bool internal_member;
         int rc = checkMemberAccessIntern(key->getBuffer(), has_public_members, class_ctx, internal_member);
         if (!rc) {
            if (internal_member) {
               if (!int_nl)
                  int_nl = new QoreListNode;
               int_nl->push(new QoreStringNode(*key));
            }
            else
               nl->push(new QoreStringNode(*key));
         }
         else {
            if (mgl)
               mgl->push(new QoreStringNode(*key));
            else if (rc == QOA_PUB_ERROR) {
               doPublicException(key->getBuffer(), xsink);
               return 0;
            }
            else {
               doPrivateException(key->getBuffer(), xsink);
               return 0;
            }
         }
      }

      ReferenceHolder<QoreHashNode> rv(data->getSlice(*nl, xsink), xsink);
      if (*xsink)
         return 0;
      // get internal members
      if (int_nl) {
         assert(class_ctx);
         const QoreHashNode* odata = getInternalData(class_ctx);
         if (odata) {
            ConstListIterator li(*int_nl);
            while (li.next()) {
               const char* k = reinterpret_cast<const QoreStringNode*>(li.getValue())->c_str();
               bool exists;
               const AbstractQoreNode* v = odata->getKeyValueExistence(k, exists);
               if (!exists)
                  continue;
               rv->setKeyValue(k, v ? v->refSelf() : 0, xsink);
               if (*xsink)
                  return 0;
            }
         }
      }
      if (mgl && !mgl->empty()) {
         // unlock lock and execute memberGate() method for each method in the member gate list (mgl)
         sl.unlock();

         ConstListIterator mgli(*mgl);
         while (mgli.next()) {
            const QoreStringNode* k = reinterpret_cast<const QoreStringNode*>(mgli.getValue());
            ValueHolder n(theclass->evalMemberGate(obj, k, xsink), xsink);
            //AbstractQoreNode* n = theclass->evalMemberGate(obj, k, xsink);
            if (*xsink)
               return 0;
            rv->setKeyValue(k->getBuffer(), n.getReferencedValue(), xsink);
         }
      }
      return rv.release();
   }

   DLLLOCAL int checkMemberAccessIntern(const char* mem, bool has_public_members, const qore_class_private* class_ctx, bool& internal_member) const {
      ClassAccess access;
      const qore_class_private* qc = qore_class_private::runtimeGetMemberClass(*theclass, mem, access, class_ctx, internal_member);
      if (!qc)
         return has_public_members ? QOA_PUB_ERROR : QOA_OK;
      // if internal_member is true, then private access has already been verified
      if (internal_member)
         return QOA_OK;

      return ((access > Public) && !class_ctx) ? QOA_PRIV_ERROR : QOA_OK;
   }

   // must be called in the object read lock
   DLLLOCAL const QoreHashNode* getInternalData(const qore_class_private* class_ctx) const {
      if (!cdmap)
         return 0;
      cdmap_t::const_iterator i = cdmap->find(class_ctx);
      return i != cdmap->end() ? i->second : 0;
   }

   // must be called in the object read lock
   DLLLOCAL QoreHashNode* getInternalData(const qore_class_private* class_ctx) {
      if (!cdmap)
         return 0;
      cdmap_t::iterator i = cdmap->find(class_ctx);
      return i != cdmap->end() ? i->second : 0;
   }

   // must be called in the object write lock
   DLLLOCAL QoreHashNode* getCreateInternalData(const qore_class_private* class_ctx) {
      if (cdmap) {
         cdmap_t::iterator i = cdmap->find(class_ctx);
         if (i != cdmap->end())
            return i->second;
      }
      else
         cdmap = new cdmap_t;

      QoreHashNode* id = new QoreHashNode;
      cdmap->insert(cdmap_t::value_type(class_ctx, id));
      return id;
   }

   DLLLOCAL int checkMemberAccess(const char* mem, const qore_class_private* class_ctx, bool& internal_member) const {
      ClassAccess access;
      const qore_class_private* qc = qore_class_private::runtimeGetMemberClass(*theclass, mem, access, class_ctx, internal_member);
      if (!qc)
         return theclass->runtimeHasPublicMembersInHierarchy() ? QOA_PUB_ERROR : QOA_OK;
      // if internal_member is true, then private access has already been verified
      if (internal_member)
         return QOA_OK;

      return ((access > Public) && !class_ctx) ? QOA_PRIV_ERROR : QOA_OK;
   }

   DLLLOCAL int checkMemberAccess(const char* mem, const qore_class_private* class_ctx, bool& internal_member, ExceptionSink* xsink) const {
      int rc = checkMemberAccess(mem, class_ctx, internal_member);
      if (!rc)
	 return 0;

      if (rc == QOA_PRIV_ERROR)
	 doPrivateException(mem, xsink);
      else
	 doPublicException(mem, xsink);
      return -1;
   }

   DLLLOCAL int checkMemberAccessGetTypeInfo(ExceptionSink* xsink, const char* mem, const qore_class_private* class_ctx, bool& internal_member, const QoreTypeInfo*& typeInfo) const {
      ClassAccess access;
      const QoreMemberInfo* mi = qore_class_private::runtimeGetMemberInfo(*theclass, mem, access, class_ctx, internal_member);
      if (mi) {
         // check access if necessary; note that if the member was internally accessed, then the check has already been made
	 if (access > Public && !class_ctx && access != Internal) {
	    doPrivateException(mem, xsink);
	    return -1;
	 }

         typeInfo = mi->getTypeInfo();
	 return 0;
      }

      // member is not declared
      if (theclass->runtimeHasPublicMembersInHierarchy()) {
	 doPublicException(mem, xsink);
	 return -1;
      }
      return 0;
   }

   DLLLOCAL AbstractQoreNode* takeMember(ExceptionSink* xsink, const char* mem, bool check_access = true);

   DLLLOCAL AbstractQoreNode* takeMember(LValueHelper& lvh, const char* mem);

   DLLLOCAL void takeMembers(QoreLValueGeneric& rv, LValueHelper& lvh, const QoreListNode* l);

   // lock not held on entry
   DLLLOCAL void doDeleteIntern(ExceptionSink* xsink) {
      printd(5, "qore_object_private::doDeleteIntern() execing destructor() obj: %p\n", obj);

      // increment reference count temporarily for destructor
      {
	 AutoLocker slr(ref_mutex);
	 ++obj->references;
      }

      theclass->execDestructor(obj, xsink);

      cdmap_t* cdm;
      QoreHashNode* td;
      {
         QoreAutoVarRWWriteLocker al(rml);
	 assert(status != OS_DELETED);
	 assert(data);
	 status = OS_DELETED;

         cdm = cdmap;
         cdmap = 0;

	 td = data;
	 data = 0;

         removeInvalidateRSet();
      }

      cleanup(xsink, td, cdm);

      obj->deref(xsink);
   }

   DLLLOCAL void cleanup(ExceptionSink* xsink, QoreHashNode* td, cdmap_t* cdm) {
      if (privateData) {
         printd(5, "qore_object_private::cleanup() this: %p privateData: %p\n", this, privateData);
	 delete privateData;
#ifdef DEBUG
	 privateData = 0;
#endif
      }

<<<<<<< HEAD
=======
      {
         QoreAutoVarRWWriteLocker al(rml);

         if (pgm) {
            printd(5, "qore_object_private::cleanup() obj: %p (%s) calling QoreProgram::depDeref() (%p)\n", obj, theclass->getName(), pgm);
            // release weak reference
            pgm->depDeref(xsink);
            pgm = 0;
         }
      }
>>>>>>> 42428924
      td->clear(xsink, true);
      td->deref(xsink);

      if (cdm) {
         for (auto& i : *cdm) {
            i.second->clear(xsink, true);
            i.second->deref(xsink);
         }
         delete cdm;
      }
   }

   // this method is called when there is an exception in a constructor and the object should be deleted
   DLLLOCAL void obliterate(ExceptionSink* xsink) {
      printd(5, "qore_object_private::obliterate() obj: %p class: %s %d->%d\n", obj, theclass->getName(), obj->references, obj->references - 1);

#ifdef QORE_DEBUG_OBJ_REFS
      printd(QORE_DEBUG_OBJ_REFS, "qore_object_private::obliterate() obj: %p class: %s: references %d->%d\n", obj, theclass->getName(), obj->references, obj->references - 1);
#endif

      {
	 AutoLocker slr(ref_mutex);
	 if (--obj->references)
	    return;
      }

      {
         QoreSafeVarRWWriteLocker sl(rml);

	 if (in_destructor || status != OS_OK) {
	    printd(5, "qore_object_private::obliterate() obj: %p data: %p in_destructor: %d status: %d\n", obj, data, in_destructor, status);
	    //printd(5, "Object lock %p unlocked (safe)\n", &rml);
	    sl.unlock();
	    tDeref();
	    return;
	 }

	 //printd(5, "Object lock %p locked   (safe)\n", &rml);
	 printd(5, "qore_object_private::obliterate() obj: %p class: %s\n", obj, theclass->getName());

	 status = OS_DELETED;
         cdmap_t* cdm = cdmap;
         cdmap = 0;
	 QoreHashNode* td = data;
	 data = 0;

         removeInvalidateRSet();

	 //printd(5, "Object lock %p unlocked (safe)\n", &rml);
	 sl.unlock();

	 if (privateData)
	    privateData->derefAll(xsink);

	 cleanup(xsink, td, cdm);
      }
      tDeref();
   }

   DLLLOCAL void doPrivateException(const char* mem, ExceptionSink* xsink) const {
      xsink->raiseException("PRIVATE-MEMBER", "'%s' is a private member of class '%s'", mem, theclass->getName());
   }

   DLLLOCAL void doPublicException(const char* mem, ExceptionSink* xsink) const {
      xsink->raiseException("INVALID-MEMBER", "'%s' is not a registered member of class '%s'", mem, theclass->getName());
   }

   DLLLOCAL virtual const char* getName() const {
      return theclass->getName();
   }

   DLLLOCAL virtual void deleteObject() {
      delete obj;
   }

   DLLLOCAL virtual bool isValidImpl() const {
      if (status != OS_OK || in_destructor) {
         printd(QRO_LVL, "qore_object_intern::isValidImpl() this: %p cannot delete graph obj '%s' status: %d in_destructor: %d\n", this, theclass->getName(), status, in_destructor);
         return false;
      }
      return true;
   }

   DLLLOCAL void mergeDataToHash(QoreHashNode* hash, ExceptionSink* xsink) const;

   DLLLOCAL virtual bool scanMembersIntern(RSetHelper& rsh, QoreHashNode* odata);

   DLLLOCAL virtual bool scanMembers(RSetHelper& rsh);

   DLLLOCAL virtual bool needsScan() const {
      return (bool)getScanCount();
   }

   DLLLOCAL void setPrivate(qore_classid_t key, AbstractPrivateData* pd) {
      if (!privateData)
         privateData = new KeyList();
      //printd(5, "qore_object_private::setPrivate() this: %p 2:privateData: %p (%s) key: %d pd: %p\n", this, privateData, theclass->getName(), key, pd);
      privateData->insert(key, pd);
      addVirtualPrivateData(key, pd);
   }

   // add virtual IDs for private data to class list
   DLLLOCAL void addVirtualPrivateData(qore_classid_t key, AbstractPrivateData* apd) {
      // first get parent class corresponding to "key"
      QoreClass* qc = theclass->getClass(key);
      //printd(5, "qore_object_private::addVirtualPrivateData() this: %p privateData: %p key: %d apd: %p qc: %p '%s'\n", this, privateData, key, apd, qc, qc->getName());
      assert(qc);
      BCSMList* sml = qc->getBCSMList();
      //printd(5, "qore_object_private::addVirtualPrivateData() this: %p qc: %p '%s' sml: %p\n", this, qc, qc->getName(), sml);
      if (!sml)
	 return;

      for (class_list_t::const_iterator i = sml->begin(), e = sml->end(); i != e; ++i) {
         //printd(5, "qore_object_private::addVirtualPrivateData() this: %p i: %p '%s' key: %d virt: %s\n", this, i->first, i->first->getName(), i->first->getID(), i->second ? "true" : "false");
	 if (i->second)
	    privateData->insertVirtual(i->first->getID(), apd);
      }
   }

   DLLLOCAL unsigned getScanCount() const;

   DLLLOCAL void incScanCount(int dt);

   DLLLOCAL AbstractPrivateData* getAndRemovePrivateData(qore_classid_t key, ExceptionSink* xsink) {
      QoreSafeVarRWWriteLocker sl(rml);
      return privateData ? privateData->getAndRemovePtr(key) : 0;
   }

   DLLLOCAL AbstractPrivateData* getReferencedPrivateData(qore_classid_t key, ExceptionSink* xsink) const;

   DLLLOCAL QoreValue evalBuiltinMethodWithPrivateData(const QoreMethod& method, const BuiltinNormalMethodVariantBase* meth, const QoreValueList* args, q_rt_flags_t rtflags, ExceptionSink* xsink);

   // no locking necessary; if class_ctx is non-null, an internal member is being initialized
   AbstractQoreNode** getMemberValuePtrForInitialization(const char* member, const qore_class_private* class_ctx) {
      QoreHashNode* odata = class_ctx ? getCreateInternalData(class_ctx) : data;
      return odata->getKeyValuePtr(member);
   }

   //! retuns member data of the object (or 0 if there's an exception), private members are excluded if called outside the class, caller owns the QoreHashNode reference returned
   /**
      @param xsink if an error occurs, the Qore-language exception information will be added here
      @return member data of the object
   */
   DLLLOCAL QoreHashNode* getRuntimeMemberHash(ExceptionSink* xsink) const;

   /*
   DLLLOCAL static bool hackId(const QoreObject& obj) {
      if (!obj.priv->data)
         return false;
      const AbstractQoreNode* n = obj.priv->data->getKeyValue("name");
      if (n && n->getType() == NT_STRING && strstr(reinterpret_cast<const QoreStringNode*>(n)->getBuffer(), "http-test"))
         return true;
      return false;
   }
   */

   DLLLOCAL static QoreValue evalBuiltinMethodWithPrivateData(QoreObject& obj, const QoreMethod& method, const BuiltinNormalMethodVariantBase* meth, const QoreValueList* args, q_rt_flags_t rtflags, ExceptionSink* xsink) {
      return obj.priv->evalBuiltinMethodWithPrivateData(method, meth, args, rtflags, xsink);
   }

   DLLLOCAL static qore_object_private* get(QoreObject& obj) {
      return obj.priv;
   }

   DLLLOCAL static const qore_object_private* get(const QoreObject& obj) {
      return obj.priv;
   }

   DLLLOCAL static AbstractQoreNode* takeMember(QoreObject& obj, ExceptionSink* xsink, const char* mem, bool check_access = true) {
      return obj.priv->takeMember(xsink, mem, check_access);
   }

   DLLLOCAL static AbstractQoreNode* takeMember(QoreObject& obj, LValueHelper& lvh, const char* mem) {
      return obj.priv->takeMember(lvh, mem);
   }

   DLLLOCAL static void takeMembers(QoreObject& o, QoreLValueGeneric& rv, LValueHelper& lvh, const QoreListNode* l) {
      o.priv->takeMembers(rv, lvh, l);
   }

   DLLLOCAL static int getLValue(const QoreObject& obj, const char* key, LValueHelper& lvh, const qore_class_private* class_ctx, bool for_remove, ExceptionSink* xsink) {
      return obj.priv->getLValue(key, lvh, class_ctx, for_remove, xsink);
   }

   DLLLOCAL static AbstractQoreNode** getMemberValuePtr(const QoreObject* obj, const char* key, AutoVLock *vl, const QoreTypeInfo*& typeInfo, ExceptionSink* xsink) {
      return obj->priv->getMemberValuePtr(key, vl, typeInfo, xsink);
   }

   DLLLOCAL static void plusEquals(QoreObject* obj, const AbstractQoreNode* v, AutoVLock& vl, ExceptionSink* xsink) {
      obj->priv->plusEquals(v, vl, xsink);
   }

   DLLLOCAL static QoreStringNode* firstKey(QoreObject* obj, ExceptionSink* xsink) {
      return obj->priv->firstKey(xsink);
   }

   DLLLOCAL static QoreStringNode* lastKey(QoreObject* obj, ExceptionSink* xsink) {
      return obj->priv->lastKey(xsink);
   }

   DLLLOCAL static unsigned getScanCount(const QoreObject& o) {
      return o.priv->getScanCount();
   }

   DLLLOCAL static void incScanCount(const QoreObject& o, int dt) {
      o.priv->incScanCount(dt);
   }
};

class qore_object_lock_handoff_helper {
private:
   qore_object_private* pobj;
   AutoVLock& vl;

public:
   DLLLOCAL qore_object_lock_handoff_helper(qore_object_private* n_pobj, AutoVLock& n_vl) : pobj(n_pobj), vl(n_vl) {
      if (pobj->obj == vl.getObject()) {
	 assert(vl.getRWL() == &pobj->rml);
	 vl.clear();
	 return;
      }

      // reference current object
      pobj->obj->tRef();

      // unlock previous lock and release from AutoVLock structure
      vl.del();

      // lock current object
      pobj->rml.wrlock();
   }

   DLLLOCAL ~qore_object_lock_handoff_helper() {
      // unlock if lock not saved in AutoVLock structure
      if (pobj) {
	 //printd(5, "Object lock %p unlocked (handoff)\n", &pobj->rml);
	 pobj->rml.unlock();
	 pobj->obj->tDeref();
      }
   }

   DLLLOCAL void stay_locked() {
      vl.set(pobj->obj, &pobj->rml);
      pobj = 0;
   }
};

class qore_object_recursive_lock_handoff_helper {
private:
   qore_object_private* pobj;
   bool locked;

public:
   DLLLOCAL qore_object_recursive_lock_handoff_helper(qore_object_private* n_pobj, AutoVLock& n_vl) : pobj(n_pobj) /*, vl(n_vl)*/ {
      // try to lock current object
      locked = !pobj->rml.trywrlock();
   }

   DLLLOCAL ~qore_object_recursive_lock_handoff_helper() {
      // unlock current object
      if (locked)
         pobj->rml.unlock();
   }

   DLLLOCAL operator bool() const {
      return locked;
   }
};

#endif<|MERGE_RESOLUTION|>--- conflicted
+++ resolved
@@ -479,19 +479,6 @@
 #endif
       }
 
-<<<<<<< HEAD
-=======
-      {
-         QoreAutoVarRWWriteLocker al(rml);
-
-         if (pgm) {
-            printd(5, "qore_object_private::cleanup() obj: %p (%s) calling QoreProgram::depDeref() (%p)\n", obj, theclass->getName(), pgm);
-            // release weak reference
-            pgm->depDeref(xsink);
-            pgm = 0;
-         }
-      }
->>>>>>> 42428924
       td->clear(xsink, true);
       td->deref(xsink);
 
