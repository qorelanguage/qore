/* -*- mode: c++; indent-tabs-mode: nil -*- */
/*
  QoreLogicalEqualsOperatorNode.h

  Qore Programming Language

  Copyright (C) 2003 - 2016 Qore Technologies, s.r.o.

  Permission is hereby granted, free of charge, to any person obtaining a
  copy of this software and associated documentation files (the "Software"),
  to deal in the Software without restriction, including without limitation
  the rights to use, copy, modify, merge, publish, distribute, sublicense,
  and/or sell copies of the Software, and to permit persons to whom the
  Software is furnished to do so, subject to the following conditions:

  The above copyright notice and this permission notice shall be included in
  all copies or substantial portions of the Software.

  THE SOFTWARE IS PROVIDED "AS IS", WITHOUT WARRANTY OF ANY KIND, EXPRESS OR
  IMPLIED, INCLUDING BUT NOT LIMITED TO THE WARRANTIES OF MERCHANTABILITY,
  FITNESS FOR A PARTICULAR PURPOSE AND NONINFRINGEMENT. IN NO EVENT SHALL THE
  AUTHORS OR COPYRIGHT HOLDERS BE LIABLE FOR ANY CLAIM, DAMAGES OR OTHER
  LIABILITY, WHETHER IN AN ACTION OF CONTRACT, TORT OR OTHERWISE, ARISING
  FROM, OUT OF OR IN CONNECTION WITH THE SOFTWARE OR THE USE OR OTHER
  DEALINGS IN THE SOFTWARE.

  Note that the Qore library is released under a choice of three open-source
  licenses: MIT (as above), LGPL 2+, or GPL 2+; see README-LICENSE for more
  information.
*/

#ifndef _QORE_QORELOGICALEQUALSOPERATORNODE_H

#define _QORE_QORELOGICALEQUALSOPERATORNODE_H

class QoreLogicalEqualsOperatorNode : public QoreBinaryOperatorNode<> {
protected:
   // type of pointer to optimized versions depending on arguments found at parse-time
   typedef bool(QoreLogicalEqualsOperatorNode::*eval_t)(ExceptionSink *xsink) const;
   // pointer to optimized versions depending on arguments found at parse-time
   eval_t pfunc;

   DLLLOCAL static QoreString logical_equals_str;

   DLLLOCAL virtual QoreValue evalValueImpl(bool &needs_deref, ExceptionSink *xsink) const;

   DLLLOCAL virtual AbstractQoreNode *parseInitImpl(LocalVar *oflag, int pflag, int &lvids, const QoreTypeInfo *&typeInfo);

   DLLLOCAL virtual const QoreTypeInfo *getTypeInfo() const {
      return boolTypeInfo;
   }

   DLLLOCAL bool floatSoftEqual(ExceptionSink *xsink) const;
   DLLLOCAL bool bigIntSoftEqual(ExceptionSink *xsink) const;
   DLLLOCAL bool boolSoftEqual(ExceptionSink *xsink) const;

public:
<<<<<<< HEAD
   DLLLOCAL QoreLogicalEqualsOperatorNode(const QoreProgramLocation& loc, AbstractQoreNode *n_left, AbstractQoreNode *n_right) : QoreBinaryOperatorNode<QoreOperatorNode>(loc, n_left, n_right), pfunc(0) {
   }

   DLLLOCAL ~QoreLogicalEqualsOperatorNode() {
=======
   DLLLOCAL QoreLogicalEqualsOperatorNode(AbstractQoreNode *n_left, AbstractQoreNode *n_right) : QoreBinaryOperatorNode<>(n_left, n_right), pfunc(0) {
>>>>>>> aed413e5
   }

   // if del is true, then the returned QoreString * should be deleted, if false, then it must not be
   DLLLOCAL virtual QoreString *getAsString(bool &del, int foff, ExceptionSink *xsink) const {
      del = false;
      return &logical_equals_str;
   }

   DLLLOCAL virtual int getAsString(QoreString &str, int foff, ExceptionSink *xsink) const {
      str.concat(&logical_equals_str);
      return 0;
   }

   // returns the type name as a c string
   DLLLOCAL virtual const char *getTypeName() const {
      return logical_equals_str.getBuffer();
   }

   DLLLOCAL virtual QoreOperatorNode* copyBackground(ExceptionSink *xsink) const {
      return copyBackgroundExplicit<QoreLogicalEqualsOperatorNode>(xsink);
   }

   DLLLOCAL static bool softEqual(const QoreValue left, const QoreValue right, ExceptionSink *xsink);
};

#endif<|MERGE_RESOLUTION|>--- conflicted
+++ resolved
@@ -4,7 +4,7 @@
 
   Qore Programming Language
 
-  Copyright (C) 2003 - 2016 Qore Technologies, s.r.o.
+  Copyright (C) 2003 - 2017 Qore Technologies, s.r.o.
 
   Permission is hereby granted, free of charge, to any person obtaining a
   copy of this software and associated documentation files (the "Software"),
@@ -55,14 +55,10 @@
    DLLLOCAL bool boolSoftEqual(ExceptionSink *xsink) const;
 
 public:
-<<<<<<< HEAD
-   DLLLOCAL QoreLogicalEqualsOperatorNode(const QoreProgramLocation& loc, AbstractQoreNode *n_left, AbstractQoreNode *n_right) : QoreBinaryOperatorNode<QoreOperatorNode>(loc, n_left, n_right), pfunc(0) {
+   DLLLOCAL QoreLogicalEqualsOperatorNode(const QoreProgramLocation& loc, AbstractQoreNode *n_left, AbstractQoreNode *n_right) : QoreBinaryOperatorNode<QoreOperatorNode>(loc, n_left, n_right), pfunc(nullptr) {
    }
 
    DLLLOCAL ~QoreLogicalEqualsOperatorNode() {
-=======
-   DLLLOCAL QoreLogicalEqualsOperatorNode(AbstractQoreNode *n_left, AbstractQoreNode *n_right) : QoreBinaryOperatorNode<>(n_left, n_right), pfunc(0) {
->>>>>>> aed413e5
    }
 
    // if del is true, then the returned QoreString * should be deleted, if false, then it must not be
