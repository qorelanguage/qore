--- conflicted
+++ resolved
@@ -4,7 +4,7 @@
 
   Qore Programming Language
 
-  Copyright (C) 2003 - 2016 Qore Technologies, s.r.o.
+  Copyright (C) 2003 - 2017 Qore Technologies, s.r.o.
 
   Permission is hereby granted, free of charge, to any person obtaining a
   copy of this software and associated documentation files (the "Software"),
@@ -67,11 +67,7 @@
    DLLLOCAL virtual FunctionalOperatorInterface* getFunctionalIteratorImpl(FunctionalValueType& value_type, ExceptionSink* xsink) const;
 
 public:
-<<<<<<< HEAD
-   DLLLOCAL QoreMapOperatorNode(const QoreProgramLocation& loc, AbstractQoreNode* l, AbstractQoreNode* r) : QoreBinaryOperatorNode<>(loc, l, r), returnTypeInfo(0) {
-=======
-   DLLLOCAL QoreMapOperatorNode(AbstractQoreNode* l, AbstractQoreNode* r) : QoreBinaryOperatorNode<>(l, r), returnTypeInfo(0), iterator_func(0) {
->>>>>>> aed413e5
+   DLLLOCAL QoreMapOperatorNode(const QoreProgramLocation& loc, AbstractQoreNode* l, AbstractQoreNode* r) : QoreBinaryOperatorNode<>(loc, l, r), returnTypeInfo(nullptr), iterator_func(nullptr) {
    }
 
    DLLLOCAL virtual QoreString* getAsString(bool& del, int foff, ExceptionSink* xsink) const;
