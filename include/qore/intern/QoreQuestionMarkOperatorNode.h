--- conflicted
+++ resolved
@@ -40,37 +40,7 @@
 
    DLLLOCAL virtual AbstractQoreNode *parseInitImpl(LocalVar* oflag, int pflag, int& lvids, const QoreTypeInfo*& returnTypeInfo);
 
-<<<<<<< HEAD
-      if (QoreTypeInfo::nonNumericValue(leftTypeInfo) && parse_check_parse_option(PO_STRICT_BOOLEAN_EVAL))
-         QoreTypeInfo::doNonBooleanWarning(leftTypeInfo, "the initial expression with the '?:' operator is ");
-
-      leftTypeInfo = 0;
-      e[1] = e[1]->parseInit(oflag, pflag, lvids, leftTypeInfo);
-
-      const QoreTypeInfo* rightTypeInfo = 0;
-      e[2] = e[2]->parseInit(oflag, pflag, lvids, rightTypeInfo);
-
-      typeInfo = returnTypeInfo = QoreTypeInfo::isOutputIdentical(leftTypeInfo, rightTypeInfo) ? leftTypeInfo : 0;
-
-      return this;
-   }
-
-   DLLLOCAL virtual QoreValue evalValueImpl(bool& needs_deref, ExceptionSink* xsink) const {
-      ValueEvalRefHolder b(e[0], xsink);
-      if (*xsink)
-         return QoreValue();
-
-      AbstractQoreNode* exp = b->getAsBool() ? e[1] : e[2];
-
-      ValueEvalRefHolder rv(exp, xsink);
-      if (*xsink)
-         return QoreValue();
-
-      return rv.takeValue(needs_deref);
-   }
-=======
    DLLLOCAL virtual QoreValue evalValueImpl(bool& needs_deref, ExceptionSink* xsink) const;
->>>>>>> 78d9a9a2
 
 public:
    DLLLOCAL QoreQuestionMarkOperatorNode(AbstractQoreNode* e0, AbstractQoreNode* e1, AbstractQoreNode* e2) : QoreNOperatorNodeBase<3>(e0, e1, e2), typeInfo(0) {
