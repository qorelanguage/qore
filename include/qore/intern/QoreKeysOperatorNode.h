--- conflicted
+++ resolved
@@ -67,17 +67,10 @@
    DLLLOCAL virtual const char* getTypeName() const {
       return keys_str.getBuffer();
    }
-<<<<<<< HEAD
-=======
-
-   DLLLOCAL virtual bool hasEffect() const {
-      return true;
-   }
 
    DLLLOCAL virtual QoreOperatorNode* copyBackground(ExceptionSink* xsink) const {
       return copyBackgroundExplicit<QoreKeysOperatorNode>(xsink);
    }
->>>>>>> adf16064
 };
 
 class QoreFunctionalKeysOperator : public FunctionalOperatorInterface, public ConstHashIterator {
