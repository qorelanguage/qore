--- conflicted
+++ resolved
@@ -3,15 +3,9 @@
   QC_DatasourcePool.h
 
   Qore Programming Language
-<<<<<<< HEAD
 
-  Copyright (C) 2003 - 2014 David Nichols
+  Copyright (C) 2003 - 2015 David Nichols
 
-=======
- 
-  Copyright (C) 2003 - 2015 David Nichols
- 
->>>>>>> ae7bec96
   The Datasource class provides the low-level interface to Qore DBI drivers.
 
   NOTE that this class is *not* thread-safe.  To use this class in a multi-
