--- conflicted
+++ resolved
@@ -60,15 +60,12 @@
       return trim_str.getBuffer();
    }
 
-<<<<<<< HEAD
-   DLLLOCAL virtual QoreTrimOperatorNode* copyBackground(ExceptionSink* xsink) const;
-
    DLLLOCAL virtual bool hasEffect() const {
       return true;
-=======
+   }
+
    DLLLOCAL virtual QoreOperatorNode* copyBackground(ExceptionSink* xsink) const {
       return copyBackgroundExplicit<QoreTrimOperatorNode>(xsink);
->>>>>>> adf16064
    }
 };
 
