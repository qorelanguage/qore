/* -*- mode: c++; indent-tabs-mode: nil -*- */
/*
  QoreClassIntern.h

  Qore Programming Language

  Copyright (C) 2003 - 2015 David Nichols

  Permission is hereby granted, free of charge, to any person obtaining a
  copy of this software and associated documentation files (the "Software"),
  to deal in the Software without restriction, including without limitation
  the rights to use, copy, modify, merge, publish, distribute, sublicense,
  and/or sell copies of the Software, and to permit persons to whom the
  Software is furnished to do so, subject to the following conditions:

  The above copyright notice and this permission notice shall be included in
  all copies or substantial portions of the Software.

  THE SOFTWARE IS PROVIDED "AS IS", WITHOUT WARRANTY OF ANY KIND, EXPRESS OR
  IMPLIED, INCLUDING BUT NOT LIMITED TO THE WARRANTIES OF MERCHANTABILITY,
  FITNESS FOR A PARTICULAR PURPOSE AND NONINFRINGEMENT. IN NO EVENT SHALL THE
  AUTHORS OR COPYRIGHT HOLDERS BE LIABLE FOR ANY CLAIM, DAMAGES OR OTHER
  LIABILITY, WHETHER IN AN ACTION OF CONTRACT, TORT OR OTHERWISE, ARISING
  FROM, OUT OF OR IN CONNECTION WITH THE SOFTWARE OR THE USE OR OTHER
  DEALINGS IN THE SOFTWARE.

  Note that the Qore library is released under a choice of three open-source
  licenses: MIT (as above), LGPL 2+, or GPL 2+; see README-LICENSE for more
  information.
*/

#ifndef _QORE_QORECLASSINTERN_H

#define _QORE_QORECLASSINTERN_H

#include <qore/safe_dslist>
#include <qore/intern/ConstantList.h>
#include <qore/intern/QoreLValue.h>
#include <qore/intern/qore_var_rwlock_priv.h>

#include <string.h>

#include <list>
#include <map>
#include <string>

#define OTF_USER    CT_USER
#define OTF_BUILTIN CT_BUILTIN

#ifdef HAVE_QORE_HASH_MAP
//#warning compiling with hash_map
#include <qore/hash_map_include.h>
#include <qore/intern/xxhash.h>

typedef HASH_MAP<std::string, QoreMethod*> hm_method_t;
#else
typedef std::map<std::string, QoreMethod*> hm_method_t;
#endif

// forward reference to private class implementation
class qore_class_private;

// map from abstract signature to variant for fast tracking of abstract variants
typedef std::map<const char*, MethodVariantBase*, ltstr> vmap_t;

struct AbstractMethod {
   // committed abstract methods from this class and parent classes
   vmap_t vlist;
   // pending abstract methods from this class and parent classes
   vmap_t pending_vlist;
   // save temporarily removed committed variants while parsing; to be moved back to vlist on parse rollback or purged on parse commit
   vmap_t pending_save;

   DLLLOCAL AbstractMethod() {
   }

   DLLLOCAL AbstractMethod(const AbstractMethod& old);

   DLLLOCAL ~AbstractMethod();

   // merge changes from parent class method of the same name during parse initialization
   DLLLOCAL void parseMergeBase(AbstractMethod& m, bool committed = false);

   // merge changes from parent class method of the same name during parse initialization
   DLLLOCAL void parseMergeBase(AbstractMethod& m, MethodFunctionBase* f, bool committed = false);

   DLLLOCAL void parseAdd(MethodVariantBase* v);

   DLLLOCAL void parseOverride(MethodVariantBase* v);

   DLLLOCAL void parseInit(const char* cname, const char* mname);

   // delete/purge all saved variants in the pending_save list, returns 0 if the AbstractMethod still has abstract variants, -1 if not and therefore can be removed from the map
   DLLLOCAL int parseCommit();

   // move all saved variants back from the pending_save list to the committed list (vlist)
   DLLLOCAL void parseRollback() {
      assert(!pending_save.empty());
      for (vmap_t::iterator i = pending_save.begin(), e = pending_save.end(); i != e; ++i) {
         assert(vlist.find(i->first) == vlist.end());
         vlist.insert(vmap_t::value_type(i->first, i->second));
      }
      pending_save.clear();
      assert(!vlist.empty());
   }

   DLLLOCAL static void checkAbstract(const char* cname, const char* mname, vmap_t& vlist, QoreStringNode*& desc);

   DLLLOCAL void add(MethodVariantBase* v);
   DLLLOCAL void override(MethodVariantBase* v);

   DLLLOCAL bool empty() const {
      return vlist.empty() && pending_vlist.empty() && pending_save.empty();
   }
};

#ifdef HAVE_QORE_HASH_MAP
typedef HASH_MAP<std::string, AbstractMethod*> amap_t;
#else
typedef std::map<std::string, AbstractMethod*> amap_t;
#endif

struct AbstractMethodMap : amap_t {
   DLLLOCAL AbstractMethodMap(const AbstractMethodMap& old) {
      for (amap_t::const_iterator i = old.begin(), e = old.end(); i != e; ++i) {
         if (i->second->vlist.empty())
            continue;
         insert(amap_t::value_type(i->first, new AbstractMethod(*(i->second))));
      }
   }

   DLLLOCAL AbstractMethodMap() {
   }

   DLLLOCAL ~AbstractMethodMap() {
      for (amap_t::iterator i = begin(), e = end(); i != e; ++i)
         delete i->second;
   }

   DLLLOCAL AbstractMethod* findMethod(const std::string& name) {
      amap_t::iterator i = find(name);
      return i == end() ? 0 : i->second;
   }

   // adds a pending abstract variant if it doesn't already exist
   DLLLOCAL void parseAddAbstractVariant(const char* name, MethodVariantBase* f);

   DLLLOCAL void parseOverrideAbstractVariant(const char* name, MethodVariantBase* f);

   // adds a committed abstract variant if it doesn't already exist
   DLLLOCAL void addAbstractVariant(const char* name, MethodVariantBase* f);

   // adds a committed non-abstract variant
   DLLLOCAL void overrideAbstractVariant(const char* name, MethodVariantBase* f);

   DLLLOCAL void parseCommit() {
      for (amap_t::iterator i = begin(), e = end(); i != e;) {
         if (i->second->parseCommit()) {
            //printd(5, "AbstractMethodMap::parseCommit() removing abstract ???::%s()\n", i->first.c_str());
            delete i->second;
            erase(i++);
            continue;
         }
         ++i;
      }
   }

   DLLLOCAL void parseRollback() {
      for (amap_t::iterator i = begin(), e = end(); i != e; ++i)
         i->second->parseRollback();
   }

   DLLLOCAL void parseInit(qore_class_private& qc, BCList* scl);

   DLLLOCAL QoreStringNode* checkAbstract(const char* cname) const;

   // we check if there are any abstract method variants still in the committed lists
   DLLLOCAL void parseCheckAbstractNew(const char* name) const;

   // we check if there are any abstract method variants in the class at runtime (for use with exec-class)
   DLLLOCAL int runtimeCheckInstantiateClass(const char* name, ExceptionSink* xsink) const;
};

class SignatureHash;

static inline const char* privpub(bool priv) { return priv ? "private" : "public"; }

// forward reference for base class (constructor) argument list
class BCAList;
// forward reference for base class list
class BCList;
// forward reference for base class (constructor) evaluated argument list
class BCEAList;

class MethodVariantBase : public AbstractQoreFunctionVariant {
protected:
   const QoreMethod* qmethod;    // pointer to method that owns the variant
   bool priv_flag,               // is the variant private or not
      final,                     // is the variant final or not
      abstract;                  // is the variant abstract or not
   std::string asig;             // abstract signature, only set for abstract method variants

public:
   // add QC_USES_EXTRA_ARGS to abstract methods by default as derived methods could use extra arguments
   DLLLOCAL MethodVariantBase(bool n_priv_flag, bool n_final, int64 n_flags, bool n_is_user = false, bool n_is_abstract = false) :
      AbstractQoreFunctionVariant(n_flags | (n_is_abstract ? QC_USES_EXTRA_ARGS : 0), n_is_user), qmethod(0), priv_flag(n_priv_flag), final(n_final), abstract(n_is_abstract) {
   }

   DLLLOCAL bool isAbstract() const {
      return abstract;
   }

   DLLLOCAL bool isPrivate() const {
      return priv_flag;
   }

   DLLLOCAL bool isFinal() const {
      return final;
   }

   DLLLOCAL void clearAbstract() {
      assert(abstract);
      abstract = false;
   }

   DLLLOCAL void setMethod(QoreMethod* n_qm) {
      qmethod = n_qm;
   }

   DLLLOCAL const QoreMethod* method() const {
      assert(qmethod);
      return qmethod;
   }

   DLLLOCAL const QoreClass* getClass() const {
      return qmethod->getClass();
   }

   DLLLOCAL const char* getAbstractSignature();

   DLLLOCAL const qore_class_private* getClassPriv() const;

   DLLLOCAL MethodVariantBase* ref() {
      ROreference();
      return this;
   }

   DLLLOCAL void deref() {
      if (ROdereference()) {
         delete this;
      }
   }
};

#define METHVB(f) (reinterpret_cast<MethodVariantBase*>(f))
#define METHVB_const(f) (reinterpret_cast<const MethodVariantBase*>(f))

class MethodVariant : public MethodVariantBase {
public:
   DLLLOCAL MethodVariant(bool n_priv_flag, bool n_final, int64 n_flags, bool n_is_user = false, bool is_abstract = false) : MethodVariantBase(n_priv_flag, n_final, n_flags, n_is_user, is_abstract) {
   }
   DLLLOCAL virtual QoreValue evalMethod(QoreObject* self, CodeEvaluationHelper &ceh, ExceptionSink* xsink) const = 0;
   DLLLOCAL virtual QoreValue evalPseudoMethod(const QoreValue n, CodeEvaluationHelper &ceh, ExceptionSink* xsink) const {
      assert(false);
      return QoreValue();
   }
};

#define METHV(f) (reinterpret_cast<MethodVariant*>(f))
#define METHV_const(f) (reinterpret_cast<const MethodVariant*>(f))

class ConstructorMethodVariant : public MethodVariantBase {
protected:
   // evaluates base class constructors and initializes members
   DLLLOCAL int constructorPrelude(const QoreClass &thisclass, CodeEvaluationHelper &ceh, QoreObject* self, BCList* bcl, BCEAList* bceal, ExceptionSink* xsink) const;

public:
   DLLLOCAL ConstructorMethodVariant(bool n_priv_flag, int64 n_flags, bool n_is_user = false) : MethodVariantBase(n_priv_flag, false, n_flags, n_is_user) {
   }
   DLLLOCAL virtual const BCAList* getBaseClassArgumentList() const = 0;
   DLLLOCAL virtual void evalConstructor(const QoreClass &thisclass, QoreObject* self, CodeEvaluationHelper &ceh, BCList* bcl, BCEAList* bceal, ExceptionSink* xsink) const = 0;
};

#define CONMV(f) (reinterpret_cast<ConstructorMethodVariant*>(f))
#define CONMV_const(f) (reinterpret_cast<const ConstructorMethodVariant*>(f))

class DestructorMethodVariant : public MethodVariantBase {
protected:
public:
   DLLLOCAL DestructorMethodVariant(bool n_is_user = false) : MethodVariantBase(false, QC_NO_FLAGS, n_is_user) {
   }

   DLLLOCAL virtual void evalDestructor(const QoreClass &thisclass, QoreObject* self, ExceptionSink* xsink) const = 0;
};

#define DESMV(f) (reinterpret_cast<DestructorMethodVariant*>(f))
#define DESMV_const(f) (reinterpret_cast<const DestructorMethodVariant*>(f))

class CopyMethodVariant : public MethodVariantBase {
protected:
public:
   DLLLOCAL CopyMethodVariant(bool n_priv_flag, bool n_is_user = false) : MethodVariantBase(n_priv_flag, QC_NO_FLAGS, n_is_user) {
   }

   DLLLOCAL virtual void evalCopy(const QoreClass &thisclass, QoreObject* self, QoreObject* old, CodeEvaluationHelper &ceh, BCList* scl, ExceptionSink* xsink) const = 0;
};

#define COPYMV(f) (reinterpret_cast<CopyMethodVariant*>(f))
#define COPYMV_const(f) (reinterpret_cast<const CopyMethodVariant*>(f))

class UserMethodVariant : public MethodVariant, public UserVariantBase {
public:
   DLLLOCAL UserMethodVariant(bool n_priv_flag, bool n_final, StatementBlock* b, int n_sig_first_line, int n_sig_last_line, AbstractQoreNode* params, RetTypeInfo* rv, bool synced, int64 n_flags, bool is_abstract) : MethodVariant(n_priv_flag, n_final, n_flags, true, is_abstract), UserVariantBase(b, n_sig_first_line, n_sig_last_line, params, rv, synced) {
   }

   DLLLOCAL ~UserMethodVariant() {
   }

   // the following defines the pure virtual functions that are common to all user variants
   COMMON_USER_VARIANT_FUNCTIONS

   DLLLOCAL virtual void parseInit(QoreFunction* f) {
      MethodFunctionBase* mf = static_cast<MethodFunctionBase*>(f);

      signature.resolve();
      // parseResolve and push current return type on stack
      ParseCodeInfoHelper rtih(mf->getName(), signature.getReturnTypeInfo());

      // must be called even if "statements" is NULL
      if (!mf->isStatic()) {
         if (!isAbstract())
            statements->parseInitMethod(mf->MethodFunctionBase::getClass()->getTypeInfo(), this);
      }
      else
	 statements->parseInit(this);

      // recheck types against committed types if necessary
      if (recheck)
         f->parseCheckDuplicateSignatureCommitted(&signature);
   }

   DLLLOCAL virtual QoreValue evalMethod(QoreObject* self, CodeEvaluationHelper &ceh, ExceptionSink* xsink) const {
      return eval(qmethod->getName(), &ceh, self, xsink, getClassPriv());
   }
};

#define UMV(f) (reinterpret_cast<UserMethodVariant*>(f))
#define UMV_const(f) (reinterpret_cast<const UserMethodVariant*>(f))

class UserConstructorVariant : public ConstructorMethodVariant, public UserVariantBase {
protected:
   // base class argument list for constructors
   BCAList* bcal;

   DLLLOCAL virtual ~UserConstructorVariant();

public:
   DLLLOCAL UserConstructorVariant(bool n_priv_flag, StatementBlock* b, int n_sig_first_line, int n_sig_last_line, AbstractQoreNode* params, BCAList* n_bcal, int64 n_flags = QC_NO_FLAGS) : ConstructorMethodVariant(n_priv_flag, n_flags, true), UserVariantBase(b, n_sig_first_line, n_sig_last_line, params, 0, false), bcal(n_bcal) {
   }

   // the following defines the pure virtual functions that are common to all user variants
   COMMON_USER_VARIANT_FUNCTIONS

   DLLLOCAL virtual const BCAList* getBaseClassArgumentList() const {
      return bcal;
   }

   DLLLOCAL virtual void evalConstructor(const QoreClass &thisclass, QoreObject* self, CodeEvaluationHelper &ceh, BCList* bcl, BCEAList* bceal, ExceptionSink* xsink) const {
      // in case this method is called from a subclass, switch to the program where the class was created
      ProgramThreadCountContextHelper pch(xsink, pgm, true);
      if (*xsink)
         return;

      UserVariantExecHelper uveh(this, &ceh, xsink);
      if (!uveh)
	 return;

      CodeContextHelper cch("constructor", self, xsink);
#ifdef QORE_RUNTIME_THREAD_STACK_TRACE
      // push call on call stack in debugging mode
      CallStackHelper csh("constructor", CT_USER, self, xsink);
#endif

      // instantiate "self" before executing base class constructors in case base class constructor arguments reference "self"
      assert(signature.selfid);
      signature.selfid->instantiateSelf(self);
<<<<<<< HEAD

      if (!constructorPrelude(thisclass, ceh, self, bcl, bceal, xsink))
         evalIntern(uveh.getArgv(), 0, xsink).discard(xsink);

=======

      if (!constructorPrelude(thisclass, ceh, self, bcl, bceal, xsink))
         evalIntern(uveh.getArgv(), 0, xsink).discard(xsink);

>>>>>>> 511eabe2
      // if self then uninstantiate
      signature.selfid->uninstantiateSelf();
   }

   DLLLOCAL virtual void parseInit(QoreFunction* f);
};

#define UCONV(f) (reinterpret_cast<UserConstructorVariant*>(f))
#define UCONV_const(f) (reinterpret_cast<const UserConstructorVariant*>(f))

class UserDestructorVariant : public DestructorMethodVariant, public UserVariantBase {
protected:
public:
   DLLLOCAL UserDestructorVariant(StatementBlock* b, int n_sig_first_line, int n_sig_last_line) : DestructorMethodVariant(true), UserVariantBase(b, n_sig_first_line, n_sig_last_line, 0, 0, false) {
   }

   // the following defines the pure virtual functions that are common to all user variants
   COMMON_USER_VARIANT_FUNCTIONS

   DLLLOCAL virtual void parseInit(QoreFunction* f) {
      MethodFunctionBase* mf = static_cast<MethodFunctionBase*>(f);

      signature.resolve();
      assert(!signature.getReturnTypeInfo() || signature.getReturnTypeInfo() == nothingTypeInfo);

      // push return type on stack (no return value can be used)
      ParseCodeInfoHelper rtih("destructor", nothingTypeInfo);

      // must be called even if statements is NULL
      statements->parseInitMethod(mf->MethodFunctionBase::getClass()->getTypeInfo(), this);

      // only 1 variant is possible, no need to recheck types
   }

   DLLLOCAL virtual void evalDestructor(const QoreClass &thisclass, QoreObject* self, ExceptionSink* xsink) const {
      // there cannot be any params
      assert(!signature.numParams());
      assert(!signature.getReturnTypeInfo() || signature.getReturnTypeInfo() == nothingTypeInfo);
      ProgramThreadCountContextHelper pch(xsink, pgm, true);
      eval("destructor", 0, self, xsink, getClassPriv()).discard(xsink);
   }
};

#define UDESV(f) (reinterpret_cast<UserDestructorVariant*>(f))
#define UDESV_const(f) (reinterpret_cast<const UserDestructorVariant*>(f))

class UserCopyVariant : public CopyMethodVariant, public UserVariantBase {
protected:
public:
   DLLLOCAL UserCopyVariant(bool n_priv_flag, StatementBlock* b, int n_sig_first_line, int n_sig_last_line, AbstractQoreNode* params, RetTypeInfo* rv, bool synced) : CopyMethodVariant(n_priv_flag, true), UserVariantBase(b, n_sig_first_line, n_sig_last_line, params, rv, synced) {
   }

   // the following defines the pure virtual functions that are common to all user variants
   COMMON_USER_VARIANT_FUNCTIONS

   DLLLOCAL virtual void parseInit(QoreFunction* f);

   DLLLOCAL virtual void evalCopy(const QoreClass &thisclass, QoreObject* self, QoreObject* old, CodeEvaluationHelper &ceh, BCList* scl, ExceptionSink* xsink) const;
};

#define UCOPYV(f) (reinterpret_cast<UserCopyVariant*>(f))

class BuiltinMethodVariant : public MethodVariant, public BuiltinFunctionVariantBase {
public:
   DLLLOCAL BuiltinMethodVariant(bool n_priv_flag, bool n_final, int64 n_flags, int64 n_functionality, const QoreTypeInfo* n_returnTypeInfo, const type_vec_t &n_typeList = type_vec_t(), const arg_vec_t &n_defaultArgList = arg_vec_t(), const name_vec_t& n_names = name_vec_t()) : MethodVariant(n_priv_flag, n_final, n_flags), BuiltinFunctionVariantBase(n_functionality, n_returnTypeInfo, n_typeList, n_defaultArgList, n_names) {}

   // the following defines the pure virtual functions that are common to all builtin variants
   COMMON_BUILTIN_VARIANT_FUNCTIONS
};

class BuiltinAbstractMethodVariant : public BuiltinMethodVariant {
public:
   DLLLOCAL BuiltinAbstractMethodVariant(bool n_priv_flag, int64 n_flags, const QoreTypeInfo* n_returnTypeInfo, const type_vec_t &n_typeList = type_vec_t(), const arg_vec_t &n_defaultArgList = arg_vec_t(), const name_vec_t& n_names = name_vec_t()) : BuiltinMethodVariant(n_priv_flag, false, n_flags, QDOM_DEFAULT, n_returnTypeInfo, n_typeList, n_defaultArgList, n_names) {
      abstract = true;
   }

   DLLLOCAL virtual QoreValue evalMethod(QoreObject* self, CodeEvaluationHelper& ceh, ExceptionSink* xsink) const {
      assert(false);
      return QoreValue();
   }
};

class BuiltinNormalMethodVariantBase : public BuiltinMethodVariant {
public:
   DLLLOCAL BuiltinNormalMethodVariantBase(bool n_priv_flag, bool n_final, int64 n_flags, int64 n_functionality, const QoreTypeInfo* n_returnTypeInfo, const type_vec_t &n_typeList = type_vec_t(), const arg_vec_t &n_defaultArgList = arg_vec_t(), const name_vec_t& n_names = name_vec_t()) : BuiltinMethodVariant(n_priv_flag, n_final, n_flags, n_functionality, n_returnTypeInfo, n_typeList, n_defaultArgList, n_names) {}

   DLLLOCAL virtual QoreValue evalMethod(QoreObject* self, CodeEvaluationHelper &ceh, ExceptionSink* xsink) const;

   DLLLOCAL virtual QoreValue evalPseudoMethod(const QoreValue n, CodeEvaluationHelper &ceh, ExceptionSink* xsink) const;

   DLLLOCAL virtual QoreValue evalImpl(QoreObject* self, AbstractPrivateData* private_data, const QoreValueList* args, q_rt_flags_t rtflags, ExceptionSink* xsink) const = 0;
};

template <typename F>
class BuiltinNormalMethodVariantTemplate : public BuiltinNormalMethodVariantBase {
protected:
   F method;

public:
   DLLLOCAL BuiltinNormalMethodVariantTemplate(F m, bool n_priv_flag, bool n_final = false, int64 n_flags = QC_USES_EXTRA_ARGS, int64 n_functionality = QDOM_DEFAULT, const QoreTypeInfo* n_returnTypeInfo = 0, const type_vec_t &n_typeList = type_vec_t(), const arg_vec_t &n_defaultArgList = arg_vec_t(), const name_vec_t& n_names = name_vec_t()) : BuiltinNormalMethodVariantBase(n_priv_flag, n_final, n_flags, n_functionality, n_returnTypeInfo, n_typeList, n_defaultArgList, n_names), method(m) {
   }
   DLLLOCAL virtual QoreValue evalImpl(QoreObject* self, AbstractPrivateData* private_data, const QoreValueList* args, q_rt_flags_t rtflags, ExceptionSink* xsink) const {
      ReferenceHolder<QoreListNode> l(args ? args->getOldList() : 0, xsink);
      return method(self, private_data, *l, xsink);
   }
};

typedef BuiltinNormalMethodVariantTemplate<q_method_t> BuiltinNormalMethodVariant;
typedef BuiltinNormalMethodVariantTemplate<q_method_int64_t> BuiltinNormalMethodBigIntVariant;
typedef BuiltinNormalMethodVariantTemplate<q_method_int_t> BuiltinNormalMethodIntVariant;
typedef BuiltinNormalMethodVariantTemplate<q_method_double_t> BuiltinNormalMethodFloatVariant;
typedef BuiltinNormalMethodVariantTemplate<q_method_bool_t> BuiltinNormalMethodBoolVariant;

class BuiltinNormalMethodValueVariant : public BuiltinNormalMethodVariantBase {
protected:
   q_method_n_t method;

public:
   DLLLOCAL BuiltinNormalMethodValueVariant(q_method_n_t m, bool n_priv_flag, bool n_final = false, int64 n_flags = QC_USES_EXTRA_ARGS, int64 n_functionality = QDOM_DEFAULT, const QoreTypeInfo* n_returnTypeInfo = 0, const type_vec_t &n_typeList = type_vec_t(), const arg_vec_t &n_defaultArgList = arg_vec_t(), const name_vec_t& n_names = name_vec_t()) : BuiltinNormalMethodVariantBase(n_priv_flag, n_final, n_flags, n_functionality, n_returnTypeInfo, n_typeList, n_defaultArgList, n_names), method(m) {
   }
   DLLLOCAL virtual QoreValue evalImpl(QoreObject* self, AbstractPrivateData* private_data, const QoreValueList* args, q_rt_flags_t rtflags, ExceptionSink* xsink) const {
      return method(self, private_data, args, rtflags, xsink);
   }
};

class BuiltinNormalMethod2Variant : public BuiltinNormalMethodVariantBase {
protected:
   q_method2_t method;

public:
   DLLLOCAL BuiltinNormalMethod2Variant(q_method2_t m, bool n_priv_flag, bool n_final = false, int64 n_flags = QC_USES_EXTRA_ARGS, int64 n_functionality = QDOM_DEFAULT, const QoreTypeInfo* n_returnTypeInfo = 0, const type_vec_t &n_typeList = type_vec_t(), const arg_vec_t &n_defaultArgList = arg_vec_t(), const name_vec_t& n_names = name_vec_t()) : BuiltinNormalMethodVariantBase(n_priv_flag, n_final, n_flags, n_functionality, n_returnTypeInfo, n_typeList, n_defaultArgList, n_names), method(m) {
   }
   DLLLOCAL virtual QoreValue evalImpl(QoreObject* self, AbstractPrivateData* private_data, const QoreValueList* args, q_rt_flags_t rtflags, ExceptionSink* xsink) const {
      ReferenceHolder<QoreListNode> l(args ? args->getOldList() : 0, xsink);
      return method(*qmethod, self, private_data, *l, xsink);
   }
};

class BuiltinNormalMethod3Variant : public BuiltinNormalMethodVariantBase {
protected:
   q_method3_t method;
   const void* ptr;

public:
   DLLLOCAL BuiltinNormalMethod3Variant(const void* n_ptr, q_method3_t m, bool n_priv_flag, bool n_final = false, int64 n_flags = QC_USES_EXTRA_ARGS, int64 n_functionality = QDOM_DEFAULT, const QoreTypeInfo* n_returnTypeInfo = 0, const type_vec_t &n_typeList = type_vec_t(), const arg_vec_t &n_defaultArgList = arg_vec_t(), const name_vec_t& n_names = name_vec_t()) : BuiltinNormalMethodVariantBase(n_priv_flag, n_final, n_flags, n_functionality, n_returnTypeInfo, n_typeList, n_defaultArgList, n_names), method(m), ptr(n_ptr) {
   }
   DLLLOCAL virtual QoreValue evalImpl(QoreObject* self, AbstractPrivateData* private_data, const QoreValueList* args, q_rt_flags_t rtflags, ExceptionSink* xsink) const {
      ReferenceHolder<QoreListNode> l(args ? args->getOldList() : 0, xsink);
      return method(*qmethod, signature.getTypeList(), ptr, self, private_data, *l, xsink);
   }
};

template <typename F>
class BuiltinStaticMethodVariantTemplate : public BuiltinMethodVariant {
protected:
   F static_method;

public:
   DLLLOCAL BuiltinStaticMethodVariantTemplate(F m, bool n_priv_flag, bool n_final = false, int64 n_flags = QC_USES_EXTRA_ARGS, int64 n_functionality = QDOM_DEFAULT, const QoreTypeInfo* n_returnTypeInfo = 0, const type_vec_t &n_typeList = type_vec_t(), const arg_vec_t &n_defaultArgList = arg_vec_t(), const name_vec_t& n_names = name_vec_t()) : BuiltinMethodVariant(n_priv_flag, n_final, n_flags, n_functionality, n_returnTypeInfo, n_typeList, n_defaultArgList, n_names), static_method(m) {
   }

   DLLLOCAL virtual QoreValue evalMethod(QoreObject* self, CodeEvaluationHelper &ceh, ExceptionSink* xsink) const {
      CODE_CONTEXT_HELPER(CT_BUILTIN, qmethod->getName(), ClassObj(getClassPriv()), xsink);
      const QoreValueList* args = ceh.getArgs();
      ReferenceHolder<QoreListNode> l(args ? args->getOldList() : 0, xsink);
      return static_method(*l, xsink);
   }
};

typedef BuiltinStaticMethodVariantTemplate<q_func_t> BuiltinStaticMethodVariant;
typedef BuiltinStaticMethodVariantTemplate<q_func_int64_t> BuiltinStaticMethodBigIntVariant;
typedef BuiltinStaticMethodVariantTemplate<q_func_double_t> BuiltinStaticMethodFloatVariant;
typedef BuiltinStaticMethodVariantTemplate<q_func_bool_t> BuiltinStaticMethodBoolVariant;

class BuiltinStaticMethodValueVariant : public BuiltinMethodVariant {
protected:
   q_func_n_t static_method;

public:
   DLLLOCAL BuiltinStaticMethodValueVariant(q_func_n_t m, bool n_priv_flag, bool n_final = false, int64 n_flags = QC_USES_EXTRA_ARGS, int64 n_functionality = QDOM_DEFAULT, const QoreTypeInfo* n_returnTypeInfo = 0, const type_vec_t &n_typeList = type_vec_t(), const arg_vec_t &n_defaultArgList = arg_vec_t(), const name_vec_t& n_names = name_vec_t()) : BuiltinMethodVariant(n_priv_flag, n_final, n_flags, n_functionality, n_returnTypeInfo, n_typeList, n_defaultArgList, n_names), static_method(m) {
   }

   DLLLOCAL virtual QoreValue evalMethod(QoreObject* self, CodeEvaluationHelper &ceh, ExceptionSink* xsink) const {
      CODE_CONTEXT_HELPER(CT_BUILTIN, qmethod->getName(), ClassObj(getClassPriv()), xsink);

      return static_method(ceh.getArgs(), ceh.getRuntimeFlags(), xsink);
   }
};

// FIXME: deprecated
class BuiltinStaticMethod2Variant : public BuiltinMethodVariant {
protected:
   q_static_method2_t static_method;

public:
   DLLLOCAL BuiltinStaticMethod2Variant(q_static_method2_t m, bool n_priv_flag, bool n_final = false, int64 n_flags = QC_USES_EXTRA_ARGS, int64 n_functionality = QDOM_DEFAULT, const QoreTypeInfo* n_returnTypeInfo = 0, const type_vec_t &n_typeList = type_vec_t(), const arg_vec_t &n_defaultArgList = arg_vec_t(), const name_vec_t& n_names = name_vec_t()) : BuiltinMethodVariant(n_priv_flag, n_final, n_flags, n_functionality, n_returnTypeInfo, n_typeList, n_defaultArgList, n_names), static_method(m) {
   }
   DLLLOCAL QoreValue evalMethod(QoreObject* self, CodeEvaluationHelper &ceh, ExceptionSink* xsink) const {
      CODE_CONTEXT_HELPER(CT_BUILTIN, qmethod->getName(), ClassObj(getClassPriv()), xsink);
      const QoreValueList* args = ceh.getArgs();
      ReferenceHolder<QoreListNode> l(args ? args->getOldList() : 0, xsink);
      return static_method(*qmethod, *l, xsink);
   }
};

// FIXME: deprecated
class BuiltinStaticMethod3Variant : public BuiltinMethodVariant {
protected:
   q_static_method3_t static_method;
   const void* ptr;

public:
   DLLLOCAL BuiltinStaticMethod3Variant(const void* n_ptr, q_static_method3_t m, bool n_priv_flag, bool n_final, int64 n_flags, int64 n_functionality = QDOM_DEFAULT, const QoreTypeInfo* n_returnTypeInfo = 0, const type_vec_t &n_typeList = type_vec_t(), const arg_vec_t &n_defaultArgList = arg_vec_t(), const name_vec_t& n_names = name_vec_t()) : BuiltinMethodVariant(n_priv_flag, n_final, n_flags, n_functionality, n_returnTypeInfo, n_typeList, n_defaultArgList, n_names), static_method(m), ptr(n_ptr) {
   }
   DLLLOCAL QoreValue evalMethod(QoreObject* self, CodeEvaluationHelper &ceh, ExceptionSink* xsink) const {
      CODE_CONTEXT_HELPER(CT_BUILTIN, qmethod->getName(), ClassObj(getClassPriv()), xsink);
      const QoreValueList* args = ceh.getArgs();
      ReferenceHolder<QoreListNode> l(args ? args->getOldList() : 0, xsink);
      return static_method(*qmethod, signature.getTypeList(), ptr, *l, xsink);
   }
};

class BuiltinConstructorVariantBase : public ConstructorMethodVariant, public BuiltinFunctionVariantBase {
public:
   // return type info is set to 0 because the new operator actually returns the new object, not the constructor
   DLLLOCAL BuiltinConstructorVariantBase(bool n_priv_flag, int64 n_flags = QC_USES_EXTRA_ARGS, int64 n_functionality = QDOM_DEFAULT, const type_vec_t &n_typeList = type_vec_t(), const arg_vec_t &n_defaultArgList = arg_vec_t(), const name_vec_t& n_names = name_vec_t()) : ConstructorMethodVariant(n_priv_flag, n_flags), BuiltinFunctionVariantBase(n_functionality, 0, n_typeList, n_defaultArgList, n_names) {
   }

   // the following defines the pure virtual functions that are common to all builtin variants
   COMMON_BUILTIN_VARIANT_FUNCTIONS

   DLLLOCAL virtual const BCAList* getBaseClassArgumentList() const {
      return 0;
   }
};

class BuiltinConstructorValueVariant : public BuiltinConstructorVariantBase {
protected:
   q_constructor_n_t constructor;

public:
   DLLLOCAL BuiltinConstructorValueVariant(q_constructor_n_t m, bool n_priv_flag, int64 n_flags = QC_USES_EXTRA_ARGS, int64 n_functionality = QDOM_DEFAULT, const type_vec_t &n_typeList = type_vec_t(), const arg_vec_t &n_defaultArgList = arg_vec_t(), const name_vec_t& n_names = name_vec_t()) : BuiltinConstructorVariantBase(n_priv_flag, n_flags, n_functionality, n_typeList, n_defaultArgList, n_names), constructor(m) {
   }

   DLLLOCAL virtual void evalConstructor(const QoreClass& thisclass, QoreObject* self, CodeEvaluationHelper &ceh, BCList* bcl, BCEAList* bceal, ExceptionSink* xsink) const {
      CodeContextHelper cch("constructor", self, xsink);
#ifdef QORE_RUNTIME_THREAD_STACK_TRACE
      // push call on call stack
      CallStackHelper csh("constructor", CT_BUILTIN, self, xsink);
#endif

      if (constructorPrelude(thisclass, ceh, self, bcl, bceal, xsink))
	 return;

      constructor(self, ceh.getArgs(), ceh.getRuntimeFlags(), xsink);
   }
};

class BuiltinConstructorVariant : public BuiltinConstructorVariantBase {
protected:
   q_constructor_t constructor;

public:
   DLLLOCAL BuiltinConstructorVariant(q_constructor_t m, bool n_priv_flag, int64 n_flags = QC_USES_EXTRA_ARGS, int64 n_functionality = QDOM_DEFAULT, const type_vec_t &n_typeList = type_vec_t(), const arg_vec_t &n_defaultArgList = arg_vec_t(), const name_vec_t& n_names = name_vec_t()) : BuiltinConstructorVariantBase(n_priv_flag, n_flags, n_functionality, n_typeList, n_defaultArgList, n_names), constructor(m) {
   }

   DLLLOCAL virtual void evalConstructor(const QoreClass &thisclass, QoreObject* self, CodeEvaluationHelper &ceh, BCList* bcl, BCEAList* bceal, ExceptionSink* xsink) const {
      CodeContextHelper cch("constructor", self, xsink);
#ifdef QORE_RUNTIME_THREAD_STACK_TRACE
      // push call on call stack
      CallStackHelper csh("constructor", CT_BUILTIN, self, xsink);
#endif

      if (constructorPrelude(thisclass, ceh, self, bcl, bceal, xsink))
	 return;

      const QoreValueList* args = ceh.getArgs();
      ReferenceHolder<QoreListNode> l(args ? args->getOldList() : 0, xsink);
      constructor(self, *l, xsink);
   }
};

class BuiltinConstructor2Variant : public BuiltinConstructorVariantBase {
protected:
   q_constructor2_t constructor;

public:
   // return type info is set to 0 because the new operator actually returns the new object, not the constructor
   DLLLOCAL BuiltinConstructor2Variant(q_constructor2_t m, bool n_priv_flag, int64 n_flags = QC_USES_EXTRA_ARGS, int64 n_functionality = QDOM_DEFAULT, const type_vec_t &n_typeList = type_vec_t(), const arg_vec_t &n_defaultArgList = arg_vec_t(), const name_vec_t& n_names = name_vec_t()) : BuiltinConstructorVariantBase(n_priv_flag, n_flags, n_functionality, n_typeList, n_defaultArgList, n_names), constructor(m) {
   }
   DLLLOCAL virtual void evalConstructor(const QoreClass &thisclass, QoreObject* self, CodeEvaluationHelper &ceh, BCList* bcl, BCEAList* bceal, ExceptionSink* xsink) const {
      CodeContextHelper cch("constructor", self, xsink);
#ifdef QORE_RUNTIME_THREAD_STACK_TRACE
      // push call on call stack
      CallStackHelper csh("constructor", CT_BUILTIN, self, xsink);
#endif

      if (constructorPrelude(thisclass, ceh, self, bcl, bceal, xsink))
	 return;

      const QoreValueList* args = ceh.getArgs();
      ReferenceHolder<QoreListNode> l(args ? args->getOldList() : 0, xsink);
      constructor(thisclass, self, *l, xsink);
   }
};

class BuiltinConstructor3Variant : public BuiltinConstructorVariantBase {
protected:
   q_constructor3_t constructor;
   const void* ptr;

public:
   // return type info is set to 0 because the new operator actually returns the new object, not the constructor
   DLLLOCAL BuiltinConstructor3Variant(const void* n_ptr, q_constructor3_t m, bool n_priv_flag, int64 n_flags = QC_USES_EXTRA_ARGS, int64 n_functionality = QDOM_DEFAULT, const type_vec_t &n_typeList = type_vec_t(), const arg_vec_t &n_defaultArgList = arg_vec_t(), const name_vec_t& n_names = name_vec_t()) : BuiltinConstructorVariantBase(n_priv_flag, n_flags, n_functionality, n_typeList, n_defaultArgList, n_names), constructor(m), ptr(n_ptr) {
   }
   DLLLOCAL virtual void evalConstructor(const QoreClass &thisclass, QoreObject* self, CodeEvaluationHelper &ceh, BCList* bcl, BCEAList* bceal, ExceptionSink* xsink) const {
      CodeContextHelper cch("constructor", self, xsink);
#ifdef QORE_RUNTIME_THREAD_STACK_TRACE
      // push call on call stack
      CallStackHelper csh("constructor", CT_BUILTIN, self, xsink);
#endif

      if (constructorPrelude(thisclass, ceh, self, bcl, bceal, xsink))
	 return;

      const QoreValueList* args = ceh.getArgs();
      ReferenceHolder<QoreListNode> l(args ? args->getOldList() : 0, xsink);
      constructor(thisclass, signature.getTypeList(), ptr, self, *l, xsink);
   }
};

class BuiltinDestructorVariantBase : public DestructorMethodVariant, public BuiltinFunctionVariantBase {
public:
   // the following defines the pure virtual functions that are common to all builtin variants
   COMMON_BUILTIN_VARIANT_FUNCTIONS
};

class BuiltinDestructorVariant : public BuiltinDestructorVariantBase {
protected:
   q_destructor_t destructor;

public:
   DLLLOCAL BuiltinDestructorVariant(q_destructor_t n_destructor) : destructor(n_destructor) {
   }

   DLLLOCAL virtual void evalDestructor(const QoreClass &thisclass, QoreObject* self, ExceptionSink* xsink) const {
      CODE_CONTEXT_HELPER(CT_BUILTIN, "destructor", self, xsink);

      AbstractPrivateData* private_data = self->getAndClearPrivateData(thisclass.getID(), xsink);
      if (!private_data)
	 return;
      destructor(self, private_data, xsink);
   }
};

class BuiltinDestructor2Variant : public BuiltinDestructorVariantBase {
protected:
   q_destructor2_t destructor;

public:
   DLLLOCAL BuiltinDestructor2Variant(q_destructor2_t n_destructor) : destructor(n_destructor) {
   }
   DLLLOCAL virtual void evalDestructor(const QoreClass &thisclass, QoreObject* self, ExceptionSink* xsink) const {
      CODE_CONTEXT_HELPER(CT_BUILTIN, "destructor", self, xsink);

      AbstractPrivateData* private_data = self->getAndClearPrivateData(thisclass.getID(), xsink);
      if (!private_data)
	 return;
      destructor(thisclass, self, private_data, xsink);
   }
};

class BuiltinDestructor3Variant : public BuiltinDestructorVariantBase {
protected:
   q_destructor3_t destructor;
   const void* ptr;

public:
   DLLLOCAL BuiltinDestructor3Variant(const void* n_ptr, q_destructor3_t n_destructor) : destructor(n_destructor), ptr(n_ptr) {
   }
   DLLLOCAL virtual void evalDestructor(const QoreClass &thisclass, QoreObject* self, ExceptionSink* xsink) const {
      CODE_CONTEXT_HELPER(CT_BUILTIN, "destructor", self, xsink);

      AbstractPrivateData* private_data = self->getAndClearPrivateData(thisclass.getID(), xsink);
      if (!private_data)
	 return;
      destructor(thisclass, ptr, self, private_data, xsink);
   }
};

class BuiltinCopyVariantBase : public CopyMethodVariant, public BuiltinFunctionVariantBase {
protected:
public:
   DLLLOCAL BuiltinCopyVariantBase(const QoreClass* c) : CopyMethodVariant(false), BuiltinFunctionVariantBase(QDOM_DEFAULT, c->getTypeInfo()) {
   }

   // the following defines the pure virtual functions that are common to all builtin variants
   COMMON_BUILTIN_VARIANT_FUNCTIONS

   DLLLOCAL virtual void evalCopy(const QoreClass &thisclass, QoreObject* self, QoreObject* old, CodeEvaluationHelper &ceh, BCList* scl, ExceptionSink* xsink) const;
   DLLLOCAL virtual void evalImpl(const QoreClass &thisclass, QoreObject* self, QoreObject* old, AbstractPrivateData* private_data, ExceptionSink* xsink) const = 0;
};

class BuiltinCopyVariant : public BuiltinCopyVariantBase {
protected:
   q_copy_t copy;

public:
   DLLLOCAL BuiltinCopyVariant(QoreClass* c, q_copy_t m) : BuiltinCopyVariantBase(c), copy(m) {
   }
   DLLLOCAL virtual void evalImpl(const QoreClass &thisclass, QoreObject* self, QoreObject* old, AbstractPrivateData* private_data, ExceptionSink* xsink) const {
      copy(self, old, private_data, xsink);
   }
};

class BuiltinCopy2Variant : public BuiltinCopyVariantBase {
protected:
   q_copy2_t copy;

public:
   DLLLOCAL BuiltinCopy2Variant(QoreClass* c, q_copy2_t m) : BuiltinCopyVariantBase(c), copy(m) {
   }
   DLLLOCAL virtual void evalImpl(const QoreClass &thisclass, QoreObject* self, QoreObject* old, AbstractPrivateData* private_data, ExceptionSink* xsink) const {
      copy(thisclass, self, old, private_data, xsink);
   }
};

class BuiltinCopy3Variant : public BuiltinCopyVariantBase {
protected:
   q_copy3_t copy;
   const void* ptr;

public:
   DLLLOCAL BuiltinCopy3Variant(const void* n_ptr, QoreClass* c, q_copy3_t m) : BuiltinCopyVariantBase(c), copy(m), ptr(n_ptr) {
   }
   DLLLOCAL virtual void evalImpl(const QoreClass &thisclass, QoreObject* self, QoreObject* old, AbstractPrivateData* private_data, ExceptionSink* xsink) const {
      copy(thisclass, ptr, self, old, private_data, xsink);
   }
};

// abstract class for method functions (static and non-static)
class NormalMethodFunction : public MethodFunctionBase {
public:
   DLLLOCAL NormalMethodFunction(const char* nme, const QoreClass* n_qc) : MethodFunctionBase(nme, n_qc, false) {
   }

   DLLLOCAL NormalMethodFunction(const NormalMethodFunction &old, const QoreClass* n_qc) : MethodFunctionBase(old, n_qc) {
   }

   DLLLOCAL virtual ~NormalMethodFunction() {
   }

   // if the variant was identified at parse time, then variant will not be NULL, otherwise if NULL then it is identified at run time
   DLLLOCAL QoreValue evalMethod(const AbstractQoreFunctionVariant* variant, QoreObject* self, const QoreListNode* args, ExceptionSink* xsink) const;

   // if the variant was identified at parse time, then variant will not be NULL, otherwise if NULL then it is identified at run time
   DLLLOCAL QoreValue evalPseudoMethod(const AbstractQoreFunctionVariant* variant, const QoreValue n, const QoreListNode* args, ExceptionSink* xsink) const;
};

#define NMETHF(f) (reinterpret_cast<NormalMethodFunction*>(f))

// abstract class for method functions (static and non-static)
class StaticMethodFunction : public MethodFunctionBase {
public:
   DLLLOCAL StaticMethodFunction(const char* nme, const QoreClass* n_qc) : MethodFunctionBase(nme, n_qc, true) {
   }
   DLLLOCAL StaticMethodFunction(const StaticMethodFunction &old, const QoreClass* n_qc) : MethodFunctionBase(old, n_qc) {
   }
   DLLLOCAL virtual ~StaticMethodFunction() {
   }
   // if the variant was identified at parse time, then variant will not be NULL, otherwise if NULL then it is identified at run time
   DLLLOCAL QoreValue evalMethod(const AbstractQoreFunctionVariant* variant, const QoreListNode* args, ExceptionSink* xsink) const;
};

#define SMETHF(f) (reinterpret_cast<StaticMethodFunction*>(f))

// abstract class for constructor method functions
class ConstructorMethodFunction : public MethodFunctionBase {
public:
   DLLLOCAL ConstructorMethodFunction(const QoreClass* n_qc) : MethodFunctionBase("constructor", n_qc, false) {
   }
   DLLLOCAL ConstructorMethodFunction(const ConstructorMethodFunction &old, const QoreClass* n_qc) : MethodFunctionBase(old, n_qc) {
   }
   // if the variant was identified at parse time, then variant will not be NULL, otherwise if NULL then it is identified at run time
   DLLLOCAL void evalConstructor(const AbstractQoreFunctionVariant* variant, const QoreClass &thisclass, QoreObject* self, const QoreValueList* args, BCList* bcl, BCEAList* bceal, ExceptionSink* xsink) const;

   // if the variant was identified at parse time, then variant will not be NULL, otherwise if NULL then it is identified at run time
   DLLLOCAL void evalConstructor(const AbstractQoreFunctionVariant* variant, const QoreClass &thisclass, QoreObject* self, const QoreListNode* args, BCList* bcl, BCEAList* bceal, ExceptionSink* xsink) const;

   DLLLOCAL virtual MethodFunctionBase* copy(const QoreClass* n_qc) const {
      return new ConstructorMethodFunction(*this, n_qc);
   }
};

#define CONMF(f) (reinterpret_cast<ConstructorMethodFunction*>(f))

// abstract class for destructor method functions
class DestructorMethodFunction : public MethodFunctionBase {
public:
   DLLLOCAL DestructorMethodFunction(const QoreClass* n_qc) : MethodFunctionBase("destructor", n_qc, false) {
   }
   DLLLOCAL DestructorMethodFunction(const DestructorMethodFunction &old, const QoreClass* n_qc) : MethodFunctionBase(old, n_qc) {
   }
   DLLLOCAL void evalDestructor(const QoreClass &thisclass, QoreObject* self, ExceptionSink* xsink) const;

   DLLLOCAL virtual MethodFunctionBase* copy(const QoreClass* n_qc) const {
      return new DestructorMethodFunction(*this, n_qc);
   }
};

#define DESMF(f) (reinterpret_cast<DestructorMethodFunction*>(f))

// abstract class for copy method functions
class CopyMethodFunction : public MethodFunctionBase {
public:
   DLLLOCAL CopyMethodFunction(const QoreClass* n_qc) : MethodFunctionBase("copy", n_qc, false) {
   }
   DLLLOCAL CopyMethodFunction(const CopyMethodFunction &old, const QoreClass* n_qc) : MethodFunctionBase(old, n_qc) {
   }
   DLLLOCAL void evalCopy(const QoreClass &thisclass, QoreObject* self, QoreObject* old, BCList* scl, ExceptionSink* xsink) const;

   DLLLOCAL virtual MethodFunctionBase* copy(const QoreClass* n_qc) const {
      return new CopyMethodFunction(*this, n_qc);
   }
};

#define COPYMF(f) (reinterpret_cast<CopyMethodFunction*>(f))

class BuiltinSystemConstructorBase : public MethodFunctionBase {
public:
   DLLLOCAL BuiltinSystemConstructorBase(const QoreClass* n_qc) : MethodFunctionBase("constructor", n_qc, false) {
   }
   DLLLOCAL BuiltinSystemConstructorBase(const BuiltinSystemConstructorBase &old, const QoreClass* n_qc) : MethodFunctionBase(old, n_qc) {
   }
   DLLLOCAL virtual void eval(const QoreClass &thisclass, QoreObject* self, int code, va_list args) const = 0;

   DLLLOCAL virtual MethodFunctionBase* copy(const QoreClass* n_qc) const = 0;
};

#define BSYSCONB(f) (reinterpret_cast<BuiltinSystemConstructorBase* >(f))

// system constructors are not accessed from userspace so we don't need to conform
// to the abstract class structure
class BuiltinSystemConstructor : public BuiltinSystemConstructorBase {
protected:
   q_system_constructor_t system_constructor;

public:
   DLLLOCAL BuiltinSystemConstructor(const QoreClass* n_qc, q_system_constructor_t m) : BuiltinSystemConstructorBase(n_qc), system_constructor(m) {
   }

   DLLLOCAL BuiltinSystemConstructor(const BuiltinSystemConstructor &old, const QoreClass* n_qc) : BuiltinSystemConstructorBase(old, n_qc), system_constructor(old.system_constructor) {
   }

   DLLLOCAL virtual void eval(const QoreClass &thisclass, QoreObject* self, int code, va_list args) const {
      system_constructor(self, code, args);
   }

   DLLLOCAL virtual MethodFunctionBase* copy(const QoreClass* n_qc) const {
      return new BuiltinSystemConstructor(*this, n_qc);
   }
};

class BuiltinSystemConstructor2 : public BuiltinSystemConstructorBase {
protected:
   q_system_constructor2_t system_constructor;

public:
   DLLLOCAL BuiltinSystemConstructor2(const QoreClass* n_qc, q_system_constructor2_t m) : BuiltinSystemConstructorBase(n_qc), system_constructor(m) {
   }

   DLLLOCAL BuiltinSystemConstructor2(const BuiltinSystemConstructor2 &old, const QoreClass* n_qc) : BuiltinSystemConstructorBase(old, n_qc), system_constructor(old.system_constructor) {
   }

   DLLLOCAL virtual void eval(const QoreClass &thisclass, QoreObject* self, int code, va_list args) const {
      system_constructor(thisclass, self, code, args);
   }

   DLLLOCAL virtual MethodFunctionBase* copy(const QoreClass* n_qc) const {
      return new BuiltinSystemConstructor2(*this, n_qc);
   }
};

class BuiltinNormalMethod : public NormalMethodFunction {
public:
   DLLLOCAL BuiltinNormalMethod(const QoreClass* n_qc, const char* mname) : NormalMethodFunction(mname, n_qc) {
   }

   DLLLOCAL BuiltinNormalMethod(const BuiltinNormalMethod &old, const QoreClass* n_qc) : NormalMethodFunction(old, n_qc) {
   }

   DLLLOCAL virtual MethodFunctionBase* copy(const QoreClass* n_qc) const {
      return new BuiltinNormalMethod(*this, n_qc);
   }
};

class BuiltinStaticMethod : public StaticMethodFunction {
public:
   DLLLOCAL BuiltinStaticMethod(const QoreClass* n_qc, const char* mname) : StaticMethodFunction(mname, n_qc) {
   }

   DLLLOCAL BuiltinStaticMethod(const BuiltinStaticMethod &old, const QoreClass* n_qc) : StaticMethodFunction(old, n_qc) {
   }

   DLLLOCAL virtual MethodFunctionBase* copy(const QoreClass* n_qc) const {
      return new BuiltinStaticMethod(*this, n_qc);
   }
};

// not visible to user code, does not follow abstract class pattern
class BuiltinDeleteBlocker : public BuiltinNormalMethod {
protected:
   q_delete_blocker_t delete_blocker;

public:
   DLLLOCAL BuiltinDeleteBlocker(q_delete_blocker_t m) : BuiltinNormalMethod(0, "<delete_blocker>"), delete_blocker(m) {
   }

   DLLLOCAL BuiltinDeleteBlocker(const BuiltinDeleteBlocker &old, const QoreClass* n_qc) : BuiltinNormalMethod(old, n_qc), delete_blocker(old.delete_blocker) {
   }

   DLLLOCAL bool eval(QoreObject* self, AbstractPrivateData* private_data) const {
      return delete_blocker(self, private_data);
   }

   DLLLOCAL virtual MethodFunctionBase* copy(const QoreClass* n_qc) const {
      return new BuiltinDeleteBlocker(*this, n_qc);
   }
};

#define BDELB(f) (reinterpret_cast<BuiltinDeleteBlocker*>(f))

class NormalUserMethod : public NormalMethodFunction {
public:
   DLLLOCAL NormalUserMethod(const QoreClass* n_qc, const char* mname) : NormalMethodFunction(mname, n_qc) {
   }
   DLLLOCAL NormalUserMethod(const NormalUserMethod &old, const QoreClass* n_qc) : NormalMethodFunction(old, n_qc) {
   }
   DLLLOCAL virtual MethodFunctionBase* copy(const QoreClass* n_qc) const {
      return new NormalUserMethod(*this, n_qc);
   }
};

class StaticUserMethod : public StaticMethodFunction {
public:
   DLLLOCAL StaticUserMethod(const QoreClass* n_qc, const char* mname) : StaticMethodFunction(mname, n_qc) {
   }
   DLLLOCAL StaticUserMethod(const StaticUserMethod &old, const QoreClass* n_qc) : StaticMethodFunction(old, n_qc) {
   }
   DLLLOCAL virtual MethodFunctionBase* copy(const QoreClass* n_qc) const {
      return new StaticUserMethod(*this, n_qc);
   }
};

class QoreMemberInfoBase {
protected:
   const QoreTypeInfo* typeInfo;

   DLLLOCAL QoreMemberInfoBase(const QoreMemberInfoBase& old) : typeInfo(old.typeInfo), exp(old.exp ? old.exp->refSelf() : 0), loc(old.loc), parseTypeInfo(old.parseTypeInfo ? new QoreParseTypeInfo(*old.parseTypeInfo) : 0), priv(old.priv) {
   }

public:
   // initialization expression
   AbstractQoreNode* exp;

   // store parse location in case of errors
   QoreProgramLocation loc;
   QoreParseTypeInfo* parseTypeInfo;
   bool priv;

   DLLLOCAL QoreMemberInfoBase(int nfl, int nll, const QoreTypeInfo* n_typeinfo, QoreParseTypeInfo* n_parseTypeInfo, AbstractQoreNode* e = 0, bool n_priv = false) :
      typeInfo(n_typeinfo), exp(e), loc(nfl, nll), parseTypeInfo(n_parseTypeInfo), priv(n_priv) {
   }
   DLLLOCAL QoreMemberInfoBase(int nfl, int nll, const QoreTypeInfo* n_typeinfo, AbstractQoreNode* e = 0, bool n_priv = false) : typeInfo(n_typeinfo), exp(e),
         loc(nfl, nll), parseTypeInfo(0), priv(n_priv) {
   }
   DLLLOCAL QoreMemberInfoBase(int nfl, int nll, char* n, AbstractQoreNode* e = 0, bool n_priv = false) : typeInfo(0), exp(e), loc(nfl, nll),
         parseTypeInfo(new QoreParseTypeInfo(n)), priv(n_priv) {
   }
   DLLLOCAL QoreMemberInfoBase(int nfl, int nll, const QoreClass* qc, AbstractQoreNode* e, bool n_priv = false) : typeInfo(qc->getTypeInfo()), exp(e),
         loc(nfl, nll), parseTypeInfo(0), priv(n_priv) {
   }
   DLLLOCAL QoreMemberInfoBase(int nfl, int nll, AbstractQoreNode* e, bool n_priv = false) : typeInfo(0), exp(e), loc(nfl, nll), parseTypeInfo(0), priv(n_priv) {
   }
   DLLLOCAL QoreMemberInfoBase(int nfl, int nll, bool n_priv = false) : typeInfo(0), exp(0), loc(nfl, nll), parseTypeInfo(0), priv(n_priv) {
   }

   DLLLOCAL ~QoreMemberInfoBase() {
      del();
   }

   DLLLOCAL void del() {
      if (exp) {
	 exp->deref(0);
         exp = 0;
      }
      if (parseTypeInfo) {
         delete parseTypeInfo;
         parseTypeInfo = 0;
      }
   }

   DLLLOCAL const QoreTypeInfo* getTypeInfo() const {
      return qore_check_this(this) ? typeInfo : 0;
   }

   DLLLOCAL bool parseHasTypeInfo() const {
      return qore_check_this(this) && (typeInfo || parseTypeInfo);
   }
};

class QoreMemberInfo : public QoreMemberInfoBase {
   DLLLOCAL QoreMemberInfo(const QoreMemberInfo& old, const qore_class_private* n_qc) : QoreMemberInfoBase(old), qc(old.qc ? old.qc : n_qc) {
   }

public:
   // class pointer in case member was imported from a base class
   const qore_class_private* qc;

   DLLLOCAL QoreMemberInfo(int nfl, int nll, const QoreTypeInfo* n_typeInfo, QoreParseTypeInfo* n_parseTypeInfo, AbstractQoreNode* e = 0, bool n_priv = false) : QoreMemberInfoBase(nfl, nll, n_typeInfo, n_parseTypeInfo, e, n_priv), qc(0) {
   }
   DLLLOCAL QoreMemberInfo(int nfl, int nll, const QoreTypeInfo* n_typeInfo, AbstractQoreNode* e = 0, bool n_priv = false) : QoreMemberInfoBase(nfl, nll, n_typeInfo, e, n_priv), qc(0) {
   }
   DLLLOCAL QoreMemberInfo(int nfl, int nll, char* n, AbstractQoreNode* e = 0, bool n_priv = false) : QoreMemberInfoBase(nfl, nll, n, e, n_priv), qc(0) {
   }
   DLLLOCAL QoreMemberInfo(int nfl, int nll, const QoreClass* tqc, AbstractQoreNode* e, bool n_priv = false) : QoreMemberInfoBase(nfl, nll, tqc, e, n_priv), qc(0) {
   }
   DLLLOCAL QoreMemberInfo(int nfl, int nll, AbstractQoreNode* e, bool n_priv = false) : QoreMemberInfoBase(nfl, nll, e, n_priv), qc(0) {
   }
   DLLLOCAL QoreMemberInfo(int nfl, int nll, bool n_priv = false) : QoreMemberInfoBase(nfl, nll, n_priv), qc(0) {
   }

   DLLLOCAL bool local() const {
      return qc ? false : true;
   }

   DLLLOCAL const qore_class_private* getClass(const qore_class_private* c) const {
      return qc ? qc : c;
   }

   DLLLOCAL QoreMemberInfo* copy(const qore_class_private* n_qc, bool set_priv = false) const {
      if (!qore_check_this(this))
         return 0;

      QoreMemberInfo* mi = new QoreMemberInfo(*this, n_qc);
      if (set_priv)
         mi->priv = true;
      return mi;
   }

   DLLLOCAL void parseInit(const char* name, bool priv);
};

class QoreVarInfo : public QoreMemberInfoBase {
protected:
   DLLLOCAL QoreVarInfo(const QoreVarInfo& old) : QoreMemberInfoBase(old), val(old.val), finalized(old.finalized) {
   }

   DLLLOCAL int checkFinalized(ExceptionSink* xsink) const {
         if (finalized) {
            xsink->raiseException("DESTRUCTOR-ERROR", "illegal class static variable assignment after second phase of variable destruction");
            return -1;
         }
         return 0;
      }

public:
   mutable QoreVarRWLock rwl;
   QoreLValueGeneric val;
   bool finalized;

   DLLLOCAL QoreVarInfo(int nfl, int nll, const QoreTypeInfo* n_typeinfo, QoreParseTypeInfo* n_parseTypeInfo, AbstractQoreNode* e = 0, bool n_priv = false) :
      QoreMemberInfoBase(nfl, nll, n_typeinfo, n_parseTypeInfo, e, n_priv), finalized(false) {
   }

   DLLLOCAL QoreVarInfo(int nfl, int nll, bool n_priv = false) : QoreMemberInfoBase(nfl, nll, n_priv), finalized(false) {
   }

   DLLLOCAL QoreVarInfo(int nfl, int nll, AbstractQoreNode* e, bool n_priv = false) : QoreMemberInfoBase(nfl, nll, e, n_priv), finalized(false) {
   }

   DLLLOCAL ~QoreVarInfo() {
      assert(!val.hasValue());
   }

   DLLLOCAL void clear(ExceptionSink* xsink) {
      ReferenceHolder<> tmp(xsink);
      QoreAutoVarRWWriteLocker al(rwl);
      if (!finalized)
         finalized = true;
      tmp = val.removeNode(true);
   }

   DLLLOCAL void delVar(ExceptionSink* xsink) {
      del();
      discard(val.removeNode(true), xsink);
   }

   DLLLOCAL QoreVarInfo* copy() const {
      if (!qore_check_this(this))
         return 0;

      return new QoreVarInfo(*this);
   }

   DLLLOCAL AbstractQoreNode* assignInit(AbstractQoreNode* v) {
      // try to set an optimized value type for the value holder if possible
      val.set(getTypeInfo());
      return val.assignInitial(v);
   }

   DLLLOCAL void getLValue(LValueHelper& lvh) {
      lvh.setTypeInfo(getTypeInfo());
      lvh.setAndLock(rwl);
      if (checkFinalized(lvh.vl.xsink))
         return;
      lvh.setValue(val);
   }

   DLLLOCAL void init() {
      val.set(getTypeInfo());
#ifdef QORE_ENFORCE_DEFAULT_LVALUE
      // try to set an optimized value type for the value holder if possible
      discard(val.assignInitial(typeInfo->getDefaultQoreValue()), 0);
#endif
   }

   DLLLOCAL QoreValue getReferencedValue() const {
      QoreAutoVarRWReadLocker al(rwl);
      return val.getReferencedValue();
   }

   DLLLOCAL AbstractQoreNode* getReferencedNodeValue() const {
      QoreAutoVarRWReadLocker al(rwl);
      return val.getReferencedNodeValue();
   }

   DLLLOCAL int64 getAsBigInt() const {
      QoreAutoVarRWReadLocker al(rwl);
      return val.getAsBigInt();
   }

   DLLLOCAL double getAsFloat() const {
      QoreAutoVarRWReadLocker al(rwl);
      return val.getAsFloat();
   }

   DLLLOCAL bool getAsBool() const {
      QoreAutoVarRWReadLocker al(rwl);
      return val.getAsBool();
   }

   DLLLOCAL void parseInit(const char* name, bool priv);

#ifdef DEBUG
   DLLLOCAL bool empty() const {
      return !val.hasValue();
   }
#endif
};

#ifdef HAVE_QORE_HASH_MAP
typedef HASH_MAP<char*, QoreMemberInfo*, qore_hash_str, eqstr> member_map_t;
typedef HASH_MAP<char*, QoreVarInfo*, qore_hash_str, eqstr> var_map_t;
#else
typedef std::map<char*, QoreMemberInfo*, ltstr> member_map_t;
typedef std::map<char*, QoreVarInfo*, ltstr> var_map_t;
#endif

class QoreMemberMap {
public:
   typedef std::pair<char *, QoreMemberInfo*> list_element_t;
   typedef std::vector<list_element_t> member_list_t;
   typedef member_list_t::const_iterator DeclOrderIterator;
   typedef member_map_t::const_iterator SigOrderIterator;

public:
   DLLLOCAL QoreMemberMap() : inheritedCount(0) {
   }

   DLLLOCAL ~QoreMemberMap() {
      for (member_map_t::iterator i = map.begin(), e = map.end(); i != e; ++i) {
         //printd(5, "QoreMemberMap::~QoreMemberMap() this: %p freeing pending private member %p '%s'\n", this, i->second, i->first);
         delete i->second;
         free(i->first);
      }
      map.clear();
      list.clear();
   }

   DLLLOCAL bool inList(const char* name) const {
      return map.find(const_cast<char*>(name)) != map.end();
   }

   DLLLOCAL QoreMemberInfo *findByName(const char *name) const {
      member_map_t::const_iterator it = map.find(const_cast<char*>(name));
      return it == map.end() ? NULL : it->second;
   }

   DLLLOCAL bool empty() const {
      return map.empty();
   }

   DLLLOCAL void addNoCheck(char *name, QoreMemberInfo *info) {
      assert(name);
      assert(info);
      assert(!inList(name));
      map[name] = info;
      list.push_back(std::make_pair(name, info));
   }

   DLLLOCAL void addNoCheck(std::pair<char *, QoreMemberInfo *> pair) {
      addNoCheck(pair.first, pair.second);
   }

   DLLLOCAL void addInheritedNoCheck(char *name, QoreMemberInfo *info) {
      assert(name);
      assert(info);
      assert(!inList(name));
      map[name] = info;
      list.insert(list.begin() + inheritedCount++, std::make_pair(name, info));
   }

   DLLLOCAL void moveAllTo(QoreMemberMap &dest) {
      dest.map.insert(map.begin(), map.end());
      dest.list.insert(dest.list.end(), list.begin(), list.end());
      map.clear();
      list.clear();
   }

   DLLLOCAL void moveAllToPrivate(QoreClass* qc);
   DLLLOCAL void moveAllToPublic(QoreClass* qc);

   DLLLOCAL DeclOrderIterator beginDeclOrder() const {
      return list.begin();
   }

   DLLLOCAL DeclOrderIterator endDeclOrder() const {
      return list.end();
   }

   DLLLOCAL SigOrderIterator beginSigOrder() const {
      return map.begin();
   }

   DLLLOCAL SigOrderIterator endSigOrder() const {
      return map.end();
   }

private:
   member_list_t list;
   member_map_t map;
   member_list_t::size_type inheritedCount;
};

class QoreVarMap {
public:
   typedef std::pair<char *, QoreVarInfo*> list_element_t;
   typedef std::vector<list_element_t> var_list_t;
   typedef var_list_t::const_iterator DeclOrderIterator;
   typedef var_map_t::const_iterator SigOrderIterator;

public:
   DLLLOCAL ~QoreVarMap() {
      for (var_map_t::iterator i = map.begin(), e = map.end(); i != e; ++i) {
         //printd(5, "QoreVarMap::~QoreVarMap() deleting static var %s\n", i->first);
         assert(i->second->empty());
         i->second->del();
         free(i->first);
      }
   }

   DLLLOCAL void clear(ExceptionSink* xsink) {
      for (var_list_t::reverse_iterator i = list.rbegin(), e = list.rend(); i != e; ++i) {
         i->second->clear(xsink);
      }
   }

   DLLLOCAL void del(ExceptionSink* xsink) {
      for (var_list_t::reverse_iterator i = list.rbegin(), e = list.rend(); i != e; ++i) {
         i->second->delVar(xsink);
         free(i->first);
         delete i->second;
      }
      map.clear();
      list.clear();
   }

   DLLLOCAL void del() {
      for (var_map_t::iterator i = map.begin(), e = map.end(); i != e; ++i) {
         assert(!i->second->val.hasValue());
         free(i->first);
         delete i->second;
      }
      map.clear();
      list.clear();
   }

   DLLLOCAL bool inList(const char* name) const {
      return map.find(const_cast<char*>(name)) != map.end();
   }

   DLLLOCAL QoreVarInfo* find(const char* name) const {
      var_map_t::const_iterator i = map.find(const_cast<char*>(name));
      return i == map.end() ? 0 : i->second;
   }

   DLLLOCAL void addNoCheck(char* name, QoreVarInfo* info) {
      assert(name);
      assert(info);
      assert(!inList(name));
      map[name] = info;
      list.push_back(std::make_pair(name, info));
   }

   DLLLOCAL void addNoCheck(std::pair<char*, QoreVarInfo*> pair) {
      addNoCheck(pair.first, pair.second);
   }

   DLLLOCAL bool empty() const {
      return map.empty();
   }

   DLLLOCAL void clearNoFree() {
      map.clear();
      list.clear();
   }

   DLLLOCAL void moveAllToPrivate(QoreClass* qc);
   DLLLOCAL void moveAllToPublic(QoreClass* qc);

   DLLLOCAL DeclOrderIterator beginDeclOrder() const {
      return list.begin();
   }

   DLLLOCAL DeclOrderIterator endDeclOrder() const {
      return list.end();
   }

   DLLLOCAL SigOrderIterator beginSigOrder() const {
      return map.begin();
   }

   DLLLOCAL SigOrderIterator endSigOrder() const {
      return map.end();
   }

private:
   var_list_t list;
   var_map_t map;
};

/*
  BCANode
  base class constructor argument node
*/
class BCANode : public FunctionCallBase {
public:
   // set automatically when created
   QoreProgramLocation loc;
   qore_classid_t classid;
   //QoreClass* sclass;
   NamedScope* ns;
   char* name;

   // this function takes ownership of n and arg
   DLLLOCAL BCANode(NamedScope* n, QoreListNode* n_args) : FunctionCallBase(n_args), loc(ParseLocation), classid(0), ns(n), name(0) {
   }

   // this function takes ownership of n and arg
   DLLLOCAL BCANode(char* n, QoreListNode* n_args) : FunctionCallBase(n_args), loc(ParseLocation), classid(0), ns(0), name(n) {
   }

   DLLLOCAL ~BCANode() {
      delete ns;
      if (name)
	 free(name);
   }

   // resolves classes, parses arguments, and attempts to find constructor variant
   DLLLOCAL void parseInit(BCList* bcl, const char* classname);
};

//typedef safe_dslist<BCANode*> bcalist_t;
typedef std::vector<BCANode*> bcalist_t;

// BCAList
// base class constructor argument list
// this data structure will not be modified even if the class is copied
// to a subprogram object
class BCAList : public bcalist_t {
public:
   DLLLOCAL BCAList(BCANode* n) {
      push_back(n);
   }

   DLLLOCAL ~BCAList() {
      for (bcalist_t::iterator i = begin(), e = end(); i != e; ++i)
         delete *i;
   }

   // returns 0 for no errors, -1 for exception raised
   DLLLOCAL int execBaseClassConstructorArgs(BCEAList* bceal, ExceptionSink* xsink) const;
};

typedef std::pair<QoreClass*, bool> class_virt_pair_t;
//typedef std::list<class_virt_pair_t> class_list_t;
typedef std::vector<class_virt_pair_t> class_list_t;

// BCSMList: Base Class Special Method List
// unique list of base classes for a class hierarchy to ensure that "special" methods, constructor(), destructor(), copy() - are executed only once
// this class also tracks virtual classes to ensure that they are not inserted into the list in a complex tree and executed here
class BCSMList : public class_list_t {
public:
   DLLLOCAL BCSMList() {
   }
   DLLLOCAL BCSMList(const BCSMList &old) {
      reserve(old.size());
      for (class_list_t::const_iterator i = old.begin(), e = old.end(); i != e; ++i)
         push_back(*i);
   }
   DLLLOCAL int add(QoreClass* thisclass, QoreClass* qc, bool is_virtual);
   DLLLOCAL int addBaseClassesToSubclass(QoreClass* thisclass, QoreClass* sc, bool is_virtual);
   DLLLOCAL QoreClass* getClass(qore_classid_t cid) const;
   //DLLLOCAL void execConstructors(QoreObject* o, BCEAList* bceal, ExceptionSink* xsink) const;
   DLLLOCAL void execDestructors(QoreObject* o, ExceptionSink* xsink) const;
   DLLLOCAL void execSystemDestructors(QoreObject* o, ExceptionSink* xsink) const;
   DLLLOCAL void execCopyMethods(QoreObject* self, QoreObject* old, ExceptionSink* xsink) const;

   // parseResolve classes to the new class pointer after all namespaces and classes have been copied
   DLLLOCAL void resolveCopy();
};

// set of private class pointers; used when checking for recursive class inheritance lists
typedef std::set<qore_class_private*> qcp_set_t;

// BCNode
// base class pointer
class BCNode {
public:
   // populated automatically on creation
   QoreProgramLocation loc;
   NamedScope* cname;
   char* cstr;
   QoreClass* sclass;
   bool priv : 1;
   bool is_virtual : 1;

   DLLLOCAL BCNode(NamedScope* c, bool p) : loc(ParseLocation), cname(c), cstr(0), sclass(0), priv(p), is_virtual(false) {
   }

   // this method takes ownership of *str
   DLLLOCAL BCNode(char* str, bool p) : loc(ParseLocation), cname(0), cstr(str), sclass(0), priv(p), is_virtual(false) {
   }

   // for builtin base classes
   DLLLOCAL BCNode(QoreClass* qc, bool n_virtual = false)
      : loc(ParseLocation), cname(0), cstr(0), sclass(qc), priv(false), is_virtual(n_virtual) {
   }

   // called at runtime with committed classes
   DLLLOCAL BCNode(const BCNode &old) : loc(old.loc), cname(0), cstr(0), sclass(old.sclass), priv(old.priv), is_virtual(old.is_virtual) {
      assert(!old.cname);
      assert(!old.cstr);
      assert(old.sclass);
   }

   DLLLOCAL ~BCNode() {
      delete cname;
      if (cstr)
         free(cstr);
   }

   DLLLOCAL bool isPrivate() const { return priv; }
   // returns -1 if a recursive reference is found, 0 if not
   DLLLOCAL int initialize(QoreClass* cls, bool& has_delete_blocker, qcp_set_t& qcp_set);
   DLLLOCAL const QoreClass* getClass(qore_classid_t cid, bool& n_priv) const {
      // sclass can be 0 if the class could not be found during parse initialization
      if (!sclass)
         return 0;

      const QoreClass* qc = (sclass->getID() == cid) ? sclass : sclass->getClassIntern(cid, n_priv);
      if (qc && !n_priv && priv)
	 n_priv = true;
      return qc;
   }

   DLLLOCAL const QoreClass* getClass(const qore_class_private& qc, bool& n_priv) const;
   DLLLOCAL const QoreClass* parseGetClass(const qore_class_private& qc, bool& n_priv) const;
};

typedef std::vector<BCNode*> bclist_t;

//  BCList
//  linked list of base classes, constructors called head->tail,
//  destructors called in reverse order (tail->head) (stored in BCSMList)
//  note that this data structure cannot be modified even if the class is
//  copied to a subprogram object and extended
//  this class is a QoreReferenceCounter so it won't be copied when the class is copied
class BCList : public bclist_t {
protected:
public:
   // special method (constructor, destructor, copy) list for superclasses
   BCSMList sml;
   bool valid;

   DLLLOCAL BCList(BCNode* n) : valid(true) {
      push_back(n);
   }

   DLLLOCAL BCList() : valid(true) {
   }

   DLLLOCAL BCList(const BCList& old) : sml(old.sml), valid(true) {
      assert(old.valid);
      reserve(old.size());
      for (bclist_t::const_iterator i = old.begin(), e = old.end(); i != e; ++i)
         push_back(new BCNode(*(*i)));
   }

   DLLLOCAL ~BCList() {
      for (bclist_t::iterator i = begin(), e = end(); i != e; ++i)
         delete *i;
   }

   DLLLOCAL int initialize(QoreClass* thisclass, bool& has_delete_blocker, qcp_set_t& qcp_set);
   DLLLOCAL const QoreMethod* parseResolveSelfMethod(const char* name);

   // only looks in committed method lists
   DLLLOCAL const QoreMethod* parseFindCommittedMethod(const char* name);
   //DLLLOCAL const QoreMethod* parseFindCommittedStaticMethod(const char* name);

   // looks in committed and pending method lists
   DLLLOCAL const QoreMethod* parseFindMethodTree(const char* name, bool& priv);
   DLLLOCAL const QoreMethod* parseFindStaticMethodTree(const char* name, bool& priv);
   DLLLOCAL const QoreMethod* parseFindAnyMethodTree(const char* name, bool &priv);

   DLLLOCAL const QoreMethod* runtimeFindCommittedMethod(const char* name, bool& priv_flag) const;
   DLLLOCAL const QoreMethod* runtimeFindCommittedStaticMethod(const char* name, bool& priv_flag) const;

   DLLLOCAL bool match(const QoreClass* cls);
   //DLLLOCAL int initMembers(QoreObject& o, BCEAList* bceal, ExceptionSink* xsink) const;
   DLLLOCAL void execConstructors(QoreObject* o, BCEAList* bceal, ExceptionSink* xsink) const;
   DLLLOCAL bool execDeleteBlockers(QoreObject* o, ExceptionSink* xsink) const;
   DLLLOCAL bool parseCheckHierarchy(const QoreClass* cls) const;
   DLLLOCAL bool isPrivateMember(const char* str) const;

   DLLLOCAL const QoreMemberInfo* parseFindMember(const char* mem, const qore_class_private*& qc) const;
   DLLLOCAL const QoreVarInfo* parseFindVar(const char* vname, const qore_class_private*& qc, bool& priv) const;
   DLLLOCAL bool runtimeGetMemberInfo(const char* mem, const QoreTypeInfo*& memberTypeInfo, bool& priv) const;
   DLLLOCAL bool parseHasPublicMembersInHierarchy() const;
   DLLLOCAL const qore_class_private* isPublicOrPrivateMember(const char* mem, bool& priv) const;
   DLLLOCAL const QoreClass* getClass(qore_classid_t cid, bool& priv) const {
      for (bclist_t::const_iterator i = begin(), e = end(); i != e; ++i) {
	 const QoreClass* qc = (*i)->getClass(cid, priv);
	 if (qc)
	    return qc;
      }

      return 0;
   }

   DLLLOCAL const QoreClass* getClass(const qore_class_private& qc, bool& priv) const;
   DLLLOCAL const QoreClass* parseGetClass(const qore_class_private& qc, bool& priv) const;

   DLLLOCAL void addNewAncestors(QoreMethod* m);
   DLLLOCAL void addAncestors(QoreMethod* m);
   DLLLOCAL void addNewStaticAncestors(QoreMethod* m);
   DLLLOCAL void addStaticAncestors(QoreMethod* m);
   DLLLOCAL void parseAddAncestors(QoreMethod* m);
   DLLLOCAL void parseAddStaticAncestors(QoreMethod* m);
   DLLLOCAL AbstractQoreNode* parseFindConstantValue(const char* cname, const QoreTypeInfo*& typeInfo, bool check);
   DLLLOCAL QoreVarInfo* parseFindStaticVar(const char* vname, const QoreClass*& qc, bool check) const;

   DLLLOCAL void resolveCopy();

   DLLLOCAL MethodVariantBase* matchNonAbstractVariant(const std::string& name, MethodVariantBase* v) const;

   DLLLOCAL bool isBaseClass(QoreClass* qc) const;
};

// BCEANode
// base constructor evaluated argument node; created locally at run time
class BCEANode {
public:
   QoreListNode* args;
   const AbstractQoreFunctionVariant* variant;
   bool execed;
   bool member_init_done;

   DLLLOCAL BCEANode(QoreListNode* n_args, const AbstractQoreFunctionVariant* n_variant) : args(n_args), variant(n_variant), execed(false), member_init_done(false) {}
   DLLLOCAL BCEANode(bool n_execed = true, bool mid = true) : args(0), variant(0), execed(n_execed), member_init_done(mid) {}
};

/*
struct ltqc {
   bool operator()(const QoreClass* qc1, const QoreClass* qc2) const {
      return qc1 < qc2;
   }
};
*/

typedef std::map<qore_classid_t, BCEANode*> bceamap_t;

/*
  BCEAList
  base constructor evaluated argument list
*/
class BCEAList : public bceamap_t {
protected:
   DLLLOCAL ~BCEAList() {
      assert(empty());
   }

public:
   DLLLOCAL void deref(ExceptionSink* xsink);
   // evaluates arguments, returns -1 if an exception was thrown
   DLLLOCAL int add(qore_classid_t classid, const QoreListNode* arg, const AbstractQoreFunctionVariant* variant, ExceptionSink* xsink);
   DLLLOCAL QoreListNode* findArgs(qore_classid_t classid, bool* aexeced, const AbstractQoreFunctionVariant*& variant);
   /*
   DLLLOCAL bool initMembers(qore_classid_t classid) {
      bceamap_t::iterator i = lower_bound(classid);
      if (i == end() || i->first != classid) {
         insert(i, bceamap_t::value_type(classid, new BCEANode(false, true)));
         return false;
      }
      if (!i->second->member_init_done) {
         i->second->member_init_done = true;
         return false;
      }
      return true;
   }
   */
};

struct SelfInstantiatorHelper {
   LocalVar* selfid;
   DLLLOCAL SelfInstantiatorHelper(LocalVar* n_selfid, QoreObject* self) : selfid(n_selfid) {
      selfid->instantiateSelf(self);
   }
   DLLLOCAL ~SelfInstantiatorHelper() {
      selfid->uninstantiateSelf();
   }
};

// signature hash size - we use SHA1 for performance reasons (and because we don't necessarily need the best cryptographic security)
#define SH_SIZE 20

// class "signature" hash for comparing classes with the same name from different program objects at runtime
class SignatureHash {
protected:
   unsigned char buf[SH_SIZE];
   bool is_set;

   DLLLOCAL void set(const QoreString& str);

   DLLLOCAL void clearHash() {
      memset(buf, 0, SH_SIZE);
   }

   DLLLOCAL void copyHash(const SignatureHash& other) {
      memcpy(buf, other.buf, SH_SIZE);
   }

public:
   DLLLOCAL SignatureHash() : is_set(false) {
      clearHash();
   }

   DLLLOCAL SignatureHash(const SignatureHash& old) : is_set(old.is_set) {
      if (is_set)
         copyHash(old);
   }

   DLLLOCAL void update(const QoreString& str);

   DLLLOCAL bool operator==(const SignatureHash& other) const {
      // if either one of the hashes is not set, then the comparison always fails
      if (!is_set || !other.is_set)
         return false;
      return !memcmp(buf, other.buf, SH_SIZE);
   }

   DLLLOCAL SignatureHash& operator=(const SignatureHash& other) {
      if (!other.is_set) {
         assert(false);
         clear();
      }
      else {
         if (!is_set)
            is_set = true;
         copyHash(other);
      }
      return *this;
   }

   DLLLOCAL operator bool() const {
      return is_set;
   }

   // appends the hash to the string
   DLLLOCAL void toString(QoreString& str) const {
      for (unsigned i = 0; i < SH_SIZE; ++i)
         str.sprintf("%02x", buf[i]);
   }

   DLLLOCAL void clear() {
      if (is_set) {
         is_set = false;
         clearHash();
      }
   }
};

#define QCCM_NORMAL (1 << 0)
#define QCCM_STATIC (1 << 1)

// private QoreClass implementation
class qore_class_private {
public:
   std::string name;             // the name of the class
   QoreClass* cls;               // parent class
   qore_ns_private* ns;          // parent namespace
   BCList* scl;                  // base class list

   hm_method_t hm,               // "normal" (non-static) method map
      shm;                       // static method map

   AbstractMethodMap ahm;        // holds abstract variants with no implementation in the current class

   ConstantList pend_pub_const,  // pending public constants
      pend_priv_const,           // pending private constants
      pub_const,                 // committed public constants
      priv_const;                // committed private constants

   // member lists (maps)
   QoreMemberMap members, pending_members;

   // static var lists (maps)
   QoreVarMap vars, pending_vars;

   const QoreMethod* system_constructor, *constructor, *destructor,
      *copyMethod, *methodGate, *memberGate, *deleteBlocker,
      *memberNotification;

   qore_classid_t classID,          // class ID
      methodID;                     // for subclasses of builtin classes that will not have their own private data,
                                    // instead they will get the private data from this class

   bool sys : 1,                        // system/builtin class?
      initialized : 1,                  // is initialized? (only performed once)
      parse_init_called : 1,            // has parseInit() been called? (performed once for each parseCommit())
      parse_init_partial_called : 1,    // has parseInitPartial() been called? (performed once for each parseCommit())
      has_delete_blocker : 1,           // has a delete_blocker function somewhere in the hierarchy?
      has_public_memdecl : 1,           // has a public member declaration somewhere in the hierarchy?
      pending_has_public_memdecl : 1,   // has a pending public member declaration in this class?
      owns_typeinfo : 1,                // do we own the typeInfo data or not?
      resolve_copy_done : 1,            // has the copy already been resolved
      has_new_user_changes : 1,         // does the class have new user code that needs to be processed?
      has_sig_changes : 1,              // does the class have code affecting the signature to be processed?
      owns_ornothingtypeinfo : 1,       // do we own the "or nothing" type info
      pub : 1,                          // is a public class (modules only)
      final : 1,                        // is the class "final" (cannot be inherited)
      inject : 1                        // has the class been injected
      ;

   int64 domain;                    // capabilities of builtin class to use in the context of parse restrictions
   QoreReferenceCounter nref;       // namespace references

   unsigned num_methods, num_user_methods, num_static_methods, num_static_user_methods;

   // type information for the class, may not have a pointer to the same QoreClass
   // as the actual owning class in case of a copy
   QoreTypeInfo* typeInfo,
      *orNothingTypeInfo;

   // common "self" local variable for all constructors
   mutable LocalVar selfid;

   // class "signature" hash for comparing classes with the same name from different program objects at runtime
   SignatureHash hash, pend_hash;

   // user-specific data
   const void* ptr;

   // pointer to new class when copying
   mutable QoreClass* new_copy;

   // pointer to owning program for imported classes
   QoreProgram* spgm;

   DLLLOCAL qore_class_private(QoreClass* n_cls, const char* nme, int64 dom = QDOM_DEFAULT, QoreTypeInfo* n_typeinfo = 0);

   // only called while the parse lock for the QoreProgram owning "old" is held
   DLLLOCAL qore_class_private(const qore_class_private &old, QoreClass* n_cls);

   DLLLOCAL ~qore_class_private();

   DLLLOCAL bool hasAbstract() const {
      return !ahm.empty();
   }

   DLLLOCAL int runtimeCheckInstantiateClass(ExceptionSink* xsink) const {
      return ahm.runtimeCheckInstantiateClass(name.c_str(), xsink);
   }

   DLLLOCAL void parseCheckAbstractNew() {
      parseInit();
      ahm.parseCheckAbstractNew(name.c_str());
   }

   DLLLOCAL void setNamespace(qore_ns_private* n) {
      ns = n;
   }

   DLLLOCAL void resolveCopy();

   DLLLOCAL void setUserData(const void* n_ptr) {
      ptr = n_ptr;
   }

   DLLLOCAL const void* getUserData() const {
      return ptr;
   }

   DLLLOCAL const QoreTypeInfo* getTypeInfo() const {
      return typeInfo;
   }

   DLLLOCAL const QoreTypeInfo* getOrNothingTypeInfo() const {
      return orNothingTypeInfo;
   }

   DLLLOCAL void parseImportMembers(qore_class_private& qc, bool pflag);

   DLLLOCAL bool parseHasMemberGate() const {
      return memberGate || hm.find("memberGate") != hm.end();
   }

   DLLLOCAL bool parseHasMethodGate() const {
      return methodGate || hm.find("methodGate") != hm.end();
   }

   // checks for all special methods except constructor & destructor
   DLLLOCAL bool checkAssignSpecialIntern(const QoreMethod* m) {
      // set quick pointers
      if (!methodGate && !strcmp(m->getName(), "methodGate")) {
	 methodGate = m;
	 return true;
      }

      if (!memberGate && !strcmp(m->getName(), "memberGate")) {
	 memberGate = m;
	 //printd(5, "qore_class_private::checkAssignSpecialIntern() this: %p got %s::%s()\n", this, name.c_str(), m->getName());
	 return true;
      }

      if (!memberNotification && !strcmp(m->getName(), "memberNotification")) {
	 memberNotification = m;
	 return true;
      }

      return false;
   }

   // checks for all special methods except constructor, destructor, and copy
   DLLLOCAL bool checkSpecialStaticIntern(const char* mname) {
      // set quick pointers
      if ((!methodGate && !strcmp(mname, "methodGate"))
	  || (!memberGate && !strcmp(mname, "memberGate"))
	  || (!memberNotification && !strcmp(mname, "memberNotification")))
	 return true;
      return false;
   }

   // checks for all special methods
   DLLLOCAL bool checkSpecial(const char* mname) {
      // set quick pointers
      if ((!methodGate && !strcmp(mname, "methodGate"))
	  || (!memberGate && !strcmp(mname, "memberGate"))
	  || (!memberNotification && !strcmp(mname, "memberNotification"))
	  || (!constructor && !strcmp(mname, "constructor"))
	  || (!destructor && !strcmp(mname, "destructor"))
	  || (!copyMethod && !strcmp(mname, "copy")))
	 return true;
      return false;
   }

   // checks for all special methods
   DLLLOCAL bool checkAssignSpecial(const QoreMethod* m) {
      // set quick pointers
      if (!constructor && !strcmp(m->getName(), "constructor")) {
	 constructor = m;
	 return true;
      }

      if (!destructor && !strcmp(m->getName(), "destructor")) {
	 destructor = m;
	 return true;
      }

      if (!copyMethod && !strcmp(m->getName(), "copy")) {
	 copyMethod = m;
	 return true;
      }

      return checkAssignSpecialIntern(m);
   }

   // returns -1 if a recursive inheritance list was found, 0 if not
   DLLLOCAL int initializeIntern(qcp_set_t& qcp_set);
   DLLLOCAL void initialize();

   DLLLOCAL void parseInitPartial();
   DLLLOCAL void parseInitPartialIntern();

   DLLLOCAL int parseCheckMemberAccess(const QoreProgramLocation& loc, const char* mem, const QoreTypeInfo*& memberTypeInfo, int pflag) const {
      const_cast<qore_class_private*>(this)->parseInitPartial();

      const qore_class_private* qc = 0;
      const QoreMemberInfo* omi = parseFindMember(mem, qc);
      memberTypeInfo = omi->getTypeInfo();

      if (!omi) {
	 int rc = 0;
	 if (!parseHasMemberGate() || (pflag & PF_FOR_ASSIGNMENT)) {
	    if (parse_check_parse_option(PO_REQUIRE_TYPES)) {
	       parse_error(loc, "member '%s' of class '%s' referenced has no type information because it was not declared in a public or private member list, but parse options require type information for all declarations",
	             mem, name.c_str());
	       rc = -1;
	    }
	    if (parseHasPublicMembersInHierarchy()) {
	       //printd(5, "qore_class_private::parseCheckMemberAccess() %s %%.%s memberGate: %d pflag: %d\n", name.c_str(), mem, parseHasMemberGate(), pflag);
	       parse_error(loc, "illegal access to unknown member '%s' in class '%s' which has a public member list (or inherited public member list)", mem, name.c_str());
	       rc = -1;
	    }
	 }
	 return rc;
      }

      // only raise a parse error for illegal access to private members if there is not memberGate function
      if (omi->priv && !parseHasMemberGate() && !parseCheckPrivateClassAccess()) {
	 memberTypeInfo = 0;
         parse_error(loc, "illegal access to private member '%s' of class '%s'", mem, name.c_str());
	 return -1;
      }
      return 0;
   }

   DLLLOCAL int parseResolveInternalMemberAccess(const char* mem, const QoreTypeInfo*& memberTypeInfo) const {
      const_cast<qore_class_private*>(this)->parseInitPartial();

      const qore_class_private* qc = 0;
      const QoreMemberInfo* omi = parseFindMember(mem, qc);
      if (omi)
         memberTypeInfo = omi->getTypeInfo();

      return omi ? 0 : -1;
   }

   DLLLOCAL int parseCheckInternalMemberAccess(const char* mem, const QoreTypeInfo*& memberTypeInfo, const QoreProgramLocation& loc) const {
      const_cast<qore_class_private*>(this)->parseInitPartial();

      // throws a parse exception if there are public members and the name is not valid
      const qore_class_private* qc = 0;
      const QoreMemberInfo* omi = parseFindMember(mem, qc);
      if (omi)
         memberTypeInfo = omi->getTypeInfo();

      int rc = 0;
      if (!omi) {
	 if (parse_check_parse_option(PO_REQUIRE_TYPES)) {
	    parse_error(loc, "member '%s' of class '%s' referenced has no type information because it was not declared in a public or private member list, but parse options require type information for all declarations", mem, name.c_str());
	    rc = -1;
	 }
	 if (parseHasPublicMembersInHierarchy()) {
            parse_error(loc, "illegal access to unknown member '%s' in class '%s' which has a public member list (or inherited public member list)", mem, name.c_str());
	    rc = -1;
	 }
      }
      return rc;
   }

   DLLLOCAL bool parseHasPublicMembersInHierarchy() const {
      if (has_public_memdecl || pending_has_public_memdecl)
	 return true;

      return scl ? scl->parseHasPublicMembersInHierarchy() : false;
   }

   // returns true = found, false = not found
   DLLLOCAL bool runtimeGetMemberInfo(const char* mem, const QoreTypeInfo*& memberTypeInfo, bool& priv) const {
      QoreMemberInfo *info = members.findByName(mem);
      if (info) {
         priv = info->priv;
         memberTypeInfo = info->getTypeInfo();
         return true;
      }

      return scl ? scl->runtimeGetMemberInfo(mem, memberTypeInfo, priv) : false;
   }

   DLLLOCAL const QoreMemberInfo* parseFindMember(const char* mem, const qore_class_private*& qc) const {
      const_cast<qore_class_private*>(this)->initialize();
      return parseFindMemberNoInit(mem, qc);
   }

   DLLLOCAL const QoreMemberInfo* parseFindLocalPublicPrivateMemberNoInit(const char* mem) const {
      QoreMemberInfo *info = members.findByName(mem);
      if (!info)
         info = pending_members.findByName(mem);
      return info;
   }

   DLLLOCAL const QoreMemberInfo* parseFindMemberNoInit(const char* mem, const qore_class_private*& qc) const {
      const QoreMemberInfo* mi = parseFindLocalPublicPrivateMemberNoInit(mem);
      if (mi) {
         qc = mi->getClass(this);
         return mi;
      }

      return scl ? scl->parseFindMember(mem, qc) : 0;
   }

   DLLLOCAL const QoreVarInfo* parseFindVar(const char* vname, const qore_class_private*& qc, bool& priv) const {
      //printd(5, "parseFindVar() this: %p cls: %p (%s) scl: %p\n", this, cls, cls->getName(), scl);

      QoreVarInfo* vi = vars.find(const_cast<char*>(vname));
      if (!vi)
	 vi = pending_vars.find(const_cast<char*>(vname));

      if (vi) {
         qc = this;
         priv = vi->priv;
	 return vi;
      }

      return scl ? scl->parseFindVar(vname, qc, priv) : 0;
   }

   DLLLOCAL int parseCheckClassHierarchyMembers(const char* mname, const QoreMemberInfo& l_mi, const qore_class_private& b_qc, const QoreMemberInfo& b_mi);

   DLLLOCAL int checkExistingVarMember(const char* dname, const QoreMemberInfoBase* mi, const QoreMemberInfoBase* omi, const qore_class_private* qc, bool opriv,bool var = false) const;

   DLLLOCAL int parseCheckVar(const char* dname, const QoreVarInfo* vi) const {
      const qore_class_private* qc = 0;
      bool opriv;
      const QoreVarInfo* ovi = parseFindVar(dname, qc, opriv);
      //printd(5, "parseCheckVar() %s cls: %p (%s)\n", dname, sclass, sclass ? sclass->getName() : "n/a");
      if (!ovi) {
         if (parseHasConstant(dname)) {
            parse_error("'%s' has already been declared as a constant in class '%s' and therefore cannot be also declared as a static class variable in the same class with the same name", dname, name.c_str());
            return -1;
         }
	 return 0;
      }

      return checkExistingVarMember(dname, vi, ovi, qc, opriv, true);
   }

   DLLLOCAL int parseCheckMember(const char* mem, const QoreMemberInfo* mi) const {
      const qore_class_private* qc = 0;
      const QoreMemberInfo* omi = parseFindMemberNoInit(mem, qc);
      if (!omi)
         return 0;

      return checkExistingVarMember(mem, mi, omi, qc, omi->priv);
   }

   DLLLOCAL int parseCheckMemberInBaseClasses(const char* mem, const QoreMemberInfo* mi) const {
      const qore_class_private* qc = 0;
      const QoreMemberInfo* omi = scl ? scl->parseFindMember(mem, qc) : 0;
      if (!omi || (omi->getClass(qc) == mi->getClass(this)))
	 return 0;

      return checkExistingVarMember(mem, mi, omi, qc, omi->priv);
   }

   DLLLOCAL void parseAddPrivateMember(char* mem, QoreMemberInfo* MemberInfo) {
      MemberInfo->priv = true;
      if (!parseCheckMember(mem, MemberInfo)) {
         if (!has_new_user_changes)
            has_new_user_changes = true;
         if (!has_sig_changes)
            has_sig_changes = true;
         //printd(5, "qore_class_private::parseAddPrivateMember() this: %p %s adding %p %s\n", this, name.c_str(), mem, mem);
         pending_members.addNoCheck(mem, MemberInfo);
         return;
      }

      free(mem);
      delete MemberInfo;
   }

   DLLLOCAL void parseAddPrivateStaticVar(char* dname, QoreVarInfo* VarInfo) {
      VarInfo->priv = true;
      if (!parseCheckVar(dname, VarInfo)) {
         //printd(5, "qore_class_private::parseAddPrivateStaticVar() this: %p %s adding %p %s\n", this, name.c_str(), mem, mem);
         pending_vars.addNoCheck(dname, VarInfo);
         return;
      }

      free(dname);
      delete VarInfo;
   }

   DLLLOCAL void parseAddPublicStaticVar(char* dname, QoreVarInfo* VarInfo) {
      if (!parseCheckVar(dname, VarInfo)) {
         //printd(5, "QoreClass::parseAddPublicStaticVar() this: %p %s adding %p %s\n", this, name.c_str(), mem, mem);
         pending_vars.addNoCheck(dname, VarInfo);
         return;
      }

      free(dname);
      delete VarInfo;
   }

   DLLLOCAL void addBuiltinConstant(const char* cname, AbstractQoreNode* value, bool priv = false, const QoreTypeInfo* cTypeInfo = 0) {
      assert(!pub_const.inList(cname));
      assert(!priv_const.inList(cname));
      if (priv)
         priv_const.add(cname, value, cTypeInfo);
      else
         pub_const.add(cname, value, cTypeInfo);
   }

   DLLLOCAL void addBuiltinStaticVar(const char* vname, AbstractQoreNode* value, bool priv = false, const QoreTypeInfo* vTypeInfo = 0) {
      assert(!vars.inList(vname));

      vars.addNoCheck(strdup(vname), new QoreVarInfo(0, 0, vTypeInfo, 0, value, priv));
   }

   DLLLOCAL void parseAssimilatePublicConstants(ConstantList &cmap) {
      if (!has_new_user_changes)
         has_new_user_changes = true;
      if (!has_sig_changes)
         has_sig_changes = true;

      pend_pub_const.assimilate(cmap, pub_const, priv_const, pend_priv_const, false, name.c_str());
   }

   DLLLOCAL void parseAssimilatePrivateConstants(ConstantList &cmap) {
      if (!has_new_user_changes)
         has_new_user_changes = true;
      if (!has_sig_changes)
         has_sig_changes = true;

      pend_priv_const.assimilate(cmap, priv_const, pub_const, pend_pub_const, true, name.c_str());
   }

   DLLLOCAL void parseAddPublicConstant(const std::string &cname, AbstractQoreNode* val) {
      if (parseHasVar(cname.c_str())) {
         parse_error("'%s' has already been declared as a static variable in class '%s' and therefore cannot be also declared as a constant in the same class with the same name", cname.c_str(), name.c_str());
         val->deref(0);
         return;
      }
      if (!has_new_user_changes)
         has_new_user_changes = true;
      if (!has_sig_changes)
         has_sig_changes = true;

      //printd(5, "parseAddPublicConstant() this: %p cls: %p const: %s\n", this, cls, cname.c_str());

      pend_pub_const.parseAdd(cname, val, pub_const, priv_const, pend_priv_const, false, name.c_str());
   }

   DLLLOCAL bool parseHasVar(const char* vn) {
      return vars.inList(vn) || pending_vars.inList(vn)
         ? true
         : false;
   }

   DLLLOCAL bool parseHasConstant(const std::string &cname) const {
      return pub_const.inList(cname) || pend_pub_const.inList(cname)
         || priv_const.inList(cname) || pend_priv_const.inList(cname)
         ? true
         : false;
   }

   DLLLOCAL AbstractQoreNode* parseFindLocalConstantValue(const char* cname, const QoreTypeInfo*& cTypeInfo) {
      parseInitPartial();

      // first check public constants
      AbstractQoreNode* rv = pub_const.find(cname, cTypeInfo);
      if (!rv) {
	 rv = pend_pub_const.find(cname, cTypeInfo);
	 if (!rv) {
	    // now check private constants
	    rv = priv_const.find(cname, cTypeInfo);
	    if (!rv)
	       rv = pend_priv_const.find(cname, cTypeInfo);

	    // check for accessibility to private constants
	    if (rv && !parseCheckPrivateClassAccess()) {
	       rv = 0;
	       typeInfo = 0;
	    }
	 }
      }

      //printd(5, "qore_class_private::parseFindLocalConstantValue(%s) this: %p (cls: %p %s) rv: %p\n", cname, this, cls, name.c_str(), rv);
      return rv;
   }

   DLLLOCAL AbstractQoreNode* parseFindConstantValue(const char* cname, const QoreTypeInfo*& cTypeInfo, bool check = false) {
      parseInitPartial();

      bool priv = false;

      // first check public constants
      AbstractQoreNode* rv = pub_const.find(cname, cTypeInfo);
      if (!rv) {
	 rv = pend_pub_const.find(cname, cTypeInfo);
	 if (!rv) {
	    // now check private constants
	    rv = priv_const.find(cname, cTypeInfo);
	    if (!rv)
	       rv = pend_priv_const.find(cname, cTypeInfo);
            if (rv)
               priv = true;
	 }
      }

      // check for accessibility to private constants
      if (rv) {
         if (check && priv && !parseCheckPrivateClassAccess()) {
            cTypeInfo = 0;
            return 0;
         }

         return rv;
      }

      return scl ? scl->parseFindConstantValue(cname, cTypeInfo, check) : 0;
   }

   DLLLOCAL QoreVarInfo* parseFindLocalStaticVar(const char* vname) const {
      QoreVarInfo* vi = vars.find(vname);
      if (!vi)
         vi = pending_vars.find(vname);

      if (vi && vi->priv && !parseCheckPrivateClassAccess())
         vi = 0;

      return vi;
   }

   DLLLOCAL QoreVarInfo* parseFindStaticVar(const char* vname, const QoreClass*& qc, bool check = false) const {
      QoreVarInfo* vi = vars.find(vname);

      if (!vi)
         vi = pending_vars.find(vname);

      if (vi) {
         if (vi->priv && check && !parseCheckPrivateClassAccess())
            return 0;

         qc = cls;
         return vi;
      }

      return scl ? scl->parseFindStaticVar(vname, qc, check) : 0;
   }

   DLLLOCAL void parseAddPublicMember(char* mem, QoreMemberInfo* MemberInfo) {
      if (!parseCheckMember(mem, MemberInfo)) {
         if (!has_new_user_changes)
            has_new_user_changes = true;
         if (!has_sig_changes)
            has_sig_changes = true;

         //printd(5, "QoreClass::parseAddPublicMember() this: %p %s adding %p %s\n", this, name.c_str(), mem, mem);
         pending_members.addNoCheck(mem, MemberInfo);
         if (!pending_has_public_memdecl)
            pending_has_public_memdecl = true;
         return;
      }

      free(mem);
      delete MemberInfo;
   }

   DLLLOCAL void addPublicMember(const char* mem, const QoreTypeInfo* n_typeinfo, AbstractQoreNode* initial_value) {
      assert(!members.inList(mem));
      members.addNoCheck(strdup(mem), new QoreMemberInfo(0, 0, n_typeinfo, 0, initial_value));
      if (!has_public_memdecl)
         has_public_memdecl = true;
   }

   DLLLOCAL void addPrivateMember(const char* mem, const QoreTypeInfo* n_typeinfo, AbstractQoreNode* initial_value) {
      assert(!members.inList(mem));
      members.addNoCheck(strdup(mem), new QoreMemberInfo(0, 0, n_typeinfo, 0, initial_value, true));
   }

   DLLLOCAL void insertBuiltinStaticMethod(QoreMethod* m) {
      assert(m->isStatic());
      //printd(5, "QoreClass::insertBuiltinStaticMethod() %s::%s() size: %d\n", name.c_str(), m->getName(), numMethods());
      shm[m->getName()] = m;
      // maintain method counts (safely inside parse lock)
      ++num_static_methods;
      if (!sys) { sys = true; }
      // check for special methods (except constructor and destructor) and abort if found
      assert(!checkSpecialStaticIntern(m->getName()));
      // add ancestors
      addStaticAncestors(m);
   }

   DLLLOCAL void insertBuiltinMethod(QoreMethod* m, bool special_method = false) {
      assert(!m->isStatic());
      //printd(5, "QoreClass::insertBuiltinMethod() %s::%s() size: %d\n", name.c_str(), m->getName(), numMethods());
      hm[m->getName()] = m;
      // maintain method counts (safely inside parse lock)
      ++num_methods;
      if (!sys) { sys = true; }
      // check for special methods (except constructor and destructor)
      if (!special_method && !checkAssignSpecialIntern(m))
	 // add ancestors
	 addAncestors(m);
   }

   DLLLOCAL void recheckBuiltinMethodHierarchy();

   DLLLOCAL void addNewAncestors(QoreMethod* m) {
      if (!scl)
	 return;

      scl->addNewAncestors(m);
   }

   DLLLOCAL void addNewStaticAncestors(QoreMethod* m) {
      if (!scl)
	 return;

      scl->addNewStaticAncestors(m);
   }

   DLLLOCAL void addStaticAncestors(QoreMethod* m) {
      if (!scl)
	 return;

      scl->addStaticAncestors(m);
   }

   DLLLOCAL void addAncestors(QoreMethod* m) {
      assert(strcmp(m->getName(), "constructor"));

      if (!scl)
	 return;

      scl->addAncestors(m);
   }

   DLLLOCAL void parseAddStaticAncestors(QoreMethod* m) {
      if (!scl)
	 return;

      scl->parseAddStaticAncestors(m);
   }

   DLLLOCAL void parseAddAncestors(QoreMethod* m) {
      //printd(5, "qore_class_private::parseAddAncestors(%p %s) this: %p cls: %p %s scl: %p\n", m, m->getName(), this, cls, name.c_str(), scl);
      assert(strcmp(m->getName(), "constructor"));

      if (!scl)
	 return;

      scl->parseAddAncestors(m);
   }

   DLLLOCAL const qore_class_private* isPublicOrPrivateMember(const char* mem, bool& priv) const {
      QoreMemberInfo *info = members.findByName(mem);
      if (info) {
         priv = info->priv;
         return this;
      }

      return scl ? scl->isPublicOrPrivateMember(mem, priv) : 0;
   }

   DLLLOCAL int initMembers(QoreObject& o, bool& need_scan, ExceptionSink* xsink) const;

   DLLLOCAL int initVar(const char* vname, QoreVarInfo& vi, ExceptionSink* xsink) const {
      if (vi.exp) {
         // evaluate expression
         ReferenceHolder<AbstractQoreNode> val(vi.exp->eval(xsink), xsink);
         if (*xsink)
            return -1;

         val = vi.getTypeInfo()->acceptInputMember(vname, val.release(), xsink);
         if (*xsink)
            return -1;

         discard(vi.assignInit(val.release()), xsink);
      }
      else
         vi.init();

      return 0;
   }

   DLLLOCAL void clearConstants(QoreListNode& l) {
      priv_const.clear(l);
      pub_const.clear(l);
   }

   DLLLOCAL void clear(ExceptionSink* xsink) {
      vars.clear(xsink);
   }

   DLLLOCAL void deleteClassData(ExceptionSink* xsink) {
      vars.del(xsink);
      priv_const.deleteAll(xsink);
      pub_const.deleteAll(xsink);
      if (spgm) {
         spgm->deref(xsink);
         spgm = 0;
      }
   }

   /*
   DLLLOCAL int initMembers(QoreObject& o, BCEAList* bceal, ExceptionSink* xsink) const {
      if (scl && scl->initMembers(o, bceal, xsink))
         return -1;

      if (members.empty())
	 return 0;

      // ensure class is only initialized once
      if (bceal && bceal->initMembers(cls->getID()))
         return 0;

      SelfInstantiatorHelper sih(&selfid, &o, xsink);

      if (initMembers(o, members.begin(), members.end(), xsink))
	 return -1;
      return 0;
   }
   */

   DLLLOCAL const QoreMethod* getMethodForEval(const char* nme, QoreProgram* pgm, ExceptionSink* xsink) const;

   DLLLOCAL QoreObject* execConstructor(const AbstractQoreFunctionVariant* variant, const QoreValueList* args, ExceptionSink* xsink) const;
   DLLLOCAL QoreObject* execConstructor(const AbstractQoreFunctionVariant* variant, const QoreListNode* args, ExceptionSink* xsink) const;

   DLLLOCAL void addBuiltinMethod(const char* mname, MethodVariantBase* variant);
   DLLLOCAL void addBuiltinStaticMethod(const char* mname, MethodVariantBase* variant);
   DLLLOCAL void addBuiltinConstructor(BuiltinConstructorVariantBase* variant);
   DLLLOCAL void addBuiltinDestructor(BuiltinDestructorVariantBase* variant);
   DLLLOCAL void addBuiltinCopyMethod(BuiltinCopyVariantBase* variant);
   DLLLOCAL void setDeleteBlocker(q_delete_blocker_t func);
   DLLLOCAL void setBuiltinSystemConstructor(BuiltinSystemConstructorBase* m);

   DLLLOCAL void execBaseClassConstructor(QoreObject* self, BCEAList* bceal, ExceptionSink* xsink) const;
   DLLLOCAL QoreObject* execSystemConstructor(QoreObject* self, int code, va_list args) const;
   DLLLOCAL bool execDeleteBlocker(QoreObject* self, ExceptionSink* xsink) const;
   DLLLOCAL QoreObject* execCopy(QoreObject* old, ExceptionSink* xsink) const;

   // returns a non-static method if it exists in the local class
   DLLLOCAL QoreMethod* parseFindLocalMethod(const char* nme) {
      hm_method_t::iterator i = hm.find(nme);
      return (i != hm.end()) ? i->second : 0;
   }
   // returns a non-static method if it exists in the local class
   DLLLOCAL const QoreMethod* parseFindLocalMethod(const char* nme) const {
      hm_method_t::const_iterator i = hm.find(nme);
      return (i != hm.end()) ? i->second : 0;
   }

   DLLLOCAL QoreMethod* parseFindLocalMethod(const std::string& nme) {
      hm_method_t::iterator i = hm.find(nme);
      return (i != hm.end()) ? i->second : 0;
   }
   // returns a non-static method if it exists in the local class
   DLLLOCAL const QoreMethod* parseFindLocalMethod(const std::string& nme) const {
      hm_method_t::const_iterator i = hm.find(nme);
      return (i != hm.end()) ? i->second : 0;
   }

   // returns any method if it exists in the local class
   DLLLOCAL const QoreMethod* parseFindAnyLocalMethod(const char* nme) const {
      const QoreMethod* m = parseFindLocalMethod(nme);
      return m ? m : parseFindLocalStaticMethod(nme);
   }

   // returns a static method if it exists in the local class
   DLLLOCAL QoreMethod* parseFindLocalStaticMethod(const char* nme) {
      hm_method_t::iterator i = shm.find(nme);
      return (i != shm.end()) ? i->second : 0;
   }
   // returns a static method if it exists in the local class
   DLLLOCAL const QoreMethod* parseFindLocalStaticMethod(const char* nme) const {
      hm_method_t::const_iterator i = shm.find(nme);
      return (i != shm.end()) ? i->second : 0;
   }

   // returns a non-static method if it exists in the local class and has been committed to the class
   DLLLOCAL QoreMethod* findLocalCommittedMethod(const char* nme);
   // returns a non-static method if it exists in the local class and has been committed to the class
   DLLLOCAL const QoreMethod* findLocalCommittedMethod(const char* nme) const;

   // returns a static method if it exists in the local class and has been committed to the class
   DLLLOCAL QoreMethod* findLocalCommittedStaticMethod(const char* nme);
   // returns a static method if it exists in the local class and has been committed to the class
   DLLLOCAL const QoreMethod* findLocalCommittedStaticMethod(const char* nme) const;

   // returns a non-static method if it exists in class hierarchy and has been committed to the class, initializes base classes if necessary
   DLLLOCAL const QoreMethod* parseFindCommittedMethod(const char* nme) {
      const QoreMethod* m = findLocalCommittedMethod(nme);
      if (!m && scl)
	 m = scl->parseFindCommittedMethod(nme);
      return m;
   }

   DLLLOCAL const QoreMethod* parseFindAnyMethodIntern(const char* mname, bool& priv) {
      const QoreMethod* m = parseFindAnyLocalMethod(mname);
      if (!m && scl)
	 m = scl->parseFindAnyMethodTree(mname, priv);

      if (m && !priv && m->parseIsPrivate())
         priv = true;

      return m;
   }

   // finds a non-static method in the class hierarchy at parse time, optionally initializes classes
   DLLLOCAL const QoreMethod* parseFindMethod(const char* mname, bool& priv) {
      const QoreMethod* m = parseFindLocalMethod(mname);
      if (!m && scl)
	 m = scl->parseFindMethodTree(mname, priv);

      if (m && !priv && m->parseIsPrivate())
         priv = true;

      return m;
   }

   // finds a static method in the class hierarchy at parse time, optionally initializes classes
   DLLLOCAL const QoreMethod* parseFindStaticMethod(const char* mname, bool& priv) {
      const QoreMethod* m = parseFindLocalStaticMethod(mname);
      if (!m && scl)
	 m = scl->parseFindStaticMethodTree(mname, priv);

      if (m && !priv && m->parseIsPrivate())
         priv = true;

      return m;
   }

   DLLLOCAL const QoreMethod* runtimeFindCommittedStaticMethod(const char* nme, bool& p) const {
      CurrentProgramRuntimeParseContextHelper pch;
      return runtimeFindCommittedStaticMethodIntern(nme, p);
   }

   DLLLOCAL const QoreMethod* runtimeFindCommittedMethod(const char* nme, bool& p) const {
      return runtimeFindCommittedMethodIntern(nme, p);
   }

   // returns a non-static method if it exists in class hierarchy and has been committed to the class
   DLLLOCAL const QoreMethod* runtimeFindCommittedStaticMethodIntern(const char* nme, bool& p) const {
      const QoreMethod* w = findLocalCommittedStaticMethod(nme);
      if (!w && scl)
	 w = scl->runtimeFindCommittedStaticMethod(nme, p);
      if (w && !p && w->isPrivate())
         p = true;
      return w;
   }

   // returns a non-static method if it exists in class hierarchy and has been committed to the class
   DLLLOCAL const QoreMethod* runtimeFindCommittedMethodIntern(const char* nme, bool& p) const {
      const QoreMethod* w = findLocalCommittedMethod(nme);
      if (!w && scl)
	 w = scl->runtimeFindCommittedMethod(nme, p);
      if (w && !p && w->isPrivate())
         p = true;
      return w;
   }

   DLLLOCAL const QoreMethod* findMethod(const char* nme, bool& priv_flag) const {
      CurrentProgramRuntimeParseContextHelper pch;
      return runtimeFindCommittedMethod(nme, priv_flag);
   }

   DLLLOCAL bool runtimeHasCallableMethod(const char* m, int mask) const;

   DLLLOCAL void execDestructor(QoreObject* self, ExceptionSink* xsink) const;

   DLLLOCAL void execBaseClassDestructor(QoreObject* self, ExceptionSink* xsink) const;

   DLLLOCAL void execBaseClassSystemDestructor(QoreObject* self, ExceptionSink* xsink) const;

   DLLLOCAL void execBaseClassCopy(QoreObject* self, QoreObject* old, ExceptionSink* xsink) const;

   DLLLOCAL void parseInit();
   DLLLOCAL void parseCommit();
   DLLLOCAL void parseCommitRuntimeInit(ExceptionSink* xsink);
   DLLLOCAL void parseRollback();
   DLLLOCAL int addUserMethod(const char* mname, MethodVariantBase* f, bool n_static);

   DLLLOCAL QoreValue evalPseudoMethod(const QoreValue n, const char* name, const QoreListNode* args, ExceptionSink* xsink) const;

   DLLLOCAL QoreValue evalPseudoMethod(const QoreMethod* m, const AbstractQoreFunctionVariant* variant, const QoreValue n, const QoreListNode* args, ExceptionSink* xsink) const;

   DLLLOCAL const QoreMethod* parseResolveSelfMethodIntern(const char* nme) {
      const QoreMethod* m = parseFindLocalMethod(nme);
      if (!m)
         m = parseFindLocalStaticMethod(nme);

      // if still not found now look in superclass methods
      if (!m && scl)
         m = scl->parseResolveSelfMethod(nme);

      return m;
   }

   const QoreMethod* runtimeFindPseudoMethod(const QoreValue n, const char* nme, ExceptionSink* xsink) const {
      const QoreMethod* w;
      bool priv_flag = false;

      if (!(w = runtimeFindCommittedMethod(nme, priv_flag))) {
         qore_type_t t = n.getType();
         // throw an exception
         if (t == NT_OBJECT) {
            const char* cname = n.get<const QoreObject>()->getClassName();
            xsink->raiseException("METHOD-DOES-NOT-EXIST", "no method %s::%s() has been defined and no pseudo-method %s::%s() is available", cname, nme, name.c_str(), nme);
         }
         else
            xsink->raiseException("PSEUDO-METHOD-DOES-NOT-EXIST", "no pseudo method <%s>::%s() has been defined", n.getTypeName(), nme);
         return 0;
      }

      return w;
   }

   DLLLOCAL bool parseCheckPrivateClassAccess() const;
   DLLLOCAL bool runtimeCheckPrivateClassAccess() const;

   // this = class to find in "oc"
   DLLLOCAL qore_type_result_e parseCheckCompatibleClass(const qore_class_private& oc) const;
   // this = class to find in "oc"
   DLLLOCAL qore_type_result_e runtimeCheckCompatibleClass(const qore_class_private& oc) const;

   DLLLOCAL const QoreClass* getClassIntern(const qore_class_private& qc, bool& priv) const {
      // check hashes if names are the same
      // FIXME: check fully-qualified namespace name
      if (qc.classID == classID || (qc.name == name && hash == qc.hash))
         return cls;

#ifdef DEBUG_1
      if (qc.name == name) {
         QoreString lh, rh;
         hash.toString(lh);
         qc.hash.toString(rh);
         printd(0, "qore_class_private::getClassIntern() this: %p '%s' != '%s' scl: %p (hash: %s qc.hash: %s)\n", this, name.c_str(), qc.name.c_str(), scl, lh.getBuffer(), rh.getBuffer());
      }
#endif

      return scl ? scl->getClass(qc, priv) : 0;
   }

   DLLLOCAL const QoreClass* parseGetClassIntern(const qore_class_private& qc, bool& priv) const {
      // check hashes if names are the same
      // FIXME: check fully-qualified namespace name
      if (qc.classID == classID || (qc.name == name && parseCheckEqualHash(qc)))
         return cls;

#ifdef DEBUG_SKIP
      if (qc.name == name) {
         printd(5, "qore_class_private::parseGetClassIntern() this: %p '%s' != '%s' scl: %p\n", this, name.c_str(), qc.name.c_str(), scl);
         parseShowHashes();
         qc.parseShowHashes();
      }
#endif

      return scl ? scl->parseGetClass(qc, priv) : 0;
   }

#ifdef DEBUG_SKIP
   DLLLOCAL void parseShowHashes() const {
      QoreString ch, ph;
      hash.toString(ch);
      pend_hash.toString(ph);
      printd(5, " + %p %s committed: %s\n", this, name.c_str(), ch.getBuffer());
      printd(5, " + %p %s pending  : %s\n", this, name.c_str(), ph.getBuffer());
   }
#endif

   DLLLOCAL bool parseCheckEqualHash(const qore_class_private& qc) const {
#ifdef DEBUG_SKIP
      printd(5, "qore_class_private::parseCheckEqualHash() %s == %s\n", name.c_str(), qc.name.c_str());
      parseShowHashes();
      qc.parseShowHashes();
#endif
      if (pend_hash)
         return qc.pend_hash ? pend_hash == qc.pend_hash : pend_hash == qc.hash;
      return qc.pend_hash ? hash == qc.pend_hash : hash == qc.hash;
   }

   DLLLOCAL bool equal(const qore_class_private& qc) const {
      if (&qc == this)
         return true;
      if (qc.classID == classID || (qc.name == name && qc.hash == hash))
         return true;

      return false;
   }

   DLLLOCAL const QoreClass* parseGetClass(const qore_class_private& qc, bool& cpriv) const;

   DLLLOCAL const QoreMethod* parseResolveSelfMethod(const char* nme);
   DLLLOCAL const QoreMethod* parseResolveSelfMethod(NamedScope* nme);

   DLLLOCAL int addBaseClassesToSubclass(QoreClass* sc, bool is_virtual);

   DLLLOCAL void setPublic();

   DLLLOCAL void parseSetBaseClassList(BCList* bcl) {
      assert(!scl);
      if (bcl) {
         scl = bcl;
         if (!has_new_user_changes)
            has_new_user_changes = true;
      }
   }

   DLLLOCAL bool parseHasPendingChanges() const {
      return has_new_user_changes;
   }

   DLLLOCAL const QoreMethod* parseFindMethodTree(const char* nme, bool& priv) {
      initialize();
      return parseFindMethod(nme, priv);
   }

   DLLLOCAL const QoreMethod* parseFindStaticMethodTree(const char* nme, bool& priv) {
      initialize();
      return parseFindStaticMethod(nme, priv);
   }

   // static methods
   //DLLLOCAL static

   DLLLOCAL static LocalVar* getSelfId(const QoreClass& qc) {
      return &qc.priv->selfid;
   }

   DLLLOCAL static QoreObject* execConstructor(const QoreClass& qc, const AbstractQoreFunctionVariant* variant, const QoreListNode* args, ExceptionSink* xsink) {
      return qc.priv->execConstructor(variant, args, xsink);
   }

   DLLLOCAL static bool injected(const QoreClass& qc) {
      return qc.priv->inject;
   }

   DLLLOCAL static QoreClass* makeImportClass(const QoreClass& qc, QoreProgram* spgm, const char* nme, bool inject) {
      QoreClass* rv = new QoreClass(qc);
      if (nme)
         rv->priv->name = nme;
      rv->priv->inject = inject;
      if (qc.priv->pub)
         rv->priv->pub = true;
      // reference source program and save in copied class
      rv->priv->spgm = spgm->programRefSelf();
      printd(5, "qore_program_private::makeImportClass() name: '%s' (%s) rv: %p inject: %d\n", qc.getName(), nme ? nme : "n/a", rv, rv->priv->inject);
      return rv;
   }

   DLLLOCAL static const QoreMethod* runtimeFindCommittedMethod(const QoreClass& qc, const char* nme, bool& p) {
      return qc.priv->runtimeFindCommittedMethod(nme, p);
   }

   DLLLOCAL static const QoreMethod* runtimeFindCommittedStaticMethod(const QoreClass& qc, const char* nme, bool& p) {
      return qc.priv->runtimeFindCommittedStaticMethod(nme, p);
   }

   DLLLOCAL static const QoreMethod* parseFindLocalMethod(const QoreClass& qc, const char* mname) {
      return qc.priv->parseFindLocalMethod(mname);
   }

   DLLLOCAL static const QoreMethod* parseFindMethodTree(const QoreClass& qc, const char* nme, bool& priv) {
      return qc.priv->parseFindMethodTree(nme, priv);
   }

   DLLLOCAL static const QoreMethod* parseFindStaticMethodTree(const QoreClass& qc, const char* nme, bool& priv) {
      return qc.priv->parseFindStaticMethodTree(nme, priv);
   }

   DLLLOCAL static bool parseHasPendingChanges(const QoreClass& qc) {
      return qc.priv->parseHasPendingChanges();
   }

   DLLLOCAL static int parseCheckMemberAccess(const QoreClass& qc, const QoreProgramLocation& loc, const char* mem, const QoreTypeInfo*& memberTypeInfo, int pflag) {
      return qc.priv->parseCheckMemberAccess(loc, mem, memberTypeInfo, pflag);
   }

   DLLLOCAL static bool runtimeHasCallableMethod(const QoreClass& qc, const char* m) {
      return qc.priv->runtimeHasCallableMethod(m, QCCM_NORMAL | QCCM_STATIC);
   }

   DLLLOCAL static bool runtimeHasCallableNormalMethod(const QoreClass& qc, const char* m) {
      return qc.priv->runtimeHasCallableMethod(m, QCCM_NORMAL);
   }

   DLLLOCAL static bool runtimeHasCallableStaticMethod(const QoreClass& qc, const char* m) {
      return qc.priv->runtimeHasCallableMethod(m, QCCM_STATIC);
   }

   DLLLOCAL static const qore_class_private* isPublicOrPrivateMember(const QoreClass& qc, const char* mem, bool& priv) {
      return qc.priv->isPublicOrPrivateMember(mem, priv);
   }

   DLLLOCAL static int runtimeCheckInstantiateClass(const QoreClass& qc, ExceptionSink* xsink) {
      return qc.priv->runtimeCheckInstantiateClass(xsink);
   }

   DLLLOCAL static void parseCheckAbstractNew(QoreClass& qc) {
      qc.priv->parseCheckAbstractNew();
   }

   DLLLOCAL static void parseInit(QoreClass& qc) {
      qc.priv->parseInit();
   }

   DLLLOCAL static void parseInitPartial(QoreClass& qc) {
      qc.priv->parseInitPartial();
   }

   DLLLOCAL static void parseCommit(QoreClass& qc) {
      qc.priv->parseCommit();
   }

   DLLLOCAL static void parseCommitRuntimeInit(QoreClass& qc, ExceptionSink* xsink) {
      qc.priv->parseCommitRuntimeInit(xsink);
   }

   DLLLOCAL static void parseRollback(QoreClass& qc) {
      qc.priv->parseRollback();
   }

   DLLLOCAL static void resolveCopy(QoreClass& qc) {
      qc.priv->resolveCopy();
   }

   DLLLOCAL static int addUserMethod(QoreClass& qc, const char* mname, MethodVariantBase* f, bool n_static) {
      return qc.priv->addUserMethod(mname, f, n_static);
   }

   DLLLOCAL static void initialize(QoreClass& qc) {
      qc.priv->initialize();
   }

   DLLLOCAL static void parseSetBaseClassList(QoreClass& qc, BCList* bcl) {
      qc.priv->parseSetBaseClassList(bcl);
   }

   DLLLOCAL static BCList* getBaseClassList(const QoreClass& qc) {
      return qc.priv->scl;
   }

   DLLLOCAL static void parseAddPrivateStaticVar(QoreClass* qc, char* dname, QoreVarInfo* VarInfo) {
      qc->priv->parseAddPrivateStaticVar(dname, VarInfo);
   }

   DLLLOCAL static void parseAddPublicStaticVar(QoreClass* qc, char* dname, QoreVarInfo* VarInfo) {
      qc->priv->parseAddPublicStaticVar(dname, VarInfo);
   }

   DLLLOCAL static void clearConstants(QoreClass* qc, QoreListNode& l) {
      qc->priv->clearConstants(l);
   }

   DLLLOCAL static void clear(QoreClass* qc, ExceptionSink* xsink) {
      qc->priv->clear(xsink);
   }

   DLLLOCAL static void deleteClassData(QoreClass* qc, ExceptionSink* xsink) {
      qc->priv->deleteClassData(xsink);
   }

   // searches only the current class, returns 0 if private found and not accessible in the current parse context
   DLLLOCAL static AbstractQoreNode* parseFindLocalConstantValue(QoreClass* qc, const char* cname, const QoreTypeInfo*& typeInfo) {
      return qc->priv->parseFindLocalConstantValue(cname, typeInfo);
   }

   // searches only the current class, returns 0 if private found and not accessible in the current parse context
   DLLLOCAL static QoreVarInfo* parseFindLocalStaticVar(const QoreClass* qc, const char* vname, const QoreTypeInfo*& typeInfo) {
      QoreVarInfo* vi = qc->priv->parseFindLocalStaticVar(vname);
      if (vi)
         typeInfo = vi->getTypeInfo();
      return vi;
   }

   // searches this class and all superclasses, if check = false, then assumes parsing from within the class (getParseClass() == this class)
   DLLLOCAL static AbstractQoreNode* parseFindConstantValue(QoreClass* qc, const char* cname, const QoreTypeInfo*& typeInfo, bool check = false) {
      return qc->priv->parseFindConstantValue(cname, typeInfo, check);
   }

   // searches this class and all superclasses, if check = false, then assumes parsing from within the class (getParseClass() == this class)
   DLLLOCAL static QoreVarInfo* parseFindStaticVar(const QoreClass* qc, const char* vname, const QoreClass*& nqc, const QoreTypeInfo*& typeInfo, bool check = false) {
      QoreVarInfo* vi = qc->priv->parseFindStaticVar(vname, nqc, check);
      if (vi)
         typeInfo = vi->getTypeInfo();
      return vi;
   }

   DLLLOCAL static const QoreMethod* parseResolveSelfMethod(const QoreClass& qc, const char* nme) {
      return qc.priv->parseResolveSelfMethod(nme);
   }

   DLLLOCAL static const QoreMethod* parseResolveSelfMethod(const QoreClass& qc, NamedScope* nme) {
      return qc.priv->parseResolveSelfMethod(nme);
   }

   DLLLOCAL static int parseCheckInternalMemberAccess(const QoreClass* qc, const char* mem, const QoreTypeInfo*& memberTypeInfo, const QoreProgramLocation& loc) {
      return qc->priv->parseCheckInternalMemberAccess(mem, memberTypeInfo, loc);
   }

   DLLLOCAL static int parseResolveInternalMemberAccess(const QoreClass* qc, const char* mem, const QoreTypeInfo*& memberTypeInfo) {
      return qc->priv->parseResolveInternalMemberAccess(mem, memberTypeInfo);
   }

   DLLLOCAL static const QoreMethod* parseFindSelfMethod(QoreClass* qc, const char* mname) {
      qc->priv->initialize();
      const QoreMethod* m = qc->priv->parseResolveSelfMethodIntern(mname);
      if (!m)
         return 0;

      // make sure we're not calling a method that cannot be called directly
      if (!m->isStatic() && (!strcmp(mname, "constructor") || !strcmp(mname, "destructor") || !strcmp(mname, "copy")))
         return 0;

      return m;
   }

   DLLLOCAL static void parseAddPrivateMember(QoreClass& qc, char* nme, QoreMemberInfo* mInfo) {
      qc.priv->parseAddPrivateMember(nme, mInfo);
   }

   DLLLOCAL static void parseAddPublicMember(QoreClass& qc, char* nme, QoreMemberInfo* mInfo) {
      qc.priv->parseAddPublicMember(nme, mInfo);
   }

   DLLLOCAL static const QoreMethod* parseFindAnyMethodIntern(const QoreClass* qc, const char* mname, bool& priv) {
      return qc->priv->parseFindAnyMethodIntern(mname, priv);
   }

   DLLLOCAL static QoreValue evalPseudoMethod(const QoreClass* qc, const QoreValue n, const char* name, const QoreListNode* args, ExceptionSink* xsink) {
      return qc->priv->evalPseudoMethod(n, name, args, xsink);
   }

   DLLLOCAL static QoreValue evalPseudoMethod(const QoreClass* qc, const QoreMethod* m, const AbstractQoreFunctionVariant* variant, const QoreValue n, const QoreListNode* args, ExceptionSink* xsink) {
      return qc->priv->evalPseudoMethod(m, variant, n, args, xsink);
   }

   DLLLOCAL static void setNamespace(QoreClass* qc, qore_ns_private* n) {
      qc->priv->setNamespace(n);
   }

   DLLLOCAL static bool parseCheckPrivateClassAccess(const QoreClass& qc) {
      return qc.priv->parseCheckPrivateClassAccess();
   }

   DLLLOCAL static bool runtimeCheckPrivateClassAccess(const QoreClass& qc) {
      return qc.priv->runtimeCheckPrivateClassAccess();
   }

   DLLLOCAL static qore_type_result_e parseCheckCompatibleClass(const QoreClass& qc, const QoreClass& oc) {
      if (!qore_check_this(&oc))
         return QTI_NOT_EQUAL;
      return qc.priv->parseCheckCompatibleClass(*oc.priv);
   }

   DLLLOCAL static qore_type_result_e runtimeCheckCompatibleClass(const QoreClass& qc, const QoreClass& oc) {
      return qc.priv->runtimeCheckCompatibleClass(*oc.priv);
   }

   DLLLOCAL static qore_class_private* get(QoreClass& qc) {
      return qc.priv;
   }

   DLLLOCAL static const qore_class_private* get(const QoreClass& qc) {
      return qc.priv;
   }

   DLLLOCAL static bool isPublic(const QoreClass& qc) {
      return qc.priv->pub;
   }

   DLLLOCAL static bool isUserPublic(const QoreClass& qc) {
      return qc.priv->pub && !qc.priv->sys;
   }

   DLLLOCAL static bool isFinal(const QoreClass& qc) {
      return qc.priv->final;
   }

   DLLLOCAL static void setPublic(QoreClass& qc) {
      qc.priv->setPublic();
   }

   DLLLOCAL static void setFinal(QoreClass& qc) {
      assert(!qc.priv->final);
      qc.priv->final = true;
   }
};

class qore_method_private {
public:
   const QoreClass* parent_class;
   MethodFunctionBase* func;
   bool static_flag, all_user;

   DLLLOCAL qore_method_private(const QoreClass* n_parent_class, MethodFunctionBase* n_func, bool n_static) : parent_class(n_parent_class), func(n_func), static_flag(n_static), all_user(true) {
   }

   DLLLOCAL ~qore_method_private() {
      func->deref();
   }

   DLLLOCAL void setBuiltin() {
      if (all_user)
         all_user = false;
   }

   DLLLOCAL bool isUniquelyUser() const {
      return all_user;
   }

   DLLLOCAL int addUserVariant(MethodVariantBase* variant) {
      return func->parseAddUserMethodVariant(variant);
   }

   DLLLOCAL void addBuiltinVariant(MethodVariantBase* variant) {
      setBuiltin();
      func->addBuiltinMethodVariant(variant);
   }

   DLLLOCAL MethodFunctionBase* getFunction() const {
      return const_cast<MethodFunctionBase* >(func);
   }

   DLLLOCAL const char* getName() const {
      return func->getName();
   }

   DLLLOCAL const std::string& getNameStr() const {
      return func->getNameStr();
   }

   DLLLOCAL void parseInit();

   DLLLOCAL void parseInitStatic() {
      assert(static_flag);
      func->parseInit();
      // make sure the method doesn't override a "final" method in a base class
      func->checkFinal();
   }

   DLLLOCAL const QoreTypeInfo* getUniqueReturnTypeInfo() const {
      return func->getUniqueReturnTypeInfo();
   }

   DLLLOCAL void evalConstructor(const AbstractQoreFunctionVariant* variant, QoreObject* self, const QoreValueList* args, BCEAList* bceal, ExceptionSink* xsink) {
      CONMF(func)->evalConstructor(variant, *parent_class, self, args, parent_class->priv->scl, bceal, xsink);
   }

   DLLLOCAL void evalConstructor(const AbstractQoreFunctionVariant* variant, QoreObject* self, const QoreListNode* args, BCEAList* bceal, ExceptionSink* xsink) {
      CONMF(func)->evalConstructor(variant, *parent_class, self, args, parent_class->priv->scl, bceal, xsink);
   }

   DLLLOCAL void evalCopy(QoreObject* self, QoreObject* old, ExceptionSink* xsink) const {
      COPYMF(func)->evalCopy(*parent_class, self, old, parent_class->priv->scl, xsink);
   }

   DLLLOCAL bool evalDeleteBlocker(QoreObject* self) const {
      // can only be builtin
      return self->evalDeleteBlocker(parent_class->priv->methodID, reinterpret_cast<BuiltinDeleteBlocker*>(func));
   }

   DLLLOCAL void evalDestructor(QoreObject* self, ExceptionSink* xsink) const {
      DESMF(func)->evalDestructor(*parent_class, self, xsink);
   }

   DLLLOCAL void evalSystemDestructor(QoreObject* self, ExceptionSink* xsink) const {
      // execute function directly
      DESMF(func)->evalDestructor(*parent_class, self, xsink);
   }

   DLLLOCAL void evalSystemConstructor(QoreObject* self, int code, va_list args) const {
      BSYSCONB(func)->eval(*parent_class, self, code, args);
   }

   DLLLOCAL QoreValue eval(QoreObject* self, const QoreListNode* args, ExceptionSink* xsink) const {
      if (!static_flag) {
         assert(self);
         return NMETHF(func)->evalMethod(0, self, args, xsink);
      }
      return SMETHF(func)->evalMethod(0, args, xsink);
   }

   DLLLOCAL QoreValue evalPseudoMethod(const AbstractQoreFunctionVariant* variant, const QoreValue n, const QoreListNode* args, ExceptionSink* xsink) const {
      QORE_TRACE("qore_method_private::evalPseudoMethod()");

      assert(!static_flag);

      QoreValue rv = NMETHF(func)->evalPseudoMethod(variant, n, args, xsink);
      printd(5, "qore_method_private::evalPseudoMethod() %s::%s() returning type: %s\n", parent_class->getName(), getName(), rv.getTypeName());
      return rv;
   }

   DLLLOCAL QoreValue evalNormalVariant(QoreObject* self, const QoreExternalMethodVariant* ev, const QoreListNode* args, ExceptionSink* xsink) const;

   DLLLOCAL static QoreValue evalNormalVariant(const QoreMethod& m, QoreObject* self, const QoreExternalMethodVariant* ev, const QoreListNode* args, ExceptionSink* xsink) {
      return m.priv->evalNormalVariant(self, ev, args, xsink);
   }

   DLLLOCAL static QoreValue evalPseudoMethod(const QoreMethod* m, const AbstractQoreFunctionVariant* variant, const QoreValue n, const QoreListNode* args, ExceptionSink* xsink) {
      return m->priv->evalPseudoMethod(variant, n, args, xsink);
   }

   DLLLOCAL static QoreValue eval(const QoreMethod& m, QoreObject* self, const QoreListNode* args, ExceptionSink* xsink) {
      return m.priv->eval(self, args, xsink);
   }
};

#endif<|MERGE_RESOLUTION|>--- conflicted
+++ resolved
@@ -384,17 +384,10 @@
       // instantiate "self" before executing base class constructors in case base class constructor arguments reference "self"
       assert(signature.selfid);
       signature.selfid->instantiateSelf(self);
-<<<<<<< HEAD
 
       if (!constructorPrelude(thisclass, ceh, self, bcl, bceal, xsink))
          evalIntern(uveh.getArgv(), 0, xsink).discard(xsink);
 
-=======
-
-      if (!constructorPrelude(thisclass, ceh, self, bcl, bceal, xsink))
-         evalIntern(uveh.getArgv(), 0, xsink).discard(xsink);
-
->>>>>>> 511eabe2
       // if self then uninstantiate
       signature.selfid->uninstantiateSelf();
    }
