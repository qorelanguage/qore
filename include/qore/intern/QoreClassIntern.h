/* -*- mode: c++; indent-tabs-mode: nil -*- */
/*
  QoreClassIntern.h

  Qore Programming Language

  Copyright (C) 2003 - 2016 Qore Technologies, s.r.o.

  Permission is hereby granted, free of charge, to any person obtaining a
  copy of this software and associated documentation files (the "Software"),
  to deal in the Software without restriction, including without limitation
  the rights to use, copy, modify, merge, publish, distribute, sublicense,
  and/or sell copies of the Software, and to permit persons to whom the
  Software is furnished to do so, subject to the following conditions:

  The above copyright notice and this permission notice shall be included in
  all copies or substantial portions of the Software.

  THE SOFTWARE IS PROVIDED "AS IS", WITHOUT WARRANTY OF ANY KIND, EXPRESS OR
  IMPLIED, INCLUDING BUT NOT LIMITED TO THE WARRANTIES OF MERCHANTABILITY,
  FITNESS FOR A PARTICULAR PURPOSE AND NONINFRINGEMENT. IN NO EVENT SHALL THE
  AUTHORS OR COPYRIGHT HOLDERS BE LIABLE FOR ANY CLAIM, DAMAGES OR OTHER
  LIABILITY, WHETHER IN AN ACTION OF CONTRACT, TORT OR OTHERWISE, ARISING
  FROM, OUT OF OR IN CONNECTION WITH THE SOFTWARE OR THE USE OR OTHER
  DEALINGS IN THE SOFTWARE.

  Note that the Qore library is released under a choice of three open-source
  licenses: MIT (as above), LGPL 2+, or GPL 2+; see README-LICENSE for more
  information.
*/

#ifndef _QORE_QORECLASSINTERN_H

#define _QORE_QORECLASSINTERN_H

#include <qore/safe_dslist>
#include <qore/intern/ConstantList.h>
#include <qore/intern/QoreLValue.h>
#include <qore/intern/qore_var_rwlock_priv.h>

#include <string.h>

#include <list>
#include <map>
#include <string>

#define OTF_USER    CT_USER
#define OTF_BUILTIN CT_BUILTIN

#ifdef HAVE_QORE_HASH_MAP
#include <qore/hash_map_include.h>
#include <qore/intern/xxhash.h>

typedef HASH_MAP<std::string, QoreMethod*> hm_method_t;
#else
typedef std::map<std::string, QoreMethod*> hm_method_t;
#endif

// forward reference to private class implementation
class qore_class_private;

// map from abstract signature to variant for fast tracking of abstract variants
typedef std::map<const char*, MethodVariantBase*, ltstr> vmap_t;

struct AbstractMethod {
   // committed abstract methods from this class and parent classes
   vmap_t vlist;
   // pending abstract methods from this class and parent classes
   vmap_t pending_vlist;
   // save temporarily removed committed variants while parsing; to be moved back to vlist on parse rollback or purged on parse commit
   vmap_t pending_save;

   DLLLOCAL AbstractMethod() {
   }

   DLLLOCAL AbstractMethod(const AbstractMethod& old);

   DLLLOCAL ~AbstractMethod();

   // merge changes from parent class method of the same name during parse initialization
   DLLLOCAL void parseMergeBase(AbstractMethod& m, bool committed = false);

   // merge changes from parent class method of the same name during parse initialization
   DLLLOCAL void parseMergeBase(AbstractMethod& m, MethodFunctionBase* f, bool committed = false);

   DLLLOCAL void parseAdd(MethodVariantBase* v);

   DLLLOCAL void parseOverride(MethodVariantBase* v);

   DLLLOCAL void parseInit(const char* cname, const char* mname);

   // delete/purge all saved variants in the pending_save list, returns 0 if the AbstractMethod still has abstract variants, -1 if not and therefore can be removed from the map
   DLLLOCAL int parseCommit();

   // move all saved variants back from the pending_save list to the committed list (vlist)
   DLLLOCAL void parseRollback() {
      assert(!pending_save.empty());
      for (vmap_t::iterator i = pending_save.begin(), e = pending_save.end(); i != e; ++i) {
         assert(vlist.find(i->first) == vlist.end());
         vlist.insert(vmap_t::value_type(i->first, i->second));
      }
      pending_save.clear();
      assert(!vlist.empty());
   }

   DLLLOCAL static void checkAbstract(const char* cname, const char* mname, vmap_t& vlist, QoreStringNode*& desc);

   DLLLOCAL void add(MethodVariantBase* v);
   DLLLOCAL void override(MethodVariantBase* v);

   DLLLOCAL bool empty() const {
      return vlist.empty() && pending_vlist.empty() && pending_save.empty();
   }
};

#ifdef HAVE_QORE_HASH_MAP
typedef HASH_MAP<std::string, AbstractMethod*> amap_t;
#else
typedef std::map<std::string, AbstractMethod*> amap_t;
#endif

struct AbstractMethodMap : amap_t {
   DLLLOCAL AbstractMethodMap(const AbstractMethodMap& old) {
      for (amap_t::const_iterator i = old.begin(), e = old.end(); i != e; ++i) {
         if (i->second->vlist.empty())
            continue;
         insert(amap_t::value_type(i->first, new AbstractMethod(*(i->second))));
      }
   }

   DLLLOCAL AbstractMethodMap() {
   }

   DLLLOCAL ~AbstractMethodMap() {
      for (amap_t::iterator i = begin(), e = end(); i != e; ++i)
         delete i->second;
   }

   DLLLOCAL AbstractMethod* findMethod(const std::string& name) {
      amap_t::iterator i = find(name);
      return i == end() ? 0 : i->second;
   }

   // adds a pending abstract variant if it doesn't already exist
   DLLLOCAL void parseAddAbstractVariant(const char* name, MethodVariantBase* f);

   DLLLOCAL void parseOverrideAbstractVariant(const char* name, MethodVariantBase* f);

   // adds a committed abstract variant if it doesn't already exist
   DLLLOCAL void addAbstractVariant(const char* name, MethodVariantBase* f);

   // adds a committed non-abstract variant
   DLLLOCAL void overrideAbstractVariant(const char* name, MethodVariantBase* f);

   DLLLOCAL void parseCommit() {
      for (amap_t::iterator i = begin(), e = end(); i != e;) {
         if (i->second->parseCommit()) {
            //printd(5, "AbstractMethodMap::parseCommit() removing abstract ???::%s()\n", i->first.c_str());
            delete i->second;
            erase(i++);
            continue;
         }
         ++i;
      }
   }

   DLLLOCAL void parseRollback() {
      for (amap_t::iterator i = begin(), e = end(); i != e; ++i)
         i->second->parseRollback();
   }

   DLLLOCAL void parseInit(qore_class_private& qc, BCList* scl);

   DLLLOCAL QoreStringNode* checkAbstract(const char* cname) const;

   // we check if there are any abstract method variants still in the committed lists
   DLLLOCAL void parseCheckAbstractNew(const char* name) const;

   // we check if there are any abstract method variants in the class at runtime (for use with exec-class)
   DLLLOCAL int runtimeCheckInstantiateClass(const char* name, ExceptionSink* xsink) const;
};

class SignatureHash;

static inline const char* privpub(ClassAccess access) {
   return access == Public
      ? "public"
      : (access == Private ? "private" : "private:internal");
}

// forward reference for base class (constructor) argument list
class BCAList;
// forward reference for base class list
class BCList;
// forward reference for base class (constructor) evaluated argument list
class BCEAList;

class MethodVariantBase : public AbstractQoreFunctionVariant {
protected:
   const QoreMethod* qmethod;    // pointer to method that owns the variant
   ClassAccess access;           // variant access code
   bool final,                   // is the variant final or not
      abstract;                  // is the variant abstract or not
   std::string asig;             // abstract signature, only set for abstract method variants

public:
   // add QC_USES_EXTRA_ARGS to abstract methods by default as derived methods could use extra arguments
   DLLLOCAL MethodVariantBase(ClassAccess n_access, bool n_final, int64 n_flags, bool n_is_user = false, bool n_is_abstract = false) :
      AbstractQoreFunctionVariant(n_flags | (n_is_abstract ? QC_USES_EXTRA_ARGS : 0), n_is_user), qmethod(0), access(n_access), final(n_final), abstract(n_is_abstract) {
   }

   DLLLOCAL bool isAbstract() const {
      return abstract;
   }

   DLLLOCAL bool isPrivate() const {
      return access > Public;
   }

   DLLLOCAL ClassAccess getAccess() const {
      return access;
   }

   DLLLOCAL bool isFinal() const {
      return final;
   }

   DLLLOCAL void clearAbstract() {
      assert(abstract);
      abstract = false;
   }

   DLLLOCAL void setMethod(QoreMethod* n_qm) {
      qmethod = n_qm;
   }

   DLLLOCAL const QoreMethod* method() const {
      assert(qmethod);
      return qmethod;
   }

   DLLLOCAL const QoreClass* getClass() const {
      return qmethod->getClass();
   }

   DLLLOCAL const char* getAbstractSignature();

   DLLLOCAL const qore_class_private* getClassPriv() const;

   DLLLOCAL MethodVariantBase* ref() {
      ROreference();
      return this;
   }

   DLLLOCAL void deref() {
      if (ROdereference()) {
         delete this;
      }
   }
};

#define METHVB(f) (reinterpret_cast<MethodVariantBase*>(f))
#define METHVB_const(f) (reinterpret_cast<const MethodVariantBase*>(f))

class MethodVariant : public MethodVariantBase {
public:
   DLLLOCAL MethodVariant(ClassAccess n_access, bool n_final, int64 n_flags, bool n_is_user = false, bool is_abstract = false) : MethodVariantBase(n_access, n_final, n_flags, n_is_user, is_abstract) {
   }
   DLLLOCAL virtual QoreValue evalMethod(QoreObject* self, CodeEvaluationHelper &ceh, ExceptionSink* xsink) const = 0;
   DLLLOCAL virtual QoreValue evalPseudoMethod(const QoreValue n, CodeEvaluationHelper &ceh, ExceptionSink* xsink) const {
      assert(false);
      return QoreValue();
   }
};

#define METHV(f) (reinterpret_cast<MethodVariant*>(f))
#define METHV_const(f) (reinterpret_cast<const MethodVariant*>(f))

class ConstructorMethodVariant : public MethodVariantBase {
protected:
   // evaluates base class constructors and initializes members
   DLLLOCAL int constructorPrelude(const QoreClass &thisclass, CodeEvaluationHelper &ceh, QoreObject* self, BCList* bcl, BCEAList* bceal, ExceptionSink* xsink) const;

public:
   DLLLOCAL ConstructorMethodVariant(ClassAccess n_access, int64 n_flags, bool n_is_user = false) : MethodVariantBase(n_access, false, n_flags, n_is_user) {
   }
   DLLLOCAL virtual const BCAList* getBaseClassArgumentList() const = 0;
   DLLLOCAL virtual void evalConstructor(const QoreClass &thisclass, QoreObject* self, CodeEvaluationHelper &ceh, BCList* bcl, BCEAList* bceal, ExceptionSink* xsink) const = 0;
};

#define CONMV(f) (reinterpret_cast<ConstructorMethodVariant*>(f))
#define CONMV_const(f) (reinterpret_cast<const ConstructorMethodVariant*>(f))

class DestructorMethodVariant : public MethodVariantBase {
protected:
public:
   DLLLOCAL DestructorMethodVariant(bool n_is_user = false) : MethodVariantBase(Public, QC_NO_FLAGS, n_is_user) {
   }

   DLLLOCAL virtual void evalDestructor(const QoreClass &thisclass, QoreObject* self, ExceptionSink* xsink) const = 0;
};

#define DESMV(f) (reinterpret_cast<DestructorMethodVariant*>(f))
#define DESMV_const(f) (reinterpret_cast<const DestructorMethodVariant*>(f))

class CopyMethodVariant : public MethodVariantBase {
protected:
public:
   DLLLOCAL CopyMethodVariant(ClassAccess n_access, bool n_is_user = false) : MethodVariantBase(n_access, QC_NO_FLAGS, n_is_user) {
   }

   DLLLOCAL virtual void evalCopy(const QoreClass &thisclass, QoreObject* self, QoreObject* old, CodeEvaluationHelper &ceh, BCList* scl, ExceptionSink* xsink) const = 0;
};

#define COPYMV(f) (reinterpret_cast<CopyMethodVariant*>(f))
#define COPYMV_const(f) (reinterpret_cast<const CopyMethodVariant*>(f))

class UserMethodVariant : public MethodVariant, public UserVariantBase {
public:
   DLLLOCAL UserMethodVariant(ClassAccess n_access, bool n_final, StatementBlock* b, int n_sig_first_line, int n_sig_last_line, AbstractQoreNode* params, RetTypeInfo* rv, bool synced, int64 n_flags, bool is_abstract) : MethodVariant(n_access, n_final, n_flags, true, is_abstract), UserVariantBase(b, n_sig_first_line, n_sig_last_line, params, rv, synced) {
   }

   DLLLOCAL ~UserMethodVariant() {
   }

   // the following defines the pure virtual functions that are common to all user variants
   COMMON_USER_VARIANT_FUNCTIONS

   DLLLOCAL virtual void parseInit(QoreFunction* f) {
      MethodFunctionBase* mf = static_cast<MethodFunctionBase*>(f);

      signature.resolve();
      // parseResolve and push current return type on stack
      ParseCodeInfoHelper rtih(mf->getName(), signature.getReturnTypeInfo());

      // must be called even if "statements" is NULL
      if (!mf->isStatic()) {
         if (!isAbstract())
            statements->parseInitMethod(mf->MethodFunctionBase::getClass()->getTypeInfo(), this);
      }
      else
	 statements->parseInit(this);

      // recheck types against committed types if necessary
      if (recheck)
         f->parseCheckDuplicateSignatureCommitted(&signature);
   }

   DLLLOCAL virtual QoreValue evalMethod(QoreObject* self, CodeEvaluationHelper &ceh, ExceptionSink* xsink) const {
      return eval(qmethod->getName(), &ceh, self, xsink, getClassPriv());
   }
};

#define UMV(f) (reinterpret_cast<UserMethodVariant*>(f))
#define UMV_const(f) (reinterpret_cast<const UserMethodVariant*>(f))

class UserConstructorVariant : public ConstructorMethodVariant, public UserVariantBase {
protected:
   // base class argument list for constructors
   BCAList* bcal;

   DLLLOCAL virtual ~UserConstructorVariant();

public:
   DLLLOCAL UserConstructorVariant(ClassAccess n_access, StatementBlock* b, int n_sig_first_line, int n_sig_last_line, AbstractQoreNode* params, BCAList* n_bcal, int64 n_flags = QC_NO_FLAGS) : ConstructorMethodVariant(n_access, n_flags, true), UserVariantBase(b, n_sig_first_line, n_sig_last_line, params, 0, false), bcal(n_bcal) {
   }

   // the following defines the pure virtual functions that are common to all user variants
   COMMON_USER_VARIANT_FUNCTIONS

   DLLLOCAL virtual const BCAList* getBaseClassArgumentList() const {
      return bcal;
   }

<<<<<<< HEAD
   DLLLOCAL virtual void evalConstructor(const QoreClass &thisclass, QoreObject* self, CodeEvaluationHelper &ceh, BCList* bcl, BCEAList* bceal, ExceptionSink* xsink) const {
      UserVariantExecHelper uveh(this, &ceh, xsink);
      if (!uveh)
	 return;

      CodeContextHelper cch("constructor", self, xsink);
#ifdef QORE_RUNTIME_THREAD_STACK_TRACE
      // push call on call stack in debugging mode
      CallStackHelper csh("constructor", CT_USER, self, xsink);
#endif

      // instantiate "self" before executing base class constructors in case base class constructor arguments reference "self"
      assert(signature.selfid);
      signature.selfid->instantiateSelf(self);

      if (!constructorPrelude(thisclass, ceh, self, bcl, bceal, xsink))
         evalIntern(uveh.getArgv(), 0, xsink).discard(xsink);

      // if self then uninstantiate
      signature.selfid->uninstantiateSelf();
   }
=======
   DLLLOCAL virtual void evalConstructor(const QoreClass &thisclass, QoreObject* self, CodeEvaluationHelper &ceh, BCList* bcl, BCEAList* bceal, ExceptionSink* xsink) const;
>>>>>>> 42428924

   DLLLOCAL virtual void parseInit(QoreFunction* f);
};

#define UCONV(f) (reinterpret_cast<UserConstructorVariant*>(f))
#define UCONV_const(f) (reinterpret_cast<const UserConstructorVariant*>(f))

class UserDestructorVariant : public DestructorMethodVariant, public UserVariantBase {
protected:
public:
   DLLLOCAL UserDestructorVariant(StatementBlock* b, int n_sig_first_line, int n_sig_last_line) : DestructorMethodVariant(true), UserVariantBase(b, n_sig_first_line, n_sig_last_line, 0, 0, false) {
   }

   // the following defines the pure virtual functions that are common to all user variants
   COMMON_USER_VARIANT_FUNCTIONS

   DLLLOCAL virtual void parseInit(QoreFunction* f) {
      MethodFunctionBase* mf = static_cast<MethodFunctionBase*>(f);

      signature.resolve();
      assert(!signature.getReturnTypeInfo() || signature.getReturnTypeInfo() == nothingTypeInfo);

      // push return type on stack (no return value can be used)
      ParseCodeInfoHelper rtih("destructor", nothingTypeInfo);

      // must be called even if statements is NULL
      statements->parseInitMethod(mf->MethodFunctionBase::getClass()->getTypeInfo(), this);

      // only 1 variant is possible, no need to recheck types
   }

   DLLLOCAL virtual void evalDestructor(const QoreClass &thisclass, QoreObject* self, ExceptionSink* xsink) const {
      // there cannot be any params
      assert(!signature.numParams());
      assert(!signature.getReturnTypeInfo() || signature.getReturnTypeInfo() == nothingTypeInfo);
      eval("destructor", 0, self, xsink, getClassPriv()).discard(xsink);
   }
};

#define UDESV(f) (reinterpret_cast<UserDestructorVariant*>(f))
#define UDESV_const(f) (reinterpret_cast<const UserDestructorVariant*>(f))

class UserCopyVariant : public CopyMethodVariant, public UserVariantBase {
protected:
public:
   DLLLOCAL UserCopyVariant(ClassAccess n_access, StatementBlock* b, int n_sig_first_line, int n_sig_last_line, AbstractQoreNode* params, RetTypeInfo* rv, bool synced) : CopyMethodVariant(n_access, true), UserVariantBase(b, n_sig_first_line, n_sig_last_line, params, rv, synced) {
   }

   // the following defines the pure virtual functions that are common to all user variants
   COMMON_USER_VARIANT_FUNCTIONS

   DLLLOCAL virtual void parseInit(QoreFunction* f);

   DLLLOCAL virtual void evalCopy(const QoreClass &thisclass, QoreObject* self, QoreObject* old, CodeEvaluationHelper &ceh, BCList* scl, ExceptionSink* xsink) const;
};

#define UCOPYV(f) (reinterpret_cast<UserCopyVariant*>(f))

class BuiltinMethodVariant : public MethodVariant, public BuiltinFunctionVariantBase {
public:
   DLLLOCAL BuiltinMethodVariant(ClassAccess n_access, bool n_final, int64 n_flags, int64 n_functionality, const QoreTypeInfo* n_returnTypeInfo, const type_vec_t &n_typeList = type_vec_t(), const arg_vec_t &n_defaultArgList = arg_vec_t(), const name_vec_t& n_names = name_vec_t()) : MethodVariant(n_access, n_final, n_flags), BuiltinFunctionVariantBase(n_functionality, n_returnTypeInfo, n_typeList, n_defaultArgList, n_names) {}

   // the following defines the pure virtual functions that are common to all builtin variants
   COMMON_BUILTIN_VARIANT_FUNCTIONS
};

class BuiltinAbstractMethodVariant : public BuiltinMethodVariant {
public:
   DLLLOCAL BuiltinAbstractMethodVariant(ClassAccess n_access, int64 n_flags, const QoreTypeInfo* n_returnTypeInfo, const type_vec_t &n_typeList = type_vec_t(), const arg_vec_t &n_defaultArgList = arg_vec_t(), const name_vec_t& n_names = name_vec_t()) : BuiltinMethodVariant(n_access, false, n_flags, QDOM_DEFAULT, n_returnTypeInfo, n_typeList, n_defaultArgList, n_names) {
      abstract = true;
   }

   DLLLOCAL virtual QoreValue evalMethod(QoreObject* self, CodeEvaluationHelper& ceh, ExceptionSink* xsink) const {
      assert(false);
      return QoreValue();
   }
};

class BuiltinNormalMethodVariantBase : public BuiltinMethodVariant {
public:
   DLLLOCAL BuiltinNormalMethodVariantBase(ClassAccess n_access, bool n_final, int64 n_flags, int64 n_functionality, const QoreTypeInfo* n_returnTypeInfo, const type_vec_t &n_typeList = type_vec_t(), const arg_vec_t &n_defaultArgList = arg_vec_t(), const name_vec_t& n_names = name_vec_t()) : BuiltinMethodVariant(n_access, n_final, n_flags, n_functionality, n_returnTypeInfo, n_typeList, n_defaultArgList, n_names) {}

   DLLLOCAL virtual QoreValue evalMethod(QoreObject* self, CodeEvaluationHelper &ceh, ExceptionSink* xsink) const;

   DLLLOCAL virtual QoreValue evalPseudoMethod(const QoreValue n, CodeEvaluationHelper &ceh, ExceptionSink* xsink) const;

   DLLLOCAL virtual QoreValue evalImpl(QoreObject* self, AbstractPrivateData* private_data, const QoreValueList* args, q_rt_flags_t rtflags, ExceptionSink* xsink) const = 0;
};

template <typename F>
class BuiltinNormalMethodVariantTemplate : public BuiltinNormalMethodVariantBase {
protected:
   F method;

public:
   DLLLOCAL BuiltinNormalMethodVariantTemplate(F m, ClassAccess n_access, bool n_final = false, int64 n_flags = QC_USES_EXTRA_ARGS, int64 n_functionality = QDOM_DEFAULT, const QoreTypeInfo* n_returnTypeInfo = 0, const type_vec_t &n_typeList = type_vec_t(), const arg_vec_t &n_defaultArgList = arg_vec_t(), const name_vec_t& n_names = name_vec_t()) : BuiltinNormalMethodVariantBase(n_access, n_final, n_flags, n_functionality, n_returnTypeInfo, n_typeList, n_defaultArgList, n_names), method(m) {
   }
   DLLLOCAL virtual QoreValue evalImpl(QoreObject* self, AbstractPrivateData* private_data, const QoreValueList* args, q_rt_flags_t rtflags, ExceptionSink* xsink) const {
      ReferenceHolder<QoreListNode> l(args ? args->getOldList() : 0, xsink);
      return method(self, private_data, *l, xsink);
   }
};

typedef BuiltinNormalMethodVariantTemplate<q_method_t> BuiltinNormalMethodVariant;
typedef BuiltinNormalMethodVariantTemplate<q_method_int64_t> BuiltinNormalMethodBigIntVariant;
typedef BuiltinNormalMethodVariantTemplate<q_method_int_t> BuiltinNormalMethodIntVariant;
typedef BuiltinNormalMethodVariantTemplate<q_method_double_t> BuiltinNormalMethodFloatVariant;
typedef BuiltinNormalMethodVariantTemplate<q_method_bool_t> BuiltinNormalMethodBoolVariant;

class BuiltinNormalMethodValueVariant : public BuiltinNormalMethodVariantBase {
protected:
   q_method_n_t method;

public:
   DLLLOCAL BuiltinNormalMethodValueVariant(q_method_n_t m, ClassAccess n_access, bool n_final = false, int64 n_flags = QC_USES_EXTRA_ARGS, int64 n_functionality = QDOM_DEFAULT, const QoreTypeInfo* n_returnTypeInfo = 0, const type_vec_t &n_typeList = type_vec_t(), const arg_vec_t &n_defaultArgList = arg_vec_t(), const name_vec_t& n_names = name_vec_t()) : BuiltinNormalMethodVariantBase(n_access, n_final, n_flags, n_functionality, n_returnTypeInfo, n_typeList, n_defaultArgList, n_names), method(m) {
   }
   DLLLOCAL virtual QoreValue evalImpl(QoreObject* self, AbstractPrivateData* private_data, const QoreValueList* args, q_rt_flags_t rtflags, ExceptionSink* xsink) const {
      return method(self, private_data, args, rtflags, xsink);
   }
};

class BuiltinNormalMethod2Variant : public BuiltinNormalMethodVariantBase {
protected:
   q_method2_t method;

public:
   DLLLOCAL BuiltinNormalMethod2Variant(q_method2_t m, ClassAccess n_access, bool n_final = false, int64 n_flags = QC_USES_EXTRA_ARGS, int64 n_functionality = QDOM_DEFAULT, const QoreTypeInfo* n_returnTypeInfo = 0, const type_vec_t &n_typeList = type_vec_t(), const arg_vec_t &n_defaultArgList = arg_vec_t(), const name_vec_t& n_names = name_vec_t()) : BuiltinNormalMethodVariantBase(n_access, n_final, n_flags, n_functionality, n_returnTypeInfo, n_typeList, n_defaultArgList, n_names), method(m) {
   }
   DLLLOCAL virtual QoreValue evalImpl(QoreObject* self, AbstractPrivateData* private_data, const QoreValueList* args, q_rt_flags_t rtflags, ExceptionSink* xsink) const {
      ReferenceHolder<QoreListNode> l(args ? args->getOldList() : 0, xsink);
      return method(*qmethod, self, private_data, *l, xsink);
   }
};

class BuiltinNormalMethod3Variant : public BuiltinNormalMethodVariantBase {
protected:
   q_method3_t method;
   const void* ptr;

public:
   DLLLOCAL BuiltinNormalMethod3Variant(const void* n_ptr, q_method3_t m, ClassAccess n_access, bool n_final = false, int64 n_flags = QC_USES_EXTRA_ARGS, int64 n_functionality = QDOM_DEFAULT, const QoreTypeInfo* n_returnTypeInfo = 0, const type_vec_t &n_typeList = type_vec_t(), const arg_vec_t &n_defaultArgList = arg_vec_t(), const name_vec_t& n_names = name_vec_t()) : BuiltinNormalMethodVariantBase(n_access, n_final, n_flags, n_functionality, n_returnTypeInfo, n_typeList, n_defaultArgList, n_names), method(m), ptr(n_ptr) {
   }
   DLLLOCAL virtual QoreValue evalImpl(QoreObject* self, AbstractPrivateData* private_data, const QoreValueList* args, q_rt_flags_t rtflags, ExceptionSink* xsink) const {
      ReferenceHolder<QoreListNode> l(args ? args->getOldList() : 0, xsink);
      return method(*qmethod, signature.getTypeList(), ptr, self, private_data, *l, xsink);
   }
};

template <typename F>
class BuiltinStaticMethodVariantTemplate : public BuiltinMethodVariant {
protected:
   F static_method;

public:
   DLLLOCAL BuiltinStaticMethodVariantTemplate(F m, ClassAccess n_access, bool n_final = false, int64 n_flags = QC_USES_EXTRA_ARGS, int64 n_functionality = QDOM_DEFAULT, const QoreTypeInfo* n_returnTypeInfo = 0, const type_vec_t &n_typeList = type_vec_t(), const arg_vec_t &n_defaultArgList = arg_vec_t(), const name_vec_t& n_names = name_vec_t()) : BuiltinMethodVariant(n_access, n_final, n_flags, n_functionality, n_returnTypeInfo, n_typeList, n_defaultArgList, n_names), static_method(m) {
   }

   DLLLOCAL virtual QoreValue evalMethod(QoreObject* self, CodeEvaluationHelper &ceh, ExceptionSink* xsink) const {
      CodeContextHelper cch(xsink, CT_BUILTIN, qmethod->getName(), 0, getClassPriv());
      const QoreValueList* args = ceh.getArgs();
      ReferenceHolder<QoreListNode> l(args ? args->getOldList() : 0, xsink);
      return static_method(*l, xsink);
   }
};

typedef BuiltinStaticMethodVariantTemplate<q_func_t> BuiltinStaticMethodVariant;
typedef BuiltinStaticMethodVariantTemplate<q_func_int64_t> BuiltinStaticMethodBigIntVariant;
typedef BuiltinStaticMethodVariantTemplate<q_func_double_t> BuiltinStaticMethodFloatVariant;
typedef BuiltinStaticMethodVariantTemplate<q_func_bool_t> BuiltinStaticMethodBoolVariant;

class BuiltinStaticMethodValueVariant : public BuiltinMethodVariant {
protected:
   q_func_n_t static_method;

public:
   DLLLOCAL BuiltinStaticMethodValueVariant(q_func_n_t m, ClassAccess n_access, bool n_final = false, int64 n_flags = QC_USES_EXTRA_ARGS, int64 n_functionality = QDOM_DEFAULT, const QoreTypeInfo* n_returnTypeInfo = 0, const type_vec_t &n_typeList = type_vec_t(), const arg_vec_t &n_defaultArgList = arg_vec_t(), const name_vec_t& n_names = name_vec_t()) : BuiltinMethodVariant(n_access, n_final, n_flags, n_functionality, n_returnTypeInfo, n_typeList, n_defaultArgList, n_names), static_method(m) {
   }

   DLLLOCAL virtual QoreValue evalMethod(QoreObject* self, CodeEvaluationHelper &ceh, ExceptionSink* xsink) const {
      CodeContextHelper cch(xsink, CT_BUILTIN, qmethod->getName(), 0, getClassPriv());

      return static_method(ceh.getArgs(), ceh.getRuntimeFlags(), xsink);
   }
};

// FIXME: deprecated
class BuiltinStaticMethod2Variant : public BuiltinMethodVariant {
protected:
   q_static_method2_t static_method;

public:
   DLLLOCAL BuiltinStaticMethod2Variant(q_static_method2_t m, ClassAccess n_access, bool n_final = false, int64 n_flags = QC_USES_EXTRA_ARGS, int64 n_functionality = QDOM_DEFAULT, const QoreTypeInfo* n_returnTypeInfo = 0, const type_vec_t &n_typeList = type_vec_t(), const arg_vec_t &n_defaultArgList = arg_vec_t(), const name_vec_t& n_names = name_vec_t()) : BuiltinMethodVariant(n_access, n_final, n_flags, n_functionality, n_returnTypeInfo, n_typeList, n_defaultArgList, n_names), static_method(m) {
   }
   DLLLOCAL QoreValue evalMethod(QoreObject* self, CodeEvaluationHelper &ceh, ExceptionSink* xsink) const {
      CodeContextHelper cch(xsink, CT_BUILTIN, qmethod->getName(), 0, getClassPriv());
      const QoreValueList* args = ceh.getArgs();
      ReferenceHolder<QoreListNode> l(args ? args->getOldList() : 0, xsink);
      return static_method(*qmethod, *l, xsink);
   }
};

// FIXME: deprecated
class BuiltinStaticMethod3Variant : public BuiltinMethodVariant {
protected:
   q_static_method3_t static_method;
   const void* ptr;

public:
   DLLLOCAL BuiltinStaticMethod3Variant(const void* n_ptr, q_static_method3_t m, ClassAccess n_access, bool n_final, int64 n_flags, int64 n_functionality = QDOM_DEFAULT, const QoreTypeInfo* n_returnTypeInfo = 0, const type_vec_t &n_typeList = type_vec_t(), const arg_vec_t &n_defaultArgList = arg_vec_t(), const name_vec_t& n_names = name_vec_t()) : BuiltinMethodVariant(n_access, n_final, n_flags, n_functionality, n_returnTypeInfo, n_typeList, n_defaultArgList, n_names), static_method(m), ptr(n_ptr) {
   }
   DLLLOCAL QoreValue evalMethod(QoreObject* self, CodeEvaluationHelper &ceh, ExceptionSink* xsink) const {
      CodeContextHelper cch(xsink, CT_BUILTIN, qmethod->getName(), 0, getClassPriv());
      const QoreValueList* args = ceh.getArgs();
      ReferenceHolder<QoreListNode> l(args ? args->getOldList() : 0, xsink);
      return static_method(*qmethod, signature.getTypeList(), ptr, *l, xsink);
   }
};

class BuiltinConstructorVariantBase : public ConstructorMethodVariant, public BuiltinFunctionVariantBase {
public:
   // return type info is set to 0 because the new operator actually returns the new object, not the constructor
   DLLLOCAL BuiltinConstructorVariantBase(ClassAccess n_access, int64 n_flags = QC_USES_EXTRA_ARGS, int64 n_functionality = QDOM_DEFAULT, const type_vec_t &n_typeList = type_vec_t(), const arg_vec_t &n_defaultArgList = arg_vec_t(), const name_vec_t& n_names = name_vec_t()) : ConstructorMethodVariant(n_access, n_flags), BuiltinFunctionVariantBase(n_functionality, 0, n_typeList, n_defaultArgList, n_names) {
   }

   // the following defines the pure virtual functions that are common to all builtin variants
   COMMON_BUILTIN_VARIANT_FUNCTIONS

   DLLLOCAL virtual const BCAList* getBaseClassArgumentList() const {
      return 0;
   }
};

class BuiltinConstructorValueVariant : public BuiltinConstructorVariantBase {
protected:
   q_constructor_n_t constructor;

public:
   DLLLOCAL BuiltinConstructorValueVariant(q_constructor_n_t m, ClassAccess n_access, int64 n_flags = QC_USES_EXTRA_ARGS, int64 n_functionality = QDOM_DEFAULT, const type_vec_t &n_typeList = type_vec_t(), const arg_vec_t &n_defaultArgList = arg_vec_t(), const name_vec_t& n_names = name_vec_t()) : BuiltinConstructorVariantBase(n_access, n_flags, n_functionality, n_typeList, n_defaultArgList, n_names), constructor(m) {
   }

   DLLLOCAL virtual void evalConstructor(const QoreClass& thisclass, QoreObject* self, CodeEvaluationHelper &ceh, BCList* bcl, BCEAList* bceal, ExceptionSink* xsink) const;
};

class BuiltinConstructorVariant : public BuiltinConstructorVariantBase {
protected:
   q_constructor_t constructor;

public:
   DLLLOCAL BuiltinConstructorVariant(q_constructor_t m, ClassAccess n_access, int64 n_flags = QC_USES_EXTRA_ARGS, int64 n_functionality = QDOM_DEFAULT, const type_vec_t &n_typeList = type_vec_t(), const arg_vec_t &n_defaultArgList = arg_vec_t(), const name_vec_t& n_names = name_vec_t()) : BuiltinConstructorVariantBase(n_access, n_flags, n_functionality, n_typeList, n_defaultArgList, n_names), constructor(m) {
   }

   DLLLOCAL virtual void evalConstructor(const QoreClass &thisclass, QoreObject* self, CodeEvaluationHelper &ceh, BCList* bcl, BCEAList* bceal, ExceptionSink* xsink) const;
};

class BuiltinConstructor2Variant : public BuiltinConstructorVariantBase {
protected:
   q_constructor2_t constructor;

public:
   // return type info is set to 0 because the new operator actually returns the new object, not the constructor
   DLLLOCAL BuiltinConstructor2Variant(q_constructor2_t m, ClassAccess n_access, int64 n_flags = QC_USES_EXTRA_ARGS, int64 n_functionality = QDOM_DEFAULT, const type_vec_t &n_typeList = type_vec_t(), const arg_vec_t &n_defaultArgList = arg_vec_t(), const name_vec_t& n_names = name_vec_t()) : BuiltinConstructorVariantBase(n_access, n_flags, n_functionality, n_typeList, n_defaultArgList, n_names), constructor(m) {
   }
   DLLLOCAL virtual void evalConstructor(const QoreClass &thisclass, QoreObject* self, CodeEvaluationHelper &ceh, BCList* bcl, BCEAList* bceal, ExceptionSink* xsink) const;
};

class BuiltinConstructor3Variant : public BuiltinConstructorVariantBase {
protected:
   q_constructor3_t constructor;
   const void* ptr;

public:
   // return type info is set to 0 because the new operator actually returns the new object, not the constructor
   DLLLOCAL BuiltinConstructor3Variant(const void* n_ptr, q_constructor3_t m, ClassAccess n_access, int64 n_flags = QC_USES_EXTRA_ARGS, int64 n_functionality = QDOM_DEFAULT, const type_vec_t &n_typeList = type_vec_t(), const arg_vec_t &n_defaultArgList = arg_vec_t(), const name_vec_t& n_names = name_vec_t()) : BuiltinConstructorVariantBase(n_access, n_flags, n_functionality, n_typeList, n_defaultArgList, n_names), constructor(m), ptr(n_ptr) {
   }

   DLLLOCAL virtual void evalConstructor(const QoreClass &thisclass, QoreObject* self, CodeEvaluationHelper &ceh, BCList* bcl, BCEAList* bceal, ExceptionSink* xsink) const;
};

class BuiltinDestructorVariantBase : public DestructorMethodVariant, public BuiltinFunctionVariantBase {
public:
   // the following defines the pure virtual functions that are common to all builtin variants
   COMMON_BUILTIN_VARIANT_FUNCTIONS
};

class BuiltinDestructorVariant : public BuiltinDestructorVariantBase {
protected:
   q_destructor_t destructor;

public:
   DLLLOCAL BuiltinDestructorVariant(q_destructor_t n_destructor) : destructor(n_destructor) {
   }

   DLLLOCAL virtual void evalDestructor(const QoreClass &thisclass, QoreObject* self, ExceptionSink* xsink) const;
};

class BuiltinDestructor2Variant : public BuiltinDestructorVariantBase {
protected:
   q_destructor2_t destructor;

public:
   DLLLOCAL BuiltinDestructor2Variant(q_destructor2_t n_destructor) : destructor(n_destructor) {
   }

   DLLLOCAL virtual void evalDestructor(const QoreClass &thisclass, QoreObject* self, ExceptionSink* xsink) const;
};

class BuiltinDestructor3Variant : public BuiltinDestructorVariantBase {
protected:
   q_destructor3_t destructor;
   const void* ptr;

public:
   DLLLOCAL BuiltinDestructor3Variant(const void* n_ptr, q_destructor3_t n_destructor) : destructor(n_destructor), ptr(n_ptr) {
   }

   DLLLOCAL virtual void evalDestructor(const QoreClass &thisclass, QoreObject* self, ExceptionSink* xsink) const;
};

class BuiltinCopyVariantBase : public CopyMethodVariant, public BuiltinFunctionVariantBase {
protected:
public:
   DLLLOCAL BuiltinCopyVariantBase(const QoreClass* c) : CopyMethodVariant(Public), BuiltinFunctionVariantBase(QDOM_DEFAULT, c->getTypeInfo()) {
   }

   // the following defines the pure virtual functions that are common to all builtin variants
   COMMON_BUILTIN_VARIANT_FUNCTIONS

   DLLLOCAL virtual void evalCopy(const QoreClass &thisclass, QoreObject* self, QoreObject* old, CodeEvaluationHelper &ceh, BCList* scl, ExceptionSink* xsink) const;
   DLLLOCAL virtual void evalImpl(const QoreClass &thisclass, QoreObject* self, QoreObject* old, AbstractPrivateData* private_data, ExceptionSink* xsink) const = 0;
};

class BuiltinCopyVariant : public BuiltinCopyVariantBase {
protected:
   q_copy_t copy;

public:
   DLLLOCAL BuiltinCopyVariant(QoreClass* c, q_copy_t m) : BuiltinCopyVariantBase(c), copy(m) {
   }
   DLLLOCAL virtual void evalImpl(const QoreClass &thisclass, QoreObject* self, QoreObject* old, AbstractPrivateData* private_data, ExceptionSink* xsink) const {
      copy(self, old, private_data, xsink);
   }
};

class BuiltinCopy2Variant : public BuiltinCopyVariantBase {
protected:
   q_copy2_t copy;

public:
   DLLLOCAL BuiltinCopy2Variant(QoreClass* c, q_copy2_t m) : BuiltinCopyVariantBase(c), copy(m) {
   }
   DLLLOCAL virtual void evalImpl(const QoreClass &thisclass, QoreObject* self, QoreObject* old, AbstractPrivateData* private_data, ExceptionSink* xsink) const {
      copy(thisclass, self, old, private_data, xsink);
   }
};

class BuiltinCopy3Variant : public BuiltinCopyVariantBase {
protected:
   q_copy3_t copy;
   const void* ptr;

public:
   DLLLOCAL BuiltinCopy3Variant(const void* n_ptr, QoreClass* c, q_copy3_t m) : BuiltinCopyVariantBase(c), copy(m), ptr(n_ptr) {
   }
   DLLLOCAL virtual void evalImpl(const QoreClass &thisclass, QoreObject* self, QoreObject* old, AbstractPrivateData* private_data, ExceptionSink* xsink) const {
      copy(thisclass, ptr, self, old, private_data, xsink);
   }
};

// abstract class for method functions (static and non-static)
class NormalMethodFunction : public MethodFunctionBase {
public:
   DLLLOCAL NormalMethodFunction(const char* nme, const QoreClass* n_qc) : MethodFunctionBase(nme, n_qc, false) {
   }

   DLLLOCAL NormalMethodFunction(const NormalMethodFunction &old, const QoreClass* n_qc) : MethodFunctionBase(old, n_qc) {
   }

   DLLLOCAL virtual ~NormalMethodFunction() {
   }

   // if the variant was identified at parse time, then variant will not be NULL, otherwise if NULL then it is identified at run time
   DLLLOCAL QoreValue evalMethod(const AbstractQoreFunctionVariant* variant, QoreObject* self, const QoreListNode* args, ExceptionSink* xsink) const;

   // if the variant was identified at parse time, then variant will not be NULL, otherwise if NULL then it is identified at run time
   DLLLOCAL QoreValue evalPseudoMethod(const AbstractQoreFunctionVariant* variant, const QoreValue n, const QoreListNode* args, ExceptionSink* xsink) const;
};

#define NMETHF(f) (reinterpret_cast<NormalMethodFunction*>(f))

// abstract class for method functions (static and non-static)
class StaticMethodFunction : public MethodFunctionBase {
public:
   DLLLOCAL StaticMethodFunction(const char* nme, const QoreClass* n_qc) : MethodFunctionBase(nme, n_qc, true) {
   }
   DLLLOCAL StaticMethodFunction(const StaticMethodFunction &old, const QoreClass* n_qc) : MethodFunctionBase(old, n_qc) {
   }
   DLLLOCAL virtual ~StaticMethodFunction() {
   }
   // if the variant was identified at parse time, then variant will not be NULL, otherwise if NULL then it is identified at run time
   DLLLOCAL QoreValue evalMethod(const AbstractQoreFunctionVariant* variant, const QoreListNode* args, ExceptionSink* xsink) const;
};

#define SMETHF(f) (reinterpret_cast<StaticMethodFunction*>(f))

// abstract class for constructor method functions
class ConstructorMethodFunction : public MethodFunctionBase {
public:
   DLLLOCAL ConstructorMethodFunction(const QoreClass* n_qc) : MethodFunctionBase("constructor", n_qc, false) {
   }
   DLLLOCAL ConstructorMethodFunction(const ConstructorMethodFunction &old, const QoreClass* n_qc) : MethodFunctionBase(old, n_qc) {
   }
   // if the variant was identified at parse time, then variant will not be NULL, otherwise if NULL then it is identified at run time
   DLLLOCAL void evalConstructor(const AbstractQoreFunctionVariant* variant, const QoreClass &thisclass, QoreObject* self, const QoreValueList* args, BCList* bcl, BCEAList* bceal, ExceptionSink* xsink) const;

   // if the variant was identified at parse time, then variant will not be NULL, otherwise if NULL then it is identified at run time
   DLLLOCAL void evalConstructor(const AbstractQoreFunctionVariant* variant, const QoreClass &thisclass, QoreObject* self, const QoreListNode* args, BCList* bcl, BCEAList* bceal, ExceptionSink* xsink) const;

   DLLLOCAL virtual MethodFunctionBase* copy(const QoreClass* n_qc) const {
      return new ConstructorMethodFunction(*this, n_qc);
   }
};

#define CONMF(f) (reinterpret_cast<ConstructorMethodFunction*>(f))

// abstract class for destructor method functions
class DestructorMethodFunction : public MethodFunctionBase {
public:
   DLLLOCAL DestructorMethodFunction(const QoreClass* n_qc) : MethodFunctionBase("destructor", n_qc, false) {
   }
   DLLLOCAL DestructorMethodFunction(const DestructorMethodFunction &old, const QoreClass* n_qc) : MethodFunctionBase(old, n_qc) {
   }
   DLLLOCAL void evalDestructor(const QoreClass &thisclass, QoreObject* self, ExceptionSink* xsink) const;

   DLLLOCAL virtual MethodFunctionBase* copy(const QoreClass* n_qc) const {
      return new DestructorMethodFunction(*this, n_qc);
   }
};

#define DESMF(f) (reinterpret_cast<DestructorMethodFunction*>(f))

// abstract class for copy method functions
class CopyMethodFunction : public MethodFunctionBase {
public:
   DLLLOCAL CopyMethodFunction(const QoreClass* n_qc) : MethodFunctionBase("copy", n_qc, false) {
   }
   DLLLOCAL CopyMethodFunction(const CopyMethodFunction &old, const QoreClass* n_qc) : MethodFunctionBase(old, n_qc) {
   }
   DLLLOCAL void evalCopy(const QoreClass &thisclass, QoreObject* self, QoreObject* old, BCList* scl, ExceptionSink* xsink) const;

   DLLLOCAL virtual MethodFunctionBase* copy(const QoreClass* n_qc) const {
      return new CopyMethodFunction(*this, n_qc);
   }
};

#define COPYMF(f) (reinterpret_cast<CopyMethodFunction*>(f))

class BuiltinSystemConstructorBase : public MethodFunctionBase {
public:
   DLLLOCAL BuiltinSystemConstructorBase(const QoreClass* n_qc) : MethodFunctionBase("constructor", n_qc, false) {
   }
   DLLLOCAL BuiltinSystemConstructorBase(const BuiltinSystemConstructorBase &old, const QoreClass* n_qc) : MethodFunctionBase(old, n_qc) {
   }
   DLLLOCAL virtual void eval(const QoreClass &thisclass, QoreObject* self, int code, va_list args) const = 0;

   DLLLOCAL virtual MethodFunctionBase* copy(const QoreClass* n_qc) const = 0;
};

#define BSYSCONB(f) (reinterpret_cast<BuiltinSystemConstructorBase* >(f))

// system constructors are not accessed from userspace so we don't need to conform
// to the abstract class structure
class BuiltinSystemConstructor : public BuiltinSystemConstructorBase {
protected:
   q_system_constructor_t system_constructor;

public:
   DLLLOCAL BuiltinSystemConstructor(const QoreClass* n_qc, q_system_constructor_t m) : BuiltinSystemConstructorBase(n_qc), system_constructor(m) {
   }

   DLLLOCAL BuiltinSystemConstructor(const BuiltinSystemConstructor &old, const QoreClass* n_qc) : BuiltinSystemConstructorBase(old, n_qc), system_constructor(old.system_constructor) {
   }

   DLLLOCAL virtual void eval(const QoreClass &thisclass, QoreObject* self, int code, va_list args) const {
      system_constructor(self, code, args);
   }

   DLLLOCAL virtual MethodFunctionBase* copy(const QoreClass* n_qc) const {
      return new BuiltinSystemConstructor(*this, n_qc);
   }
};

class BuiltinSystemConstructor2 : public BuiltinSystemConstructorBase {
protected:
   q_system_constructor2_t system_constructor;

public:
   DLLLOCAL BuiltinSystemConstructor2(const QoreClass* n_qc, q_system_constructor2_t m) : BuiltinSystemConstructorBase(n_qc), system_constructor(m) {
   }

   DLLLOCAL BuiltinSystemConstructor2(const BuiltinSystemConstructor2 &old, const QoreClass* n_qc) : BuiltinSystemConstructorBase(old, n_qc), system_constructor(old.system_constructor) {
   }

   DLLLOCAL virtual void eval(const QoreClass &thisclass, QoreObject* self, int code, va_list args) const {
      system_constructor(thisclass, self, code, args);
   }

   DLLLOCAL virtual MethodFunctionBase* copy(const QoreClass* n_qc) const {
      return new BuiltinSystemConstructor2(*this, n_qc);
   }
};

class BuiltinNormalMethod : public NormalMethodFunction {
public:
   DLLLOCAL BuiltinNormalMethod(const QoreClass* n_qc, const char* mname) : NormalMethodFunction(mname, n_qc) {
   }

   DLLLOCAL BuiltinNormalMethod(const BuiltinNormalMethod &old, const QoreClass* n_qc) : NormalMethodFunction(old, n_qc) {
   }

   DLLLOCAL virtual MethodFunctionBase* copy(const QoreClass* n_qc) const {
      return new BuiltinNormalMethod(*this, n_qc);
   }
};

class BuiltinStaticMethod : public StaticMethodFunction {
public:
   DLLLOCAL BuiltinStaticMethod(const QoreClass* n_qc, const char* mname) : StaticMethodFunction(mname, n_qc) {
   }

   DLLLOCAL BuiltinStaticMethod(const BuiltinStaticMethod &old, const QoreClass* n_qc) : StaticMethodFunction(old, n_qc) {
   }

   DLLLOCAL virtual MethodFunctionBase* copy(const QoreClass* n_qc) const {
      return new BuiltinStaticMethod(*this, n_qc);
   }
};

// not visible to user code, does not follow abstract class pattern
class BuiltinDeleteBlocker : public BuiltinNormalMethod {
protected:
   q_delete_blocker_t delete_blocker;

public:
   DLLLOCAL BuiltinDeleteBlocker(q_delete_blocker_t m) : BuiltinNormalMethod(0, "<delete_blocker>"), delete_blocker(m) {
   }

   DLLLOCAL BuiltinDeleteBlocker(const BuiltinDeleteBlocker &old, const QoreClass* n_qc) : BuiltinNormalMethod(old, n_qc), delete_blocker(old.delete_blocker) {
   }

   DLLLOCAL bool eval(QoreObject* self, AbstractPrivateData* private_data) const {
      return delete_blocker(self, private_data);
   }

   DLLLOCAL virtual MethodFunctionBase* copy(const QoreClass* n_qc) const {
      return new BuiltinDeleteBlocker(*this, n_qc);
   }
};

#define BDELB(f) (reinterpret_cast<BuiltinDeleteBlocker*>(f))

class NormalUserMethod : public NormalMethodFunction {
public:
   DLLLOCAL NormalUserMethod(const QoreClass* n_qc, const char* mname) : NormalMethodFunction(mname, n_qc) {
   }
   DLLLOCAL NormalUserMethod(const NormalUserMethod &old, const QoreClass* n_qc) : NormalMethodFunction(old, n_qc) {
   }
   DLLLOCAL virtual MethodFunctionBase* copy(const QoreClass* n_qc) const {
      return new NormalUserMethod(*this, n_qc);
   }
};

class StaticUserMethod : public StaticMethodFunction {
public:
   DLLLOCAL StaticUserMethod(const QoreClass* n_qc, const char* mname) : StaticMethodFunction(mname, n_qc) {
   }
   DLLLOCAL StaticUserMethod(const StaticUserMethod &old, const QoreClass* n_qc) : StaticMethodFunction(old, n_qc) {
   }
   DLLLOCAL virtual MethodFunctionBase* copy(const QoreClass* n_qc) const {
      return new StaticUserMethod(*this, n_qc);
   }
};

class QoreMemberInfoBase {
protected:
   const QoreTypeInfo* typeInfo;

   DLLLOCAL QoreMemberInfoBase(const QoreMemberInfoBase& old, ClassAccess n_access) : typeInfo(old.typeInfo), exp(old.exp ? old.exp->refSelf() : 0), loc(old.loc), parseTypeInfo(old.parseTypeInfo ? new QoreParseTypeInfo(*old.parseTypeInfo) : 0), access(old.access >= n_access ? old.access : n_access) {
   }

public:
   // initialization expression
   AbstractQoreNode* exp;

   // store parse location in case of errors
   QoreProgramLocation loc;
   QoreParseTypeInfo* parseTypeInfo;
   ClassAccess access;

   DLLLOCAL QoreMemberInfoBase(int nfl, int nll, const QoreTypeInfo* n_typeinfo, QoreParseTypeInfo* n_parseTypeInfo, AbstractQoreNode* e = 0, ClassAccess n_access = Public) :
      typeInfo(n_typeinfo), exp(e), loc(nfl, nll), parseTypeInfo(n_parseTypeInfo), access(n_access) {
   }
   DLLLOCAL QoreMemberInfoBase(int nfl, int nll, const QoreTypeInfo* n_typeinfo, AbstractQoreNode* e = 0, ClassAccess n_access = Public) : typeInfo(n_typeinfo), exp(e),
         loc(nfl, nll), parseTypeInfo(0), access(n_access) {
   }
   DLLLOCAL QoreMemberInfoBase(int nfl, int nll, char* n, AbstractQoreNode* e = 0, ClassAccess n_access = Public) : typeInfo(0), exp(e), loc(nfl, nll),
         parseTypeInfo(new QoreParseTypeInfo(n)), access(n_access) {
   }
   DLLLOCAL QoreMemberInfoBase(int nfl, int nll, const QoreClass* qc, AbstractQoreNode* e, ClassAccess n_access = Public) : typeInfo(qc->getTypeInfo()), exp(e),
         loc(nfl, nll), parseTypeInfo(0), access(n_access) {
   }
   DLLLOCAL QoreMemberInfoBase(int nfl, int nll, AbstractQoreNode* e, ClassAccess n_access = Public) : typeInfo(0), exp(e), loc(nfl, nll), parseTypeInfo(0), access(n_access) {
   }
   DLLLOCAL QoreMemberInfoBase(int nfl, int nll, ClassAccess n_access = Public) : typeInfo(0), exp(0), loc(nfl, nll), parseTypeInfo(0), access(n_access) {
   }

   DLLLOCAL ~QoreMemberInfoBase() {
      del();
   }

   DLLLOCAL void del() {
      if (exp) {
	 exp->deref(0);
         exp = 0;
      }
      if (parseTypeInfo) {
         delete parseTypeInfo;
         parseTypeInfo = 0;
      }
   }

   DLLLOCAL const QoreTypeInfo* getTypeInfo() const {
      return qore_check_this(this) ? typeInfo : 0;
   }

   DLLLOCAL bool parseHasTypeInfo() const {
      return qore_check_this(this) && (typeInfo || parseTypeInfo);
   }

   DLLLOCAL ClassAccess getAccess() const {
      return access;
   }
};

class QoreMemberInfo : public QoreMemberInfoBase {
   DLLLOCAL QoreMemberInfo(const QoreMemberInfo& old, const qore_class_private* n_qc, ClassAccess n_access = Public) : QoreMemberInfoBase(old, n_access), qc(old.qc ? old.qc : n_qc) {
   }

public:
   // class pointer in case member was imported from a base class
   const qore_class_private* qc;

   DLLLOCAL QoreMemberInfo(int nfl, int nll, const QoreTypeInfo* n_typeInfo, QoreParseTypeInfo* n_parseTypeInfo, AbstractQoreNode* e = 0, ClassAccess n_access = Public) : QoreMemberInfoBase(nfl, nll, n_typeInfo, n_parseTypeInfo, e, n_access), qc(0) {
   }

   DLLLOCAL QoreMemberInfo(int nfl, int nll, const QoreTypeInfo* n_typeInfo, AbstractQoreNode* e = 0, ClassAccess n_access = Public) : QoreMemberInfoBase(nfl, nll, n_typeInfo, e, n_access), qc(0) {
   }

   DLLLOCAL QoreMemberInfo(int nfl, int nll, char* n, AbstractQoreNode* e = 0, ClassAccess n_access = Public) : QoreMemberInfoBase(nfl, nll, n, e, n_access), qc(0) {
   }

   DLLLOCAL QoreMemberInfo(int nfl, int nll, const QoreClass* tqc, AbstractQoreNode* e, ClassAccess n_access = Public) : QoreMemberInfoBase(nfl, nll, tqc, e, n_access), qc(0) {
   }

   DLLLOCAL QoreMemberInfo(int nfl, int nll, AbstractQoreNode* e, ClassAccess n_access = Public) : QoreMemberInfoBase(nfl, nll, e, n_access), qc(0) {
   }

   DLLLOCAL QoreMemberInfo(int nfl, int nll, ClassAccess n_access = Public) : QoreMemberInfoBase(nfl, nll, n_access), qc(0) {
   }

   DLLLOCAL bool local() const {
      return qc ? false : true;
   }

   DLLLOCAL const qore_class_private* getClass(const qore_class_private* c) const {
      return qc ? qc : c;
   }

   DLLLOCAL QoreMemberInfo* copy(const qore_class_private* n_qc, ClassAccess n_access = Public) const {
      if (!qore_check_this(this))
         return 0;

      return new QoreMemberInfo(*this, n_qc, n_access);
   }

   DLLLOCAL void parseInit(const char* name, bool priv);
};

class QoreVarInfo : public QoreMemberInfoBase {
protected:
   DLLLOCAL QoreVarInfo(const QoreVarInfo& old, ClassAccess n_access = Public) : QoreMemberInfoBase(old, n_access), val(old.val), finalized(old.finalized) {
   }

   DLLLOCAL int checkFinalized(ExceptionSink* xsink) const {
         if (finalized) {
            xsink->raiseException("DESTRUCTOR-ERROR", "illegal class static variable assignment after second phase of variable destruction");
            return -1;
         }
         return 0;
      }

public:
   mutable QoreVarRWLock rwl;
   QoreLValueGeneric val;
   bool finalized;

   DLLLOCAL QoreVarInfo(int nfl, int nll, const QoreTypeInfo* n_typeinfo, QoreParseTypeInfo* n_parseTypeInfo, AbstractQoreNode* e = 0, ClassAccess n_access = Public) :
      QoreMemberInfoBase(nfl, nll, n_typeinfo, n_parseTypeInfo, e, n_access), finalized(false) {
   }

   DLLLOCAL QoreVarInfo(int nfl, int nll, ClassAccess n_access = Public) : QoreMemberInfoBase(nfl, nll, n_access), finalized(false) {
   }

   DLLLOCAL QoreVarInfo(int nfl, int nll, AbstractQoreNode* e, ClassAccess n_access = Public) : QoreMemberInfoBase(nfl, nll, e, n_access), finalized(false) {
   }

   DLLLOCAL ~QoreVarInfo() {
      assert(!val.hasValue());
   }

   DLLLOCAL void clear(ExceptionSink* xsink) {
      ReferenceHolder<> tmp(xsink);
      QoreAutoVarRWWriteLocker al(rwl);
      if (!finalized)
         finalized = true;
      tmp = val.removeNode(true);
   }

   DLLLOCAL void delVar(ExceptionSink* xsink) {
      del();
      discard(val.removeNode(true), xsink);
   }

   DLLLOCAL QoreVarInfo* copy() const {
      if (!qore_check_this(this))
         return 0;

      return new QoreVarInfo(*this);
   }

   DLLLOCAL AbstractQoreNode* assignInit(AbstractQoreNode* v) {
      // try to set an optimized value type for the value holder if possible
      val.set(getTypeInfo());
      return val.assignInitial(v);
   }

   DLLLOCAL void getLValue(LValueHelper& lvh) {
      lvh.setTypeInfo(getTypeInfo());
      lvh.setAndLock(rwl);
      if (checkFinalized(lvh.vl.xsink))
         return;
      lvh.setValue(val);
   }

   DLLLOCAL void init() {
      val.set(getTypeInfo());
#ifdef QORE_ENFORCE_DEFAULT_LVALUE
      // try to set an optimized value type for the value holder if possible
      discard(val.assignInitial(typeInfo->getDefaultQoreValue()), 0);
#endif
   }

   DLLLOCAL QoreValue getReferencedValue() const {
      QoreAutoVarRWReadLocker al(rwl);
      return val.getReferencedValue();
   }

   DLLLOCAL AbstractQoreNode* getReferencedNodeValue() const {
      QoreAutoVarRWReadLocker al(rwl);
      return val.getReferencedNodeValue();
   }

   DLLLOCAL int64 getAsBigInt() const {
      QoreAutoVarRWReadLocker al(rwl);
      return val.getAsBigInt();
   }

   DLLLOCAL double getAsFloat() const {
      QoreAutoVarRWReadLocker al(rwl);
      return val.getAsFloat();
   }

   DLLLOCAL bool getAsBool() const {
      QoreAutoVarRWReadLocker al(rwl);
      return val.getAsBool();
   }

   DLLLOCAL void parseInit(const char* name, bool priv);

#ifdef DEBUG
   DLLLOCAL bool empty() const {
      return !val.hasValue();
   }
#endif
};

#ifdef HAVE_QORE_HASH_MAP
typedef HASH_MAP<char*, QoreMemberInfo*, qore_hash_str, eqstr> member_map_t;
typedef HASH_MAP<char*, QoreVarInfo*, qore_hash_str, eqstr> var_map_t;
#else
typedef std::map<char*, QoreMemberInfo*, ltstr> member_map_t;
typedef std::map<char*, QoreVarInfo*, ltstr> var_map_t;
#endif

class QoreMemberMap {
public:
   typedef std::pair<char *, QoreMemberInfo*> list_element_t;
   typedef std::vector<list_element_t> member_list_t;
   typedef member_list_t::const_iterator DeclOrderIterator;
   typedef member_map_t::const_iterator SigOrderIterator;

public:
   DLLLOCAL QoreMemberMap() : inheritedCount(0) {
   }

   DLLLOCAL ~QoreMemberMap() {
      for (member_map_t::iterator i = map.begin(), e = map.end(); i != e; ++i) {
         //printd(5, "QoreMemberMap::~QoreMemberMap() this: %p freeing pending private member %p '%s'\n", this, i->second, i->first);
         delete i->second;
         free(i->first);
      }
      map.clear();
      list.clear();
   }

   DLLLOCAL bool inList(const char* name) const {
      return map.find(const_cast<char*>(name)) != map.end();
   }

   DLLLOCAL QoreMemberInfo *findByName(const char *name) const {
      member_map_t::const_iterator it = map.find(const_cast<char*>(name));
      return it == map.end() ? NULL : it->second;
   }

   DLLLOCAL bool empty() const {
      return map.empty();
   }

   DLLLOCAL void addNoCheck(char *name, QoreMemberInfo *info) {
      assert(name);
      assert(info);
      assert(!inList(name));
      map[name] = info;
      list.push_back(std::make_pair(name, info));
   }

   DLLLOCAL void addNoCheck(std::pair<char *, QoreMemberInfo *> pair) {
      addNoCheck(pair.first, pair.second);
   }

   DLLLOCAL void addInheritedNoCheck(char *name, QoreMemberInfo *info) {
      assert(name);
      assert(info);
      assert(!inList(name));
      map[name] = info;
      list.insert(list.begin() + inheritedCount++, std::make_pair(name, info));
   }

   DLLLOCAL void moveAllTo(QoreMemberMap &dest) {
      dest.map.insert(map.begin(), map.end());
      dest.list.insert(dest.list.end(), list.begin(), list.end());
      map.clear();
      list.clear();
   }

   DLLLOCAL void moveAllTo(QoreClass* qc, ClassAccess access);

   DLLLOCAL DeclOrderIterator beginDeclOrder() const {
      return list.begin();
   }

   DLLLOCAL DeclOrderIterator endDeclOrder() const {
      return list.end();
   }

   DLLLOCAL SigOrderIterator beginSigOrder() const {
      return map.begin();
   }

   DLLLOCAL SigOrderIterator endSigOrder() const {
      return map.end();
   }

private:
   member_list_t list;
   member_map_t map;
   member_list_t::size_type inheritedCount;
};

class QoreVarMap {
public:
   typedef std::pair<char *, QoreVarInfo*> list_element_t;
   typedef std::vector<list_element_t> var_list_t;
   typedef var_list_t::const_iterator DeclOrderIterator;
   typedef var_map_t::const_iterator SigOrderIterator;

public:
   DLLLOCAL ~QoreVarMap() {
      for (var_map_t::iterator i = map.begin(), e = map.end(); i != e; ++i) {
         //printd(5, "QoreVarMap::~QoreVarMap() deleting static var %s\n", i->first);
         assert(i->second->empty());
         i->second->del();
         free(i->first);
      }
   }

   DLLLOCAL void clear(ExceptionSink* xsink) {
      for (var_list_t::reverse_iterator i = list.rbegin(), e = list.rend(); i != e; ++i) {
         i->second->clear(xsink);
      }
   }

   DLLLOCAL void del(ExceptionSink* xsink) {
      for (var_list_t::reverse_iterator i = list.rbegin(), e = list.rend(); i != e; ++i) {
         i->second->delVar(xsink);
         free(i->first);
         delete i->second;
      }
      map.clear();
      list.clear();
   }

   DLLLOCAL void del() {
      for (var_map_t::iterator i = map.begin(), e = map.end(); i != e; ++i) {
         assert(!i->second->val.hasValue());
         free(i->first);
         delete i->second;
      }
      map.clear();
      list.clear();
   }

   DLLLOCAL bool inList(const char* name) const {
      return map.find(const_cast<char*>(name)) != map.end();
   }

   DLLLOCAL QoreVarInfo* find(const char* name) const {
      var_map_t::const_iterator i = map.find(const_cast<char*>(name));
      return i == map.end() ? 0 : i->second;
   }

   DLLLOCAL void addNoCheck(char* name, QoreVarInfo* info) {
      assert(name);
      assert(info);
      assert(!inList(name));
      map[name] = info;
      list.push_back(std::make_pair(name, info));
   }

   DLLLOCAL void addNoCheck(std::pair<char*, QoreVarInfo*> pair) {
      addNoCheck(pair.first, pair.second);
   }

   DLLLOCAL bool empty() const {
      return map.empty();
   }

   DLLLOCAL void clearNoFree() {
      map.clear();
      list.clear();
   }

   DLLLOCAL void moveAllTo(QoreClass* qc, ClassAccess access);

   DLLLOCAL DeclOrderIterator beginDeclOrder() const {
      return list.begin();
   }

   DLLLOCAL DeclOrderIterator endDeclOrder() const {
      return list.end();
   }

   DLLLOCAL SigOrderIterator beginSigOrder() const {
      return map.begin();
   }

   DLLLOCAL SigOrderIterator endSigOrder() const {
      return map.end();
   }

private:
   var_list_t list;
   var_map_t map;
};

/*
  BCANode
  base class constructor argument node
*/
class BCANode : public FunctionCallBase {
public:
   // set automatically when created
   QoreProgramLocation loc;
   qore_classid_t classid;
   //QoreClass* sclass;
   NamedScope* ns;
   char* name;

   // this function takes ownership of n and arg
   DLLLOCAL BCANode(NamedScope* n, QoreListNode* n_args) : FunctionCallBase(n_args), loc(ParseLocation), classid(0), ns(n), name(0) {
   }

   // this function takes ownership of n and arg
   DLLLOCAL BCANode(char* n, QoreListNode* n_args) : FunctionCallBase(n_args), loc(ParseLocation), classid(0), ns(0), name(n) {
   }

   DLLLOCAL ~BCANode() {
      delete ns;
      if (name)
	 free(name);
   }

   // resolves classes, parses arguments, and attempts to find constructor variant
   DLLLOCAL void parseInit(BCList* bcl, const char* classname);
};

//typedef safe_dslist<BCANode*> bcalist_t;
typedef std::vector<BCANode*> bcalist_t;

// BCAList
// base class constructor argument list
// this data structure will not be modified even if the class is copied
// to a subprogram object
class BCAList : public bcalist_t {
public:
   DLLLOCAL BCAList(BCANode* n) {
      push_back(n);
   }

   DLLLOCAL ~BCAList() {
      for (bcalist_t::iterator i = begin(), e = end(); i != e; ++i)
         delete *i;
   }

   // returns 0 for no errors, -1 for exception raised
   DLLLOCAL int execBaseClassConstructorArgs(BCEAList* bceal, ExceptionSink* xsink) const;
};

typedef std::pair<QoreClass*, bool> class_virt_pair_t;
//typedef std::list<class_virt_pair_t> class_list_t;
typedef std::vector<class_virt_pair_t> class_list_t;

// BCSMList: Base Class Special Method List
// unique list of base classes for a class hierarchy to ensure that "special" methods, constructor(), destructor(), copy() - are executed only once
// this class also tracks virtual classes to ensure that they are not inserted into the list in a complex tree and executed here
class BCSMList : public class_list_t {
public:
   DLLLOCAL BCSMList() {
   }
   DLLLOCAL BCSMList(const BCSMList &old) {
      reserve(old.size());
      for (class_list_t::const_iterator i = old.begin(), e = old.end(); i != e; ++i)
         push_back(*i);
   }
   DLLLOCAL int add(QoreClass* thisclass, QoreClass* qc, bool is_virtual);
   DLLLOCAL int addBaseClassesToSubclass(QoreClass* thisclass, QoreClass* sc, bool is_virtual);
   DLLLOCAL QoreClass* getClass(qore_classid_t cid) const;
   //DLLLOCAL void execConstructors(QoreObject* o, BCEAList* bceal, ExceptionSink* xsink) const;
   DLLLOCAL void execDestructors(QoreObject* o, ExceptionSink* xsink) const;
   DLLLOCAL void execSystemDestructors(QoreObject* o, ExceptionSink* xsink) const;
   DLLLOCAL void execCopyMethods(QoreObject* self, QoreObject* old, ExceptionSink* xsink) const;

   // parseResolve classes to the new class pointer after all namespaces and classes have been copied
   DLLLOCAL void resolveCopy();
};

// set of private class pointers; used when checking for recursive class inheritance lists
typedef std::set<qore_class_private*> qcp_set_t;

// BCNode
// base class pointer
class BCNode {
public:
   // populated automatically on creation
   QoreProgramLocation loc;
   NamedScope* cname;
   char* cstr;
   QoreClass* sclass;
   ClassAccess access;
   bool is_virtual : 1;

   DLLLOCAL BCNode(NamedScope* c, ClassAccess a) : loc(ParseLocation), cname(c), cstr(0), sclass(0), access(a), is_virtual(false) {
   }

   // this method takes ownership of *str
   DLLLOCAL BCNode(char* str, ClassAccess a) : loc(ParseLocation), cname(0), cstr(str), sclass(0), access(a), is_virtual(false) {
   }

   // for builtin base classes
   DLLLOCAL BCNode(QoreClass* qc, bool n_virtual = false)
      : loc(ParseLocation), cname(0), cstr(0), sclass(qc), access(Public), is_virtual(n_virtual) {
   }

   // called at runtime with committed classes
   DLLLOCAL BCNode(const BCNode &old) : loc(old.loc), cname(0), cstr(0), sclass(old.sclass), access(old.access), is_virtual(old.is_virtual) {
      assert(!old.cname);
      assert(!old.cstr);
      assert(old.sclass);
   }

   DLLLOCAL ~BCNode() {
      delete cname;
      if (cstr)
         free(cstr);
   }

   DLLLOCAL ClassAccess getAccess() const { return access; }

   // returns -1 if a recursive reference is found, 0 if not
   DLLLOCAL int initialize(QoreClass* cls, bool& has_delete_blocker, qcp_set_t& qcp_set);

   DLLLOCAL bool isBaseClass(QoreClass* qc, bool toplevel) const;

   DLLLOCAL const QoreMemberInfo* runtimeGetMemberInfo(const char* mem, ClassAccess& n_access, const qore_class_private* class_ctx, bool allow_internal) const;
   DLLLOCAL const qore_class_private* runtimeGetMemberClass(const char* mem, ClassAccess& n_access, const qore_class_private* class_ctx, bool allow_internal) const;

   DLLLOCAL const QoreMethod* runtimeFindCommittedMethod(const char* name, ClassAccess& n_access, const qore_class_private* class_ctx, bool allow_internal) const;
   DLLLOCAL const QoreMethod* runtimeFindCommittedStaticMethod(const char* name, ClassAccess& n_access, const qore_class_private* class_ctx, bool allow_internal) const;

   DLLLOCAL bool runtimeIsPrivateMember(const char* str, bool toplevel) const;

   DLLLOCAL const QoreMemberInfo* parseFindMember(const char* mem, const qore_class_private*& qc, ClassAccess& n_access, bool toplevel) const;
   DLLLOCAL const QoreVarInfo* parseFindVar(const char* name, const qore_class_private*& qc, ClassAccess& n_access, bool toplevel) const;

   DLLLOCAL const QoreClass* getClass(qore_classid_t cid, ClassAccess& n_access, bool toplevel) const;
   DLLLOCAL const QoreClass* getClass(const qore_class_private& qc, ClassAccess& n_access, bool toplevel) const;
   DLLLOCAL const QoreClass* parseGetClass(const qore_class_private& qc, ClassAccess& n_access, bool toplevel) const;

   DLLLOCAL const QoreMethod* parseFindMethod(const char* name, ClassAccess& n_access, const qore_class_private* class_ctx, bool allow_internal) const;
   DLLLOCAL const QoreMethod* parseFindStaticMethod(const char* name, ClassAccess& n_access, const qore_class_private* class_ctx, bool allow_internal) const;
   DLLLOCAL const QoreMethod* parseFindAnyMethod(const char* name, ClassAccess& n_access, const qore_class_private* class_ctx, bool allow_internal) const;

   DLLLOCAL const QoreMethod* parseResolveSelfMethod(const char* name, ClassAccess& n_access, const qore_class_private* class_ctx, bool allow_internal) const;

   DLLLOCAL bool parseCheckHierarchy(const QoreClass* cls, ClassAccess& n_access, bool toplevel) const;

   DLLLOCAL QoreVarInfo* parseFindStaticVar(const char* vname, const QoreClass*& qc, ClassAccess& n_access, bool check, bool toplevel) const;

   DLLLOCAL AbstractQoreNode* parseFindConstantValue(const char* cname, const QoreTypeInfo*& typeInfo, bool check, bool toplevel) const;
};

typedef std::vector<BCNode*> bclist_t;

//  BCList
//  linked list of base classes, constructors called head->tail,
//  destructors called in reverse order (tail->head) (stored in BCSMList)
//  note that this data structure cannot be modified even if the class is
//  copied to a subprogram object and extended
//  this class is a QoreReferenceCounter so it won't be copied when the class is copied
class BCList : public bclist_t {
protected:
public:
   // special method (constructor, destructor, copy) list for superclasses
   BCSMList sml;
   bool valid;

   DLLLOCAL BCList(BCNode* n) : valid(true) {
      push_back(n);
   }

   DLLLOCAL BCList() : valid(true) {
   }

   DLLLOCAL BCList(const BCList& old) : sml(old.sml), valid(true) {
      assert(old.valid);
      reserve(old.size());
      for (bclist_t::const_iterator i = old.begin(), e = old.end(); i != e; ++i)
         push_back(new BCNode(*(*i)));
   }

   DLLLOCAL ~BCList() {
      for (bclist_t::iterator i = begin(), e = end(); i != e; ++i)
         delete *i;
   }

   DLLLOCAL int initialize(QoreClass* thisclass, bool& has_delete_blocker, qcp_set_t& qcp_set);
   DLLLOCAL const QoreMethod* parseResolveSelfMethod(const char* name, ClassAccess& n_access, const qore_class_private* class_ctx, bool allow_internal);

   // looks in committed and pending method lists
   DLLLOCAL const QoreMethod* parseFindMethod(const char* name, ClassAccess& access, const qore_class_private* class_ctx, bool allow_internal);
   DLLLOCAL const QoreMethod* parseFindStaticMethod(const char* name, ClassAccess& access, const qore_class_private* class_ctx, bool allow_internal);
   DLLLOCAL const QoreMethod* parseFindAnyMethod(const char* name, ClassAccess& access, const qore_class_private* class_ctx, bool allow_internal);

   DLLLOCAL const QoreMethod* runtimeFindCommittedMethod(const char* name, ClassAccess& access, const qore_class_private* class_ctx, bool allow_internal) const;
   DLLLOCAL const QoreMethod* runtimeFindCommittedStaticMethod(const char* name, ClassAccess& access, const qore_class_private* class_ctx, bool allow_internal) const;

   DLLLOCAL const QoreMemberInfo* runtimeGetMemberInfo(const char* mem, ClassAccess& access, const qore_class_private* class_ctx, bool allow_internal) const;
   DLLLOCAL const qore_class_private* runtimeGetMemberClass(const char* mem, ClassAccess& access, const qore_class_private* class_ctx, bool allow_internal) const;

   DLLLOCAL bool match(const QoreClass* cls);
   //DLLLOCAL int initMembers(QoreObject& o, BCEAList* bceal, ExceptionSink* xsink) const;
   DLLLOCAL void execConstructors(QoreObject* o, BCEAList* bceal, ExceptionSink* xsink) const;
   DLLLOCAL bool execDeleteBlockers(QoreObject* o, ExceptionSink* xsink) const;

   DLLLOCAL bool runtimeIsPrivateMember(const char* str, bool toplevel) const;

   DLLLOCAL bool parseCheckHierarchy(const QoreClass* cls, ClassAccess& access, bool toplevel) const;

   DLLLOCAL const QoreMemberInfo* parseFindMember(const char* mem, const qore_class_private*& qc, ClassAccess& n_access, bool toplevel) const;

   DLLLOCAL const QoreVarInfo* parseFindVar(const char* vname, const qore_class_private*& qc, ClassAccess& access, bool toplevel) const;

   DLLLOCAL bool parseHasPublicMembersInHierarchy() const;

   DLLLOCAL const QoreClass* getClass(qore_classid_t cid, ClassAccess& n_access, bool toplevel) const;
   DLLLOCAL const QoreClass* getClass(const qore_class_private& qc, ClassAccess& n_access, bool toplevel) const;

   DLLLOCAL const QoreClass* parseGetClass(const qore_class_private& qc, ClassAccess& n_access, bool toplevel) const;

   DLLLOCAL void addNewAncestors(QoreMethod* m);
   DLLLOCAL void addAncestors(QoreMethod* m);
   DLLLOCAL void addNewStaticAncestors(QoreMethod* m);
   DLLLOCAL void addStaticAncestors(QoreMethod* m);
   DLLLOCAL void parseAddAncestors(QoreMethod* m);
   DLLLOCAL void parseAddStaticAncestors(QoreMethod* m);

   DLLLOCAL AbstractQoreNode* parseFindConstantValue(const char* cname, const QoreTypeInfo*& typeInfo, bool check, bool toplevel) const;

   DLLLOCAL QoreVarInfo* parseFindStaticVar(const char* vname, const QoreClass*& qc, ClassAccess& access, bool check, bool toplevel) const;

   DLLLOCAL void resolveCopy();

   DLLLOCAL MethodVariantBase* matchNonAbstractVariant(const std::string& name, MethodVariantBase* v) const;

   DLLLOCAL bool isBaseClass(QoreClass* qc, bool toplevel) const;
};

// BCEANode
// base constructor evaluated argument node; created locally at run time
class BCEANode {
public:
   QoreListNode* args;
   const AbstractQoreFunctionVariant* variant;
   bool execed;
   bool member_init_done;

   DLLLOCAL BCEANode(QoreListNode* n_args, const AbstractQoreFunctionVariant* n_variant) : args(n_args), variant(n_variant), execed(false), member_init_done(false) {}
   DLLLOCAL BCEANode(bool n_execed = true, bool mid = true) : args(0), variant(0), execed(n_execed), member_init_done(mid) {}
};

/*
struct ltqc {
   bool operator()(const QoreClass* qc1, const QoreClass* qc2) const {
      return qc1 < qc2;
   }
};
*/

typedef std::map<qore_classid_t, BCEANode*> bceamap_t;

/*
  BCEAList
  base constructor evaluated argument list
*/
class BCEAList : public bceamap_t {
protected:
   DLLLOCAL ~BCEAList() {
      assert(empty());
   }

public:
   DLLLOCAL void deref(ExceptionSink* xsink);
   // evaluates arguments, returns -1 if an exception was thrown
   DLLLOCAL int add(qore_classid_t classid, const QoreListNode* arg, const AbstractQoreFunctionVariant* variant, QoreProgramLocation& loc, ExceptionSink* xsink);
   DLLLOCAL QoreListNode* findArgs(qore_classid_t classid, bool* aexeced, const AbstractQoreFunctionVariant*& variant);
   /*
   DLLLOCAL bool initMembers(qore_classid_t classid) {
      bceamap_t::iterator i = lower_bound(classid);
      if (i == end() || i->first != classid) {
         insert(i, bceamap_t::value_type(classid, new BCEANode(false, true)));
         return false;
      }
      if (!i->second->member_init_done) {
         i->second->member_init_done = true;
         return false;
      }
      return true;
   }
   */
};

struct SelfInstantiatorHelper {
   LocalVar* selfid;
   DLLLOCAL SelfInstantiatorHelper(LocalVar* n_selfid, QoreObject* self) : selfid(n_selfid) {
      selfid->instantiateSelf(self);
   }
   DLLLOCAL ~SelfInstantiatorHelper() {
      selfid->uninstantiateSelf();
   }
};

// signature hash size - we use SHA1 for performance reasons (and because we don't necessarily need the best cryptographic security)
#define SH_SIZE 20

// class "signature" hash for comparing classes with the same name from different program objects at runtime
class SignatureHash {
protected:
   unsigned char buf[SH_SIZE];
   bool is_set;

   DLLLOCAL void set(const QoreString& str);

   DLLLOCAL void clearHash() {
      memset(buf, 0, SH_SIZE);
   }

   DLLLOCAL void copyHash(const SignatureHash& other) {
      memcpy(buf, other.buf, SH_SIZE);
   }

public:
   DLLLOCAL SignatureHash() : is_set(false) {
      clearHash();
   }

   DLLLOCAL SignatureHash(const SignatureHash& old) : is_set(old.is_set) {
      if (is_set)
         copyHash(old);
   }

   DLLLOCAL void update(const QoreString& str);

   DLLLOCAL bool operator==(const SignatureHash& other) const {
      // if either one of the hashes is not set, then the comparison always fails
      if (!is_set || !other.is_set)
         return false;
      return !memcmp(buf, other.buf, SH_SIZE);
   }

   DLLLOCAL SignatureHash& operator=(const SignatureHash& other) {
      if (!other.is_set) {
         assert(false);
         clear();
      }
      else {
         if (!is_set)
            is_set = true;
         copyHash(other);
      }
      return *this;
   }

   DLLLOCAL operator bool() const {
      return is_set;
   }

   // appends the hash to the string
   DLLLOCAL void toString(QoreString& str) const {
      for (unsigned i = 0; i < SH_SIZE; ++i)
         str.sprintf("%02x", buf[i]);
   }

   DLLLOCAL void clear() {
      if (is_set) {
         is_set = false;
         clearHash();
      }
   }
};

#define QCCM_NORMAL (1 << 0)
#define QCCM_STATIC (1 << 1)

// private QoreClass implementation
class qore_class_private {
public:
   std::string name;             // the name of the class
   QoreClass* cls;               // parent class
   qore_ns_private* ns;          // parent namespace
   BCList* scl;                  // base class list

   hm_method_t hm,               // "normal" (non-static) method map
      shm;                       // static method map

   AbstractMethodMap ahm;        // holds abstract variants with no implementation in the current class

   ConstantList pend_pub_const,  // pending public constants
      pend_priv_const,           // pending private constants
      pend_int_const,            // pending internal constants
      pub_const,                 // committed public constants
      priv_const,                // committed private constants
      int_const;                 // committed internal constants

   // member lists (maps)
   QoreMemberMap members, pending_members;

   // static var lists (maps)
   QoreVarMap vars, pending_vars;

   const QoreMethod* system_constructor, *constructor, *destructor,
      *copyMethod, *methodGate, *memberGate, *deleteBlocker,
      *memberNotification;

   qore_classid_t classID,          // class ID
      methodID;                     // for subclasses of builtin classes that will not have their own private data,
                                    // instead they will get the private data from this class

   bool sys : 1,                        // system/builtin class?
      initialized : 1,                  // is initialized? (only performed once)
      parse_init_called : 1,            // has parseInit() been called? (performed once for each parseCommit())
      parse_init_partial_called : 1,    // has parseInitPartial() been called? (performed once for each parseCommit())
      has_delete_blocker : 1,           // has a delete_blocker function somewhere in the hierarchy?
      has_public_memdecl : 1,           // has a public member declaration somewhere in the hierarchy?
      pending_has_public_memdecl : 1,   // has a pending public member declaration in this class?
      owns_typeinfo : 1,                // do we own the typeInfo data or not?
      resolve_copy_done : 1,            // has the copy already been resolved
      has_new_user_changes : 1,         // does the class have new user code that needs to be processed?
      has_sig_changes : 1,              // does the class have code affecting the signature to be processed?
      owns_ornothingtypeinfo : 1,       // do we own the "or nothing" type info
      pub : 1,                          // is a public class (modules only)
      final : 1,                        // is the class "final" (cannot be inherited)
      inject : 1                        // has the class been injected
      ;

   int64 domain;                    // capabilities of builtin class to use in the context of parse restrictions
   mutable QoreReferenceCounter refs;       // references

   unsigned num_methods, num_user_methods, num_static_methods, num_static_user_methods;

   // type information for the class, may not have a pointer to the same QoreClass
   // as the actual owning class in case of a copy
   QoreTypeInfo* typeInfo,
      *orNothingTypeInfo;

   // common "self" local variable for all constructors
   mutable LocalVar selfid;

   // class "signature" hash for comparing classes with the same name from different program objects at runtime
   SignatureHash hash, pend_hash;

   // user-specific data
   const void* ptr;

   // pointer to new class when copying
   mutable QoreClass* new_copy;

   // pointer to owning program for imported classes
   QoreProgram* spgm;

   DLLLOCAL qore_class_private(QoreClass* n_cls, const char* nme, int64 dom = QDOM_DEFAULT, QoreTypeInfo* n_typeinfo = 0);

   // only called while the parse lock for the QoreProgram owning "old" is held
   DLLLOCAL qore_class_private(const qore_class_private &old, QoreClass* n_cls);

   DLLLOCAL ~qore_class_private();

   DLLLOCAL void ref() const {
      refs.ROreference();
   }

   DLLLOCAL bool deref() {
      if (refs.ROdereference()) {
         delete cls;
         return true;
      }
      return false;
   }

   DLLLOCAL bool hasAbstract() const {
      return !ahm.empty();
   }

   DLLLOCAL int runtimeCheckInstantiateClass(ExceptionSink* xsink) const {
      return ahm.runtimeCheckInstantiateClass(name.c_str(), xsink);
   }

   DLLLOCAL void parseCheckAbstractNew() {
      parseInit();
      ahm.parseCheckAbstractNew(name.c_str());
   }

   DLLLOCAL void setNamespace(qore_ns_private* n) {
      ns = n;
   }

   DLLLOCAL void resolveCopy();

   DLLLOCAL void setUserData(const void* n_ptr) {
      ptr = n_ptr;
   }

   DLLLOCAL const void* getUserData() const {
      return ptr;
   }

   DLLLOCAL const QoreTypeInfo* getTypeInfo() const {
      return typeInfo;
   }

   DLLLOCAL const QoreTypeInfo* getOrNothingTypeInfo() const {
      return orNothingTypeInfo;
   }

   DLLLOCAL bool runtimeIsPrivateMemberIntern(const char* str, bool toplevel) const;

   DLLLOCAL void parseImportMembers(qore_class_private& qc, ClassAccess access);

   DLLLOCAL bool parseHasMemberGate() const {
      return memberGate || hm.find("memberGate") != hm.end();
   }

   DLLLOCAL bool parseHasMethodGate() const {
      return methodGate || hm.find("methodGate") != hm.end();
   }

   // checks for all special methods except constructor & destructor
   DLLLOCAL bool checkAssignSpecialIntern(const QoreMethod* m) {
      // set quick pointers
      if (!methodGate && !strcmp(m->getName(), "methodGate")) {
	 methodGate = m;
	 return true;
      }

      if (!memberGate && !strcmp(m->getName(), "memberGate")) {
	 memberGate = m;
	 //printd(5, "qore_class_private::checkAssignSpecialIntern() this: %p got %s::%s()\n", this, name.c_str(), m->getName());
	 return true;
      }

      if (!memberNotification && !strcmp(m->getName(), "memberNotification")) {
	 memberNotification = m;
	 return true;
      }

      return false;
   }

   // checks for all special methods except constructor, destructor, and copy
   DLLLOCAL bool checkSpecialStaticIntern(const char* mname) {
      // set quick pointers
      if ((!methodGate && !strcmp(mname, "methodGate"))
	  || (!memberGate && !strcmp(mname, "memberGate"))
	  || (!memberNotification && !strcmp(mname, "memberNotification")))
	 return true;
      return false;
   }

   // checks for all special methods
   DLLLOCAL bool checkSpecial(const char* mname) {
      // set quick pointers
      if ((!methodGate && !strcmp(mname, "methodGate"))
	  || (!memberGate && !strcmp(mname, "memberGate"))
	  || (!memberNotification && !strcmp(mname, "memberNotification"))
	  || (!constructor && !strcmp(mname, "constructor"))
	  || (!destructor && !strcmp(mname, "destructor"))
	  || (!copyMethod && !strcmp(mname, "copy")))
	 return true;
      return false;
   }

   // checks for all special methods
   DLLLOCAL bool checkAssignSpecial(const QoreMethod* m) {
      // set quick pointers
      if (!constructor && !strcmp(m->getName(), "constructor")) {
	 constructor = m;
	 return true;
      }

      if (!destructor && !strcmp(m->getName(), "destructor")) {
	 destructor = m;
	 return true;
      }

      if (!copyMethod && !strcmp(m->getName(), "copy")) {
	 copyMethod = m;
	 return true;
      }

      return checkAssignSpecialIntern(m);
   }

   // returns -1 if a recursive inheritance list was found, 0 if not
   DLLLOCAL int initializeIntern(qcp_set_t& qcp_set);
   DLLLOCAL void initialize();

   DLLLOCAL void parseInitPartial();
   DLLLOCAL void parseInitPartialIntern();

   DLLLOCAL int parseCheckMemberAccess(const QoreProgramLocation& loc, const char* mem, const QoreTypeInfo*& memberTypeInfo, int pflag) const {
      const_cast<qore_class_private*>(this)->parseInitPartial();

      const qore_class_private* qc = 0;
      ClassAccess access;
      const QoreMemberInfo* omi = parseFindMember(mem, qc, access);

      if (!omi) {
	 int rc = 0;
	 if (!parseHasMemberGate() || (pflag & PF_FOR_ASSIGNMENT)) {
	    if (parse_check_parse_option(PO_REQUIRE_TYPES)) {
	       parse_error(loc, "member '%s' of class '%s' referenced has no type information because it was not declared in a public or private member list, but parse options require type information for all declarations",
	             mem, name.c_str());
	       rc = -1;
	    }
	    if (parseHasPublicMembersInHierarchy()) {
	       //printd(5, "qore_class_private::parseCheckMemberAccess() %s %%.%s memberGate: %d pflag: %d\n", name.c_str(), mem, parseHasMemberGate(), pflag);
	       parse_error(loc, "illegal access to unknown member '%s' in class '%s' which has a public member list (or inherited public member list)", mem, name.c_str());
	       rc = -1;
	    }
	 }
	 return rc;
      }

      memberTypeInfo = omi->getTypeInfo();

      // only raise a parse error for illegal access to private members if there is not memberGate function
      if ((access > Public) && !parseHasMemberGate() && !parseCheckPrivateClassAccess()) {
	 memberTypeInfo = 0;
         parse_error(loc, "illegal access to private member '%s' of class '%s'", mem, name.c_str());
	 return -1;
      }
      return 0;
   }

   DLLLOCAL int parseResolveInternalMemberAccess(const char* mem, const QoreTypeInfo*& memberTypeInfo) const {
      const_cast<qore_class_private*>(this)->parseInitPartial();

      const qore_class_private* qc = 0;
      ClassAccess access;
      const QoreMemberInfo* omi = parseFindMember(mem, qc, access);
      if (omi)
         memberTypeInfo = omi->getTypeInfo();

      return omi ? 0 : -1;
   }

   DLLLOCAL int parseCheckInternalMemberAccess(const char* mem, const QoreTypeInfo*& memberTypeInfo, const QoreProgramLocation& loc) const {
      const_cast<qore_class_private*>(this)->parseInitPartial();

      // throws a parse exception if there are public members and the name is not valid
      const qore_class_private* qc = 0;
      ClassAccess access;
      const QoreMemberInfo* omi = parseFindMember(mem, qc, access);
      if (omi)
         memberTypeInfo = omi->getTypeInfo();

      int rc = 0;
      if (!omi) {
	 if (parse_check_parse_option(PO_REQUIRE_TYPES)) {
	    parse_error(loc, "member '%s' of class '%s' referenced has no type information because it was not declared in a public or private member list, but parse options require type information for all declarations", mem, name.c_str());
	    rc = -1;
	 }
	 if (parseHasPublicMembersInHierarchy()) {
            parse_error(loc, "illegal access to unknown member '%s' in class '%s' which has a public member list (or inherited public member list)", mem, name.c_str());
	    rc = -1;
	 }
      }
      return rc;
   }

   DLLLOCAL bool parseHasPublicMembersInHierarchy() const {
      if (has_public_memdecl || pending_has_public_memdecl)
	 return true;

      return scl ? scl->parseHasPublicMembersInHierarchy() : false;
   }

   // returns true = found, false = not found
   DLLLOCAL const QoreMemberInfo* runtimeGetMemberInfoIntern(const char* mem, ClassAccess& access, const qore_class_private* class_ctx) const {
      QoreMemberInfo *info = members.findByName(mem);
      if (info) {
         ClassAccess ma = info->getAccess();
         if (ma != Internal) {
            if (access < ma)
               access = ma;
            return info;
         }
      }

      return scl ? scl->runtimeGetMemberInfo(mem, access, class_ctx, class_ctx == this) : 0;
   }

   DLLLOCAL const QoreMemberInfo* parseFindMember(const char* mem, const qore_class_private*& qc, ClassAccess& access) const {
      access = Public;
      const_cast<qore_class_private*>(this)->initialize();
      return parseFindMemberNoInit(mem, qc, access, true);
   }

   DLLLOCAL const QoreMemberInfo* parseFindLocalPublicPrivateMemberNoInit(const char* mem) const {
      QoreMemberInfo *info = members.findByName(mem);
      if (!info)
         info = pending_members.findByName(mem);

      return info;
   }

   DLLLOCAL const QoreMemberInfo* parseFindMemberNoInit(const char* mem, const qore_class_private*& qc, ClassAccess& access, bool toplevel) const {
      const QoreMemberInfo* mi = parseFindLocalPublicPrivateMemberNoInit(mem);
      if (mi) {
         ClassAccess ma = mi->getAccess();
         if (toplevel || ma != Internal) {
            if (access < ma)
               access = ma;
            qc = mi->getClass(this);
            return mi;
         }
      }

      return scl ? scl->parseFindMember(mem, qc, access, true) : 0;
   }

   DLLLOCAL const QoreVarInfo* parseFindVar(const char* vname, const qore_class_private*& qc, ClassAccess& access, bool toplevel) const {
      //printd(5, "parseFindVar() this: %p cls: %p (%s) scl: %p\n", this, cls, cls->getName(), scl);

      QoreVarInfo* vi = vars.find(const_cast<char*>(vname));
      if (!vi)
	 vi = pending_vars.find(const_cast<char*>(vname));

      if (vi) {
         qc = this;
         access = vi->getAccess();
	 return vi;
      }

      return scl ? scl->parseFindVar(vname, qc, access, toplevel) : 0;
   }

   DLLLOCAL int parseCheckClassHierarchyMembers(const char* mname, const QoreMemberInfo& l_mi, const qore_class_private& b_qc, const QoreMemberInfo& b_mi);

   DLLLOCAL int checkExistingVarMember(const char* dname, const QoreMemberInfoBase* mi, const QoreMemberInfoBase* omi, const qore_class_private* qc, ClassAccess oaccess, bool var = false) const;

   DLLLOCAL int parseCheckVar(const char* dname, const QoreVarInfo* vi) const {
      const qore_class_private* qc = 0;
      ClassAccess access;
      const QoreVarInfo* ovi = parseFindVar(dname, qc, access, true);
      //printd(5, "parseCheckVar() %s cls: %p (%s)\n", dname, sclass, sclass ? sclass->getName() : "n/a");
      if (!ovi) {
         if (parseHasConstant(dname)) {
            parse_error("'%s' has already been declared as a constant in class '%s' and therefore cannot be also declared as a static class variable in the same class with the same name", dname, name.c_str());
            return -1;
         }
	 return 0;
      }

      return checkExistingVarMember(dname, vi, ovi, qc, access, true);
   }

   DLLLOCAL int parseCheckMember(const char* mem, const QoreMemberInfo* mi) const {
      const qore_class_private* qc = 0;
      ClassAccess access = Public;
      const QoreMemberInfo* omi = parseFindMemberNoInit(mem, qc, access, true);
      if (!omi)
         return 0;

      return checkExistingVarMember(mem, mi, omi, qc, omi->access);
   }

   DLLLOCAL int parseCheckMemberInBaseClasses(const char* mem, const QoreMemberInfo* mi) const {
      const qore_class_private* qc = 0;
      ClassAccess access = Public;
      const QoreMemberInfo* omi = scl ? scl->parseFindMember(mem, qc, access, true) : 0;
      if (!omi || (omi->getClass(qc) == mi->getClass(this)))
	 return 0;

      return checkExistingVarMember(mem, mi, omi, qc, omi->access);
   }

   DLLLOCAL void parseAddMember(char* mem, ClassAccess access, QoreMemberInfo* MemberInfo) {
      MemberInfo->access = access;
      if (!parseCheckMember(mem, MemberInfo)) {
         if (!has_new_user_changes)
            has_new_user_changes = true;
         if (!has_sig_changes)
            has_sig_changes = true;
         //printd(5, "qore_class_private::parseAddMember() this: %p %s adding %s %p %s\n", this, name.c_str(), privpub(access), mem, mem);
         pending_members.addNoCheck(mem, MemberInfo);
         return;
      }

      free(mem);
      delete MemberInfo;
   }

   DLLLOCAL void parseAddStaticVar(char* dname, ClassAccess access, QoreVarInfo* VarInfo) {
      VarInfo->access = access;
      if (!parseCheckVar(dname, VarInfo)) {
         //printd(5, "qore_class_private::parseAddStaticVar() this: %p %s adding %p %s\n", this, name.c_str(), mem, mem);
         pending_vars.addNoCheck(dname, VarInfo);
         return;
      }

      free(dname);
      delete VarInfo;
   }

   DLLLOCAL void addBuiltinConstant(const char* cname, AbstractQoreNode* value, ClassAccess access = Public, const QoreTypeInfo* cTypeInfo = 0) {
      assert(!pub_const.inList(cname));
      assert(!priv_const.inList(cname));
      assert(!int_const.inList(cname));
      if (access == Private)
         priv_const.add(cname, value, cTypeInfo);
      else if (access == Public)
         pub_const.add(cname, value, cTypeInfo);
      else
         int_const.add(cname, value, cTypeInfo);
   }

   DLLLOCAL void addBuiltinStaticVar(const char* vname, AbstractQoreNode* value, ClassAccess access = Public, const QoreTypeInfo* vTypeInfo = 0) {
      assert(!vars.inList(vname));

      vars.addNoCheck(strdup(vname), new QoreVarInfo(0, 0, vTypeInfo, 0, value, access));
   }

   DLLLOCAL void parseAssimilateConstants(ConstantList &cmap, ClassAccess access) {
      if (!has_new_user_changes)
         has_new_user_changes = true;
      if (!has_sig_changes)
         has_sig_changes = true;

      if (access == Public)
         pend_pub_const.assimilate(cmap, pub_const, priv_const, pend_priv_const, int_const, pend_int_const, Public, name.c_str());
      else if (access == Private)
         pend_priv_const.assimilate(cmap, priv_const, pub_const, pend_pub_const, int_const, pend_int_const, Private, name.c_str());
      else
         pend_int_const.assimilate(cmap, int_const, pub_const, pend_pub_const, priv_const, pend_priv_const, Internal, name.c_str());
   }

   DLLLOCAL void parseAddConstant(const std::string &cname, AbstractQoreNode* val, ClassAccess access) {
      if (parseHasVar(cname.c_str())) {
         parse_error("'%s' has already been declared as a static variable in class '%s' and therefore cannot be also declared as a constant in the same class with the same name", cname.c_str(), name.c_str());
         val->deref(0);
         return;
      }
      if (!has_new_user_changes)
         has_new_user_changes = true;
      if (!has_sig_changes)
         has_sig_changes = true;

      //printd(5, "parseAddConstant() this: %p cls: %p const: %s access: %d\n", this, cls, cname.c_str(), access);

      if (access == Public)
         pend_pub_const.parseAdd(cname, val, pub_const, priv_const, pend_priv_const, int_const, pend_int_const, Public, name.c_str());
      else if (access == Private)
         pend_priv_const.parseAdd(cname, val, priv_const, pub_const, pend_pub_const, int_const, pend_int_const, Private, name.c_str());
      else
         pend_int_const.parseAdd(cname, val, int_const, pub_const, pend_pub_const, priv_const, pend_priv_const, Internal, name.c_str());
   }

   DLLLOCAL bool parseHasVar(const char* vn) {
      return vars.inList(vn) || pending_vars.inList(vn)
         ? true
         : false;
   }

   DLLLOCAL bool parseHasConstant(const std::string &cname) const {
      return pub_const.inList(cname) || pend_pub_const.inList(cname)
         || priv_const.inList(cname) || pend_priv_const.inList(cname)
         || int_const.inList(cname) || pend_int_const.inList(cname)
         ? true
         : false;
   }

   DLLLOCAL AbstractQoreNode* parseFindLocalConstantValue(const char* cname, const QoreTypeInfo*& cTypeInfo) {
      parseInitPartial();

      // first check public constants
      AbstractQoreNode* rv = pub_const.find(cname, cTypeInfo);
      if (!rv) {
	 rv = pend_pub_const.find(cname, cTypeInfo);
	 if (!rv) {
	    // now check private constants
	    rv = priv_const.find(cname, cTypeInfo);
	    if (!rv) {
	       rv = pend_priv_const.find(cname, cTypeInfo);
               if (!rv) {
                  rv = int_const.find(cname, cTypeInfo);
                  if (!rv)
                     rv = pend_int_const.find(cname, cTypeInfo);
               }
            }

	    // check for accessibility to private constants
	    if (rv && !parseCheckPrivateClassAccess()) {
	       rv = 0;
	       typeInfo = 0;
	    }
	 }
      }

      //printd(5, "qore_class_private::parseFindLocalConstantValue(%s) this: %p (cls: %p %s) rv: %p\n", cname, this, cls, name.c_str(), rv);
      return rv;
   }

   DLLLOCAL AbstractQoreNode* parseFindConstantValue(const char* cname, const QoreTypeInfo*& cTypeInfo, bool check = false) {
      return parseFindConstantValueIntern(cname, cTypeInfo, check, true);
   }

   DLLLOCAL AbstractQoreNode* parseFindConstantValueIntern(const char* cname, const QoreTypeInfo*& cTypeInfo, bool check, bool toplevel) {
      parseInitPartial();

      bool priv = false;

      // first check public constants
      AbstractQoreNode* rv = pub_const.find(cname, cTypeInfo);
      if (!rv) {
	 rv = pend_pub_const.find(cname, cTypeInfo);
	 if (!rv) {
	    // now check private constants
	    rv = priv_const.find(cname, cTypeInfo);
	    if (!rv) {
	       rv = pend_priv_const.find(cname, cTypeInfo);
               if (!rv && toplevel) {
                  rv = int_const.find(cname, cTypeInfo);
                  if (!rv)
                     rv = pend_int_const.find(cname, cTypeInfo);
               }
            }
            if (rv)
               priv = true;
	 }
      }

      // check for accessibility to private constants
      if (rv) {
         if (check && priv && !parseCheckPrivateClassAccess()) {
            cTypeInfo = 0;
            return 0;
         }
         return rv;
      }

      return scl ? scl->parseFindConstantValue(cname, cTypeInfo, check, toplevel) : 0;
   }

   DLLLOCAL QoreVarInfo* parseFindLocalStaticVar(const char* vname) const {
      QoreVarInfo* vi = vars.find(vname);
      if (!vi)
         vi = pending_vars.find(vname);

      if (vi && (vi->access > Public) && !parseCheckPrivateClassAccess())
         vi = 0;

      return vi;
   }

   DLLLOCAL QoreVarInfo* parseFindStaticVar(const char* vname, const QoreClass*& qc, ClassAccess& access, bool check = false) const {
      access = Public;
      return parseFindStaticVarIntern(vname, qc, access, check, true);
   }

   DLLLOCAL QoreVarInfo* parseFindStaticVarIntern(const char* vname, const QoreClass*& qc, ClassAccess& access, bool check, bool toplevel) const {
      QoreVarInfo* vi = vars.find(vname);

      if (!vi)
         vi = pending_vars.find(vname);

      if (vi) {
         ClassAccess va = vi->getAccess();
         if (toplevel || va != Internal) {
            if (access < va)
               access = va;

            // return null and stop searching in this class if we should verify access, and the var is not accessible
            if (check && (access > Public) && !parseCheckPrivateClassAccess())
               return 0;

            qc = cls;
            return vi;
         }
      }

      return scl ? scl->parseFindStaticVar(vname, qc, access, check, toplevel) : 0;
   }

   DLLLOCAL void addMember(const char* mem, ClassAccess access, const QoreTypeInfo* n_typeinfo, AbstractQoreNode* initial_value) {
      assert(!members.inList(mem));
      members.addNoCheck(strdup(mem), new QoreMemberInfo(0, 0, n_typeinfo, 0, initial_value, access));
      if (access == Public && !has_public_memdecl)
         has_public_memdecl = true;
   }

   DLLLOCAL void insertBuiltinStaticMethod(QoreMethod* m) {
      assert(m->isStatic());
      //printd(5, "QoreClass::insertBuiltinStaticMethod() %s::%s() size: %d\n", name.c_str(), m->getName(), numMethods());
      shm[m->getName()] = m;
      // maintain method counts (safely inside parse lock)
      ++num_static_methods;
      if (!sys) { sys = true; }
      // check for special methods (except constructor and destructor) and abort if found
      assert(!checkSpecialStaticIntern(m->getName()));
      // add ancestors
      addStaticAncestors(m);
   }

   DLLLOCAL void insertBuiltinMethod(QoreMethod* m, bool special_method = false) {
      assert(!m->isStatic());
      //printd(5, "QoreClass::insertBuiltinMethod() %s::%s() size: %d\n", name.c_str(), m->getName(), numMethods());
      hm[m->getName()] = m;
      // maintain method counts (safely inside parse lock)
      ++num_methods;
      if (!sys) { sys = true; }
      // check for special methods (except constructor and destructor)
      if (!special_method && !checkAssignSpecialIntern(m))
	 // add ancestors
	 addAncestors(m);
   }

   DLLLOCAL void recheckBuiltinMethodHierarchy();

   DLLLOCAL void addNewAncestors(QoreMethod* m) {
      if (!scl)
	 return;

      scl->addNewAncestors(m);
   }

   DLLLOCAL void addNewStaticAncestors(QoreMethod* m) {
      if (!scl)
	 return;

      scl->addNewStaticAncestors(m);
   }

   DLLLOCAL void addStaticAncestors(QoreMethod* m) {
      if (!scl)
	 return;

      scl->addStaticAncestors(m);
   }

   DLLLOCAL void addAncestors(QoreMethod* m) {
      assert(strcmp(m->getName(), "constructor"));

      if (!scl)
	 return;

      scl->addAncestors(m);
   }

   DLLLOCAL void parseAddStaticAncestors(QoreMethod* m) {
      if (!scl)
	 return;

      scl->parseAddStaticAncestors(m);
   }

   DLLLOCAL void parseAddAncestors(QoreMethod* m) {
      //printd(5, "qore_class_private::parseAddAncestors(%p %s) this: %p cls: %p %s scl: %p\n", m, m->getName(), this, cls, name.c_str(), scl);
      assert(strcmp(m->getName(), "constructor"));

      if (!scl)
	 return;

      scl->parseAddAncestors(m);
   }

   DLLLOCAL const qore_class_private* runtimeGetMemberClass(const char* mem, ClassAccess& access, const qore_class_private* class_ctx, bool& internal_member) const {
      // if we have a class context, first we have to check here for an internal member
      if (class_ctx) {
         QoreMemberInfo *info = class_ctx->members.findByName(mem);
         if (info && info->getAccess() == Internal) {
            access = Internal;
            internal_member = true;
            return this;
         }
      }

      access = Public;
      internal_member = false;

      return runtimeGetMemberClassIntern(mem, access, class_ctx);
   }

   DLLLOCAL const qore_class_private* runtimeGetMemberClassIntern(const char* mem, ClassAccess& access, const qore_class_private* class_ctx) const {
      QoreMemberInfo *info = members.findByName(mem);
      if (info) {
         ClassAccess ma = info->getAccess();
         if (ma != Internal) {
            access = ma;
            return this;
         }
      }

      return scl ? scl->runtimeGetMemberClass(mem, access, class_ctx, class_ctx == this) : 0;
   }

   DLLLOCAL int initMembers(QoreObject& o, bool& need_scan, ExceptionSink* xsink) const;

   DLLLOCAL int initVar(const char* vname, QoreVarInfo& vi, ExceptionSink* xsink) const {
      if (vi.exp) {
         // evaluate expression
         ReferenceHolder<AbstractQoreNode> val(vi.exp->eval(xsink), xsink);
         if (*xsink)
            return -1;

         val = vi.getTypeInfo()->acceptInputMember(vname, val.release(), xsink);
         if (*xsink)
            return -1;

         discard(vi.assignInit(val.release()), xsink);
      }
      else
         vi.init();

      return 0;
   }

   DLLLOCAL void clearConstants(QoreListNode& l) {
      priv_const.clear(l);
      pub_const.clear(l);
      int_const.clear(l);
   }

   DLLLOCAL void clear(ExceptionSink* xsink) {
      vars.clear(xsink);
   }

   DLLLOCAL void deleteClassData(ExceptionSink* xsink) {
      vars.del(xsink);
      priv_const.deleteAll(xsink);
      pub_const.deleteAll(xsink);
      int_const.deleteAll(xsink);
      if (spgm) {
         spgm->deref(xsink);
         spgm = 0;
      }
   }

   /*
   DLLLOCAL int initMembers(QoreObject& o, BCEAList* bceal, ExceptionSink* xsink) const {
      if (scl && scl->initMembers(o, bceal, xsink))
         return -1;

      if (members.empty())
	 return 0;

      // ensure class is only initialized once
      if (bceal && bceal->initMembers(cls->getID()))
         return 0;

      SelfInstantiatorHelper sih(&selfid, &o, xsink);

      if (initMembers(o, members.begin(), members.end(), xsink))
	 return -1;
      return 0;
   }
   */

   DLLLOCAL const QoreMethod* getMethodForEval(const char* nme, QoreProgram* pgm, ExceptionSink* xsink) const;

   DLLLOCAL QoreObject* execConstructor(const AbstractQoreFunctionVariant* variant, const QoreValueList* args, ExceptionSink* xsink) const;
   DLLLOCAL QoreObject* execConstructor(const AbstractQoreFunctionVariant* variant, const QoreListNode* args, ExceptionSink* xsink) const;

   DLLLOCAL void addBuiltinMethod(const char* mname, MethodVariantBase* variant);
   DLLLOCAL void addBuiltinStaticMethod(const char* mname, MethodVariantBase* variant);
   DLLLOCAL void addBuiltinConstructor(BuiltinConstructorVariantBase* variant);
   DLLLOCAL void addBuiltinDestructor(BuiltinDestructorVariantBase* variant);
   DLLLOCAL void addBuiltinCopyMethod(BuiltinCopyVariantBase* variant);
   DLLLOCAL void setDeleteBlocker(q_delete_blocker_t func);
   DLLLOCAL void setBuiltinSystemConstructor(BuiltinSystemConstructorBase* m);

   DLLLOCAL void execBaseClassConstructor(QoreObject* self, BCEAList* bceal, ExceptionSink* xsink) const;
   DLLLOCAL QoreObject* execSystemConstructor(QoreObject* self, int code, va_list args) const;
   DLLLOCAL bool execDeleteBlocker(QoreObject* self, ExceptionSink* xsink) const;
   DLLLOCAL QoreObject* execCopy(QoreObject* old, ExceptionSink* xsink) const;

   // returns a non-static method if it exists in the local class
   DLLLOCAL QoreMethod* parseFindLocalMethod(const char* nme) {
      hm_method_t::iterator i = hm.find(nme);
      return (i != hm.end()) ? i->second : 0;
   }
   // returns a non-static method if it exists in the local class
   DLLLOCAL const QoreMethod* parseFindLocalMethod(const char* nme) const {
      hm_method_t::const_iterator i = hm.find(nme);
      return (i != hm.end()) ? i->second : 0;
   }

   DLLLOCAL QoreMethod* parseFindLocalMethod(const std::string& nme) {
      hm_method_t::iterator i = hm.find(nme);
      return (i != hm.end()) ? i->second : 0;
   }
   // returns a non-static method if it exists in the local class
   DLLLOCAL const QoreMethod* parseFindLocalMethod(const std::string& nme) const {
      hm_method_t::const_iterator i = hm.find(nme);
      return (i != hm.end()) ? i->second : 0;
   }

   // returns any method if it exists in the local class
   DLLLOCAL const QoreMethod* parseFindAnyLocalMethod(const char* nme) const {
      const QoreMethod* m = parseFindLocalMethod(nme);
      return m ? m : parseFindLocalStaticMethod(nme);
   }

   // returns a static method if it exists in the local class
   DLLLOCAL QoreMethod* parseFindLocalStaticMethod(const char* nme) {
      hm_method_t::iterator i = shm.find(nme);
      return (i != shm.end()) ? i->second : 0;
   }
   // returns a static method if it exists in the local class
   DLLLOCAL const QoreMethod* parseFindLocalStaticMethod(const char* nme) const {
      hm_method_t::const_iterator i = shm.find(nme);
      return (i != shm.end()) ? i->second : 0;
   }

   // returns a non-static method if it exists in the local class and has been committed to the class
   DLLLOCAL QoreMethod* findLocalCommittedMethod(const char* nme);
   // returns a non-static method if it exists in the local class and has been committed to the class
   DLLLOCAL const QoreMethod* findLocalCommittedMethod(const char* nme) const;

   // returns a static method if it exists in the local class and has been committed to the class
   DLLLOCAL QoreMethod* findLocalCommittedStaticMethod(const char* nme);
   // returns a static method if it exists in the local class and has been committed to the class
   DLLLOCAL const QoreMethod* findLocalCommittedStaticMethod(const char* nme) const;

   DLLLOCAL static const QoreMethod* doMethodAccess(const QoreMethod* m, ClassAccess& access, ClassAccess ma) {
      assert(m);

      if (ma == Internal)
         m = 0;
      else if (access < ma)
         access = ma;

      return m;
   }

   // find either a normal or a static method in the class hierarchy at parse time
   DLLLOCAL const QoreMethod* parseFindAnyMethodIntern(const char* mname, ClassAccess& access, const qore_class_private* class_ctx);

   // finds a non-static method in the class hierarchy at parse time, optionally initializes classes
   DLLLOCAL const QoreMethod* parseFindMethodIntern(const char* mname, ClassAccess& access, const qore_class_private* class_ctx);

   // finds a static method in the class hierarchy at parse time, optionally initializes classes
   DLLLOCAL const QoreMethod* parseFindStaticMethodIntern(const char* mname, ClassAccess& access, const qore_class_private* class_ctx);

   DLLLOCAL const QoreMethod* parseResolveSelfMethodIntern(const char* nme, ClassAccess& access, const qore_class_private* class_ctx);

   // returns a non-static method if it exists in class hierarchy and has been committed to the class
   DLLLOCAL const QoreMethod* runtimeFindCommittedStaticMethodIntern(const char* nme, ClassAccess& access, const qore_class_private* class_ctx) const {
      const QoreMethod* m = findLocalCommittedStaticMethod(nme);
      if (m) {
         m = doMethodAccess(m, access, m->getAccess());
         if (m)
            return m;
      }
      if (!scl)
         return 0;
      m = scl->runtimeFindCommittedStaticMethod(nme, access, class_ctx, class_ctx == this);
      return m ? doMethodAccess(m, access, m->getAccess()) : 0;
   }

   // returns a non-static method if it exists in class hierarchy and has been committed to the class
   DLLLOCAL const QoreMethod* runtimeFindCommittedMethodIntern(const char* nme, ClassAccess& access, const qore_class_private* class_ctx) const {
      const QoreMethod* m = findLocalCommittedMethod(nme);
      if (m) {
         m = doMethodAccess(m, access, m->getAccess());
         if (m)
            return m;
      }
      if (!scl)
         return 0;
      m = scl->runtimeFindCommittedMethod(nme, access, class_ctx, class_ctx == this);
      return m ? doMethodAccess(m, access, m->getAccess()) : 0;
   }

   DLLLOCAL const QoreMethod* runtimeFindCommittedStaticMethod(const char* nme, ClassAccess& access, const qore_class_private* class_ctx) const {
      if (class_ctx) {
         const QoreMethod* m = class_ctx->findLocalCommittedStaticMethod(nme);
         if (m && m->getAccess() == Internal) {
            access = Internal;
            return m;
         }
      }

      access = Public;
      return runtimeFindCommittedStaticMethodIntern(nme, access, class_ctx);
   }

   DLLLOCAL const QoreMethod* runtimeFindCommittedMethod(const char* nme, ClassAccess& access, const qore_class_private* class_ctx) const {
      if (class_ctx) {
         const QoreMethod* m = class_ctx->findLocalCommittedMethod(nme);
         if (m && m->getAccess() == Internal) {
            access = Internal;
            return m;
         }
      }

      access = Public;
      return runtimeFindCommittedMethodIntern(nme, access, class_ctx);
   }

   DLLLOCAL const QoreMethod* findMethod(const char* nme, ClassAccess& access) const {
      CurrentProgramRuntimeParseContextHelper pch;
      const qore_class_private* class_ctx = runtime_get_class();
      if (class_ctx && !runtimeCheckPrivateClassAccess(class_ctx))
         class_ctx = 0;
      return runtimeFindCommittedMethod(nme, access, class_ctx);
   }

   DLLLOCAL bool runtimeHasCallableMethod(const char* m, int mask) const;

   DLLLOCAL void execDestructor(QoreObject* self, ExceptionSink* xsink) const;

   DLLLOCAL void execBaseClassDestructor(QoreObject* self, ExceptionSink* xsink) const;

   DLLLOCAL void execBaseClassSystemDestructor(QoreObject* self, ExceptionSink* xsink) const;

   DLLLOCAL void execBaseClassCopy(QoreObject* self, QoreObject* old, ExceptionSink* xsink) const;

   DLLLOCAL void parseInit();
   DLLLOCAL void parseCommit();
   DLLLOCAL void parseCommitRuntimeInit(ExceptionSink* xsink);
   DLLLOCAL void parseRollback();
   DLLLOCAL int addUserMethod(const char* mname, MethodVariantBase* f, bool n_static);

   DLLLOCAL QoreValue evalPseudoMethod(const QoreValue n, const char* name, const QoreListNode* args, ExceptionSink* xsink) const;

   DLLLOCAL QoreValue evalPseudoMethod(const QoreMethod* m, const AbstractQoreFunctionVariant* variant, const QoreValue n, const QoreListNode* args, ExceptionSink* xsink) const;

   const QoreMethod* runtimeFindPseudoMethod(const QoreValue n, const char* nme, ExceptionSink* xsink) const {
      const QoreMethod* w;

      const qore_class_private* class_ctx = runtime_get_class();
      if (class_ctx && !runtimeCheckPrivateClassAccess(class_ctx))
         class_ctx = 0;
      ClassAccess access;
      if (!(w = runtimeFindCommittedMethod(nme, access, class_ctx))) {
         qore_type_t t = n.getType();
         // throw an exception
         if (t == NT_OBJECT) {
            const char* cname = n.get<const QoreObject>()->getClassName();
            xsink->raiseException("METHOD-DOES-NOT-EXIST", "no method %s::%s() or pseudo-method %s::%s() is available", cname, nme, name.c_str(), nme);
         }
         else
            xsink->raiseException("PSEUDO-METHOD-DOES-NOT-EXIST", "no pseudo method <%s>::%s() has been defined", n.getTypeName(), nme);
         return 0;
      }

      return w;
   }

   DLLLOCAL bool parseCheckPrivateClassAccess(const qore_class_private* qc = parse_get_class_priv()) const;
   DLLLOCAL bool runtimeCheckPrivateClassAccess(const qore_class_private* qc = runtime_get_class()) const;

   // this = class to find in "oc"
   DLLLOCAL qore_type_result_e parseCheckCompatibleClass(const qore_class_private& oc) const;
   // this = class to find in "oc"
   DLLLOCAL qore_type_result_e runtimeCheckCompatibleClass(const qore_class_private& oc) const;

   DLLLOCAL const QoreClass* getClassIntern(qore_classid_t cid, ClassAccess& n_access, bool toplevel) const {
      if (cid == classID)
         return cls;
      return scl ? scl->getClass(cid, n_access, toplevel) : 0;
   }

   DLLLOCAL const QoreClass* getClass(const qore_class_private& qc, ClassAccess& n_access) const {
      n_access = Public;
      return getClassIntern(qc, n_access, true);
   }

   DLLLOCAL bool is_equal(const qore_class_private& qc) const {
      // check hashes if names are the same
      // FIXME: check fully-qualified namespace name
      return (qc.classID == classID || (qc.name == name && hash == qc.hash));
   }

   DLLLOCAL const QoreClass* getClassIntern(const qore_class_private& qc, ClassAccess& n_access, bool toplevel) const {
      if (is_equal(qc))
         return cls;

#ifdef DEBUG_1
      if (qc.name == name) {
         QoreString lh, rh;
         hash.toString(lh);
         qc.hash.toString(rh);
         printd(0, "qore_class_private::getClassIntern() this: %p '%s' != '%s' scl: %p (hash: %s qc.hash: %s)\n", this, name.c_str(), qc.name.c_str(), scl, lh.getBuffer(), rh.getBuffer());
      }
#endif

      return scl ? scl->getClass(qc, n_access, toplevel) : 0;
   }

   DLLLOCAL const QoreClass* parseGetClassIntern(const qore_class_private& qc, ClassAccess& n_access, bool toplevel) const {
      // check hashes if names are the same
      // FIXME: check fully-qualified namespace name
      if (qc.classID == classID || (qc.name == name && parseCheckEqualHash(qc)))
         return cls;

#ifdef DEBUG_SKIP
      if (qc.name == name) {
         printd(5, "qore_class_private::parseGetClassIntern() this: %p '%s' != '%s' scl: %p\n", this, name.c_str(), qc.name.c_str(), scl);
         parseShowHashes();
         qc.parseShowHashes();
      }
#endif

      return scl ? scl->parseGetClass(qc, n_access, toplevel) : 0;
   }

#ifdef DEBUG_SKIP
   DLLLOCAL void parseShowHashes() const {
      QoreString ch, ph;
      hash.toString(ch);
      pend_hash.toString(ph);
      printd(5, " + %p %s committed: %s\n", this, name.c_str(), ch.getBuffer());
      printd(5, " + %p %s pending  : %s\n", this, name.c_str(), ph.getBuffer());
   }
#endif

   DLLLOCAL bool parseCheckEqualHash(const qore_class_private& qc) const {
#ifdef DEBUG_SKIP
      printd(5, "qore_class_private::parseCheckEqualHash() %s == %s\n", name.c_str(), qc.name.c_str());
      parseShowHashes();
      qc.parseShowHashes();
#endif
      if (pend_hash)
         return qc.pend_hash ? pend_hash == qc.pend_hash : pend_hash == qc.hash;
      return qc.pend_hash ? hash == qc.pend_hash : hash == qc.hash;
   }

   DLLLOCAL bool equal(const qore_class_private& qc) const {
      if (&qc == this)
         return true;
      if (qc.classID == classID || (qc.name == name && qc.hash == hash))
         return true;

      return false;
   }

   DLLLOCAL const QoreClass* parseGetClass(const qore_class_private& qc, ClassAccess& n_access) const;

   DLLLOCAL const QoreMethod* parseResolveSelfMethod(const char* nme, const qore_class_private* class_ctx);
   DLLLOCAL const QoreMethod* parseResolveSelfMethod(NamedScope* nme);

   DLLLOCAL int addBaseClassesToSubclass(QoreClass* sc, bool is_virtual);

   DLLLOCAL void setPublic();

   DLLLOCAL void parseSetBaseClassList(BCList* bcl) {
      assert(!scl);
      if (bcl) {
         scl = bcl;
         if (!has_new_user_changes)
            has_new_user_changes = true;
      }
   }

   DLLLOCAL bool parseHasPendingChanges() const {
      return has_new_user_changes;
   }

   DLLLOCAL bool parseCheckHierarchy(const QoreClass* n_cls, ClassAccess& access) const {
      access = Public;
      return parseCheckHierarchyIntern(n_cls, access, true);
   }

   DLLLOCAL bool parseCheckHierarchyIntern(const QoreClass* n_cls, ClassAccess& access, bool toplevel) const {
      if (cls == n_cls || (name == n_cls->priv->name && parseCheckEqualHash(*n_cls->priv)))
         return true;

      return scl ? scl->parseCheckHierarchy(n_cls, access, toplevel) : false;
   }

   DLLLOCAL const QoreMethod* parseFindMethod(const char* nme, ClassAccess& access, const qore_class_private* class_ctx);

   DLLLOCAL const QoreMethod* parseFindStaticMethod(const char* nme, ClassAccess& access, const qore_class_private* class_ctx);

   // no class initialization
   DLLLOCAL const QoreMethod* parseFindAnyMethod(const char* nme, ClassAccess& access, const qore_class_private* class_ctx);

   DLLLOCAL const QoreMethod* parseResolveSelfMethod(const char* nme, ClassAccess& access, const qore_class_private* class_ctx);

   // static methods
   //DLLLOCAL static

   DLLLOCAL static void parseAddConstant(QoreClass& qc, const std::string &cname, AbstractQoreNode* val, ClassAccess access) {
      qc.priv->parseAddConstant(cname, val, access);
   }

   DLLLOCAL static const QoreMemberInfo* runtimeGetMemberInfo(const QoreClass& qc, const char* mem, ClassAccess& access, const qore_class_private* class_ctx, bool& internal_member) {
      // if we have a class context, first we have to check here for an internal member
      if (class_ctx) {
         QoreMemberInfo *info = class_ctx->members.findByName(mem);
         if (info && info->getAccess() == Internal) {
            access = Internal;
            internal_member = true;
            return info;
         }
      }

      access = Public;
      internal_member = false;

      return qc.priv->runtimeGetMemberInfoIntern(mem, access, class_ctx);
   }

   DLLLOCAL static LocalVar* getSelfId(const QoreClass& qc) {
      return &qc.priv->selfid;
   }

   DLLLOCAL static QoreObject* execConstructor(const QoreClass& qc, const AbstractQoreFunctionVariant* variant, const QoreListNode* args, ExceptionSink* xsink) {
      return qc.priv->execConstructor(variant, args, xsink);
   }

   DLLLOCAL static bool injected(const QoreClass& qc) {
      return qc.priv->inject;
   }

   DLLLOCAL static QoreClass* makeImportClass(const QoreClass& qc, QoreProgram* spgm, const char* nme, bool inject) {
      QoreClass* rv = new QoreClass(qc);
      if (nme)
         rv->priv->name = nme;
      rv->priv->inject = inject;
      if (qc.priv->pub)
         rv->priv->pub = true;
      // reference source program and save in copied class
      rv->priv->spgm = spgm->programRefSelf();
      printd(5, "qore_program_private::makeImportClass() name: '%s' (%s) rv: %p inject: %d\n", qc.getName(), nme ? nme : "n/a", rv, rv->priv->inject);
      return rv;
   }

   DLLLOCAL static const QoreMethod* runtimeFindCommittedStaticMethod(const QoreClass& qc, const char* nme, ClassAccess& access, const qore_class_private* class_ctx) {
      return qc.priv->runtimeFindCommittedStaticMethod(nme, access, class_ctx);
   }

   DLLLOCAL static const QoreMethod* parseFindLocalMethod(const QoreClass& qc, const char* mname) {
      return qc.priv->parseFindLocalMethod(mname);
   }

   DLLLOCAL static const QoreMethod* parseFindMethod(const QoreClass& qc, const char* nme, ClassAccess& access, const qore_class_private* class_ctx) {
      return qc.priv->parseFindMethod(nme, access, class_ctx);
   }

   DLLLOCAL static const QoreMethod* parseFindStaticMethod(const QoreClass& qc, const char* nme, ClassAccess& access, const qore_class_private* class_ctx) {
      return qc.priv->parseFindStaticMethod(nme, access, class_ctx);
   }

   DLLLOCAL static const QoreMethod* parseFindAnyMethod(const QoreClass* qc, const char* mname, ClassAccess& access, const qore_class_private* class_ctx) {
      return qc->priv->parseFindAnyMethod(mname, access, class_ctx);
   }

   DLLLOCAL static bool parseHasPendingChanges(const QoreClass& qc) {
      return qc.priv->parseHasPendingChanges();
   }

   DLLLOCAL static int parseCheckMemberAccess(const QoreClass& qc, const QoreProgramLocation& loc, const char* mem, const QoreTypeInfo*& memberTypeInfo, int pflag) {
      return qc.priv->parseCheckMemberAccess(loc, mem, memberTypeInfo, pflag);
   }

   DLLLOCAL static bool runtimeHasCallableMethod(const QoreClass& qc, const char* m) {
      return qc.priv->runtimeHasCallableMethod(m, QCCM_NORMAL | QCCM_STATIC);
   }

   DLLLOCAL static bool runtimeHasCallableNormalMethod(const QoreClass& qc, const char* m) {
      return qc.priv->runtimeHasCallableMethod(m, QCCM_NORMAL);
   }

   DLLLOCAL static bool runtimeHasCallableStaticMethod(const QoreClass& qc, const char* m) {
      return qc.priv->runtimeHasCallableMethod(m, QCCM_STATIC);
   }

   DLLLOCAL static const qore_class_private* runtimeGetMemberClass(const QoreClass& qc, const char* mem, ClassAccess& access, const qore_class_private* class_ctx, bool& internal_member) {
      access = Public;
      return qc.priv->runtimeGetMemberClass(mem, access, class_ctx, internal_member);
   }

   DLLLOCAL static int runtimeCheckInstantiateClass(const QoreClass& qc, ExceptionSink* xsink) {
      return qc.priv->runtimeCheckInstantiateClass(xsink);
   }

   DLLLOCAL static void parseCheckAbstractNew(QoreClass& qc) {
      qc.priv->parseCheckAbstractNew();
   }

   DLLLOCAL static void parseInit(QoreClass& qc) {
      qc.priv->parseInit();
   }

   DLLLOCAL static void parseInitPartial(QoreClass& qc) {
      qc.priv->parseInitPartial();
   }

   DLLLOCAL static void parseCommit(QoreClass& qc) {
      qc.priv->parseCommit();
   }

   DLLLOCAL static void parseCommitRuntimeInit(QoreClass& qc, ExceptionSink* xsink) {
      qc.priv->parseCommitRuntimeInit(xsink);
   }

   DLLLOCAL static void parseRollback(QoreClass& qc) {
      qc.priv->parseRollback();
   }

   DLLLOCAL static void resolveCopy(QoreClass& qc) {
      qc.priv->resolveCopy();
   }

   DLLLOCAL static int addUserMethod(QoreClass& qc, const char* mname, MethodVariantBase* f, bool n_static) {
      return qc.priv->addUserMethod(mname, f, n_static);
   }

   DLLLOCAL static void initialize(QoreClass& qc) {
      qc.priv->initialize();
   }

   DLLLOCAL static void parseSetBaseClassList(QoreClass& qc, BCList* bcl) {
      qc.priv->parseSetBaseClassList(bcl);
   }

   DLLLOCAL static BCList* getBaseClassList(const QoreClass& qc) {
      return qc.priv->scl;
   }

   DLLLOCAL static void parseAddStaticVar(QoreClass* qc, char* dname, ClassAccess access, QoreVarInfo* VarInfo) {
      qc->priv->parseAddStaticVar(dname, access, VarInfo);
   }

   DLLLOCAL static void clearConstants(QoreClass* qc, QoreListNode& l) {
      qc->priv->clearConstants(l);
   }

   DLLLOCAL static void clear(QoreClass* qc, ExceptionSink* xsink) {
      qc->priv->clear(xsink);
   }

   DLLLOCAL static void deleteClassData(QoreClass* qc, ExceptionSink* xsink) {
      qc->priv->deleteClassData(xsink);
   }

   // searches only the current class, returns 0 if private found and not accessible in the current parse context
   DLLLOCAL static AbstractQoreNode* parseFindLocalConstantValue(QoreClass* qc, const char* cname, const QoreTypeInfo*& typeInfo) {
      return qc->priv->parseFindLocalConstantValue(cname, typeInfo);
   }

   // searches only the current class, returns 0 if private found and not accessible in the current parse context
   DLLLOCAL static QoreVarInfo* parseFindLocalStaticVar(const QoreClass* qc, const char* vname) {
      return qc->priv->parseFindLocalStaticVar(vname);
   }

   // searches this class and all superclasses, if check = false, then assumes parsing from within the class (parse_get_class() == this class)
   DLLLOCAL static AbstractQoreNode* parseFindConstantValue(QoreClass* qc, const char* cname, const QoreTypeInfo*& typeInfo, bool check = false) {
      return qc->priv->parseFindConstantValue(cname, typeInfo, check);
   }

   // searches this class and all superclasses, if check = false, then assumes parsing from within the class (parse_get_class() == this class)
   DLLLOCAL static QoreVarInfo* parseFindStaticVar(const QoreClass* qc, const char* vname, const QoreClass*& nqc, ClassAccess& access, bool check = false) {
      return qc->priv->parseFindStaticVar(vname, nqc, access, check);
   }

   DLLLOCAL static const QoreMethod* parseResolveSelfMethod(qore_class_private& qc, const char* nme) {
      return qc.parseResolveSelfMethod(nme, &qc);
   }

   DLLLOCAL static const QoreMethod* parseResolveSelfMethod(qore_class_private& qc, NamedScope* nme) {
      return qc.parseResolveSelfMethod(nme);
   }

   DLLLOCAL static int parseCheckInternalMemberAccess(const QoreClass* qc, const char* mem, const QoreTypeInfo*& memberTypeInfo, const QoreProgramLocation& loc) {
      return qc->priv->parseCheckInternalMemberAccess(mem, memberTypeInfo, loc);
   }

   DLLLOCAL static int parseResolveInternalMemberAccess(const QoreClass* qc, const char* mem, const QoreTypeInfo*& memberTypeInfo) {
      return qc->priv->parseResolveInternalMemberAccess(mem, memberTypeInfo);
   }

   DLLLOCAL static const QoreMethod* parseFindSelfMethod(QoreClass* qc, const char* mname) {
      qc->priv->initialize();
      ClassAccess access;
      const QoreMethod* m = qc->priv->parseResolveSelfMethod(mname, access, qc->priv);
      if (!m)
         return 0;

      // make sure we're not calling a method that cannot be called directly
      if (!m->isStatic() && (!strcmp(mname, "constructor") || !strcmp(mname, "destructor") || !strcmp(mname, "copy")))
         return 0;

      return m;
   }

   DLLLOCAL static void parseAddMember(QoreClass& qc, char* nme, ClassAccess access, QoreMemberInfo* mInfo) {
      qc.priv->parseAddMember(nme, access, mInfo);
   }

   DLLLOCAL static QoreValue evalPseudoMethod(const QoreClass* qc, const QoreValue n, const char* name, const QoreListNode* args, ExceptionSink* xsink) {
      return qc->priv->evalPseudoMethod(n, name, args, xsink);
   }

   DLLLOCAL static QoreValue evalPseudoMethod(const QoreClass* qc, const QoreMethod* m, const AbstractQoreFunctionVariant* variant, const QoreValue n, const QoreListNode* args, ExceptionSink* xsink) {
      return qc->priv->evalPseudoMethod(m, variant, n, args, xsink);
   }

   DLLLOCAL static void setNamespace(QoreClass* qc, qore_ns_private* n) {
      qc->priv->setNamespace(n);
   }

   DLLLOCAL static bool parseCheckPrivateClassAccess(const QoreClass& qc, const qore_class_private* oqc = parse_get_class_priv()) {
      return qc.priv->parseCheckPrivateClassAccess(oqc);
   }

   DLLLOCAL static bool runtimeCheckPrivateClassAccess(const QoreClass& qc, const qore_class_private* oqc = runtime_get_class()) {
      return qc.priv->runtimeCheckPrivateClassAccess(oqc);
   }

   DLLLOCAL static qore_type_result_e parseCheckCompatibleClass(const QoreClass& qc, const QoreClass& oc) {
      if (!qore_check_this(&oc))
         return QTI_NOT_EQUAL;
      return qc.priv->parseCheckCompatibleClass(*oc.priv);
   }

   DLLLOCAL static qore_type_result_e runtimeCheckCompatibleClass(const QoreClass& qc, const QoreClass& oc) {
      return qc.priv->runtimeCheckCompatibleClass(*oc.priv);
   }

   DLLLOCAL static qore_class_private* get(QoreClass& qc) {
      return qc.priv;
   }

   DLLLOCAL static const qore_class_private* get(const QoreClass& qc) {
      return qc.priv;
   }

   DLLLOCAL static bool isPublic(const QoreClass& qc) {
      return qc.priv->pub;
   }

   DLLLOCAL static bool isUserPublic(const QoreClass& qc) {
      return qc.priv->pub && !qc.priv->sys;
   }

   DLLLOCAL static bool isFinal(const QoreClass& qc) {
      return qc.priv->final;
   }

   DLLLOCAL static void setPublic(QoreClass& qc) {
      qc.priv->setPublic();
   }

   DLLLOCAL static void setFinal(QoreClass& qc) {
      assert(!qc.priv->final);
      qc.priv->final = true;
   }
};

class qore_class_private_holder {
   qore_class_private* c;

public:
   DLLLOCAL qore_class_private_holder(QoreClass* n_c) : c(qore_class_private::get(*n_c)) {
   }

   DLLLOCAL qore_class_private_holder(qore_class_private* n_c) : c(n_c) {
   }

   DLLLOCAL ~qore_class_private_holder() {
      if (c)
         c->deref();
   }

   DLLLOCAL qore_class_private* operator*() {
      return c;
   }

   DLLLOCAL QoreClass* release() {
      if (c) {
         QoreClass* rv = c->cls;
         c = 0;
         return rv;
      }
      return 0;
   }
};

class qore_method_private {
public:
   const QoreClass* parent_class;
   MethodFunctionBase* func;
   bool static_flag, all_user;

   DLLLOCAL qore_method_private(const QoreClass* n_parent_class, MethodFunctionBase* n_func, bool n_static) : parent_class(n_parent_class), func(n_func), static_flag(n_static), all_user(true) {
      assert(parent_class == n_func->getClass());
   }

   DLLLOCAL ~qore_method_private() {
      func->deref();
   }

   DLLLOCAL void setBuiltin() {
      if (all_user)
         all_user = false;
   }

   DLLLOCAL bool isUniquelyUser() const {
      return all_user;
   }

   DLLLOCAL int addUserVariant(MethodVariantBase* variant) {
      return func->parseAddUserMethodVariant(variant);
   }

   DLLLOCAL void addBuiltinVariant(MethodVariantBase* variant) {
      setBuiltin();
      func->addBuiltinMethodVariant(variant);
   }

   DLLLOCAL MethodFunctionBase* getFunction() const {
      return const_cast<MethodFunctionBase* >(func);
   }

   DLLLOCAL const char* getName() const {
      return func->getName();
   }

   DLLLOCAL const std::string& getNameStr() const {
      return func->getNameStr();
   }

   DLLLOCAL void parseInit();

   DLLLOCAL void parseInitStatic() {
      assert(static_flag);
      func->parseInit();
      // make sure the method doesn't override a "final" method in a base class
      func->checkFinal();
   }

   DLLLOCAL const QoreTypeInfo* getUniqueReturnTypeInfo() const {
      return func->getUniqueReturnTypeInfo();
   }

   DLLLOCAL void evalConstructor(const AbstractQoreFunctionVariant* variant, QoreObject* self, const QoreValueList* args, BCEAList* bceal, ExceptionSink* xsink) {
      CONMF(func)->evalConstructor(variant, *parent_class, self, args, parent_class->priv->scl, bceal, xsink);
   }

   DLLLOCAL void evalConstructor(const AbstractQoreFunctionVariant* variant, QoreObject* self, const QoreListNode* args, BCEAList* bceal, ExceptionSink* xsink) {
      CONMF(func)->evalConstructor(variant, *parent_class, self, args, parent_class->priv->scl, bceal, xsink);
   }

   DLLLOCAL void evalCopy(QoreObject* self, QoreObject* old, ExceptionSink* xsink) const {
      COPYMF(func)->evalCopy(*parent_class, self, old, parent_class->priv->scl, xsink);
   }

   DLLLOCAL bool evalDeleteBlocker(QoreObject* self) const {
      // can only be builtin
      return self->evalDeleteBlocker(parent_class->priv->methodID, reinterpret_cast<BuiltinDeleteBlocker*>(func));
   }

   DLLLOCAL void evalDestructor(QoreObject* self, ExceptionSink* xsink) const {
      DESMF(func)->evalDestructor(*parent_class, self, xsink);
   }

   DLLLOCAL void evalSystemDestructor(QoreObject* self, ExceptionSink* xsink) const {
      // execute function directly
      DESMF(func)->evalDestructor(*parent_class, self, xsink);
   }

   DLLLOCAL void evalSystemConstructor(QoreObject* self, int code, va_list args) const {
      BSYSCONB(func)->eval(*parent_class, self, code, args);
   }

   DLLLOCAL QoreValue eval(QoreObject* self, const QoreListNode* args, ExceptionSink* xsink) const {
      if (!static_flag) {
         assert(self);
         return NMETHF(func)->evalMethod(0, self, args, xsink);
      }
      return SMETHF(func)->evalMethod(0, args, xsink);
   }

   DLLLOCAL QoreValue evalPseudoMethod(const AbstractQoreFunctionVariant* variant, const QoreValue n, const QoreListNode* args, ExceptionSink* xsink) const {
      QORE_TRACE("qore_method_private::evalPseudoMethod()");

      assert(!static_flag);

      QoreValue rv = NMETHF(func)->evalPseudoMethod(variant, n, args, xsink);
      printd(5, "qore_method_private::evalPseudoMethod() %s::%s() returning type: %s\n", parent_class->getName(), getName(), rv.getTypeName());
      return rv;
   }

   DLLLOCAL QoreValue evalNormalVariant(QoreObject* self, const QoreExternalMethodVariant* ev, const QoreListNode* args, ExceptionSink* xsink) const;

   // returns the lowest access code for all variants including uncommitted variants
   DLLLOCAL ClassAccess parseGetAccess() const;

   // returns the lowest access code for all variants including uncommitted variants
   DLLLOCAL static ClassAccess parseGetAccess(const QoreMethod& m) {
      return m.priv->parseGetAccess();
   }

   DLLLOCAL static QoreValue evalNormalVariant(const QoreMethod& m, QoreObject* self, const QoreExternalMethodVariant* ev, const QoreListNode* args, ExceptionSink* xsink) {
      return m.priv->evalNormalVariant(self, ev, args, xsink);
   }

   DLLLOCAL static QoreValue evalPseudoMethod(const QoreMethod* m, const AbstractQoreFunctionVariant* variant, const QoreValue n, const QoreListNode* args, ExceptionSink* xsink) {
      return m->priv->evalPseudoMethod(variant, n, args, xsink);
   }

   DLLLOCAL static QoreValue eval(const QoreMethod& m, QoreObject* self, const QoreListNode* args, ExceptionSink* xsink) {
      return m.priv->eval(self, args, xsink);
   }
};

#endif<|MERGE_RESOLUTION|>--- conflicted
+++ resolved
@@ -372,31 +372,7 @@
       return bcal;
    }
 
-<<<<<<< HEAD
-   DLLLOCAL virtual void evalConstructor(const QoreClass &thisclass, QoreObject* self, CodeEvaluationHelper &ceh, BCList* bcl, BCEAList* bceal, ExceptionSink* xsink) const {
-      UserVariantExecHelper uveh(this, &ceh, xsink);
-      if (!uveh)
-	 return;
-
-      CodeContextHelper cch("constructor", self, xsink);
-#ifdef QORE_RUNTIME_THREAD_STACK_TRACE
-      // push call on call stack in debugging mode
-      CallStackHelper csh("constructor", CT_USER, self, xsink);
-#endif
-
-      // instantiate "self" before executing base class constructors in case base class constructor arguments reference "self"
-      assert(signature.selfid);
-      signature.selfid->instantiateSelf(self);
-
-      if (!constructorPrelude(thisclass, ceh, self, bcl, bceal, xsink))
-         evalIntern(uveh.getArgv(), 0, xsink).discard(xsink);
-
-      // if self then uninstantiate
-      signature.selfid->uninstantiateSelf();
-   }
-=======
    DLLLOCAL virtual void evalConstructor(const QoreClass &thisclass, QoreObject* self, CodeEvaluationHelper &ceh, BCList* bcl, BCEAList* bceal, ExceptionSink* xsink) const;
->>>>>>> 42428924
 
    DLLLOCAL virtual void parseInit(QoreFunction* f);
 };
