--- conflicted
+++ resolved
@@ -47,11 +47,8 @@
 #include <map>
 #include <string>
 #include <set>
-<<<<<<< HEAD
 #include <vector>
 #include <deque>
-=======
->>>>>>> dc8bcd3e
 #include <algorithm>
 
 #define OTF_USER    CT_USER
@@ -1129,32 +1126,14 @@
 class QoreMemberMapBase {
 public:
     typedef std::pair<char*, T*> member_list_element_t;
-<<<<<<< HEAD
     typedef std::deque<member_list_element_t> member_list_t;
-    typedef typename member_list_t::const_iterator DeclOrderIterator;
-    // we use a vector map as the number of members is generally relatively small
-    typedef vector_map_t<char*, T*> member_map_t;
-    /*
-#ifdef HAVE_QORE_HASH_MAP
-    typedef HASH_MAP<char*, T*, qore_hash_str, eqstr> member_map_t;
-#else
-    typedef std::map<char*, T*, ltstr> member_map_t;
-#endif
-    */
-=======
-    typedef std::vector<member_list_element_t> member_list_t;
     typedef typename member_list_t::iterator iterator;
     typedef typename member_list_t::const_iterator const_iterator;
     member_list_t member_list;
->>>>>>> dc8bcd3e
 
     DLLLOCAL ~QoreMemberMapBase() {
         for (auto& i : member_list) {
-<<<<<<< HEAD
             //printd(5, "QoreMemberMap::~QoreMemberMap() this: %p freeing member %p '%s'\n", this, i.second, i.first);
-=======
-            //printd(5, "QoreMemberMap::~QoreMemberMap() this: %p freeing member %p '%s'\n", this, i->second, i->first);
->>>>>>> dc8bcd3e
             delete i.second;
             free(i.first);
         }
@@ -1162,12 +1141,11 @@
     }
 
     DLLLOCAL bool inList(const char* name) const {
-<<<<<<< HEAD
-        return std::find_if(member_list.begin(), member_list.end(), [name](const member_list_element_t& e) -> bool { return !strcmp(e.first, name); }) != member_list.end();
+        return (bool)find(name);
     }
 
     DLLLOCAL T* find(const char* name) const {
-        DeclOrderIterator i = std::find_if(member_list.begin(), member_list.end(), [name](const member_list_element_t& e) -> bool { return !strcmp(e.first, name); });
+        typename member_list_t::const_iterator i = std::find_if(member_list.begin(), member_list.end(), [name](const member_list_element_t& e) -> bool {return !strcmp(e.first, name); });
         return i == member_list.end() ? nullptr : i->second;
     }
 
@@ -1191,71 +1169,15 @@
         member_list.clear();
     }
 
-    DLLLOCAL DeclOrderIterator beginDeclOrder() const {
-        return member_list.begin();
-    }
-
-    DLLLOCAL DeclOrderIterator endDeclOrder() const {
-        return member_list.end();
-    }
-
     DLLLOCAL size_t size() const {
         return member_list.size();
     }
-
-protected:
-    member_list_t member_list;
-=======
-        return (bool)find(name);
-    }
-
-    DLLLOCAL T* find(const char* name) const {
-        typename member_list_t::const_iterator i = std::find_if(member_list.begin(), member_list.end(), [name](const member_list_element_t& e) -> bool {return !strcmp(e.first, name); });
-        return i == member_list.end() ? nullptr : i->second;
-    }
-
-    DLLLOCAL bool empty() const {
-        return member_list.empty();
-    }
-
-    DLLLOCAL void addNoCheck(char* name, T* info) {
-        assert(name);
-        assert(info);
-        assert(!inList(name));
-        member_list.push_back(std::make_pair(name, info));
-    }
-
-    DLLLOCAL void addNoCheck(std::pair<char*, T*> pair) {
-        addNoCheck(pair.first, pair.second);
-    }
-
-    DLLLOCAL void moveAllTo(QoreMemberMapBase<T>& dest) {
-        dest.member_list.insert(dest.member_list.end(), member_list.begin(), member_list.end());
-        member_list.clear();
-    }
-
-    DLLLOCAL size_t size() const {
-        return member_list.size();
-    }
->>>>>>> dc8bcd3e
 };
 
 class QoreMemberMap : public QoreMemberMapBase<QoreMemberInfo> {
 public:
-<<<<<<< HEAD
     using QoreMemberMapBase<QoreMemberInfo>::moveAllTo;
     DLLLOCAL void moveAllTo(QoreClass* qc, ClassAccess access);
-=======
-   using QoreMemberMapBase<QoreMemberInfo>::moveAllTo;
-   DLLLOCAL void moveAllTo(QoreClass* qc, ClassAccess access);
-
-   DLLLOCAL void addInheritedNoCheck(char* name, QoreMemberInfo* info) {
-      assert(name);
-      assert(info);
-      assert(!inList(name));
-      member_list.insert(member_list.begin() + inheritedCount++, std::make_pair(name, info));
-   }
->>>>>>> dc8bcd3e
 
     using QoreMemberMapBase<QoreMemberInfo>::addNoCheck;
     DLLLOCAL void addNoCheck(char* name, QoreMemberInfo* info) {
@@ -1294,19 +1216,14 @@
     }
 
     DLLLOCAL void del() {
-<<<<<<< HEAD
-        for (auto& i : member_list) {
-            assert(!i.second->val.hasValue());
-=======
         for (member_list_t::reverse_iterator i = member_list.rbegin(), e = member_list.rend(); i != e; ++i) {
             assert(!i->second->val.hasValue());
->>>>>>> dc8bcd3e
             /*
             // when rolling back a failed parse, vars may have values, but no exception can happen, so xsink can be nullptr
-            i.second->delVar(nullptr);
+            i->second->delVar(nullptr);
             */
-            free(i.first);
-            delete i.second;
+            free(i->first);
+            delete i->second;
         }
         member_list.clear();
     }
