--- conflicted
+++ resolved
@@ -62,13 +62,12 @@
    DLLLOCAL QorePostIncrementOperatorNode(AbstractQoreNode *n_exp) : QoreSingleExpressionOperatorNode<LValueOperatorNode>(n_exp), ti(0) {
    }
 
-<<<<<<< HEAD
    DLLLOCAL virtual bool hasEffect() const {
       return true;
-=======
+   }
+
    DLLLOCAL virtual QoreOperatorNode* copyBackground(ExceptionSink* xsink) const {
       return copyBackgroundExplicit<QorePostIncrementOperatorNode>(xsink);
->>>>>>> adf16064
    }
 };
 
