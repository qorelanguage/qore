/* -*- mode: c++; indent-tabs-mode: nil -*- */
/*
  QoreMapSelectOperatorNode.h

  Qore Programming Language

  Copyright (C) 2003 - 2016 Qore Technologies, s.r.o.

  Permission is hereby granted, free of charge, to any person obtaining a
  copy of this software and associated documentation files (the "Software"),
  to deal in the Software without restriction, including without limitation
  the rights to use, copy, modify, merge, publish, distribute, sublicense,
  and/or sell copies of the Software, and to permit persons to whom the
  Software is furnished to do so, subject to the following conditions:

  The above copyright notice and this permission notice shall be included in
  all copies or substantial portions of the Software.

  THE SOFTWARE IS PROVIDED "AS IS", WITHOUT WARRANTY OF ANY KIND, EXPRESS OR
  IMPLIED, INCLUDING BUT NOT LIMITED TO THE WARRANTIES OF MERCHANTABILITY,
  FITNESS FOR A PARTICULAR PURPOSE AND NONINFRINGEMENT. IN NO EVENT SHALL THE
  AUTHORS OR COPYRIGHT HOLDERS BE LIABLE FOR ANY CLAIM, DAMAGES OR OTHER
  LIABILITY, WHETHER IN AN ACTION OF CONTRACT, TORT OR OTHERWISE, ARISING
  FROM, OUT OF OR IN CONNECTION WITH THE SOFTWARE OR THE USE OR OTHER
  DEALINGS IN THE SOFTWARE.

  Note that the Qore library is released under a choice of three open-source
  licenses: MIT (as above), LGPL 2+, or GPL 2+; see README-LICENSE for more
  information.
*/

#ifndef _QORE_QOREMAPSELECTOPERATORNODE_H

#define _QORE_QOREMAPSELECTOPERATORNODE_H

#include "qore/intern/AbstractIteratorHelper.h"
#include "qore/intern/FunctionalOperator.h"
#include "qore/intern/FunctionalOperatorInterface.h"

class QoreMapSelectOperatorNode : public QoreNOperatorNodeBase<3>, public FunctionalOperator {
   friend class QoreFunctionalMapSelectListOperator;
   friend class QoreFunctionalMapSelectSingleValueOperator;
   friend class QoreFunctionalMapSelectIteratorOperator;
   friend class QoreFunctionalMapSelectOperator;

protected:
   const QoreTypeInfo* returnTypeInfo;
   FunctionalOperator* iterator_func;

   DLLLOCAL static QoreString map_str;

   DLLLOCAL virtual QoreValue evalValueImpl(bool& needs_deref, ExceptionSink* xsink) const;

   DLLLOCAL virtual ~QoreMapSelectOperatorNode() {
   }

   DLLLOCAL virtual AbstractQoreNode* parseInitImpl(LocalVar* oflag, int pflag, int& lvids, const QoreTypeInfo*& typeInfo);

   DLLLOCAL virtual const QoreTypeInfo* getTypeInfo() const {
      return returnTypeInfo;
   }

   DLLLOCAL QoreValue mapSelectIterator(AbstractIteratorHelper& h, ExceptionSink* xsink) const;

public:
<<<<<<< HEAD
   DLLLOCAL QoreMapSelectOperatorNode(const QoreProgramLocation& loc, AbstractQoreNode* e0, AbstractQoreNode* e1, AbstractQoreNode* e2) : QoreNOperatorNodeBase<3>(loc, e0, e1, e2), returnTypeInfo(0) {
=======
   DLLLOCAL QoreMapSelectOperatorNode(AbstractQoreNode* e0, AbstractQoreNode* e1, AbstractQoreNode* e2) : QoreNOperatorNodeBase<3>(e0, e1, e2), returnTypeInfo(0), iterator_func(0) {
>>>>>>> aed413e5
   }

   DLLLOCAL virtual QoreString* getAsString(bool& del, int foff, ExceptionSink* xsink) const;
   DLLLOCAL virtual int getAsString(QoreString& str, int foff, ExceptionSink* xsink) const;

   // returns the type name as a c string
   DLLLOCAL virtual const char* getTypeName() const {
      return map_str.getBuffer();
   }

   DLLLOCAL virtual QoreOperatorNode* copyBackground(ExceptionSink* xsink) const {
      ReferenceHolder<> n_e0(copy_and_resolve_lvar_refs(e[0], xsink), xsink);
      if (*xsink)
         return 0;
      ReferenceHolder<> n_e1(copy_and_resolve_lvar_refs(e[1], xsink), xsink);
      if (*xsink)
         return 0;
      ReferenceHolder<> n_e2(copy_and_resolve_lvar_refs(e[2], xsink), xsink);
      if (*xsink)
         return 0;
<<<<<<< HEAD
      return new QoreMapSelectOperatorNode(loc, n_e0.release(), n_e1.release(), n_e2.release());
=======
      QoreMapSelectOperatorNode* rv = new QoreMapSelectOperatorNode(n_e0.release(), n_e1.release(), n_e2.release());
      rv->iterator_func = dynamic_cast<FunctionalOperator*>(rv->e[1]);
      return rv;
   }

   DLLLOCAL virtual FunctionalOperatorInterface* getFunctionalIteratorImpl(FunctionalValueType& value_type, ExceptionSink* xsink) const;
};

class QoreFunctionalMapSelectListOperator : public FunctionalOperatorInterface, public ConstListIterator {
protected:
   const QoreMapSelectOperatorNode* map;
   ExceptionSink* xsink;

public:
   DLLLOCAL QoreFunctionalMapSelectListOperator(const QoreMapSelectOperatorNode* m, QoreListNode* l, ExceptionSink* xs) : ConstListIterator(l), map(m), xsink(xs) {
   }

   DLLLOCAL virtual ~QoreFunctionalMapSelectListOperator() {
      const_cast<QoreListNode*>(getList())->deref(xsink);
   }

   DLLLOCAL virtual bool getNextImpl(ValueOptionalRefHolder& val, ExceptionSink* xsink);
};

class QoreFunctionalMapSelectSingleValueOperator : public FunctionalOperatorInterface {
protected:
   const QoreMapSelectOperatorNode* map;
   QoreValue v;
   bool done;
   ExceptionSink* xsink;

public:
   DLLLOCAL QoreFunctionalMapSelectSingleValueOperator(const QoreMapSelectOperatorNode* m, QoreValue n, ExceptionSink* xs) : map(m), v(n), done(false), xsink(xs) {
   }

   DLLLOCAL virtual ~QoreFunctionalMapSelectSingleValueOperator() {
      v.discard(xsink);
   }

   DLLLOCAL virtual bool getNextImpl(ValueOptionalRefHolder& val, ExceptionSink* xsink);
};

class QoreFunctionalMapSelectIteratorOperator : public FunctionalOperatorInterface {
protected:
   const QoreMapSelectOperatorNode* map;
   bool temp;
   AbstractIteratorHelper h;
   size_t index;
   ExceptionSink* xsink;

public:
   DLLLOCAL QoreFunctionalMapSelectIteratorOperator(const QoreMapSelectOperatorNode* m, bool t, AbstractIteratorHelper n_h, ExceptionSink* xs) : map(m), temp(t), h(n_h), index(0), xsink(xs) {
   }

   DLLLOCAL ~QoreFunctionalMapSelectIteratorOperator() {
      if (temp)
         h.obj->deref(xsink);
>>>>>>> aed413e5
   }

   DLLLOCAL virtual bool getNextImpl(ValueOptionalRefHolder& val, ExceptionSink* xsink);
};

class QoreFunctionalMapSelectOperator : public FunctionalOperatorInterface {
protected:
   const QoreMapSelectOperatorNode* map;
   FunctionalOperatorInterface* f;
   size_t index;

public:
   DLLLOCAL QoreFunctionalMapSelectOperator(const QoreMapSelectOperatorNode* m, FunctionalOperatorInterface* n_f) : map(m), f(n_f), index(0) {
   }

   DLLLOCAL ~QoreFunctionalMapSelectOperator() {
      delete f;
   }

   DLLLOCAL virtual bool getNextImpl(ValueOptionalRefHolder& val, ExceptionSink* xsink);
};

#endif<|MERGE_RESOLUTION|>--- conflicted
+++ resolved
@@ -4,7 +4,7 @@
 
   Qore Programming Language
 
-  Copyright (C) 2003 - 2016 Qore Technologies, s.r.o.
+  Copyright (C) 2003 - 2017 Qore Technologies, s.r.o.
 
   Permission is hereby granted, free of charge, to any person obtaining a
   copy of this software and associated documentation files (the "Software"),
@@ -63,11 +63,7 @@
    DLLLOCAL QoreValue mapSelectIterator(AbstractIteratorHelper& h, ExceptionSink* xsink) const;
 
 public:
-<<<<<<< HEAD
-   DLLLOCAL QoreMapSelectOperatorNode(const QoreProgramLocation& loc, AbstractQoreNode* e0, AbstractQoreNode* e1, AbstractQoreNode* e2) : QoreNOperatorNodeBase<3>(loc, e0, e1, e2), returnTypeInfo(0) {
-=======
-   DLLLOCAL QoreMapSelectOperatorNode(AbstractQoreNode* e0, AbstractQoreNode* e1, AbstractQoreNode* e2) : QoreNOperatorNodeBase<3>(e0, e1, e2), returnTypeInfo(0), iterator_func(0) {
->>>>>>> aed413e5
+   DLLLOCAL QoreMapSelectOperatorNode(const QoreProgramLocation& loc, AbstractQoreNode* e0, AbstractQoreNode* e1, AbstractQoreNode* e2) : QoreNOperatorNodeBase<3>(loc, e0, e1, e2), returnTypeInfo(nullptr), iterator_func(nullptr) {
    }
 
    DLLLOCAL virtual QoreString* getAsString(bool& del, int foff, ExceptionSink* xsink) const;
@@ -88,10 +84,7 @@
       ReferenceHolder<> n_e2(copy_and_resolve_lvar_refs(e[2], xsink), xsink);
       if (*xsink)
          return 0;
-<<<<<<< HEAD
-      return new QoreMapSelectOperatorNode(loc, n_e0.release(), n_e1.release(), n_e2.release());
-=======
-      QoreMapSelectOperatorNode* rv = new QoreMapSelectOperatorNode(n_e0.release(), n_e1.release(), n_e2.release());
+      QoreMapSelectOperatorNode* rv = new QoreMapSelectOperatorNode(loc, n_e0.release(), n_e1.release(), n_e2.release());
       rv->iterator_func = dynamic_cast<FunctionalOperator*>(rv->e[1]);
       return rv;
    }
@@ -148,7 +141,6 @@
    DLLLOCAL ~QoreFunctionalMapSelectIteratorOperator() {
       if (temp)
          h.obj->deref(xsink);
->>>>>>> aed413e5
    }
 
    DLLLOCAL virtual bool getNextImpl(ValueOptionalRefHolder& val, ExceptionSink* xsink);
