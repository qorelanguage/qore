--- conflicted
+++ resolved
@@ -62,23 +62,12 @@
 
 public:
     DLLLOCAL ParseNode(const QoreProgramLocation* loc, qore_type_t t, bool n_needs_eval = true) : SimpleQoreNode(t, false, n_needs_eval), loc(loc), effect(n_needs_eval), ref_rv(true), parse_init(false) {
-<<<<<<< HEAD
-        effect_as_root = effect;
-        has_value_api = true;
     }
     DLLLOCAL ParseNode(const QoreProgramLocation* loc, qore_type_t t, bool n_needs_eval, bool n_effect) : SimpleQoreNode(t, false, n_needs_eval), loc(loc), effect(n_effect), ref_rv(true), parse_init(false) {
         effect_as_root = effect;
-        has_value_api = true;
     }
     DLLLOCAL ParseNode(const ParseNode& old) : SimpleQoreNode(old.type, false, old.needs_eval_flag), loc(old.loc), effect(old.effect), ref_rv(old.ref_rv), parse_init(false) {
         effect_as_root = effect;
-        has_value_api = true;
-=======
-    }
-    DLLLOCAL ParseNode(const QoreProgramLocation* loc, qore_type_t t, bool n_needs_eval, bool n_effect) : SimpleQoreNode(t, false, n_needs_eval), loc(loc), effect(n_effect), ref_rv(true), parse_init(false) {
-    }
-    DLLLOCAL ParseNode(const ParseNode& old) : SimpleQoreNode(old.type, false, old.needs_eval_flag), loc(old.loc), effect(old.effect), ref_rv(old.ref_rv), parse_init(false) {
->>>>>>> 5e7d798f
     }
     // parse types should never be copied
     DLLLOCAL virtual AbstractQoreNode* realCopy() const {
