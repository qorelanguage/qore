/* -*- mode: c++; indent-tabs-mode: nil -*- */
/*
  QoreValue.h

  Qore Programming Language

  Copyright (C) 2003 - 2017 Qore Technologies, s.r.o.

  Permission is hereby granted, free of charge, to any person obtaining a
  copy of this software and associated documentation files (the "Software"),
  to deal in the Software without restriction, including without limitation
  the rights to use, copy, modify, merge, publish, distribute, sublicense,
  and/or sell copies of the Software, and to permit persons to whom the
  Software is furnished to do so, subject to the following conditions:

  The above copyright notice and this permission notice shall be included in
  all copies or substantial portions of the Software.

  THE SOFTWARE IS PROVIDED "AS IS", WITHOUT WARRANTY OF ANY KIND, EXPRESS OR
  IMPLIED, INCLUDING BUT NOT LIMITED TO THE WARRANTIES OF MERCHANTABILITY,
  FITNESS FOR A PARTICULAR PURPOSE AND NONINFRINGEMENT. IN NO EVENT SHALL THE
  AUTHORS OR COPYRIGHT HOLDERS BE LIABLE FOR ANY CLAIM, DAMAGES OR OTHER
  LIABILITY, WHETHER IN AN ACTION OF CONTRACT, TORT OR OTHERWISE, ARISING
  FROM, OUT OF OR IN CONNECTION WITH THE SOFTWARE OR THE USE OR OTHER
  DEALINGS IN THE SOFTWARE.

  Note that the Qore library is released under a choice of three open-source
  licenses: MIT (as above), LGPL 2+, or GPL 2+; see README-LICENSE for more
  information.
*/

#ifndef _QORE_QOREVALUE_H
#define _QORE_QOREVALUE_H

#include <assert.h>

typedef unsigned char valtype_t;

//! @defgroup QoreValue type constants
/** the possible values for QoreValue::type
 */
//@{
#define QV_Bool  (valtype_t)0  //!< for boolean values
#define QV_Int   (valtype_t)1  //!< for integer values
#define QV_Float (valtype_t)2  //!< for floating-point values
#define QV_Node  (valtype_t)3  //!< for heap-allocated values
#define QV_Ref   (valtype_t)4  //!< for references (when used with lvalues)
//@}

// forward reference
class AbstractQoreNode;
class QoreString;

//! this is the union that stores values in QoreValue
union qore_value_u {
   bool b;               //!< for boolean values
   int64 i;              //!< for integer values
   double f;             //!< for double values
   AbstractQoreNode* n;  //!< for all heap-allocated values
};

//! namespace for implementation details of QoreValue functions
namespace detail {
   //! used in QoreValue::get()
   template<typename Type>
   struct QoreValueCastHelper {
      typedef Type * Result;

      template<typename QV>
      static Result cast(QV *qv, valtype_t type) {
         assert(type == QV_Node);
         assert(!qv->v.n || dynamic_cast<Result>(qv->v.n));
         return reinterpret_cast<Result>(qv->v.n);
      }
   };

   //! used in QoreValue::get()
   template<>
   struct QoreValueCastHelper<bool> {
      typedef bool Result;

      template<typename QV>
      static bool cast(QV *qv, valtype_t type) {
         return qv->getAsBool();
      }
   };

   //! used in QoreValue::get()
   template<>
   struct QoreValueCastHelper<double> {
      typedef double Result;

      template<typename QV>
      static double cast(QV *qv, valtype_t type) {
         return qv->getAsFloat();
      }
   };

   //! used in QoreValue::get()
   template<>
   struct QoreValueCastHelper<int64> {
      typedef int64 Result;

      template<typename QV>
      static int64 cast(QV *qv, valtype_t type) {
         return qv->getAsBigInt();
      }
   };
} // namespace detail

//! The main value class in Qore, designed to be passed by value
struct QoreValue {
   friend class ValueHolder;
   friend class ValueOptionalRefHolder;
   template<typename> friend struct detail::QoreValueCastHelper;

protected:
   //! returns the internal AbstractQoreNode pointer, does not check that type == QV_Node, leaves the object empty
   DLLEXPORT AbstractQoreNode* takeNodeIntern();

public:
   //! the actual value is stored here
   qore_value_u v;
   //! indicates the value that the union is holding
   valtype_t type;

   //! creates with no value (i.e. @ref QoreNothingNode)
   DLLEXPORT QoreValue();

   //! creates as a bool
   DLLEXPORT QoreValue(bool b);

   //! creates as an int
   DLLEXPORT QoreValue(int i);

   //! creates as an int
   DLLEXPORT QoreValue(unsigned int i);

   //! creates as an int
   DLLEXPORT QoreValue(long i);

   //! creates as an int
   DLLEXPORT QoreValue(unsigned long i);

   //! creates as an int
   DLLEXPORT QoreValue(unsigned long long i);

   //! creates as an int
   DLLEXPORT QoreValue(int64 i);

   //! creates as a double
   DLLEXPORT QoreValue(double f);

   //! the QoreValue object takes the reference of the argument passed
   DLLEXPORT QoreValue(AbstractQoreNode* n);

   //! creates as the given object; does not reference n for the assignment to this object
   /** sanitizes n (increases the reference of n if necessary), meaning that
       if possible, the value is converted to an immediate value in place
       (int, float, or bool)

       if getType() == QV_Node after this assignment, then the node must be referenced for the assignment
   */
   DLLEXPORT QoreValue(const AbstractQoreNode* n);

   //! copies the value, in case type == QV_Node, no additional references are made in this function
   DLLEXPORT QoreValue(const QoreValue& old);

   //! exchanges the values
   DLLEXPORT void swap(QoreValue& val);

   //! returns the value as a bool
   DLLEXPORT bool getAsBool() const;

   //! returns the value as an int
   DLLEXPORT int64 getAsBigInt() const;

   //! returns the value as a float
   DLLEXPORT double getAsFloat() const;

   //! references the contained value if type == QV_Node
   DLLEXPORT void ref() const;

   //! references the contained value if type == QV_Node, returns itself
   DLLEXPORT QoreValue refSelf() const;

   //! returns any AbstractQoreNode value held; if type != QV_Node, returns NULL
   DLLEXPORT AbstractQoreNode* getInternalNode();

   //! returns any AbstractQoreNode value held; if type != QV_Node, returns NULL
   DLLEXPORT const AbstractQoreNode* getInternalNode() const;

   //! the QoreValue object takes the reference of the argument
   /** @param n the new node value of the object, sets type to QV_Node
       @return any node value held before; if type != QV_Node before the assignment, returns NULL
    */
   DLLEXPORT AbstractQoreNode* assign(AbstractQoreNode* n);

   //! sets the value of the object and returns any node value held previously
   /** @param n the new value of the object
       @return any node value held before; if type != QV_Node before the assignment, returns NULL
    */
   DLLEXPORT AbstractQoreNode* assignAndSanitize(const QoreValue n);

   //! sets the value of the object and returns any node value held previously
   /** @param n the new value of the object; sets type to QV_Int
       @return any node value held before; if type != QV_Node before the assignment, returns NULL
    */
   DLLEXPORT AbstractQoreNode* assign(int64 n);

   //! sets the value of the object and returns any node value held previously
   /** @param n the new value of the object; sets type to QV_Float
       @return any node value held before; if type != QV_Node before the assignment, returns NULL
    */
   DLLEXPORT AbstractQoreNode* assign(double n);

   //! sets the value of the object and returns any node value held previously
   /** @param n the new value of the object; sets type to QV_Bool
       @return any node value held before; if type != QV_Node before the assignment, returns NULL
    */
   DLLEXPORT AbstractQoreNode* assign(bool n);

   //! sets the value of the object to @ref QoreNothingNode and returns any node value held previously
   /** sets type to QV_Node

       @return any node value held before; if type != QV_Node before the assignment, returns NULL
    */
   DLLEXPORT AbstractQoreNode* assignNothing();

   //! returns trus if the argument value is equal to the current value with type conversions
   DLLEXPORT bool isEqualSoft(const QoreValue v, ExceptionSink* xsink) const;

   //! returns trus if the argument value is equal to the current value without any type conversions
   DLLEXPORT bool isEqualHard(const QoreValue v) const;

   //! converts any node pointers to efficient representations if possible and dereferences the node value contained
   DLLEXPORT void sanitize();

   //! assigns a new value
   DLLEXPORT QoreValue& operator=(const QoreValue& n);

   //! dereferences any contained AbstractQoreNode pointer and sets to 0; does not modify other values
   DLLEXPORT void discard(ExceptionSink* xsink);

   //! unconditionally set the QoreValue to @ref QoreNothingNode (does not dereference any possible contained AbstractQoreNode ptr)
   DLLEXPORT void clear();

   //! appends the string value of the contained node to the string argument with optional formatting
   DLLEXPORT int getAsString(QoreString& str, int format_offset, ExceptionSink *xsink) const;

   //! returns the string value with optional formatting of the contained node
   DLLEXPORT QoreString* getAsString(bool& del, int foff, ExceptionSink* xsink) const;

   //! returns a pointer to an object of the given class; takes the pointer from the object; the caller owns the reference returned
   /** will assert() in debug mode if the object does not contain a value of the requested type or if type != QV_Node
    */
   template<typename T>
   DLLLOCAL T* take() {
      assert(type == QV_Node);
      assert(dynamic_cast<T*>(v.n));
      T* rv = reinterpret_cast<T*>(v.n);
      v.n = 0;
      return rv;
   }

   //! returns the value as the given type
   /** @note that if a pointer type is given and the object does not contain a node (i.e. type != QV_Node), then this call will cause a segfault, however it is always legal to cast to simple types (int64, bool, float), in which case type conversions are performed
    */
   template<typename T>
   DLLLOCAL typename detail::QoreValueCastHelper<T>::Result get() {
      return detail::QoreValueCastHelper<T>::cast(this, type);
   }

   //! returns the value as the given type
   /** @note that if a pointer type is given and the object does not contain a node (i.e. type != QV_Node), then this call will cause a segfault, however it is always legal to cast to simple types (int64, bool, float), in which case type conversions are performed
    */
   template<typename T>
   DLLLOCAL typename detail::QoreValueCastHelper<const T>::Result get() const {
      return detail::QoreValueCastHelper<const T>::cast(this, type);
   }

   //! returns a referenced AbstractQoreNode pointer; leaving the "this" untouched; the caller owns the reference returned
   DLLEXPORT AbstractQoreNode* getReferencedValue() const;

   //! returns a referenced AbstractQoreNode pointer leaving "this" empty (value is taken from "this"); the caller owns the reference returned
   DLLEXPORT AbstractQoreNode* takeNode();

   //! returns a referenced AbstractQoreNode pointer only if the contained value is an AbstractQoreNode pointer, in which case "this" is left empty (the value is taken from "this"); returns 0 if the object does not contain an AbstractQoreNode pointer (type != QV_Node)
   DLLEXPORT AbstractQoreNode* takeIfNode();

   //! returns the type of value contained
   DLLEXPORT qore_type_t getType() const;

   //! returns a string type description of the value contained (ex: "nothing" for a null AbstractQoreNode pointer)
   DLLEXPORT const char* getTypeName() const;

   //! returns true if the object contains a non-null AbstractQoreNode pointer (ie type == QV_Node && v.n is not 0)
   DLLEXPORT bool hasNode() const;

   //! returns true if the object contains NOTHING
   DLLEXPORT bool isNothing() const;

   //! returns true if the object contains NULL
   DLLEXPORT bool isNull() const;

   //! returns true if the object contains NOTHING or NULL
   DLLEXPORT bool isNullOrNothing() const;
};

//! base class for holding a QoreValue object
class ValueHolderBase {
protected:
   //! the vlaue held
   QoreValue v;
   //! for possible Qore-language exceptions
   ExceptionSink* xsink;

public:
   //! creates an ampty object
   DLLLOCAL ValueHolderBase(ExceptionSink* xs) : xsink(xs) {
   }

   //! creates the object with the given value
   DLLLOCAL ValueHolderBase(QoreValue n_v, ExceptionSink* xs) : v(n_v), xsink(xs) {
   }

   //! returns the value being managed
   DLLLOCAL QoreValue* operator->() { return &v; }

   //! returns the value being managed
   DLLLOCAL QoreValue& operator*() { return v; }
};

//! holds an object and dereferences it in the destructor
class ValueHolder : public ValueHolderBase {
public:
   //! creates an empty object
   DLLLOCAL ValueHolder(ExceptionSink* xs) : ValueHolderBase(xs) {
   }

   //! creates the object with the given value
   DLLLOCAL ValueHolder(QoreValue n_v, ExceptionSink* xs) : ValueHolderBase(n_v, xs) {
   }

   //! dereferences any contained node
   DLLEXPORT ~ValueHolder();

   //! returns a referenced AbstractQoreNode ptr; caller owns the reference; the current object is left empty
   DLLEXPORT AbstractQoreNode* getReferencedValue();

   //! returns a QoreValue object and leaves the current object empty; the caller owns any referenced contained in the return value
   DLLEXPORT QoreValue release();

   //! assigns the object, any currently-held value is dereferenced before the assignment
   DLLLOCAL QoreValue& operator=(QoreValue nv) {
      v.discard(xsink);
      v = nv;
      return v;
   }

   //! returns true if holding an AbstractQoreNode reference
   DLLLOCAL operator bool() const {
      return v.type == QV_Node && v.v.n;
   }
};

//! allows storing a value and setting a boolean flag that indicates if the value should be dereference in the destructor or not
class ValueOptionalRefHolder : public ValueHolderBase {
private:
   // not implemented
   DLLLOCAL QoreValue& operator=(QoreValue& nv);

protected:
   //! flag indicating if the value should be dereferenced in the destructor or not
   bool needs_deref;

<<<<<<< HEAD
   //! creates an empty object
   DLLLOCAL ValueOptionalRefHolder(ExceptionSink* xs) : ValueHolderBase(xs), needs_deref(false) {
   }

=======
>>>>>>> cd6a22d3
public:
   //! creates the object with the given values
   DLLLOCAL ValueOptionalRefHolder(QoreValue n_v, bool nd, ExceptionSink* xs) : ValueHolderBase(n_v, xs), needs_deref(nd) {
   }

<<<<<<< HEAD
   //! dereferences the object if needs_deref = true
=======
   DLLLOCAL ValueOptionalRefHolder(ExceptionSink* xs) : ValueHolderBase(xs), needs_deref(false) {
   }

>>>>>>> cd6a22d3
   DLLEXPORT ~ValueOptionalRefHolder();

   //! returns true if the value is temporary (needs dereferencing)
   DLLLOCAL bool isTemp() const { return needs_deref; }

   //! sets needs_deref = false
   DLLLOCAL void clearTemp() {
      if (needs_deref)
         needs_deref = false;
   }

   //! returns true if holding an AbstractQoreNode reference
   DLLLOCAL operator bool() const {
      return v.type == QV_Node && v.v.n;
   }

   //! assigns a new non-temporary value
   DLLLOCAL void setValue(QoreValue nv) {
      if (needs_deref) {
         v.discard(xsink);
         needs_deref = false;
      }
      v = nv;
   }

<<<<<<< HEAD
//! evaluates an AbstractQoreNode and dereferences the stored value in the destructor
class ValueEvalRefHolder : public ValueOptionalRefHolder {
protected:

public:
   //! evaluates the AbstractQoreNode argument
   DLLEXPORT ValueEvalRefHolder(const AbstractQoreNode* exp, ExceptionSink* xs);
=======
   //! assigns a new value
   DLLLOCAL void setValue(QoreValue nv, bool temp) {
      if (needs_deref)
         v.discard(xsink);
      if (needs_deref != temp)
         needs_deref = temp;
      v = nv;
   }
>>>>>>> cd6a22d3

   // ensures that the held value is referenced
   /** if needs_deref is false and an AbstractQoreNode* is contained, then the value is referenced and needs_deref is set to true
    */
   DLLEXPORT void ensureReferencedValue();

   //! returns the stored node value and leaves the current object empty
   template<typename T>
   DLLLOCAL T* takeReferencedNode() {
      T* rv = v.take<T>();
      if (needs_deref)
         needs_deref = false;
      else
         rv->ref();

      return rv;
   }

   //! returns a referenced AbstractQoreNode ptr; caller owns the reference; the current object is left empty
   DLLEXPORT AbstractQoreNode* getReferencedValue();

   //! returns the stored AbstractQoreNode pointer and sets the dereference flag as an output variable
   DLLLOCAL AbstractQoreNode* takeNode(bool& nd) {
      if (v.type == QV_Node) {
         nd = needs_deref;
         return v.takeNodeIntern();
      }
      nd = true;
      return v.takeNode();
   }

   //! returns the stored value and sets the dereference flag as an output variable
   DLLLOCAL QoreValue takeValue(bool& nd) {
      if (v.type == QV_Node) {
         nd = needs_deref;
	 return v.takeNodeIntern();
      }
      nd = false;
      return v;
   }

<<<<<<< HEAD
   //! returns the stored value which must be dereferenced if it is a node object (i.e. type == QV_Node)
=======
   DLLLOCAL void takeValueFrom(ValueOptionalRefHolder& val) {
      if (needs_deref)
         v.discard(xsink);
      v = val.takeValue(needs_deref);
   }

>>>>>>> cd6a22d3
   DLLEXPORT QoreValue takeReferencedValue();

   // FIXME: remove with new API/ABI
   // converts pointers to efficient representations and manages the reference count
   DLLEXPORT void sanitize();
};

class ValueEvalRefHolder : public ValueOptionalRefHolder {
protected:

public:
   DLLEXPORT ValueEvalRefHolder(const AbstractQoreNode* exp, ExceptionSink* xs);
};

#endif<|MERGE_RESOLUTION|>--- conflicted
+++ resolved
@@ -374,25 +374,15 @@
    //! flag indicating if the value should be dereferenced in the destructor or not
    bool needs_deref;
 
-<<<<<<< HEAD
-   //! creates an empty object
-   DLLLOCAL ValueOptionalRefHolder(ExceptionSink* xs) : ValueHolderBase(xs), needs_deref(false) {
-   }
-
-=======
->>>>>>> cd6a22d3
 public:
    //! creates the object with the given values
    DLLLOCAL ValueOptionalRefHolder(QoreValue n_v, bool nd, ExceptionSink* xs) : ValueHolderBase(n_v, xs), needs_deref(nd) {
    }
 
-<<<<<<< HEAD
-   //! dereferences the object if needs_deref = true
-=======
+   //! creates an empty object
    DLLLOCAL ValueOptionalRefHolder(ExceptionSink* xs) : ValueHolderBase(xs), needs_deref(false) {
    }
 
->>>>>>> cd6a22d3
    DLLEXPORT ~ValueOptionalRefHolder();
 
    //! returns true if the value is temporary (needs dereferencing)
@@ -418,15 +408,6 @@
       v = nv;
    }
 
-<<<<<<< HEAD
-//! evaluates an AbstractQoreNode and dereferences the stored value in the destructor
-class ValueEvalRefHolder : public ValueOptionalRefHolder {
-protected:
-
-public:
-   //! evaluates the AbstractQoreNode argument
-   DLLEXPORT ValueEvalRefHolder(const AbstractQoreNode* exp, ExceptionSink* xs);
-=======
    //! assigns a new value
    DLLLOCAL void setValue(QoreValue nv, bool temp) {
       if (needs_deref)
@@ -435,7 +416,6 @@
          needs_deref = temp;
       v = nv;
    }
->>>>>>> cd6a22d3
 
    // ensures that the held value is referenced
    /** if needs_deref is false and an AbstractQoreNode* is contained, then the value is referenced and needs_deref is set to true
@@ -477,27 +457,27 @@
       return v;
    }
 
-<<<<<<< HEAD
    //! returns the stored value which must be dereferenced if it is a node object (i.e. type == QV_Node)
-=======
    DLLLOCAL void takeValueFrom(ValueOptionalRefHolder& val) {
       if (needs_deref)
          v.discard(xsink);
       v = val.takeValue(needs_deref);
    }
 
->>>>>>> cd6a22d3
+   //! returns a QoreValue after incrementing the reference count of any node value stored
    DLLEXPORT QoreValue takeReferencedValue();
 
    // FIXME: remove with new API/ABI
-   // converts pointers to efficient representations and manages the reference count
+   //! converts pointers to efficient representations and manages the reference count
    DLLEXPORT void sanitize();
 };
 
+//! evaluates an AbstractQoreNode and dereferences the stored value in the destructor
 class ValueEvalRefHolder : public ValueOptionalRefHolder {
 protected:
 
 public:
+   //! evaluates the AbstractQoreNode argument
    DLLEXPORT ValueEvalRefHolder(const AbstractQoreNode* exp, ExceptionSink* xs);
 };
 
