--- conflicted
+++ resolved
@@ -52,13 +52,6 @@
 #include <algorithm>
 #include <set>
 
-#if defined _MSC_VER || ((defined _WIN32 || defined __WIN32__) && ! defined __CYGWIN__)
-#define _Q_WINDOWS 1
-#ifdef _WIN64
-#define _Q_WINDOWS64 1
-#endif
-#endif
-
 //! cross-platform define for AF_UNSPEC
 #define Q_AF_UNSPEC -1
 
@@ -97,8 +90,6 @@
    QL_MIT = 2          //!< code to be used under the MIT license
 };
 
-<<<<<<< HEAD
-=======
 #if defined _MSC_VER || ((defined _WIN32 || defined __WIN32__) && ! defined __CYGWIN__)
 #define _Q_WINDOWS 1
 #ifdef _WIN64
@@ -107,7 +98,6 @@
 #endif
 #endif
 
->>>>>>> 80cd8733
 #ifdef _Q_WINDOWS
   #ifdef BUILDING_DLL
     #define DLLEXPORT __declspec(dllexport)
