--- conflicted
+++ resolved
@@ -691,7 +691,7 @@
     /** @return a list of threads active in this Program object
 
         @since %Qore 0.8.13
-        */
+    */
     DLLEXPORT QoreListNode* getThreadList() const;
 
     //! search for the given class in the program; can be a simple class name or a namespace-prefixed path (ex: "NamespaceName::ClassName")
@@ -734,18 +734,8 @@
     */
     DLLEXPORT const QoreExternalFunction* findFunction(const char* path) const;
 
-<<<<<<< HEAD
     //! search for the given typed hash (hashdecl) in the program; can be a simple function name or a namespace-prefixed path (ex: "NamespaceName::TypedHashName")
     /** @since %Qore 0.9
-=======
-   /** get list of breakpoint assigned to statement.
-    *
-    */
-   DLLEXPORT void getStatementBreakpoints(const AbstractStatement* statement, QoreBreakpointList_t &bkptList);
-
-   /** find statement related to particular line in a source file
-    *
->>>>>>> 9063de28
     */
     DLLEXPORT const TypedHashDecl* findHashDecl(const char* path, const QoreNamespace*& pns) const;
 
@@ -824,6 +814,10 @@
     /** get list of breakpoint assigned to program.
     */
     DLLEXPORT void getBreakpoints(QoreBreakpointList_t &bkptList);
+
+    /** get list of breakpoint assigned to statement.
+    */
+    DLLEXPORT void getStatementBreakpoints(const AbstractStatement* statement, QoreBreakpointList_t &bkptList);
 
     /** find statement related to particular line in a source file
     */
