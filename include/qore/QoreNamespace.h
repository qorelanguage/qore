--- conflicted
+++ resolved
@@ -264,8 +264,6 @@
     /** @since %Qore 0.9
     */
     DLLEXPORT bool isRoot() const;
-<<<<<<< HEAD
-=======
 
 private:
     //! this function is not implemented
@@ -279,7 +277,6 @@
 
     // protected, function not exported in the API
     DLLLOCAL QoreNamespace(qore_ns_private* p);
->>>>>>> e73b3804
 };
 
 //! the root namespace of a QoreProgram object
@@ -324,15 +321,11 @@
 class QoreNamespaceIterator {
 public:
     //! creates the iterator; the namespace given will also be included in the iteration set
-<<<<<<< HEAD
-    DLLEXPORT QoreNamespaceIterator(QoreNamespace* ns);
-=======
     DLLEXPORT QoreNamespaceIterator(QoreNamespace& ns);
 
     //! destroys the object
     DLLEXPORT virtual ~QoreNamespaceIterator();
 
->>>>>>> e73b3804
     //! moves to the next position; returns true if on a valid position
     DLLEXPORT bool next();
 
@@ -369,15 +362,11 @@
 class QoreNamespaceConstIterator {
 public:
     //! creates the iterator; the namespace given will also be included in the iteration set
-<<<<<<< HEAD
-    DLLEXPORT QoreNamespaceConstIterator(const QoreNamespace* ns);
-=======
     DLLEXPORT QoreNamespaceConstIterator(const QoreNamespace& ns);
 
     //! destroys the object
     DLLEXPORT virtual ~QoreNamespaceConstIterator();
 
->>>>>>> e73b3804
     //! moves to the next position; returns true if on a valid position
     DLLEXPORT bool next();
 
@@ -562,130 +551,4 @@
     class ConstHashDeclListIterator* priv;
 };
 
-//! allows local namespaces to be iterated
-/** @since %Qore 0.8.13
- */
-class QoreNamespaceNamespaceIterator {
-public:
-    //! creates the iterator
-    DLLEXPORT QoreNamespaceNamespaceIterator(const QoreNamespace* ns);
-
-    //! destroys the iterator
-    DLLEXPORT ~QoreNamespaceNamespaceIterator();
-
-    //! moves to the next position; returns true if on a valid position
-    DLLEXPORT bool next();
-
-    //! returns the namespace
-    DLLEXPORT const QoreNamespace* get() const;
-
-private:
-    class qore_namespace_namespace_iterator* priv;
-};
-
-//! allows functions in a namespace to be iterated
-/** @since %Qore 0.9
- */
-class QoreNamespaceFunctionIterator {
-public:
-    //! creates the iterator
-    DLLEXPORT QoreNamespaceFunctionIterator(const QoreNamespace* ns);
-
-    //! destroys the iterator
-    DLLEXPORT ~QoreNamespaceFunctionIterator();
-
-    //! moves to the next position; returns true if on a valid position
-    DLLEXPORT bool next();
-
-    //! returns the function
-    DLLEXPORT const QoreExternalFunction* get() const;
-
-private:
-    class qore_namespace_function_iterator* priv;
-};
-
-//! allows constants in a namespace to be iterated
-/** @since %Qore 0.9
- */
-class QoreNamespaceConstantIterator {
-public:
-    //! creates the iterator
-    DLLEXPORT QoreNamespaceConstantIterator(const QoreNamespace* ns);
-
-    //! destroys the iterator
-    DLLEXPORT ~QoreNamespaceConstantIterator();
-
-    //! moves to the next position; returns true if on a valid position
-    DLLEXPORT bool next();
-
-    //! returns the function
-    DLLEXPORT const QoreExternalConstant* get() const;
-
-private:
-    class qore_namespace_constant_iterator* priv;
-};
-
-//! allows classes in a namespace to be iterated
-/** @since %Qore 0.9
- */
-class QoreNamespaceClassIterator {
-public:
-    //! creates the iterator
-    DLLEXPORT QoreNamespaceClassIterator(const QoreNamespace* ns);
-
-    //! destroys the iterator
-    DLLEXPORT ~QoreNamespaceClassIterator();
-
-    //! moves to the next position; returns true if on a valid position
-    DLLEXPORT bool next();
-
-    //! returns the function
-    DLLEXPORT const QoreClass* get() const;
-
-private:
-    class ConstClassListIterator* priv;
-};
-
-//! allows global variables in a namespace to be iterated
-/** @since %Qore 0.9
- */
-class QoreNamespaceGlobalVarIterator {
-public:
-    //! creates the iterator
-    DLLEXPORT QoreNamespaceGlobalVarIterator(const QoreNamespace* ns);
-
-    //! destroys the iterator
-    DLLEXPORT ~QoreNamespaceGlobalVarIterator();
-
-    //! moves to the next position; returns true if on a valid position
-    DLLEXPORT bool next();
-
-    //! returns the function
-    DLLEXPORT const QoreExternalGlobalVar* get() const;
-
-private:
-    class qore_namespace_globalvar_iterator* priv;
-};
-
-//! allows typed hashes (hashdecls) in a namespace to be iterated
-/** @since %Qore 0.9
- */
-class QoreNamespaceTypedHashIterator {
-public:
-    //! creates the iterator
-    DLLEXPORT QoreNamespaceTypedHashIterator(const QoreNamespace* ns);
-
-    //! destroys the iterator
-    DLLEXPORT ~QoreNamespaceTypedHashIterator();
-
-    //! moves to the next position; returns true if on a valid position
-    DLLEXPORT bool next();
-
-    //! returns the function
-    DLLEXPORT const TypedHashDecl* get() const;
-
-private:
-    class ConstHashDeclListIterator* priv;
-};
-
 #endif // QORE_NAMESPACE_H