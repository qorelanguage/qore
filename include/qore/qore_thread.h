/*
  qore_thread.h

  POSIX thread library for Qore

  Qore Programming Language

  Copyright 2003 - 2009 David Nichols

  This library is free software; you can redistribute it and/or
  modify it under the terms of the GNU Lesser General Public
  License as published by the Free Software Foundation; either
  version 2.1 of the License, or (at your option) any later version.

  This library is distributed in the hope that it will be useful,
  but WITHOUT ANY WARRANTY; without even the implied warranty of
  MERCHANTABILITY or FITNESS FOR A PARTICULAR PURPOSE.  See the GNU
  Lesser General Public License for more details.

  You should have received a copy of the GNU Lesser General Public
  License along with this library; if not, write to the Free Software
  Foundation, Inc., 51 Franklin St, Fifth Floor, Boston, MA  02110-1301  USA
*/

#ifndef _QORE_QORE_THREAD_H
#define _QORE_QORE_THREAD_H

/** @file qore_thread.h
    Provides definitions relative to threading in Qore.
 */

#include <stdio.h>
#include <pthread.h>

//! pointer to a qore thread destructor function
typedef void (*qtdest_t)(void *);

//! pointer to a qore thread resource destructor function
typedef void (*qtrdest_t)(void *, class ExceptionSink *);

//! returns true if the current thread is a valid qore thread; it is not safe to call most Qore functions unless the thread is registered with Qore
DLLEXPORT bool is_valid_qore_thread();

//! returns the current TID number
DLLEXPORT int gettid();

//! returns the current QoreProgram
DLLEXPORT class QoreProgram *getProgram();

//! save a resource against a thread for thread resource handling
/** @param atr a pointer to the thread resource to save
 */
DLLEXPORT void set_thread_resource(class AbstractThreadResource *atr);

<<<<<<< HEAD
DLLLOCAL void purge_thread_resources(class ExceptionSink *xsink);
DLLLOCAL void beginParsing(char *file, void *ps = NULL);
DLLLOCAL void *endParsing();
DLLLOCAL class Context *get_context_stack();
DLLLOCAL void update_context_stack(Context *cstack);
DLLLOCAL void get_pgm_counter(int &start_line, int &end_line);
DLLLOCAL const char *get_pgm_file();
DLLLOCAL void update_pgm_counter_pgm_file(int start_line, int end_line, const char *f);
DLLLOCAL void get_parse_location(int &start_line, int &end_line);
DLLLOCAL const char *get_parse_file();
DLLLOCAL void update_parse_location(int start_line, int end_line);
DLLLOCAL void update_parse_location(int start_line, int end_line, const char *f);
DLLLOCAL bool inMethod(const char *name, class Object *o);
DLLLOCAL void pushProgram(class QoreProgram *pgm);
DLLLOCAL void popProgram();
DLLLOCAL class QoreProgram *getProgram();
DLLLOCAL class RootNamespace *getRootNS();
DLLLOCAL int getParseOptions();
DLLLOCAL void updateCVarStack(class CVNode *ncvs);
DLLLOCAL class CVNode *getCVarStack();
DLLLOCAL void updateVStack(class VNode *nvs);
DLLLOCAL class VNode *getVStack();
DLLLOCAL class Object *getStackObject();
DLLLOCAL void setParseClass(class QoreClass *c);
DLLLOCAL class QoreClass *getParseClass();
DLLLOCAL void substituteObjectIfEqual(class Object *o);
DLLLOCAL class Object *substituteObject(class Object *o);
DLLLOCAL void catchSaveException(class Exception *e);
DLLLOCAL class Exception *catchGetException();
DLLLOCAL class VLock *getVLock();

DLLLOCAL class LVar *thread_instantiate_lvar();
DLLLOCAL void thread_uninstantiate_lvar(class ExceptionSink *xsink);
DLLLOCAL class LVar *thread_find_lvar(lvh_t id);

#ifdef QORE_RUNTIME_THREAD_STACK_TRACE
DLLLOCAL void pushCall(const char *f, int type, class Object *o = NULL);
DLLLOCAL void popCall(class ExceptionSink *xsink);
DLLLOCAL class CallStack *getCallStack();
DLLLOCAL class List *getCallStackList();
#else
#ifdef __GNUC__
#define pushCall(args...)
#else
#define pushCall(args, ...)
#endif
#define popCall(x)
#endif

// acquires a TID and thread entry, returns -1 if not successful
DLLLOCAL int get_thread_entry();
// acquires TID 0 and sets up the signal thread entry, always returns 0
DLLLOCAL int get_signal_thread_entry();
DLLLOCAL void delete_thread_data();
DLLLOCAL void register_thread(int tid, pthread_t ptid, class QoreProgram *pgm);
DLLLOCAL void deregister_thread(int tid);
DLLLOCAL void deregister_signal_thread();

// called when a StatementBlock has "on block exit" blocks
DLLLOCAL void pushBlock(block_list_t::iterator i);
// called when a StatementBlock has "on block exit" blocks
DLLLOCAL block_list_t::iterator popBlock();
// called by each "on_block_exit" statement to activate it's code for the block exit
DLLLOCAL void advanceOnBlockExit();

DLLLOCAL extern pthread_attr_t ta_default;

// for object implementation
DLLLOCAL class Object *getStackObject();
// for methods that behave differently when called within the method itself
DLLLOCAL bool inMethod(const char *name, class Object *o);
=======
//! remove the resource from the thread resource list for the current thread
/** @param atr a pointer to the thread resource to remove
    @return 0 if successful (resource was found and removed), -1 if the resource was not found
 */
DLLEXPORT int remove_thread_resource(class AbstractThreadResource *atr);
>>>>>>> 5443f8ce

//! list of functions to be run when a thread ends; required for some external libraries that require explicit cleanup when a thread terminates
/** this list is not locked and therefore the ThreadCleanupList::push() and 
    ThreadCleanupList::pop() functions must only be called in module initialization
    and module deletion.  However this list is implemented in such a way that thread
    cleanup list execution may be safely called interally while push() is being
    executed in a module initialization function, for example.
    @note this is a global object and not an attribute of a thread
 */
class ThreadCleanupList {
   private:
      static class ThreadCleanupNode *head;

   public:
      DLLLOCAL ThreadCleanupList();
      DLLLOCAL ~ThreadCleanupList();
      DLLLOCAL void exec();

      //! must only be called in the module initialization function
      /** @param func the cleanup function to be run whenever a thread ends
	  @param arg the argument to the function (can be 0)
       */
      DLLEXPORT void push(qtdest_t func, void *arg);

      //! must only be called in the module destructor/deletion function
      /** @param exec if true the cleanup function will be executed immediately, if false it will not
       */
      DLLEXPORT void pop(bool exec = true);
};

//! the interface to the thread cleanup list
DLLEXPORT extern ThreadCleanupList tclist;

#endif  // ifndef _QORE_THREAD_H<|MERGE_RESOLUTION|>--- conflicted
+++ resolved
@@ -52,85 +52,11 @@
  */
 DLLEXPORT void set_thread_resource(class AbstractThreadResource *atr);
 
-<<<<<<< HEAD
-DLLLOCAL void purge_thread_resources(class ExceptionSink *xsink);
-DLLLOCAL void beginParsing(char *file, void *ps = NULL);
-DLLLOCAL void *endParsing();
-DLLLOCAL class Context *get_context_stack();
-DLLLOCAL void update_context_stack(Context *cstack);
-DLLLOCAL void get_pgm_counter(int &start_line, int &end_line);
-DLLLOCAL const char *get_pgm_file();
-DLLLOCAL void update_pgm_counter_pgm_file(int start_line, int end_line, const char *f);
-DLLLOCAL void get_parse_location(int &start_line, int &end_line);
-DLLLOCAL const char *get_parse_file();
-DLLLOCAL void update_parse_location(int start_line, int end_line);
-DLLLOCAL void update_parse_location(int start_line, int end_line, const char *f);
-DLLLOCAL bool inMethod(const char *name, class Object *o);
-DLLLOCAL void pushProgram(class QoreProgram *pgm);
-DLLLOCAL void popProgram();
-DLLLOCAL class QoreProgram *getProgram();
-DLLLOCAL class RootNamespace *getRootNS();
-DLLLOCAL int getParseOptions();
-DLLLOCAL void updateCVarStack(class CVNode *ncvs);
-DLLLOCAL class CVNode *getCVarStack();
-DLLLOCAL void updateVStack(class VNode *nvs);
-DLLLOCAL class VNode *getVStack();
-DLLLOCAL class Object *getStackObject();
-DLLLOCAL void setParseClass(class QoreClass *c);
-DLLLOCAL class QoreClass *getParseClass();
-DLLLOCAL void substituteObjectIfEqual(class Object *o);
-DLLLOCAL class Object *substituteObject(class Object *o);
-DLLLOCAL void catchSaveException(class Exception *e);
-DLLLOCAL class Exception *catchGetException();
-DLLLOCAL class VLock *getVLock();
-
-DLLLOCAL class LVar *thread_instantiate_lvar();
-DLLLOCAL void thread_uninstantiate_lvar(class ExceptionSink *xsink);
-DLLLOCAL class LVar *thread_find_lvar(lvh_t id);
-
-#ifdef QORE_RUNTIME_THREAD_STACK_TRACE
-DLLLOCAL void pushCall(const char *f, int type, class Object *o = NULL);
-DLLLOCAL void popCall(class ExceptionSink *xsink);
-DLLLOCAL class CallStack *getCallStack();
-DLLLOCAL class List *getCallStackList();
-#else
-#ifdef __GNUC__
-#define pushCall(args...)
-#else
-#define pushCall(args, ...)
-#endif
-#define popCall(x)
-#endif
-
-// acquires a TID and thread entry, returns -1 if not successful
-DLLLOCAL int get_thread_entry();
-// acquires TID 0 and sets up the signal thread entry, always returns 0
-DLLLOCAL int get_signal_thread_entry();
-DLLLOCAL void delete_thread_data();
-DLLLOCAL void register_thread(int tid, pthread_t ptid, class QoreProgram *pgm);
-DLLLOCAL void deregister_thread(int tid);
-DLLLOCAL void deregister_signal_thread();
-
-// called when a StatementBlock has "on block exit" blocks
-DLLLOCAL void pushBlock(block_list_t::iterator i);
-// called when a StatementBlock has "on block exit" blocks
-DLLLOCAL block_list_t::iterator popBlock();
-// called by each "on_block_exit" statement to activate it's code for the block exit
-DLLLOCAL void advanceOnBlockExit();
-
-DLLLOCAL extern pthread_attr_t ta_default;
-
-// for object implementation
-DLLLOCAL class Object *getStackObject();
-// for methods that behave differently when called within the method itself
-DLLLOCAL bool inMethod(const char *name, class Object *o);
-=======
 //! remove the resource from the thread resource list for the current thread
 /** @param atr a pointer to the thread resource to remove
     @return 0 if successful (resource was found and removed), -1 if the resource was not found
  */
 DLLEXPORT int remove_thread_resource(class AbstractThreadResource *atr);
->>>>>>> 5443f8ce
 
 //! list of functions to be run when a thread ends; required for some external libraries that require explicit cleanup when a thread terminates
 /** this list is not locked and therefore the ThreadCleanupList::push() and 
