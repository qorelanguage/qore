/* -*- mode: c++; indent-tabs-mode: nil -*- */
/*
    QoreClass.h

    Qore Programming Language

    Copyright (C) 2003 - 2018 Qore Technologies, s.r.o.

    Permission is hereby granted, free of charge, to any person obtaining a
    copy of this software and associated documentation files (the "Software"),
    to deal in the Software without restriction, including without limitation
    the rights to use, copy, modify, merge, publish, distribute, sublicense,
    and/or sell copies of the Software, and to permit persons to whom the
    Software is furnished to do so, subject to the following conditions:

    The above copyright notice and this permission notice shall be included in
    all copies or substantial portions of the Software.

    THE SOFTWARE IS PROVIDED "AS IS", WITHOUT WARRANTY OF ANY KIND, EXPRESS OR
    IMPLIED, INCLUDING BUT NOT LIMITED TO THE WARRANTIES OF MERCHANTABILITY,
    FITNESS FOR A PARTICULAR PURPOSE AND NONINFRINGEMENT. IN NO EVENT SHALL THE
    AUTHORS OR COPYRIGHT HOLDERS BE LIABLE FOR ANY CLAIM, DAMAGES OR OTHER
    LIABILITY, WHETHER IN AN ACTION OF CONTRACT, TORT OR OTHERWISE, ARISING
    FROM, OUT OF OR IN CONNECTION WITH THE SOFTWARE OR THE USE OR OTHER
    DEALINGS IN THE SOFTWARE.

    Note that the Qore library is released under a choice of three open-source
    licenses: MIT (as above), LGPL 2+, or GPL 2+; see README-LICENSE for more
    information.
*/

#ifndef _QORE_QORECLASS_H

#define _QORE_QORECLASS_H

#include <stdarg.h>
#include <string>
#include <memory>

// all qore class IDs
DLLEXPORT extern qore_classid_t CID_AUTOGATE;
DLLEXPORT extern qore_classid_t CID_AUTOLOCK;
DLLEXPORT extern qore_classid_t CID_AUTOREADLOCK;
DLLEXPORT extern qore_classid_t CID_AUTOWRITELOCK;
DLLEXPORT extern qore_classid_t CID_CONDITION;
DLLEXPORT extern qore_classid_t CID_COUNTER;
DLLEXPORT extern qore_classid_t CID_DATASOURCE;
DLLEXPORT extern qore_classid_t CID_DATASOURCEPOOL;
DLLEXPORT extern qore_classid_t CID_FILE;
DLLEXPORT extern qore_classid_t CID_FTPCLIENT;
DLLEXPORT extern qore_classid_t CID_GATE;
DLLEXPORT extern qore_classid_t CID_GETOPT;
DLLEXPORT extern qore_classid_t CID_HTTPCLIENT;
DLLEXPORT extern qore_classid_t CID_MUTEX;
DLLEXPORT extern qore_classid_t CID_PROGRAM;
DLLEXPORT extern qore_classid_t CID_PROGRAMDEBUG;
DLLEXPORT extern qore_classid_t CID_QUEUE;
DLLEXPORT extern qore_classid_t CID_RWLOCK;
DLLEXPORT extern qore_classid_t CID_SSLCERTIFICATE;
DLLEXPORT extern qore_classid_t CID_SSLPRIVATEKEY;
DLLEXPORT extern qore_classid_t CID_SEQUENCE;
DLLEXPORT extern qore_classid_t CID_SOCKET;
DLLEXPORT extern qore_classid_t CID_TERMIOS;
DLLEXPORT extern qore_classid_t CID_INPUTSTREAM;
DLLEXPORT extern qore_classid_t CID_OUTPUTSTREAM;
DLLEXPORT extern qore_classid_t CID_INPUTSTREAMBASE;
DLLEXPORT extern qore_classid_t CID_OUTPUTSTREAMBASE;

DLLEXPORT extern QoreClass* QC_QUEUE;
DLLEXPORT extern QoreClass* QC_HTTPCLIENT;
DLLEXPORT extern QoreClass* QC_SSLCERTIFICATE;
DLLEXPORT extern QoreClass* QC_SSLPRIVATEKEY;

class BCList;
class BCSMList;
class BCAList;
class QoreObject;
class QoreClass;
class BCEAList;
class ParamList;
class QoreMemberInfo;
class BuiltinMethod;
class AbstractQoreFunctionVariant;
class AbstractFunctionSignature;
class UserMethod;
class BCANode;
class qore_method_private;
class MethodFunctionBase;
class NamedScope;
class ConstantList;
class MethodVariantBase;

class QoreExternalVariant;
class QoreExternalMethodVariant;
class QoreExternalNormalMember;
class QoreExternalStaticMember;
class QoreExternalProgramLocation;
class QoreExternalMethodFunction;
class QoreExternalMemberVarBase;
class QoreExternalStaticMember;
<<<<<<< HEAD
class QoreExternalNormalMember;
=======
>>>>>>> 96a99014
class QoreExternalConstant;

//! method type enum
/** @since %Qore 0.9
*/
enum method_type_e {
    MT_None = 0, // not a method function/variant
    MT_Normal = 1,
    MT_Static = 2,
    MT_Constructor = 3,
    MT_Destructor = 4,
    MT_Copy = 5,
    MT_Pseudo = 6,
};

//! a method in a QoreClass
/** methods can be implemented in the Qore language (user methods) or in C++ (builtin methods)
    @see QoreClass
 */
class QoreMethod {
    friend class StaticMethodCallNode;
    friend class QoreObject;
    friend class qore_class_private;
    friend class qore_method_private;
    friend class BCList;

private:
    //! private implementation of the method
    class qore_method_private* priv;

    //! this function is not implemented; it is here as a private function in order to prohibit it from being used
    DLLLOCAL QoreMethod(const QoreMethod&);

    //! this function is not implemented; it is here as a private function in order to prohibit it from being used
    DLLLOCAL QoreMethod& operator=(const QoreMethod&);

public:
    //! returns true if all variants of the method are user variants
    /** @return true if all variants of the method are user variants
        */
    DLLEXPORT bool isUser() const;

    //! returns true if all variants of the method are builtin variants
    /** @return true if all variants of the method are builtin variants
        */
    DLLEXPORT bool isBuiltin() const;

    //! returns true if all overloaded variants of a methods are private or class internal, false if at least one variant is public
    /** @return true if all overloaded variants of a methods are private or class internal, false if at least one variant is public
        */
    DLLEXPORT bool isPrivate() const;

    //! returns the lowest access code of all variants in the method
    DLLEXPORT ClassAccess getAccess() const;

    //! returns true if the method is static
    /**
         @return true if the method is static
    */
    DLLEXPORT bool isStatic() const;

    //! returns the method's name
    /**
         @return the method's name
    */
    DLLEXPORT const char* getName() const;

    //! returns the method's name
    /**
         @return the method's name
    */
    DLLEXPORT const std::string& getNameStr() const;

    //! returns a pointer to the parent class
    DLLEXPORT const QoreClass* getClass() const;

    //! returns the class name for the method
    DLLEXPORT const char* getClassName() const;

    //! returns true if a variant with the given parameter signature already exists in the method
    DLLEXPORT bool existsVariant(const type_vec_t& paramTypeInfo) const;

    /* returns the return type information for the method if it is available and if
        there is only one return type (there can be more return types if the method is
        overloaded)
    */
    DLLEXPORT const QoreTypeInfo* getUniqueReturnTypeInfo() const;

    //! evaluates the method and returns the value, does not reference the object for the call
    /** @note this method should only be used when the caller can guarantee that the object will not go out of scope during the call

        @since %Qore 0.8.12
    */
    DLLEXPORT QoreValue execManaged(QoreObject* self, const QoreListNode* args, ExceptionSink* xsink) const;

    //! returns the type of method
    /** @since %Qore 0.9
    */
    DLLEXPORT method_type_e getMethodType() const;

    //! returns the function for the method
    /** @since %Qore 0.9
    */
    DLLEXPORT const QoreExternalMethodFunction* getFunction() const;

    DLLLOCAL QoreMethod(const QoreClass* p_class, MethodFunctionBase* n_func, bool n_static = false);

    DLLLOCAL bool inMethod(const QoreObject* self) const;
    DLLLOCAL QoreMethod* copy(const QoreClass* p_class) const;
    DLLLOCAL void assign_class(const QoreClass* p_class);
    // non-exported destructor
    DLLLOCAL ~QoreMethod();
};

//! an abstract class for class-specific external user data
/** @since %Qore 0.8.13
 */
class AbstractQoreClassUserData {
public:
    DLLEXPORT virtual ~AbstractQoreClassUserData();

    //! for reference-counted classes, returns the same object with the reference count incremented
    virtual AbstractQoreClassUserData* copy() const = 0;

    //! for non-reference counted classes, deletes the object immediately
    virtual void doDeref() = 0;
};

//! defines a Qore-language class
/** Qore's classes can be either implemented by Qore language code (user classes)
    or in C++ (builtin classes), or both, as in the case of a builtin class that
    also has user methods.
*/
class QoreClass {
    friend class BCList;
    friend class BCNode;
    friend class BCSMList;
    friend class qore_object_private;
    friend class qore_class_private;
    friend class QoreObject;
    friend class BCANode;
    friend class qore_method_private;
    friend class QoreMethodIterator;
    friend class QoreStaticMethodIterator;
    friend class ConstructorMethodFunction;

public:
    //! creates the QoreClass object and assigns the name and the functional domain
    /** @note class names and subnamespaces names must be unique in a namespace; i.e. no class may have the same name as a subnamespace within a namespace and vice-versa
        @param n_name the name of the class
        @param n_domain the functional domain of the class to be used to enforce functional restrictions within a Program object

        @see QoreProgram

        @since %Qore 0.8.13
    */
    DLLEXPORT QoreClass(const char* n_name, int64 n_domain = QDOM_DEFAULT);

    //! creates the QoreClass object and assigns the name and the functional domain
    /** @note class names and subnamespaces names must be unique in a namespace; i.e. no class may have the same name as a subnamespace within a namespace and vice-versa
        @param n_name the name of the class
        @param n_domain the functional domain of the class to be used to enforce functional restrictions within a Program object
        @see QoreProgram

        @deprecated use QoreClass(const char*, int64) instead
    */
    DLLEXPORT explicit QoreClass(const char* n_name, int n_domain);

    //! creates the QoreClass object and assigns the name, the functional domain, and a custom QoreTypeInfo object created with AbstractQoreClassTypeInfoHelper
    /** @note class names and subnamespaces names must be unique in a namespace; i.e. no class may have the same name as a subnamespace within a namespace and vice-versa
        @param n_name the name of the class
        @param n_domain the functional domain of the class to be used to enforce functional restrictions within a Program object
        @param n_typeInfo the custom QoreTypeInfo object created with AbstractQoreClassTypeInfoHelper
        @see QoreProgram
        @see AbstractQoreClassTypeInfoHelper
    */
    DLLEXPORT QoreClass(const char* n_name, int64 n_domain, const QoreTypeInfo* n_typeInfo);

    //! copy constructor
    /** should be only called under the appropriate lock (ex: program parse lock while parsing)
    */
    DLLEXPORT QoreClass(const QoreClass &old);

    //! adds a builtin method variant to a class
    /** @par Example:
        @code
        // the actual function can be declared with the class to be expected as the private data as follows:
        static QoreValue AL_lock(QoreObject* self, QoreAutoLock* m, const QoreListNode* args, q_rt_flags_t rtflag, ExceptionSink* xsink);
        ...
        // and then casted to (q_method_t) in the addMethod call:
        QC_AutoLock->addMethod("lock", (q_method_n_t)AL_lock, Public, QCF_NO_FLAGS, QDOM_DEFAULT, nothingTypeInfo);
        @endcode

        in debuggging mode, the call will abort if the name of the method is
        "constructor", "destructor", or "copy", or if the method already exists
        in the class.
        To set the constructor method, call QoreClass::setConstructor().
        To set the destructor method, call QoreClass::setDestructor().
        To set the copy method, call QoreClass::setCopy().

        @param n_name the name of the method, must be unique in the class
        @param meth the method to be added
        @param access the access modifier for the method variant
        @param n_flags code flags
        @param n_domain functional domain
        @param returnTypeInfo the return type of the method
        @param num_params the number of parameters

        @see Qoreclass::addStaticMethod()
        @see QoreClass::setConstructor()
        @see QoreClass::setDestructor()
        @see QoreClass::setCopy()
    */
    DLLEXPORT void addMethod(const char* n_name, q_method_n_t meth, ClassAccess access = Public, int64 n_flags = QCF_NO_FLAGS, int64 n_domain = QDOM_DEFAULT, const QoreTypeInfo* returnTypeInfo = 0, unsigned num_params = 0, ...);

    //! adds a builtin method variant to a class with the calling convention for external modules
    /** @par Example:
        @code
        // the actual function can be declared with the class to be expected as the private data as follows:
        static QoreValue AL_lock(const QoreMethod& method, const void* ptr, QoreObject* self, QoreAutoLock* m, const QoreListNode* args, q_rt_flags_t flags, ExceptionSink* xsink)
        ...
        // and then casted to (q_method_t) in the addMethod call:
        QC_AutoLock->addMethod(nullptr, "lock", (q_external_method_t)AL_lock, Public, QCF_NO_FLAGS, QDOM_DEFAULT, nothingTypeInfo);
        @endcode

        in debuggging mode, the call will abort if the name of the method is
        "constructor", "destructor", or "copy", or if the method already exists
        in the class.
        To set the constructor method, call QoreClass::addConstructor().
        To set the destructor method, call QoreClass::setDestructor().
        To set the copy method, call QoreClass::setCopy().

        @param ptr user-defined data that will be included in the call to \a meth
        @param n_name the name of the method, must be unique in the class
        @param meth the method to be added
        @param access the access modifier for the method variant
        @param n_flags code flags
        @param n_domain functional domain
        @param returnTypeInfo the return type of the method
        @param n_typeList a list of type information for parameters to the variant
        @param defaultArgList a list of default arguments to each parameter
        @param n_names a list of parameter names

        @see Qoreclass::addStaticMethod()
        @see QoreClass::addConstructor()
        @see QoreClass::setDestructor()
        @see QoreClass::setCopy()

        @since %Qore 0.8.13
    */
    DLLEXPORT void addMethod(const void* ptr, const char* n_name, q_external_method_t meth, ClassAccess access = Public, int64 n_flags = QCF_NO_FLAGS, int64 n_domain = QDOM_DEFAULT, const QoreTypeInfo* returnTypeInfo = 0, const type_vec_t& n_typeList = type_vec_t(), const arg_vec_t& defaultArgList = arg_vec_t(), const name_vec_t& n_names = name_vec_t());

    //! adds a builtin static method with extended information; additional functional domain info, return and parameter type info
    DLLEXPORT void addStaticMethod(const char* n_name, q_func_n_t meth, ClassAccess access = Public, int64 n_flags = QCF_NO_FLAGS, int64 n_domain = QDOM_DEFAULT, const QoreTypeInfo* returnTypeInfo = 0, unsigned num_params = 0, ...);

    //! adds a builtin static method with extended information; additional functional domain info, return and parameter type info
    /** @since %Qore 0.9
    */
    DLLEXPORT void addStaticMethod(const void* ptr, const char* n_name, q_external_static_method_t meth, ClassAccess access = Public, int64 n_flags = QCF_NO_FLAGS, int64 n_domain = QDOM_DEFAULT, const QoreTypeInfo* returnTypeInfo = 0, const type_vec_t& n_typeList = type_vec_t(), const arg_vec_t& defaultArgList = arg_vec_t(), const name_vec_t& n_names = name_vec_t());

    //! adds an unimplemented abstract method variant to the class with extended information; with return and parameter type info
    DLLEXPORT void addAbstractMethod(const char* n_name, ClassAccess access = Public, int64 n_flags = QCF_NO_FLAGS, const QoreTypeInfo* returnTypeInfo = 0, unsigned num_params = 0, ...);

    //! adds an unimplemented abstract method variant to the class with return and parameter type info
    DLLEXPORT void addAbstractMethod(const char* n_name, ClassAccess access, int64 n_flags, const QoreTypeInfo* returnTypeInfo, const type_vec_t& n_typeList, const arg_vec_t& defaultArgList = arg_vec_t(), const name_vec_t& n_names = name_vec_t());

    //! sets the builtin destructor method for the class
    /** you only need to implement destructor methods if the destructor should destroy the object
        before the reference count reaches zero.
        @param m the destructor method to run
        @code
        // the actual function can be declared with the class to be expected as the private data as follows:
        static void AL_destructor(QoreObject* self, QoreAutoLock* al, ExceptionSink* xsink);
        ...
        // and then casted to (q_destructor_t) in the setDestructor call:
        QC_AutoLock->setDestructor((q_destructor_t)AL_destructor);
        @endcode
    */
    DLLEXPORT void setDestructor(q_destructor_t m);

    //! sets the builtin destructor method for the class with the external calling convention
    /** you only need to implement destructor methods if the destructor should destroy the object
        before the reference count reaches zero.
        @param ptr user-defined data that will be passed to the destructor when it's called
        @param m the destructor method to run
        @code
        // the actual function can be declared with the class to be expected as the private data as follows:
        static void AL_destructor(const QoreClass& thisclass, const void* ptr, QoreObject* self, QoreAutoLock* al, ExceptionSink* xsink);
        ...
        // and then casted to (q_external_destructor_t) in the setDestructor call:
        QC_AutoLock->setDestructor((q_external_destructor_t)AL_destructor);
        @endcode
    */
    DLLEXPORT void setDestructor(const void* ptr, q_external_destructor_t m);

    //! adds a constructor method variant with the access specifier, additional functional domain info, and parameter type info
    DLLEXPORT void addConstructor(q_constructor_n_t meth, ClassAccess access = Public, int64 n_flags = QCF_NO_FLAGS, int64 n_domain = QDOM_DEFAULT, unsigned num_params = 0, ...);

    //! adds a constructor method variant with the external calling convention and includes the access specifier, additional functional domain info, and parameter type info
    /** @since %Qore 0.9
    */
    DLLEXPORT void addConstructor(const void* ptr, q_external_constructor_t meth, ClassAccess access = Public, int64 n_flags = QCF_NO_FLAGS, int64 n_domain = QDOM_DEFAULT, const type_vec_t& n_typeList = type_vec_t(), const arg_vec_t& defaultArgList = arg_vec_t(), const name_vec_t& n_names = name_vec_t());

    //! sets the builtin constructor for system objects (ex: used as constant values)
    /** @note system constructors in a class hierarchy must call the base class constructors manually
        @param m the constructor method
    */
    DLLEXPORT void setSystemConstructor(q_system_constructor_t m);

    //! sets the builtin copy method for the class
    /** copy methods should either call QoreObject::setPrivate() or call xsink->raiseException()
        (but should not do both)
        @param m the copy method to set
        @code
        // the actual function can be declared with the class to be expected as the private data as follows:
        static void AL_copy(QoreObject* self, QoreObject* old, QoreAutoLock *m, ExceptionSink* xsink)
        ...
        // and then casted to (q_copy_t) in the addMethod call:
        QC_AutoLock->setCopy((q_copy_t)AL_copy);
        @endcode
    */
    DLLEXPORT void setCopy(q_copy_t m);

    //! sets the builtin copy method for the class using the new generic calling convention
    /** copy methods should either call QoreObject::setPrivate() or call xsink->raiseException()
        (but should not do both)
        @param ptr user-defined data that will be passed to the destructor when it's called
        @param m the copy method to set
        @code
        // the actual function can be declared with the class to be expected as the private data as follows:
        static void AL_copy(const QoreClass &thisclass, const void* ptr, QoreObject* self, QoreObject* old, QoreAutoLock *m, ExceptionSink* xsink)
        ...
        // and then casted to (q_external_copy_t) in the addMethod call:
        QC_AutoLock->setCopy((q_external_copy_t)AL_copy);
        @endcode
    */
    DLLEXPORT void setCopy(const void* ptr, q_external_copy_t m);

    //! sets the deleteBlocker method for the class
    /** this method will be run when the object is deleted; it should be set only for classes where
        the objects' lifecycles are or may be managed externally.  This function must be called before
        this class is added as a parent class to any other class; if it is called classes have added
        this class as a parent class, then the child classes will not have their delete blocker flag
        set.
        @param m the deleteBlocker method to set
        @note delete blocker methods are called with the object's status lock held, therefore be very careful what you call from within the deleteBlocker function
    */
    DLLEXPORT void setDeleteBlocker(q_delete_blocker_t m);

    //! sets the final flag of the class
    DLLEXPORT void setFinal();

    //! returns true if the member is private
    /**
        @param str the member name to check
        @return true if the member is private
    */
    DLLEXPORT bool isPrivateMember(const char* str) const;

    //! returns true if the member is private or public
    /**
        @param str the member name to check
        @param priv true if the member is private, false if public
        @return true if the member is private
    */
    DLLEXPORT bool isPublicOrPrivateMember(const char* str, bool& priv) const;

    //! creates a new object and executes the constructor on it and returns the new object
    /** if a Qore-language exception occurs, 0 is returned.
        @param args the arguments for the method
        @param xsink Qore-language exception information is added here

        @return the object created
    */
    DLLEXPORT QoreObject* execConstructor(const QoreListNode* args, ExceptionSink* xsink) const;

    //! creates a new object and executes the constructor on it and returns the new object
    /** if a Qore-language exception occurs, 0 is returned.
        @param mv the constructor variant to use; must belong to a constructor method of the current class
        @param args the arguments for the method
        @param xsink Qore-language exception information is added here

        @return the object created
    */
    DLLEXPORT QoreObject* execConstructorVariant(const QoreExternalMethodVariant* mv, const QoreListNode *arsg, ExceptionSink* xsink) const;

    //! creates a new "system" object for use as the value of a constant, executes the system constructor on it and returns the new object
    /** if a Qore-language exception occurs, 0 is returned
        @param code an optional code for the constructor; this parameter is here because passing a variable number of arguments requires at least one fixed parameter before the (possibly empty) list
        @return the object created
    */
    DLLEXPORT QoreObject* execSystemConstructor(int code = 0, ...) const;

    //! executes a class's "copy" method on an object and returns the new object (or 0 in the case of an exception)
    /** @param old the original object to copy
        @param xsink Qore-language exception information is added here
        @return the object created
    */
    DLLEXPORT QoreObject* execCopy(QoreObject* old, ExceptionSink* xsink) const;

    //! returns a list strings of all non-static methods in the class, the caller owns the reference count returned
    /** always returns a list; if there are no non-static methods then an empty list is returned
        @return a list strings of all non-static methods in the class, the caller owns the reference count returned
    */
    DLLEXPORT QoreListNode* getMethodList() const;

    //! returns a list strings of all static methods in the class, the caller owns the reference count returned
    /** always returns a list; if there are no static methods then an empty list is returned
        @return a list strings of all static methods in the class, the caller owns the reference count returned
    */
    DLLEXPORT QoreListNode* getStaticMethodList() const;

    //! returns a pointer to the QoreClass object representing the class ID passed if it exists in the class hierarchy
    /** if the class ID is equal to the current class or is a base class
        of the current class, the appropriate QoreClass pointer will be
        returned.  Do not delete or change the QoreClass* returned if
        non-null.
        FIXME: should return const QoreClass*, fix in next update
        @param cid the class ID of the QoreClass to find
        @return a pointer to the QoreClass object representing the class ID passed if it exists in the class hierarchy
    */
    DLLEXPORT QoreClass* getClass(qore_classid_t cid) const;

    //! returns a pointer to the QoreClass object representing the class ID passed if it exists in the class hierarchy and sets a flag indicating if it's privately inherited or not
    /** if the class ID is equal to the current class or is a base class
        of the current class, the appropriate QoreClass pointer will be
        returned.
        @param cid the class ID of the QoreClass to find
        @param priv a flag indicating if the class is privately inherited or not
        @return a pointer to the QoreClass object representing the class ID passed if it exists in the class hierarchy
    */
    DLLEXPORT const QoreClass* getClass(qore_classid_t cid, bool& priv) const;

    //! returns a pointer to the QoreClass object representing the class ID passed if it exists in the class hierarchy and sets a flag indicating if it's privately inherited or not
    /** if the class ID is equal to the current class or is a base class
        of the current class, the appropriate QoreClass pointer will be
        returned.
        @param qc the class to check the hierarchy for
        @param priv a flag indicating if the class is privately inherited or not
        @return a pointer to the QoreClass object corresponding to the class passed if it exists in the class hierarchy; in the case that the passed class if from a different QoreProgram object, the value returned could be a different pointer to the qc parameter passed
    */
    DLLEXPORT const QoreClass* getClass(const QoreClass& qc, bool& priv) const;

    //! returns the number of non-static methods in this class (user and builtin)
    DLLEXPORT int numMethods() const;

    //! returns the number of static methods in this class (user and builtin)
    DLLEXPORT int numStaticMethods() const;

    //! returns the number of non-static user methods in this class
    DLLEXPORT int numUserMethods() const;

    //! returns the number of static user methods in this class
    DLLEXPORT int numStaticUserMethods() const;

    //! returns true if the class implements a copy method
    DLLEXPORT bool hasCopy() const;

    //! returns the class ID of this class
    DLLEXPORT qore_classid_t getID() const;

    //! returns true if the class is a builtin class
    DLLEXPORT bool isSystem() const;

    //! returns true if the class has its module public flag set
    /** @since %Qore 0.9
    */
    DLLEXPORT bool isModulePublic() const;

    //! returns true if the class has at least one unimplemented abstract method variant
    /** @since %Qore 0.9
    */
    DLLEXPORT bool isAbstract() const;

    //! returns true if the class is final
    /** @since %Qore 0.9
    */
    DLLEXPORT bool isFinal() const;

    //! returns true if the class has been injected as a dependency injection
    /** @since %Qore 0.9
    */
    DLLEXPORT bool isInjected() const;

    //! returns true if the class is a pseudo class
    /** @since %Qore 0.9
    */
    DLLEXPORT bool isPseudoClass() const;

    //! returns a pseudo-classes base type
    /** if the class is not a pseudo-class, or is the default pseudo-class taking any value, then -1 is returned

        @since %Qore 0.9
    */
    DLLEXPORT qore_type_t getPseudoClassType() const;

    //! evaluates a pseudo-method on a pseudo-class
    /** The current class must be a pseudo-class or the call with abort in debug builds and crash in non-debug builds

        @since %Qore 0.9
    */
    DLLEXPORT QoreValue evalPseudoMethod(const QoreValue n, const char* nme, const QoreListNode* args, ExceptionSink* xsink) const;

    //! evaluates a pseudo-method on a pseudo-class
    /** The current class must be a pseudo-class or the call with abort in debug builds and crash in non-debug builds

        The method and variant arguments must belong to the class

        @param m the method to call; must be non-nullptr and must belong to the class
        @param variant may be nullptr meanin that the variant is matched in the call
        @param n the value to use for the call
        @param args call arguments, if any (may be nullptr)
        @param xsink Qore-language exception info is stored here

        @return the return value of the call

        @since %Qore 0.9
    */
    DLLEXPORT QoreValue evalPseudoMethod(const QoreMethod* m, const QoreExternalMethodVariant* variant, const QoreValue n, const QoreListNode* args, ExceptionSink* xsink) const;

    //! marks the class as a builtin class
    DLLEXPORT void setSystem();

    //! returns true if the class implements a "memberGate" method
    DLLEXPORT bool hasMemberGate() const;

    //! returns true if the class implements a "methodGate" method
    DLLEXPORT bool hasMethodGate() const;
<<<<<<< HEAD

    //! returns true if the class implements a "memberNotification" method
    DLLEXPORT bool hasMemberNotification() const;

    //! returns the functional domain of the class
    /** @since %Qore 0.9
    */
    DLLEXPORT int64 getDomain() const;

    //! returns the class name
    DLLEXPORT const char* getName() const;

    //! finds a normal (non-static) method in the class hierarchy
    /** @note used at run-time: will not return inaccessible methods

        @see findLocalMethod()
    */
    DLLEXPORT const QoreMethod* findMethod(const char* nme) const;

    //! finds a static method in the class hierarchy
    /** @note used at run-time: will not return inaccessible methods

        @see findLocalStaticMethod()
    */
    DLLEXPORT const QoreMethod* findStaticMethod(const char* nme) const;

    //! finds a normal (non-static) method in the class hierarchy at runtime and sets the access code
    /** @note used at run-time: will not return inaccessible methods

        @see findLocalMethod()
    */
    DLLEXPORT const QoreMethod* findMethod(const char* nme, ClassAccess& access) const;

    //! finds a static method in the class hierarchy and sets the priv flag if it's a private method or not
    /** @note used at run-time: will not return inaccessible methods

        @see findLocalStaticMethod()
    */
    DLLEXPORT const QoreMethod* findStaticMethod(const char* nme, ClassAccess& access) const;

    //! finds a normal (non-static) method in the class hierarchy
    /** @param name the name of the method

        @returns a pointer to the method found, or nullptr if no such method exists in the class
    */
    DLLEXPORT const QoreMethod* findLocalMethod(const char* name) const;

    //! finds a static method in the class hierarchy
    /** @param name the name of the method

        @returns a pointer to the method found, or nullptr if no such method exists in the class
    */
    DLLEXPORT const QoreMethod* findLocalStaticMethod(const char* name) const;

    //! make a builtin class a child of another builtin class
    /** the xargs argument must not be used; before qore supported function overloading, base class arguments could be given here
        @param qc the base class to add
    */
    DLLEXPORT void addBuiltinBaseClass(QoreClass* qc);

    //! make a builtin class a child of another builtin class and ensures that the given class's private data will be used in all class methods
    /** In the case this function is used, this objects of class cannot have
        private data saved against the class ID.
        The xargs argument must not be used; before qore supported function overloading, base class arguments could be given here
        @param qc the base class to add
    */
    DLLEXPORT void addDefaultBuiltinBaseClass(QoreClass* qc);

    //! sets "virtual" base class for a class, meaning that the base class data is appropriate for use in the subclass builtin methods
    /** this method adds a base class placeholder for a subclass - where the subclass's private data
        object is actually a subclass of the parent class and all methods are virtual, so the
        base class's constructor, destructor, and copy constructor will never be run and the base
        class methods will be passed a pointer to the subclass's data
        @param qc the base class to add
    */
    DLLEXPORT void addBuiltinVirtualBaseClass(QoreClass* qc);

    //! call this function if your builtin class requires *all* methods (except the constructor) to be run in an RMutex lock
    /** use this for classes that require exclusive access to the private data in all functions
    */
    DLLEXPORT void setSynchronousClass();

    //! returns a const pointer to the QoreMethod object of the constuctor method, if any is set
    /** executes in constant time
        @return a const pointer to the QoreMethod object of the constuctor method, if any is set
    */
    DLLEXPORT const QoreMethod* getConstructor() const;

    //! returns a const pointer to the QoreMethod object of the constuctor method, if any is set
    /** executes in constant time
        @return a const pointer to the QoreMethod object of the constuctor method, if any is set
    */
    DLLEXPORT const QoreMethod* getSystemConstructor() const;

    //! returns a const pointer to the QoreMethod object of the constructor method, if any is set
    /** executes in constant time
        @return a const pointer to the QoreMethod object of the constructor method, if any is set
    */
    DLLEXPORT const QoreMethod* getDestructor() const;

    //! returns a const pointer to the QoreMethod object of the destructor method, if any is set
    /** executes in constant time
        @return a const pointer to the QoreMethod object of the destructor method, if any is set
    */
    DLLEXPORT const QoreMethod* getCopyMethod() const;

    //! returns a const pointer to the QoreMethod object of the memberGate method, if any is set
    /** executes in constant time
        @return a const pointer to the QoreMethod object of the memberGate method, if any is set
    */
    DLLEXPORT const QoreMethod* getMemberGateMethod() const;

    //! returns a const pointer to the QoreMethod object of the methodGate method, if any is set
    /** executes in constant time
        @return a const pointer to the QoreMethod object of the methodGate method, if any is set
    */
    DLLEXPORT const QoreMethod* getMethodGate() const;

    //! returns a const pointer to the QoreMethod object of the memberNotification method, if any is set
    /** executes in constant time
        @return a const pointer to the QoreMethod object of the memberNotification method, if any is set
    */
    DLLEXPORT const QoreMethod* getMemberNotificationMethod() const;

    //! returns the type information structure for this class
    DLLEXPORT const QoreTypeInfo* getTypeInfo() const;

    //! returns the "or nothing" type information structure for this class
    DLLEXPORT const QoreTypeInfo* getOrNothingTypeInfo() const;

    //! adds a member
    DLLEXPORT void addMember(const char* mem, ClassAccess access, const QoreTypeInfo* n_typeInfo, QoreValue initial_value = QoreValue());

    //! sets a pointer to user-specific data in the class
    /** @deprecated use setManagedUserData(AbstractQoreClassUserData*) instead
    */
    DLLEXPORT void setUserData(const void* ptr);

    //! retrieves the user-specific data pointer
    /** @deprecated use getManagedUserData() instead
    */
    DLLEXPORT const void* getUserData() const;

    //! sets a pointer to user-specific data in the class
    /** @since %Qore 0.8.13
    */
    DLLEXPORT void setManagedUserData(AbstractQoreClassUserData* cud);

    //! retrieves the user-specific data pointer
    /** @since %Qore 0.8.13
    */
    DLLEXPORT AbstractQoreClassUserData* getManagedUserData() const;

    //! retrieves the user-specific data pointer
    /** @since %Qore 0.8.13
    */
    template <typename T>
    DLLLOCAL T* getManagedUserData() const {
        return static_cast<T*>(getManagedUserData());
    }

    //! rechecks for inherited methods in base classes when adding builtin classes
    DLLEXPORT void recheckBuiltinMethodHierarchy();

    //! returns the user variant for the given non-static method and argument types
    /** argTypeList must have a non-null value for each type in the list
    */
    DLLEXPORT const QoreExternalMethodVariant* findUserMethodVariant(const char* name, const QoreMethod*& method, const type_vec_t& argTypeList) const;

    //! adds a class constant to the class
    /** @param name the name of the constant; cannot be the same as the name of a static variable
        @param value the value of the constant
        @param access the access protection of the constant
        @param typeInfo only need to set if the value assigned to the constant is not an internally-defined type and therefore the type info cannot be automatically determined, otherwise this parameter may be passed as NULL, in which case the type info will be automatically determined
    */
    DLLEXPORT void addBuiltinConstant(const char* name, QoreValue value, ClassAccess access = Public, const QoreTypeInfo* typeInfo = nullptr);

    //! adds a static variable to the class
    /** @param name the name of the static variable; cannot be the same as the name of a class constant
        @param value the initial of the static variable
        @param access the access protection of the static variable
        @param typeInfo only need to set if the initial value assigned to the static variable (as given by the 'value' parameter) is not an internally-defined type and therefore the type info cannot be automatically determined, otherwise this parameter may be passed as NULL, in which case the type info will be automatically determined
    */
    DLLEXPORT void addBuiltinStaticVar(const char* name, QoreValue value, ClassAccess access = Public, const QoreTypeInfo* typeInfo = nullptr);

    //! rescan builtin parent classes in a class hierarchy; to be used with out-of-order class hierarchy construction
    /** For example, when Qore classes are generated externally such as with the jni module, parent class
        information may need to be rescanned after adding to the class hierarchy to ensure that all
        virtual parents are correctly marked in child classes

        @since %Qore 0.8.13
    */
    DLLEXPORT void rescanParents();

    //! sets the class's public member flag so that undeclared member references will fail
    /** @since %Qore 0.8.13
    */
    DLLEXPORT void setPublicMemberFlag();

    //! sets the class's gate access flag so that memberGate() and methodGate() methods will be called with an extra boolean argument giving the current class access before the call
    /** @since %Qore 0.8.13
    */
    DLLEXPORT void setGateAccessFlag();

    //! Finds the given local member or returns nullptr
    /** @since %Qore 0.9
    */
    DLLEXPORT const QoreExternalNormalMember* findLocalMember(const char* name) const;

    //! Finds the given local static member or returns nullptr
    /** @since %Qore 0.9
    */
    DLLEXPORT const QoreExternalStaticMember* findLocalStaticMember(const char* name) const;

    //! returns the full namespace path of the class
    /** @param anchored if true then the path will always be prefixed by "::" for the unnamed root namespace

        @since %Qore 0.9
    */
    DLLEXPORT std::string getNamespacePath(bool anchored = false) const;

    //! returns true if the classes are equal
    /** @since %Qore 0.9
    */
    DLLEXPORT bool isEqual(const QoreClass& cls) const;

    //! returns a binary hash for the class's API
    /** @since %Qore 0.9
    */
    DLLEXPORT BinaryNode* getBinaryHash() const;

    //! Throws a Qore-language exception if the class cannot be instantiated
    /** @since %Qore 0.9
    */
    DLLEXPORT int runtimeCheckInstantiateClass(ExceptionSink* xsink) const;

    //! Finds the given constant or returns nullptr if not found
    /** @since %Qore 0.9
    */
    DLLEXPORT const QoreExternalConstant* findConstant(const char* name) const;

    //! Returns the namespace that owns this class
    /** @since %Qore 0.9
    */
    DLLEXPORT const QoreNamespace* getNamespace() const;

    //! Returns true if the class passed as an argument is present in the current class's hierachy, even if not accessible from the class due to private:internal inheritance
    /** @since %Qore 0.9
    */
    DLLEXPORT bool inHierarchy(const QoreClass& cls, ClassAccess& n_access) const;

    //! Returns the module name the class was loaded from or nullptr if it is a builtin class
    /** @since %Qore 0.9
    */
    DLLEXPORT const char* getModuleName() const;
=======

    //! returns true if the class implements a "memberNotification" method
    DLLEXPORT bool hasMemberNotification() const;

    //! returns the functional domain of the class
    /** @since %Qore 0.9
    */
    DLLEXPORT int64 getDomain() const;

    //! returns the class name
    DLLEXPORT const char* getName() const;

    //! finds a normal (non-static) method in the class hierarchy
    /** @note used at run-time: will not return inaccessible methods

        @see findLocalMethod()
    */
    DLLEXPORT const QoreMethod* findMethod(const char* nme) const;

    //! finds a static method in the class hierarchy
    /** @note used at run-time: will not return inaccessible methods

        @see findLocalStaticMethod()
    */
    DLLEXPORT const QoreMethod* findStaticMethod(const char* nme) const;

    //! finds a normal (non-static) method in the class hierarchy at runtime and sets the access code
    /** @note used at run-time: will not return inaccessible methods

        @see findLocalMethod()
    */
    DLLEXPORT const QoreMethod* findMethod(const char* nme, ClassAccess& access) const;

    //! finds a static method in the class hierarchy and sets the priv flag if it's a private method or not
    /** @note used at run-time: will not return inaccessible methods

        @see findLocalStaticMethod()
    */
    DLLEXPORT const QoreMethod* findStaticMethod(const char* nme, ClassAccess& access) const;

    //! finds a normal (non-static) method in the class hierarchy
    /** @param name the name of the method

        @returns a pointer to the method found, or nullptr if no such method exists in the class
    */
    DLLEXPORT const QoreMethod* findLocalMethod(const char* name) const;

    //! finds a static method in the class hierarchy
    /** @param name the name of the method

        @returns a pointer to the method found, or nullptr if no such method exists in the class
    */
    DLLEXPORT const QoreMethod* findLocalStaticMethod(const char* name) const;

    //! make a builtin class a child of another builtin class
    /** the xargs argument must not be used; before qore supported function overloading, base class arguments could be given here
        @param qc the base class to add
    */
    DLLEXPORT void addBuiltinBaseClass(QoreClass* qc);

    //! make a builtin class a child of another builtin class and ensures that the given class's private data will be used in all class methods
    /** In the case this function is used, this objects of class cannot have
        private data saved against the class ID.
        The xargs argument must not be used; before qore supported function overloading, base class arguments could be given here
        @param qc the base class to add
    */
    DLLEXPORT void addDefaultBuiltinBaseClass(QoreClass* qc);

    //! sets "virtual" base class for a class, meaning that the base class data is appropriate for use in the subclass builtin methods
    /** this method adds a base class placeholder for a subclass - where the subclass's private data
        object is actually a subclass of the parent class and all methods are virtual, so the
        base class's constructor, destructor, and copy constructor will never be run and the base
        class methods will be passed a pointer to the subclass's data
        @param qc the base class to add
    */
    DLLEXPORT void addBuiltinVirtualBaseClass(QoreClass* qc);

    //! call this function if your builtin class requires *all* methods (except the constructor) to be run in an RMutex lock
    /** use this for classes that require exclusive access to the private data in all functions
    */
    DLLEXPORT void setSynchronousClass();

    //! returns a const pointer to the QoreMethod object of the constuctor method, if any is set
    /** executes in constant time
        @return a const pointer to the QoreMethod object of the constuctor method, if any is set
    */
    DLLEXPORT const QoreMethod* getConstructor() const;

    //! returns a const pointer to the QoreMethod object of the constuctor method, if any is set
    /** executes in constant time
        @return a const pointer to the QoreMethod object of the constuctor method, if any is set
    */
    DLLEXPORT const QoreMethod* getSystemConstructor() const;

    //! returns a const pointer to the QoreMethod object of the constructor method, if any is set
    /** executes in constant time
        @return a const pointer to the QoreMethod object of the constructor method, if any is set
    */
    DLLEXPORT const QoreMethod* getDestructor() const;

    //! returns a const pointer to the QoreMethod object of the destructor method, if any is set
    /** executes in constant time
        @return a const pointer to the QoreMethod object of the destructor method, if any is set
    */
    DLLEXPORT const QoreMethod* getCopyMethod() const;

    //! returns a const pointer to the QoreMethod object of the memberGate method, if any is set
    /** executes in constant time
        @return a const pointer to the QoreMethod object of the memberGate method, if any is set
    */
    DLLEXPORT const QoreMethod* getMemberGateMethod() const;

    //! returns a const pointer to the QoreMethod object of the methodGate method, if any is set
    /** executes in constant time
        @return a const pointer to the QoreMethod object of the methodGate method, if any is set
    */
    DLLEXPORT const QoreMethod* getMethodGate() const;

    //! returns a const pointer to the QoreMethod object of the memberNotification method, if any is set
    /** executes in constant time
        @return a const pointer to the QoreMethod object of the memberNotification method, if any is set
    */
    DLLEXPORT const QoreMethod* getMemberNotificationMethod() const;

    //! returns the type information structure for this class
    DLLEXPORT const QoreTypeInfo* getTypeInfo() const;

    //! returns the "or nothing" type information structure for this class
    DLLEXPORT const QoreTypeInfo* getOrNothingTypeInfo() const;

    //! adds a member
    DLLEXPORT void addMember(const char* mem, ClassAccess access, const QoreTypeInfo* n_typeInfo, QoreValue initial_value = QoreValue());

    //! sets a pointer to user-specific data in the class
    /** @deprecated use setManagedUserData(AbstractQoreClassUserData*) instead
    */
    DLLEXPORT void setUserData(const void* ptr);

    //! retrieves the user-specific data pointer
    /** @deprecated use getManagedUserData() instead
    */
    DLLEXPORT const void* getUserData() const;

    //! sets a pointer to user-specific data in the class
    /** @since %Qore 0.8.13
    */
    DLLEXPORT void setManagedUserData(AbstractQoreClassUserData* cud);

    //! retrieves the user-specific data pointer
    /** @since %Qore 0.8.13
    */
    DLLEXPORT AbstractQoreClassUserData* getManagedUserData() const;

    //! retrieves the user-specific data pointer
    /** @since %Qore 0.8.13
    */
    template <typename T>
    DLLLOCAL T* getManagedUserData() const {
        return static_cast<T*>(getManagedUserData());
    }

    //! rechecks for inherited methods in base classes when adding builtin classes
    DLLEXPORT void recheckBuiltinMethodHierarchy();

    //! returns the user variant for the given non-static method and argument types
    /** argTypeList must have a non-null value for each type in the list
    */
    DLLEXPORT const QoreExternalMethodVariant* findUserMethodVariant(const char* name, const QoreMethod*& method, const type_vec_t& argTypeList) const;

    //! adds a class constant to the class
    /** @param name the name of the constant; cannot be the same as the name of a static variable
        @param value the value of the constant
        @param access the access protection of the constant
        @param typeInfo only need to set if the value assigned to the constant is not an internally-defined type and therefore the type info cannot be automatically determined, otherwise this parameter may be passed as NULL, in which case the type info will be automatically determined
    */
    DLLEXPORT void addBuiltinConstant(const char* name, QoreValue value, ClassAccess access = Public, const QoreTypeInfo* typeInfo = nullptr);

    //! adds a static variable to the class
    /** @param name the name of the static variable; cannot be the same as the name of a class constant
        @param value the initial of the static variable
        @param access the access protection of the static variable
        @param typeInfo only need to set if the initial value assigned to the static variable (as given by the 'value' parameter) is not an internally-defined type and therefore the type info cannot be automatically determined, otherwise this parameter may be passed as NULL, in which case the type info will be automatically determined
    */
    DLLEXPORT void addBuiltinStaticVar(const char* name, QoreValue value, ClassAccess access = Public, const QoreTypeInfo* typeInfo = nullptr);

    //! rescan builtin parent classes in a class hierarchy; to be used with out-of-order class hierarchy construction
    /** For example, when Qore classes are generated externally such as with the jni module, parent class
        information may need to be rescanned after adding to the class hierarchy to ensure that all
        virtual parents are correctly marked in child classes

        @since %Qore 0.8.13
    */
    DLLEXPORT void rescanParents();

    //! sets the class's public member flag so that undeclared member references will fail
    /** @since %Qore 0.8.13
    */
    DLLEXPORT void setPublicMemberFlag();

    //! sets the class's gate access flag so that memberGate() and methodGate() methods will be called with an extra boolean argument giving the current class access before the call
    /** @since %Qore 0.8.13
    */
    DLLEXPORT void setGateAccessFlag();

    //! Finds the given local member or returns nullptr
    /** @since %Qore 0.9
    */
    DLLEXPORT const QoreExternalMemberVarBase* findLocalMember(const char* name) const;

    //! Finds the given local static member or returns nullptr
    /** @since %Qore 0.9
    */
    DLLEXPORT const QoreExternalStaticMember* findLocalStaticMember(const char* name) const;

    //! returns the full namespace path of the class
    /** @param anchored if true then the path will always be prefixed by "::" for the unnamed root namespace

        @since %Qore 0.9
    */
    DLLEXPORT std::string getNamespacePath(bool anchored = false) const;

    //! returns true if the classes are equal
    /** @since %Qore 0.9
    */
    DLLEXPORT bool isEqual(const QoreClass& cls) const;

    //! returns a binary hash for the class's API
    /** @since %Qore 0.9
    */
    DLLEXPORT BinaryNode* getBinaryHash() const;

    //! Throws a Qore-language exception if the class cannot be instantiated
    /** @since %Qore 0.9
    */
    DLLEXPORT int runtimeCheckInstantiateClass(ExceptionSink* xsink) const;

    //! Finds the given constant or returns nullptr if not found
    /** @since %Qore 0.9
    */
    DLLEXPORT const QoreExternalConstant* findConstant(const char* name) const;

    //! Returns the namespace that owns this class
    /** @since %Qore 0.9
    */
    DLLEXPORT const QoreNamespace* getNamespace() const;
>>>>>>> 96a99014

    //! constructor not exported in library's API
    DLLLOCAL QoreClass();

    // used when parsing, finds committed non-static methods within the entire class hierarchy (local class plus base classes)
    DLLLOCAL const QoreMethod* parseFindCommittedMethod(const char* nme);

    // returns 0 for success, -1 for error
    DLLLOCAL int parseAddBaseClassArgumentList(BCAList* bcal);
    // only called when parsing, sets the name of the class
    DLLLOCAL void setName(const char* n);

    DLLLOCAL qore_classid_t getIDForMethod() const;
    // get base class list to add virtual class indexes for private data
    DLLLOCAL BCSMList* getBCSMList() const;
    // returns true if the class has a delete_blocker function (somewhere in the hierarchy)
    DLLLOCAL bool has_delete_blocker() const;

    DLLLOCAL bool parseHasPublicMembersInHierarchy() const;
    DLLLOCAL bool runtimeHasPublicMembersInHierarchy() const;

    // returns true if the class has one or more parent classes
    DLLLOCAL bool hasParentClass() const;
    DLLLOCAL bool hasPrivateCopyMethod() const;
    // returns the status including the pending variant (if any)
    DLLLOCAL bool parseHasPrivateCopyMethod() const;
    DLLLOCAL const QoreMethod* parseGetConstructor() const;
    // returns true if the class implements a "methodGate" method, also in pending uncommitted methods
    DLLLOCAL bool parseHasMethodGate() const;
    // called when there is an empty public member declaration or a "no_public" declaration
    DLLLOCAL void parseSetEmptyPublicMemberDeclaration();
    // unsets the public member flag for builtin classes
    DLLLOCAL void unsetPublicMemberFlag();

protected:
    //! deletes the object and frees all memory
    DLLEXPORT ~QoreClass();

private:
    //! this function is not implemented; it is here as a private function in order to prohibit it from being used
    QoreClass& operator=(const QoreClass&) = delete;

<<<<<<< HEAD
    //! shared private implementation of the class
=======
    //! private implementation of the class
>>>>>>> 96a99014
    class qore_class_private* priv;

    // private constructor only called when the class is copied
    DLLLOCAL QoreClass(qore_class_private* priv);

    DLLLOCAL void insertMethod(QoreMethod* o);
    DLLLOCAL void insertStaticMethod(QoreMethod* o);
    DLLLOCAL QoreValue evalMethodGate(QoreObject* self, const char* nme, const QoreListNode* args, ExceptionSink* xsink) const;
    DLLLOCAL const QoreMethod* parseResolveSelfMethodIntern(const char* nme);

    //! evaluates a method on an object and returns the result
    /** if the method name is not valid or is private (and the call is made outside the object)
        then an exception will be raised and 0 will be returned.
        This function must only be called from QoreObject!
        @param self the object to execute the method on
        @param method_name the name of the method to execute
        @param args the arguments for the method
        @param xsink Qore-language exception information is added here
        @return the value returned by the method, can be 0
    */
    DLLLOCAL QoreValue evalMethod(QoreObject* self, const char* method_name, const QoreListNode* args, ExceptionSink* xsink) const;

    // This function must only be called from QoreObject
    DLLLOCAL QoreValue evalMemberGate(QoreObject* self, const QoreString *nme, ExceptionSink* xsink) const;
    // This function must only be called from QoreObject
    DLLLOCAL void execMemberNotification(QoreObject* self, const char* mem, ExceptionSink* xsink) const;
    // This function must only be called from QoreObject and BCList
    DLLLOCAL bool execDeleteBlocker(QoreObject* self, ExceptionSink* xsink) const;
    // This function must only be called from QoreObject
    DLLLOCAL void execDestructor(QoreObject* self, ExceptionSink* xsink) const;
};

//! To be used to iterate through a class's normal (non-static) methods
class QoreMethodIterator {
private:
    void* priv;

public:
    DLLEXPORT QoreMethodIterator(const QoreClass* qc);
    DLLEXPORT ~QoreMethodIterator();
    DLLEXPORT bool next();
    DLLEXPORT const QoreMethod* getMethod() const;
};

//! To be used to iterate through a class's static methods
class QoreStaticMethodIterator {
private:
    void* priv;

public:
    DLLEXPORT QoreStaticMethodIterator(const QoreClass* qc);
    DLLEXPORT ~QoreStaticMethodIterator();
    DLLEXPORT bool next();
    DLLEXPORT const QoreMethod* getMethod() const;
};

//! allows for temporary storage of a QoreClass pointer
/** @since %Qore 0.8.13
 */
class QoreClassHolder {
public:
    //! creates the object
    DLLLOCAL QoreClassHolder(QoreClass* c) : c(c) {
    }

    //! deletes the QoreClass object if still managed
    DLLEXPORT ~QoreClassHolder();

    //! implicit conversion to QoreClass*
    DLLLOCAL operator QoreClass*() const {
        return c;
    }

    //! releases the QoreClass*
    DLLLOCAL QoreClass* release() {
        auto rv = c;
        c = 0;
        return rv;
    }

private:
    //! the object being managed
    QoreClass* c;
};

//! creates a builtin class
class QoreBuiltinClass : public QoreClass {
public:
    //! creates the object and marks it as a builtin class
    DLLEXPORT QoreBuiltinClass(const char* name, int64 n_domain = QDOM_DEFAULT);
<<<<<<< HEAD

    //! copies the object
    DLLEXPORT QoreBuiltinClass(const QoreBuiltinClass& old);
};

//! iterates parent classes for a class with inheritance access information
/** @since %Qore 0.9
*/
class QoreParentClassIterator {
public:
    //! creates the iterator; call next() to start iterating
    DLLEXPORT QoreParentClassIterator(const QoreClass* cls);

    //! destroys the object
    DLLEXPORT ~QoreParentClassIterator();

    //! returns advances to the next element (or to the first element if starting to iterate) and returns true if there is an element to query or returns false if at the end of the list
    DLLEXPORT bool next();

    //! returns true if the iterator is pointing at a valid element
    DLLEXPORT bool valid() const;

    //! returns the parent class
    DLLEXPORT const QoreClass* getParentClass() const;

    //! returns the access of the parent class
    DLLEXPORT ClassAccess getAccess() const;

private:
    class qore_parent_class_iterator_private* priv;
};

//! iterates normal (non-static) members of a class
/** @since %Qore 0.9
*/
class QoreClassMemberIterator {
=======

    //! copies the object
    DLLEXPORT QoreBuiltinClass(const QoreBuiltinClass& old);
};

//! iterates parent classes for a class with inheritance access information
/** @since %Qore 0.9
*/
class QoreParentClassIterator final {
public:
    //! creates the iterator; call next() to start iterating
    DLLEXPORT QoreParentClassIterator(const QoreClass* cls);

    //! destroys the object
    DLLEXPORT ~QoreParentClassIterator();

    //! returns advances to the next element (or to the first element if starting to iterate) and returns true if there is an element to query or returns false if at the end of the list
    DLLEXPORT bool next();

    //! returns true if the iterator is pointing at a valid element
    DLLEXPORT bool valid() const;

    //! returns the parent class
    DLLEXPORT const QoreClass* getParentClass() const;

    //! returns the access of the parent class
    DLLEXPORT ClassAccess getAccess() const;

private:
    std::unique_ptr<class qore_parent_class_iterator_private> priv;
};

//! iterates normal (non-static) members of a class
/** @since %Qore 0.9
*/
class QoreClassMemberIterator final {
>>>>>>> 96a99014
public:
    //! creates the iterator; call next() to start iterating
    DLLEXPORT QoreClassMemberIterator(const QoreClass* cls);

    //! destroys the object
    DLLEXPORT ~QoreClassMemberIterator();

    //! returns advances to the next element (or to the first element if starting to iterate) and returns true if there is an element to query or returns false if at the end of the list
    DLLEXPORT bool next();

    //! returns true if the iterator is pointing at a valid element
    DLLEXPORT bool valid() const;

    //! returns the member
<<<<<<< HEAD
    DLLEXPORT const QoreExternalNormalMember* getMember() const;
=======
    DLLEXPORT const QoreExternalMemberVarBase* getMember() const;
>>>>>>> 96a99014

    //! returns the member's name
    DLLEXPORT const char* getName() const;

private:
<<<<<<< HEAD
    class qore_class_member_iterator_private* priv;
=======
    std::unique_ptr<class qore_class_member_iterator_private> priv;
>>>>>>> 96a99014
};

//! iterates static members of a class
/** @since %Qore 0.9
*/
<<<<<<< HEAD
class QoreClassStaticMemberIterator {
=======
class QoreClassStaticMemberIterator final {
>>>>>>> 96a99014
public:
    //! creates the iterator; call next() to start iterating
    DLLEXPORT QoreClassStaticMemberIterator(const QoreClass* cls);

    //! destroys the object
    DLLEXPORT ~QoreClassStaticMemberIterator();

    //! returns advances to the next element (or to the first element if starting to iterate) and returns true if there is an element to query or returns false if at the end of the list
    DLLEXPORT bool next();

    //! returns true if the iterator is pointing at a valid element
    DLLEXPORT bool valid() const;

    //! returns the member
    DLLEXPORT const QoreExternalStaticMember* getMember() const;

    //! returns the member's name
    DLLEXPORT const char* getName() const;

private:
<<<<<<< HEAD
    class qore_class_static_member_iterator_private* priv;
=======
    std::unique_ptr<class qore_class_static_member_iterator_private> priv;
>>>>>>> 96a99014
};

//! iterates class constants
/** @since %Qore 0.9
*/
<<<<<<< HEAD
class QoreClassConstantIterator {
=======
class QoreClassConstantIterator final {
>>>>>>> 96a99014
public:
    //! creates the iterator; call next() to start iterating
    DLLEXPORT QoreClassConstantIterator(const QoreClass* cls);

    //! destroys the object
    DLLEXPORT ~QoreClassConstantIterator();

    //! returns advances to the next element (or to the first element if starting to iterate) and returns true if there is an element to query or returns false if at the end of the list
    DLLEXPORT bool next();

    //! returns true if the iterator is pointing at a valid element
    DLLEXPORT bool valid() const;

    //! returns the
    DLLEXPORT const QoreExternalConstant* get() const;

private:
<<<<<<< HEAD
    class qore_class_constant_iterator* priv;
};

//! iterates the class hierarchy in the order of constructor execution
/** @see QoreClassDestructorHierarchyIterator

    @since %Qore 0.9
*/
class QoreClassHierarchyIterator {
=======
    std::unique_ptr<class qore_class_constant_iterator> priv;
};

//! iterates the class hierarchy in the order of constructor execution
/** @since %Qore 0.9
*/
class QoreClassHierarchyIterator final {
>>>>>>> 96a99014
public:
    //! creates the iterator; call next() to start iterating
    DLLEXPORT QoreClassHierarchyIterator(const QoreClass* cls);

    //! destroys the object
    DLLEXPORT ~QoreClassHierarchyIterator();

    //! returns advances to the next element (or to the first element if starting to iterate) and returns true if there is an element to query or returns false if at the end of the list
    DLLEXPORT bool next();

    //! returns true if the iterator is pointing at a valid element
    DLLEXPORT bool valid() const;

    //! returns the parent class
    DLLEXPORT const QoreClass* get() const;

<<<<<<< HEAD
    //! returns true if the class has virtual inheritance, meaning that it is a builtin class without its own private data
    /** if true, compatible private data is supplied by a child class
    */
    DLLEXPORT bool isVirtual() const;

private:
    class qore_class_hierarchy_iterator* priv;
};

//! iterates the class hierarchy in the order of destructor execution
/** @see QoreClassHierarchyIterator

    @since %Qore 0.9
*/
class QoreClassDestructorHierarchyIterator {
public:
    //! creates the iterator; call next() to start iterating
    DLLEXPORT QoreClassDestructorHierarchyIterator(const QoreClass* cls);

    //! destroys the object
    DLLEXPORT ~QoreClassDestructorHierarchyIterator();

    //! returns advances to the next element (or to the first element if starting to iterate) and returns true if there is an element to query or returns false if at the end of the list
    DLLEXPORT bool next();

    //! returns true if the iterator is pointing at a valid element
    DLLEXPORT bool valid() const;

    //! returns the parent class
    DLLEXPORT const QoreClass* get() const;

    //! returns true if the class has virtual inheritance, meaning that it is a builtin class without its own private data
    /** if true, compatible private data is supplied by a child class
    */
    DLLEXPORT bool isVirtual() const;

private:
    class qore_class_destructor_hierarchy_iterator* priv;
=======
private:
    std::unique_ptr<class qore_class_hierarchy_iterator> priv;
>>>>>>> 96a99014
};

DLLEXPORT const char* get_access_string(ClassAccess access);

#endif // _QORE_QORECLASS_H<|MERGE_RESOLUTION|>--- conflicted
+++ resolved
@@ -98,10 +98,7 @@
 class QoreExternalMethodFunction;
 class QoreExternalMemberVarBase;
 class QoreExternalStaticMember;
-<<<<<<< HEAD
 class QoreExternalNormalMember;
-=======
->>>>>>> 96a99014
 class QoreExternalConstant;
 
 //! method type enum
@@ -630,7 +627,6 @@
 
     //! returns true if the class implements a "methodGate" method
     DLLEXPORT bool hasMethodGate() const;
-<<<<<<< HEAD
 
     //! returns true if the class implements a "memberNotification" method
     DLLEXPORT bool hasMemberNotification() const;
@@ -886,253 +882,6 @@
     /** @since %Qore 0.9
     */
     DLLEXPORT const char* getModuleName() const;
-=======
-
-    //! returns true if the class implements a "memberNotification" method
-    DLLEXPORT bool hasMemberNotification() const;
-
-    //! returns the functional domain of the class
-    /** @since %Qore 0.9
-    */
-    DLLEXPORT int64 getDomain() const;
-
-    //! returns the class name
-    DLLEXPORT const char* getName() const;
-
-    //! finds a normal (non-static) method in the class hierarchy
-    /** @note used at run-time: will not return inaccessible methods
-
-        @see findLocalMethod()
-    */
-    DLLEXPORT const QoreMethod* findMethod(const char* nme) const;
-
-    //! finds a static method in the class hierarchy
-    /** @note used at run-time: will not return inaccessible methods
-
-        @see findLocalStaticMethod()
-    */
-    DLLEXPORT const QoreMethod* findStaticMethod(const char* nme) const;
-
-    //! finds a normal (non-static) method in the class hierarchy at runtime and sets the access code
-    /** @note used at run-time: will not return inaccessible methods
-
-        @see findLocalMethod()
-    */
-    DLLEXPORT const QoreMethod* findMethod(const char* nme, ClassAccess& access) const;
-
-    //! finds a static method in the class hierarchy and sets the priv flag if it's a private method or not
-    /** @note used at run-time: will not return inaccessible methods
-
-        @see findLocalStaticMethod()
-    */
-    DLLEXPORT const QoreMethod* findStaticMethod(const char* nme, ClassAccess& access) const;
-
-    //! finds a normal (non-static) method in the class hierarchy
-    /** @param name the name of the method
-
-        @returns a pointer to the method found, or nullptr if no such method exists in the class
-    */
-    DLLEXPORT const QoreMethod* findLocalMethod(const char* name) const;
-
-    //! finds a static method in the class hierarchy
-    /** @param name the name of the method
-
-        @returns a pointer to the method found, or nullptr if no such method exists in the class
-    */
-    DLLEXPORT const QoreMethod* findLocalStaticMethod(const char* name) const;
-
-    //! make a builtin class a child of another builtin class
-    /** the xargs argument must not be used; before qore supported function overloading, base class arguments could be given here
-        @param qc the base class to add
-    */
-    DLLEXPORT void addBuiltinBaseClass(QoreClass* qc);
-
-    //! make a builtin class a child of another builtin class and ensures that the given class's private data will be used in all class methods
-    /** In the case this function is used, this objects of class cannot have
-        private data saved against the class ID.
-        The xargs argument must not be used; before qore supported function overloading, base class arguments could be given here
-        @param qc the base class to add
-    */
-    DLLEXPORT void addDefaultBuiltinBaseClass(QoreClass* qc);
-
-    //! sets "virtual" base class for a class, meaning that the base class data is appropriate for use in the subclass builtin methods
-    /** this method adds a base class placeholder for a subclass - where the subclass's private data
-        object is actually a subclass of the parent class and all methods are virtual, so the
-        base class's constructor, destructor, and copy constructor will never be run and the base
-        class methods will be passed a pointer to the subclass's data
-        @param qc the base class to add
-    */
-    DLLEXPORT void addBuiltinVirtualBaseClass(QoreClass* qc);
-
-    //! call this function if your builtin class requires *all* methods (except the constructor) to be run in an RMutex lock
-    /** use this for classes that require exclusive access to the private data in all functions
-    */
-    DLLEXPORT void setSynchronousClass();
-
-    //! returns a const pointer to the QoreMethod object of the constuctor method, if any is set
-    /** executes in constant time
-        @return a const pointer to the QoreMethod object of the constuctor method, if any is set
-    */
-    DLLEXPORT const QoreMethod* getConstructor() const;
-
-    //! returns a const pointer to the QoreMethod object of the constuctor method, if any is set
-    /** executes in constant time
-        @return a const pointer to the QoreMethod object of the constuctor method, if any is set
-    */
-    DLLEXPORT const QoreMethod* getSystemConstructor() const;
-
-    //! returns a const pointer to the QoreMethod object of the constructor method, if any is set
-    /** executes in constant time
-        @return a const pointer to the QoreMethod object of the constructor method, if any is set
-    */
-    DLLEXPORT const QoreMethod* getDestructor() const;
-
-    //! returns a const pointer to the QoreMethod object of the destructor method, if any is set
-    /** executes in constant time
-        @return a const pointer to the QoreMethod object of the destructor method, if any is set
-    */
-    DLLEXPORT const QoreMethod* getCopyMethod() const;
-
-    //! returns a const pointer to the QoreMethod object of the memberGate method, if any is set
-    /** executes in constant time
-        @return a const pointer to the QoreMethod object of the memberGate method, if any is set
-    */
-    DLLEXPORT const QoreMethod* getMemberGateMethod() const;
-
-    //! returns a const pointer to the QoreMethod object of the methodGate method, if any is set
-    /** executes in constant time
-        @return a const pointer to the QoreMethod object of the methodGate method, if any is set
-    */
-    DLLEXPORT const QoreMethod* getMethodGate() const;
-
-    //! returns a const pointer to the QoreMethod object of the memberNotification method, if any is set
-    /** executes in constant time
-        @return a const pointer to the QoreMethod object of the memberNotification method, if any is set
-    */
-    DLLEXPORT const QoreMethod* getMemberNotificationMethod() const;
-
-    //! returns the type information structure for this class
-    DLLEXPORT const QoreTypeInfo* getTypeInfo() const;
-
-    //! returns the "or nothing" type information structure for this class
-    DLLEXPORT const QoreTypeInfo* getOrNothingTypeInfo() const;
-
-    //! adds a member
-    DLLEXPORT void addMember(const char* mem, ClassAccess access, const QoreTypeInfo* n_typeInfo, QoreValue initial_value = QoreValue());
-
-    //! sets a pointer to user-specific data in the class
-    /** @deprecated use setManagedUserData(AbstractQoreClassUserData*) instead
-    */
-    DLLEXPORT void setUserData(const void* ptr);
-
-    //! retrieves the user-specific data pointer
-    /** @deprecated use getManagedUserData() instead
-    */
-    DLLEXPORT const void* getUserData() const;
-
-    //! sets a pointer to user-specific data in the class
-    /** @since %Qore 0.8.13
-    */
-    DLLEXPORT void setManagedUserData(AbstractQoreClassUserData* cud);
-
-    //! retrieves the user-specific data pointer
-    /** @since %Qore 0.8.13
-    */
-    DLLEXPORT AbstractQoreClassUserData* getManagedUserData() const;
-
-    //! retrieves the user-specific data pointer
-    /** @since %Qore 0.8.13
-    */
-    template <typename T>
-    DLLLOCAL T* getManagedUserData() const {
-        return static_cast<T*>(getManagedUserData());
-    }
-
-    //! rechecks for inherited methods in base classes when adding builtin classes
-    DLLEXPORT void recheckBuiltinMethodHierarchy();
-
-    //! returns the user variant for the given non-static method and argument types
-    /** argTypeList must have a non-null value for each type in the list
-    */
-    DLLEXPORT const QoreExternalMethodVariant* findUserMethodVariant(const char* name, const QoreMethod*& method, const type_vec_t& argTypeList) const;
-
-    //! adds a class constant to the class
-    /** @param name the name of the constant; cannot be the same as the name of a static variable
-        @param value the value of the constant
-        @param access the access protection of the constant
-        @param typeInfo only need to set if the value assigned to the constant is not an internally-defined type and therefore the type info cannot be automatically determined, otherwise this parameter may be passed as NULL, in which case the type info will be automatically determined
-    */
-    DLLEXPORT void addBuiltinConstant(const char* name, QoreValue value, ClassAccess access = Public, const QoreTypeInfo* typeInfo = nullptr);
-
-    //! adds a static variable to the class
-    /** @param name the name of the static variable; cannot be the same as the name of a class constant
-        @param value the initial of the static variable
-        @param access the access protection of the static variable
-        @param typeInfo only need to set if the initial value assigned to the static variable (as given by the 'value' parameter) is not an internally-defined type and therefore the type info cannot be automatically determined, otherwise this parameter may be passed as NULL, in which case the type info will be automatically determined
-    */
-    DLLEXPORT void addBuiltinStaticVar(const char* name, QoreValue value, ClassAccess access = Public, const QoreTypeInfo* typeInfo = nullptr);
-
-    //! rescan builtin parent classes in a class hierarchy; to be used with out-of-order class hierarchy construction
-    /** For example, when Qore classes are generated externally such as with the jni module, parent class
-        information may need to be rescanned after adding to the class hierarchy to ensure that all
-        virtual parents are correctly marked in child classes
-
-        @since %Qore 0.8.13
-    */
-    DLLEXPORT void rescanParents();
-
-    //! sets the class's public member flag so that undeclared member references will fail
-    /** @since %Qore 0.8.13
-    */
-    DLLEXPORT void setPublicMemberFlag();
-
-    //! sets the class's gate access flag so that memberGate() and methodGate() methods will be called with an extra boolean argument giving the current class access before the call
-    /** @since %Qore 0.8.13
-    */
-    DLLEXPORT void setGateAccessFlag();
-
-    //! Finds the given local member or returns nullptr
-    /** @since %Qore 0.9
-    */
-    DLLEXPORT const QoreExternalMemberVarBase* findLocalMember(const char* name) const;
-
-    //! Finds the given local static member or returns nullptr
-    /** @since %Qore 0.9
-    */
-    DLLEXPORT const QoreExternalStaticMember* findLocalStaticMember(const char* name) const;
-
-    //! returns the full namespace path of the class
-    /** @param anchored if true then the path will always be prefixed by "::" for the unnamed root namespace
-
-        @since %Qore 0.9
-    */
-    DLLEXPORT std::string getNamespacePath(bool anchored = false) const;
-
-    //! returns true if the classes are equal
-    /** @since %Qore 0.9
-    */
-    DLLEXPORT bool isEqual(const QoreClass& cls) const;
-
-    //! returns a binary hash for the class's API
-    /** @since %Qore 0.9
-    */
-    DLLEXPORT BinaryNode* getBinaryHash() const;
-
-    //! Throws a Qore-language exception if the class cannot be instantiated
-    /** @since %Qore 0.9
-    */
-    DLLEXPORT int runtimeCheckInstantiateClass(ExceptionSink* xsink) const;
-
-    //! Finds the given constant or returns nullptr if not found
-    /** @since %Qore 0.9
-    */
-    DLLEXPORT const QoreExternalConstant* findConstant(const char* name) const;
-
-    //! Returns the namespace that owns this class
-    /** @since %Qore 0.9
-    */
-    DLLEXPORT const QoreNamespace* getNamespace() const;
->>>>>>> 96a99014
 
     //! constructor not exported in library's API
     DLLLOCAL QoreClass();
@@ -1175,11 +924,7 @@
     //! this function is not implemented; it is here as a private function in order to prohibit it from being used
     QoreClass& operator=(const QoreClass&) = delete;
 
-<<<<<<< HEAD
     //! shared private implementation of the class
-=======
-    //! private implementation of the class
->>>>>>> 96a99014
     class qore_class_private* priv;
 
     // private constructor only called when the class is copied
@@ -1270,44 +1015,6 @@
 public:
     //! creates the object and marks it as a builtin class
     DLLEXPORT QoreBuiltinClass(const char* name, int64 n_domain = QDOM_DEFAULT);
-<<<<<<< HEAD
-
-    //! copies the object
-    DLLEXPORT QoreBuiltinClass(const QoreBuiltinClass& old);
-};
-
-//! iterates parent classes for a class with inheritance access information
-/** @since %Qore 0.9
-*/
-class QoreParentClassIterator {
-public:
-    //! creates the iterator; call next() to start iterating
-    DLLEXPORT QoreParentClassIterator(const QoreClass* cls);
-
-    //! destroys the object
-    DLLEXPORT ~QoreParentClassIterator();
-
-    //! returns advances to the next element (or to the first element if starting to iterate) and returns true if there is an element to query or returns false if at the end of the list
-    DLLEXPORT bool next();
-
-    //! returns true if the iterator is pointing at a valid element
-    DLLEXPORT bool valid() const;
-
-    //! returns the parent class
-    DLLEXPORT const QoreClass* getParentClass() const;
-
-    //! returns the access of the parent class
-    DLLEXPORT ClassAccess getAccess() const;
-
-private:
-    class qore_parent_class_iterator_private* priv;
-};
-
-//! iterates normal (non-static) members of a class
-/** @since %Qore 0.9
-*/
-class QoreClassMemberIterator {
-=======
 
     //! copies the object
     DLLEXPORT QoreBuiltinClass(const QoreBuiltinClass& old);
@@ -1344,7 +1051,6 @@
 /** @since %Qore 0.9
 */
 class QoreClassMemberIterator final {
->>>>>>> 96a99014
 public:
     //! creates the iterator; call next() to start iterating
     DLLEXPORT QoreClassMemberIterator(const QoreClass* cls);
@@ -1359,31 +1065,19 @@
     DLLEXPORT bool valid() const;
 
     //! returns the member
-<<<<<<< HEAD
     DLLEXPORT const QoreExternalNormalMember* getMember() const;
-=======
-    DLLEXPORT const QoreExternalMemberVarBase* getMember() const;
->>>>>>> 96a99014
 
     //! returns the member's name
     DLLEXPORT const char* getName() const;
 
 private:
-<<<<<<< HEAD
-    class qore_class_member_iterator_private* priv;
-=======
     std::unique_ptr<class qore_class_member_iterator_private> priv;
->>>>>>> 96a99014
 };
 
 //! iterates static members of a class
 /** @since %Qore 0.9
 */
-<<<<<<< HEAD
-class QoreClassStaticMemberIterator {
-=======
 class QoreClassStaticMemberIterator final {
->>>>>>> 96a99014
 public:
     //! creates the iterator; call next() to start iterating
     DLLEXPORT QoreClassStaticMemberIterator(const QoreClass* cls);
@@ -1404,21 +1098,13 @@
     DLLEXPORT const char* getName() const;
 
 private:
-<<<<<<< HEAD
-    class qore_class_static_member_iterator_private* priv;
-=======
     std::unique_ptr<class qore_class_static_member_iterator_private> priv;
->>>>>>> 96a99014
 };
 
 //! iterates class constants
 /** @since %Qore 0.9
 */
-<<<<<<< HEAD
-class QoreClassConstantIterator {
-=======
 class QoreClassConstantIterator final {
->>>>>>> 96a99014
 public:
     //! creates the iterator; call next() to start iterating
     DLLEXPORT QoreClassConstantIterator(const QoreClass* cls);
@@ -1436,8 +1122,7 @@
     DLLEXPORT const QoreExternalConstant* get() const;
 
 private:
-<<<<<<< HEAD
-    class qore_class_constant_iterator* priv;
+    std::unique_ptr<class qore_class_constant_iterator> priv;
 };
 
 //! iterates the class hierarchy in the order of constructor execution
@@ -1445,16 +1130,7 @@
 
     @since %Qore 0.9
 */
-class QoreClassHierarchyIterator {
-=======
-    std::unique_ptr<class qore_class_constant_iterator> priv;
-};
-
-//! iterates the class hierarchy in the order of constructor execution
-/** @since %Qore 0.9
-*/
 class QoreClassHierarchyIterator final {
->>>>>>> 96a99014
 public:
     //! creates the iterator; call next() to start iterating
     DLLEXPORT QoreClassHierarchyIterator(const QoreClass* cls);
@@ -1471,14 +1147,13 @@
     //! returns the parent class
     DLLEXPORT const QoreClass* get() const;
 
-<<<<<<< HEAD
     //! returns true if the class has virtual inheritance, meaning that it is a builtin class without its own private data
     /** if true, compatible private data is supplied by a child class
     */
     DLLEXPORT bool isVirtual() const;
 
 private:
-    class qore_class_hierarchy_iterator* priv;
+    std::unique_ptr<class qore_class_hierarchy_iterator> priv;
 };
 
 //! iterates the class hierarchy in the order of destructor execution
@@ -1510,10 +1185,6 @@
 
 private:
     class qore_class_destructor_hierarchy_iterator* priv;
-=======
-private:
-    std::unique_ptr<class qore_class_hierarchy_iterator> priv;
->>>>>>> 96a99014
 };
 
 DLLEXPORT const char* get_access_string(ClassAccess access);
