--- conflicted
+++ resolved
@@ -1167,11 +1167,6 @@
     return new QoreObject(QC_NAMESPACE, c->pgm, new QoreReflectionNamespace(c->pgm, c->cls->getNamespace()));
 }
 
-<<<<<<< HEAD
-<<<<<<< Updated upstream
-=======
-=======
->>>>>>> 93cfbd92
 //! Returns the accessibility of the current class in the given object as an @ref access_constants "access value" or \c 0 if the object does not inherit the class at all
 /** @par Example:
     @code{.py}
@@ -1211,11 +1206,8 @@
     @ref access_constants for possible return values (plus \c 0 meaning no inheritance)
 */
 int Class::getInheritanceAccess(Class[QoreReflectionClass] base_class) [flags=CONSTANT] {
-<<<<<<< HEAD
     ReferenceHolder<QoreReflectionClass> base_cls_holder(base_class, xsink);
 
-=======
->>>>>>> 93cfbd92
     // get read access to program object
     QoreExternalProgramContextHelper tch1(xsink, c->pgm);
     if (*xsink) {
@@ -1235,10 +1227,6 @@
     return get_access(rv);
 }
 
-<<<<<<< HEAD
->>>>>>> Stashed changes
-=======
->>>>>>> 93cfbd92
 //! Returns a %Class object from the class name or namespace-justified path as a string
 /** @par Example:
     @code{.py}
