--- conflicted
+++ resolved
@@ -1,11 +1,7 @@
 # Process this file with autoconf to produce a configure script.
 
 # AC_PREREQ(2.59)
-<<<<<<< HEAD
-AC_INIT([qore], [0.8.13.7],
-=======
 AC_INIT([qore], [0.9.0],
->>>>>>> 218039bb
         [David Nichols <david@qore.org>],
         [qore])
 AM_INIT_AUTOMAKE([no-dist-gzip dist-bzip2 tar-ustar subdir-objects])
