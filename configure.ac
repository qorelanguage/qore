--- conflicted
+++ resolved
@@ -1367,11 +1367,7 @@
 # Checks for header files.
 AC_HEADER_STDC
 AC_HEADER_SYS_WAIT
-<<<<<<< HEAD
-AC_CHECK_HEADERS([fcntl.h inttypes.h netdb.h netinet/in.h stddef.h stdlib.h string.h strings.h sys/socket.h sys/time.h unistd.h execinfo.h cxxabi.h arpa/inet.h sys/socket.h sys/statvfs.h winsock2.h ws2tcpip.h glob.h sys/un.h termios.h netinet/tcp.h pwd.h sys/wait.h getopt.h stdint.h poll.h])
-=======
-AC_CHECK_HEADERS([fcntl.h inttypes.h netdb.h netinet/in.h stddef.h stdlib.h string.h strings.h sys/socket.h sys/time.h unistd.h execinfo.h cxxabi.h arpa/inet.h sys/socket.h sys/statvfs.h winsock2.h ws2tcpip.h glob.h sys/un.h termios.h netinet/tcp.h pwd.h sys/wait.h getopt.h stdint.h grp.h])
->>>>>>> b9df1ff3
+AC_CHECK_HEADERS([fcntl.h inttypes.h netdb.h netinet/in.h stddef.h stdlib.h string.h strings.h sys/socket.h sys/time.h unistd.h execinfo.h cxxabi.h arpa/inet.h sys/socket.h sys/statvfs.h winsock2.h ws2tcpip.h glob.h sys/un.h termios.h netinet/tcp.h pwd.h sys/wait.h getopt.h stdint.h poll.h grp.h])
 
 # check for umem.h
 AC_CHECK_HEADER([umem.h], have_umem_h=yes, have_umem_h=no)
@@ -1449,11 +1445,7 @@
 AC_FUNC_STRERROR_R
 AC_FUNC_STRTOD
 AC_FUNC_VPRINTF
-<<<<<<< HEAD
-AC_CHECK_FUNCS([bzero floor gethostbyaddr gethostbyname gethostname gettimeofday memmove memset mkfifo putenv regcomp select socket setsockopt getsockopt strcasecmp strchr strdup strerror strspn strstr atoll strtol strtoll isblank localtime_r gmtime_r exp2 clock_gettime realloc timegm seteuid setegid setenv unsetenv round pthread_attr_getstacksize getpwuid_r getpwnam_r getgrgid_r getgrnam_r backtrace glob system inet_ntop inet_pton lstat fsync lchown chown setsid setuid mkfifo random kill getppid getgid getegid getuid geteuid setuid seteuid setgid setegid sleep usleep nanosleep readlink symlink access strcasestr strncasecmp setgroups getgroups poll])
-=======
-AC_CHECK_FUNCS([bzero floor gethostbyaddr gethostbyname gethostname gettimeofday memmove memset mkfifo putenv regcomp select socket setsockopt getsockopt strcasecmp strchr strdup strerror strspn strstr atoll strtol strtoll isblank localtime_r gmtime_r exp2 clock_gettime realloc timegm seteuid setegid setenv unsetenv round pthread_attr_getstacksize getpwuid_r getpwnam_r getgrgid_r getgrnam_r backtrace glob system inet_ntop inet_pton lstat fsync lchown chown setsid setuid mkfifo random kill getppid getgid getegid getuid geteuid setuid seteuid setgid setegid sleep usleep nanosleep readlink symlink access strcasestr strncasecmp setgroups getgroups realpath memmem])
->>>>>>> b9df1ff3
+AC_CHECK_FUNCS([bzero floor gethostbyaddr gethostbyname gethostname gettimeofday memmove memset mkfifo putenv regcomp select socket setsockopt getsockopt strcasecmp strchr strdup strerror strspn strstr atoll strtol strtoll isblank localtime_r gmtime_r exp2 clock_gettime realloc timegm seteuid setegid setenv unsetenv round pthread_attr_getstacksize getpwuid_r getpwnam_r getgrgid_r getgrnam_r backtrace glob system inet_ntop inet_pton lstat fsync lchown chown setsid setuid mkfifo random kill getppid getgid getegid getuid geteuid setuid seteuid setgid setegid sleep usleep nanosleep readlink symlink access strcasestr strncasecmp setgroups getgroups poll realpath memmem])
 
 # some systems have internal gethostby*_r in libc but don't hide the
 # symbols, so we look if they are declared before checking in the libraries
