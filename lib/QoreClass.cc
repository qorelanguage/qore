--- conflicted
+++ resolved
@@ -1026,14 +1026,8 @@
 	 free(nme);
       }
    }
-<<<<<<< HEAD
-   else
-   {
-      parse_error("private member '%s' already declared in class %s", nme, name ? name : "<pending>");
-=======
    else {
       parse_error("private member '%s' already declared in class %s", nme, priv->name ? priv->name : "<pending>");
->>>>>>> 5443f8ce
       free(nme);
    }
 }
@@ -1436,30 +1430,6 @@
    ReferenceHolder<QoreListNode> args_holder(xsink);
 
    // build new argument list
-<<<<<<< HEAD
-   if (args)
-   {
-      args = args->eval(xsink);
-      if (xsink->isEvent())
-      {
-	 args->deref(xsink);
-	 traceout("QoreClass::evalMethodGate()");
-	 return NULL;
-      }
-      // ensure that args is unique
-      if (!args->is_unique()) {
-	 QoreNode *t = args->realCopy(xsink);
-	 args->deref(xsink);
-	 args = t;
-      }
-      if (xsink->isEvent())
-      {
-	 args->deref(xsink);
-	 traceout("QoreClass::evalMethodGate()");
-	 return 0;
-      }
-      args->val.list->insert(new QoreNode(nme));
-=======
    if (args) {
       if (args->needs_eval())
 	 args_holder = args->evalList(xsink);
@@ -1467,7 +1437,6 @@
 	 args_holder = args->copy();
       if (*xsink)
 	 return 0;
->>>>>>> 5443f8ce
    }
    else
       args_holder = new QoreListNode();
@@ -1762,11 +1731,7 @@
       m = 0;
    }
    else if (!m)
-<<<<<<< HEAD
-      parse_error("no method %s::%s() has been defined", name ? name : "<pending>", nme);
-=======
       parse_error("no method %s::%s() has been defined", priv->name ? priv->name : "<pending>", nme);
->>>>>>> 5443f8ce
 
    return m;
 }
@@ -1778,16 +1743,9 @@
       return 0;
 
    // see if class is base class of this class
-<<<<<<< HEAD
-   if (qc != this && !scl->sml.isBaseClass(qc))
-   {
-      parse_error("'%s' is not a base class of '%s'", qc->getName(), name ? name : "<pending>");
-      return NULL;
-=======
    if (qc != this && (!priv->scl || !priv->scl->sml.isBaseClass(qc))) {
       parse_error("'%s' is not a base class of '%s'", qc->getName(), priv->name ? priv->name : "<pending>");
       return 0;
->>>>>>> 5443f8ce
    }
 
    const char *nstr = nme->getIdentifier();
@@ -1836,14 +1794,8 @@
 
    // if the method already exists or the user is trying to define a user destructor on a system object
    // (system objects without explicit destructors have an implicit default system destructor that cannot be overridden)
-<<<<<<< HEAD
-   if (parseFindMethod(m->getName()) || (sys && dst))
-   {
-      parse_error("method '%s::%s()' has already been defined", name ? name : "<pending>", m->getName());
-=======
    if ((!m->isStatic() && parseFindMethod(m->getName())) || (m->isStatic() && parseFindStaticMethod(m->getName())) || (priv->sys && dst)) {
       parse_error("%smethod '%s::%s()' has already been defined", m->isStatic() ? "static " : "", priv->name ? priv->name : "<pending>", m->getName());
->>>>>>> 5443f8ce
       delete m;
    }
    else {
