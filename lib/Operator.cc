--- conflicted
+++ resolved
@@ -1063,16 +1063,6 @@
 
 static AbstractQoreNode *op_modula_equals(const AbstractQoreNode *left, const AbstractQoreNode *right, bool ref_rv, ExceptionSink *xsink) {
    int64 val = right->bigIntEval(xsink);
-<<<<<<< HEAD
-   if (xsink->isEvent() || !val)
-      return NULL;
-
-   // get ptr to current value
-   class AutoVLock vl;
-   v = get_var_value_ptr(left, &vl, xsink);
-   if (xsink->isEvent())
-      return NULL;
-=======
    if (xsink->isEvent())
       return 0;
    
@@ -1080,7 +1070,6 @@
    LValueHelper v(left, xsink);
    if (!v)
       return 0;
->>>>>>> 5443f8ce
 
    QoreBigIntNode *b;
    // get new value if necessary
@@ -1213,17 +1202,6 @@
       int64 val = res ? res->getAsBigInt() : 0;
       if (!val) {
 	 xsink->raiseException("DIVISION-BY-ZERO", "division by zero in integer expression!");
-<<<<<<< HEAD
-      else
-      {
-	 // get new value if necessary
-	 if (!(*v))
-	    (*v) = new QoreNode((int64)0);
-	 else 
-	 {
-	    ensure_type(v, NT_INT, xsink);
-	    ensure_unique(v, xsink);
-=======
 	 return 0;
       }
       // get new value if necessary
@@ -1232,7 +1210,6 @@
       else {
 	 if (v.ensure_unique_int())
 	    return 0;
->>>>>>> 5443f8ce
 
 	 QoreBigIntNode *b = reinterpret_cast<QoreBigIntNode *>(v.get_value());
 	 
@@ -1340,28 +1317,6 @@
    return ref_rv ? v.get_value()->refSelf() : 0;
 }
 
-<<<<<<< HEAD
-static class QoreNode *op_plus_list(class QoreNode *left, class QoreNode *right, bool ref_rv, ExceptionSink *xsink)
-{
-   ReferenceHolder<QoreNode> node(left->realCopy(xsink), xsink);
-   if (*xsink)
-      return 0;
-   node->val.list->merge(right->val.list);
-   if (*xsink)
-      return 0;
-   return node.release();
-}
-
-static class QoreNode *op_plus_hash_hash(class QoreNode *left, class QoreNode *right, bool ref_rv, ExceptionSink *xsink)
-{
-   ReferenceHolder<QoreNode> node(left->realCopy(xsink), xsink);
-   if (*xsink)
-      return 0;
-   node->val.hash->merge(right->val.hash, xsink);
-   if (*xsink)
-      return 0;
-   return node.release();
-=======
 // this is the default (highest-priority) function for the + operator, so any type could be sent here on either side
 static AbstractQoreNode *op_plus_list(const AbstractQoreNode *left, const AbstractQoreNode *right) {
    if (left->getType() == NT_LIST) {
@@ -1401,7 +1356,6 @@
    }
 
    return right->getType() == NT_HASH ? right->refSelf() : 0;
->>>>>>> 5443f8ce
 }
 
 static AbstractQoreNode *op_plus_hash_object(const AbstractQoreNode *left, const AbstractQoreNode *right, ExceptionSink *xsink) {
@@ -1410,29 +1364,6 @@
       if (right->getType() != NT_OBJECT)
 	 return left->refSelf();
 
-<<<<<<< HEAD
-   ReferenceHolder<QoreNode> node(left->realCopy(xsink), xsink);
-   if (*xsink)
-      return 0;
-   node->val.hash->assimilate(h, xsink);
-   if (*xsink)
-      return 0;
-   return node.release();
-}
-
-// note that this will return a hash
-static class QoreNode *op_plus_object_hash(class QoreNode *left, class QoreNode *right, bool ref_rv, ExceptionSink *xsink)
-{
-   class Hash *h = left->val.object->evalData(xsink);
-   if (!h)
-      return NULL;
-   h->merge(right->val.hash, xsink);
-   if (*xsink) {
-      h->derefAndDelete(xsink);
-      return 0;
-   }
-   return new QoreNode(h);
-=======
       QoreObject *r = const_cast<QoreObject *>(reinterpret_cast<const QoreObject *>(right));
       ReferenceHolder<QoreHashNode> rv(lh->copy(), xsink);
       r->mergeDataToHash(*rv, xsink);
@@ -1466,7 +1397,6 @@
    }
 
    return right->getType() == NT_HASH ? right->refSelf() : 0;
->>>>>>> 5443f8ce
 }
 
 static AbstractQoreNode *op_plus_binary_binary(const AbstractQoreNode *left, const AbstractQoreNode *right, ExceptionSink *xsink) {
@@ -1628,16 +1558,6 @@
 static AbstractQoreNode *op_unshift(const AbstractQoreNode *left, const AbstractQoreNode *elem, bool ref_rv, ExceptionSink *xsink) {
    printd(5, "op_unshift(%08p, %08p, isEvent=%d)\n", left, elem, xsink->isEvent());
 
-<<<<<<< HEAD
-   class AutoVLock vl;
-   QoreNode **val = get_var_value_ptr(left, &vl, xsink);
-   if (*xsink)
-      return 0;
-
-   // value is not a list, so throw exception
-   if (!(*val) || (*val)->type != NT_LIST)
-   {
-=======
    QoreNodeEvalOptionalRefHolder value(elem, xsink);
    if (*xsink)
       return 0;
@@ -1649,7 +1569,6 @@
 
    // value is not a list, so throw exception
    if (val.get_type() != NT_LIST) {
->>>>>>> 5443f8ce
       xsink->raiseException("UNSHIFT-ERROR", "first argument to unshift is not a list");
       return 0;
    }
@@ -1718,22 +1637,9 @@
    //QORE_TRACE("op_push()");
    printd(5, "op_push(%08p, %08p, isEvent=%d)\n", left, elem, xsink->isEvent());
 
-<<<<<<< HEAD
-   class AutoVLock vl;
-   QoreNode **val = get_var_value_ptr(left, &vl, xsink);
-   if (*xsink)
-      return 0;
-   // value is not a list, so throw exception
-   if (!(*val) || (*val)->type != NT_LIST)
-   {
-      xsink->raiseException("PUSH-ERROR", "first argument to push is not a list");
-      return NULL;
-   }
-=======
    QoreNodeEvalOptionalRefHolder value(elem, xsink);
    if (*xsink)
       return 0;
->>>>>>> 5443f8ce
 
    // get ptr to current value (lvalue is locked for the scope of the LValueHelper object)
    LValueHelper val(left, xsink);
@@ -1789,12 +1695,6 @@
    int offset = nl->getEntryAsInt(0);
 
 #ifdef DEBUG
-<<<<<<< HEAD
-   if ((*val)->type == NT_LIST)
-      printd(5, "op_splice() val=%08p (size=%d) list=%08p (size=%d) offset=%d\n", (*val), (*val)->val.list->size(), l, size, offset);
-   else
-      printd(5, "op_splice() val=%08p (strlen=%d) list=%08p (size=%d) offset=%d\n", (*val), (*val)->val.String->strlen(), l, size, offset);
-=======
    if (vt == NT_LIST) {
       QoreListNode *vl = reinterpret_cast<QoreListNode *>(val.get_value());
       printd(5, "op_splice() val=%08p (size=%d) list=%08p (size=%d) offset=%d\n", val.get_value(), vl->size(), *nl, size, offset);
@@ -1803,7 +1703,6 @@
       QoreStringNode *vs = reinterpret_cast<QoreStringNode *>(val.get_value());
       printd(5, "op_splice() val=%08p (strlen=%d) list=%08p (size=%d) offset=%d\n", val.get_value(), vs->strlen(), *nl, size, offset);
    }
->>>>>>> 5443f8ce
 #endif
 
    if (vt == NT_LIST) {
@@ -3556,101 +3455,10 @@
 
       if (args == 1)
       {
-<<<<<<< HEAD
-	 // find operator function
-	 if (functions.size() == 1)
-	    t = 0;
-	 else if (left->type->getID() < NUM_VALUE_TYPES)
-	    t = opMatrix[left->type->getID()][NT_NOTHING->getID()];
-	 else
-	    t = findFunction(left->type, NT_NOTHING);
-	 
-	 printd(5, "Operator::eval() found function %d\n", t);	 
-	 // convert node type to required argument types for operator if necessary
-	 if ((left->type != functions[t]->ltype) && (functions[t]->ltype != NT_ALL))
-	 {
-	    QoreNode *nl = functions[t]->ltype->convertTo(left, xsink);
-	    if (ld) left->deref(xsink);
-	    else ld = true;
-	    if (xsink->isEvent())
-	    {
-	       if (nl) nl->deref(xsink);
-	       return NULL;
-	    }
-	    left = nl;
-	 }
-	 result = functions[t]->eval(left, NULL, ref_rv, xsink);
-	 // dereference converted argument
-	 if (ld)
-	    left->deref(xsink);
-      }
-      else // 2 arguments
-      {
-	 bool rd = false; // dereference right
-	 if (right)
-	 {
-	    right = right->eval(rd, xsink);
-	    if (xsink->isEvent())
-	    {
-	       if (ld) left->deref(xsink);
-	       if (right && rd) right->deref(xsink);
-	       return NULL;
-	    }
-	 }
-	 // also catches the case where right was evaluated to NULL
-	 if (!right)
-	    right = Nothing;
-	 
-	 // find operator function
-	 if (functions.size() == 1)
-	    t = 0;
-	 else if (left->type->getID() < NUM_VALUE_TYPES && right->type->getID() < NUM_VALUE_TYPES)
-	    t = opMatrix[left->type->getID()][right->type->getID()];
-	 else
-	    t = findFunction(left->type, right->type);
-	 
-	 printd(5, "Operator::eval() found function %d\n", t);
-	 
-	 // convert node type to required argument types for operator if necessary
-	 // convert left node
-	 if ((left->type != functions[t]->ltype) && 
-	     (functions[t]->ltype != NT_ALL))
-	 {
-	    QoreNode *nl = functions[t]->ltype->convertTo(left, xsink);
-	    if (ld) left->deref(xsink);
-	    else ld = true;
-	    if (xsink->isEvent())
-	    {
-	       if (nl) nl->deref(xsink);
-	       if (right && rd) right->deref(xsink);
-	       return NULL;
-	    }
-	    left = nl;
-	 }
-	 // convert right node if necessary
-	 if ((right->type != functions[t]->rtype) && (functions[t]->rtype != NT_ALL))
-	 {
-	    QoreNode *nr = functions[t]->rtype->convertTo(right, xsink);
-	    if (rd) right->deref(xsink);
-	    else rd = true;
-	    if (xsink->isEvent())
-	    {
-	       if (ld) left->deref(xsink);
-	       if (nr) nr->deref(xsink);
-	       return NULL;
-	    }
-	    right = nr;
-	 }
-	 result = functions[t]->eval(left, right, ref_rv, xsink);
-	 // dereference converted arguments
-	 if (ld) left->deref(xsink);
-	 if (rd) right->deref(xsink);
-=======
 	 if ((t = get_function(nleft, xsink)) == -1)
 	    return 0;
 
 	 return functions[t]->eval(*nleft, 0, ref_rv, 1, xsink);
->>>>>>> 5443f8ce
       }
 
       QoreNodeEvalOptionalRefHolder nright(right_side, xsink);
@@ -3690,102 +3498,10 @@
       int t;
       if (args == 1)
       {
-<<<<<<< HEAD
-	 // find operator function
-	 if (functions.size() == 1)
-	    t = 0;
-	 else if (left->type->getID() < NUM_VALUE_TYPES)
-	    t = opMatrix[left->type->getID()][NT_NOTHING->getID()];
-	 else
-	    t = findFunction(left->type, NT_NOTHING);
-	 
-	 printd(5, "Operator::bool_eval() 1 arg: found function %d\n", t);	 
-	 // convert node type to required argument types for operator if necessary
-	 if ((left->type != functions[t]->ltype) && (functions[t]->ltype != NT_ALL))
-	 {
-	    QoreNode *nl = functions[t]->ltype->convertTo(left, xsink);
-	    if (ld) left->deref(xsink);
-	    else ld = true;
-	    if (xsink->isEvent())
-	    {
-	       if (nl) nl->deref(xsink);
-	       return false;
-	    }
-	    left = nl;
-	 }
-	 result = functions[t]->bool_eval(left, NULL, xsink);
-	 // dereference converted argument
-	 if (ld)
-	    left->deref(xsink);
-      }
-      else // 2 arguments
-      {
-	 bool rd = false; // dereference right
-	 
-	 if (right)
-	 {
-	    right = right->eval(rd, xsink);
-	    if (xsink->isEvent())
-	    {
-	       if (ld) left->deref(xsink);
-	       if (right && rd) right->deref(xsink);
-	       return false;
-	    }
-	 }
-	 // also catches the case where right was evaluated to NULL
-	 if (!right)
-	    right = Nothing;
-
-	 // find operator function
-	 if (functions.size() == 1)
-	    t = 0;
-	 else if (left->type->getID() < NUM_VALUE_TYPES && right->type->getID() < NUM_VALUE_TYPES)
-	    t = opMatrix[left->type->getID()][right->type->getID()];
-	 else
-	    t = findFunction(left->type, right->type);
-	 
-	 printd(5, "Operator::bool_eval() 2 args: found function %d\n", t);
-
-	 // convert node type to required argument types for operator if necessary
-	 // convert left node
-	 if ((left->type != functions[t]->ltype) && 
-	     (functions[t]->ltype != NT_ALL))
-	 {
-	    QoreNode *nl = functions[t]->ltype->convertTo(left, xsink);
-	    if (ld) left->deref(xsink);
-	    else ld = true;
-	    if (xsink->isEvent())
-	    {
-	       if (nl) nl->deref(xsink);
-	       if (right && rd) right->deref(xsink);
-	       return false;
-	    }
-	    left = nl;
-	 }
-	 // convert right node if necessary
-	 if ((right->type != functions[t]->rtype) && (functions[t]->rtype != NT_ALL))
-	 {
-	    QoreNode *nr = functions[t]->rtype->convertTo(right, xsink);
-	    if (rd) right->deref(xsink);
-	    else rd = true;
-	    if (xsink->isEvent())
-	    {
-	       if (ld) left->deref(xsink);
-	       if (nr) nr->deref(xsink);
-	       return false;
-	    }
-	    right = nr;
-	 }
-	 result = functions[t]->bool_eval(left, right, xsink);
-	 // dereference converted arguments
-	 if (ld) left->deref(xsink);
-	 if (rd) right->deref(xsink);
-=======
 	 if ((t = get_function(nleft, xsink)) == -1)
 	    return 0;
 
 	 return functions[t]->bool_eval(*nleft, 0, 1, xsink);
->>>>>>> 5443f8ce
       }
 
       QoreNodeEvalOptionalRefHolder nright(right_side, xsink);
@@ -3838,55 +3554,11 @@
       if (!nright)
 	 nright.assign(false, &Nothing);
 	 
-<<<<<<< HEAD
-	 // convert node type to required argument types for operator if necessary
-	 // convert left node
-	 if ((left->type != functions[t]->ltype) && 
-	     (functions[t]->ltype != NT_ALL))
-	 {
-	    QoreNode *nl = functions[t]->ltype->convertTo(left, xsink);
-	    if (ld) left->deref(xsink);
-	    else ld = true;
-	    if (xsink->isEvent())
-	    {
-	       if (nl) nl->deref(xsink);
-	       if (right && rd) right->deref(xsink);
-	       return 0;
-	    }
-	    left = nl;
-	 }
-	 // convert right node if necessary
-	 if ((right->type != functions[t]->rtype) && (functions[t]->rtype != NT_ALL))
-	 {
-	    QoreNode *nr = functions[t]->rtype->convertTo(right, xsink);
-	    if (rd) right->deref(xsink);
-	    else rd = true;
-	    if (xsink->isEvent())
-	    {
-	       if (ld) left->deref(xsink);
-	       if (nr) nr->deref(xsink);
-	       return 0;
-	    }
-	    right = nr;
-	 }
-	 result = functions[t]->bigint_eval(left, right, xsink);
-	 // dereference converted arguments
-	 if (ld) left->deref(xsink);
-	 if (rd) right->deref(xsink);
-      }
-   }
-   else
-   {
-      // in this case there will only be one entry (0)
-      printd(5, "Operator::bigint_eval() evaluating function 0\n");
-      result = functions[0]->bigint_eval(left, right, xsink);
-=======
       // find operator function
       if ((t = get_function(nleft, nright, xsink)) == -1)
 	 return 0;
       
       return functions[t]->bigint_eval(*nleft, *nright, 2, xsink);
->>>>>>> 5443f8ce
    }
 
    // in this case there will only be one entry (0)
@@ -3925,55 +3597,11 @@
       if (!nright)
 	 nright.assign(false, &Nothing);
 	 
-<<<<<<< HEAD
-	 // convert node type to required argument types for operator if necessary
-	 // convert left node
-	 if ((left->type != functions[t]->ltype) && 
-	     (functions[t]->ltype != NT_ALL))
-	 {
-	    QoreNode *nl = functions[t]->ltype->convertTo(left, xsink);
-	    if (ld) left->deref(xsink);
-	    else ld = true;
-	    if (xsink->isEvent())
-	    {
-	       if (nl) nl->deref(xsink);
-	       if (right && rd) right->deref(xsink);
-	       return 0.0;
-	    }
-	    left = nl;
-	 }
-	 // convert right node if necessary
-	 if ((right->type != functions[t]->rtype) && (functions[t]->rtype != NT_ALL))
-	 {
-	    QoreNode *nr = functions[t]->rtype->convertTo(right, xsink);
-	    if (rd) right->deref(xsink);
-	    else rd = true;
-	    if (xsink->isEvent())
-	    {
-	       if (ld) left->deref(xsink);
-	       if (nr) nr->deref(xsink);
-	       return 0.0;
-	    }
-	    right = nr;
-	 }
-	 result = functions[t]->float_eval(left, right, xsink);
-	 // dereference converted arguments
-	 if (ld) left->deref(xsink);
-	 if (rd) right->deref(xsink);
-      }
-   }
-   else
-   {
-      // in this case there will only be one entry (0)
-      printd(5, "Operator::float_eval() evaluating function 0\n");
-      result = functions[0]->float_eval(left, right, xsink);
-=======
       // find operator function
       if ((t = get_function(nleft, nright, xsink)) == -1)
 	 return 0;
 
       return functions[t]->float_eval(*nleft, *nright, 2, xsink);
->>>>>>> 5443f8ce
    }
 
    // in this case there will only be one entry (0)
