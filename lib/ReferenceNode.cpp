/*
  ReferenceNode.h

  Qore Programming Language

  Copyright (C) 2003 - 2017 Qore Technologies, s.r.o.

  Permission is hereby granted, free of charge, to any person obtaining a
  copy of this software and associated documentation files (the "Software"),
  to deal in the Software without restriction, including without limitation
  the rights to use, copy, modify, merge, publish, distribute, sublicense,
  and/or sell copies of the Software, and to permit persons to whom the
  Software is furnished to do so, subject to the following conditions:

  The above copyright notice and this permission notice shall be included in
  all copies or substantial portions of the Software.

  THE SOFTWARE IS PROVIDED "AS IS", WITHOUT WARRANTY OF ANY KIND, EXPRESS OR
  IMPLIED, INCLUDING BUT NOT LIMITED TO THE WARRANTIES OF MERCHANTABILITY,
  FITNESS FOR A PARTICULAR PURPOSE AND NONINFRINGEMENT. IN NO EVENT SHALL THE
  AUTHORS OR COPYRIGHT HOLDERS BE LIABLE FOR ANY CLAIM, DAMAGES OR OTHER
  LIABILITY, WHETHER IN AN ACTION OF CONTRACT, TORT OR OTHERWISE, ARISING
  FROM, OUT OF OR IN CONNECTION WITH THE SOFTWARE OR THE USE OR OTHER
  DEALINGS IN THE SOFTWARE.

  Note that the Qore library is released under a choice of three open-source
  licenses: MIT (as above), LGPL 2+, or GPL 2+; see README-LICENSE for more
  information.
*/

#include <qore/Qore.h>

IntermediateParseReferenceNode::IntermediateParseReferenceNode(AbstractQoreNode* exp, QoreObject* o, const void* lvid, const qore_class_private* n_cls) : ParseReferenceNode(exp), self(o), lvalue_id(lvid), cls(n_cls) {
}

AbstractQoreNode* ParseReferenceNode::doPartialEval(AbstractQoreNode* n, QoreObject*& self, const void*& lvalue_id, const qore_class_private*& qc, ExceptionSink* xsink) const {
   qore_type_t ntype = n->getType();

   //printd(5, "ParseReferenceNode::doPartialEval() this: %p type: '%s' %d\n", this, get_type_name(n), ntype);

<<<<<<< HEAD
   if (ntype == NT_TREE) {
      QoreTreeNode* tree = reinterpret_cast<QoreTreeNode*>(n);
      assert(tree->getOp() == OP_OBJECT_REF);
      ReferenceHolder<> nn(tree->right->eval(xsink), xsink);
      if (*xsink)
         return 0;

      SimpleRefHolder<QoreTreeNode> t(new QoreTreeNode(get_runtime_location(), doPartialEval(tree->left, self, lvalue_id, xsink), tree->getOp(), nn ? nn.release() : nothing()));
      return t->left ? t.release() : 0;
   }

=======
>>>>>>> aed413e5
   if (ntype == NT_SELF_VARREF) {
      assert(!self);
      runtime_get_object_and_class(self, qc);
      lvalue_id = self;
      return n->refSelf();
   }

   if (ntype == NT_VARREF) {
      VarRefNode* v = reinterpret_cast<VarRefNode*>(n);
      //printd(5, "ParseReferenceNode::doPartialEval() this: %p v: '%s' type: %d\n", this, v->getName(), v->getType());
      if (v->getType() == VT_CLOSURE) {
         const char* name = v->ref.id->getName();
         ClosureVarValue* cvv = thread_get_runtime_closure_var(v->ref.id);
         lvalue_id = cvv->getLValueId();
         //printd(5, "ParseReferenceNode::doPartialEval() this: %p '%s' closure lvalue_id: %p\n", this, name, lvalue_id);
         return new VarRefImmediateNode(strdup(name), cvv, v->ref.id->getTypeInfo());
      }

      if (v->getType() == VT_LOCAL_TS) {
         const char* name = v->ref.id->getName();
         ClosureVarValue* cvv = thread_find_closure_var(name);
         lvalue_id = cvv->getLValueId();
         //printd(5, "ParseReferenceNode::doPartialEval() this: %p '%s' closure(ts) lvalue_id: %p\n", this, name, lvalue_id);
         return new VarRefImmediateNode(strdup(name), cvv, v->ref.id->getTypeInfo());
      }
   }

   if (ntype == NT_OPERATOR) {
      {
	 QoreSquareBracketsOperatorNode* op = dynamic_cast<QoreSquareBracketsOperatorNode*>(n);
	 if (op) {
	    ValueEvalRefHolder rh(op->getRight(), xsink);
	    if (*xsink)
	       return 0;

	    AbstractQoreNode* nl = doPartialEval(op->getLeft(), self, lvalue_id, qc, xsink);
	    if (*xsink) {
	       assert(!nl);
	       return 0;
	    }
	    return new QoreSquareBracketsOperatorNode(nl, rh.getReferencedValue());
	 }
      }
      {
	 QoreHashObjectDereferenceOperatorNode* op = dynamic_cast<QoreHashObjectDereferenceOperatorNode*>(n);
	 if (op) {
	    ValueEvalRefHolder rh(op->getRight(), xsink);
	    if (*xsink)
	       return 0;

	    AbstractQoreNode* nl = doPartialEval(op->getLeft(), self, lvalue_id, qc, xsink);
	    if (*xsink) {
	       assert(!nl);
	       return 0;
	    }
	    return new QoreHashObjectDereferenceOperatorNode(nl, rh.getReferencedValue());
	 }
<<<<<<< HEAD
	 return new QoreSquareBracketsOperatorNode(get_runtime_location(), nl, rh.getReferencedValue());
=======
>>>>>>> aed413e5
      }
   }

   lvalue_id = n;
   return n->refSelf();
}

ReferenceNode* ParseReferenceNode::evalToRef(ExceptionSink* xsink) const {
   QoreObject* self = 0;
   const void* lvalue_id = 0;
   const qore_class_private* qc = 0;
   AbstractQoreNode* nv = doPartialEval(lvexp, self, lvalue_id, qc, xsink);
   //printd(5, "ParseReferenceNode::evalToRef() this: %p nv: %p lvexp: %p lvalue_id: %p\n", this, nv, lvexp, lvalue_id);
   return nv ? new ReferenceNode(nv, self, lvalue_id, qc) : 0;
}

IntermediateParseReferenceNode* ParseReferenceNode::evalToIntermediate(ExceptionSink* xsink) const {
   QoreObject* self = 0;
   const void* lvalue_id = 0;
   const qore_class_private* qc = 0;
   AbstractQoreNode* nv = doPartialEval(lvexp, self, lvalue_id, qc, xsink);
   return nv ? new IntermediateParseReferenceNode(nv, self, lvalue_id, qc) : 0;
}

AbstractQoreNode* ParseReferenceNode::parseInitImpl(LocalVar* oflag, int pflag, int& lvids, const QoreTypeInfo*& typeInfo) {
   typeInfo = referenceTypeInfo;
   if (!lvexp)
      return this;

   const QoreTypeInfo* argTypeInfo = 0;
   lvexp = lvexp->parseInit(oflag, pflag, lvids, argTypeInfo);
   if (!lvexp)
      return this;

   if (check_lvalue(lvexp)) {
      parse_error("the reference operator was expecting an lvalue, got '%s' instead", lvexp->getTypeName());
      return this;
   }
   // check lvalue, and convert "normal" local vars to thread-safe local vars
   AbstractQoreNode* n = lvexp;
   while (true) {
      qore_type_t ntype = n->getType();
      // references to objects members and static class vars are already thread-safe
      if (ntype == NT_SELF_VARREF || ntype == NT_CLASS_VARREF)
         break;
      if (ntype == NT_VARREF) {
         reinterpret_cast<VarRefNode*>(n)->setThreadSafe();
         break;
      }
      assert(ntype == NT_OPERATOR);
      {
	 QoreSquareBracketsOperatorNode* op = dynamic_cast<QoreSquareBracketsOperatorNode*>(n);
	 if (op) {
	    n = op->getLeft();
	    continue;
	 }
      }
      assert(dynamic_cast<const QoreHashObjectDereferenceOperatorNode*>(n));
      QoreHashObjectDereferenceOperatorNode* op = reinterpret_cast<QoreHashObjectDereferenceOperatorNode*>(n);
      n = op->getLeft();
   }

   return this;
}

ReferenceNode::ReferenceNode(AbstractQoreNode* exp, QoreObject* self, const void* lvalue_id, const qore_class_private* cls) : AbstractQoreNode(NT_REFERENCE, false, true), priv(new lvalue_ref(exp, self, lvalue_id, cls)) {
}

ReferenceNode::ReferenceNode(const ReferenceNode& old) : AbstractQoreNode(NT_REFERENCE, false, true), priv(new lvalue_ref(*old.priv)) {
}

ReferenceNode::~ReferenceNode() {
   delete priv;
}

ReferenceNode* ReferenceNode::refRefSelf() const {
   ref();
   return const_cast<ReferenceNode*>(this);
}

// get string representation (for %n and %N), foff is for multi-line formatting offset, -1 = no line breaks
// the ExceptionSink is only needed for QoreObject where a method may be executed
// use the QoreNodeAsStringHelper class (defined in QoreStringNode.h) instead of using these functions directly
// returns -1 for exception raised, 0 = OK
int ReferenceNode::getAsString(QoreString& str, int foff, ExceptionSink* xsink) const {
   str.sprintf("reference expression (%p)", this);
   return 0;
}

// if del is true, then the returned QoreString * should be deleted, if false, then it must not be
QoreString* ReferenceNode::getAsString(bool& del, int foff, ExceptionSink* xsink) const {
   del = true;
   QoreString* rv = new QoreString;
   getAsString(*rv, foff, xsink);
   return rv;
}

/*
QoreValue ReferenceNode::evalValue(bool& needs_deref, ExceptionSink* xsink) const {
   needs_deref = true;
   LValueHelper lvh(this, xsink);
   return lvh ? lvh.getReferencedValue() : QoreValue();
}
*/

AbstractQoreNode* ReferenceNode::realCopy() const {
   return new ReferenceNode(*this);
}

// the type passed must always be equal to the current type
bool ReferenceNode::is_equal_soft(const AbstractQoreNode* v, ExceptionSink* xsink) const {
   ReferenceHolder<> val(ReferenceNode::evalImpl(xsink), xsink);
   if (*xsink)
      return false;
   if (!val)
      return is_nothing(v) ? true : false;
   return val->is_equal_soft(v, xsink);
}

bool ReferenceNode::is_equal_hard(const AbstractQoreNode* v, ExceptionSink* xsink) const {
   ReferenceHolder<> val(ReferenceNode::evalImpl(xsink), xsink);
   if (*xsink)
      return false;
   if (!val)
      return is_nothing(v) ? true : false;
   return val->is_equal_hard(v, xsink);
}

// returns the type name as a c string
const char* ReferenceNode::getTypeName() const {
   return "runtime reference to lvalue";
}

bool ReferenceNode::derefImpl(ExceptionSink* xsink) {
   priv->del(xsink);
   return true;
}

AbstractQoreNode* ReferenceNode::evalImpl(ExceptionSink* xsink) const {
   LValueHelper lvh(this, xsink);
   return lvh ? lvh.getReferencedNodeValue() : 0;
}

AbstractQoreNode* ReferenceNode::evalImpl(bool& needs_deref, ExceptionSink* xsink) const {
   needs_deref = true;
   return ReferenceNode::evalImpl(xsink);
}

int64 ReferenceNode::bigIntEvalImpl(ExceptionSink* xsink) const {
   LValueHelper lvh(this, xsink);
   return lvh ? lvh.getAsBigInt() : 0;
}

int ReferenceNode::integerEvalImpl(ExceptionSink* xsink) const {
   LValueHelper lvh(this, xsink);
   return lvh ? (int)lvh.getAsBigInt() : 0;
}

bool ReferenceNode::boolEvalImpl(ExceptionSink *xsink) const {
   LValueHelper lvh(this, xsink);
   return lvh ? lvh.getAsBool() : false;
}

double ReferenceNode::floatEvalImpl(ExceptionSink *xsink) const {
   LValueHelper lvh(this, xsink);
   return lvh ? lvh.getAsFloat() : 0.0;
}<|MERGE_RESOLUTION|>--- conflicted
+++ resolved
@@ -38,20 +38,6 @@
 
    //printd(5, "ParseReferenceNode::doPartialEval() this: %p type: '%s' %d\n", this, get_type_name(n), ntype);
 
-<<<<<<< HEAD
-   if (ntype == NT_TREE) {
-      QoreTreeNode* tree = reinterpret_cast<QoreTreeNode*>(n);
-      assert(tree->getOp() == OP_OBJECT_REF);
-      ReferenceHolder<> nn(tree->right->eval(xsink), xsink);
-      if (*xsink)
-         return 0;
-
-      SimpleRefHolder<QoreTreeNode> t(new QoreTreeNode(get_runtime_location(), doPartialEval(tree->left, self, lvalue_id, xsink), tree->getOp(), nn ? nn.release() : nothing()));
-      return t->left ? t.release() : 0;
-   }
-
-=======
->>>>>>> aed413e5
    if (ntype == NT_SELF_VARREF) {
       assert(!self);
       runtime_get_object_and_class(self, qc);
@@ -81,38 +67,34 @@
 
    if (ntype == NT_OPERATOR) {
       {
-	 QoreSquareBracketsOperatorNode* op = dynamic_cast<QoreSquareBracketsOperatorNode*>(n);
-	 if (op) {
-	    ValueEvalRefHolder rh(op->getRight(), xsink);
-	    if (*xsink)
-	       return 0;
-
-	    AbstractQoreNode* nl = doPartialEval(op->getLeft(), self, lvalue_id, qc, xsink);
-	    if (*xsink) {
-	       assert(!nl);
-	       return 0;
-	    }
-	    return new QoreSquareBracketsOperatorNode(nl, rh.getReferencedValue());
-	 }
+         QoreSquareBracketsOperatorNode* op = dynamic_cast<QoreSquareBracketsOperatorNode*>(n);
+         if (op) {
+            ValueEvalRefHolder rh(op->getRight(), xsink);
+            if (*xsink)
+               return 0;
+
+            AbstractQoreNode* nl = doPartialEval(op->getLeft(), self, lvalue_id, qc, xsink);
+            if (*xsink) {
+               assert(!nl);
+               return 0;
+            }
+            return new QoreSquareBracketsOperatorNode(get_runtime_location(), nl, rh.getReferencedValue());
+         }
       }
       {
-	 QoreHashObjectDereferenceOperatorNode* op = dynamic_cast<QoreHashObjectDereferenceOperatorNode*>(n);
-	 if (op) {
-	    ValueEvalRefHolder rh(op->getRight(), xsink);
-	    if (*xsink)
-	       return 0;
-
-	    AbstractQoreNode* nl = doPartialEval(op->getLeft(), self, lvalue_id, qc, xsink);
-	    if (*xsink) {
-	       assert(!nl);
-	       return 0;
-	    }
-	    return new QoreHashObjectDereferenceOperatorNode(nl, rh.getReferencedValue());
-	 }
-<<<<<<< HEAD
-	 return new QoreSquareBracketsOperatorNode(get_runtime_location(), nl, rh.getReferencedValue());
-=======
->>>>>>> aed413e5
+         QoreHashObjectDereferenceOperatorNode* op = dynamic_cast<QoreHashObjectDereferenceOperatorNode*>(n);
+         if (op) {
+            ValueEvalRefHolder rh(op->getRight(), xsink);
+            if (*xsink)
+               return 0;
+
+            AbstractQoreNode* nl = doPartialEval(op->getLeft(), self, lvalue_id, qc, xsink);
+            if (*xsink) {
+               assert(!nl);
+               return 0;
+            }
+            return new QoreHashObjectDereferenceOperatorNode(get_runtime_location(), nl, rh.getReferencedValue());
+         }
       }
    }
 
@@ -164,11 +146,11 @@
       }
       assert(ntype == NT_OPERATOR);
       {
-	 QoreSquareBracketsOperatorNode* op = dynamic_cast<QoreSquareBracketsOperatorNode*>(n);
-	 if (op) {
-	    n = op->getLeft();
-	    continue;
-	 }
+         QoreSquareBracketsOperatorNode* op = dynamic_cast<QoreSquareBracketsOperatorNode*>(n);
+         if (op) {
+            n = op->getLeft();
+            continue;
+         }
       }
       assert(dynamic_cast<const QoreHashObjectDereferenceOperatorNode*>(n));
       QoreHashObjectDereferenceOperatorNode* op = reinterpret_cast<QoreHashObjectDereferenceOperatorNode*>(n);
