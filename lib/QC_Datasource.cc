--- conflicted
+++ resolved
@@ -26,17 +26,9 @@
 qore_classid_t CID_DATASOURCE;
 
 // usage: Datasource(db name, [username, password, dbname])
-<<<<<<< HEAD
-static void DS_constructor(class Object *self, class QoreNode *params, ExceptionSink *xsink)
-{
-   QoreNode *p = test_param(params, NT_STRING, 0);
-   if (!p || !p->val.String->strlen())
-   {
-=======
 static void DS_constructor(QoreObject *self, const QoreListNode *params, ExceptionSink *xsink) {
    const QoreStringNode *p = test_string_param(params, 0);
    if (!p || !p->strlen()) {
->>>>>>> 5443f8ce
       xsink->raiseException("DATASOURCE-PARAMETER-ERROR", "expecting database driver name as first parameter of Datasource() constructor");
       return;
    }
