--- conflicted
+++ resolved
@@ -26,16 +26,6 @@
 static AbstractQoreNode *f_sort(const QoreListNode *params, ExceptionSink *xsink)
 {
    // get list as first argument
-<<<<<<< HEAD
-   QoreNode *lst = get_param(params, 0);
-   if (!lst)
-      return 0;
-   if (lst->type != NT_LIST)
-      return lst->RefSelf();
-   
-   // check for a function name or call reference in second argument
-   QoreNode *fn = get_param(params, 1);
-=======
    const AbstractQoreNode *lst = get_param(params, 0);
    if (!lst)
       return 0;
@@ -46,7 +36,6 @@
    
    // check for a function name or call reference in second argument
    const AbstractQoreNode *fn = get_param(params, 1);
->>>>>>> 5443f8ce
    if (is_nothing(fn))
       return l->sort();
 
@@ -72,16 +61,6 @@
 static AbstractQoreNode *f_sortDescending(const QoreListNode *params, ExceptionSink *xsink)
 {
    // get list as first argument
-<<<<<<< HEAD
-   QoreNode *lst = get_param(params, 0);
-   if (!lst)
-      return 0;
-   if (lst->type != NT_LIST)
-      return lst->RefSelf();
-   
-   // check for a function name or call reference in second argument
-   QoreNode *fn = get_param(params, 1);
-=======
    const AbstractQoreNode *lst = get_param(params, 0);
    if (!lst)
       return 0;
@@ -91,7 +70,6 @@
    
    // check for a function name or call reference in second argument
    const AbstractQoreNode *fn = get_param(params, 1);
->>>>>>> 5443f8ce
    if (is_nothing(fn))
       return l->sortDescending();
 
@@ -117,16 +95,6 @@
 static AbstractQoreNode *f_sortStable(const QoreListNode *params, ExceptionSink *xsink)
 {
    // get list as first argument
-<<<<<<< HEAD
-   QoreNode *lst = get_param(params, 0);
-   if (!lst)
-      return 0;
-   if (lst->type != NT_LIST)
-      return lst->RefSelf();
-   
-   // check for a function name or call reference in second argument
-   QoreNode *fn = get_param(params, 1);
-=======
    const AbstractQoreNode *lst = get_param(params, 0);
    if (!lst)
       return 0;
@@ -136,7 +104,6 @@
    
    // check for a function name or call reference in second argument
    const AbstractQoreNode *fn = get_param(params, 1);
->>>>>>> 5443f8ce
    if (is_nothing(fn))
       return l->sortStable();
 
@@ -162,16 +129,6 @@
 static AbstractQoreNode *f_sortDescendingStable(const QoreListNode *params, ExceptionSink *xsink)
 {
    // get list as first argument
-<<<<<<< HEAD
-   QoreNode *lst = get_param(params, 0);
-   if (!lst)
-      return 0;
-   if (lst->type != NT_LIST)
-      return lst->RefSelf();
-   
-   // check for a function name or call reference in second argument
-   QoreNode *fn = get_param(params, 1);
-=======
    const AbstractQoreNode *lst = get_param(params, 0);
    if (!lst)
       return 0;
@@ -181,7 +138,6 @@
    
    // check for a function name or call reference in second argument
    const AbstractQoreNode *fn = get_param(params, 1);
->>>>>>> 5443f8ce
    if (is_nothing(fn))
       return l->sortDescendingStable();
 
