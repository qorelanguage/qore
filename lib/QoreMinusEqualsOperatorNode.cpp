/*
  QoreMinusEqualsOperatorNode.cpp

  Qore Programming Language

  Copyright (C) 2003 - 2015 David Nichols

  Permission is hereby granted, free of charge, to any person obtaining a
  copy of this software and associated documentation files (the "Software"),
  to deal in the Software without restriction, including without limitation
  the rights to use, copy, modify, merge, publish, distribute, sublicense,
  and/or sell copies of the Software, and to permit persons to whom the
  Software is furnished to do so, subject to the following conditions:

  The above copyright notice and this permission notice shall be included in
  all copies or substantial portions of the Software.

  THE SOFTWARE IS PROVIDED "AS IS", WITHOUT WARRANTY OF ANY KIND, EXPRESS OR
  IMPLIED, INCLUDING BUT NOT LIMITED TO THE WARRANTIES OF MERCHANTABILITY,
  FITNESS FOR A PARTICULAR PURPOSE AND NONINFRINGEMENT. IN NO EVENT SHALL THE
  AUTHORS OR COPYRIGHT HOLDERS BE LIABLE FOR ANY CLAIM, DAMAGES OR OTHER
  LIABILITY, WHETHER IN AN ACTION OF CONTRACT, TORT OR OTHERWISE, ARISING
  FROM, OUT OF OR IN CONNECTION WITH THE SOFTWARE OR THE USE OR OTHER
  DEALINGS IN THE SOFTWARE.

  Note that the Qore library is released under a choice of three open-source
  licenses: MIT (as above), LGPL 2+, or GPL 2+; see README-LICENSE for more
  information.
*/

#include <qore/Qore.h>

QoreString QoreMinusEqualsOperatorNode::op_str("-= operator expression");

AbstractQoreNode *QoreMinusEqualsOperatorNode::parseInitImpl(LocalVar *oflag, int pflag, int &lvids, const QoreTypeInfo *&typeInfo) {
   // turn off "reference ok" and "return value ignored" flags
   pflag &= ~(PF_RETURN_VALUE_IGNORED);

   left = left->parseInit(oflag, pflag | PF_FOR_ASSIGNMENT, lvids, ti);
   checkLValue(left, pflag);

   const QoreTypeInfo *rightTypeInfo = 0;
   right = right->parseInit(oflag, pflag, lvids, rightTypeInfo);

   if (!QoreTypeInfo::isType(ti, NT_HASH)
       && !QoreTypeInfo::isType(ti, NT_OBJECT)
       && !QoreTypeInfo::isType(ti, NT_FLOAT)
       && !QoreTypeInfo::isType(ti, NT_NUMBER)
       && !QoreTypeInfo::isType(ti, NT_DATE)) {
      // if the lhs type is not one of the above types,
      // there are 2 possibilities: the lvalue has no value, in which
      // case it takes the value of the right side, or if it's anything else it's
      // converted to an integer, so we just check if it can be assigned an
      // integer value below, this is enough
      if (QoreTypeInfo::returnsSingle(ti)) {
<<<<<<< HEAD
	 check_lvalue_int(loc, ti, "-=");
	 ti = bigIntTypeInfo;
	 return makeSpecialization<QoreIntMinusEqualsOperatorNode>();
=======
         check_lvalue_int(ti, "-=");
         ti = bigIntTypeInfo;
         return makeSpecialization<QoreIntMinusEqualsOperatorNode>();
>>>>>>> aed413e5
      }
      else
         ti = 0;
   }
   typeInfo = ti;

   return this;
}

QoreValue QoreMinusEqualsOperatorNode::evalValueImpl(bool &needs_deref, ExceptionSink *xsink) const {
   ValueEvalRefHolder new_right(right, xsink);
   if (*xsink)
      return QoreValue();

   // get ptr to current value (lvalue is locked for the scope of the LValueHelper object)
   LValueHelper v(left, xsink);
   if (!v)
      return QoreValue();

   if (new_right->isNothing())
      return needs_deref ? v.getReferencedValue() : QoreValue();

   // do float minus-equals if left side is a float
   qore_type_t vtype = v.getType();

   //printd(5, "QoreMinusEqualsOperatorNode::evalValueImpl() vtype: %d rtype: %d\n", vtype, new_right->getType());

   if (vtype == NT_NOTHING) {
      // see if the lvalue has a default type
      const QoreTypeInfo* typeInfo = v.getTypeInfo();
      if (QoreTypeInfo::hasDefaultValue(typeInfo)) {
         if (v.assign(QoreTypeInfo::getDefaultValue(typeInfo)))
            return QoreValue();
         vtype = v.getType();
      }
      else {
         if (new_right->getType() == NT_FLOAT) {
            v.assign(-new_right->getAsFloat());
         }
         else if (new_right->getType() == NT_NUMBER) {
            const QoreNumberNode* num = reinterpret_cast<const QoreNumberNode*>(new_right->getInternalNode());
            v.assign(num->negate());
         }
         else
            v.assign(-new_right->getAsBigInt());

         if (*xsink)
            return QoreValue();

         // v has been assigned to a value by this point
         return ref_rv ? v.getReferencedValue() : QoreValue();
      }
   }

   if (vtype == NT_FLOAT)
      return v.minusEqualsFloat(new_right->getAsFloat());
   else if (vtype == NT_NUMBER) {
      // FIXME: could be more efficient
      ReferenceHolder<> ra(new_right.getReferencedValue(), xsink);
      v.minusEqualsNumber(*ra, "<-= operator>");
   }
   else if (vtype == NT_DATE) {
      // get a relative date-time value
      DateTime date(*new_right);
      //DateTimeValueHelper date(*new_right);
      v.assign(reinterpret_cast<DateTimeNode*>(v.getValue())->subtractBy(date));
   }
   else if (vtype == NT_HASH) {
      if (new_right->getType() != NT_HASH && new_right->getType() != NT_OBJECT) {
         v.ensureUnique();
         QoreHashNode* vh = reinterpret_cast<QoreHashNode*>(v.getValue());

         const QoreListNode* nrl = (new_right->getType() == NT_LIST) ? reinterpret_cast<const QoreListNode*>(new_right->getInternalNode()) : 0;
         if (nrl && nrl->size()) {
            // treat each element in the list as a string giving a key to delete
            ConstListIterator li(nrl);
            while (li.next()) {
               QoreStringValueHelper val(li.getValue());

               vh->removeKey(*val, xsink);
               if (*xsink)
                  return QoreValue();
            }
         }
         else {
            QoreStringValueHelper str(*new_right);
            vh->removeKey(*str, xsink);
         }
      }
   }
   else if (vtype == NT_OBJECT) {
      if (new_right->getType() != NT_HASH && new_right->getType() != NT_OBJECT) {
         QoreObject *o = reinterpret_cast<QoreObject*>(v.getValue());

         const QoreListNode *nrl = (new_right->getType() == NT_LIST) ? reinterpret_cast<const QoreListNode *>(new_right->getInternalNode()) : 0;
         if (nrl && nrl->size()) {
            // treat each element in the list as a string giving a key to delete
            ConstListIterator li(nrl);
            while (li.next()) {
               QoreStringValueHelper val(li.getValue());

               o->removeMember(*val, xsink);
               if (*xsink)
                  return QoreValue();
            }
         }
         else {
            QoreStringValueHelper str(*new_right);
            o->removeMember(*str, xsink);
         }
      }
   }
   else // do integer minus-equals
      return v.minusEqualsBigInt(new_right->getAsBigInt());

   if (*xsink)
      return QoreValue();

   // here we know that v has a value
   // reference return value and return
   return ref_rv ? v.getReferencedValue() : QoreValue();
}<|MERGE_RESOLUTION|>--- conflicted
+++ resolved
@@ -3,7 +3,7 @@
 
   Qore Programming Language
 
-  Copyright (C) 2003 - 2015 David Nichols
+  Copyright (C) 2003 - 2017 Qore Technologies, s.r.o.
 
   Permission is hereby granted, free of charge, to any person obtaining a
   copy of this software and associated documentation files (the "Software"),
@@ -53,15 +53,9 @@
       // converted to an integer, so we just check if it can be assigned an
       // integer value below, this is enough
       if (QoreTypeInfo::returnsSingle(ti)) {
-<<<<<<< HEAD
-	 check_lvalue_int(loc, ti, "-=");
-	 ti = bigIntTypeInfo;
-	 return makeSpecialization<QoreIntMinusEqualsOperatorNode>();
-=======
-         check_lvalue_int(ti, "-=");
+         check_lvalue_int(loc, ti, "-=");
          ti = bigIntTypeInfo;
          return makeSpecialization<QoreIntMinusEqualsOperatorNode>();
->>>>>>> aed413e5
       }
       else
          ti = 0;
