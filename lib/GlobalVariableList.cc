/*
 GlobalVariableList.cc
 
 Program QoreObject Definition
 
 Qore Programming Language
 
 Copyright 2003 - 2009 David Nichols
 
 This library is free software; you can redistribute it and/or
 modify it under the terms of the GNU Lesser General Public
 License as published by the Free Software Foundation; either
 version 2.1 of the License, or (at your option) any later version.
 
 This library is distributed in the hope that it will be useful,
 but WITHOUT ANY WARRANTY; without even the implied warranty of
 MERCHANTABILITY or FITNESS FOR A PARTICULAR PURPOSE.  See the GNU
 Lesser General Public License for more details.
 
 You should have received a copy of the GNU Lesser General Public
 License along with this library; if not, write to the Free Software
 Foundation, Inc., 51 Franklin St, Fifth Floor, Boston, MA  02110-1301  USA
 */

#include <qore/Qore.h>
#include <qore/intern/GlobalVariableList.h>

#include <assert.h>

GlobalVariableList::GlobalVariableList()
{
}

GlobalVariableList::~GlobalVariableList()
{
   assert(vmap.empty());
}

void GlobalVariableList::import(class Var *var, ExceptionSink *xsink, bool readonly)
{
   map_var_t::iterator i = vmap.find(var->getName());
   if (i == vmap.end())
      newVar(var, readonly);
   else
   {
      class Var *v = i->second;
      vmap.erase(i);
      v->makeReference(var, xsink, readonly);
      vmap[v->getName()] = v;
   }
}

// sets all non-imported variables to NULL (dereferences contents if any)
void GlobalVariableList::clear_all(ExceptionSink *xsink)
{
   //printd(5, "GlobalVariableList::clear_all() this=%08p (size=%d)\n", this, vmap.size());
   map_var_t::reverse_iterator i = vmap.rbegin();
   
   while (i != vmap.rend())
   {
      if (!i->second->isImported())
      {
	 printd(5, "GlobalVariableList::clear_all() clearing '%s' (%08p)\n", i->first, i->second);
	 i->second->setValue(0, xsink);
      }
#ifdef DEBUG
      else printd(5, "GlobalVariableList::clear_all() skipping imported var '%s' (%08p)\n", i->first, i->second);
#endif
      i++;
   }
}

void GlobalVariableList::delete_all(ExceptionSink *xsink)
{
   map_var_t::iterator i;
   while ((i = vmap.end()) != vmap.begin())
   {
      --i;
      class Var *v = i->second;
      vmap.erase(i);
      v->deref(xsink);
   }
}

class Var *GlobalVariableList::newVar(const char *name)
{
   class Var *var = new Var(name);
   vmap[var->getName()] = var;
   
   printd(5, "GlobalVariableList::newVar(): %s (%08p) added\n", name, var);
   return var;
}

class Var *GlobalVariableList::newVar(class Var *v, bool readonly)
{
   class Var *var = new Var(v, readonly);
   vmap[var->getName()] = var;
   
   printd(5, "GlobalVariableList::newVar(): reference to %s (%08p) added\n", v->getName(), var);
   return var;
}

<<<<<<< HEAD
class Var *GlobalVariableList::findVar(const char *name)
{
   map_var_t::iterator i = vmap.find(name);
=======
Var *GlobalVariableList::findVar(const char *name) {
   map_var_t::iterator i = vmap.find(name);
   if (i != vmap.end())
      return i->second;
   return 0;
}

const Var *GlobalVariableList::findVar(const char *name) const {
   map_var_t::const_iterator i = vmap.find(name);
>>>>>>> 5443f8ce
   if (i != vmap.end())
      return i->second;
   return 0;
}

// used for resolving unflagged global variables
class Var *GlobalVariableList::checkVar(const char *name, int *new_var)
{
   QORE_TRACE("GlobalVariableList::checkVar()");
   class Var *var;
   
   if (!(var = findVar(name)))
   {
      *new_var = 1;
      var = newVar(name);
   }

   return var;
}

QoreListNode *GlobalVariableList::getVarList() const
{
   QoreListNode *l = new QoreListNode();
   
   for (map_var_t::const_iterator i = vmap.begin(); i != vmap.end(); i++)
<<<<<<< HEAD
      l->push(new QoreNode(i->first));
=======
      l->push(new QoreStringNode(i->first));
>>>>>>> 5443f8ce
   
   return l;
}<|MERGE_RESOLUTION|>--- conflicted
+++ resolved
@@ -100,11 +100,6 @@
    return var;
 }
 
-<<<<<<< HEAD
-class Var *GlobalVariableList::findVar(const char *name)
-{
-   map_var_t::iterator i = vmap.find(name);
-=======
 Var *GlobalVariableList::findVar(const char *name) {
    map_var_t::iterator i = vmap.find(name);
    if (i != vmap.end())
@@ -114,7 +109,6 @@
 
 const Var *GlobalVariableList::findVar(const char *name) const {
    map_var_t::const_iterator i = vmap.find(name);
->>>>>>> 5443f8ce
    if (i != vmap.end())
       return i->second;
    return 0;
@@ -140,11 +134,7 @@
    QoreListNode *l = new QoreListNode();
    
    for (map_var_t::const_iterator i = vmap.begin(); i != vmap.end(); i++)
-<<<<<<< HEAD
-      l->push(new QoreNode(i->first));
-=======
       l->push(new QoreStringNode(i->first));
->>>>>>> 5443f8ce
    
    return l;
 }