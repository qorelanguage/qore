/*
  QoreSocket.cc

  IPv4 Socket Class
  
  Qore Programming Language

  Copyright 2003 - 2009 David Nichols

  This library is free software; you can redistribute it and/or
  modify it under the terms of the GNU Lesser General Public
  License as published by the Free Software Foundation; either
  version 2.1 of the License, or (at your option) any later version.

  This library is distributed in the hope that it will be useful,
  but WITHOUT ANY WARRANTY; without even the implied warranty of
  MERCHANTABILITY or FITNESS FOR A PARTICULAR PURPOSE.  See the GNU
  Lesser General Public License for more details.
  
  You should have received a copy of the GNU Lesser General Public
  License along with this library; if not, write to the Free Software
  Foundation, Inc., 51 Franklin St, Fifth Floor, Boston, MA  02110-1301  USA
*/

// FIXME: change int to qore_size_t where applicable! (ex: int rc = recv())

#include <qore/Qore.h>
#include <qore/QoreSocket.h>
#include <qore/intern/SSLSocketHelper.h>
#include <qore/intern/QC_Queue.h>

#include <ctype.h>
#include <stdlib.h>
#include <strings.h>
#include <errno.h>
#include <ctype.h>
#include <netinet/tcp.h>

#include <openssl/ssl.h>
#include <openssl/err.h>

#ifdef HAVE_SYS_SELECT_H
#include <sys/select.h>
#endif

#ifndef DEFAULT_SOCKET_BUFSIZE
#define DEFAULT_SOCKET_BUFSIZE 4096
#endif

#ifndef QORE_MAX_HEADER_SIZE
#define QORE_MAX_HEADER_SIZE 16384
#endif

int SSLSocketHelper::setIntern(int sd, X509* cert, EVP_PKEY *pk, ExceptionSink *xsink) {
   ctx  = SSL_CTX_new(meth);
   if (!ctx) {
      sslError(xsink, "SSL_CTX_new");
      return -1;
   }
   if (cert) {
      if (!SSL_CTX_use_certificate(ctx, cert)) {
	 sslError(xsink, "SSL_CTX_use_certificate");
	 return -1;
      }
   }
   if (pk) {
      if (!SSL_CTX_use_PrivateKey(ctx, pk)) {
	 sslError(xsink, "SSL_CTX_use_PrivateKey");
	 return -1;
      }
   }
   
   ssl = SSL_new(ctx);
   if (!ssl) {
      sslError(xsink, "SSL_new");
      return -1;
   }
   SSL_set_fd(ssl, sd);
   return 0;
}

SSLSocketHelper::SSLSocketHelper() {
   meth = 0;
   ctx = 0;
   ssl = 0;
}

SSLSocketHelper::~SSLSocketHelper() {
   if (ssl)
      SSL_free(ssl);
   if (ctx)
      SSL_CTX_free(ctx);
}

void SSLSocketHelper::sslError(ExceptionSink *xsink, const char *func) {
   char buf[121];
   long e = ERR_get_error();
   if (!e) {
      xsink->raiseException("SOCKET-SSL-ERROR", "the OpenSSL %s() function indicated an error occurred, but no error information is available", func);
      return;
   }
   do {
      ERR_error_string(e, buf);
      xsink->raiseException("SOCKET-SSL-ERROR", "%s(): %s", func, buf);
   } while ((e = ERR_get_error()));
}

int SSLSocketHelper::setClient(int sd, X509* cert, EVP_PKEY *pk, ExceptionSink *xsink) {
   meth = SSLv23_client_method();
   return setIntern(sd, cert, pk, xsink);
}

int SSLSocketHelper::setServer(int sd, X509* cert, EVP_PKEY *pk, ExceptionSink *xsink) {
   meth = SSLv23_server_method();
   return setIntern(sd, cert, pk, xsink);
}

// returns 0 for success
int SSLSocketHelper::connect(ExceptionSink *xsink) {
   if (SSL_connect(ssl) <= 0) {
      sslError(xsink, "SSL_connect");
      return -1;
   }
   return 0;
}

// returns 0 for success
int SSLSocketHelper::accept(ExceptionSink *xsink) {
   if (SSL_accept(ssl) <= 0) {
      sslError(xsink, "SSL_accept");
      return -1;
   }
   return 0;
}

// returns 0 for success
int SSLSocketHelper::shutdown() {
   if (SSL_shutdown(ssl) < 0)
      return -1;
   return 0;
}

// returns 0 for success
int SSLSocketHelper::shutdown(ExceptionSink *xsink) {
   if (SSL_shutdown(ssl) < 0) {
      sslError(xsink, "SSL_shutdown");
      return -1;
   }
   return 0;
}

// returns 0 for success
int SSLSocketHelper::read(char *buf, int size) {
   return SSL_read(ssl, buf, size);
}

// returns 0 for success
int SSLSocketHelper::write(const void *buf, int size, ExceptionSink *xsink) {
   int rc;
   if ((rc = SSL_write(ssl, buf, size)) <= 0) {
      sslError(xsink, "SSL_write");
      return rc;
   }
   return rc;
}

int SSLSocketHelper::write(const void *buf, int size) {
   return SSL_write(ssl, buf, size);
}

const char *SSLSocketHelper::getCipherName() const {
   return SSL_get_cipher_name(ssl);
}

const char *SSLSocketHelper::getCipherVersion() const {
   return SSL_get_cipher_version(ssl);
}

X509 *SSLSocketHelper::getPeerCertificate() const {
   return SSL_get_peer_certificate(ssl);
}

long SSLSocketHelper::verifyPeerCertificate() const {	 
   X509 *cert = SSL_get_peer_certificate(ssl);
   
   if (!cert)
      return -1;
   
   long rc = SSL_get_verify_result(ssl);
   X509_free(cert);
   return rc;
}

struct qore_socketsource_private {
      QoreStringNode *address;
      QoreStringNode *hostname;

      DLLLOCAL qore_socketsource_private() {
	 address = hostname = 0;
      }
      DLLLOCAL ~qore_socketsource_private() {
	 if (address)  address->deref();
	 if (hostname) hostname->deref();
      }
};

SocketSource::SocketSource() : priv(new qore_socketsource_private) {
}

SocketSource::~SocketSource() {
   delete priv;
}

void SocketSource::setAddress(QoreStringNode *addr) {
   assert(!priv->address);
   priv->address = addr;
}

void SocketSource::setAddress(const char *addr) {
   assert(!priv->address);
   priv->address = new QoreStringNode(addr);
}

void SocketSource::setHostName(const char *host) {
   assert(!priv->hostname);
   priv->hostname = new QoreStringNode(host);
}

void SocketSource::setHostName(QoreStringNode *host){
   assert(!priv->hostname);
   priv->hostname = host;
}

QoreStringNode *SocketSource::takeAddress() {
   QoreStringNode *addr = priv->address;
   priv->address = 0;
   return addr;
}

QoreStringNode *SocketSource::takeHostName() {
   QoreStringNode *host = priv->hostname;
   priv->hostname = 0;
   return host;
}

const char *SocketSource::getAddress() const {
   return priv->address ? priv->address->getBuffer() : 0;
}

const char *SocketSource::getHostName() const {
   return priv->hostname ? priv->hostname->getBuffer() : 0;
}

void SocketSource::setAll(QoreObject *o, ExceptionSink *xsink) {
   if (priv->address) {
      o->setValue("source", priv->address, xsink);
      priv->address = 0;
   }
   if (priv->hostname) {
      o->setValue("source_host", priv->hostname, xsink);
      priv->hostname = 0;
   }
}

struct qore_socket_private {
      int sock, type, port; //, sendTimeout, recvTimeout;
      const QoreEncoding *charsetid;
      bool del;
      std::string socketname;
      SSLSocketHelper *ssl;
      Queue *cb_queue;

      DLLLOCAL qore_socket_private(int n_sock = 0, int n_type = AF_UNSPEC, const QoreEncoding *csid = QCS_DEFAULT) : sock(n_sock), type(n_type), port(-1), charsetid(csid), del(false), ssl(0), cb_queue(0) {
	 //sendTimeout = recvTimeout = -1
      }

      DLLLOCAL ~qore_socket_private() {
	 close_internal();

	 // must be dereferenced and removed before deleting
	 assert(!cb_queue);
      }

      int close() {
	 int rc = close_internal();
	 type = AF_UNSPEC;
	 
	 return rc;
      }

      DLLLOCAL int close_internal() {
	 //printd(5, "qore_socket_private::close_internal(this=%08p) sock=%d\n", this, sock);
	 if (sock) {
	    // if an SSL connection has been established, shut it down first
	    if (ssl) {
	       ssl->shutdown();
	       delete ssl;
	       ssl = 0;
	    }
      
	    if (!socketname.empty()) {
	       if (del)
		  unlink(socketname.c_str());
	       socketname.clear();
	    }
	    del = false;
	    port = -1;
	    int rc;
	    while (true) {
	       rc = ::close(sock); 
	       // try again if close was interrupted by a signal
	       if (!rc || errno != EINTR)
		  break;
	    }
	    //printd(5, "qore_socket_private::close_internal(this=%08p) close(%d) returned %d\n", this, sock, rc);
	    do_close_event();
	    sock = 0;
	    return rc;
	 }
	 else
	    return 0; 
      }

      DLLLOCAL int getSendTimeout() const {
	 struct timeval tv;

#if defined(HPUX) && defined(__ia64) && defined(__LP64__)
	 // on HPUX 64-bit the OS defines socklen_t to be 8 bytes
	 // but the library expects a 32-bit value
	 int size = sizeof(struct sockaddr_un);
#else
	 socklen_t size = sizeof(struct sockaddr_un);
#endif
	 
	 if (getsockopt(sock, SOL_SOCKET, SO_SNDTIMEO, (void *)&tv, (socklen_t *)&size))
	    return -1;
	 
	 return tv.tv_sec * 1000 + tv.tv_usec / 1000;
      }

      DLLLOCAL int getRecvTimeout() const {
	 struct timeval tv;

#if defined(HPUX) && defined(__ia64) && defined(__LP64__)
	 // on HPUX 64-bit the OS defines socklen_t to be 8 bytes
	 // but the library expects a 32-bit value
	 int size = sizeof(struct sockaddr_un);
#else
	 socklen_t size = sizeof(struct sockaddr_un);
#endif
	 
	 if (getsockopt(sock, SOL_SOCKET, SO_RCVTIMEO, (void *)&tv, (socklen_t *)&size))
	    return -1;
	 
	 return tv.tv_sec * 1000 + tv.tv_usec / 1000;
      }

      DLLLOCAL int getPort() {
	 // if we don't need to find out what port we are, then return current value
	 if (!sock || type != AF_INET || port != -1)
	    return port;

	 // otherwise find out what port we're connected to
	 struct sockaddr_in add;

#if defined(HPUX) && defined(__ia64) && defined(__LP64__)
	 // on HPUX 64-bit the OS defines socklen_t to be 8 bytes
	 // but the library expects a 32-bit value
	 int size = sizeof(struct sockaddr_un);
#else
	 socklen_t size = sizeof(struct sockaddr_un);
#endif

	 if (getsockname(sock, (struct sockaddr *) &add, (socklen_t *)&size) < 0)
	    return -1;

	 port = ntohs(add.sin_port);
	 return port;
      }

      // returns a new socket
      int accept_internal(SocketSource *source) {
	 if (!sock)
	    return QSE_NOT_OPEN;

	 int rc;
	 if (type == AF_UNIX) {
	    struct sockaddr_un addr_un;
	    
#if defined(HPUX) && defined(__ia64) && defined(__LP64__)
            // on HPUX 64-bit the OS defines socklen_t to be 8 bytes
            // but the library expects a 32-bit value
            int size = sizeof(struct sockaddr_un);
#else
            socklen_t size = sizeof(struct sockaddr_un);
#endif
	    while (true) {
	       rc = ::accept(sock, (struct sockaddr *)&addr_un, (socklen_t *)&size);
	       // retry if interrupted by a signal
	       if (rc != -1 || errno != EINTR)
		  break;
	    }
	    //printd(1, "QoreSocket::accept() %d bytes returned\n", size);
	    
	    if (rc > 0 && source) {
	       QoreStringNode *addr = new QoreStringNode(charsetid);
	       addr->sprintf("UNIX socket: %s", socketname.c_str());
	       source->setAddress(addr);
	       source->setHostName("localhost");
	    }
	 }
	 else if (type == AF_INET) {
	    struct sockaddr_in addr_in;
#if defined(HPUX) && defined(__ia64) && defined(__LP64__)
            // on HPUX 64-bit the OS defines socklen_t to be 8 bytes
            // but the library expects a 32-bit value
            int size = sizeof(struct sockaddr_in);
#else
            socklen_t size = sizeof(struct sockaddr_in);
#endif
	    
	    while (true) {
	       rc = ::accept(sock, (struct sockaddr *)&addr_in, (socklen_t *)&size);
	       // retry if interrupted by a signal
	       if (rc != -1 || errno != EINTR)
		  break;
	    }
	    //printd(1, "QoreSocket::accept() %d bytes returned\n", size);
	    
	    if (rc > 0 && source) {
	       char *host;
	       if ((host = q_gethostbyaddr((const char *)&addr_in.sin_addr.s_addr, sizeof(addr_in.sin_addr.s_addr), AF_INET))) {
		  int len = strlen(host);
		  QoreStringNode *hostname = new QoreStringNode(host, len, len + 1, charsetid);
		  source->setHostName(hostname);
	       }
	       
	       // get IP address
	       char ifname[80];
	       if (inet_ntop(AF_INET, &addr_in.sin_addr, ifname, sizeof(ifname)))
		  source->setAddress(ifname);
	    }
	 }
	 else
	    rc = -1;
	 return rc;
      }

      DLLLOCAL void cleanup(ExceptionSink *xsink) {
	 if (cb_queue) {

	    // close the socket before the delete message is put on the queue
	    // the socket would be closed anyway in the destructor
	    close_internal();

	    QoreHashNode *h = new QoreHashNode;
	    h->setKeyValue("event", new QoreBigIntNode(QORE_EVENT_DELETED), 0);
	    h->setKeyValue("source", new QoreBigIntNode(QORE_SOURCE_SOCKET), 0);
	    h->setKeyValue("id", new QoreBigIntNode((int64)this), 0);
	    cb_queue->push_and_take_ref(h);

	    // deref and remove event queue
	    cb_queue->deref(xsink);
	    cb_queue = 0;
	 }
      }

      DLLLOCAL void setEventQueue(Queue *cbq, ExceptionSink *xsink) {
	 if (cb_queue)
	    cb_queue->deref(xsink);
	 cb_queue = cbq;
      }

      DLLLOCAL void do_start_ssl_event() {
	 if (cb_queue) {
	    QoreHashNode *h = new QoreHashNode;
	    h->setKeyValue("event", new QoreBigIntNode(QORE_EVENT_START_SSL), 0);
	    h->setKeyValue("source", new QoreBigIntNode(QORE_SOURCE_SOCKET), 0);
	    h->setKeyValue("id", new QoreBigIntNode((int64)this), 0);
	    cb_queue->push_and_take_ref(h);
	 }
      }

      DLLLOCAL void do_ssl_established_event() {
	 if (cb_queue) {
	    QoreHashNode *h = new QoreHashNode;
	    h->setKeyValue("event", new QoreBigIntNode(QORE_EVENT_SSL_ESTABLISHED), 0);
	    h->setKeyValue("source", new QoreBigIntNode(QORE_SOURCE_SOCKET), 0);
	    h->setKeyValue("id", new QoreBigIntNode((int64)this), 0);
	    h->setKeyValue("cipher", new QoreStringNode(ssl->getCipherName()), 0);
	    h->setKeyValue("cipher_version", new QoreStringNode(ssl->getCipherVersion()), 0);
	    cb_queue->push_and_take_ref(h);
	 }
      }

      DLLLOCAL void do_connect_event(int af, const char *target, int prt) {
	 if (cb_queue) {
	    QoreHashNode *h = new QoreHashNode;
	    h->setKeyValue("event", new QoreBigIntNode(QORE_EVENT_CONNECTING), 0);
	    h->setKeyValue("source", new QoreBigIntNode(QORE_SOURCE_SOCKET), 0);
	    h->setKeyValue("id", new QoreBigIntNode((int64)this), 0);
	    h->setKeyValue("type", new QoreBigIntNode(af), 0);
	    h->setKeyValue("target", new QoreStringNode(target), 0);
	    if (prt != -1)
	       h->setKeyValue("port", new QoreBigIntNode(prt), 0);
	    cb_queue->push_and_take_ref(h);
	 }
      }

      DLLLOCAL void do_connected_event() {
	 if (cb_queue) {
	    QoreHashNode *h = new QoreHashNode;
	    h->setKeyValue("event", new QoreBigIntNode(QORE_EVENT_CONNECTED), 0);
	    h->setKeyValue("source", new QoreBigIntNode(QORE_SOURCE_SOCKET), 0);
	    h->setKeyValue("id", new QoreBigIntNode((int64)this), 0);
	    cb_queue->push_and_take_ref(h);
	 }
      }

      DLLLOCAL void do_chunked_read(int event, qore_size_t bytes, qore_size_t total_read, int source) {
	 if (cb_queue) {
	    QoreHashNode *h = new QoreHashNode;
	    h->setKeyValue("event", new QoreBigIntNode(event), 0);
	    h->setKeyValue("source", new QoreBigIntNode(source), 0);
	    h->setKeyValue("id", new QoreBigIntNode((int64)this), 0);
	    if (event == QORE_EVENT_HTTP_CHUNKED_DATA_RECEIVED)
	       h->setKeyValue("read", new QoreBigIntNode(bytes), 0);
	    else
	       h->setKeyValue("size", new QoreBigIntNode(bytes), 0);
	    h->setKeyValue("total_read", new QoreBigIntNode(total_read), 0);
	    cb_queue->push_and_take_ref(h);
	 }
      }

      DLLLOCAL void do_read_http_header(int event, const QoreHashNode *headers, int source) {
	 if (cb_queue) {
	    QoreHashNode *h = new QoreHashNode;
	    h->setKeyValue("event", new QoreBigIntNode(event), 0);
	    h->setKeyValue("source", new QoreBigIntNode(source), 0);
	    h->setKeyValue("id", new QoreBigIntNode((int64)this), 0);
	    h->setKeyValue("headers", headers->hashRefSelf(), 0);
	    cb_queue->push_and_take_ref(h);
	 }
      }

      DLLLOCAL void do_send_http_message(const QoreString &str, const QoreHashNode *headers, int source) {
	 if (cb_queue) {
	    QoreHashNode *h = new QoreHashNode;
	    h->setKeyValue("event", new QoreBigIntNode(QORE_EVENT_HTTP_SEND_MESSAGE), 0);
	    h->setKeyValue("source", new QoreBigIntNode(source), 0);
	    h->setKeyValue("id", new QoreBigIntNode((int64)this), 0);
	    h->setKeyValue("message", new QoreStringNode(str), 0);
	    //printd(0, "do_send_http_message() str='%s' headers=%p (%d %s)\n", str.getBuffer(), headers, headers->getType(), headers->getTypeName());
	    h->setKeyValue("headers", headers->hashRefSelf(), 0);
	    cb_queue->push_and_take_ref(h);
	 }
      }

      DLLLOCAL void do_close_event() {
	 if (cb_queue) {
	    QoreHashNode *h = new QoreHashNode;
	    h->setKeyValue("event", new QoreBigIntNode(QORE_EVENT_CHANNEL_CLOSED), 0);
	    h->setKeyValue("source", new QoreBigIntNode(QORE_SOURCE_SOCKET), 0);
	    h->setKeyValue("id", new QoreBigIntNode((int64)this), 0);
	    cb_queue->push_and_take_ref(h);
	 }
      }

      DLLLOCAL void do_read_event(qore_size_t bytes_read, qore_size_t total_read, qore_size_t bufsize = 0) {
	 // post bytes read on event queue, if any
	 if (cb_queue) {
	    QoreHashNode *h = new QoreHashNode;
	    h->setKeyValue("event", new QoreBigIntNode(QORE_EVENT_PACKET_READ), 0);
	    h->setKeyValue("source", new QoreBigIntNode(QORE_SOURCE_SOCKET), 0);
	    h->setKeyValue("id", new QoreBigIntNode((int64)this), 0);
	    h->setKeyValue("read", new QoreBigIntNode(bytes_read), 0);
	    h->setKeyValue("total_read", new QoreBigIntNode(total_read), 0);
	    // set total bytes to read and remaining bytes if bufsize > 0
	    if (bufsize > 0)
	       h->setKeyValue("total_to_read", new QoreBigIntNode(bufsize), 0);
	    cb_queue->push_and_take_ref(h);
	 }
      }

      DLLLOCAL void do_send_event(int bytes_sent, int total_sent, int bufsize) {
	 // post bytes sent on event queue, if any
	 if (cb_queue) {
	    QoreHashNode *h = new QoreHashNode;
	    h->setKeyValue("event", new QoreBigIntNode(QORE_EVENT_PACKET_SENT), 0);
	    h->setKeyValue("source", new QoreBigIntNode(QORE_SOURCE_SOCKET), 0);
	    h->setKeyValue("id", new QoreBigIntNode((int64)this), 0);
	    h->setKeyValue("sent", new QoreBigIntNode(bytes_sent), 0);
	    h->setKeyValue("total_sent", new QoreBigIntNode(total_sent), 0);
	    h->setKeyValue("total_to_send", new QoreBigIntNode(bufsize), 0);
	    cb_queue->push_and_take_ref(h);
	 }
      }

      DLLLOCAL void do_resolve_event(const char *host) {
	 // post bytes sent on event queue, if any
	 if (cb_queue) {
	    QoreHashNode *h = new QoreHashNode;
	    h->setKeyValue("event", new QoreBigIntNode(QORE_EVENT_HOSTNAME_LOOKUP), 0);
	    h->setKeyValue("source", new QoreBigIntNode(QORE_SOURCE_SOCKET), 0);
	    h->setKeyValue("id", new QoreBigIntNode((int64)this), 0);
	    h->setKeyValue("name", new QoreStringNode(host), 0);
	    cb_queue->push_and_take_ref(h);
	 }
      }

      DLLLOCAL void do_resolved_event(int af, const char *addr) {
	 // post bytes sent on event queue, if any
	 if (cb_queue) {
	    QoreHashNode *h = new QoreHashNode;
	    h->setKeyValue("event", new QoreBigIntNode(QORE_EVENT_HOSTNAME_RESOLVED), 0);
	    h->setKeyValue("source", new QoreBigIntNode(QORE_SOURCE_SOCKET), 0);
	    h->setKeyValue("id", new QoreBigIntNode((int64)this), 0);
	    QoreStringNode *str = q_addr_to_string(af, addr);
	    if (str)
	       h->setKeyValue("address", str, 0);
	    else
	       h->setKeyValue("error", new QoreStringNode(strerror(errno)), 0);
	    cb_queue->push_and_take_ref(h);
	 }
      }

      int64 getObjectIDForEvents() const {
	 return (int64)this;
      }

      int connectUNIX(const char *p, ExceptionSink *xsink) {
	 QORE_TRACE("connectUNIX()");
	 
	 // close socket if already open
	 close();
	 
	 printd(5, "QoreSocket::connectUNIX(%s)\n", p);
	 
	 struct sockaddr_un addr;
	 
	 addr.sun_family = AF_UNIX;
	 // copy path and terminate if necessary
	 strncpy(addr.sun_path, p, sizeof(addr.sun_path) - 1);
	 addr.sun_path[sizeof(addr.sun_path) - 1] = '\0';
	 if ((sock = socket(AF_UNIX, SOCK_STREAM, 0)) == -1) {
	    sock = 0;
	    if (xsink)
	       xsink->raiseException("SOCKET-CONNECT-ERROR", strerror(errno));
	    
	    return -1;
	 }
	 
	 do_connect_event(AF_UNIX, p, -1);
	 while (true) {
	    if (!::connect(sock, (const sockaddr *)&addr, sizeof(struct sockaddr_un)))
	       break;

	    // try again if we were interrupted by a signal
	    if (errno == EINTR)
	       continue;

	    // otherwise close the socket and return an exception with the error code
	    ::close(sock);
	    sock = 0;
	    if (xsink)
	       xsink->raiseException("SOCKET-CONNECT-ERROR", "connect returned error %d: %s", errno, strerror(errno));
	    
	    return -1;	    
	 }

	 // save file name for deleting when socket is closed
	 socketname = addr.sun_path;
	 type = AF_UNIX;
	 
	 do_connected_event();

	 return 0;
      }

    // socket must be open!
    DLLLOCAL int select(int timeout_ms) const {
      fd_set sfs;

      FD_ZERO(&sfs);
      FD_SET(sock, &sfs);

      struct timeval tv;
      int rc;
      while (true) {
	 tv.tv_sec  = timeout_ms / 1000;
	 tv.tv_usec = (timeout_ms % 1000) * 1000;

	 rc = ::select(sock + 1, &sfs, 0, 0, &tv);
	 if (rc >= 0 || errno != EINTR)
	    break;
      }
      return rc;
   }

    // socket must be open!
    DLLLOCAL int selectWrite(int timeout_ms) const {
      fd_set sfs;
      
      FD_ZERO(&sfs);
      FD_SET(sock, &sfs);

      struct timeval tv;
      int rc;
      while (true) {
	 tv.tv_sec  = timeout_ms / 1000;
	 tv.tv_usec = (timeout_ms % 1000) * 1000;

	 rc = ::select(sock + 1, 0, &sfs, 0, &tv);
	 if (rc >= 0 || errno != EINTR)
	    break;
      }
      return rc;
   }

   DLLLOCAL bool isDataAvailable(int timeout_ms) const {
      if (!sock)
	 return false;

      return select(timeout_ms);

#if 0
      struct pollfd pfd;
      pfd.fd = priv->sock;
      pfd.events = POLLIN|POLLPRI;
      pfd.revents = 0;
      
      return poll(&pfd, 1, timeout_ms);
#endif
   }

   DLLLOCAL bool isWriteFinished(int timeout_ms) const {
      if (!sock)
	 return false;

      return selectWrite(timeout_ms);
   }

   DLLLOCAL int close_and_exit() {
      ::close(sock);
      sock = 0;
      return -1;
   }

   DLLLOCAL int connectINETTimeout(int timeout_ms, struct sockaddr_in &addr_p, ExceptionSink *xsink) {
      while (true) {
	 if (!::connect(sock, (const sockaddr *)&addr_p, sizeof(struct sockaddr_in)))
	    return 0;

	 // try again if we were interrupted by a signal
	 if (errno == EINTR)
	    continue;

	 if (errno != EINPROGRESS)
	    break;

	 // check for timeout or connection with EINPROGRESS
	 while (true) {
	    int rc = selectWrite(timeout_ms);

	    //printd(0, "selectWrite(%d) returned %d\n", timeout_ms, rc);
	    if (rc < 0 && errno != EINTR) { 
	       if (xsink)
		  xsink->raiseException("SOCKET-CONNECT-ERROR", strerror(errno));
	       return close_and_exit();
	    } 
	    else if (rc > 0) { 
	       // socket selected for write 
	       socklen_t lon = sizeof(int);
	       int val;

	       if (getsockopt(sock, SOL_SOCKET, SO_ERROR, (void *)(&val), &lon) < 0) { 
		  if (xsink)
		     xsink->raiseException("SOCKET-CONNECT-ERROR", "error in getsockopt(): ", strerror(errno));
		  return close_and_exit();
	       } 
	       
	       if (val) { 
		  if (xsink)
		     xsink->raiseException("SOCKET-CONNECT-ERROR", strerror(val));
		  return close_and_exit();
	       }

	       // connected successfully within the timeout period
	       return 0;
	    }
	    else { 
	       if (xsink)
		  xsink->raiseException("SOCKET-CONNECT-ERROR", "timeout in connection after %dms", timeout_ms);
	       return close_and_exit();
	    }
	 }
      }

      return -1;
   }

   DLLLOCAL int connectINET(const char *host, int prt, int timeout_ms, ExceptionSink *xsink = 0) {
      QORE_TRACE("QoreSocket::connectINET()");

      // close socket if already open
      close();

      printd(5, "QoreSocket::connectINET(%s:%d, %dms)\n", host, prt, timeout_ms);

      struct sockaddr_in addr_p;
      addr_p.sin_family = AF_INET;
      addr_p.sin_port = htons(prt);

      do_resolve_event(host);

      if (q_gethostbyname(host, &addr_p.sin_addr)) {
	 if (xsink)
	    xsink->raiseException("SOCKET-CONNECT-ERROR", "cannot resolve hostname '%s'", host);
	 return -1;
      }

      do_resolved_event(AF_INET, (const char *)&addr_p.sin_addr);

      if ((sock = socket(AF_INET, SOCK_STREAM, 0)) == -1) {
	 sock = 0;
	 if (xsink)
	    xsink->raiseException("SOCKET-CONNECT-ERROR", strerror(errno));

	 return -1;
      }

      //printd(5, "QoreSocket::connectINET(this=%08p, host='%s', port=%d, timeout_ms=%d) sock=%d\n", this, host, port, timeout_ms, sock);

      int rc;

      // perform connect with timeout if a non-negative timeout was passed
      if (timeout_ms >= 0) {
	 // set non-blocking
	 int arg;

	 // get socket descriptor status flags
	 if ((arg = fcntl(sock, F_GETFL, 0)) < 0) { 
	    sock = 0;
	    if (xsink)
	       xsink->raiseException("SOCKET-CONNECT-ERROR", "error in fcntl() getting socket descriptor status flag: ", strerror(errno));
	    return -1;
	 } 
	 arg |= O_NONBLOCK; 
	 if (fcntl(sock, F_SETFL, arg) < 0) { 
	    sock = 0;
	    if (xsink)
	       xsink->raiseException("SOCKET-CONNECT-ERROR", "error in fcntl() setting socket descriptor status flags: ", strerror(errno));
	    return -1;
	 } 

	 do_connect_event(AF_INET, host, prt);

	 rc = connectINETTimeout(timeout_ms, addr_p, xsink);

	 // get socket descriptor status flags
	 if ((arg = fcntl(sock, F_GETFL, 0)) < 0) { 
	    sock = 0;
	    if (xsink)
	       xsink->raiseException("SOCKET-CONNECT-ERROR", "error in fcntl() getting socket descriptor status flag: ", strerror(errno));
	    return -1;
	 } 
	 // set blocking
	 arg &= ~O_NONBLOCK;
	 if (fcntl(sock, F_SETFL, arg) < 0) { 
	    sock = 0;
	    if (xsink)
	       xsink->raiseException("SOCKET-CONNECT-ERROR", "error in fcntl() setting socket descriptor status flags: ", strerror(errno));
	    return -1;
	 }	 
      }
      else {
	 do_connect_event(AF_INET, host, prt);

	 while (true) {
	    rc = ::connect(sock, (const sockaddr *)&addr_p, sizeof(struct sockaddr_in));
	    // try again if rc == -1 and errno == EINTR
	    if (!rc || errno != EINTR)
	       break;
	 }
      }

      if (rc < 0) {
	 if (xsink)
	    xsink->raiseException("SOCKET-CONNECT-ERROR", strerror(errno));
	 
	 return close_and_exit();
      }

      type = AF_INET;
      port = prt;
      //printd(5, "QoreSocket::connectINET(this=%08p, host='%s', port=%d, timeout_ms=%d) success, rc=%d, sock=%d\n", this, host, port, timeout_ms, rc, sock);

      do_connected_event();
      return 0;
   }

      DLLLOCAL int upgradeClientToSSLIntern(X509 *cert, EVP_PKEY *pkey, ExceptionSink *xsink) {
	 ssl = new SSLSocketHelper();
	 int rc;
	 do_start_ssl_event();
	 if ((rc = ssl->setClient(sock, cert, pkey, xsink)) || ssl->connect(xsink)) {
	    delete ssl;
	    ssl = 0;
	    return rc;
	 }
	 do_ssl_established_event();
	 return 0;
      }

      DLLLOCAL int upgradeServerToSSLIntern(X509 *cert, EVP_PKEY *pkey, ExceptionSink *xsink) {
	 ssl = new SSLSocketHelper();
	 do_start_ssl_event();
	 if (ssl->setServer(sock, cert, pkey, xsink) || ssl->accept(xsink)) {
	    delete ssl;
	    ssl = 0;
	    return -1;
	 }
	 do_ssl_established_event();
	 return 0;
      }
};

QoreSocket::QoreSocket() : priv(new qore_socket_private) {
}

QoreSocket::QoreSocket(int s, int t, const QoreEncoding *csid) : priv(new qore_socket_private(s, t, csid)) {
}

QoreSocket::~QoreSocket() {
   delete priv;
}

void QoreSocket::reuse(int opt) {
   //printf("Socket::reuse(%s)\n", opt ? "true" : "false");
   setsockopt(priv->sock, SOL_SOCKET, SO_REUSEADDR, &opt, sizeof(int));
}

int QoreSocket::setNoDelay(int nodelay) {
   return setsockopt(priv->sock, IPPROTO_TCP, TCP_NODELAY, &nodelay, sizeof(int));
}

int QoreSocket::getNoDelay() const {
   int rc;
   socklen_t optlen = sizeof(int);
   int sorc = getsockopt(priv->sock, IPPROTO_TCP, TCP_NODELAY, &rc, &optlen);
   //printd(5, "Socket::getNoDelay() sorc=%d rc=%d optlen=%d\n", sorc, rc, optlen);
   if (sorc)
       return sorc;
   return rc;
}

int QoreSocket::close() {
   return priv->close();
}

int QoreSocket::shutdown() {
   int rc;
   if (priv->sock)
      rc = ::shutdown(priv->sock, SHUT_RDWR); 
   else 
      rc = 0; 
   
   return rc;
}

int QoreSocket::shutdownSSL(ExceptionSink *xsink) {
   if (!priv->sock)
      return 0;
   if (!priv->ssl)
      return 0;
   return priv->ssl->shutdown(xsink);
}

int QoreSocket::getSocket() const {
   return priv->sock; 
}

const QoreEncoding *QoreSocket::getEncoding() const {
   return priv->charsetid; 
}

void QoreSocket::setEncoding(const QoreEncoding *id) { 
   priv->charsetid = id; 
} 

bool QoreSocket::isOpen() const { 
   return (bool)priv->sock; 
}

const char *QoreSocket::getSSLCipherName() const {
   if (!priv->ssl)
      return 0;
   return priv->ssl->getCipherName();
}

const char *QoreSocket::getSSLCipherVersion() const {
   if (!priv->ssl)
      return 0;
   return priv->ssl->getCipherVersion();
}

bool QoreSocket::isSecure() const {
   return (bool)priv->ssl;
}

long QoreSocket::verifyPeerCertificate() const {
   if (!priv->ssl)
      return -1;
   return priv->ssl->verifyPeerCertificate();
}

// hardcoded to SOCK_STREAM (tcp only)
int QoreSocket::connectINET(const char *host, int prt, int timeout_ms, ExceptionSink *xsink) {
   return priv->connectINET(host, prt, timeout_ms, xsink);
}

int QoreSocket::connectINET(const char *host, int prt, ExceptionSink *xsink) {
   return priv->connectINET(host, prt, -1, xsink);
}

int QoreSocket::connectUNIX(const char *p, ExceptionSink *xsink) {
   return priv->connectUNIX(p, xsink);
}

// currently hardcoded to SOCK_STREAM (tcp-only)
// if there is no port specifier, opens UNIX domain socket (if necessary)
// and binds to a local UNIX socket file
// for UNIX domain sockets (AF_UNIX)
// * bind("filename");
// for INET sockets (AF_INET)
// * bind("interface:port");
int QoreSocket::bind(const char *name, bool reuseaddr) {
   //printd(5, "QoreSocket::bind(%s)\n", name);
   // see if there is a port specifier
   const char *p = strchr(name, ':');
   if (p) {
      int prt = atoi(p + 1);
      //printd(5, "QoreSocket::bind() port=%d\n", prt);
      if (prt < 0)
	 return -1;
      class QoreString host(name);
      host.terminate(p - name);

      return bind(host.getBuffer(), prt, reuseaddr);
   }
   else { // bind to UNIX domain socket file
      // close if it's already been opened as an INET socket
      if (priv->sock && priv->type != AF_UNIX)
	 close();

      // try to open socket if necessary
      if (!priv->sock && openUNIX())
	 return -1;

      // set SO_REUSEADDR option if necessary
      reuse(reuseaddr);

      struct sockaddr_un addr;
      addr.sun_family = AF_UNIX;
      // copy path and terminate if necessary
      strncpy(addr.sun_path, name, sizeof(addr.sun_path) - 1);
      addr.sun_path[sizeof(addr.sun_path) - 1] = '\0';
      if ((::bind(priv->sock, (const sockaddr *)&addr, sizeof(struct sockaddr_un))) == -1) {
	 close();
	 return -1;
      }
      // save socket file name for deleting on close
      priv->socketname = addr.sun_path;
      // delete UNIX domain socket on close
      priv->del = true;
   }
   return 0;
}

int QoreSocket::sendi1(char i) {
   if (!priv->sock)
      return -1;

   int rc = send(&i, 1);

   if (!rc || rc < 0)
      return -1;

   //printd(5, "QoreSocket::sendi1() sent %d byte(s)\n", bs);

   return 0;
}

int QoreSocket::sendi2(short i) {
   if (!priv->sock)
      return -1;

   // convert to network byte order
   i = htons(i);
   return send((char *)&i, 2);
}

int QoreSocket::sendi4(int i) {
   if (!priv->sock)
      return -1;

   // convert to network byte order
   i = htonl(i);
   return send((char *)&i, 4);
}

int QoreSocket::sendi8(int64 i) {
   if (!priv->sock)
      return -1;

   // convert to network byte order
   i = i8MSB(i);
   return send((char *)&i, 8);
}

int QoreSocket::sendi2LSB(short i) {
   if (!priv->sock)
      return -1;

   // convert to network byte order
   i = i2LSB(i);
   return send((char *)&i, 2);
}

int QoreSocket::sendi4LSB(int i) {
   if (!priv->sock)
      return -1;

   // convert to network byte order
   i = i4LSB(i);
   return send((char *)&i, 4);
}

int QoreSocket::sendi8LSB(int64 i) {
   if (!priv->sock)
      return -1;

   // convert to network byte order
   i = i8LSB(i);
   return send((char *)&i, 8);
}

// receive integer values and convert from network byte order
int QoreSocket::recvi1(int timeout, char *val) {
   if (!priv->sock)
      return -1;

   return recv(val, 1, 0, timeout);
}

int QoreSocket::recvi2(int timeout, short *val) {
   if (!priv->sock)
      return -1;

   char *buf = (char *)val;

   int br = 0;
   while (true) {
      int rc = recv(buf + br, 2 - br, 0, timeout);
      if (rc <= 0)
	 return rc;

      br += rc;

      if (br >= 2)
	 break;
   }

   *val = ntohs(*val);
   return 2;
}

int QoreSocket::recvi4(int timeout, int *val) {
   if (!priv->sock)
      return -1;

   char *buf = (char *)val;

   int br = 0;
   while (true) {
      int rc = recv(buf + br, 4 - br, 0, timeout);
      if (rc <= 0)
	 return rc;

      br += rc;

      if (br >= 4)
	 break;
   }

   *val = ntohl(*val);
   return 4;
}

int QoreSocket::recvi8(int timeout, int64 *val)
{
   if (!priv->sock)
      return -1;

   char *buf = (char *)val;

   int br = 0;
   while (true)
   {
      int rc = recv(buf + br, 8 - br, 0, timeout);
      if (rc <= 0)
	 return rc;

      br += rc;

      if (br >= 8)
	 break;
   }

   *val = MSBi8(*val);
   return 8;
}

int QoreSocket::recvi2LSB(int timeout, short *val)
{
   if (!priv->sock)
      return -1;

   char *buf = (char *)val;

   int br = 0;
   while (true)
   {
      int rc = recv(buf + br, 2 - br, 0, timeout);
      if (rc <= 0)
	 return rc;

      br += rc;

      if (br >= 2)
	 break;
   }

   *val = LSBi2(*val);
   return 2;
}

int QoreSocket::recvi4LSB(int timeout, int *val)
{
   if (!priv->sock)
      return -1;

   char *buf = (char *)val;

   int br = 0;
   while (true)
   {
      int rc = recv(buf + br, 4 - br, 0, timeout);
      if (rc <= 0)
	 return rc;

      br += rc;

      if (br >= 4)
	 break;
   }

   *val = LSBi4(*val);
   return 4;
}

int QoreSocket::recvi8LSB(int timeout, int64 *val)
{
   if (!priv->sock)
      return -1;

   char *buf = (char *)val;

   int br = 0;
   while (true)
   {
      int rc = recv(buf + br, 8 - br, 0, timeout);
      if (rc <= 0)
	 return rc;

      br += rc;

      if (br >= 8)
	 break;
   }

   *val = LSBi8(*val);
   return 4;
}

int QoreSocket::recvu1(int timeout, unsigned char *val)
{
   if (!priv->sock)
      return -1;
   
   return recv((char *)val, 1, 0, timeout);
}

int QoreSocket::recvu2(int timeout, unsigned short *val)
{
   if (!priv->sock)
      return -1;
   
   char *buf = (char *)val;
   
   int br = 0;
   while (true)
   {
      int rc = recv(buf + br, 2 - br, 0, timeout);
      if (rc <= 0)
	 return rc;
      
      br += rc;
      
      if (br >= 2)
	 break;
   }
   
   *val = ntohs(*val);
   return 2;
}

int QoreSocket::recvu4(int timeout, unsigned int *val)
{
   if (!priv->sock)
      return -1;
   
   char *buf = (char *)val;
   
   int br = 0;
   while (true)
   {
      int rc = recv(buf + br, 4 - br, 0, timeout);
      if (rc <= 0)
	 return rc;
      
      br += rc;
      
      if (br >= 4)
	 break;
   }
   
   *val = ntohl(*val);
   return 4;
}

int QoreSocket::recvu2LSB(int timeout, unsigned short *val)
{
   if (!priv->sock)
      return -1;
   
   char *buf = (char *)val;
   
   int br = 0;
   while (true)
   {
      int rc = recv(buf + br, 2 - br, 0, timeout);
      if (rc <= 0)
	 return rc;
      
      br += rc;
      
      if (br >= 2)
	 break;
   }
   
   *val = LSBi2(*val);
   return 2;
}

int QoreSocket::recvu4LSB(int timeout, unsigned int *val)
{
   if (!priv->sock)
      return -1;
   
   char *buf = (char *)val;
   
   int br = 0;
   while (true)
   {
      int rc = recv(buf + br, 4 - br, 0, timeout);
      if (rc <= 0)
	 return rc;
      
      br += rc;
      
      if (br >= 4)
	 break;
   }
   
   *val = LSBi4(*val);
   return 4;
}

int QoreSocket::send(int fd, qore_offset_t size) {
   if (!priv->sock || !size) {
      printd(5, "QoreSocket::send() ERROR: sock=%d size=%d\n", priv->sock, size);
      return -1;
   }

   char *buf = (char *)malloc(sizeof(char) * DEFAULT_SOCKET_BUFSIZE);

   qore_size_t rc = 0;
   qore_size_t bs = 0;
   while (true) {
      // calculate bytes needed
      qore_size_t bn;
      if (size < 0)
	 bn = DEFAULT_SOCKET_BUFSIZE;
      else {
	 bn = size - bs;
	 if (bn > DEFAULT_SOCKET_BUFSIZE)
	    bn = DEFAULT_SOCKET_BUFSIZE;
      }
      rc = read(fd, buf, bn);
      if (!rc)
	 break;
      if (rc < 0) {
	 printd(5, "QoreSocket::send() read error: %s\n", strerror(errno));
	 break;
      }

      // send buffer
      int src = send(buf, rc);
      if (src < 0) {
	 printd(5, "QoreSocket::send() send error: %s\n", strerror(errno));
	 break;
      }
      bs += rc;
      if (size > 0 && bs >= (qore_size_t)size) {
	 rc = 0;
	 break;
      }
   }
   free(buf);
   return rc;
}

BinaryNode *QoreSocket::recvBinary(qore_offset_t bufsize, int timeout, int *rc) {
   if (!priv->sock)
      return 0;

   qore_size_t bs = bufsize > 0 && bufsize < DEFAULT_SOCKET_BUFSIZE ? bufsize : DEFAULT_SOCKET_BUFSIZE;

   SimpleRefHolder<BinaryNode> b(new BinaryNode());

   char *buf = (char *)malloc(sizeof(char) * bs);
   qore_size_t br = 0; // bytes received
   while (true) {
      *rc = recv(buf, bs, 0, timeout);
      if ((*rc) <= 0) {
	 if (*rc || !br || (!*rc && bufsize > 0))
	    b = 0; // free binary object

	 break;
      }
      b->append(buf, *rc);
      br += *rc;

      if (bufsize > 0) {
	 if (bufsize - br < bs)
	    bs = bufsize - br;
	 if (br >= (qore_size_t)bufsize)
	    break;
      }
   }
   free(buf);
   // "fix" return code value if no buffer size was set
   if (bufsize <= 0 && !(*rc))
      *rc = 1;
   printd(5, "QoreSocket::recvBinary() received %d byte(s), bufsize=%d, strlen=%d\n", br, bufsize, b->size());
   return b.release();
}

QoreStringNode *QoreSocket::recv(qore_offset_t bufsize, int timeout, int *rc) {
   if (!priv->sock) {
      *rc = QSE_NOT_OPEN;
      return 0;
   }

   qore_size_t bs = bufsize > 0 && bufsize < DEFAULT_SOCKET_BUFSIZE ? bufsize : DEFAULT_SOCKET_BUFSIZE;

   QoreStringNode *str = new QoreStringNode(priv->charsetid);

   char *buf = (char *)malloc(sizeof(char) * bs);
   ON_BLOCK_EXIT(free, buf);

   qore_size_t br = 0; // bytes received
   while (true) {
      *rc = recv(buf, bs, 0, timeout, false);

      if ((*rc) <= 0) {
	 printd(5, "QoreSocket::recv(%d, %d) bs=%d, br=%d, rc=%d, errno=%d (%s)\n", bufsize, timeout, bs, br, *rc, errno, strerror(errno));

	 if (*rc || !br || (!*rc && bufsize > 0)) {
	    str->deref();
	    str = 0;
	 }
	 break;
      }

      str->concat(buf, *rc);
      br += *rc;

      // register event
      priv->do_read_event(*rc, br, bufsize);

      if (bufsize > 0) {
	 if (br >= (qore_size_t)bufsize)
	    break;
	 if (bufsize - br < bs)
	    bs = bufsize - br;
      }
   }
   printd(5, "QoreSocket::recv() received %d byte(s), bufsize=%d, strlen=%d str='%s'\n", br, bufsize, str ? str->strlen() : 0, str ? str->getBuffer() : "n/a");
   // "fix" return code value if no buffer size was set
   if (bufsize <= 0 && !(*rc))
      *rc = 1;
   return str;
}

QoreStringNode *QoreSocket::recv(int timeout, int *rc) {
   //printd(5, "QoreSocket::recv(%d, %p) this=%p\n", timeout, rc, this);
   if (!priv->sock) {
      *rc = QSE_NOT_OPEN;
      return 0;
   }

   // perform first read with timeout
   char *buf = (char *)malloc(sizeof(char) * (DEFAULT_SOCKET_BUFSIZE + 1));
   *rc = recv(buf, DEFAULT_SOCKET_BUFSIZE, 0, timeout, false);
   if ((*rc) <= 0) {
      free(buf);
      return 0;
   }
   qore_size_t rd = *rc;

   // register event
   priv->do_read_event(*rc, rd);

   // keep reading data until no more data is available without a timeout
   if (isDataAvailable(0)) {
      int tot = DEFAULT_SOCKET_BUFSIZE + 1;
      do {
	 if ((tot - rd) < DEFAULT_SOCKET_BUFSIZE) {
	    tot += (DEFAULT_SOCKET_BUFSIZE + (tot >> 1));
	    buf = (char *)realloc(buf, tot);
	 }
	 *rc = recv(buf + rd, tot - rd - 1, 0, 0, false);
	 // if the remote end has closed the connection, return what we have
	 if (!(*rc))
	    break;
	 if ((*rc) < 0) {
	    free(buf);
	    return 0;
	 }
	 rd += *rc;

	 // register event
	 priv->do_read_event(*rc, rd);
      } while (isDataAvailable(0));
   }

   buf[rd] = '\0';
   return new QoreStringNode(buf, rd, rd + 1, priv->charsetid);
}

BinaryNode *QoreSocket::recvBinary(int timeout, int *rc) {
   //printd(5, "QoreSocket::recvBinary(%d, %p) this=%p\n", timeout, rc, this);
   if (!priv->sock) {
      *rc = QSE_NOT_OPEN;
      return 0;
   }

   // perform first read with timeout
   char *buf = (char *)malloc(sizeof(char) * DEFAULT_SOCKET_BUFSIZE);
   *rc = recv(buf, DEFAULT_SOCKET_BUFSIZE, 0, timeout, false);
   if ((*rc) <= 0) {
      free(buf);
      return 0;
   }
   qore_size_t rd = *rc;

   // register event
   priv->do_read_event(*rc, rd);

   // keep reading data until no more data is available without a timeout
   if (isDataAvailable(0)) {
      int tot = DEFAULT_SOCKET_BUFSIZE;
      do {
	 if ((tot - rd) < DEFAULT_SOCKET_BUFSIZE) {
	    tot += (DEFAULT_SOCKET_BUFSIZE + (tot >> 1));
	    buf = (char *)realloc(buf, tot);
	 }
	 *rc = recv(buf + rd, tot - rd, 0, 0, false);
	 // if the remote end has closed the connection, return what we have
	 if (!(*rc))
	    break;
	 if ((*rc) < 0) {
	    free(buf);
	    return 0;
	 }
	 rd += *rc;

	 // register event
	 priv->do_read_event(*rc, rd);
      } while (isDataAvailable(0));
   }

   return new BinaryNode(buf, rd);
}

// receive data and write to file descriptor
int QoreSocket::recv(int fd, qore_offset_t size, int timeout) {
   if (!priv->sock || !size)
      return -1;

   char *buf = (char *)malloc(sizeof(char) * DEFAULT_SOCKET_BUFSIZE);
   qore_size_t br = 0;
   qore_size_t rc;
   while (true) {
      // calculate bytes needed
      int bn;
      if (size == -1)
	 bn = DEFAULT_SOCKET_BUFSIZE;
      else {
	 bn = size - br;
	 if (bn > DEFAULT_SOCKET_BUFSIZE)
	    bn = DEFAULT_SOCKET_BUFSIZE;
      }

      rc = recv(buf, bn, 0, timeout);
      if (rc <= 0)
	 break;
      br += rc;

      // write buffer to file descriptor
      rc = write(fd, buf, rc);
      if (rc <= 0)
	 break;

      if (size > 0 && br >= (qore_size_t)size) {
	 rc = 0;
	 break;
      }
   }
   free(buf);
   return rc;
}

static void do_header(const char *key, QoreString &hdr, const AbstractQoreNode *v) {
   switch (v->getType()) {
      case NT_STRING:
	 hdr.sprintf("%s: %s\r\n", key, reinterpret_cast<const QoreStringNode *>(v)->getBuffer());
	 break;
      case NT_INT:
	 hdr.sprintf("%s: %lld\r\n", key, reinterpret_cast<const QoreBigIntNode *>(v)->val);
	 break;
      case NT_FLOAT:
	 hdr.sprintf("%s: %f\r\n", key, reinterpret_cast<const QoreFloatNode *>(v)->f);
	 break;
      case NT_BOOLEAN:
	 hdr.sprintf("%s: %d\r\n", key, reinterpret_cast<const QoreBoolNode *>(v)->getValue());
	 break;
   }
}

static void do_headers(QoreString &hdr, const QoreHashNode *headers, qore_size_t size) {
   if (headers) {
      ConstHashIterator hi(headers);

      while (hi.next()) {
	 const AbstractQoreNode *v = hi.getValue();
	 if (v && v->getType() == NT_LIST) {
	    ConstListIterator li(reinterpret_cast<const QoreListNode *>(v));
	    while (li.next())
	       do_header(hi.getKey(), hdr, li.getValue());
	 }
	 else
	    do_header(hi.getKey(), hdr, hi.getValue());
      }
   }
   // add data and content-length header if necessary
   if (size)
      hdr.sprintf("Content-Length: %d\r\n", size);

   hdr.concat("\r\n");
}

// returns 0 for success
int QoreSocket::sendHTTPMessage(const char *method, const char *path, const char *http_version, const QoreHashNode *headers, const void *data, qore_size_t size, int source) {
   // prepare header string
   QoreString hdr(priv->charsetid);

   hdr.sprintf("%s %s HTTP/%s", method, path && path[0] ? path : "/", http_version);

   priv->do_send_http_message(hdr, headers, source);
   hdr.concat("\r\n");

   // insert headers
   do_headers(hdr, headers, size && data ? size : 0);

   //printf("hdr=%s\n", hdr.getBuffer());
   int rc;
   if ((rc = send(hdr.getBuffer(), hdr.strlen())))
      return rc;

   if (size && data)
      return send((char *)data, size);

   return 0;
}

// returns 0 for success
int QoreSocket::sendHTTPResponse(int code, const char *desc, const char *http_version, const QoreHashNode *headers, const void *data, qore_size_t size, int source) {
   // prepare header string
   QoreString hdr(priv->charsetid);

   hdr.sprintf("HTTP/%s %03d %s", http_version, code, desc);

   priv->do_send_http_message(hdr, headers, source);

   hdr.concat("\r\n");
<<<<<<< HEAD
   //printf("hdr len: %d data: %s\n", hdr.strlen(), hdr.getBuffer());
=======
   do_headers(hdr, headers, size && data ? size : 0);
   
   //printd(0, "QoreSocket::sendHTTPResponse() data=%p size=%ld hdr=%s", data, size, hdr.getBuffer());
   
>>>>>>> 5443f8ce
   int rc;
   if ((rc = send(hdr.getBuffer(), hdr.strlen())))
      return rc;

   if (size && data) {
      //printf("data len: %d data: %s\n", size, data);
      return send((char *)data, size);
   }
   return 0;
}

// state:
//   0 = '\r' received
//   1 = '\r\n' received
//   2 = '\r\n\r' received
//   3 = '\n' received
QoreStringNode *QoreSocket::readHTTPData(int timeout, int *rc, int state) {
   // read in HHTP header until \r\n\r\n or \n\n from socket
   QoreStringNodeHolder hdr(new QoreStringNode(priv->charsetid));

   qore_size_t count = 0;

   while (true) {
      char c;
      *rc = recv(&c, 1, 0, timeout, false);
      //printd(5, "read char: %c (%03d) (old state: %d)\n", c > 30 ? c : '?', c, state);
      if ((*rc) <= 0) {
	 //printd(5, "QoreSocket::readHTTPData(timeout=%d) hdr='%s' (%d), rc=%d, errno=%d (%s)\n", timeout, hdr->getBuffer(), hdr->strlen(), *rc, errno, strerror(errno));
	 return 0;
      }
      if (++count == QORE_MAX_HEADER_SIZE)
	 return 0;
      
      // check if we can progress to the next state
      if (state == -1 && c == '\n') {
	 state = 3;
	 continue;
      }
      else if (state == -1 && c == '\r') {
	 state = 0;
	 continue;
      }
      else if (state > 0 && c == '\n')
	 break;
      if (!state && c == '\n') {
	 state = 1;
	 continue;
      }
      else if (state == 1 && c == '\r') {
	 state = 2;
	 continue;
      }
      else {
	 if (!state)
	    hdr->concat('\r');
	 else if (state == 1)
	    hdr->concat("\r\n");
	 else if (state == 2)
	    hdr->concat("\r\n\r");
	 else if (state == 3)
	    hdr->concat('\n');
	 state = -1;
	 hdr->concat(c);
      }
   }
   hdr->concat('\n');

   //printd(5, "QoreSocket::readHTTPData(timeout=%d) hdr='%s' (%d)\n", timeout, hdr->getBuffer(), hdr->strlen());

   return hdr.release();
}

// static method
void QoreSocket::convertHeaderToHash(QoreHashNode *h, char *p) {
   while (*p) {
      char *buf = p;
      
      if ((p = strstr(buf, "\r\n"))) {
	 *p = '\0';
	 p += 2;
      }
      else if ((p = strchr(buf, '\n'))) {
	 *p = '\0';
	 p++;
      }
      else
	 break;
      char *t = strchr(buf, ':');
      if (!t)
	 break;
      *t = '\0';
      t++;
      while (t && isblank(*t))
	 t++;
      strtolower(buf);
      //printd(5, "setting %s = '%s'\n", buf, t);

      AbstractQoreNode *val = new QoreStringNode(t);

      // see if header exists, and if so make it a list and add value to the list
      AbstractQoreNode **n = h->getKeyValuePtr(buf);
      if (*n) {
	 QoreListNode *l;
	 if ((*n)->getType() == NT_LIST)
	    l = reinterpret_cast<QoreListNode *>(*n);
	 else {
	    l = new QoreListNode();
	    l->push(*n);
	 }
	 l->push(val);
      }
      else // otherwise set header normally
	 *n = val;
   }
}

// rc is:
//    0 for remote end shutdown
//   -1 for socket error
//   -2 for socket not open
//   -3 for timeout
AbstractQoreNode *QoreSocket::readHTTPHeader(int timeout, int *rc, int source) {
   if (!priv->sock) {
      *rc = QSE_NOT_OPEN;
      return 0;
   }

   QoreStringNodeHolder hdr(readHTTPData(timeout, rc));
   if (!hdr)
      return 0;

   const char *buf = hdr->getBuffer();
   //printd(5, "HTTP header=%s", buf);

   char *p;
   if ((p = (char *)strstr(buf, "\r\n"))) {
     *p = '\0';
      p += 2;
   }
   else if ((p = (char *)strchr(buf, '\n'))) {
     *p = '\0';
      p++;
   }
   else {
      //printd(5, "can't find first EOL marker\n");
      return hdr.release();
   }
   char *t1;
   if (!(t1 = (char *)strstr(buf, "HTTP/1.")))
      return hdr.release();

   QoreHashNode *h = new QoreHashNode();

#if 0
   h->setKeyValue("dbg_hdr", new QoreStringNode(buf), 0);
#endif

   // get version
   h->setKeyValue("http_version", new QoreStringNode(t1 + 5, 3, priv->charsetid), 0);

   // if we are getting a response
   if (t1 == buf) {
      char *t2 = (char *)strchr(buf + 8, ' ');
      if (t2) {
	 t2++;
	 if (isdigit(*(t2))) {
	    h->setKeyValue("status_code", new QoreBigIntNode(atoi(t2)), 0);
	    if (strlen(t2) > 4) {
	       h->setKeyValue("status_message", new QoreStringNode(t2 + 4), 0);
	    }
	 }
      }
   }
   else { // get method and path
      char *t2 = (char *)strchr(buf, ' ');
      if (t2) {
	 *t2 = '\0';
	 h->setKeyValue("method", new QoreStringNode(buf), 0);
	 t2++;
	 t1 = strchr(t2, ' ');
	 if (t1) {
	    *t1 = '\0';
<<<<<<< HEAD
	    // the path is returned as-is with no decodings - use decode_url() to decode
	    h->setKeyValue("path", new QoreNode(new QoreString(t2, charsetid)), 0);
=======
	    //printd(5, "found path '%s'\n", t2);
	    // the path is returned as-is with no decodings - use decode_url() to decode
	    h->setKeyValue("path", new QoreStringNode(t2, priv->charsetid), 0);
>>>>>>> 5443f8ce
	 }
      }
   }
   
   convertHeaderToHash(h, p);
   priv->do_read_http_header(QORE_EVENT_HTTP_MESSAGE_RECEIVED, h, source);

   return h;
}

void QoreSocket::doException(int rc, const char *meth, ExceptionSink *xsink) {
   if (!rc)
      xsink->raiseException("SOCKET-CLOSED", "remote end has closed the connection");
   else if (rc == QSE_RECV_ERR)   // recv() error
      xsink->raiseException("SOCKET-RECV-ERROR", strerror(errno));
   else if (rc == QSE_NOT_OPEN)   
      xsink->raiseException("SOCKET-NOT-OPEN", "socket must be opened before Socket::%s() call", meth);   
   // rc == QSE_TIMEOUT: TIMEOUT returns NOTHING
}

// receive a binary message in HTTP chunked format
QoreHashNode *QoreSocket::readHTTPChunkedBodyBinary(int timeout, ExceptionSink *xsink, int source) {
   SimpleRefHolder<BinaryNode> b(new BinaryNode());
   QoreString str; // for reading the size of each chunk
   
   int rc;
   // read the size then read the data and append to buffer
   while (true) {
      // state = 0, nothing
      // state = 1, \r received
      int state = 0;
      while (true) {
	 char c;
	 rc = recv(&c, 1, 0, timeout, false);
	 if (rc <= 0) {
	    doException(rc, "readHTTPChunkedBodyBinary", xsink);
	    return 0;
	 }
	 
	 if (!state && c == '\r')
	    state = 1;
	 else if (state && c == '\n')
	    break;
	 else {
	    if (state) {
	       state = 0;
	       str.concat('\r');
	    }
	    str.concat(c);
	 }
      }
      // DEBUG
      //printd(0, "QoreSocket::readHTTPChunkedBodyBinary(): got chunk size (%d bytes) string: %s\n", str.strlen(), str.getBuffer());

      // terminate string at ';' char if present
      char *p = (char *)strchr(str.getBuffer(), ';');
      if (p)
	 *p = '\0';
      long size = strtol(str.getBuffer(), 0, 16);
      priv->do_chunked_read(QORE_EVENT_HTTP_CHUNK_SIZE, size, str.strlen(), source);
      if (size == 0)
	 break;
      if (size < 0) {
	 xsink->raiseException("READ-HTTP-CHUNK-ERROR", "negative value given for chunk size (%d)", size);
	 return 0;
      }

      // prepare string for chunk
      str.allocate(size + 1);

      // read chunk directly into string buffer    
      int bs = size < DEFAULT_SOCKET_BUFSIZE ? size : DEFAULT_SOCKET_BUFSIZE;
      int br = 0; // bytes received
      while (true) {
	 rc = recv((char *)str.getBuffer() + br, bs, 0, timeout, false);
	 if (rc <= 0) {
	    doException(rc, "readHTTPChunkedBodyBinary", xsink);
	    return 0;
	 }
	 br += rc;
	 
	 if (br >= size)
	    break;
	 if (size - br < bs)
	    bs = size - br;
      }

      // copy string buffer to binary object
      b->append(str.getBuffer(), size);
      // DEBUG
      //printd(0, "QoreSocket::readHTTPChunkedBodyBinary(): received binary chunk: size=%d br=%d total=%ld\n", size, br, b->size());
      
      // read crlf after chunk
      char crlf[2];
      br = 0;
      while (br < 2) {
	 rc = recv(crlf, 2 - br, 0, timeout, false);
	 if (rc <= 0) {
	    doException(rc, "readHTTPChunkedBodyBinary", xsink);
	    return 0;
	 }
	 br += rc;
      }      
      priv->do_chunked_read(QORE_EVENT_HTTP_CHUNKED_DATA_RECEIVED, size, size + 2, source);

      // ensure string is blanked for next read
      str.clear();
   }

   // read footers or nothing
   QoreStringNodeHolder hdr(readHTTPData(timeout, &rc, 1));
   if (!hdr) {
      doException(rc, "readHTTPChunkedBodyBinary", xsink);
      return 0;
   }
   QoreHashNode *h = new QoreHashNode();

   //printd(0, "QoreSocket::readHTTPChunkedBodyBinary(): saving binary body: %p size=%ld\n", b->getPtr(), b->size());
   h->setKeyValue("body", b.release(), xsink);
   
   if (hdr->strlen() >= 2 && hdr->strlen() <= 4)
      return h;

   convertHeaderToHash(h, (char *)hdr->getBuffer());
   priv->do_read_http_header(QORE_EVENT_HTTP_FOOTERS_RECEIVED, h, source);

   return h; 
}

// receive a message in HTTP chunked format
QoreHashNode *QoreSocket::readHTTPChunkedBody(int timeout, ExceptionSink *xsink, int source) {
   QoreStringNodeHolder buf(new QoreStringNode(priv->charsetid));
   QoreString str; // for reading the size of each chunk
   
   int rc;
   // read the size then read the data and append to buf
   while (true) {
      // state = 0, nothing
      // state = 1, \r received
      int state = 0;
      while (true) {
	 char c;
	 rc = recv(&c, 1, 0, timeout, false);
	 if (rc <= 0) {
	    doException(rc, "readHTTPChunkedBody", xsink);
	    return 0;
	 }
      
	 if (!state && c == '\r')
	    state = 1;
	 else if (state && c == '\n')
	    break;
	 else {
	    if (state) {
	       state = 0;
	       str.concat('\r');
	    }
	    str.concat(c);
	 }
      }
      // DEBUG
      //printd(0, "got chunk size (%d bytes) string: %s\n", str.strlen(), str.getBuffer());

      // terminate string at ';' char if present
      char *p = (char *)strchr(str.getBuffer(), ';');
      if (p)
	 *p = '\0';
      qore_offset_t size = strtol(str.getBuffer(), 0, 16);
      priv->do_chunked_read(QORE_EVENT_HTTP_CHUNK_SIZE, size, str.strlen(), source);
      if (size == 0)
	 break;
      if (size < 0) {
	 xsink->raiseException("READ-HTTP-CHUNK-ERROR", "negative value given for chunk size (%ld)", size);
	 return 0;
      }
      // ensure string is blanked for next read
      str.clear();

      // prepare string for chunk
      buf->allocate((unsigned)(buf->strlen() + size + 1));
      
      // read chunk directly into string buffer    
      qore_size_t bs = size < DEFAULT_SOCKET_BUFSIZE ? size : DEFAULT_SOCKET_BUFSIZE;
      qore_size_t br = 0; // bytes received
      while (true) {
	 rc = recv((char *)buf->getBuffer() + buf->strlen() + br, bs, 0, timeout, false);
	 if (rc <= 0) {
	    doException(rc, "readHTTPChunkedBody", xsink);
	    return 0;
	 }
	 br += rc;
	 
	 if (br >= (qore_size_t)size)
	    break;
	 if (size - br < bs)
	    bs = size - br;
      }

      // ensure new data read is included in string size
      buf->terminate(buf->strlen() + size);
      // DEBUG
      //printd(0, "got chunk (%d bytes): %s\n", br, buf->getBuffer() + buf->strlen() -  size);

      // read crlf after chunk
      char crlf[2];
      br = 0;
      while (br < 2) {
	 rc = recv(crlf, 2 - br, 0, timeout, false);
	 if (rc <= 0) {
	    doException(rc, "readHTTPChunkedBody", xsink);
	    return 0;
	 }
	 br += rc;
      }
      priv->do_chunked_read(QORE_EVENT_HTTP_CHUNKED_DATA_RECEIVED, size, size + 2, source);
   }

   // read footers or nothing
   QoreStringNodeHolder hdr(readHTTPData(timeout, &rc, 1));
   if (!hdr) {
      doException(rc, "readHTTPChunkedBody", xsink);
      return 0;
   }

   //printd(5, "chunked body encoding=%s\n", buf->getEncoding()->getCode());

   QoreHashNode *h = new QoreHashNode();
   h->setKeyValue("body", buf.release(), xsink);
   
   if (hdr->strlen() >= 2 && hdr->strlen() <= 4)
      return h;

   convertHeaderToHash(h, (char *)hdr->getBuffer());
   priv->do_read_http_header(QORE_EVENT_HTTP_FOOTERS_RECEIVED, h, source);

   return h;
}

bool QoreSocket::isDataAvailable(int timeout) const {
   return priv->isDataAvailable(timeout);
}

bool QoreSocket::isWriteFinished(int timeout) const {
   return priv->isWriteFinished(timeout);
}

int QoreSocket::recv(char *buf, qore_size_t bs, int flags, int timeout, bool do_event) {
   if (timeout != -1 && !isDataAvailable(timeout))
      return QSE_TIMEOUT;

   qore_size_t rc;
   if (!priv->ssl) {
      while (true) {
	 rc = ::recv(priv->sock, buf, bs, flags);
	 //printd(0, "QoreSocket::recv(%d, %p, %ld, %d) rc=%ld errno=%d\n", priv->sock, buf, bs, flags, rc, errno);
	 // try again if we were interrupted by a signal
	 if (rc >= 0 || errno != EINTR)
	    break;
      }
   }
   else
      rc = priv->ssl->read(buf, bs);

   if (rc > 0 && do_event) {
      // register event
      priv->do_read_event(rc, rc);
   }

   return rc;
}

// currently hardcoded to SOCK_STREAM (tcp-only)
// opens and connects to a remote socket
// for AF_INET sockets:
// * QoreSocket::connect("hostname:<port_number>");
// for AF_UNIX sockets:
// * QoreSocket::connect("filename");
int QoreSocket::connect(const char *name, int timeout_ms, ExceptionSink *xsink) {
   const char *p;
   int rc;

   if ((p = strchr(name, ':'))) {
      char *host = (char *)malloc(sizeof(char) * (p - name + 1));
      strncpy(host, name, p - name);
      host[p - name] = '\0';
      int prt = strtol(p + 1, 0, 10);
      rc = priv->connectINET(host, prt, timeout_ms, xsink);
      free(host);
   }
   else {
      // else assume it's a file name for a UNIX domain socket
      rc = priv->connectUNIX(name, xsink);
   }

   return rc;
}

int QoreSocket::connect(const char *name, ExceptionSink *xsink) {
   return connect(name, -1, xsink);
}

// currently hardcoded to SOCK_STREAM (tcp-only)
// opens and connects to a remote socket and negotiates an SSL connection
// for AF_INET sockets:
// * QoreSocket::connectSSL("hostname:<port_number>");
// for AF_UNIX sockets:
// * QoreSocket::connectSSL("filename");
int QoreSocket::connectSSL(const char *name, int timeout_ms, X509 *cert, EVP_PKEY *pkey, ExceptionSink *xsink) {
   const char *p;
   int rc;

   if ((p = strchr(name, ':'))) {
      char *host = (char *)malloc(sizeof(char) * (p - name + 1));
      strncpy(host, name, p - name);
      host[p - name] = '\0';
      int prt = strtol(p + 1, 0, 10);
      rc = connectINETSSL(host, prt, timeout_ms, cert, pkey, xsink);
      free(host);
   }
   else {
      // else assume it's a file name for a UNIX domain socket
      rc = connectUNIXSSL(name, cert, pkey, xsink);
   }

   return rc;
}

int QoreSocket::connectSSL(const char *name, X509 *cert, EVP_PKEY *pkey, ExceptionSink *xsink) {
   return connectSSL(name, -1, cert, pkey, xsink);
}

int QoreSocket::connectINETSSL(const char *host, int prt, int timeout_ms, X509 *cert, EVP_PKEY *pkey, ExceptionSink *xsink) {
   int rc = connectINET(host, prt, timeout_ms, xsink);
   if (rc)
      return rc;
   return priv->upgradeClientToSSLIntern(cert, pkey, xsink);
}

int QoreSocket::connectINETSSL(const char *host, int prt, X509 *cert, EVP_PKEY *pkey, ExceptionSink *xsink) {
   return connectINETSSL(host, prt, -1, cert, pkey, xsink);
}

int QoreSocket::connectUNIXSSL(const char *p, X509 *cert, EVP_PKEY *pkey, ExceptionSink *xsink) {
   int rc = connectUNIX(p, xsink);
   if (rc)
      return rc;
   return priv->upgradeClientToSSLIntern(cert, pkey, xsink);
}

int QoreSocket::upgradeClientToSSL(X509 *cert, EVP_PKEY *pkey, ExceptionSink *xsink) {
   if (!priv->sock)
      return QSE_NOT_OPEN;
   if (priv->ssl)
      return 0;
   return priv->upgradeClientToSSLIntern(cert, pkey, xsink);
}

int QoreSocket::upgradeServerToSSL(X509 *cert, EVP_PKEY *pkey, ExceptionSink *xsink) {
   if (!priv->sock)
      return QSE_NOT_OPEN;
   if (priv->ssl)
      return 0;
   return priv->upgradeServerToSSLIntern(cert, pkey, xsink);
}

// returns 0 = success, -1 = error
int QoreSocket::openUNIX() {
   if (priv->sock)
      close();

   if ((priv->sock = socket(AF_UNIX, SOCK_STREAM, 0)) == -1) {
      priv->sock = 0;
      return -1;
   }
   priv->type = AF_UNIX;
   priv->port = -1;
   return 0;
}

// returns 0 = success, -1 = error
int QoreSocket::openINET() {
   if (priv->sock)
      close();

   if ((priv->sock = socket(AF_INET, SOCK_STREAM, 0)) == -1) {
      priv->sock = 0;
      return -1;
   }
   priv->type = AF_INET;
   priv->port = -1;
   return 0;
}

// currently hardcoded to SOCK_STREAM (tcp-only)
// opens INET socket and binds to a tcp port on all interfaces
// closes socket if already open, because the socket will be
// bound to all interfaces
// * bind(port);
int QoreSocket::bind(int prt, bool reuseaddr) {
   // close socket if already open (will be bound to all interfaces)
   close();

   if (openINET())
      return -1;

   reuse(reuseaddr);

   struct sockaddr_in addr_p;

   bzero((char *) &addr_p, sizeof(struct sockaddr_in));
   addr_p.sin_family = AF_INET;
   addr_p.sin_port = htons(prt);
   addr_p.sin_addr.s_addr = INADDR_ANY;

   if ((::bind(priv->sock, (const sockaddr *)&addr_p, sizeof(struct sockaddr_in))) == -1) {
      close();
      return -1;
   }
   // set port number if known
   priv->port = prt ? prt : -1;
   return 0;
}

// to bind to an INET tcp port on a specific interface
int QoreSocket::bind(const char *interface, int prt, bool reuseaddr)
{
   printd(5, "QoreSocket::bind(%s, %d)\n", interface, prt);

   // close if it's already been opened as an INET socket
   if (priv->sock && priv->type != AF_INET)
      close();

   // try to open socket if necessary
   if (!priv->sock && openINET())
      return -1;

   reuse(reuseaddr);

   struct sockaddr_in addr_p;

   bzero((char *) &addr_p, sizeof(struct sockaddr_in));
   addr_p.sin_family = AF_INET;
   addr_p.sin_port = htons(prt);

   if (q_gethostbyname(interface, &addr_p.sin_addr)) {
      printd(5, "QoreSocket::bind(%s, %d) gethostbyname failed for %s\n",
	     interface, priv->port, interface);
      return -1;
   }

   if ((::bind(priv->sock, (const sockaddr *)&addr_p, sizeof(struct sockaddr_in))) == -1)
      return -1;
   // set port number if known
   priv->port = prt ? prt : -1;
   //printd(5, "QoreSocket::bind(interface, port) returning 0 (success)\n");
   return 0;   
}

// to bind an INET socket to a particular address
int QoreSocket::bind(const struct sockaddr *addr, int size)
{
   // close if it's already been opened as an INET socket
   if (priv->sock && priv->type != AF_INET)
      close();

   // try to open socket if necessary
   if (!priv->sock && openINET())
      return -1;

   if ((::bind(priv->sock, addr, size)) == -1)
      return -1;
   // set port number to unknown
   priv->port = -1;
   //printd(5, "QoreSocket::bind(interface, port) returning 0 (success)\n");
   return 0;   
}

// find out what port we're connected to
int QoreSocket::getPort() {
   return priv->getPort();
}

// QoreSocket::accept()
// returns a new socket
QoreSocket *QoreSocket::accept(class SocketSource *source, ExceptionSink *xsink) {
   if (!priv->sock) {
      xsink->raiseException("SOCKET-NOT-OPEN", "socket must be opened and in listening state before Socket::accept() call");
      return 0;
   }
   int rc = priv->accept_internal(source);
   if (rc < 0) {
      xsink->raiseException("SOCKET-ACCEPT-ERROR", "error in accept: ", strerror(errno));
      return 0;
   }

   return new QoreSocket(rc, priv->type, priv->charsetid);
}

// QoreSocket::acceptSSL()
// accepts a new connection, negotiates an SSL connection, and returns the new socket
QoreSocket *QoreSocket::acceptSSL(SocketSource *source, X509 *cert, EVP_PKEY *pkey, ExceptionSink *xsink) {
   QoreSocket *s = accept(source, xsink);
   if (!s)
      return 0;

   if (s->priv->upgradeServerToSSLIntern(cert, pkey, xsink)) {
      assert(*xsink);
      delete s;
      return 0;
   }
   
   return s;
}

// accept a connection and replace the socket with the new connection
int QoreSocket::acceptAndReplace(SocketSource *source) {
   QORE_TRACE("QoreSocket::acceptAndReplace()");
   int rc = priv->accept_internal(source);
   if (rc == -1)
      return -1;
   priv->close_internal();
   priv->sock = rc;

   return 0;
}

int QoreSocket::listen() {
   if (!priv->sock)
      return QSE_NOT_OPEN;
   return ::listen(priv->sock, 5);
}

int QoreSocket::send(const char *buf, qore_size_t size) {
   if (!priv->sock)
      return QSE_NOT_OPEN;

   qore_size_t bs = 0;
   while (true) {
      qore_size_t rc;

      if (!priv->ssl) {
	 while (true) {
	    rc = ::send(priv->sock, buf + bs, size - bs, 0);
	    // try again if we were interrupted by a signal
	    if (rc >= 0 || errno != EINTR)
	       break;
	 }
      }
      else
	 rc = priv->ssl->write(buf + bs, size - bs);

      //printd(5, "QoreSocket::send() bs=%ld rc=%d len=%ld (total=%ld)\n", bs, rc, size - bs, size);

      if (rc < 0)
	 return rc;
      bs += rc;

      priv->do_send_event(rc, bs, size);

      if (bs >= size)
	 break;
   }

   //printd(5, "QoreSocket::send() sent %ld bytes (size=%ld)\n", bs, size);
   return 0;
}

// converts to socket encoding if necessary
int QoreSocket::send(const QoreString *msg, ExceptionSink *xsink) {
   TempEncodingHelper tstr(msg, priv->charsetid, xsink);
   if (!tstr)
      return -1;

   return send((const char *)tstr->getBuffer(), tstr->strlen());
}

int QoreSocket::send(const BinaryNode *b) {
   return send((char *)b->getPtr(), b->size());
}

int QoreSocket::setSendTimeout(int ms) {
   struct timeval tv;
   tv.tv_sec  = ms / 1000;
   tv.tv_usec = (ms % 1000) * 1000;

   return setsockopt(priv->sock, SOL_SOCKET, SO_SNDTIMEO, (void *)&tv, sizeof(struct timeval));
}

int QoreSocket::setRecvTimeout(int ms)
{
   struct timeval tv;
   tv.tv_sec  = ms / 1000;
   tv.tv_usec = (ms % 1000) * 1000;

   return setsockopt(priv->sock, SOL_SOCKET, SO_RCVTIMEO, (void *)&tv, sizeof(struct timeval));
}

int QoreSocket::getSendTimeout() const {
   return priv->getSendTimeout();
}

int QoreSocket::getRecvTimeout() const {
   return priv->getRecvTimeout();
}

void QoreSocket::setEventQueue(Queue *cbq, ExceptionSink *xsink) {
   priv->setEventQueue(cbq, xsink);
}

Queue *QoreSocket::getQueue() {
   return priv->cb_queue;
}

void QoreSocket::cleanup(ExceptionSink *xsink) {
   priv->cleanup(xsink);
}

int64 QoreSocket::getObjectIDForEvents() const {
   return priv->getObjectIDForEvents();
}<|MERGE_RESOLUTION|>--- conflicted
+++ resolved
@@ -1726,22 +1726,17 @@
    priv->do_send_http_message(hdr, headers, source);
 
    hdr.concat("\r\n");
-<<<<<<< HEAD
-   //printf("hdr len: %d data: %s\n", hdr.strlen(), hdr.getBuffer());
-=======
    do_headers(hdr, headers, size && data ? size : 0);
    
    //printd(0, "QoreSocket::sendHTTPResponse() data=%p size=%ld hdr=%s", data, size, hdr.getBuffer());
    
->>>>>>> 5443f8ce
    int rc;
    if ((rc = send(hdr.getBuffer(), hdr.strlen())))
       return rc;
 
-   if (size && data) {
-      //printf("data len: %d data: %s\n", size, data);
+   if (size && data)
       return send((char *)data, size);
-   }
+
    return 0;
 }
 
@@ -1916,14 +1911,9 @@
 	 t1 = strchr(t2, ' ');
 	 if (t1) {
 	    *t1 = '\0';
-<<<<<<< HEAD
-	    // the path is returned as-is with no decodings - use decode_url() to decode
-	    h->setKeyValue("path", new QoreNode(new QoreString(t2, charsetid)), 0);
-=======
 	    //printd(5, "found path '%s'\n", t2);
 	    // the path is returned as-is with no decodings - use decode_url() to decode
 	    h->setKeyValue("path", new QoreStringNode(t2, priv->charsetid), 0);
->>>>>>> 5443f8ce
 	 }
       }
    }
