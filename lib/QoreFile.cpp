--- conflicted
+++ resolved
@@ -30,659 +30,7 @@
 
 #include <qore/Qore.h>
 #include <qore/QoreFile.h>
-<<<<<<< HEAD
-#include <qore/intern/QC_Queue.h>
-#ifdef HAVE_TERMIOS_H
-#include <qore/intern/QC_TermIOS.h>
-#endif
-
-#include <unistd.h>
-#include <sys/types.h>
-#include <stdlib.h>
-#include <string.h>
-#include <stdio.h>
-#include <errno.h>
-#include <sys/file.h>
-
-#if defined HAVE_POLL_H && defined HAVE_POLL
-#include <poll.h>
-#elif defined HAVE_SYS_SELECT_H && defined HAVE_SELECT
-#include <sys/select.h>
-#elif (defined _WIN32 || defined __WIN32__) && ! defined __CYGWIN__
-#define HAVE_SELECT 1
-#else
-#error no async I/O APIs available
-#endif
-
-#include <string>
-
-#ifndef DEFAULT_FILE_BUFSIZE
-#define DEFAULT_FILE_BUFSIZE 16384
-#endif
-
-struct qore_qf_private {
-   int fd;
-   bool is_open;
-   bool special_file;
-   const QoreEncoding *charset;
-   std::string filename;
-   mutable QoreThreadLock m;
-   Queue *cb_queue;
-
-   DLLLOCAL qore_qf_private(const QoreEncoding *cs) : is_open(false),
-						      special_file(false),
-						      charset(cs),
-						      cb_queue(0) {
-   }
-
-   DLLLOCAL ~qore_qf_private() {
-      close_intern();
-
-      // must be dereferenced and removed before deleting
-      assert(!cb_queue);
-   }
-
-   DLLLOCAL int close_intern() {
-      filename.clear();
-
-      int rc;
-      if (is_open) {
-	 if (special_file)
-	    rc = -1;
-	 else {
-	    rc = ::close(fd);
-	    is_open = false;
-	    do_close_event_unlocked();
-	 }
-      }
-      else
-	 rc = 0;
-      return rc;
-   }
-
-   DLLLOCAL int open_intern(const char *fn, int flags, int mode, const QoreEncoding *cs) {
-      close_intern();
-
-      if (!flags)
-	 flags = O_RDONLY;
-
-#if (defined _WIN32 || defined __WIN32__) && ! defined __CYGWIN__
-      // open files in binary mode by default on Windows
-      if (!(flags & O_TEXT))
-	 flags |= O_BINARY;
-#endif
-
-      do_open_event_unlocked(fn, flags, mode, cs);
-
-      fd = ::open(fn, flags, mode);
-      if (fd < 0)
-	 return fd;
-
-      do_opened_event_unlocked(fn, flags, mode, cs);
-
-      filename = fn;
-      if (cs)
-	 charset = cs;
-      is_open = true;
-      return 0;
-   }
-
-   DLLLOCAL int open(const char *fn, int flags, int mode, const QoreEncoding *cs) {
-      if (!fn || special_file)
-	 return -1;
-
-      AutoLocker al(m);
-      return open_intern(fn, flags, mode, cs);
-   }
-
-   // returns -1 for exception
-   DLLLOCAL int check_read_open(ExceptionSink *xsink) const {
-      if (is_open)
-	 return 0;
-
-      xsink->raiseException("FILE-READ-ERROR", "file has not been opened");
-      return -1;
-   }
-
-   // returns -1 for exception
-   DLLLOCAL int check_write_open(ExceptionSink *xsink) const {
-      if (is_open)
-	 return 0;
-
-      xsink->raiseException("FILE-WRITE-ERROR", "file has not been opened");
-      return -1;
-   }
-
-   // returns -1 for exception
-   DLLLOCAL int check_open(ExceptionSink *xsink) const {
-      if (is_open)
-	 return 0;
-
-      xsink->raiseException("FILE-OPERATION-ERROR", "file has not been opened");
-      return -1;
-   }
-
-   DLLLOCAL bool isOpen() const {
-      return is_open;
-   }
-
-   DLLLOCAL bool isDataAvailable(int timeout_ms, ExceptionSink *xsink) const {
-      AutoLocker al(m);
-
-      if (check_read_open(xsink))
-	 return false;
-
-      return isDataAvailableIntern(timeout_ms, "isDataAvailable", xsink);
-   }
-
-   // fd must be open or -1 is returned and a Qore-language exception is raised
-   /* return values:
-      -1: error
-      0: timeout
-      > 0: I/O can continue
-    */
-   DLLLOCAL int select(int timeout_ms, bool read, const char* mname, ExceptionSink* xsink) const {
-      //printd(5, "select() to: %d read: %d mname: '%s'\n", timeout_ms, read, mname);
-      if (check_open(xsink))
-	 return -1;
-
-#if defined HAVE_POLL
-      return poll_intern(timeout_ms, read, mname, xsink);
-#elif defined HAVE_SELECT
-      return select_intern(timeout_ms, read, mname, xsink);
-#else
-#error no async I/O operations supported
-#endif
-   }
-
-#if defined HAVE_POLL
-   DLLLOCAL int poll_intern(int timeout_ms, bool read, const char* mname, ExceptionSink* xsink) const {
-      int rc;
-      pollfd fds = {fd, (short)(read ? POLLIN : POLLOUT), 0};
-      while (true) {
-         rc = poll(&fds, 1, timeout_ms);
-         if (rc == -1 && errno == EINTR)
-            continue;
-         break;
-      }
-      if (rc < 0)
-         xsink->raiseException("FILE-SELECT-ERROR", "poll(2) returned an error in call to File::%s()", mname);
-      else if (!rc && ((fds.revents & POLLHUP) || (fds.revents & (POLLERR|POLLNVAL))))
-         rc = -1;
-
-      return rc;
-   }
-#elif defined HAVE_SELECT
-   DLLLOCAL int select_intern(int timeout_ms, bool read, const char* mname, ExceptionSink* xsink) const {
-#if (defined _WIN32 || defined __WIN32__) && ! defined __CYGWIN__
-      // async I/O ignored on files on windows
-      return 1;
-#else
-      // select is inherently broken since it can only handle descriptors < FD_SETSIZE, which is 1024 on Linux for example
-      if (fd >= FD_SETSIZE) {
-         if (xsink)
-            xsink->raiseException("FILE-SELECT-ERROR", "fd is %d in call to File::%s() which is >= %d; contact the Qore developers to implement an alternative to select() on this platform", fd, mname, FD_SETSIZE);
-         return -1;
-      }
-      struct timeval tv;
-      int rc;
-      while (true) {
-         // to be safe, we set the file descriptor arg after each EINTR (required on Linux for example)
-         fd_set sfs;
-
-         FD_ZERO(&sfs);
-         FD_SET(fd, &sfs);
-
-	 tv.tv_sec  = timeout_ms / 1000;
-	 tv.tv_usec = (timeout_ms % 1000) * 1000;
-
-	 rc = read ? ::select(fd + 1, &sfs, 0, 0, &tv) : ::select(fd + 1, 0, &sfs, 0, &tv);
-	 if (rc >= 0 || errno != EINTR)
-	    break;
-      }
-      if (rc == -1) {
-         rc = 0;
-	 xsink->raiseException("FILE-SELECT-ERROR", "select(2) returned an error in call to File::%s()", mname);
-      }
-
-      return rc;
-#endif
-   }
-#endif
-
-   // assumes lock is held and file is open
-   DLLLOCAL bool isDataAvailableIntern(int timeout_ms, const char* mname, ExceptionSink *xsink) const {
-      return select(timeout_ms, true, mname, xsink);
-   }
-
-#ifdef HAVE_TERMIOS_H
-   DLLLOCAL int setTerminalAttributes(int action, QoreTermIOS *ios, ExceptionSink *xsink) const {
-      AutoLocker al(m);
-
-      if (check_open(xsink))
-	 return -1;
-
-      return ios->set(fd, action, xsink);
-   }
-
-   DLLLOCAL int getTerminalAttributes(QoreTermIOS *ios, ExceptionSink *xsink) const {
-      AutoLocker al(m);
-
-      if (check_open(xsink))
-	 return -1;
-
-      return ios->get(fd, xsink);
-   }
-#endif
-
-   // unlocked, assumes file is open
-   DLLLOCAL qore_size_t read(void *buf, qore_size_t bs) const {
-      qore_offset_t rc;
-      while (true) {
-	 rc = ::read(fd, buf, bs);
-	 // try again if we were interrupted by a signal
-	 if (rc >= 0 || errno != EINTR)
-	    break;
-      }
-
-      if (rc > 0)
-	 do_read_event_unlocked(rc, rc, bs);
-
-      return rc;
-   }
-
-   // unlocked, assumes file is open
-   DLLLOCAL qore_size_t write(const void* buf, qore_size_t len, ExceptionSink* xsink = 0) const {
-      qore_offset_t rc;
-      while (true) {
-	 rc = ::write(fd, buf, len);
-	 // try again if we are interrupted by a signal
-	 if (rc >= 0 || errno != EINTR)
-	    break;
-      }
-
-      if (rc > 0)
-	 do_write_event_unlocked(rc, rc, len);
-      else if (xsink && rc < 0)
-         xsink->raiseErrnoException("FILE-WRITE-ERROR", errno, "failed writing "QLLD" byte%s to File", len, len == 1 ? "" : "s");
-
-      return rc;
-   }
-
-   // private function, unlocked
-   DLLLOCAL int readChar() const {
-      unsigned char ch = 0;
-      if (read(&ch, 1) != 1)
-	 return -1;
-      return (int)ch;
-   }
-
-   DLLLOCAL char *readBlock(qore_offset_t &size, int timeout_ms, const char* mname, ExceptionSink *xsink) {
-      qore_size_t bs = size > 0 && size < DEFAULT_FILE_BUFSIZE ? size : DEFAULT_FILE_BUFSIZE;
-      qore_size_t br = 0;
-      char *buf = (char *)malloc(sizeof(char) * bs);
-      char *bbuf = 0;
-
-      while (true) {
-	 // wait for data
-	 if (timeout_ms >= 0 && !isDataAvailableIntern(timeout_ms, mname, xsink)) {
-	    if (!*xsink)
-	       xsink->raiseException("FILE-READ-TIMEOUT", "timeout limit exceeded (%d ms) reading file block in File::%s()", timeout_ms, mname);
-	    br = 0;
-	    break;
-	 }
-
-	 qore_offset_t rc;
-	 while (true) {
-	    rc = ::read(fd, buf, bs);
-	    // try again if we were interrupted by a signal
-	    if (rc >= 0 || errno != EINTR)
-	       break;
-	 }
-	 //printd(5, "readBlock(fd: %d, buf: %p, bs: %d) rc: %d\n", fd, buf, bs, rc);
-	 if (rc <= 0)
-	    break;
-
-	 // enlarge bbuf (ensure buffer is 1 byte bigger than needed)
-	 bbuf = (char *)realloc(bbuf, br + rc + 1);
-	 // append buffer to bbuf
-	 memcpy(bbuf + br, buf, rc);
-	 br += rc;
-
-	 do_read_event_unlocked(rc, br, size);
-
-	 if (size > 0) {
-	    if (size - br < bs)
-	       bs = size - br;
-	    if (br >= (qore_size_t)size)
-	       break;
-	 }
-      }
-      free(buf);
-      if (!br) {
-	 if (bbuf)
-	    free(bbuf);
-	 return 0;
-      }
-      size = br;
-      return bbuf;
-   }
-
-   DLLLOCAL QoreStringNode* readLine(bool incl_eol, ExceptionSink* xsink) {
-      QoreStringNodeHolder str(new QoreStringNode(charset));
-
-      int rc = readLine(**str, incl_eol);
-
-      if (rc == -2) {
-         xsink->raiseException("FILE-READLINE-ERROR", "file has not been opened");
-         return 0;
-      }
-
-      return rc == -1 ? 0 : str.release();
-   }
-
-   DLLLOCAL int readLine(QoreString& str, bool incl_eol = true) {
-      str.clear();
-
-      AutoLocker al(m);
-
-      if (!is_open)
-         return -2;
-
-      bool tty = (bool)isatty(fd);
-
-      int ch, rc = -1;
-
-      while ((ch = readChar()) >= 0) {
-         str.concat((char)ch);
-         if (rc == -1)
-            rc = 0;
-
-         if (ch == '\r') {
-            // see if next byte is \n' if we're not connected to a terminal device
-            if (!tty) {
-               ch = readChar();
-               if (ch >= 0) {
-                  if (ch == '\n') {
-                     if (incl_eol)
-                        str.concat((char)ch);
-                  }
-                  else {
-                     // reset file to previous byte position
-                     lseek(fd, -1, SEEK_CUR);
-                  }
-               }
-            }
-            if (!incl_eol)
-               str.terminate(str.strlen() - 1);
-            break;
-         }
-
-         if (ch == '\n') {
-            if (!incl_eol)
-               str.terminate(str.strlen() - 1);
-            break;
-         }
-      }
-
-      return rc;
-   }
-
-   DLLLOCAL int readUntil(char byte, QoreString& str, bool incl_byte = true) {
-      str.clear();
-
-      AutoLocker al(m);
-
-      if (!is_open)
-         return -2;
-
-      int ch, rc = -1;
-
-      while ((ch = readChar()) >= 0) {
-         char c = ch;
-         str.concat(c);
-         if (rc == -1)
-            rc = 0;
-         if (c == byte) {
-            if (!incl_byte)
-               str.terminate(str.strlen() - 1);
-            break;
-         }
-      }
-
-      return rc;
-   }
-
-   DLLLOCAL QoreStringNode* readUntil(const char* bytes, bool incl_bytes, ExceptionSink* xsink) {
-      QoreStringNodeHolder str(new QoreStringNode(charset));
-
-      int rc = readUntil(bytes, **str, incl_bytes);
-
-      if (rc == -2) {
-         xsink->raiseException("FILE-READLINE-ERROR", "file has not been opened");
-         return 0;
-      }
-
-      return rc == -1 ? 0 : str.release();
-   }
-
-   // not the most efficient search algorithm, restarts the search the byte after it fails for multi-byte patterns
-   DLLLOCAL int readUntil(const char* bytes, QoreString& str, bool incl_bytes) {
-      if (!bytes[1])
-         return readUntil(bytes[0], str, incl_bytes);
-
-      str.clear();
-
-      AutoLocker al(m);
-
-      if (!is_open)
-         return -2;
-
-      // offset in bytes
-      unsigned pos = 0;
-
-      int ch, rc = -1;
-
-      while ((ch = readChar()) >= 0) {
-         char c = ch;
-         str.concat(c);
-         if (rc == -1)
-            rc = 0;
-
-         if (c == bytes[pos]) {
-            ++pos;
-            if (!bytes[pos]) {
-               if (!incl_bytes)
-                  str.terminate(str.strlen() - pos);
-               break;
-            }
-         }
-         else if (pos) {
-            // bytes=aaac read=aaaac str=aaa pos=3
-            //          ^         ^
-            // restart search with characters already added to the string if more than 1 character was matched previously
-            if (pos > 1) {
-               unsigned ps = 1;
-               while (ps < pos) {
-                  if (!strncmp(str.getBuffer() + ps, bytes, pos - ps)) {
-                     pos -= ps;
-                     break;
-                  }
-                  ++ps;
-               }
-               if (pos == ps)
-                  pos = 0;
-            }
-            else {
-               // restart search if failed
-               pos = 0;
-            }
-         }
-      }
-
-      return rc;
-   }
-
-   DLLLOCAL bool isTty() const {
-      AutoLocker al(m);
-
-      if (!is_open)
-         return false;
-
-      return (bool)isatty(fd);
-   }
-
-   DLLLOCAL qore_size_t getPos() const {
-      AutoLocker al(m);
-
-      if (!is_open)
-         return -1;
-
-      return lseek(fd, 0, SEEK_CUR);
-   }
-
-   DLLLOCAL void setEventQueue(Queue *cbq, ExceptionSink *xsink) {
-      AutoLocker al(m);
-      if (cb_queue)
-	 cb_queue->deref(xsink);
-      cb_queue = cbq;
-   }
-
-   DLLLOCAL void cleanup(ExceptionSink *xsink) {
-      AutoLocker al(m);
-      if (cb_queue) {
-	 // close the file before the delete message is put on the queue
-	 // the file would be closed anyway in the destructor
-	 close_intern();
-
-	 QoreHashNode *h = new QoreHashNode;
-	 h->setKeyValue("event", new QoreBigIntNode(QORE_EVENT_DELETED), 0);
-	 h->setKeyValue("source", new QoreBigIntNode(QORE_SOURCE_FILE), 0);
-	 h->setKeyValue("id", new QoreBigIntNode((int64)this), 0);
-	 cb_queue->pushAndTakeRef(h);
-
-	 // deref and remove event queue
-	 cb_queue->deref(xsink);
-	 cb_queue = 0;
-      }
-   }
-
-   DLLLOCAL void do_open_event_unlocked(const char *fn, int flags, int mode, const QoreEncoding *enc) const {
-      if (cb_queue) {
-	 QoreHashNode *h = new QoreHashNode;
-	 h->setKeyValue("event", new QoreBigIntNode(QORE_EVENT_OPEN_FILE), 0);
-	 h->setKeyValue("source", new QoreBigIntNode(QORE_SOURCE_FILE), 0);
-	 h->setKeyValue("id", new QoreBigIntNode((int64)this), 0);
-	 h->setKeyValue("filename", new QoreStringNode(fn), 0);
-	 h->setKeyValue("flags", new QoreBigIntNode(flags), 0);
-	 h->setKeyValue("mode", new QoreBigIntNode(mode), 0);
-	 h->setKeyValue("encoding", new QoreStringNode(enc->getCode()), 0);
-	 cb_queue->pushAndTakeRef(h);
-      }
-   }
-
-   DLLLOCAL void do_opened_event_unlocked(const char *fn, int flags, int mode, const QoreEncoding *enc) const {
-      if (cb_queue) {
-	 QoreHashNode *h = new QoreHashNode;
-	 h->setKeyValue("event", new QoreBigIntNode(QORE_EVENT_FILE_OPENED), 0);
-	 h->setKeyValue("source", new QoreBigIntNode(QORE_SOURCE_FILE), 0);
-	 h->setKeyValue("id", new QoreBigIntNode((int64)this), 0);
-	 h->setKeyValue("filename", new QoreStringNode(fn), 0);
-	 h->setKeyValue("flags", new QoreBigIntNode(flags), 0);
-	 h->setKeyValue("mode", new QoreBigIntNode(mode), 0);
-	 h->setKeyValue("encoding", new QoreStringNode(enc->getCode()), 0);
-	 cb_queue->pushAndTakeRef(h);
-      }
-   }
-
-   DLLLOCAL void do_close_event_unlocked() const {
-      if (cb_queue) {
-	 QoreHashNode *h = new QoreHashNode;
-	 h->setKeyValue("event", new QoreBigIntNode(QORE_EVENT_CHANNEL_CLOSED), 0);
-	 h->setKeyValue("source", new QoreBigIntNode(QORE_SOURCE_FILE), 0);
-	 h->setKeyValue("id", new QoreBigIntNode((int64)this), 0);
-	 cb_queue->pushAndTakeRef(h);
-      }
-   }
-
-   DLLLOCAL void do_read_event_unlocked(int bytes_read, int total_read, int bufsize) const {
-      // post bytes read on event queue, if any
-      if (cb_queue) {
-	 QoreHashNode *h = new QoreHashNode;
-	 h->setKeyValue("event", new QoreBigIntNode(QORE_EVENT_DATA_READ), 0);
-	 h->setKeyValue("source", new QoreBigIntNode(QORE_SOURCE_FILE), 0);
-	 h->setKeyValue("id", new QoreBigIntNode((int64)this), 0);
-	 h->setKeyValue("read", new QoreBigIntNode(bytes_read), 0);
-	 h->setKeyValue("total_read", new QoreBigIntNode(total_read), 0);
-	 h->setKeyValue("total_to_read", new QoreBigIntNode(bufsize), 0);
-	 cb_queue->pushAndTakeRef(h);
-      }
-   }
-
-   DLLLOCAL void do_write_event_unlocked(int bytes_written, int total_written, int bufsize) const {
-      // post bytes sent on event queue, if any
-      if (cb_queue) {
-	 QoreHashNode *h = new QoreHashNode;
-	 h->setKeyValue("event", new QoreBigIntNode(QORE_EVENT_DATA_WRITTEN), 0);
-	 h->setKeyValue("source", new QoreBigIntNode(QORE_SOURCE_FILE), 0);
-	 h->setKeyValue("id", new QoreBigIntNode((int64)this), 0);
-	 h->setKeyValue("written", new QoreBigIntNode(bytes_written), 0);
-	 h->setKeyValue("total_written", new QoreBigIntNode(total_written), 0);
-	 h->setKeyValue("total_to_write", new QoreBigIntNode(bufsize), 0);
-	 cb_queue->pushAndTakeRef(h);
-      }
-   }
-
-   DLLLOCAL QoreListNode *stat(ExceptionSink *xsink) const {
-      AutoLocker al(m);
-
-      if (check_read_open(xsink))
-	 return 0;
-
-      struct stat sbuf;
-      if (fstat(fd, &sbuf)) {
-	 xsink->raiseErrnoException("FILE-STAT-ERROR", errno, "fstat() call failed");
-	 return 0;
-      }
-
-      return stat_to_list(sbuf);
-   }
-
-   DLLLOCAL QoreHashNode *hstat(ExceptionSink *xsink) const {
-      AutoLocker al(m);
-
-      if (check_read_open(xsink))
-	 return 0;
-
-      struct stat sbuf;
-      if (fstat(fd, &sbuf)) {
-	 xsink->raiseErrnoException("FILE-HSTAT-ERROR", errno, "fstat() call failed");
-	 return 0;
-      }
-
-      return stat_to_hash(sbuf);
-   }
-
-#ifdef HAVE_SYS_STATVFS_H
-   DLLLOCAL QoreHashNode *statvfs(ExceptionSink *xsink) const {
-      AutoLocker al(m);
-
-      if (check_read_open(xsink))
-	 return 0;
-
-      struct statvfs vfs;
-      if (fstatvfs(fd, &vfs)) {
-	 xsink->raiseErrnoException("FILE-STATVFS-ERROR", errno, "fstatvfs() call failed");
-	 return 0;
-      }
-
-      return statvfs_to_hash(vfs);
-   }
-#endif
-};
-=======
 #include <qore/intern/qore_qf_private.h>
->>>>>>> 01d23d92
 
 QoreFile::QoreFile(const QoreEncoding *cs) : priv(new qore_qf_private(cs)) {
 }
@@ -829,11 +177,7 @@
 
    Written by Richard W.M. Jones <rjones.at.redhat.com>
 */
-<<<<<<< HEAD
-#if (defined _WIN32 || defined __WIN32__)
-=======
 #ifdef _Q_WINDOWS
->>>>>>> 01d23d92
 int fsync (int fd) {
    HANDLE h = (HANDLE) _get_osfhandle (fd);
    DWORD err;
@@ -848,11 +192,7 @@
        * errors.  MSDN is useless as usual - in this case it doesn't
        * document the full range of errors.
        */
-<<<<<<< HEAD
-      err = GetLastError ();
-=======
       err = GetLastError();
->>>>>>> 01d23d92
       switch (err) {
 	 /* eg. Trying to fsync a tty. */
 	 case ERROR_INVALID_HANDLE:
@@ -1104,11 +444,7 @@
       if (priv->check_read_open(xsink))
 	 return 0;
 
-<<<<<<< HEAD
       buf = priv->readBlock(size, -1, "read", xsink);
-=======
-      buf = priv->readBlock(size, -1, xsink);
->>>>>>> 01d23d92
    }
    if (!buf)
       return 0;
@@ -1158,11 +494,7 @@
       if (priv->check_read_open(xsink))
 	 return 0;
 
-<<<<<<< HEAD
       buf = priv->readBlock(size, -1, "readBinary", xsink);
-=======
-      buf = priv->readBlock(size, -1, xsink);
->>>>>>> 01d23d92
    }
    if (!buf)
       return 0;
@@ -1181,11 +513,7 @@
       if (priv->check_read_open(xsink))
 	 return 0;
 
-<<<<<<< HEAD
       buf = priv->readBlock(size, timeout_ms, "read", xsink);
-=======
-      buf = priv->readBlock(size, timeout_ms, xsink);
->>>>>>> 01d23d92
    }
    if (!buf)
       return 0;
@@ -1207,11 +535,7 @@
       if (priv->check_read_open(xsink))
 	 return 0;
 
-<<<<<<< HEAD
       buf = priv->readBlock(size, timeout_ms, "readBinary", xsink);
-=======
-      buf = priv->readBlock(size, timeout_ms, xsink);
->>>>>>> 01d23d92
    }
    if (!buf)
       return 0;
