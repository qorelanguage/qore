/*
  QoreProgram.cpp

  Program QoreObject Definition

  Qore Programming Language

  Copyright (C) 2003 - 2018 Qore Technologies, s.r.o.

  Permission is hereby granted, free of charge, to any person obtaining a
  copy of this software and associated documentation files (the "Software"),
  to deal in the Software without restriction, including without limitation
  the rights to use, copy, modify, merge, publish, distribute, sublicense,
  and/or sell copies of the Software, and to permit persons to whom the
  Software is furnished to do so, subject to the following conditions:

  The above copyright notice and this permission notice shall be included in
  all copies or substantial portions of the Software.

  THE SOFTWARE IS PROVIDED "AS IS", WITHOUT WARRANTY OF ANY KIND, EXPRESS OR
  IMPLIED, INCLUDING BUT NOT LIMITED TO THE WARRANTIES OF MERCHANTABILITY,
  FITNESS FOR A PARTICULAR PURPOSE AND NONINFRINGEMENT. IN NO EVENT SHALL THE
  AUTHORS OR COPYRIGHT HOLDERS BE LIABLE FOR ANY CLAIM, DAMAGES OR OTHER
  LIABILITY, WHETHER IN AN ACTION OF CONTRACT, TORT OR OTHERWISE, ARISING
  FROM, OUT OF OR IN CONNECTION WITH THE SOFTWARE OR THE USE OR OTHER
  DEALINGS IN THE SOFTWARE.

  Note that the Qore library is released under a choice of three open-source
  licenses: MIT (as above), LGPL 2+, or GPL 2+; see README-LICENSE for more
  information.
*/

#include <qore/Qore.h>
#include <qore/Restrictions.h>
#include <qore/QoreCounter.h>
#include "qore/intern/QoreSignal.h"
#include "qore/intern/LocalVar.h"
#include "qore/intern/qore_program_private.h"
#include "qore/intern/QoreNamespaceIntern.h"
#include "qore/intern/ConstantList.h"
#include "qore/intern/QoreTypeInfo.h"
#include "qore/intern/QC_Breakpoint.h"

#include <string>
#include <set>
#include <typeinfo>
#include <vector>
#include <algorithm>
#include <functional>
#include <memory>
#include <map>

ParseOptionMaps pomaps;

// note the number and order of the warnings has to correspond to those in QoreProgram.h
static const char* qore_warnings_l[] = {
   "warning-mask-unchanged",
   "duplicate-local-vars",
   "unknown-warning",
   "undeclared-var",
   "duplicate-global-vars",
   "unreachable-code",
   "non-existent-method-call",
   "invalid-operation",
   "call-with-type-errors",
   "return-value-ignored",
   "deprecated",
   "excess-args",
   "duplicate-hash-key",
   "unreferenced-variable",
   "duplicate-block-vars",
   "module-only",
   "broken-logic-precedence",
};
#define NUM_WARNINGS (sizeof(qore_warnings_l)/sizeof(const char* ))

void ParseOptionMaps::doMap(int64 code, const char* desc) {
   assert(pomap.find(code) == pomap.end());
   assert(pormap.find(desc) == pormap.end());
   pomap[code] = desc;
   pormap[desc] = code;
}

ParseOptionMaps::ParseOptionMaps() {
      doMap(PO_NO_GLOBAL_VARS, "PO_NO_GLOBAL_VARS");
      doMap(PO_NO_SUBROUTINE_DEFS, "PO_NO_SUBROUTINE_DEFS");
      doMap(PO_NO_THREAD_CONTROL, "PO_NO_THREAD_CONTROL");
      doMap(PO_NO_THREAD_CLASSES, "PO_NO_THREAD_CLASSES");
      doMap(PO_NO_TOP_LEVEL_STATEMENTS, "PO_NO_TOP_LEVEL_STATEMENTS");
      doMap(PO_NO_CLASS_DEFS, "PO_NO_CLASS_DEFS");
      doMap(PO_NO_NAMESPACE_DEFS, "PO_NO_NAMESPACE_DEFS");
      doMap(PO_NO_CONSTANT_DEFS, "PO_NO_CONSTANT_DEFS");
      doMap(PO_NO_NEW, "PO_NO_NEW");
      doMap(PO_NO_INHERIT_SYSTEM_CLASSES, "PO_NO_INHERIT_SYSTEM_CLASSES");
      doMap(PO_NO_INHERIT_USER_CLASSES, "PO_NO_INHERIT_USER_CLASSES");
      doMap(PO_NO_CHILD_PO_RESTRICTIONS, "PO_NO_CHILD_PO_RESTRICTIONS");
      doMap(PO_NO_EXTERNAL_PROCESS, "PO_NO_EXTERNAL_PROCESS");
      doMap(PO_REQUIRE_OUR, "PO_REQUIRE_OUR");
      doMap(PO_NO_PROCESS_CONTROL, "PO_NO_PROCESS_CONTROL");
      doMap(PO_NO_NETWORK, "PO_NO_NETWORK");
      doMap(PO_NO_FILESYSTEM, "PO_NO_FILESYSTEM");
      doMap(PO_LOCK_WARNINGS, "PO_LOCK_WARNINGS");
      doMap(PO_NO_DATABASE, "PO_NO_DATABASE");
      doMap(PO_NO_GUI, "PO_NO_GUI");
      doMap(PO_NO_TERMINAL_IO, "PO_NO_TERMINAL_IO");
      doMap(PO_REQUIRE_TYPES, "PO_REQUIRE_TYPES");
      doMap(PO_NO_EXTERNAL_INFO, "PO_NO_EXTERNAL_INFO");
      doMap(PO_NO_THREAD_INFO, "PO_NO_THREAD_INFO");
      doMap(PO_NO_LOCALE_CONTROL, "PO_NO_LOCALE_CONTROL");
      doMap(PO_REQUIRE_PROTOTYPES, "PO_REQUIRE_PROTOTYPES");
      doMap(PO_STRICT_ARGS, "PO_STRICT_ARGS");
      //doMap(PO_REQUIRE_BARE_REFS, "PO_REQUIRE_BARE_REFS");
      doMap(PO_ASSUME_LOCAL, "PO_ASSUME_LOCAL");
      doMap(PO_NO_MODULES, "PO_NO_MODULES");
      doMap(PO_NO_INHERIT_USER_FUNC_VARIANTS, "PO_NO_INHERIT_USER_FUNC_VARIANTS");
      doMap(PO_NO_INHERIT_SYSTEM_FUNC_VARIANTS, "PO_NO_INHERIT_SYSTEM_FUNC_VARIANTS");
      doMap(PO_NO_INHERIT_GLOBAL_VARS, "PO_NO_INHERIT_GLOBAL_VARS");
      doMap(PO_IN_MODULE, "PO_IN_MODULE");
      doMap(PO_NO_EMBEDDED_LOGIC, "PO_NO_EMBEDDED_LOGIC");
      doMap(PO_STRICT_BOOLEAN_EVAL, "PO_STRICT_BOOLEAN_EVAL");
      doMap(PO_DEFAULT, "PO_DEFAULT");
      //doMap(PO_SYSTEM_OPS, "PO_SYSTEM_OPS");
      doMap(PO_ALLOW_BARE_REFS, "PO_ALLOW_BARE_REFS");
      doMap(PO_NO_THREADS, "PO_NO_THREADS");
      doMap(PO_NO_EXTERNAL_ACCESS, "PO_NO_EXTERNAL_ACCESS");
      doMap(PO_NO_IO, "PO_NO_IO");
      doMap(PO_LOCKDOWN, "PO_LOCKDOWN");
      doMap(PO_NEW_STYLE, "PO_NEW_STYLE");
      doMap(PO_ALLOW_INJECTION, "PO_ALLOW_INJECTION");
      doMap(PO_NO_INHERIT_SYSTEM_CONSTANTS, "PO_NO_INHERIT_SYSTEM_CONSTANTS");
      doMap(PO_NO_INHERIT_USER_CONSTANTS, "PO_NO_INHERIT_USER_CONSTANTS");
      doMap(PO_BROKEN_LIST_PARSING, "PO_BROKEN_LIST_PARSING");
      doMap(PO_BROKEN_LOGIC_PRECEDENCE, "PO_BROKEN_LOGIC_PRECEDENCE");
      doMap(PO_BROKEN_LOOP_STATEMENT, "PO_BROKEN_LOOP_STATEMENT");
      doMap(PO_BROKEN_REFERENCES, "PO_BROKEN_REFERENCES");
      doMap(PO_NO_DEBUGGING, "PO_NO_DEBUGGING");
      doMap(PO_ALLOW_DEBUGGER, "PO_ALLOW_DEBUGGER");
}

QoreHashNode* ParseOptionMaps::getCodeToStringMap() const {
   QoreHashNode* h = new QoreHashNode;

   QoreString key;
   for (pomap_t::const_iterator i = pomap.begin(), e = pomap.end(); i != e; ++i) {
      key.clear();
      key.sprintf(QLLD, i->first);
      h->setKeyValue(key.c_str(), new QoreStringNode(i->second), 0);
   }

   return h;
}

QoreHashNode* ParseOptionMaps::getStringToCodeMap() const {
   QoreHashNode* h = new QoreHashNode;

   for (pormap_t::const_iterator i = pormap.begin(), e = pormap.end(); i != e; ++i) {
      h->setKeyValue(i->first, new QoreBigIntNode(i->second), 0);
   }

   return h;
}

//public symbols
const char** qore_warnings = qore_warnings_l;
unsigned qore_num_warnings = NUM_WARNINGS;
qore_program_private::qore_program_to_object_map_t qore_program_private::qore_program_to_object_map;
QoreRWLock qore_program_private::lck_programMap;
volatile unsigned qore_program_private::programIdCounter = 1;


qore_program_private::qore_program_private(QoreProgram* n_pgm, int64 n_parse_options, QoreProgram* p_pgm) : qore_program_private_base(n_pgm, n_parse_options, p_pgm), dpgm(0) {
   QoreAutoRWWriteLocker al(&qore_program_private::lck_programMap);
   qore_program_to_object_map_t::iterator i = qore_program_private::qore_program_to_object_map.find(pgm);
   assert(i == qore_program_private::qore_program_to_object_map.end());
   if (i == qore_program_private::qore_program_to_object_map.end()) {
      programId = programIdCounter++;
      qore_program_private::qore_program_to_object_map.insert(qore_program_to_object_map_t::value_type(pgm, 0));
   }
   printd(5, "qore_program_private::qore_program_private() this: %p pgm: %p, pgmid: %d\n", this, pgm, programId);
}

qore_program_private::~qore_program_private() {
   printd(5, "qore_program_private::~qore_program_private() this: %p pgm: %p, pgmid: %d\n", this, pgm, programId);
   if (dpgm) {
      // if the object is being destroyed when thread is terminating via a deref then we send sync detach event to this thread
      // the thread can be stopped.
      ThreadLocalProgramData *tlpd = get_thread_local_program_data();
      if (tlpd) {
         tlpd->dbgDetach(nullptr);
      }
      dpgm->removeProgram(pgm);
   }
   // wait till all debug calls are finished, no new calls possible as dpgm->removeProgram() set dpmg to NULL
   debug_program_counter.waitForZero();
   deleteAllBreakpoints();
   QoreAutoRWWriteLocker al(&qore_program_private::lck_programMap);
   qore_program_to_object_map_t::iterator i = qore_program_to_object_map.find(pgm);
   if (i == qore_program_to_object_map.end()) {
      assert(false);
   } else {
      assert(i->second == 0);
      qore_program_to_object_map.erase(i);
      printd(5, "qore_program_private::~qore_program_private() this: %p pgm: %p, pgmid: %d removed\n", this, pgm, programId);
   }
   statementByFileIndex.clear();
   statementIds.clear();
   reverseStatementIds.clear();
   statementByLabelIndex.clear();

   assert(!parseSink);
   assert(!warnSink);
   assert(!pendingParseSink);
   assert(pgm_data_map.empty());
   assert(!exec_class_rv);
   assert(!dpgm);
}

void qore_program_private_base::setDefines() {
   for (ParseOptionMaps::pomap_t::iterator i = pomaps.pomap.begin(), e = pomaps.pomap.end(); i != e; ++i) {
      if ((pwo.parse_options & i->first) == i->first) {
         dmap[i->second] = &True;
      }
   }
}

void qore_program_private_base::startThread(ExceptionSink& xsink) {
   if (!thread_local_storage->get())
      thread_local_storage->set(new QoreHashNode);
}

void qore_program_private::doThreadInit(ExceptionSink* xsink) {
   // create/destroy temporary ExceptionSink object if necessary
   std::unique_ptr<ExceptionSink> xs;
   if (!xsink) {
      xs.reset(new ExceptionSink);
      xsink = xs.get();
   }

   // if there is any thread-initialization code, execute it here
   ReferenceHolder<ResolvedCallReferenceNode> ti(xsink);
   {
      AutoLocker al(tlock);
      ti = thr_init ? thr_init->refRefSelf() : 0;
   }
   if (ti) {
      ValueHolder v(ti->execValue(0, xsink), xsink);
   }
}

// returns true if there was already a thread init closure set, false if not
bool qore_program_private::setThreadInit(const ResolvedCallReferenceNode* n_thr_init, ExceptionSink* xsink) {
   // check
   ReferenceHolder<ResolvedCallReferenceNode> old(xsink);
   {
      AutoLocker al(tlock);
      old = thr_init;
      thr_init = n_thr_init ? n_thr_init->refRefSelf() : 0;

      //printd(5, "qore_program_private::setThreadInit() this: %p thr_init: %p %d '%s'\n", this, thr_init, get_node_type(thr_init), get_type_name(thr_init));
   }
   return (bool)old;
}

void qore_program_private_base::newProgram() {
    base_object = true;
    po_locked = false;
    exec_class = false;

    // init thread local storage key
    thread_local_storage = new qpgm_thread_local_storage_t;

    // save thread local storage hash
    assert(!thread_local_storage->get());
    thread_local_storage->set(new QoreHashNode);

    //printd(5, "qore_program_private_base::newProgram() this: %p\n", this);

    // copy global feature list to local list
    for (FeatureList::iterator i = qoreFeatureList.begin(), e = qoreFeatureList.end(); i != e; ++i)
        featureList.push_back((*i).c_str());

    QoreProgramContextHelper pch(pgm);

    // setup namespaces
    RootNS = qore_root_ns_private::copy(*staticSystemNamespace, pwo.parse_options);
    QoreNS = RootNS->rootGetQoreNamespace();
    assert(QoreNS);

    // setup initial defines
    // add platform defines
    dmap["QoreVersionString"] = new QoreStringNode(qore_version_string);
    dmap["QoreVersionMajor"] = new QoreBigIntNode(qore_version_major);
    dmap["QoreVersionMinor"] = new QoreBigIntNode(qore_version_minor);
    dmap["QoreVersionSub"] = new QoreBigIntNode(qore_version_sub);
    dmap["QoreVersionBuild"] = new QoreBigIntNode(qore_build_number);
    dmap["QoreVersionBits"] = new QoreBigIntNode(qore_target_bits);
    dmap["QorePlatformCPU"] = new QoreStringNode(TARGET_ARCH);
    dmap["QorePlatformOS"] = new QoreStringNode(TARGET_OS);

#ifdef _Q_WINDOWS
    dmap["Windows"] = &True;
#else
    dmap["Unix"] = &True;
#endif

    if (pwo.parse_options & PO_IN_MODULE)
        dmap["QoreHasUserModuleLicense"] = &True;

    QoreNamespace* ns = QoreNS->findLocalNamespace("Option");
    assert(ns);
    ConstantListIterator cli(qore_ns_private::getConstantList(ns));
    while (cli.next()) {
        QoreValue v = cli.getValue();
        // skip boolean options defined as False
        if (v.getType() == NT_BOOLEAN && !v.getAsBool()) {
            continue;
        }

        dmap[cli.getName()] = v.getReferencedValue();
    }

#ifdef DEBUG
    // if Qore library debugging is enabled, then set an option
    dmap["QoreDebug"] = &True;
#endif
}

void qore_program_private_base::setParent(QoreProgram* p_pgm, int64 n_parse_options) {
   printd(5, "qore_program_private_base::setParent() this: %p parent: %p (parent lvl: %p) this: %p (this pgm: %p) parent po: %lld new po: %lld parent no_child_po_restrictions: %d\n", this, p_pgm, p_pgm->priv->sb.getLVList(), this, pgm, p_pgm->priv->pwo.parse_options, n_parse_options, p_pgm->priv->pwo.parse_options & PO_NO_CHILD_PO_RESTRICTIONS);

   TZ = p_pgm->currentTZ();

   // if children inherit restrictions, then set all child restrictions
   if (!(p_pgm->priv->pwo.parse_options & PO_NO_CHILD_PO_RESTRICTIONS)) {
      // lock child parse options
      po_locked = true;
      // turn on all restrictions in the child that are set in the parent
      pwo.parse_options |= p_pgm->priv->pwo.parse_options;
      // make sure all options that give more freedom and are off in the parent program are turned off in the child
      pwo.parse_options &= (p_pgm->priv->pwo.parse_options | ~PO_POSITIVE_OPTIONS);
   }
   else {
      pwo.parse_options = n_parse_options;
      po_locked = !(n_parse_options & PO_NO_CHILD_PO_RESTRICTIONS);
   }

   // inherit parent's thread local storage key
   thread_local_storage = p_pgm->priv->thread_local_storage;

   {
      // make sure no parsing is running in the parent while we copy namespaces
      ProgramRuntimeParseAccessHelper rah(0, p_pgm);
      // setup derived namespaces
      RootNS = qore_root_ns_private::copy(*p_pgm->priv->RootNS, n_parse_options);
   }
   QoreNS = RootNS->rootGetQoreNamespace();

   // copy parent feature list
   p_pgm->priv->featureList.populate(&featureList);

   // copy top-level local variables in case any are referenced in static methods in the parent program (static methods are executed in the child's space)
   const LVList* lvl = p_pgm->priv->sb.getLVList();
   if (lvl)
      sb.assignLocalVars(lvl);

   // copy program defines to child program
   for (dmap_t::const_iterator i = p_pgm->priv->dmap.begin(), e = p_pgm->priv->dmap.end(); i != e; ++i)
      dmap[i->first] = i->second ? i->second->refSelf() : 0;

   // copy external data if present
   {
      AutoLocker al(p_pgm->priv->plock);
      for (auto& i : p_pgm->priv->extmap) {
         extmap.insert(extmap_t::value_type(i.first, i.second->copy(pgm)));
      }
   }
}

void qore_program_private::internParseRollback() {
   // delete pending changes to namespaces
   qore_root_ns_private::parseRollback(*RootNS);

   // delete pending statements
   sb.parseRollback();

   // roll back pending domain
   pend_dom = 0;
}

void qore_program_private::waitForTerminationAndClear(ExceptionSink* xsink) {
<<<<<<< HEAD
   // detach itself from debug
   if (dpgm) {
      // if the object is being destroyed when thread is terminating via a deref then we send sync detach event to this thread
      // the thread can be stopped.
      ThreadLocalProgramData *tlpd = get_thread_local_program_data();
      if (tlpd) {
         tlpd->dbgDetach(xsink);
      }
      dpgm->removeProgram(pgm);
   }
   debug_program_counter.waitForZero(xsink, 0);  // it is probably obsolete as the next waiting for thread termination will wait for the same threads as well
   // we only clear the internal data structures once
   bool clr = false;
   {
      ReferenceHolder<QoreListNode> l(xsink);
      {
         AutoLocker al(plock);
         // wait for all threads to terminate
         waitForAllThreadsToTerminateIntern();
         if (!ptid) {
            l = new QoreListNode;
            qore_root_ns_private::clearConstants(*RootNS, **l);
            // mark the program so that only code from this thread can run during data destruction
            ptid = gettid();
            clr = true;
         }
      }
   }
=======
    // detach itself from debug
    if (dpgm) {
        dpgm->removeProgram(pgm);
    }
    debug_program_counter.waitForZero(xsink, 0);  // it is probably obsolete as the next waiting for thread termination will wait for the same threads as well
    // we only clear the internal data structures once
    bool clr = false;
    {
        ReferenceHolder<QoreListNode> l(xsink);
        {
            AutoLocker al(plock);
            // wait for all threads to terminate
            waitForAllThreadsToTerminateIntern();
            if (!ptid) {
                if (!constants_cleared) {
                    l = new QoreListNode;
                    qore_root_ns_private::clearConstants(*RootNS, **l);
                    //printd(5, "qore_program_private::waitForTerminationAndClear() this: %p cleared constants\n", this);
                    constants_cleared = true;
                }
                // mark the program so that only code from this thread can run during data destruction
                ptid = gettid();
                clr = true;
            }
        }
    }
>>>>>>> d4b019a6

    if (clr) {
        // purge thread resources before clearing pgm
        purge_pgm_thread_resources(pgm, xsink);

        printd(5, "qore_program_private::waitForTerminationAndClear() this: %p pgm: %p clr: %d\n", this, pgm, clr);
        // delete all global variables, etc
        clearNamespaceData(xsink);

        // clear thread init code reference if any
        {
            ReferenceHolder<ResolvedCallReferenceNode> old(xsink);

            {
                AutoLocker al(tlock);

                // clear thread init code reference
                old = thr_init;
                thr_init = 0;
            }
        }

        // clear thread data if base object
        if (base_object)
            clearThreadData(xsink);

        clearProgramThreadData(xsink);

        {
            AutoLocker al(plock);
            ptid = -1;
        }

        // now clear the original map
        {
            AutoLocker al(tlock);
            pgm_data_map.clear();
            tclear = 0;

            if (twaiting)
                tcond.broadcast();
        }
#ifdef HAVE_SIGNAL_HANDLING
        {
            int_set_t ns = sigset;
            // clear all signal handlers managed by this program
            for (int_set_t::iterator i = ns.begin(), e = ns.end(); i != e; ++i)
                QSM.removeHandler(*i, xsink);
        }
#endif

        // merge pending parse exceptions into the passed exception sink, if any
        if (pendingParseSink) {
            xsink->assimilate(pendingParseSink);
            pendingParseSink = 0;
        }

        // clear any exec-class return value
        discard(exec_class_rv, xsink);
        exec_class_rv = 0;

        // delete code
        // method call can be repeated
        sb.del();
        //printd(5, "QoreProgram::~QoreProgram() this: %p deleting root ns %p\n", this, RootNS);

        del(xsink);

        // clear program location
        update_runtime_location(QoreProgramLocation());
    }
}

// called when the program's ref count = 0 (but the dc count may not go to 0 yet)
void qore_program_private::clear(ExceptionSink* xsink) {
   waitForTerminationAndClear(xsink);
   depDeref();
}

struct SaveParseLocationHelper : QoreProgramLocation {
   DLLLOCAL SaveParseLocationHelper() : QoreProgramLocation(get_parse_location()) {
   }

   DLLLOCAL ~SaveParseLocationHelper() {
      update_parse_location(*this);
   }
};

int qore_program_private::internParseCommit() {
   QORE_TRACE("qore_program_private::internParseCommit()");
   printd(5, "qore_program_private::internParseCommit() pgm: %p isEvent: %d\n", pgm, parseSink->isEvent());

   // save and restore parse location on exit
   // FIXME: remove this when all parseInit code sets the location manually (remove calls to update_parse_location in parseInit code)
   SaveParseLocationHelper plh;

   // if the first stage of parsing has already failed,
   // then don't go forward
   if (!parseSink->isEvent()) {
      // initialize new statements second (for "our" and "my" declarations)
      // also initializes namespaces, constants, etc
      sb.parseInit(pwo.parse_options);

      printd(5, "QoreProgram::internParseCommit() this: %p RootNS: %p\n", pgm, RootNS);
   }

   // if a parse exception has occurred, then back out all new
   // changes to the QoreProgram atomically
   int rc;
   if (parseSink->isEvent()) {
      internParseRollback();
      requires_exception = false;
      rc = -1;
   }
   else { // otherwise commit them
      // merge pending namespace additions
      qore_root_ns_private::parseCommit(*RootNS);

      // commit pending statements
      sb.parseCommit(pgm);

      // commit pending domain
      dom |= pend_dom;
      pend_dom = 0;

      rc = 0;
   }
   return rc;
}

void qore_program_private::runtimeImportSystemClassesIntern(const qore_program_private& spgm, ExceptionSink* xsink) {
   assert(&spgm != pgm->priv);
   if (!(pwo.parse_options & PO_NO_INHERIT_SYSTEM_CLASSES)) {
      xsink->raiseException("IMPORT-SYSTEM-CLASSES-ERROR", "cannot import system classes in a Program container where system classes have already been imported");
      return;
   }
   pwo.parse_options &= ~PO_NO_INHERIT_SYSTEM_CLASSES;
   qore_root_ns_private::runtimeImportSystemClasses(*RootNS, *spgm.RootNS, xsink);
}

void qore_program_private::runtimeImportSystemHashDeclsIntern(const qore_program_private& spgm, ExceptionSink* xsink) {
   assert(&spgm != pgm->priv);
   if (!(pwo.parse_options & PO_NO_INHERIT_SYSTEM_HASHDECLS)) {
      xsink->raiseException("IMPORT-SYSTEM-CLASSES-ERROR", "cannot import system classes in a Program container where system classes have already been imported");
      return;
   }
   pwo.parse_options &= ~PO_NO_INHERIT_SYSTEM_HASHDECLS;
   qore_root_ns_private::runtimeImportSystemHashDecls(*RootNS, *spgm.RootNS, xsink);
}

void qore_program_private::runtimeImportSystemConstantsIntern(const qore_program_private& spgm, ExceptionSink* xsink) {
   assert(&spgm != pgm->priv);
   if (!(pwo.parse_options & PO_NO_INHERIT_SYSTEM_CONSTANTS)) {
      xsink->raiseException("IMPORT-SYSTEM-CONSTANTS-ERROR", "cannot import system constants in a Program container where system constants have already been imported");
      return;
   }
   pwo.parse_options &= ~PO_NO_INHERIT_SYSTEM_CONSTANTS;
   qore_root_ns_private::runtimeImportSystemConstants(*RootNS, *spgm.RootNS, xsink);
}

void qore_program_private::runtimeImportSystemFunctionsIntern(const qore_program_private& spgm, ExceptionSink* xsink) {
   assert(&spgm != pgm->priv);
   if (!(pwo.parse_options & PO_NO_INHERIT_SYSTEM_FUNC_VARIANTS)) {
      xsink->raiseException("IMPORT-SYSTEM-API-ERROR", "cannot import system functions in a Program container where system functions have already been imported");
      return;
   }
   if (po_locked)
      xsink->raiseException("IMPORT-SYSTEM-API-ERROR", "parse options have been locked on this program object");

   pwo.parse_options &= ~PO_NO_INHERIT_SYSTEM_FUNC_VARIANTS;
   qore_root_ns_private::runtimeImportSystemFunctions(*RootNS, *spgm.RootNS, xsink);
}

void qore_program_private::runtimeImportSystemClasses(ExceptionSink* xsink) {
   // must acquire current program before setting program context below
   const QoreProgram* spgm = getProgram();
   // acquire safe access to parse structures in the source program
   ProgramRuntimeParseAccessHelper rah(xsink, pgm);

   runtimeImportSystemClassesIntern(*spgm->priv, xsink);
}

void qore_program_private::runtimeImportSystemHashDecls(ExceptionSink* xsink) {
   // must acquire current program before setting program context below
   const QoreProgram* spgm = getProgram();
   // acquire safe access to parse structures in the source program
   ProgramRuntimeParseAccessHelper rah(xsink, pgm);

   runtimeImportSystemHashDeclsIntern(*spgm->priv, xsink);
}

void qore_program_private::runtimeImportSystemConstants(ExceptionSink* xsink) {
   // must acquire current program before setting program context below
   const QoreProgram* spgm = getProgram();
   // acquire safe access to parse structures in the source program
   ProgramRuntimeParseAccessHelper rah(xsink, pgm);

   runtimeImportSystemConstantsIntern(*spgm->priv, xsink);
}

void qore_program_private::runtimeImportSystemFunctions(ExceptionSink* xsink) {
   // must acquire current program before setting program context below
   const QoreProgram* spgm = getProgram();
   // acquire safe access to parse structures in the source program
   ProgramRuntimeParseAccessHelper rah(xsink, pgm);
   runtimeImportSystemFunctionsIntern(*spgm->priv, xsink);
}

void qore_program_private::runtimeImportSystemApi(ExceptionSink* xsink) {
   // must acquire current program before setting program context below
   const QoreProgram* spgm = getProgram();
   // acquire safe access to parse structures in the source program
   ProgramRuntimeParseAccessHelper rah(xsink, pgm);
   runtimeImportSystemClassesIntern(*spgm->priv, xsink);
   if (*xsink)
      return;
   runtimeImportSystemFunctionsIntern(*spgm->priv, xsink);
   if (*xsink)
      return;
   runtimeImportSystemConstantsIntern(*spgm->priv, xsink);
   if (*xsink)
      return;
   runtimeImportSystemHashDeclsIntern(*spgm->priv, xsink);
}

void qore_program_private::importClass(ExceptionSink* xsink, qore_program_private& from_pgm, const char* path, const char* new_name, bool inject) {
    if (&from_pgm == this) {
        xsink->raiseException("CLASS-IMPORT-ERROR", "cannot import class \"%s\" with the same source and target Program objects", path);
        return;
    }

    if (inject && !(pwo.parse_options & PO_ALLOW_INJECTION)) {
        xsink->raiseException("CLASS-IMPORT-ERROR", "cannot import class \"%s\" with the injection flag set in a Program object without PO_ALLOW_INJECTION set", path);
        return;
    }

    const qore_class_private* injectedClass = nullptr;
    const qore_ns_private* vns = nullptr;
    const QoreClass* c;
    {
        // acquire safe access to parse structures in the source program
        ProgramRuntimeParseAccessHelper rah(xsink, from_pgm.pgm);
        if (*xsink)
            return;
        c = qore_root_ns_private::runtimeFindClass(*from_pgm.RootNS, path, vns);

        // must mark injected class so it can claim type compatibility with the class it's substituting
        if (inject && c) {
            const qore_ns_private* tcns = nullptr;
            const QoreClass* oc = qore_root_ns_private::runtimeFindClass(*from_pgm.RootNS, new_name ? new_name : path, tcns);
            if (oc) {
                // get injected target class pointer for new injected class
                injectedClass = qore_class_private::get(*oc);
                // can only inject for a single class
                qore_class_private* wc = const_cast<qore_class_private*>(qore_class_private::get(*c));
                if (wc->injectedClass != injectedClass) {
                    if (wc->injectedClass) {
                        xsink->raiseException("CLASS-IMPORT-ERROR", "class \"%s\" has already been injected to impersonate class '%s' and therefore cannot be injected to impersonate class '%s'; only a single class can be impersonated by any one source class", c->getName(), wc->injectedClass->name.c_str(), injectedClass->name.c_str());
                        return;
                    }
                    // mark source class as compatible with the injected target class as well
                    wc->injectedClass = injectedClass;
                }
            }
            //printd(5, "qore_program_private::importClass() this: %p path: '%s' new_name: '%s' oc: %p\n", this, path, new_name ? new_name : "n/a", oc);
        }
    }

    if (!c) {
        xsink->raiseException("CLASS-IMPORT-ERROR", "can't find class \"%s\" in the source Program", path);
        return;
    }

    // get exclusive access to program object for parsing
    ProgramRuntimeParseContextHelper pch(xsink, pgm);
    if (*xsink)
        return;

    // find/create target namespace based on source namespace
    QoreNamespace* tns;
    if (new_name && strstr(new_name, "::")) {
        NamedScope nscope(new_name);

        tns = qore_root_ns_private::runtimeFindCreateNamespacePath(*RootNS, nscope, qore_class_private::isPublic(*c));
        qore_root_ns_private::runtimeImportClass(*RootNS, xsink, *tns, c, from_pgm.pgm, nscope.getIdentifier(), inject, injectedClass);
    }
    else {
        tns = vns->root ? RootNS : qore_root_ns_private::runtimeFindCreateNamespacePath(*RootNS, *vns);
        //printd(5, "qore_program_private::importClass() this: %p path: %s nspath: %s tns: %p %s RootNS: %p %s\n", this, path, nspath.c_str(), tns, tns->getName(), RootNS, RootNS->getName());
        qore_root_ns_private::runtimeImportClass(*RootNS, xsink, *tns, c, from_pgm.pgm, new_name, inject, injectedClass);
    }
}

void qore_program_private::importHashDecl(ExceptionSink* xsink, qore_program_private& from_pgm, const char* path, const char* new_name) {
    if (&from_pgm == this) {
        xsink->raiseException("HASHDECL-IMPORT-ERROR", "cannot import hashdecl \"%s\" with the same source and target Program objects", path);
        return;
    }

    const qore_ns_private* vns = nullptr;
    const TypedHashDecl* hd;
    {
        // acquire safe access to parse structures in the source program
        ProgramRuntimeParseAccessHelper rah(xsink, from_pgm.pgm);
        if (*xsink)
        return;
        hd = qore_root_ns_private::runtimeFindHashDecl(*from_pgm.RootNS, path, vns);
    }

    if (!hd) {
        xsink->raiseException("HASHDECL-IMPORT-ERROR", "can't find hashdecl \"%s\" in source Program", path);
        return;
    }

    // get exclusive access to program object for parsing
    ProgramRuntimeParseContextHelper pch(xsink, pgm);
    if (*xsink)
        return;

    // find/create target namespace based on source namespace
    QoreNamespace* tns;
    if (new_name && strstr(new_name, "::")) {
        NamedScope nscope(new_name);

        tns = qore_root_ns_private::runtimeFindCreateNamespacePath(*RootNS, nscope, typed_hash_decl_private::get(*hd)->isPublic());
        qore_root_ns_private::runtimeImportHashDecl(*RootNS, xsink, *tns, hd, from_pgm.pgm, nscope.getIdentifier());
    }
    else {
        tns = vns->root ? RootNS : qore_root_ns_private::runtimeFindCreateNamespacePath(*RootNS, *vns);
        //printd(5, "qore_program_private::importHashDecl() this: %p path: %s nspath: %s tns: %p %s RootNS: %p %s\n", this, path, nspath.c_str(), tns, tns->getName(), RootNS, RootNS->getName());
        qore_root_ns_private::runtimeImportHashDecl(*RootNS, xsink, *tns, hd, from_pgm.pgm, new_name);
    }
}

void qore_program_private::importFunction(ExceptionSink* xsink, QoreFunction* u, const qore_ns_private& oldns, const char* new_name, bool inject) {
    // get exclusive access to program object for parsing
    ProgramRuntimeParseContextHelper pch(xsink, pgm);
    if (*xsink)
        return;

    if (new_name && strstr(new_name, "::")) {
        NamedScope nscope(new_name);
        QoreNamespace* tns = qore_root_ns_private::runtimeFindCreateNamespacePath(*RootNS, nscope, u->hasPublic());
        qore_root_ns_private::runtimeImportFunction(*RootNS, xsink, *tns, u, nscope.getIdentifier());
        return;
    }

    // find/create target namespace based on source namespace
    QoreNamespace* tns = oldns.root ? RootNS : qore_root_ns_private::runtimeFindCreateNamespacePath(*RootNS, oldns);
    //printd(5, "qore_program_private::importFunction() this: %p tns: %p '%s' oldns: '%s' RootNS: %p %s\n", this, tns, tns->getName(), oldns.name.c_str(), RootNS, RootNS->getName());
    assert(oldns.name == tns->getName());
    qore_root_ns_private::runtimeImportFunction(*RootNS, xsink, *tns, u, new_name, inject);
}

void qore_program_private::exportGlobalVariable(const char* vname, bool readonly, qore_program_private& tpgm, ExceptionSink* xsink) {
    if (&tpgm == this) {
        xsink->raiseException("PROGRAM-IMPORTGLOBALVARIABLE-EXCEPTION", "cannot import global variable \"%s\" with the same source and target Program objects", vname);
        return;
    }

    const qore_ns_private* vns = 0;
    Var* v;
    {
        ProgramRuntimeParseAccessHelper pah(xsink, pgm);
        if (*xsink)
            return;
        v = qore_root_ns_private::runtimeFindGlobalVar(*RootNS, vname, vns);
    }

    if (!v) {
        xsink->raiseException("PROGRAM-IMPORTGLOBALVARIABLE-EXCEPTION", "there is no global variable \"%s\"", vname);
        return;
    }

    // get exclusive access to program object for parsing
    ProgramRuntimeParseContextHelper pch(xsink, tpgm.pgm);
    if (*xsink)
        return;

    // find/create target namespace based on source namespace
    QoreNamespace* tns = vns->root ? tpgm.RootNS : qore_root_ns_private::runtimeFindCreateNamespacePath(*tpgm.RootNS, *vns);
    //printd(5, "qore_program_private::exportGlobalVariable() this: %p vname: '%s' ro: %d vns: %p '%s::' RootNS: %p '%s::'\n", this, vname, readonly, vns, vns->name.c_str(), RootNS, RootNS->getName());
    qore_root_ns_private::runtimeImportGlobalVariable(*tpgm.RootNS, *tns, v, readonly, xsink);
}

void qore_program_private::del(ExceptionSink* xsink) {
    printd(5, "qore_program_private::del() pgm: %p (base_object: %d)\n", pgm, base_object);

    // dereference all external data
    for (auto& i : extmap) {
        i.second->doDeref();
    }
    extmap.clear();

    if (thr_init)
        thr_init->deref(xsink);

    if (base_object) {
        deleteThreadData(xsink);

        // delete thread local storage key
        delete thread_local_storage;
        base_object = false;
    }

<<<<<<< HEAD
   // delete defines
   for (dmap_t::iterator i = dmap.begin(), e = dmap.end(); i != e; ++i)
      discard(i->second, xsink);
   dmap.clear();

   assert(RootNS);
   // have to delete global variables first because of destructors.
   // method call can be repeated
   qore_root_ns_private::clearData(*RootNS, xsink);

   // delete all global variables, class static vars and constants
   RootNS->deleteData(xsink);

   delete RootNS;
   RootNS = 0;

   // delete all root code
   // method call can be repeated
   sb.del();

   // delete stored type information
   for (auto& i : ch_map)
      delete i.second;
   for (auto& i : chon_map)
      delete i.second;
   for (auto& i : cl_map)
      delete i.second;
   for (auto& i : clon_map)
      delete i.second;
   for (auto& i : cr_map)
      delete i.second;
   for (auto& i : cron_map)
      delete i.second;
   for (auto& i : csl_map)
      delete i.second;
   for (auto& i : cslon_map)
      delete i.second;

   //printd(5, "QoreProgram::~QoreProgram() this: %p deleting root ns %p\n", this, RootNS);

   for (std::map<const char*, section_sline_statement_map_t*>::iterator it = statementByFileIndex.begin(); it != statementByFileIndex.end(); it++) {
      it->second->sectionMap.clear();
      it->second->statementMap.clear();
      delete it->second;
   }
   statementByFileIndex.clear();
   for (std::map<const char*, section_sline_statement_map_t*>::iterator it = statementByLabelIndex.begin(); it != statementByLabelIndex.end(); it++) {
      it->second->sectionMap.clear();
      it->second->statementMap.clear();
      delete it->second;
   }
   statementByLabelIndex.clear();
=======
    // delete defines
    for (dmap_t::iterator i = dmap.begin(), e = dmap.end(); i != e; ++i)
        discard(i->second, xsink);
    dmap.clear();

    assert(RootNS);
    // have to delete global variables first because of destructors.
    clearNamespaceData(xsink);

    // clear constants if not already cleared
    if (!constants_cleared) {
        ReferenceHolder<QoreListNode> l(new QoreListNode, xsink);
        qore_root_ns_private::clearConstants(*RootNS, **l);
        constants_cleared = true;
        //printd(5, "qore_program_private::del() this: %p cleared constants\n", this);
    }

    // delete all global variables, class static vars, etc
    RootNS->deleteData(xsink);

    delete RootNS;
    RootNS = 0;

    // delete all root code
    // method call can be repeated
    sb.del();

    // delete stored type information
    for (auto& i : ch_map)
        delete i.second;
    for (auto& i : chon_map)
        delete i.second;
    for (auto& i : cl_map)
        delete i.second;
    for (auto& i : clon_map)
        delete i.second;
    for (auto& i : cr_map)
        delete i.second;
    for (auto& i : cron_map)
        delete i.second;
    for (auto& i : csl_map)
        delete i.second;
    for (auto& i : cslon_map)
        delete i.second;

    //printd(5, "QoreProgram::~QoreProgram() this: %p deleting root ns %p\n", this, RootNS);

    for (std::map<const char*, sline_statement_multimap_t*>::iterator it = statementByFileIndex.begin(); it != statementByFileIndex.end(); it++) {
        delete it->second;
    }
    statementByFileIndex.clear();
    for (std::map<const char*, sline_statement_multimap_t*>::iterator it = statementByLabelIndex.begin(); it != statementByLabelIndex.end(); it++) {
        delete it->second;
    }
    statementByLabelIndex.clear();
>>>>>>> d4b019a6
}

const QoreClass* qore_program_private::runtimeFindClass(const char* class_name, ExceptionSink* xsink) const {
   // acquire safe access to parse structures in the source program
   ProgramRuntimeParseAccessHelper rah(xsink, pgm);
   if (*xsink)
      return 0;

   return qore_root_ns_private::runtimeFindClass(*RootNS, class_name);
}

int qore_program_private::setGlobalVarValue(const char* name, QoreValue val, ExceptionSink* xsink) {
   ValueHolder holder(val, xsink);

   const qore_ns_private* vns = 0;
   Var* v;
   {
      ProgramRuntimeParseAccessHelper pah(xsink, pgm);
      if (*xsink)
         return -1;
      v = qore_root_ns_private::runtimeFindGlobalVar(*RootNS, name, vns);
   }

   if (!v) {
      xsink->raiseException("UNKNOWN-VARIABLE", "there is no global variable \"%s\"", name);
      return -1;
   }

   LValueHelper lvh(xsink);
   if (v->getLValue(lvh, false))
      return -1;

   return lvh.assign(holder.release(), "<API assignment>");
}

LocalVar* qore_program_private::createLocalVar(const char* name, const QoreTypeInfo* typeInfo) {
   LocalVar* lv = new LocalVar(name, typeInfo);
   local_var_list.push_back(lv);
   return lv;
}

const QoreTypeInfo* qore_program_private::getComplexHashType(const QoreTypeInfo* vti) {
   AutoLocker al(chl);

   tmap_t::iterator i = ch_map.lower_bound(vti);
   if (i != ch_map.end() && i->first == vti)
      return i->second;

   QoreComplexHashTypeInfo* ti = new QoreComplexHashTypeInfo(vti);
   ch_map.insert(i, tmap_t::value_type(vti, ti));
   return ti;
}

const QoreTypeInfo* qore_program_private::getComplexHashOrNothingType(const QoreTypeInfo* vti) {
   AutoLocker al(chonl);

   tmap_t::iterator i = chon_map.lower_bound(vti);
   if (i != chon_map.end() && i->first == vti)
      return i->second;

   QoreComplexHashOrNothingTypeInfo* ti = new QoreComplexHashOrNothingTypeInfo(vti);
   chon_map.insert(i, tmap_t::value_type(vti, ti));
   return ti;
}

const QoreTypeInfo* qore_program_private::getComplexListType(const QoreTypeInfo* vti) {
   AutoLocker al(cll);

   tmap_t::iterator i = cl_map.lower_bound(vti);
   if (i != cl_map.end() && i->first == vti)
      return i->second;

   QoreComplexListTypeInfo* ti = new QoreComplexListTypeInfo(vti);
   cl_map.insert(i, tmap_t::value_type(vti, ti));
   return ti;
}

const QoreTypeInfo* qore_program_private::getComplexListOrNothingType(const QoreTypeInfo* vti) {
   AutoLocker al(clonl);

   tmap_t::iterator i = clon_map.lower_bound(vti);
   if (i != clon_map.end() && i->first == vti)
      return i->second;

   QoreComplexListOrNothingTypeInfo* ti = new QoreComplexListOrNothingTypeInfo(vti);
   clon_map.insert(i, tmap_t::value_type(vti, ti));
   return ti;
}

const QoreTypeInfo* qore_program_private::getComplexSoftListType(const QoreTypeInfo* vti) {
   AutoLocker al(csll);

   tmap_t::iterator i = csl_map.lower_bound(vti);
   if (i != csl_map.end() && i->first == vti)
      return i->second;

   QoreComplexSoftListTypeInfo* ti = new QoreComplexSoftListTypeInfo(vti);
   csl_map.insert(i, tmap_t::value_type(vti, ti));
   return ti;
}

const QoreTypeInfo* qore_program_private::getComplexSoftListOrNothingType(const QoreTypeInfo* vti) {
   AutoLocker al(cslonl);

   tmap_t::iterator i = cslon_map.lower_bound(vti);
   if (i != cslon_map.end() && i->first == vti)
      return i->second;

   QoreComplexSoftListOrNothingTypeInfo* ti = new QoreComplexSoftListOrNothingTypeInfo(vti);
   cslon_map.insert(i, tmap_t::value_type(vti, ti));
   return ti;
}

const QoreTypeInfo* qore_program_private::getComplexReferenceType(const QoreTypeInfo* vti) {
   AutoLocker al(crl);

   tmap_t::iterator i = cr_map.lower_bound(vti);
   if (i != cr_map.end() && i->first == vti)
      return i->second;

   QoreComplexReferenceTypeInfo* ti = new QoreComplexReferenceTypeInfo(vti);
   cr_map.insert(i, tmap_t::value_type(vti, ti));
   return ti;
}

const QoreTypeInfo* qore_program_private::getComplexReferenceOrNothingType(const QoreTypeInfo* vti) {
   AutoLocker al(cronl);

   tmap_t::iterator i = cron_map.lower_bound(vti);
   if (i != cron_map.end() && i->first == vti)
      return i->second;

   QoreComplexReferenceOrNothingTypeInfo* ti = new QoreComplexReferenceOrNothingTypeInfo(vti);
   cron_map.insert(i, tmap_t::value_type(vti, ti));
   return ti;
}

void qore_program_private::addStatementToIndexIntern(name_section_sline_statement_map_t* statementIndex, const char* key, AbstractStatement *statement, int offs, const char* section, int sectionOffs) {
   // index is being built when parsing
   if ((!statement && !section) || !key)
      return;
   section_sline_statement_map_t *sssm;
   std::map<const char*, section_sline_statement_map_t*>::iterator it = statementIndex->find(key);
   if (it == statementIndex->end()) {
      printd(5, "qore_program_private::addStatementToIndexIntern(%p,'%s',%d,'%s',%d) key not found, this: %p\n", statementIndex, key, offs, section ? section : (const char*)"(null)",sectionOffs, this);
      sssm = new section_sline_statement_map_t();
      statementIndex->insert(std::pair<const char*, section_sline_statement_map_t*>(key, sssm));
   } else {
      sssm = it->second;
      if (statement) {
         std::map<int, AbstractStatement*>::iterator li = sssm->statementMap.find(statement->loc.start_line+offs);
         while (li != sssm->statementMap.end() && li->first == statement->loc.start_line+offs) {
            if (li->second->loc.end_line == statement->loc.end_line) {
                // order of multimap values is not defined, so unless we want create extra index by statement position at line then we need insert only the first statement
                printd(5, "qore_program_private::addStatementToIndexIntern(%p,'%s',%d) skipping line (%d-%d), this: %p\n", statementIndex, key, offs, statement->loc.start_line, statement->loc.end_line, this);
                return;
            }
            ++li;
         }
      }
   }
   if (statement) {
      printd(5, "qore_program_private::addStatementToIndexIntern(%p,'%s',%d) insert line %d (%d-%d), this: %p\n", statementIndex, key, offs, statement->loc.start_line+offs, statement->loc.start_line, statement->loc.end_line, this);
      sssm->statementMap.insert(std::pair<int, AbstractStatement*>(statement->loc.start_line+offs, statement));
   }
   if (section) {
      if (sssm->sectionMap.find(section) == sssm->sectionMap.end()) {
         printd(5, "qore_program_private::addStatementToIndexIntern(%p,'%s','%s',%d) insert section, this: %p\n", statementIndex, key, section, sectionOffs, this);
         sssm->sectionMap.insert(std::pair<const char*, int>(section, sectionOffs));
      }
   }
}

void qore_program_private::registerStatement(QoreProgram *pgm, AbstractStatement *statement, bool addToIndex) {
   if (pgm && statement) {
      // plock must already be held
      ReverseStatementIdMap_t::iterator i = pgm->priv->reverseStatementIds.find(statement);
      if (i == pgm->priv->reverseStatementIds.end()) {
         pgm->priv->statementIds.push_back(statement);
         pgm->priv->reverseStatementIds.insert(std::pair<AbstractStatement*, unsigned long>(statement, pgm->priv->statementIds.size()));
      }
      if (addToIndex) {
         if (statement->loc.source) {
            printd(5, "qore_program_private::registerStatement(file+source), this: %p, statement: %p\n", pgm->priv, statement);
            pgm->priv->addStatementToIndexIntern(&pgm->priv->statementByFileIndex, statement->loc.source, statement, statement->loc.offset, statement->loc.file, statement->loc.offset);
            pgm->priv->addStatementToIndexIntern(&pgm->priv->statementByLabelIndex, statement->loc.file, statement, 0, statement->loc.source, statement->loc.offset);
         } else {
            printd(5, "qore_program_private::registerStatement(file), this: %p, statement: %p\n", pgm->priv, statement);
            pgm->priv->addStatementToIndexIntern(&pgm->priv->statementByFileIndex, statement->loc.file, statement, statement->loc.offset/*is zero*/, nullptr, -1);
         }
      }
   }
}

QoreHashNode* qore_program_private::getSourceIndicesIntern(name_section_sline_statement_map_t* statementIndex, ExceptionSink* xsink) const {
   ReferenceHolder<QoreHashNode> rv(new QoreHashNode, xsink);
   for (std::map<const char*, section_sline_statement_map_t*>::iterator it = statementIndex->begin(), e = statementIndex->end(); it != e; it++) {
      QoreHashNode* h2 = new QoreHashNode();
      for (std::map<const char*, int>::iterator it2 = it->second->sectionMap.begin(), e2 = it->second->sectionMap.end(); it2 != e2; it2++) {
         h2->setKeyValue(it2->first, new QoreBigIntNode(it2->second), xsink);
         if (*xsink) {
            return nullptr;
         }
      }
      rv->setKeyValue(it->first, h2, xsink);
      if (*xsink) {
         return nullptr;
      }
   }
   return rv.release();
}

void qore_program_private::onAttach(DebugRunStateEnum &rs, ExceptionSink* xsink) {
   AutoQoreCounterDec ad(&debug_program_counter, false);
   qore_debug_program_private* p = getDebugProgram(ad);
   printd(5, "qore_program_private::onAttach() this: %p, dp: %p\n", this, p);
   if (p) {
      p->onAttach(pgm, rs, xsink);
   } else {
      rs = DBG_RS_DETACH;
   }
}
void qore_program_private::onDetach(DebugRunStateEnum &rs, ExceptionSink* xsink) {
   AutoQoreCounterDec ad(&debug_program_counter, false);
   qore_debug_program_private* p = getDebugProgram(ad);
   printd(5, "qore_program_private::onDetach() this: %p, dp: %p\n", this, p);
   if (p) {
      p->onDetach(pgm, rs, xsink);
   } else {
      rs = DBG_RS_DETACH;
   }
}

void qore_program_private::onStep(const StatementBlock *blockStatement, const AbstractStatement *statement, unsigned bkptId, int &flow, DebugRunStateEnum &rs, ExceptionSink* xsink) {
   AutoQoreCounterDec ad(&debug_program_counter, false);
   qore_debug_program_private* p = getDebugProgram(ad);
   if (p) {
      p->onStep(pgm, blockStatement, statement, bkptId, flow, rs, xsink);
   } else {
      rs = DBG_RS_DETACH;
   }
}
void qore_program_private::onFunctionEnter(const StatementBlock *statement, DebugRunStateEnum &rs, ExceptionSink* xsink) {
   AutoQoreCounterDec ad(&debug_program_counter, false);
   qore_debug_program_private* p = getDebugProgram(ad);
   if (p) {
      p->onFunctionEnter(pgm, statement, rs, xsink);
   } else {
      rs = DBG_RS_DETACH;
   }
}

void qore_program_private::onFunctionExit(const StatementBlock *statement, QoreValue& returnValue, DebugRunStateEnum &rs, ExceptionSink* xsink) {
   AutoQoreCounterDec ad(&debug_program_counter, false);
   qore_debug_program_private* p = getDebugProgram(ad);
   if (p) {
      p->onFunctionExit(pgm, statement, returnValue, rs, xsink);
   } else {
      rs = DBG_RS_DETACH;
   }
}

void qore_program_private::onException(const AbstractStatement *statement, DebugRunStateEnum &rs, ExceptionSink* xsink) {
   AutoQoreCounterDec ad(&debug_program_counter, false);
   qore_debug_program_private* p = getDebugProgram(ad);
   if (p) {
      p->onException(pgm, statement, rs, xsink);
   } else {
      rs = DBG_RS_DETACH;
   }
}

void qore_program_private::onExit(const StatementBlock *statement, QoreValue& returnValue, DebugRunStateEnum &rs, ExceptionSink* xsink) {
   AutoQoreCounterDec ad(&debug_program_counter, false);
   qore_debug_program_private* p = getDebugProgram(ad);
   if (p) {
      p->onExit(pgm, statement, returnValue, rs, xsink);
   } else {
      rs = DBG_RS_DETACH;
   }
}

const AbstractQoreFunctionVariant* qore_program_private::runtimeFindCall(const char* name, const QoreValueList* params, ExceptionSink* xsink) {
   // acquire safe access to parse structures in the source program
   ProgramRuntimeParseAccessHelper rah(xsink, pgm);

   return qore_root_ns_private::get(*RootNS)->runtimeFindCall(name, params, xsink);
}

QoreValueList* qore_program_private::runtimeFindCallVariants(const char* name, ExceptionSink* xsink) {
   // acquire safe access to parse structures in the source program
   ProgramRuntimeParseAccessHelper rah(xsink, pgm);

   return qore_root_ns_private::get(*RootNS)->runtimeFindCallVariants(name, xsink);
}

void ThreadLocalProgramData::dbgAttach(ExceptionSink* xsink) {
   if (runState == DBG_RS_DETACH) {
      DebugRunStateEnum rs = runState;
      functionCallLevel = 0;
      printd(5, "ThreadLocalProgramData::dbgAttach this: %p, rs: %d, tid: %d\n", this, runState, gettid());
      runState = DBG_RS_STOPPED;
      getProgram()->priv->onAttach(rs, xsink);
      setRunState(rs);
      printd(5, "ThreadLocalProgramData::dbgAttach this: %p, rs: %d, xsink:%d\n", this, runState, xsink && xsink->isEvent());
   }
}

void ThreadLocalProgramData::dbgDetach(ExceptionSink* xsink) {
   if (runState != DBG_RS_STOPPED && runState != DBG_RS_DETACH) {
      printd(5, "ThreadLocalProgramData::dbgDetach this: %p, rs: %d, tid: %d\n", this, runState, gettid());
      DebugRunStateEnum rs = DBG_RS_DETACH;
      runState = DBG_RS_STOPPED;
      getProgram()->priv->onDetach(rs, xsink);
      setRunState(rs);
      printd(5, "ThreadLocalProgramData::dbgDetach this: %p, rs: %d, xsink:%d\n", this, runState, xsink && xsink->isEvent());
   }
}

int ThreadLocalProgramData::dbgStep(const StatementBlock* blockStatement, const AbstractStatement* statement, ExceptionSink* xsink) {
   checkAttach(xsink);
   checkBreakFlag();
   int rc = 0;
   unsigned bkptId = 0;
   bool cond = runState == DBG_RS_STEP || (runState == DBG_RS_STEP_OVER && functionCallLevel == 0);
   if (!cond && runState != DBG_RS_STOPPED && runState != DBG_RS_DETACH) {
      const AbstractStatement *st = statement ? statement : blockStatement;
      if (st->getBreakpointFlag()) {   // fast breakpoint check
         printd(5, "ThreadLocalProgramData::dbgStep() this: %p, rs: %d, tid: %d, breakpoint phase-1\n", this, runState, gettid());
         bkptId = getProgram()->priv->onCheckBreakpoint(st, xsink);  // more precise check requiring lock
         cond = bkptId > 0;
      }
   }
   if (cond) {
      printd(5, "ThreadLocalProgramData::dbgStep() this: %p, bkptId: %d, rs: %d, tid: %d\n", this, bkptId, runState, gettid());
      functionCallLevel = 0;
      DebugRunStateEnum rs = runState;
      runState = DBG_RS_STOPPED;
      getProgram()->priv->onStep(blockStatement, statement, bkptId, rc, rs, xsink);
      setRunState(rs);
      printd(5, "ThreadLocalProgramData::dbgStep() this: %p, rs: %d, rc: %d, xsink:%d\n", this, runState, rc, xsink && xsink->isEvent());
   }
   return rc;
}

void ThreadLocalProgramData::dbgFunctionEnter(const StatementBlock* statement, ExceptionSink* xsink) {
   checkAttach(xsink);
   checkBreakFlag();
   if (runState == DBG_RS_STEP_OVER && functionCallLevel == 0) {
      functionCallLevel = 1;
      printd(5, "ThreadLocalProgramData::dbgFunctionEnter(), stepping over, this: %p, rs: %d, tid: %d\n", this, runState, gettid());
   } else if (runState == DBG_RS_STEP) {
      printd(5, "ThreadLocalProgramData::dbgFunctionEnter() this: %p, rs: %d, tid: %d\n", this, runState, gettid());
      functionCallLevel = 0;
      DebugRunStateEnum rs = runState;
      runState = DBG_RS_STOPPED;
      getProgram()->priv->onFunctionEnter(statement, rs, xsink);
      setRunState(rs);
      printd(5, "ThreadLocalProgramData::dbgFunctionEnter() this: %p, rs: %d, xsink: %d\n", this, runState, xsink && xsink->isEvent());
   } else if (runState != DBG_RS_STOPPED && runState != DBG_RS_DETACH && functionCallLevel > 0) {
      functionCallLevel++;
   }
}

void ThreadLocalProgramData::dbgFunctionExit(const StatementBlock* statement, QoreValue& returnValue, ExceptionSink* xsink) {
   if ((runState == DBG_RS_UNTIL_RETURN && functionCallLevel == 1) || runState == DBG_RS_STEP || (runState == DBG_RS_STEP_OVER && functionCallLevel == 0)) {
      printd(5, "ThreadLocalProgramData::dbgFunctionExit() this: %p, rs: %d, tid: %d\n", this, runState, gettid());
      DebugRunStateEnum rs = runState;
      functionCallLevel = 0;
      runState = DBG_RS_STOPPED;
      getProgram()->priv->onFunctionExit(statement, returnValue, rs, xsink);
      setRunState(rs);
      printd(5, "ThreadLocalProgramData::dbgFunctionExit() this: %p, rs: %d, xsink: %d\n", this, runState, xsink && xsink->isEvent());
   } else if (runState != DBG_RS_STOPPED && runState != DBG_RS_DETACH && functionCallLevel > 0) {
      functionCallLevel--;
      printd(5, "ThreadLocalProgramData::dbgFunctionExit() exit, this: %p, rs: %d, level: %d, tid: %d\n", this, runState, functionCallLevel, gettid());
   } else {
      checkAttach(xsink);
      checkBreakFlag();
   }
}

void ThreadLocalProgramData::dbgException(const AbstractStatement* statement, ExceptionSink* xsink) {
   if (runState != DBG_RS_STOPPED && runState != DBG_RS_DETACH) {
      printd(5, "ThreadLocalProgramData::dbgException() this: %p, rs: %d, tid: %d\n", this, runState, gettid());
      checkAttach(xsink);
      functionCallLevel = 0;
      DebugRunStateEnum rs = runState;
      runState = DBG_RS_STOPPED;
      getProgram()->priv->onException(statement, rs, xsink);
      setRunState(rs);
      printd(5, "ThreadLocalProgramData::dbgException() this: %p, rs: %d, xsink: %d\n", this, runState, xsink && xsink->isEvent());
   }
}

void ThreadLocalProgramData::dbgExit(const StatementBlock* statement, QoreValue& returnValue, ExceptionSink* xsink) {
   if (runState != DBG_RS_STOPPED && runState != DBG_RS_DETACH) {
      printd(5, "ThreadLocalProgramData::dbgExit() this: %p, rs: %d, tid: %d\n", this, runState, gettid());
      DebugRunStateEnum rs = runState;
      functionCallLevel = 0;
      runState = DBG_RS_STOPPED;
      getProgram()->priv->onExit(statement, returnValue, rs, xsink);
      setRunState(rs);
      printd(5, "ThreadLocalProgramData::dbgExit() this: %p, rs: %d, xsink: %d\n", this, runState, xsink && xsink->isEvent());
   }
}

QoreProgram::~QoreProgram() {
   printd(5, "QoreProgram::~QoreProgram() this: %p, pgmid: %d\n", this, priv->getProgramId());
   delete priv;
}

// setup independent program object
QoreProgram::QoreProgram() : priv(new qore_program_private(this, PO_DEFAULT)) {
   printd(5, "QoreProgram::QoreProgram() this: %p, pgmid: %d\n", this, priv->getProgramId());
}

// setup independent program object
QoreProgram::QoreProgram(int64 po) : priv(new qore_program_private(this, po)) {
}

QoreProgram::QoreProgram(QoreProgram* pgm, int64 po, bool ec, const char* ecn) : priv(new qore_program_private(this, po, pgm)) {
   printd(QPP_DBG_LVL, "QoreProgram::QoreProgram(), this: %p, pgm: %p, priv: %p, pgmid: %d\n", this, pgm, priv, priv->getProgramId());
   priv->exec_class = ec;
   if (ecn)
      priv->exec_class_name = ecn;
}

QoreThreadLock* QoreProgram::getParseLock() {
   return &priv->plock;
}

void QoreProgram::deref(ExceptionSink* xsink) {
   printd(QPP_DBG_LVL, "QoreProgram::deref() this: %p priv: %p %d->%d\n", this, priv, reference_count(), reference_count() - 1);
   if (ROdereference())
      priv->clear(xsink);
}

ExceptionSink* QoreProgram::getParseExceptionSink() {
   if (priv->requires_exception)
      return 0;

   return priv->parseSink;
}

int QoreProgram::setWarningMask(int wm) {
   if (!(priv->pwo.parse_options & PO_LOCK_WARNINGS)) {
      priv->pwo.warn_mask = wm;
      return 0;
   }
   return -1;
}

// returns 0 for success, -1 for error
int QoreProgram::enableWarning(int code) {
   if (!(priv->pwo.parse_options & PO_LOCK_WARNINGS)) {
      priv->pwo.warn_mask |= code;
      return 0;
   }
   return -1;
}

// returns 0 for success, -1 for error
int QoreProgram::disableWarning(int code) {
   if (!(priv->pwo.parse_options & PO_LOCK_WARNINGS)) {
      priv->pwo.warn_mask &= ~code;
      return 0;
   }
   return -1;
}

RootQoreNamespace* QoreProgram::getRootNS() const {
   return priv->RootNS;
}

int QoreProgram::getParseOptions() const {
   return (int)priv->pwo.parse_options;
}

int64 QoreProgram::getParseOptions64() const {
   return priv->pwo.parse_options;
}

QoreListNode* QoreProgram::getUserFunctionList() {
   ExceptionSink xsink;
   ProgramRuntimeParseAccessHelper pah(&xsink, this);
   if (xsink) {
      xsink.clear();
      return 0;
   }
   return qore_ns_private::getUserFunctionList(*priv->RootNS);
}

void QoreProgram::waitForTermination() {
   priv->waitForAllThreadsToTerminate();
}

void QoreProgram::waitForTerminationAndDeref(ExceptionSink* xsink) {
   priv->waitForTerminationAndClear(xsink);
   deref(xsink);
}

void QoreProgram::lockOptions() {
   priv->po_locked = true;
}

// setExecClass() NOTE: string passed here will copied
void QoreProgram::setExecClass(const char* ecn) {
   priv->exec_class = true;
   if (ecn)
      priv->exec_class_name = ecn;
   else
      priv->exec_class_name.clear();
}

QoreNamespace* QoreProgram::getQoreNS() const {
   return priv->QoreNS;
}

void QoreProgram::depRef() {
   priv->depRef();
}

void QoreProgram::depDeref() {
   priv->depDeref();
}

bool QoreProgram::checkWarning(int code) const {
   return priv->warnSink && (code & priv->pwo.warn_mask);
}

int QoreProgram::getWarningMask() const {
   return priv->warnSink ? priv->pwo.warn_mask : 0;
}

bool QoreProgram::existsFunction(const char* name) {
   ExceptionSink xsink;
   ProgramRuntimeParseAccessHelper pah(&xsink, this);
   if (xsink) {
      xsink.clear();
      return false;
   }
   return qore_root_ns_private::runtimeExistsFunction(*priv->RootNS, name) ? true : false;
}

// DEPRECATED
void QoreProgram::parseSetParseOptions(int po) {
   priv->parseSetParseOptions(QoreProgramLocation(), (int64)po);
}

void QoreProgram::parseSetParseOptions(int64 po) {
   priv->parseSetParseOptions(QoreProgramLocation(), po);
}

void QoreProgram::parseDisableParseOptions(int64 po) {
   priv->parseDisableParseOptions(QoreProgramLocation(), po);
}

// DEPRECATED
void QoreProgram::setParseOptions(int po, ExceptionSink* xsink) {
   priv->setParseOptions((int64)po, xsink);
}

void QoreProgram::setParseOptions(int64 po, ExceptionSink* xsink) {
   priv->setParseOptions(po, xsink);
}

// DEPRECATED
void QoreProgram::disableParseOptions(int po, ExceptionSink* xsink) {
   priv->disableParseOptions((int64)po, xsink);
}

void QoreProgram::disableParseOptions(int64 po, ExceptionSink* xsink) {
   priv->disableParseOptions(po, xsink);
}

void QoreProgram::replaceParseOptions(int64 po, ExceptionSink* xsink) {
   priv->replaceParseOptions(po, xsink);
}

QoreHashNode* QoreProgram::getThreadData() {
   return priv->getThreadData();
}

AbstractQoreNode* QoreProgram::run(ExceptionSink* xsink) {
   if (!priv->exec_class_name.empty()) {
      runClass(priv->exec_class_name.c_str(), xsink);
      AbstractQoreNode* rv = priv->exec_class_rv;
      priv->exec_class_rv = 0;
      return rv;
   }
   return runTopLevel(xsink);
}

void QoreProgram::parse(FILE* fp, const char* name, ExceptionSink* xsink, ExceptionSink* wS, int wm) {
   priv->parse(fp, name, xsink, wS, wm);
}

void QoreProgram::parse(const QoreString* str, const QoreString* lstr, ExceptionSink* xsink, ExceptionSink* wS, int wm) {
   if (!str || str->empty())
      return;

   priv->parse(str, lstr, xsink, wS, wm);
}

void QoreProgram::parse(const QoreString* str, const QoreString* lstr, ExceptionSink* xsink, ExceptionSink* wS, int wm, const QoreString* source, int offset) {
   if (!str || str->empty())
      return;

   priv->parse(str, lstr, xsink, wS, wm, source, offset);
}

void QoreProgram::parse(const char* code, const char* label, ExceptionSink* xsink, ExceptionSink* wS, int wm) {
   if (!code || !code[0])
      return;

   priv->parse(code, label, xsink, wS, wm);
}

void QoreProgram::parse(const char* code, const char* label, ExceptionSink* xsink, ExceptionSink* wS, int wm, const char* source, int offset) {
   if (!code || !code[0])
      return;

   priv->parse(code, label, xsink, wS, wm, source, offset);
}

void QoreProgram::parseFile(const char* filename, ExceptionSink* xsink, ExceptionSink* wS, int wm, bool only_first_except) {
   priv->only_first_except = only_first_except;
   priv->parseFile(filename, xsink, wS, wm);
}

void QoreProgram::parsePending(const QoreString* str, const QoreString* lstr, ExceptionSink* xsink, ExceptionSink* wS, int wm) {
   if (!str || str->empty())
      return;

   priv->parsePending(str, lstr, xsink, wS, wm);
}

void QoreProgram::parsePending(const QoreString* str, const QoreString* lstr, ExceptionSink* xsink, ExceptionSink* wS, int wm, const QoreString* source, int offset) {
   if (!str || str->empty())
      return;

   priv->parsePending(str, lstr, xsink, wS, wm, source, offset);
}

void QoreProgram::parsePending(const char* code, const char* label, ExceptionSink* xsink, ExceptionSink* wS, int wm) {
   if (!code || !code[0])
      return;

   priv->parsePending(code, label, xsink, wS, wm);
}

void QoreProgram::parsePending(const char* code, const char* label, ExceptionSink* xsink, ExceptionSink* wS, int wm, const char* source, int offset) {
   if (!code || !code[0])
      return;

   priv->parsePending(code, label, xsink, wS, wm, source, offset);
}

AbstractQoreNode* QoreProgram::runTopLevel(ExceptionSink* xsink) {
   ProgramThreadCountContextHelper tch(xsink, this, true);
   if (*xsink)
      return 0;
   return priv->sb.exec(xsink).takeNode();
}

AbstractQoreNode* QoreProgram::callFunction(const char* name, const QoreListNode* args, ExceptionSink* xsink) {
    SimpleRefHolder<FunctionCallNode> fc;

    printd(5, "QoreProgram::callFunction() creating function call to %s()\n", name);

    //const qore_ns_private* ns = nullptr;
    //const QoreFunction* qf;
    const FunctionEntry* fe;

    // need to grab parse lock for safe access to the user function map and imported function map
    {
        ProgramRuntimeParseAccessHelper pah(xsink, this);
        if (*xsink)
            return nullptr;
        fe = qore_root_ns_private::runtimeFindFunctionEntry(*priv->RootNS, name);
    }

    if (!fe) {
        xsink->raiseException("NO-FUNCTION", "function name '%s' does not exist", name);
        return nullptr;
    }

    // we assign the args to 0 below so that they will not be deleted
    fc = new FunctionCallNode(get_runtime_location(), fe, const_cast<QoreListNode*>(args), this);
    AbstractQoreNode* rv = !*xsink ? fc->eval(xsink) : nullptr;

    // let caller delete function arguments if necessary
    fc->takeArgs();

    return rv;
}

void QoreProgram::parseCommit(ExceptionSink* xsink, ExceptionSink* wS, int wm) {
   ProgramRuntimeParseCommitContextHelper pch(xsink, this);
   if (*xsink)
      return;
   priv->parseCommit(xsink, wS, wm);
}

void QoreProgram::parseRollback() {
   ExceptionSink xsink;
   priv->parseRollback(&xsink);
}

int QoreProgram::parseRollback(ExceptionSink* xsink) {
   return priv->parseRollback(xsink);
}

void QoreProgram::runClass(const char* classname, ExceptionSink* xsink) {
   // find class
   const QoreClass* qc = qore_root_ns_private::runtimeFindClass(*priv->RootNS, classname);
   if (!qc) {
      xsink->raiseException("CLASS-NOT-FOUND", "cannot find any class '%s' in any namespace", classname);
      return;
   }

   if (qore_class_private::runtimeCheckInstantiateClass(*qc, xsink))
      return;

   //printd(5, "QoreProgram::runClass(%s)\n", classname);

   ProgramThreadCountContextHelper tch(xsink, this, true);
   if (!*xsink)
      discard(qc->execConstructor((QoreValueList*)0, xsink), xsink);
}

void QoreProgram::parseFileAndRunClass(const char* filename, const char* classname) {
   ExceptionSink xsink;

   parseFile(filename, &xsink);

   if (!xsink.isEvent())
      runClass(classname, &xsink);
}

void QoreProgram::parseAndRunClass(FILE* fp, const char* name, const char* classname) {
   ExceptionSink xsink;

   parse(fp, name, &xsink);

   if (!xsink.isEvent())
      runClass(classname, &xsink);
}

void QoreProgram::parseAndRunClass(const char* str, const char* name, const char* classname) {
   ExceptionSink xsink;

   parse(str, name, &xsink);

   if (!xsink.isEvent())
      runClass(classname, &xsink);
}

void QoreProgram::parseFileAndRun(const char* filename) {
   ExceptionSink xsink;

   parseFile(filename, &xsink);

   if (!xsink.isEvent()) {
      // get class name
      if (priv->exec_class) {
         if (!priv->exec_class_name.empty())
            runClass(priv->exec_class_name.c_str(), &xsink);
         else {
            char* c, *bn = q_basenameptr(filename);
            if (!(c = strrchr(bn, '.')))
               runClass(filename, &xsink);
            else {
               QoreString qcn; // for possible class name
               qcn.concat(bn, c - bn);
               runClass(qcn.getBuffer(), &xsink);
            }
         }
      }
      else
         run(&xsink);
   }
}

void QoreProgram::parseAndRun(FILE* fp, const char* name) {
   ExceptionSink xsink;

   if (priv->exec_class && priv->exec_class_name.empty())
      xsink.raiseException("EXEC-CLASS-ERROR", "class name required if executing from stdin");
   else {
      parse(fp, name, &xsink);

      if (!xsink.isEvent())
         run(&xsink);
   }
}

void QoreProgram::parseAndRun(const char* str, const char* name) {
   ExceptionSink xsink;

   if (priv->exec_class && priv->exec_class_name.empty())
      xsink.raiseException("EXEC-CLASS-ERROR", "class name required if executing from a direct string");
   else {
      parse(str, name, &xsink);

      if (!xsink.isEvent())
         run(&xsink);
   }
}

bool QoreProgram::checkFeature(const char* f) const {
   bool b = priv->featureList.find(f);
   if (!b)
      b = priv->userFeatureList.find(f);
   return b;
}

void QoreProgram::addFeature(const char* f) {
   priv->featureList.push_back(f);
}

QoreListNode* QoreProgram::getFeatureList() const {
   return priv->getFeatureList();
}

QoreListNode* QoreProgram::getVarList() {
   return priv->getVarList();
}

const char* QoreProgram::parseGetScriptDir() const {
   return priv->parseGetScriptDir();
}

QoreStringNode* QoreProgram::getScriptDir() const {
   return priv->getScriptDir();
}

QoreStringNode* QoreProgram::getScriptPath() const {
   return priv->getScriptPath();
}

QoreStringNode* QoreProgram::getScriptName() const {
   return priv->getScriptName();
}

void QoreProgram::setScriptPath(const char* path) {
   priv->setScriptPathExtern(path);
}

const LVList* QoreProgram::getTopLevelLVList() const {
   return priv->sb.getLVList();
}

QoreValue QoreProgram::getGlobalVariableVal(const char* var, bool& found) const {
   const qore_ns_private* vns = 0;
   Var* v = qore_root_ns_private::runtimeFindGlobalVar(*(priv->RootNS), var, vns);
   if (!v) {
      found = false;
      return QoreValue();
   }
   found = true;
   return v->eval();
}

AbstractQoreNode* QoreProgram::getGlobalVariableValue(const char* var, bool& found) const {
   return getGlobalVariableVal(var, found).takeNode();
}

// only called when parsing, therefore in the parse thread lock
void QoreProgram::parseSetIncludePath(const char* path) {
   priv->include_path = path;
}

// only called when parsing, therefore in the parse thread lock
const char* QoreProgram::parseGetIncludePath() const {
   return priv->include_path.empty() ? 0 : priv->include_path.c_str();
}

const AbstractQoreZoneInfo* QoreProgram::currentTZ() const {
   return priv->currentTZ();
}

void QoreProgram::setTZ(const AbstractQoreZoneInfo* n_TZ) {
   priv->setTZ(n_TZ);
}

bool QoreProgram::parseExceptionRaised() const {
   return priv->parseExceptionRaised();
}

void QoreProgram::parseSetTimeZone(const char* zone) {
   return priv->parseSetTimeZone(zone);
}

AbstractQoreNode* qore_parse_get_define_value(const QoreProgramLocation& loc, const char* str, QoreString& arg, bool& ok) {
   ok = true;
   char c = arg[0];
   // see if a string is being defined
   if (c == '"' || c == '\'') {
      // make sure the string is terminated in the same way
      char e = arg[arg.strlen() - 1];
      if (c != e || arg.strlen() == 1) {
         parse_error(loc, "'%s' is defined with an unterminated string; %%define directives must be made on a single line", str);
         ok = false;
         return 0;
      }

      // string is OK, remove quotes
      arg.trim_single_trailing(c);
      arg.trim_single_leading(c);
      qore_size_t len = arg.strlen();
      return new QoreStringNode(arg.giveBuffer(), len, len + 1, QCS_DEFAULT);
   }

   const char* p = arg.getBuffer();
   // check for 'true' and 'false'
   if (!strcasecmp(p, "true"))
      return &True;
   if (!strcasecmp(p, "false"))
      return &False;

   // see if there are non-numeric characters in the string
   bool flt = false;
   while (*p) {
      if (*p == '.') {
         if (flt) {
            parse_error(loc, "'%s' is defined with an invalid number: '%s'", str, arg.getBuffer());
            ok = false;
            return 0;
         }
         flt = true;
      }
      else if (isalpha(*p)) {
         parse_error(loc, "'%s' has unquoted alphabetic characters in the value; use quotes (\" or ') to define strings", str);
         ok = false;
         return 0;
      }
      ++p;
   }

   p = arg.getBuffer();
   if (flt)
      return new QoreFloatNode(q_strtod(p));
   return new QoreBigIntNode(strtoll(p, 0, 10));
}

void QoreProgram::parseDefine(const char* str, AbstractQoreNode* val) {
   priv->parseDefine(qoreCommandLineLocation, str, val);
}

void QoreProgram::parseDefine(const char* str, const char* val) {
   priv->parseDefine(qoreCommandLineLocation, str, new QoreStringNode(val));
}

void QoreProgram::parseCmdLineDefines(const std::map<std::string, std::string> defmap, ExceptionSink& xs, ExceptionSink& ws, int wm) {
   parseCmdLineDefines(xs, ws, wm, defmap);
}

void QoreProgram::parseCmdLineDefines(ExceptionSink& xs, ExceptionSink& ws, int wm, const std::map<std::string, std::string>& defmap) {
   ProgramRuntimeParseCommitContextHelper pch(&xs, this);
   if (xs)
      return;

   priv->startParsing(&xs, &ws, wm);

   for (std::map<std::string, std::string>::const_iterator it = defmap.begin(); it != defmap.end(); ++it) {
      const char *str = it->first.c_str();
      const char *val = it->second.c_str();
      QoreString arg(val);
      arg.trim();

      bool ok;
      AbstractQoreNode* v = qore_parse_get_define_value(qoreCommandLineLocation, str, arg, ok);
      if (!ok)
         break;
      priv->parseDefine(qoreCommandLineLocation, str, v);
   }

   priv->parseSink = 0;
   priv->warnSink = 0;
}

QoreProgram* QoreProgram::programRefSelf() const {
   const_cast<QoreProgram*>(this)->ref();
   return const_cast<QoreProgram*>(this);
}

void QoreProgram::setExternalData(const char* owner, AbstractQoreProgramExternalData* pud) {
   priv->setExternalData(owner, pud);
}

AbstractQoreProgramExternalData* QoreProgram::getExternalData(const char* owner) const {
   return priv->getExternalData(owner);
}

QoreHashNode* QoreProgram::getGlobalVars() const {
   return priv->getGlobalVars();
}

int QoreProgram::setGlobalVarValue(const char* name, QoreValue val, ExceptionSink* xsink) {
   return priv->setGlobalVarValue(name, val, xsink);
}

QoreListNode* QoreProgram::getThreadList() const {
   ReferenceHolder<QoreListNode> rv(new QoreListNode(bigIntTypeInfo), nullptr);
   priv->getThreadList(**rv);
   return rv.release();
}

AbstractQoreProgramExternalData::~AbstractQoreProgramExternalData() {
}

int get_warning_code(const char* str) {
   for (unsigned i = 0; i < NUM_WARNINGS; i++)
      if (!strcasecmp(str, qore_warnings[i]))
         return 1 << i;
   return 0;
}

QoreDebugProgram::QoreDebugProgram(): priv(new qore_debug_program_private(this)) {};

QoreDebugProgram::~QoreDebugProgram() {
   printd(5, "QoreDebugProgram::~QoreDebugProgram() this: %p\n", this);
   delete priv;
}

void QoreDebugProgram::onAttach(QoreProgram *pgm, DebugRunStateEnum &rs, ExceptionSink* xsink) {
    printd(5, "QoreDebugProgram::onAttach() this: %p\n", this);
    rs = DBG_RS_RUN;
}

void QoreDebugProgram::onDetach(QoreProgram *pgm, DebugRunStateEnum &rs, ExceptionSink* xsink) {
    printd(5, "QoreDebugProgram::onDetach() this: %p\n", this);
    rs = DBG_RS_DETACH;
}

void QoreDebugProgram::onStep(QoreProgram *pgm, const StatementBlock *blockStatement, const AbstractStatement *statement, unsigned bkptId, int &flow, DebugRunStateEnum &rs, ExceptionSink* xsink) {
}

void QoreDebugProgram::onFunctionEnter(QoreProgram *pgm, const StatementBlock *statement, DebugRunStateEnum &rs, ExceptionSink* xsink) {
}

void QoreDebugProgram::onFunctionExit(QoreProgram *pgm, const StatementBlock *statement, QoreValue& returnValue, DebugRunStateEnum &rs, ExceptionSink* xsink) {
}

void QoreDebugProgram::onException(QoreProgram *pgm, const AbstractStatement *statement, DebugRunStateEnum &rs, ExceptionSink* xsink) {
}

void QoreDebugProgram::onExit(QoreProgram *pgm, const StatementBlock *statement, QoreValue& returnValue, DebugRunStateEnum &rs, ExceptionSink* xsink) {
}

void QoreDebugProgram::addProgram(QoreProgram *pgm, ExceptionSink* xsink) {
   printd(5, "QoreDebugProgram::addProgram(), this: %p, pgm: %p\n", this, pgm);
   priv->addProgram(pgm, xsink);
}

void QoreDebugProgram::removeProgram(QoreProgram *pgm) {
   printd(5, "QoreDebugProgram::removeProgram(), this: %p, pgm: %p\n", this, pgm);
   priv->removeProgram(pgm);
}

QoreListNode* QoreDebugProgram::getAllProgramObjects() {
   return priv->getAllProgramObjects();
}

int QoreDebugProgram::breakProgramThread(QoreProgram *pgm, int tid) const {
   printd(5, "QoreDebugProgram::breakProgramThread(), this: %p, pgm: %p, tid: %d\n", this, pgm, tid);
   return priv->breakProgramThread(pgm, tid);
}

int QoreDebugProgram::breakProgram(QoreProgram *pgm) const {
   printd(5, "QoreDebugProgram::breakProgram(), this: %p, pgm: %p\n", this, pgm);
   return priv->breakProgram(pgm);
}

void QoreDebugProgram::waitForTerminationAndClear(ExceptionSink* xsink) {
   printd(5, "QoreDebugProgram::waitForTerminationAndClear(), this: %p\n", this);
   priv->waitForTerminationAndClear(xsink);
}

int QoreDebugProgram::getInterruptedCount() {
   return priv->getInterruptedCount();
}

void QoreProgram::assignBreakpoint(QoreBreakpoint *bkpt, ExceptionSink *xsink) {
   priv->assignBreakpoint(bkpt, xsink);
}

void QoreProgram::deleteAllBreakpoints() {
   priv->deleteAllBreakpoints();
}

void QoreProgram::getBreakpoints(QoreBreakpointList_t &bkptList) {
   priv->getBreakpoints(bkptList);
}

AbstractStatement* QoreProgram::findStatement(const char* fileName, int line) const {
   return priv->getStatementFromIndex(fileName, line);
}

AbstractStatement* QoreProgram::findFunctionStatement(const char* functionName, const QoreValueList* params, ExceptionSink* xsink) const {
   const AbstractQoreFunctionVariant* uv = runtimeFindCall(functionName, params, xsink);
   if (!uv)
      return nullptr;
   const UserVariantBase* uvb = uv->getUserVariantBase();
   //printd(5, "QoreProgram::findFunctionStatement() '%s' -> %p\n", functionName, uvb);
   if (!uvb)
      return nullptr;
   return uvb->getStatementBlock();
}

unsigned long QoreProgram::getStatementId(const AbstractStatement* statement) const {
   return priv->getStatementId(statement);
}

AbstractStatement* QoreProgram::resolveStatementId(unsigned long statementId) const {
   return priv->resolveStatementId(statementId);
}

QoreHashNode* QoreProgram::getSourceFileNames(ExceptionSink* xsink) const {
   return priv->getSourceFileNames(xsink);
}

QoreHashNode* QoreProgram::getSourceLabels(ExceptionSink* xsink) const {
   return priv->getSourceLabels(xsink);
}

unsigned QoreProgram::getProgramId() const {
   return priv->getProgramId();
}

QoreProgram* QoreProgram::resolveProgramId(unsigned programId) {
   return qore_program_private::resolveProgramId(programId);
}

void QoreProgram::registerQoreObject(QoreObject *o, ExceptionSink* xsink) const {
   priv->registerQoreObject(o, xsink);
}

void QoreProgram::unregisterQoreObject(QoreObject *o, ExceptionSink* xsink) const {
   priv->unregisterQoreObject(o, xsink);
}

QoreObject* QoreProgram::findQoreObject() const {
   return priv->findQoreObject();
}

QoreObject* QoreProgram::getQoreObject(QoreProgram* pgm) {
   return qore_program_private::getQoreObject(pgm);
}

QoreListNode* QoreProgram::getAllQoreObjects(ExceptionSink* xsink) {
   return qore_program_private::getAllQoreObjects(xsink);
}

bool QoreProgram::checkAllowDebugging(ExceptionSink* xsink) {
   return priv->checkAllowDebugging(xsink);
}

const AbstractQoreFunctionVariant* QoreProgram::runtimeFindCall(const char* name, const QoreValueList* params, ExceptionSink* xsink) const {
   return priv->runtimeFindCall(name, params, xsink);
}

QoreValueList* QoreProgram::runtimeFindCallVariants(const char* name, ExceptionSink* xsink) const {
   return priv->runtimeFindCallVariants(name, xsink);
}

QoreRWLock QoreBreakpoint::lck_breakpoint;
QoreBreakpoint::QoreBreakpointList_t QoreBreakpoint::breakpointList;
volatile unsigned QoreBreakpoint::breakpointIdCounter = 1;

void QoreBreakpoint::unassignAllStatements() {
    for (std::list<AbstractStatement*>::iterator it = statementList.begin(); it != statementList.end(); ++it) {
        (*it)->unassignBreakpoint(this);
    }
    statementList.clear();
}

QoreBreakpoint& QoreBreakpoint::operator=(const QoreBreakpoint& other) {
    qo = 0;
    QoreAutoRWReadLocker al(&pgm->lck_breakpoint);
    enabled = other.enabled;
    policy = other.policy;
    pgm = other.pgm;
    statementList = other.statementList;
    tidMap = other.tidMap;

    return *this;
}

QoreBreakpoint::QoreBreakpoint(): pgm(nullptr), qo(0), enabled(false), policy(BKP_PO_NONE) {
    QoreAutoRWWriteLocker al(&QoreBreakpoint::lck_breakpoint);
    QoreBreakpoint::breakpointList.push_back(this);
    breakpointId = breakpointIdCounter++;
}

QoreBreakpoint::~QoreBreakpoint() {
    if (pgm) {
        QoreAutoRWWriteLocker al(&pgm->lck_breakpoint);
        pgm->breakpointList.remove(this);
        unassignAllStatements();
    } else {
        unassignAllStatements();
    }
    QoreAutoRWWriteLocker al(&QoreBreakpoint::lck_breakpoint);
    QoreBreakpoint::breakpointList.remove(this);
}

// lck_breakpoint lock should be acquired
bool QoreBreakpoint::isStatementAssigned(const AbstractStatement *statement) const {
    return std::find(statementList.begin(), statementList.end(), statement) != statementList.end();
}

bool QoreBreakpoint::checkBreak() const {
    if (!enabled)
        return false;
    switch (policy) {
    case BKP_PO_NONE:
        return true;
    case BKP_PO_ACCEPT:
        return tidMap.find(gettid()) != tidMap.end();
    case BKP_PO_REJECT:
        return tidMap.find(gettid()) == tidMap.end();
    default:
        return false;
    }
}

bool QoreBreakpoint::checkPgm(ExceptionSink* xsink) const {
    if (pgm) {
        return true;
    } else {
        if (xsink) {
            xsink->raiseException("BREAKPOINT-ERROR", "QoreProgram is not assigned");
        }
        return false;
    }
}

void QoreBreakpoint::assignProgram(QoreProgram *new_pgm, ExceptionSink* xsink) {
    if (new_pgm) {
        new_pgm->assignBreakpoint(this, xsink);
    } else {
        if (pgm) {
            QoreAutoRWWriteLocker al(&pgm->lck_breakpoint);
            pgm->breakpointList.remove(this);
            unassignAllStatements();
            pgm = nullptr;
            deref();
        }
    }
}

QoreProgram* QoreBreakpoint::getProgram() const {
    return pgm->pgm;
}

void QoreBreakpoint::assignStatement(AbstractStatement* statement, ExceptionSink* xsink) {
    if (checkPgm(xsink)) {
        QoreAutoRWWriteLocker al(&pgm->lck_breakpoint);
        if (pgm->isBreakpointRegistered(this)) {
            if (statement && !isStatementAssigned(statement)) {
                statementList.push_back(statement);
                statement->assignBreakpoint(this);
            }
        }
    }
}

void QoreBreakpoint::unassignStatement(AbstractStatement* statement, ExceptionSink* xsink) {
    if (checkPgm(xsink)) {
        QoreAutoRWWriteLocker al(&pgm->lck_breakpoint);
        if (pgm->isBreakpointRegistered(this)) {
            if (statement && isStatementAssigned(statement)) {
                statementList.remove(statement);
                statement->unassignBreakpoint(this);
            }
        }
    }
}

void QoreBreakpoint::getStatements(AbstractStatementList_t &statList, ExceptionSink* xsink) {
    statList.clear();
    QoreAutoRWReadLocker al(pgm ? &pgm->lck_breakpoint : nullptr);
    for (AbstractStatementList_t::iterator it = statementList.begin(); it != statementList.end(); ++it) {
        statList.push_back(*it);
    }
}

QoreListNode* QoreBreakpoint::getStatementIds(ExceptionSink* xsink) {
    QoreAutoRWReadLocker al(pgm ? &pgm->lck_breakpoint : nullptr);
    ReferenceHolder<QoreListNode> l(new QoreListNode, xsink);
    for (AbstractStatementList_t::iterator it = statementList.begin(); it != statementList.end(); ++it) {
        (*l)->push(new QoreBigIntNode(pgm->getStatementId(*it)));
    }
    return l.release();
}

AbstractStatement* QoreBreakpoint::resolveStatementId(unsigned long statementId, ExceptionSink* xsink) const {
    AbstractStatement *s = nullptr;
    if (checkPgm(xsink)) {
        s = pgm->resolveStatementId(statementId);
        if (!s) {
            if (xsink) {
                xsink->raiseException("BREAKPOINT-ERROR", "Cannot resolve statement (%lu)", statementId);
            }
        }
    }
    return s;
}

void QoreBreakpoint::getThreadIds(TidList_t &tidList, ExceptionSink* xsink) {
    tidList.clear();
    QoreAutoRWReadLocker al(pgm ? &pgm->lck_breakpoint : nullptr);
    for (TidMap_t::iterator it = tidMap.begin(); it != tidMap.end(); ++it) {
        for (int j = 0; j < it->second; j++) {
            tidList.push_back(it->first+j);
        }
    }
}

void QoreBreakpoint::setThreadIds(TidList_t tidList, ExceptionSink* xsink) {
    QoreAutoRWWriteLocker al(pgm ? &pgm->lck_breakpoint : nullptr);
    tidMap.clear();
    tidList.sort();  // or create copy not to sort argument list ?
    TidList_t::iterator it = tidList.begin();
    while (it != tidList.end()) {
        int tid = *it;
        int cnt = 1;
        ++it;
        while (it != tidList.end()) {
            if (tid + cnt != *it) break;
            ++it;
            cnt++;
        }
        //printd(5, "QoreBreakpoint::setThreadIds(), tid: %d, cnt: %d\n", tid, cnt);
        tidMap.insert(TidMap_t::value_type(tid, cnt));
    }
}

void QoreBreakpoint::addThreadId(int tid, ExceptionSink* xsink) {
    QoreAutoRWWriteLocker al(pgm ? &pgm->lck_breakpoint : nullptr);
    if (!tidMap.empty()) {
        TidMap_t::iterator it2 = tidMap.upper_bound(tid);
        if (it2 != tidMap.begin()) {
            TidMap_t::iterator it = it2;
            --it;
            if ((tid >= it->first && tid < it->first + it->second) ) {
                // already exists
                return;
            }
            if (tid == it->first + it->second) {
                // extend existing range
                it->second++;
                if (it2 != tidMap.end() && tid == it2->first - 1) {
                    // join
                    it->second += it2->second;
                    tidMap.erase(it2);
                }
                return;
            }
        }
        if (it2 != tidMap.end() && tid == it2->first - 1) {
            // extend lower bound
            tidMap.insert(TidMap_t::value_type(it2->first - 1, it2->second + 1));
            tidMap.erase(it2);
            return;
        }
    }
    tidMap.insert(TidMap_t::value_type(tid, 1));
}

void QoreBreakpoint::removeThreadId(int tid, ExceptionSink* xsink) {
    QoreAutoRWWriteLocker al(pgm ? &pgm->lck_breakpoint : nullptr);
    if (!tidMap.empty()) {
        TidMap_t::iterator it = tidMap.upper_bound(tid);
        if (it != tidMap.begin()) {
            --it;  // we can iterate from end() as well
            if (tid >= it->first && tid < it->first + it->second) {
                if (tid == it->first) {
                    tidMap.insert(TidMap_t::value_type(it->first + 1, it->second - 1));
                    tidMap.erase(it);
                } else if (tid == it->first + it->second - 1) {
                    it->second--;
                } else {
                    tidMap.insert(TidMap_t::value_type(tid + 1, it->first + it->second - tid - 1));
                    it->second = tid - it->first;
                }
            }
        }
    }
}

bool QoreBreakpoint::isThreadId(int tid, ExceptionSink* xsink) {
    QoreAutoRWReadLocker al(pgm ? &pgm->lck_breakpoint : nullptr);
    //printd(5, "QoreBreakpoint::isThreadId(%d), tidMap.empty()==%d\n", tid, tidMap.empty());
    if (!tidMap.empty()) {
        TidMap_t::iterator it = tidMap.upper_bound(tid);
        if (it != tidMap.begin()) {
            --it;  // we can iterate from end() as well
            //printd(5, "QoreBreakpoint::isThreadId(%d), it.tid: %d, it.cnt: %d\n", tid, it->first, it->second);
            return (tid >= it->first && tid < it->first + it->second);
        }
        //printd(5, "QoreBreakpoint::isThreadId(%d), it@begin()\n", tid);
    }
    return false;
}

void QoreBreakpoint::clearThreadIds(ExceptionSink* xsink) {
    QoreAutoRWWriteLocker al(pgm ? &pgm->lck_breakpoint : nullptr);
    tidMap.clear();
}

unsigned QoreBreakpoint::getBreakpointId() const {
    return breakpointId;
}

QoreBreakpoint* QoreBreakpoint::resolveBreakpointId(unsigned breakpointId) {
    QoreAutoRWReadLocker al(&QoreBreakpoint::lck_breakpoint);
    for (QoreBreakpointList_t::const_iterator i = QoreBreakpoint::breakpointList.begin(); i != QoreBreakpoint::breakpointList.end(); i++) {
        if ((*i)->breakpointId == breakpointId)
            return *i;
    }
    return nullptr;
}

QoreObject* QoreBreakpoint::getQoreObject() {
    QoreAutoRWWriteLocker al(&QoreBreakpoint::lck_breakpoint);   // reuse global lock, local would be enough
    if (qo) {
        qo->ref();
    } else {
        qo = new QoreObject(QC_BREAKPOINT, ::getProgram(), this);
        this->ref();
    }
    return qo;
}

void QoreBreakpoint::setQoreObject(QoreObject *n_qo) {
    qo = n_qo;
}<|MERGE_RESOLUTION|>--- conflicted
+++ resolved
@@ -388,38 +388,14 @@
 }
 
 void qore_program_private::waitForTerminationAndClear(ExceptionSink* xsink) {
-<<<<<<< HEAD
-   // detach itself from debug
-   if (dpgm) {
-      // if the object is being destroyed when thread is terminating via a deref then we send sync detach event to this thread
-      // the thread can be stopped.
-      ThreadLocalProgramData *tlpd = get_thread_local_program_data();
-      if (tlpd) {
-         tlpd->dbgDetach(xsink);
-      }
-      dpgm->removeProgram(pgm);
-   }
-   debug_program_counter.waitForZero(xsink, 0);  // it is probably obsolete as the next waiting for thread termination will wait for the same threads as well
-   // we only clear the internal data structures once
-   bool clr = false;
-   {
-      ReferenceHolder<QoreListNode> l(xsink);
-      {
-         AutoLocker al(plock);
-         // wait for all threads to terminate
-         waitForAllThreadsToTerminateIntern();
-         if (!ptid) {
-            l = new QoreListNode;
-            qore_root_ns_private::clearConstants(*RootNS, **l);
-            // mark the program so that only code from this thread can run during data destruction
-            ptid = gettid();
-            clr = true;
-         }
-      }
-   }
-=======
     // detach itself from debug
     if (dpgm) {
+        // if the object is being destroyed when thread is terminating via a deref then we send sync detach event to this thread
+        // the thread can be stopped.
+        ThreadLocalProgramData *tlpd = get_thread_local_program_data();
+        if (tlpd) {
+            tlpd->dbgDetach(xsink);
+        }
         dpgm->removeProgram(pgm);
     }
     debug_program_counter.waitForZero(xsink, 0);  // it is probably obsolete as the next waiting for thread termination will wait for the same threads as well
@@ -444,7 +420,6 @@
             }
         }
     }
->>>>>>> d4b019a6
 
     if (clr) {
         // purge thread resources before clearing pgm
@@ -850,60 +825,6 @@
         base_object = false;
     }
 
-<<<<<<< HEAD
-   // delete defines
-   for (dmap_t::iterator i = dmap.begin(), e = dmap.end(); i != e; ++i)
-      discard(i->second, xsink);
-   dmap.clear();
-
-   assert(RootNS);
-   // have to delete global variables first because of destructors.
-   // method call can be repeated
-   qore_root_ns_private::clearData(*RootNS, xsink);
-
-   // delete all global variables, class static vars and constants
-   RootNS->deleteData(xsink);
-
-   delete RootNS;
-   RootNS = 0;
-
-   // delete all root code
-   // method call can be repeated
-   sb.del();
-
-   // delete stored type information
-   for (auto& i : ch_map)
-      delete i.second;
-   for (auto& i : chon_map)
-      delete i.second;
-   for (auto& i : cl_map)
-      delete i.second;
-   for (auto& i : clon_map)
-      delete i.second;
-   for (auto& i : cr_map)
-      delete i.second;
-   for (auto& i : cron_map)
-      delete i.second;
-   for (auto& i : csl_map)
-      delete i.second;
-   for (auto& i : cslon_map)
-      delete i.second;
-
-   //printd(5, "QoreProgram::~QoreProgram() this: %p deleting root ns %p\n", this, RootNS);
-
-   for (std::map<const char*, section_sline_statement_map_t*>::iterator it = statementByFileIndex.begin(); it != statementByFileIndex.end(); it++) {
-      it->second->sectionMap.clear();
-      it->second->statementMap.clear();
-      delete it->second;
-   }
-   statementByFileIndex.clear();
-   for (std::map<const char*, section_sline_statement_map_t*>::iterator it = statementByLabelIndex.begin(); it != statementByLabelIndex.end(); it++) {
-      it->second->sectionMap.clear();
-      it->second->statementMap.clear();
-      delete it->second;
-   }
-   statementByLabelIndex.clear();
-=======
     // delete defines
     for (dmap_t::iterator i = dmap.begin(), e = dmap.end(); i != e; ++i)
         discard(i->second, xsink);
@@ -921,11 +842,11 @@
         //printd(5, "qore_program_private::del() this: %p cleared constants\n", this);
     }
 
-    // delete all global variables, class static vars, etc
+    // delete all global variables, class static vars and constants
     RootNS->deleteData(xsink);
 
     delete RootNS;
-    RootNS = 0;
+    RootNS = nullptr;
 
     // delete all root code
     // method call can be repeated
@@ -951,15 +872,18 @@
 
     //printd(5, "QoreProgram::~QoreProgram() this: %p deleting root ns %p\n", this, RootNS);
 
-    for (std::map<const char*, sline_statement_multimap_t*>::iterator it = statementByFileIndex.begin(); it != statementByFileIndex.end(); it++) {
+    for (std::map<const char*, section_sline_statement_map_t*>::iterator it = statementByFileIndex.begin(); it != statementByFileIndex.end(); it++) {
+        it->second->sectionMap.clear();
+        it->second->statementMap.clear();
         delete it->second;
     }
     statementByFileIndex.clear();
-    for (std::map<const char*, sline_statement_multimap_t*>::iterator it = statementByLabelIndex.begin(); it != statementByLabelIndex.end(); it++) {
+    for (std::map<const char*, section_sline_statement_map_t*>::iterator it = statementByLabelIndex.begin(); it != statementByLabelIndex.end(); it++) {
+        it->second->sectionMap.clear();
+        it->second->statementMap.clear();
         delete it->second;
     }
     statementByLabelIndex.clear();
->>>>>>> d4b019a6
 }
 
 const QoreClass* qore_program_private::runtimeFindClass(const char* class_name, ExceptionSink* xsink) const {
