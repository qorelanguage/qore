--- conflicted
+++ resolved
@@ -61,13 +61,13 @@
       bool priv;
       const QoreClass* tc = oc->getClass(*qc, priv);
       if (!tc) {
-	 xsink->raiseException("RUNTIME-CAST-ERROR", "cannot cast from class '%s' to class '%s'", obj->getClassName(), qc->getName());
-	 return QoreValue();
+         xsink->raiseException("RUNTIME-CAST-ERROR", "cannot cast from class '%s' to class '%s'", obj->getClassName(), qc->getName());
+         return QoreValue();
       }
       //printd(5, "QoreCastOperatorNode::evalValueImpl() %s -> %s priv: %d\n", oc->getName(), tc->getName(), priv);
       if (priv && !qore_class_private::runtimeCheckPrivateClassAccess(*tc)) {
-	 xsink->raiseException("RUNTIME-CAST-ERROR", "cannot cast from class '%s' to privately-accessible class '%s' in this context", obj->getClassName(), qc->getName());
-	 return QoreValue();
+         xsink->raiseException("RUNTIME-CAST-ERROR", "cannot cast from class '%s' to privately-accessible class '%s' in this context", obj->getClassName(), qc->getName());
+         return QoreValue();
       }
    }
 
@@ -90,25 +90,14 @@
    if (exp) {
       exp = exp->parseInit(oflag, pflag, lvids, typeInfo);
 
-<<<<<<< HEAD
-   if (QoreTypeInfo::hasType(typeInfo)) {
-      if (!QoreTypeInfo::parseAccepts(objectTypeInfo, typeInfo)) {
-         parse_error(loc, "cast<%s>(%s) is invalid; cannot cast from %s to %s", qc ? qc->getName() : "object", QoreTypeInfo::getName(typeInfo), QoreTypeInfo::getName(typeInfo), qc ? qc->getName() : "object");
-      }
+      if (QoreTypeInfo::hasType(typeInfo)) {
+         if (!QoreTypeInfo::parseAccepts(objectTypeInfo, typeInfo)) {
+            parse_error(loc, "cast<%s>(%s) is invalid; cannot cast from %s to %s", qc ? qc->getName() : "object", QoreTypeInfo::getName(typeInfo), QoreTypeInfo::getName(typeInfo), qc ? qc->getName() : "object");
+         }
 #ifdef _QORE_STRICT_CAST
-      else if (qc && (QoreTypeInfo::parseAccepts(qc->getTypeInfo(), typeInfo) == QTI_NOT_EQUAL) && QoreTypeInfo::parseAccepts(typeInfo, qc->getTypeInfo()) == QTI_NOT_EQUAL) {
-         parse_error(loc, "cannot cast from %s to %s; the classes are not compatible", QoreTypeInfo::getName(typeInfo), path->ostr);
-      }
-=======
-      if (typeInfo->hasType()) {
-	 if (!objectTypeInfo->parseAccepts(typeInfo)) {
-	    parse_error(loc, "cast<%s>(%s) is invalid; cannot cast from %s to %s", qc ? qc->getName() : "object", typeInfo->getName(), typeInfo->getName(), qc ? qc->getName() : "object");
-	 }
-#ifdef _QORE_STRICT_CAST
-	 else if (qc && (qc->getTypeInfo()->parseAccepts(typeInfo) == QTI_NOT_EQUAL) && typeInfo->parseAccepts(qc->getTypeInfo()) == QTI_NOT_EQUAL) {
-	    parse_error(loc, "cannot cast from %s to %s; the classes are not compatible", typeInfo->getName(), path->ostr);
-	 }
->>>>>>> 78d9a9a2
+         else if (qc && (QoreTypeInfo::parseAccepts(qc->getTypeInfo(), typeInfo) == QTI_NOT_EQUAL) && QoreTypeInfo::parseAccepts(typeInfo, qc->getTypeInfo()) == QTI_NOT_EQUAL) {
+            parse_error(loc, "cannot cast from %s to %s; the classes are not compatible", QoreTypeInfo::getName(typeInfo), path->ostr);
+         }
 #endif
       }
    }
