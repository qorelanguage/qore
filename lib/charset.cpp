/*
  charset.cpp

  Qore Programming Language

  Copyright (C) 2003 - 2016 Qore Technologies, s.r.o.

  Permission is hereby granted, free of charge, to any person obtaining a
  copy of this software and associated documentation files (the "Software"),
  to deal in the Software without restriction, including without limitation
  the rights to use, copy, modify, merge, publish, distribute, sublicense,
  and/or sell copies of the Software, and to permit persons to whom the
  Software is furnished to do so, subject to the following conditions:

  The above copyright notice and this permission notice shall be included in
  all copies or substantial portions of the Software.

  THE SOFTWARE IS PROVIDED "AS IS", WITHOUT WARRANTY OF ANY KIND, EXPRESS OR
  IMPLIED, INCLUDING BUT NOT LIMITED TO THE WARRANTIES OF MERCHANTABILITY,
  FITNESS FOR A PARTICULAR PURPOSE AND NONINFRINGEMENT. IN NO EVENT SHALL THE
  AUTHORS OR COPYRIGHT HOLDERS BE LIABLE FOR ANY CLAIM, DAMAGES OR OTHER
  LIABILITY, WHETHER IN AN ACTION OF CONTRACT, TORT OR OTHERWISE, ARISING
  FROM, OUT OF OR IN CONNECTION WITH THE SOFTWARE OR THE USE OR OTHER
  DEALINGS IN THE SOFTWARE.

  Note that the Qore library is released under a choice of three open-source
  licenses: MIT (as above), LGPL 2+, or GPL 2+; see README-LICENSE for more
  information.
*/

#include <qore/Qore.h>

#include <stdio.h>
#include <stdlib.h>
#include <string.h>
#include <strings.h>
#include <iconv.h>

#include <map>

const QoreEncoding* QCS_DEFAULT, *QCS_USASCII, *QCS_UTF8,
   *QCS_UTF16, *QCS_UTF16BE, *QCS_UTF16LE,
   *QCS_ISO_8859_1, *QCS_ISO_8859_2, *QCS_ISO_8859_3, *QCS_ISO_8859_4,
   *QCS_ISO_8859_5, *QCS_ISO_8859_6, *QCS_ISO_8859_7, *QCS_ISO_8859_8,
   *QCS_ISO_8859_9, *QCS_ISO_8859_10, *QCS_ISO_8859_11, *QCS_ISO_8859_13,
   *QCS_ISO_8859_14, *QCS_ISO_8859_15, *QCS_ISO_8859_16,
   *QCS_KOI8_R, *QCS_KOI8_U, *QCS_KOI7;

static qore_size_t UTF8_getLength(const char* p, const char* end, bool& invalid);
static qore_size_t UTF8_getByteLen(const char* p, const char* end, qore_size_t l, bool& invalid);
static qore_size_t UTF8_getCharPos(const char* p, const char* e, bool& invalid);

/*
static qore_size_t UTF16_getLength(const char* p, const char* end, bool& invalid);
static qore_size_t UTF16_getByteLen(const char* p, const char* end, qore_size_t l, bool& invalid);
static qore_size_t UTF16_getCharPos(const char* p, const char* e, bool& invalid);
static unsigned UTF16_getUnicode(const char* p);
*/

static qore_size_t UTF16LE_getLength(const char* p, const char* end, bool& invalid);
static qore_size_t UTF16LE_getByteLen(const char* p, const char* end, qore_size_t l, bool& invalid);
static qore_size_t UTF16LE_getCharPos(const char* p, const char* e, bool& invalid);
static unsigned UTF16LE_getUnicode(const char* p);

static qore_size_t UTF16BE_getLength(const char* p, const char* end, bool& invalid);
static qore_size_t UTF16BE_getByteLen(const char* p, const char* end, qore_size_t l, bool& invalid);
static qore_size_t UTF16BE_getCharPos(const char* p, const char* e, bool& invalid);
static unsigned UTF16BE_getUnicode(const char* p);

encoding_map_t QoreEncodingManager::emap;
const_encoding_map_t QoreEncodingManager::amap;
QoreThreadLock QoreEncodingManager::mutex;
QoreEncodingManager QEM;

struct qore_encoding_private {
   mbcs_get_unicode_t get_unicode;
   unsigned char minwidth;
   bool ascii_compat;

   DLLLOCAL qore_encoding_private(unsigned char n_minwidth = 1, mbcs_get_unicode_t gu = 0, bool ac = true) : get_unicode(gu), minwidth(n_minwidth), ascii_compat(ac) {
   }

   DLLLOCAL unsigned getMinCharWidth() const {
      return minwidth;
   }

   DLLLOCAL bool isAsciiCompat() const {
      return ascii_compat;
   }

   DLLLOCAL unsigned getUnicode(const char* p) const {
      assert(!ascii_compat);
      assert(get_unicode);
      return get_unicode(p);
   }
};

QoreEncoding::QoreEncoding(const char* n_code, const char* n_desc, unsigned char n_minwidth, unsigned char n_maxwidth, mbcs_length_t l, mbcs_end_t e, mbcs_pos_t p, mbcs_charlen_t c, mbcs_get_unicode_t gu, bool n_ascii_compat) : code(n_code), desc(n_desc ? n_desc : ""), flength(l), fend(e), fpos(p), fcharlen(c), maxwidth(n_maxwidth), priv(new qore_encoding_private(n_minwidth, gu, n_ascii_compat)) {
}

QoreEncoding::~QoreEncoding() {
   delete priv;
}

qore_size_t QoreEncoding::getLength(const char* p, const char* end, bool& invalid) const {
   return flength ? flength(p, end, invalid) : strlen(p);
}

qore_size_t QoreEncoding::getLength(const char* p, const char* end, ExceptionSink* xsink) const {
   if (!flength)
      return strlen(p);

   bool invalid;
   qore_size_t rc = flength(p, end, invalid);
   if (invalid) {
      xsink->raiseException("INVALID-ENCODING", "invalid %s encoding encountered in string", code.c_str());
      return 0;
   }
   return rc;
}

qore_size_t QoreEncoding::getByteLen(const char* p, const char* end, qore_size_t c, bool& invalid) const {
   return fend ? fend(p, end, c, invalid) : c;
}

qore_size_t QoreEncoding::getByteLen(const char* p, const char* end, qore_size_t c, ExceptionSink* xsink) const {
   if (!fend) {
      qore_size_t len = (end - p);
      if (c > len)
	 c = len;
      return c;
   }

   bool invalid;
   qore_size_t rc = fend(p, end, c, invalid);
   if (invalid) {
      xsink->raiseException("INVALID-ENCODING", "invalid %s encoding encountered in string", code.c_str());
      return 0;
   }
   return rc;
}

qore_size_t QoreEncoding::getCharPos(const char* p, const char* end, bool& invalid) const {
   return fpos ? fpos(p, end, invalid) : end - p;
}

qore_size_t QoreEncoding::getCharPos(const char* p, const char* end, ExceptionSink* xsink) const {
   if (!fpos)
      return end - p;

   bool invalid;
   qore_size_t rc = fpos(p, end, invalid);
   if (invalid) {
      xsink->raiseException("INVALID-ENCODING", "invalid %s encoding encountered in string", code.c_str());
      return 0;
   }
   return rc;
}

qore_offset_t QoreEncoding::getCharLen(const char* p, qore_size_t valid_len) const {
   return fcharlen ? fcharlen(p, valid_len) : 1;
}

bool QoreEncoding::isMultiByte() const {
   return (bool)flength;
}

const char* QoreEncoding::getCode() const {
   return code.c_str();
}

const char* QoreEncoding::getDesc() const {
   return desc.empty() ? "<no description available>" : desc.c_str();
}

int QoreEncoding::getMaxCharWidth() const {
   return maxwidth;
}

unsigned QoreEncoding::getMinCharWidth() const {
   return priv->getMinCharWidth();
}

bool QoreEncoding::isAsciiCompat() const {
   return priv->isAsciiCompat();
}

unsigned QoreEncoding::getUnicode(const char* p) const {
   return priv->getUnicode(p);
}

const QoreEncoding* QoreEncodingManager::addUnlocked(const char* n_code, const char* n_desc, unsigned char n_minwidth, unsigned char n_maxwidth, mbcs_length_t l, mbcs_end_t e, mbcs_pos_t p, mbcs_charlen_t c,  mbcs_get_unicode_t gu, bool n_ascii_compat) {
   QoreEncoding* qcs = new QoreEncoding(n_code, n_desc, n_minwidth, n_maxwidth, l, e, p, c, gu, n_ascii_compat);
   emap[qcs->getCode()] = qcs;
   return qcs;
}

const QoreEncoding* QoreEncodingManager::add(const char* code, const char* desc, unsigned char maxwidth, mbcs_length_t l, mbcs_end_t e, mbcs_pos_t p, mbcs_charlen_t c) {
   QoreEncoding* qcs = new QoreEncoding(code, desc, 1, maxwidth, l, e, p, c);
   mutex.lock();
   emap[qcs->getCode()] = qcs;
   mutex.unlock();
   return qcs;
}

// have to handle HP-UX's non-standard names for character sets separately
#ifdef HPUX
#define ISO88591_STR "ISO8859-1"
#define ISO88592_STR "ISO8859-2"
#define ISO88593_STR "ISO8859-3"
#define ISO88594_STR "ISO8859-4"
#define ISO88595_STR "ISO8859-5"
#define ISO88596_STR "ISO8859-6"
#define ISO88597_STR "ISO8859-7"
#define ISO88598_STR "ISO8859-8"
#define ISO88599_STR "ISO8859-9"
#define ISO885910_STR "ISO8859-10"
#define ISO885911_STR "ISO8859-11"
#define ISO885913_STR "ISO8859-13"
#define ISO885914_STR "ISO8859-14"
#define ISO885915_STR "ISO8859-15"
#define ISO885916_STR "ISO8859-16"
#else
#define ISO88591_STR "ISO-8859-1"
#define ISO88592_STR "ISO-8859-2"
#define ISO88593_STR "ISO-8859-3"
#define ISO88594_STR "ISO-8859-4"
#define ISO88595_STR "ISO-8859-5"
#define ISO88596_STR "ISO-8859-6"
#define ISO88597_STR "ISO-8859-7"
#define ISO88598_STR "ISO-8859-8"
#define ISO88599_STR "ISO-8859-9"
#define ISO885910_STR "ISO-8859-10"
#define ISO885911_STR "ISO-8859-11"
#define ISO885913_STR "ISO-8859-13"
#define ISO885914_STR "ISO-8859-14"
#define ISO885915_STR "ISO-8859-15"
#define ISO885916_STR "ISO-8859-16"
#endif

QoreEncodingManager::QoreEncodingManager() {
   // add character sets and setup aliases

   QCS_USASCII     = addUnlocked("US-ASCII",    "7-bit ASCII character set");
   addAlias(QCS_USASCII, "ASCII");
   addAlias(QCS_USASCII, "USASCII");
   addAlias(QCS_USASCII, "US-ASCII");

   QCS_UTF8        = addUnlocked("UTF-8",       "variable-width universal character set", 1, 4, UTF8_getLength, UTF8_getByteLen, UTF8_getCharPos, q_UTF8_get_char_len);
   addAlias(QCS_UTF8, "UTF8");

   QCS_UTF16        = addUnlocked("UTF-16",       "variable-width universal character set", 2, 4, UTF16BE_getLength, UTF16BE_getByteLen, UTF16BE_getCharPos, q_UTF16BE_get_char_len, UTF16BE_getUnicode, false);
   addAlias(QCS_UTF16, "UTF16");

   QCS_UTF16BE      = addUnlocked("UTF-16BE",     "variable-width universal character set, explicit big-endian encoding", 2, 4, UTF16BE_getLength, UTF16BE_getByteLen, UTF16BE_getCharPos, q_UTF16BE_get_char_len, UTF16BE_getUnicode, false);
   addAlias(QCS_UTF16BE, "UTF16BE");

   QCS_UTF16LE      = addUnlocked("UTF-16LE",     "variable-width universal character set, explicit little-endian encoding", 2, 4, UTF16LE_getLength, UTF16LE_getByteLen, UTF16LE_getCharPos, q_UTF16LE_get_char_len, UTF16LE_getUnicode, false);
   addAlias(QCS_UTF16LE, "UTF16LE");

   QCS_ISO_8859_1  = addUnlocked(ISO88591_STR,  "latin-1, Western European character set");
   addAlias(QCS_ISO_8859_1, "ISO88591");
   addAlias(QCS_ISO_8859_1, "ISO-8859-1");
   addAlias(QCS_ISO_8859_1, "ISO8859-1");
   addAlias(QCS_ISO_8859_1, "ISO-88591");
   addAlias(QCS_ISO_8859_1, "ISO8859P1");
   addAlias(QCS_ISO_8859_1, "ISO81");
   addAlias(QCS_ISO_8859_1, "LATIN1");
   addAlias(QCS_ISO_8859_1, "LATIN-1");

   QCS_ISO_8859_2  = addUnlocked(ISO88592_STR,  "latin-2, Central European character set");
   addAlias(QCS_ISO_8859_2, "ISO88592");
   addAlias(QCS_ISO_8859_2, "ISO-8859-2");
   addAlias(QCS_ISO_8859_2, "ISO8859-2");
   addAlias(QCS_ISO_8859_2, "ISO-88592");
   addAlias(QCS_ISO_8859_2, "ISO8859P2");
   addAlias(QCS_ISO_8859_2, "ISO82");
   addAlias(QCS_ISO_8859_2, "LATIN2");
   addAlias(QCS_ISO_8859_2, "LATIN-2");

   QCS_ISO_8859_3  = addUnlocked(ISO88593_STR,  "latin-3, Southern European character set");
   addAlias(QCS_ISO_8859_3, "ISO88593");
   addAlias(QCS_ISO_8859_3, "ISO-8859-3");
   addAlias(QCS_ISO_8859_3, "ISO8859-3");
   addAlias(QCS_ISO_8859_3, "ISO-88593");
   addAlias(QCS_ISO_8859_3, "ISO8859P3");
   addAlias(QCS_ISO_8859_3, "ISO83");
   addAlias(QCS_ISO_8859_3, "LATIN3");
   addAlias(QCS_ISO_8859_3, "LATIN-3");

   QCS_ISO_8859_4  = addUnlocked(ISO88594_STR,  "latin-4, Northern European character set");
   addAlias(QCS_ISO_8859_4, "ISO88594");
   addAlias(QCS_ISO_8859_4, "ISO-8859-4");
   addAlias(QCS_ISO_8859_4, "ISO8859-4");
   addAlias(QCS_ISO_8859_4, "ISO-88594");
   addAlias(QCS_ISO_8859_4, "ISO8859P4");
   addAlias(QCS_ISO_8859_4, "ISO84");
   addAlias(QCS_ISO_8859_4, "LATIN4");
   addAlias(QCS_ISO_8859_4, "LATIN-4");

   QCS_ISO_8859_5  = addUnlocked(ISO88595_STR,  "Cyrillic character set");
   addAlias(QCS_ISO_8859_5, "ISO88595");
   addAlias(QCS_ISO_8859_5, "ISO-8859-5");
   addAlias(QCS_ISO_8859_5, "ISO8859-5");
   addAlias(QCS_ISO_8859_5, "ISO-88595");
   addAlias(QCS_ISO_8859_5, "ISO8859P5");
   addAlias(QCS_ISO_8859_5, "ISO85");

   QCS_ISO_8859_6  = addUnlocked(ISO88596_STR,  "Arabic character set");
   addAlias(QCS_ISO_8859_6, "ISO88596");
   addAlias(QCS_ISO_8859_6, "ISO-8859-6");
   addAlias(QCS_ISO_8859_6, "ISO8859-6");
   addAlias(QCS_ISO_8859_6, "ISO-88596");
   addAlias(QCS_ISO_8859_6, "ISO8859P6");
   addAlias(QCS_ISO_8859_6, "ISO86");

   QCS_ISO_8859_7  = addUnlocked(ISO88597_STR,  "Greek character set");
   addAlias(QCS_ISO_8859_7, "ISO88597");
   addAlias(QCS_ISO_8859_7, "ISO-8859-7");
   addAlias(QCS_ISO_8859_7, "ISO8859-7");
   addAlias(QCS_ISO_8859_7, "ISO-88597");
   addAlias(QCS_ISO_8859_7, "ISO8859P7");
   addAlias(QCS_ISO_8859_7, "ISO87");

   QCS_ISO_8859_8  = addUnlocked(ISO88598_STR,  "Hebrew character set");
   addAlias(QCS_ISO_8859_8, "ISO88598");
   addAlias(QCS_ISO_8859_8, "ISO-8859-8");
   addAlias(QCS_ISO_8859_8, "ISO8859-8");
   addAlias(QCS_ISO_8859_8, "ISO-88598");
   addAlias(QCS_ISO_8859_8, "ISO8859P8");
   addAlias(QCS_ISO_8859_8, "ISO88");

   QCS_ISO_8859_9  = addUnlocked(ISO88599_STR,  "latin-5, Turkish character set");
   addAlias(QCS_ISO_8859_9, "ISO88599");
   addAlias(QCS_ISO_8859_9, "ISO-8859-9");
   addAlias(QCS_ISO_8859_9, "ISO8859-9");
   addAlias(QCS_ISO_8859_9, "ISO-88599");
   addAlias(QCS_ISO_8859_9, "ISO8859P9");
   addAlias(QCS_ISO_8859_9, "ISO89");
   addAlias(QCS_ISO_8859_9, "LATIN5");
   addAlias(QCS_ISO_8859_9, "LATIN-5");

   QCS_ISO_8859_10 = addUnlocked(ISO885910_STR, "latin-6, Nordic character set");
   addAlias(QCS_ISO_8859_10, "ISO885910");
   addAlias(QCS_ISO_8859_10, "ISO-8859-10");
   addAlias(QCS_ISO_8859_10, "ISO8859-10");
   addAlias(QCS_ISO_8859_10, "ISO-885910");
   addAlias(QCS_ISO_8859_10, "ISO8859P10");
   addAlias(QCS_ISO_8859_10, "ISO810");
   addAlias(QCS_ISO_8859_10, "LATIN6");
   addAlias(QCS_ISO_8859_10, "LATIN-6");

   QCS_ISO_8859_11 = addUnlocked(ISO885911_STR, "Thai character set");
   addAlias(QCS_ISO_8859_11, "ISO885911");
   addAlias(QCS_ISO_8859_11, "ISO-8859-11");
   addAlias(QCS_ISO_8859_11, "ISO8859-11");
   addAlias(QCS_ISO_8859_11, "ISO-885911");
   addAlias(QCS_ISO_8859_11, "ISO8859P11");
   addAlias(QCS_ISO_8859_11, "ISO811");

   // there is no ISO-8859-12
   QCS_ISO_8859_13 = addUnlocked(ISO885913_STR, "latin-7, Baltic rim character set");
   addAlias(QCS_ISO_8859_13, "ISO885913");
   addAlias(QCS_ISO_8859_13, "ISO-8859-13");
   addAlias(QCS_ISO_8859_13, "ISO8859-13");
   addAlias(QCS_ISO_8859_13, "ISO-885913");
   addAlias(QCS_ISO_8859_13, "ISO8859P13");
   addAlias(QCS_ISO_8859_13, "ISO813");
   addAlias(QCS_ISO_8859_13, "LATIN7");
   addAlias(QCS_ISO_8859_13, "LATIN-7");

   QCS_ISO_8859_14 = addUnlocked(ISO885914_STR, "latin-8, Celtic character set");
   addAlias(QCS_ISO_8859_14, "ISO885914");
   addAlias(QCS_ISO_8859_14, "ISO-8859-14");
   addAlias(QCS_ISO_8859_14, "ISO8859-14");
   addAlias(QCS_ISO_8859_14, "ISO-885914");
   addAlias(QCS_ISO_8859_14, "ISO8859P14");
   addAlias(QCS_ISO_8859_14, "ISO814");
   addAlias(QCS_ISO_8859_14, "LATIN8");
   addAlias(QCS_ISO_8859_14, "LATIN-8");

   QCS_ISO_8859_15 = addUnlocked(ISO885915_STR, "latin-9, Western European with euro symbol");
   addAlias(QCS_ISO_8859_15, "ISO885915");
   addAlias(QCS_ISO_8859_15, "ISO-8859-15");
   addAlias(QCS_ISO_8859_15, "ISO8859-15");
   addAlias(QCS_ISO_8859_15, "ISO-885915");
   addAlias(QCS_ISO_8859_15, "ISO8859P15");
   addAlias(QCS_ISO_8859_15, "ISO815");
   addAlias(QCS_ISO_8859_15, "LATIN9");
   addAlias(QCS_ISO_8859_15, "LATIN-9");

   QCS_ISO_8859_16 = addUnlocked(ISO885916_STR, "latin-10, Southeast European character set");
   addAlias(QCS_ISO_8859_16, "ISO885916");
   addAlias(QCS_ISO_8859_16, "ISO-8859-16");
   addAlias(QCS_ISO_8859_16, "ISO8859-16");
   addAlias(QCS_ISO_8859_16, "ISO-885916");
   addAlias(QCS_ISO_8859_16, "ISO8859P16");
   addAlias(QCS_ISO_8859_16, "ISO816");
   addAlias(QCS_ISO_8859_16, "LATIN10");
   addAlias(QCS_ISO_8859_16, "LATIN-10");

   QCS_KOI8_R      = addUnlocked("KOI8-R",      "Russian: Kod Obmena Informatsiey, 8 bit");
   addAlias(QCS_KOI8_R, "KOI8R");

   QCS_KOI8_U      = addUnlocked("KOI8-U",      "Ukrainian: Kod Obmena Informatsiey, 8 bit");
   addAlias(QCS_KOI8_U, "KOI8U");

   QCS_KOI7        = addUnlocked("KOI7",        "Russian: Kod Obmena Informatsiey, 7 bit characters");

   QCS_DEFAULT = QCS_UTF8;
};

QoreEncodingManager::~QoreEncodingManager() {
   encoding_map_t::iterator i;
   while ((i = emap.begin()) != emap.end()) {
      class QoreEncoding* qe = i->second;
      emap.erase(i);
      delete qe;
   }
}

void QoreEncodingManager::showEncodings() {
   for (encoding_map_t::const_iterator i = emap.begin(); i != emap.end(); i++)
      printf("%s: %s\n", i->first, i->second->getDesc());
}

void QoreEncodingManager::showAliases() {
   for (const_encoding_map_t::const_iterator i = amap.begin(); i != amap.end(); i++)
      if (strcmp(i->first, i->second->getCode()))
	  printf("%s = %s: %s\n", i->first, i->second->getCode(), i->second->getDesc());
}

void QoreEncodingManager::init(const char* def) {
   // now set default character set
   if (def)
      QCS_DEFAULT = findCreate(def);
   else {
      // first see if QORE_CHARSET exists
      char* estr = getenv("QORE_CHARSET");
      if (estr)
	 QCS_DEFAULT = findCreate(estr);
      else { // try to get character set name from LANG variable
	 estr = getenv("LANG");
	 char* p;
	 if (estr && ((p = strrchr(estr, '.')))) {
	    char* o = strchr(p + 1, '@');
	    if (!o)
	       QCS_DEFAULT = findCreate(p + 1);
	    else {
	       *o = '\0';
	       QCS_DEFAULT = findCreate(p + 1);
	       *o = '@';
	    }
	 }
	 else // otherwise set QCS_DEFAULT to UTF-8
	    QCS_DEFAULT = QCS_UTF8;
      }
   }
}

void QoreEncodingManager::addAlias(const QoreEncoding* qcs, const char* alias) {
   mutex.lock();
   amap[alias] = qcs;
   mutex.unlock();
}

const QoreEncoding* QoreEncodingManager::findUnlocked(const char* name) {
   {
      encoding_map_t::const_iterator i = emap.find(name);
      if (i != emap.end())
	 return i->second;
   }

   const_encoding_map_t::const_iterator i = amap.find(name);
   if (i != amap.end())
      return i->second;

   return 0;
}

const QoreEncoding* QoreEncodingManager::findCreate(const char* name) {
   const QoreEncoding* rv;
   mutex.lock();
   rv = findUnlocked(name);
   if (!rv)
      rv = addUnlocked(name, 0);
   mutex.unlock();
   return rv;
}

const QoreEncoding* QoreEncodingManager::findCreate(const QoreString* str) {
   return findCreate(str->getBuffer());
}

qore_offset_t q_UTF8_get_char_len(const char* p, qore_size_t len) {
   // see if a multi-byte char is starting
   if ((*p & 0xc0) == 0xc0) {
      //printd(5, "MULTIBYTE *p = %hhx\n", *p);
      // check for a 3-byte sequence
      if ((*p) & 0x20) {
	 // check for a 4-byte sequence
	 if ((*p) & 0x10) {
	    if (len >= 4) {
	       if ((*(p+1)) & 0x80 && (*(p+2)) & 0x80 && (*(p+3)) & 0x80)
		  return 4;
	       // encoding error - invalid UTF-8 character
	       return 0;
	    }
	    return -4;
	 }
	 else { // should be 3-byte sequence
	    if (len >= 3) {
	       if ((*(p+1)) & 0x80 && (*(p+2)) & 0x80)
		  return 3;
	       // encoding error - invalid UTF-8 character
	       return 0;
	    }
	    return -3;
	 }
      }
      else { // should be a 2-byte sequence - check next char for high bit
	 if (len >= 2) {
	    if ((*(p+1)) & 0x80)
	       return 2;
	    // encoding error - invalid UTF-8 character
	    return 0;
	 }
	 return -2;
      }
   }
   return 1;
}

static qore_size_t UTF8_getLength(const char* p, const char* end, bool& invalid) {
   qore_size_t i = 0;
   while (*p) {
      qore_offset_t l = q_UTF8_get_char_len(p, end - p);
      if (l <= 0) {
	 invalid = true;
	 return i;
      }
      p += l;
      ++i;
   }

   invalid = false;
   return i;
}

static qore_size_t UTF8_getByteLen(const char* p, const char* end, qore_size_t l, bool& invalid) {
   qore_size_t b = 0;
   while (*p && l) {
      qore_offset_t bl = q_UTF8_get_char_len(p, end - p);
      if (bl <= 0) {
	 invalid = true;
	 return b;
      }
      b += bl;
      p += bl;
      --l;
   }
   invalid = false;
   return b;
}

static qore_size_t UTF8_getCharPos(const char* p, const char* end, bool& invalid) {
   qore_size_t i = 0;
   while (p < end) {
      qore_offset_t l = q_UTF8_get_char_len(p, end - p);
      if (l <= 0) {
	 invalid = true;
	 return i;
      }
      p += l;
      ++i;
   }

   invalid = false;
   return i;
}

qore_offset_t q_UTF16LE_get_char_len(const char* p, qore_size_t len) {
   assert(len);
   if (len == 1)
      return -2;

   unsigned char c = (unsigned char)p[1];
   size_t l = c >= 0xd8 && c < 0xdc ? 4 : 2;
   return len >= l ? l : -l;
}

static unsigned UTF16LE_getUnicode(const char* p) {
   unsigned code_unit = (((unsigned char)p[1]) << 8) + ((unsigned char)p[0]);
   if (code_unit >= 0xd800 && code_unit <= 0xdbff) {
      unsigned code_unit_2 = (((unsigned char)p[3]) << 8) + ((unsigned char)p[2]);
      if (code_unit_2 >= 0xdc00 && code_unit_2 <= 0xdfff)
	 return (code_unit << 10) + code_unit_2 - 0x35fdc00;
   }
   return code_unit;
}

static qore_size_t UTF16LE_getLength(const char* p, const char* end, bool& invalid) {
   qore_size_t i = 0;
   while (p < end) {
      qore_offset_t l = q_UTF16LE_get_char_len(p, end - p);
      //printd(5, "UTF16_getLength() p: %p end: %p len: %p l: "QLLD"\n", p, end, end - p, l);
      if (l <= 0) {
	 invalid = true;
	 return i;
      }
      p += l;
      ++i;
   }

   invalid = false;
   return i;
}

static qore_size_t UTF16LE_getByteLen(const char* p, const char* end, qore_size_t l, bool& invalid) {
   qore_size_t b = 0;
   while ((p < end) && l) {
      qore_offset_t bl = q_UTF16LE_get_char_len(p, end - p);
      if (bl <= 0) {
	 invalid = true;
	 return b;
      }
      b += bl;
      p += bl;
      --l;
   }
   invalid = false;
   return b;
}

static qore_size_t UTF16LE_getCharPos(const char* p, const char* end, bool& invalid) {
   qore_size_t i = 0;
   while (p < end) {
      qore_offset_t l = q_UTF16LE_get_char_len(p, end - p);
      if (l <= 0) {
	 invalid = true;
	 return i;
      }
      p += l;
      ++i;
   }

   invalid = false;
   return i;
}

qore_offset_t q_UTF16BE_get_char_len(const char* p, qore_size_t len) {
   assert(len);

   unsigned char c = (unsigned char)*p;
   size_t l = c >= 0xd8 && c < 0xdc ? 4 : 2;
   return len >= l ? l : -l;
}

static unsigned UTF16BE_getUnicode(const char* p) {
   unsigned code_unit = (((unsigned char)p[0]) << 8) + ((unsigned char)p[1]);
   if (code_unit >= 0xd800 && code_unit <= 0xdbff) {
      unsigned code_unit_2 = (((unsigned char)p[2]) << 8) + ((unsigned char)p[3]);
      if (code_unit_2 >= 0xdc00 && code_unit_2 <= 0xdfff)
	 return (code_unit << 10) + code_unit_2 - 0x35fdc00;
   }
   return code_unit;
}

static qore_size_t UTF16BE_getLength(const char* p, const char* end, bool& invalid) {
   qore_size_t i = 0;
   while (p < end) {
      qore_offset_t l = q_UTF16BE_get_char_len(p, end - p);
      //printd(5, "UTF16_getLength() p: %p end: %p len: %p l: "QLLD"\n", p, end, end - p, l);
      if (l <= 0) {
	 invalid = true;
	 return i;
      }
      p += l;
      ++i;
   }

   invalid = false;
   return i;
}

static qore_size_t UTF16BE_getByteLen(const char* p, const char* end, qore_size_t l, bool& invalid) {
   qore_size_t b = 0;
   while ((p < end) && l) {
      qore_offset_t bl = q_UTF16BE_get_char_len(p, end - p);
      if (bl <= 0) {
	 invalid = true;
	 return b;
      }
      b += bl;
      p += bl;
      --l;
   }
   invalid = false;
   return b;
}

static qore_size_t UTF16BE_getCharPos(const char* p, const char* end, bool& invalid) {
   qore_size_t i = 0;
   while (p < end) {
      qore_offset_t l = q_UTF16BE_get_char_len(p, end - p);
      if (l <= 0) {
	 invalid = true;
	 return i;
      }
      p += l;
      ++i;
   }

   invalid = false;
   return i;
}

qore_size_t q_get_byte_len(const QoreEncoding* enc, const char* p, const char* end, qore_size_t c, ExceptionSink* xsink) {
   return enc->getByteLen(p, end, c, xsink);
}

<<<<<<< HEAD
qore_offset_t q_get_char_len(const QoreEncoding* enc, const char *p, qore_size_t valid_len, ExceptionSink* xsink) {
=======
qore_offset_t q_get_char_len(const QoreEncoding* enc, const char* p, qore_size_t valid_len, ExceptionSink* xsink) {
>>>>>>> 317cf8a3
   qore_offset_t rc = enc->getCharLen(p, valid_len);
   if (rc <= 0) {
      xsink->raiseException("INVALID-ENCODING", "invalid %s encoding encountered in string", enc->getCode());
      return -1;
   }
   return rc;
}<|MERGE_RESOLUTION|>--- conflicted
+++ resolved
@@ -719,11 +719,7 @@
    return enc->getByteLen(p, end, c, xsink);
 }
 
-<<<<<<< HEAD
-qore_offset_t q_get_char_len(const QoreEncoding* enc, const char *p, qore_size_t valid_len, ExceptionSink* xsink) {
-=======
 qore_offset_t q_get_char_len(const QoreEncoding* enc, const char* p, qore_size_t valid_len, ExceptionSink* xsink) {
->>>>>>> 317cf8a3
    qore_offset_t rc = enc->getCharLen(p, valid_len);
    if (rc <= 0) {
       xsink->raiseException("INVALID-ENCODING", "invalid %s encoding encountered in string", enc->getCode());
