--- conflicted
+++ resolved
@@ -602,13 +602,8 @@
 static qore_size_t UTF16LE_getLength(const char* p, const char* end, bool& invalid) {
    qore_size_t i = 0;
    while (p < end) {
-<<<<<<< HEAD
       qore_offset_t l = q_UTF16LE_get_char_len(p, end - p);
-      //printd(5, "UTF16_getLength() p: %p end: %p len: %p l: "QLLD"\n", p, end, end - p, l);
-=======
-      qore_offset_t l = (qore_offset_t)q_UTF16LE_get_char_len(p, end - p);
       //printd(5, "UTF16_getLength() p: %p end: %p len: %p l: " QLLD "\n", p, end, end - p, l);
->>>>>>> 0e5a9f84
       if (l <= 0) {
 	 invalid = true;
 	 return i;
@@ -674,13 +669,8 @@
 static qore_size_t UTF16BE_getLength(const char* p, const char* end, bool& invalid) {
    qore_size_t i = 0;
    while (p < end) {
-<<<<<<< HEAD
       qore_offset_t l = q_UTF16BE_get_char_len(p, end - p);
-      //printd(5, "UTF16_getLength() p: %p end: %p len: %p l: "QLLD"\n", p, end, end - p, l);
-=======
-      qore_offset_t l = (qore_offset_t)q_UTF16BE_get_char_len(p, end - p);
       //printd(5, "UTF16_getLength() p: %p end: %p len: %p l: " QLLD "\n", p, end, end - p, l);
->>>>>>> 0e5a9f84
       if (l <= 0) {
 	 invalid = true;
 	 return i;
