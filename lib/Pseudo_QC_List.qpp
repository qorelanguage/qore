--- conflicted
+++ resolved
@@ -221,12 +221,6 @@
     @since %Qore 0.8.8
     @since %Qore 0.8.11.1 this pseudo-method takes the optional \a val argument
  */
-<<<<<<< HEAD
-AbstractIterator <list>::rangeIterator() [flags=CONSTANT] {
-   return l->empty()
-      ? new QoreObject(QC_SINGLEVALUEITERATOR, 0, new SingleValueIterator(0))
-      : new QoreObject(QC_RANGEITERATOR, 0, new RangeIterator(0, l->size() - 1, 1, xsink));
-=======
 AbstractIterator <list>::rangeIterator(any val) [flags=CONSTANT] {
    if (l->empty())
       return new QoreObject(QC_SINGLEVALUEITERATOR, 0, new SingleValueIterator);
@@ -236,7 +230,6 @@
       return QoreValue();
 
    return new QoreObject(QC_RANGEITERATOR, 0, r.release());
->>>>>>> ae7bec96
 }
 
 //! Returns @ref True since lists can return a non-zero size
