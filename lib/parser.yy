--- conflicted
+++ resolved
@@ -216,18 +216,6 @@
    delete n;
 }
 
-<<<<<<< HEAD
-static class QoreNode *make_list(class QoreNode *a1, class QoreNode *a2)
-{
-   List *l = new List(1);
-   l->push(a1);
-   l->push(a2);
-   return new QoreNode(l);
-}
-
-// copies keys added, deletes them in the destructor
-static class QoreNode *splice_expressions(class QoreNode *a1, class QoreNode *a2)
-=======
 static QoreListNode *make_list(AbstractQoreNode *a1, AbstractQoreNode *a2)
 {
    QoreListNode *l = new QoreListNode(true);
@@ -237,7 +225,6 @@
 }
 
 static QoreListNode *splice_expressions(AbstractQoreNode *a1, AbstractQoreNode *a2)
->>>>>>> 5443f8ce
 {
    //tracein("splice_expressions()");
    if (a1 && a1->getType() == NT_LIST) {
@@ -1863,11 +1850,7 @@
 	   }
 	}
         | exp '?' exp ':' exp
-<<<<<<< HEAD
-        { $$ = new QoreNode($1, OP_QUESTION_MARK, make_list($3, $5)); } 
-=======
         { $$ = new QoreTreeNode($1, OP_QUESTION_MARK, make_list($3, $5)); } 
->>>>>>> 5443f8ce
         | P_INCREMENT exp   // pre-increment
         {
 	   if (check_lvalue($2))
@@ -1972,14 +1955,6 @@
 		 $$ = new CallReferenceCallNode($1, makeArgs($3));
 	      }
 	   }
-<<<<<<< HEAD
-	   else {
-	      if ($1->type == NT_VARREF && $1->val.vref->type != VT_UNRESOLVED)
-		 parseException("INVALID-CODE-REFERENCE-CALL", "%s variable '%s' declared as a function reference call", $1->val.vref->type == VT_GLOBAL ? "global" : "local",  $1->val.vref->name);
-	      $$ = new QoreNode(new FunctionReferenceCall($1, makeArgs($3)));
-	   }
-=======
->>>>>>> 5443f8ce
 	}
         | BASE_CLASS_CALL '(' myexp ')'
         {
