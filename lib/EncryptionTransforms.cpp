--- conflicted
+++ resolved
@@ -78,17 +78,10 @@
 };
 
 QoreHashNode* CryptoEntry::getInfo() const {
-<<<<<<< HEAD
-    ReferenceHolder<QoreHashNode> rv(new QoreHashNode, nullptr);
-
-    rv->setKeyValue("key_len", new QoreBigIntNode(key_len), nullptr);
-    rv->setKeyValue("iv_len", new QoreBigIntNode(iv_len), nullptr);
-=======
     ReferenceHolder<QoreHashNode> rv(new QoreHashNode(autoTypeInfo), nullptr);
 
     rv->setKeyValue("key_len", key_len, nullptr);
     rv->setKeyValue("iv_len", iv_len, nullptr);
->>>>>>> fd747f91
     rv->setKeyValue("type", new QoreStringNode(gcm ? "GCM" : "CBC"), nullptr);
 
     return rv.release();
