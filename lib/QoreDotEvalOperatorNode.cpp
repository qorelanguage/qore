--- conflicted
+++ resolved
@@ -80,11 +80,7 @@
 void QoreDotEvalOperatorNode::parseInitImpl(QoreValue& val, LocalVar* oflag, int pflag, int& lvids, const QoreTypeInfo*& expTypeInfo) {
     assert(!expTypeInfo);
     const QoreTypeInfo* typeInfo = nullptr;
-<<<<<<< HEAD
-    left = left->parseInit(oflag, pflag & ~PF_RETURN_VALUE_IGNORED, lvids, typeInfo);
-=======
-    parse_init_value(left, oflag, pflag, lvids, typeInfo);
->>>>>>> 5e7d798f
+    parse_init_value(left, oflag, pflag & ~PF_RETURN_VALUE_IGNORED, lvids, typeInfo);
 
     QoreClass* qc = const_cast<QoreClass*>(QoreTypeInfo::getUniqueReturnClass(typeInfo));
 
