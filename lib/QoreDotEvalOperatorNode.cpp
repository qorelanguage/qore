/*
  QoreDotEvalOperatorNode.cpp

  Qore Programming Language

  Copyright (C) 2003 - 2016 Qore Technologies, s.r.o.

  Permission is hereby granted, free of charge, to any person obtaining a
  copy of this software and associated documentation files (the "Software"),
  to deal in the Software without restriction, including without limitation
  the rights to use, copy, modify, merge, publish, distribute, sublicense,
  and/or sell copies of the Software, and to permit persons to whom the
  Software is furnished to do so, subject to the following conditions:

  The above copyright notice and this permission notice shall be included in
  all copies or substantial portions of the Software.

  THE SOFTWARE IS PROVIDED "AS IS", WITHOUT WARRANTY OF ANY KIND, EXPRESS OR
  IMPLIED, INCLUDING BUT NOT LIMITED TO THE WARRANTIES OF MERCHANTABILITY,
  FITNESS FOR A PARTICULAR PURPOSE AND NONINFRINGEMENT. IN NO EVENT SHALL THE
  AUTHORS OR COPYRIGHT HOLDERS BE LIABLE FOR ANY CLAIM, DAMAGES OR OTHER
  LIABILITY, WHETHER IN AN ACTION OF CONTRACT, TORT OR OTHERWISE, ARISING
  FROM, OUT OF OR IN CONNECTION WITH THE SOFTWARE OR THE USE OR OTHER
  DEALINGS IN THE SOFTWARE.

  Note that the Qore library is released under a choice of three open-source
  licenses: MIT (as above), LGPL 2+, or GPL 2+; see README-LICENSE for more
  information.
*/

#include <qore/Qore.h>
#include "qore/intern/qore_program_private.h"
#include "qore/intern/QoreClassIntern.h"

QoreString QoreDotEvalOperatorNode::name("dot eval expression");

static const AbstractQoreNode *check_call_ref(const AbstractQoreNode *op, const char *name) {
   // FIXME: this is an ugly hack!
   const QoreHashNode *h = reinterpret_cast<const QoreHashNode *>(op);
   // see if the hash member is a call reference
   const AbstractQoreNode *ref = h->getKeyValue(name);
   return (ref && (ref->getType() == NT_FUNCREF || ref->getType() == NT_RUNTIME_CLOSURE)) ? ref : 0;
}

QoreValue QoreDotEvalOperatorNode::evalValueImpl(bool& needs_deref, ExceptionSink* xsink) const {
   ValueEvalRefHolder op(left, xsink);
   if (*xsink)
      return QoreValue();

   if (op->getType() == NT_HASH) {
      const AbstractQoreNode* ref = check_call_ref(op->getInternalNode(), m->getName());
      if (ref)
	 return reinterpret_cast<const ResolvedCallReferenceNode*>(ref)->execValue(m->getArgs(), xsink);
   }

   if (op->getType() != NT_OBJECT) {
      // FIXME: inefficient
      ReferenceHolder<> nop(op.getReferencedValue(), xsink);
      if (m->isPseudo())
	 return m->execPseudo(*nop, xsink);

      return pseudo_classes_eval(*nop, m->getName(), m->getArgs(), xsink);
   }

   QoreObject* o = const_cast<QoreObject*>(reinterpret_cast<const QoreObject*>(op->getInternalNode()));
   // FIXME: inefficient
   return m->exec(o, xsink);
}

AbstractQoreNode* QoreDotEvalOperatorNode::parseInitImpl(LocalVar* oflag, int pflag, int& lvids, const QoreTypeInfo*& expTypeInfo) {
   assert(!expTypeInfo);
   const QoreTypeInfo* typeInfo = 0;
   left = left->parseInit(oflag, pflag, lvids, typeInfo);

   QoreClass* qc = const_cast<QoreClass*>(QoreTypeInfo::getUniqueReturnClass(typeInfo));

   const QoreMethod* meth = 0;

   const char* mname = m->getName();

   if (!qc) {
      // if the left side has a type and it's not an object, then we try to match pseudo-methods
      if (QoreTypeInfo::hasType(typeInfo)
	  && !QoreTypeInfo::parseAccepts(objectTypeInfo, typeInfo)) {
	 // check for pseudo-methods
	 bool possible_match;
	 meth = pseudo_classes_find_method(typeInfo, mname, qc, possible_match);

	 if (meth) {
	    m->setPseudo();
	    // save method for optimizing calls later
	    m->parseSetClassAndMethod(qc, meth);

	    // check parameters, if any
	    lvids += m->parseArgs(oflag, pflag, meth->getFunction(), returnTypeInfo);
	    expTypeInfo = returnTypeInfo;

	    return this;
	 }
	 else if (!possible_match && !QoreTypeInfo::parseAccepts(hashTypeInfo, typeInfo)) {
	    // issue an error if there was no match and it's not a hash
	    QoreStringNode* edesc = new QoreStringNode;
	    edesc->sprintf("no pseudo-method <%s>.%s() can be found", QoreTypeInfo::getName(typeInfo), mname);
	    qore_program_private::makeParseException(getProgram(), loc, "PARSE-TYPE-ERROR", edesc);
	 }
      }

#ifdef DEBUG
      typeInfo = 0;
      AbstractQoreNode* n = m->parseInit(oflag, pflag, lvids, typeInfo);
      assert(n == m);
#else
      m->parseInit(oflag, pflag, lvids, typeInfo);
#endif
      return this;
   }

   // make sure method arguments and return types are resolved
   qore_class_private::parseInitPartial(*qc);

   if (!m)
      return this;

   qore_class_private* class_ctx = parse_get_class_priv();
   if (class_ctx && !qore_class_private::parseCheckPrivateClassAccess(*qc, class_ctx))
      class_ctx = 0;
   // method access is already checked here
   meth = qore_class_private::get(*qc)->parseFindAnyMethod(mname, class_ctx);

   //printd(5, "QoreDotEvalOperatorNode::parseInitImpl() %s::%s() method: %p (%s) class_ctx: %p (%s)\n", qc->getName(), mname, meth, meth ? meth->getClassName() : "n/a", class_ctx, class_ctx ? class_ctx->name.c_str() : "n/a");

   const QoreListNode* args = m->getArgs();
   if (!strcmp(mname, "copy")) {
      if (args && args->size())
	 parse_error(loc, "no arguments may be passed to copy methods (%d argument%s given in call to %s::copy())", args->size(), args->size() == 1 ? "" : "s", qc->getName());

<<<<<<< HEAD
      if (meth && meth->parseIsPrivate() && (!oflag || !qore_class_private::parseCheckCompatibleClass(qc, getParseClass())))
	 parse_error(loc, "illegal call to private %s::copy() method", qc->getName());

=======
>>>>>>> 78d9a9a2
      // do not save method pointer for copy methods
      expTypeInfo = returnTypeInfo = qc->getTypeInfo();
#ifdef DEBUG
      typeInfo = 0;
      AbstractQoreNode *n = m->parseInit(oflag, pflag, lvids, typeInfo);
      assert(n == m);
#else
      m->parseInit(oflag, pflag, lvids, typeInfo);
#endif
      return this;
   }

   if (!meth) {
      if (!qc->parseHasMethodGate()) {
	 // check if it could be a pseudo-method call
	 meth = pseudo_classes_find_method(NT_OBJECT, mname, qc);
	 if (meth)
	    m->setPseudo();
	 else
	    raiseNonExistentMethodCallWarning(qc, mname);
      }

      if (!meth) {
#ifdef DEBUG
         typeInfo = 0;
	 AbstractQoreNode *n = m->parseInit(oflag, pflag, lvids, typeInfo);
	 assert(n == m);
#else
	 m->parseInit(oflag, pflag, lvids, typeInfo);
#endif
	 return this;
      }
   }

   // save method for optimizing calls later
   m->parseSetClassAndMethod(qc, meth);

   // check parameters, if any
   lvids += m->parseArgs(oflag, pflag, meth->getFunction(), returnTypeInfo);
   expTypeInfo = returnTypeInfo;

<<<<<<< HEAD
   printd(5, "QoreDotEvalOperatorNode::parseInitImpl() %s::%s() method=%p (%s::%s()) (private=%s, static=%s) rv=%s\n", qc->getName(), mname, meth, meth ? meth->getClassName() : "n/a", mname, meth && meth->parseIsPrivate() ? "true" : "false", meth->isStatic() ? "true" : "false", QoreTypeInfo::getName(returnTypeInfo));
=======
   printd(5, "QoreDotEvalOperatorNode::parseInitImpl() %s::%s() method=%p (%s::%s()) (private=%s, static=%s) rv=%s\n", qc->getName(), mname, meth, meth ? meth->getClassName() : "n/a", mname, meth && (qore_method_private::parseGetAccess(*meth) > Public) ? "true" : "false", meth->isStatic() ? "true" : "false", returnTypeInfo->getName());
>>>>>>> 78d9a9a2

   return this;
}

AbstractQoreNode *QoreDotEvalOperatorNode::makeCallReference() {
   if (m->getArgs()) {
      parse_error("argument given to call reference");
      return this;
   }

   if (!strcmp(m->getName(), "copy")) {
      parse_error("cannot make a call reference to a copy() method");
      return this;
   }

   assert(is_unique());

   // rewrite as a call reference
   AbstractQoreNode *exp = left;
   left = 0;
   char *meth = m->takeName();
   this->deref();

   //printd(5, "made parse object method reference: exp=%p meth=%s\n", exp, meth);

   return new ParseObjectMethodReferenceNode(exp, meth);
}

QoreOperatorNode *QoreDotEvalOperatorNode::copyBackground(ExceptionSink *xsink) const {
   return new QoreDotEvalOperatorNode(copy_and_resolve_lvar_refs(left, xsink), reinterpret_cast<MethodCallNode*>(copy_and_resolve_lvar_refs(m, xsink)));
}<|MERGE_RESOLUTION|>--- conflicted
+++ resolved
@@ -50,14 +50,14 @@
    if (op->getType() == NT_HASH) {
       const AbstractQoreNode* ref = check_call_ref(op->getInternalNode(), m->getName());
       if (ref)
-	 return reinterpret_cast<const ResolvedCallReferenceNode*>(ref)->execValue(m->getArgs(), xsink);
+         return reinterpret_cast<const ResolvedCallReferenceNode*>(ref)->execValue(m->getArgs(), xsink);
    }
 
    if (op->getType() != NT_OBJECT) {
       // FIXME: inefficient
       ReferenceHolder<> nop(op.getReferencedValue(), xsink);
       if (m->isPseudo())
-	 return m->execPseudo(*nop, xsink);
+         return m->execPseudo(*nop, xsink);
 
       return pseudo_classes_eval(*nop, m->getName(), m->getArgs(), xsink);
    }
@@ -81,28 +81,28 @@
    if (!qc) {
       // if the left side has a type and it's not an object, then we try to match pseudo-methods
       if (QoreTypeInfo::hasType(typeInfo)
-	  && !QoreTypeInfo::parseAccepts(objectTypeInfo, typeInfo)) {
-	 // check for pseudo-methods
-	 bool possible_match;
-	 meth = pseudo_classes_find_method(typeInfo, mname, qc, possible_match);
-
-	 if (meth) {
-	    m->setPseudo();
-	    // save method for optimizing calls later
-	    m->parseSetClassAndMethod(qc, meth);
-
-	    // check parameters, if any
-	    lvids += m->parseArgs(oflag, pflag, meth->getFunction(), returnTypeInfo);
-	    expTypeInfo = returnTypeInfo;
-
-	    return this;
-	 }
-	 else if (!possible_match && !QoreTypeInfo::parseAccepts(hashTypeInfo, typeInfo)) {
-	    // issue an error if there was no match and it's not a hash
-	    QoreStringNode* edesc = new QoreStringNode;
-	    edesc->sprintf("no pseudo-method <%s>.%s() can be found", QoreTypeInfo::getName(typeInfo), mname);
-	    qore_program_private::makeParseException(getProgram(), loc, "PARSE-TYPE-ERROR", edesc);
-	 }
+         && !QoreTypeInfo::parseAccepts(objectTypeInfo, typeInfo)) {
+         // check for pseudo-methods
+         bool possible_match;
+         meth = pseudo_classes_find_method(typeInfo, mname, qc, possible_match);
+
+         if (meth) {
+            m->setPseudo();
+            // save method for optimizing calls later
+            m->parseSetClassAndMethod(qc, meth);
+
+            // check parameters, if any
+            lvids += m->parseArgs(oflag, pflag, meth->getFunction(), returnTypeInfo);
+            expTypeInfo = returnTypeInfo;
+
+            return this;
+         }
+         else if (!possible_match && !QoreTypeInfo::parseAccepts(hashTypeInfo, typeInfo)) {
+            // issue an error if there was no match and it's not a hash
+            QoreStringNode* edesc = new QoreStringNode;
+            edesc->sprintf("no pseudo-method <%s>.%s() can be found", QoreTypeInfo::getName(typeInfo), mname);
+            qore_program_private::makeParseException(getProgram(), loc, "PARSE-TYPE-ERROR", edesc);
+         }
       }
 
 #ifdef DEBUG
@@ -132,14 +132,8 @@
    const QoreListNode* args = m->getArgs();
    if (!strcmp(mname, "copy")) {
       if (args && args->size())
-	 parse_error(loc, "no arguments may be passed to copy methods (%d argument%s given in call to %s::copy())", args->size(), args->size() == 1 ? "" : "s", qc->getName());
-
-<<<<<<< HEAD
-      if (meth && meth->parseIsPrivate() && (!oflag || !qore_class_private::parseCheckCompatibleClass(qc, getParseClass())))
-	 parse_error(loc, "illegal call to private %s::copy() method", qc->getName());
-
-=======
->>>>>>> 78d9a9a2
+         parse_error(loc, "no arguments may be passed to copy methods (%d argument%s given in call to %s::copy())", args->size(), args->size() == 1 ? "" : "s", qc->getName());
+
       // do not save method pointer for copy methods
       expTypeInfo = returnTypeInfo = qc->getTypeInfo();
 #ifdef DEBUG
@@ -154,23 +148,23 @@
 
    if (!meth) {
       if (!qc->parseHasMethodGate()) {
-	 // check if it could be a pseudo-method call
-	 meth = pseudo_classes_find_method(NT_OBJECT, mname, qc);
-	 if (meth)
-	    m->setPseudo();
-	 else
-	    raiseNonExistentMethodCallWarning(qc, mname);
+         // check if it could be a pseudo-method call
+         meth = pseudo_classes_find_method(NT_OBJECT, mname, qc);
+         if (meth)
+            m->setPseudo();
+         else
+            raiseNonExistentMethodCallWarning(qc, mname);
       }
 
       if (!meth) {
 #ifdef DEBUG
          typeInfo = 0;
-	 AbstractQoreNode *n = m->parseInit(oflag, pflag, lvids, typeInfo);
-	 assert(n == m);
+         AbstractQoreNode *n = m->parseInit(oflag, pflag, lvids, typeInfo);
+         assert(n == m);
 #else
-	 m->parseInit(oflag, pflag, lvids, typeInfo);
+         m->parseInit(oflag, pflag, lvids, typeInfo);
 #endif
-	 return this;
+         return this;
       }
    }
 
@@ -181,11 +175,7 @@
    lvids += m->parseArgs(oflag, pflag, meth->getFunction(), returnTypeInfo);
    expTypeInfo = returnTypeInfo;
 
-<<<<<<< HEAD
-   printd(5, "QoreDotEvalOperatorNode::parseInitImpl() %s::%s() method=%p (%s::%s()) (private=%s, static=%s) rv=%s\n", qc->getName(), mname, meth, meth ? meth->getClassName() : "n/a", mname, meth && meth->parseIsPrivate() ? "true" : "false", meth->isStatic() ? "true" : "false", QoreTypeInfo::getName(returnTypeInfo));
-=======
-   printd(5, "QoreDotEvalOperatorNode::parseInitImpl() %s::%s() method=%p (%s::%s()) (private=%s, static=%s) rv=%s\n", qc->getName(), mname, meth, meth ? meth->getClassName() : "n/a", mname, meth && (qore_method_private::parseGetAccess(*meth) > Public) ? "true" : "false", meth->isStatic() ? "true" : "false", returnTypeInfo->getName());
->>>>>>> 78d9a9a2
+   printd(5, "QoreDotEvalOperatorNode::parseInitImpl() %s::%s() method=%p (%s::%s()) (private=%s, static=%s) rv=%s\n", qc->getName(), mname, meth, meth ? meth->getClassName() : "n/a", mname, meth && (qore_method_private::parseGetAccess(*meth) > Public) ? "true" : "false", meth->isStatic() ? "true" : "false", QoreTypeInfo::getName(returnTypeInfo));
 
    return this;
 }
