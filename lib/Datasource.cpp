/*
    Datasource.cpp

    Qore Programming Language

    Copyright (C) 2003 - 2019 Qore Technologies, s.r.o.

    NOTE that 2 copies of connection values are kept in case
    the values are changed while a connection is in use

    Permission is hereby granted, free of charge, to any person obtaining a
    copy of this software and associated documentation files (the "Software"),
    to deal in the Software without restriction, including without limitation
    the rights to use, copy, modify, merge, publish, distribute, sublicense,
    and/or sell copies of the Software, and to permit persons to whom the
    Software is furnished to do so, subject to the following conditions:

    The above copyright notice and this permission notice shall be included in
    all copies or substantial portions of the Software.

    THE SOFTWARE IS PROVIDED "AS IS", WITHOUT WARRANTY OF ANY KIND, EXPRESS OR
    IMPLIED, INCLUDING BUT NOT LIMITED TO THE WARRANTIES OF MERCHANTABILITY,
    FITNESS FOR A PARTICULAR PURPOSE AND NONINFRINGEMENT. IN NO EVENT SHALL THE
    AUTHORS OR COPYRIGHT HOLDERS BE LIABLE FOR ANY CLAIM, DAMAGES OR OTHER
    LIABILITY, WHETHER IN AN ACTION OF CONTRACT, TORT OR OTHERWISE, ARISING
    FROM, OUT OF OR IN CONNECTION WITH THE SOFTWARE OR THE USE OR OTHER
    DEALINGS IN THE SOFTWARE.

    Note that the Qore library is released under a choice of three open-source
    licenses: MIT (as above), LGPL 2+, or GPL 2+; see README-LICENSE for more
    information.
*/

#include <qore/Qore.h>
#include "qore/intern/qore_dbi_private.h"
#include "qore/intern/qore_ds_private.h"
#include "qore/intern/QoreHashNodeIntern.h"
#include "qore/intern/QoreSQLStatement.h"
#include "qore/intern/QC_SQLStatement.h"

#include <cstdlib>
#include <cstring>

void qore_ds_private::statementExecuted(int rc) {
   // we always assume we are in a transaction after executing a transaction-relevant statement
   // unless the connection was aborted
   if (!in_transaction) {
      if (!connection_aborted) {
         assert(!active_transaction);
         assert(isopen);
         in_transaction = true;
         active_transaction = true;
         return;
      }
   }
   else if (!rc && !active_transaction)
      active_transaction = true;
}

QoreHashNode* qore_ds_private::getCurrentOptionHash(bool ensure_hash) const {
    QoreHashNode* options = nullptr;

    ReferenceHolder<QoreHashNode> opts(getOptionHash(), nullptr);
    ConstHashIterator hi(*opts);
    while (hi.next()) {
        QoreValue v = hi.get();
        // if we have private data, then we are dealing with runtime data
        if (private_data) {
            const QoreHashNode* ov = hi.get().get<const QoreHashNode>();
            v = ov->getKeyValue("value");
        }
        // otherwise for pending data, we already have the value in "v"
        if (v.isNothing() || (v.getType() == NT_BOOLEAN && !v.getAsBool())) {
            continue;
        }

        if (!options) {
            options = new QoreHashNode;
        }

        qore_hash_private::get(*options)->setKeyValueIntern(hi.getKey(), v.refSelf());
    }

    if (ensure_hash && !options) {
        options = new QoreHashNode;
    }

    return options;
}

QoreHashNode* qore_ds_private::getConfigHash() const {
    ReferenceHolder<QoreHashNode> h(new QoreHashNode(autoTypeInfo), nullptr);

    h->setKeyValue("type", new QoreStringNode(dsl->getName()), nullptr);
    if (private_data) {
        if (!username.empty()) {
            h->setKeyValue("user", new QoreStringNode(username), nullptr);
        }
        if (!password.empty()) {
            h->setKeyValue("pass", new QoreStringNode(password), nullptr);
        }
        if (!dbname.empty()) {
            h->setKeyValue("db", new QoreStringNode(dbname), nullptr);
        }
        if (!db_encoding.empty()) {
            h->setKeyValue("charset", new QoreStringNode(db_encoding), nullptr);
        }
        if (!hostname.empty()) {
            h->setKeyValue("host", new QoreStringNode(hostname), nullptr);
        }
        if (port) {
            h->setKeyValue("port", port, nullptr);
        }
    } else {
        if (!p_username.empty()) {
            h->setKeyValue("user", new QoreStringNode(p_username), nullptr);
        }
        if (!p_password.empty()) {
            h->setKeyValue("pass", new QoreStringNode(p_password), nullptr);
        }
        if (!p_dbname.empty()) {
            h->setKeyValue("db", new QoreStringNode(p_dbname), nullptr);
        }
        if (!p_db_encoding.empty()) {
            h->setKeyValue("charset", new QoreStringNode(p_db_encoding), nullptr);
        }
        if (!p_hostname.empty()) {
            h->setKeyValue("host", new QoreStringNode(p_hostname), nullptr);
        }
        if (p_port) {
            h->setKeyValue("port", p_port, nullptr);
        }
    }

    QoreHashNode* options = getCurrentOptionHash();
    if (options) {
        h->setKeyValue("options", options, nullptr);
    }

    return h.release();
}

QoreStringNode* qore_ds_private::getConfigString() const {
    SimpleRefHolder<QoreStringNode> str(new QoreStringNode(dsl->getName()));
    str->concat(':');

    if (private_data) {
        if (!username.empty()) {
            str->concat(username);
        }
        if (!password.empty()) {
            str->sprintf("/%s", password.c_str());
        }
        if (!dbname.empty()) {
            str->sprintf("@%s", dbname.c_str());
        }
        if (!db_encoding.empty()) {
            str->sprintf("(%s)", db_encoding.c_str());
        }
        if (!hostname.empty()) {
            str->sprintf("%%%s", hostname.c_str());
        }
        if (port) {
            str->sprintf(":%d", port);
        }
    } else {
        if (!p_username.empty()) {
            str->concat(p_username);
        }
        if (!p_password.empty()) {
            str->sprintf("/%s", p_password.c_str());
        }
        if (!p_dbname.empty()) {
            str->sprintf("@%s", p_dbname.c_str());
        }
        if (!p_db_encoding.empty()) {
            str->sprintf("(%s)", p_db_encoding.c_str());
        }
        if (!p_hostname.empty()) {
            str->sprintf("%%%s", p_hostname.c_str());
        }
        if (p_port) {
            str->sprintf(":%d", p_port);
        }
    }

    bool first = false;
    ReferenceHolder<QoreHashNode> opts(getOptionHash(), nullptr);
    ConstHashIterator hi(*opts);
    while (hi.next()) {
        QoreValue v = hi.get();
        // if we have private data, then we are dealing with runtime data
        if (private_data) {
            const QoreHashNode* ov = hi.get().get<const QoreHashNode>();
            v = ov->getKeyValue("value");
        }
        // otherwise for pending data, we already have the value in "v"
        if (v.isNothing() || (v.getType() == NT_BOOLEAN && !v.getAsBool()))
            continue;

        if (first) {
            str->concat(',');
        } else {
            str->concat('{');
            first = true;
        }
        str->concat(hi.getKey());
        if (v.getType() == NT_BOOLEAN && v.getAsBool()) {
            continue;
        }

        QoreStringValueHelper sv(v);
        str->sprintf("=%s", sv->getBuffer());
    }
    if (first) {
        str->concat('}');
    }

    return str.release();
}

Datasource::Datasource(DBIDriver* ndsl, DatasourceStatementHelper* dsh) : priv(new qore_ds_private(this, ndsl, dsh)) {
}

Datasource::Datasource(const Datasource& old, DatasourceStatementHelper* dsh) : priv(new qore_ds_private(*old.priv, this, dsh)) {
}

Datasource::Datasource(DBIDriver* ndsl) : priv(new qore_ds_private(this, ndsl, nullptr)) {
}

Datasource::Datasource(const Datasource& old) : priv(new qore_ds_private(*old.priv, this, nullptr)) {
}

Datasource::~Datasource() {
    if (priv->isopen)
        close();

    delete priv;
}

void Datasource::setPendingConnectionValues(const Datasource* other) {
    priv->setPendingConnectionValues(other->priv);
}

void Datasource::setTransactionStatus(bool t) {
    //printd(5, "Datasource::setTS(%d) this=%p\n", t, this);
    priv->in_transaction = t;
}

QoreListNode* Datasource::getCapabilityList() const {
    return qore_dbi_private::get(*priv->dsl)->getCapList();
}

int Datasource::getCapabilities() const {
    return qore_dbi_private::get(*priv->dsl)->getCaps();
}

bool Datasource::isInTransaction() const {
    return priv->in_transaction;
}

bool Datasource::activeTransaction() const {
    return priv->active_transaction;
}

bool Datasource::getAutoCommit() const {
    return priv->autocommit;
}

bool Datasource::isOpen() const {
    return priv->isopen;
}

Datasource* Datasource::copy() const {
    return new Datasource(*this);
}

void Datasource::setConnectionValues() {
    priv->setConnectionValues();
}

void Datasource::setAutoCommit(bool ac) {
    priv->autocommit = ac;
}

QoreValue Datasource::select(const QoreString* query_str, const QoreListNode* args, ExceptionSink* xsink) {
    assert(xsink);
    QoreValue rv = qore_dbi_private::get(*priv->dsl)->select(this, query_str, args, xsink);
    autoCommit(xsink);

    // set active_transaction flag if in a transaction and the active_transaction flag
    // has not yet been set and no exception was raised
    if (priv->in_transaction && !priv->active_transaction && !*xsink)
        priv->active_transaction = true;

    return rv;
}

QoreValue Datasource::selectRows(const QoreString* query_str, const QoreListNode* args, ExceptionSink* xsink) {
    assert(xsink);
    QoreValue rv = qore_dbi_private::get(*priv->dsl)->selectRows(this, query_str, args, xsink);
    autoCommit(xsink);

    // set active_transaction flag if in a transaction and the active_transaction flag
    // has not yet been set and no exception was raised
    if (priv->in_transaction && !priv->active_transaction && !*xsink)
        priv->active_transaction = true;

    return rv;
}

QoreHashNode* Datasource::selectRow(const QoreString* query_str, const QoreListNode* args, ExceptionSink* xsink) {
    assert(xsink);
    QoreHashNode* rv = qore_dbi_private::get(*priv->dsl)->selectRow(this, query_str, args, xsink);
    autoCommit(xsink);

    // set active_transaction flag if in a transaction and the active_transaction flag
    // has not yet been set and no exception was raised
    if (priv->in_transaction && !priv->active_transaction && !*xsink)
        priv->active_transaction = true;

    return rv;
}

QoreValue Datasource::exec_internal(bool doBind, const QoreString* query_str, const QoreListNode* args, ExceptionSink* xsink) {
    assert(xsink);
    if (!priv->autocommit && !priv->in_transaction && beginImplicitTransaction(xsink))
        return QoreValue();

    assert(priv->isopen && priv->private_data);

    QoreValue rv = doBind ? qore_dbi_private::get(*priv->dsl)->execSQL(this, query_str, args, xsink)
        : qore_dbi_private::get(*priv->dsl)->execRawSQL(this, query_str, xsink);;
    //printd(5, "Datasource::exec_internal() this=%p, autocommit=%d, in_transaction=%d, xsink=%d\n", this, priv->autocommit, priv->in_transaction, xsink->isException());

    if (priv->connection_aborted) {
        assert(*xsink);
        assert(!rv);
        return QoreValue();
    }

    if (priv->autocommit)
        qore_dbi_private::get(*priv->dsl)->autoCommit(this, xsink);
    else
        priv->statementExecuted(*xsink);

    return rv;
}

int Datasource::autoCommit(ExceptionSink* xsink) {
    if (priv->autocommit && !priv->connection_aborted)
        return qore_dbi_private::get(*priv->dsl)->autoCommit(this, xsink);
    return 0;
}

QoreValue Datasource::exec(const QoreString* query_str, const QoreListNode* args, ExceptionSink* xsink) {
   return exec_internal(true, query_str, args, xsink);
}

// deprecated: remove due to extraneous ignored "args" argument
QoreValue Datasource::execRaw(const QoreString* query_str, const QoreListNode* args, ExceptionSink* xsink) {
   assert(!args);
   return exec_internal(false, query_str, nullptr, xsink);
}

QoreValue Datasource::execRaw(const QoreString* query_str, ExceptionSink* xsink) {
   return exec_internal(false, query_str, nullptr, xsink);
}

QoreHashNode* Datasource::describe(const QoreString* query_str, const QoreListNode* args, ExceptionSink* xsink) {
   assert(xsink);
   QoreHashNode* rv = qore_dbi_private::get(*priv->dsl)->describe(this, query_str, args, xsink);
   autoCommit(xsink);

   // set active_transaction flag if in a transaction and the active_transaction flag
   // has not yet been set and no exception was raised
   if (priv->in_transaction && !priv->active_transaction && !*xsink)
      priv->active_transaction = true;

   return rv;
}

int Datasource::beginImplicitTransaction(ExceptionSink* xsink) {
   //printd(5, "Datasource::beginImplicitTransaction() autocommit=%s\n", autocommit ? "true" : "false");
   if (priv->autocommit) {
      xsink->raiseException("AUTOCOMMIT-ERROR", "%s:%s@%s: transaction management is not available because autocommit is enabled for this Datasource", getDriverName(), priv->username.c_str(), priv->dbname.c_str());
      return -1;
   }
   return qore_dbi_private::get(*priv->dsl)->beginTransaction(this, xsink);
}

int Datasource::beginTransaction(ExceptionSink* xsink) {
   int rc = beginImplicitTransaction(xsink);
   if (!rc && !priv->in_transaction) {
      priv->in_transaction = true;
      assert(!priv->active_transaction);
   }
   return rc;
}

int Datasource::commit(ExceptionSink* xsink) {
   if (!priv->in_transaction && beginImplicitTransaction(xsink))
      return -1;

   return priv->commit(xsink);
}

int Datasource::rollback(ExceptionSink* xsink) {
   if (!priv->in_transaction && beginImplicitTransaction(xsink))
      return -1;

   return priv->rollback(xsink);
}

int Datasource::open(ExceptionSink* xsink) {
    assert(xsink);
    int rc;

    if (!priv->isopen) {
        // copy pending connection values to connection values
        setConnectionValues();

        priv->connection_aborted = false;

        rc = qore_dbi_private::get(*priv->dsl)->init(this, xsink);
        if (!*xsink) {
            assert(priv->qorecharset);
            priv->isopen = true;
        }
    } else {
        rc = 0;
    }

    return rc;
}

int Datasource::close() {
   return priv->close();
}

void Datasource::connectionAborted() {
   ExceptionSink xsink;
   priv->connectionAborted(&xsink);
   xsink.clear();
}

void Datasource::connectionAborted(ExceptionSink* xsink) {
   priv->connectionAborted(xsink);
}

void Datasource::connectionLost(ExceptionSink* xsink) {
   priv->connectionLost(xsink);
}

void Datasource::connectionRecovered(ExceptionSink* xsink) {
   priv->connectionRecovered(xsink);
}

bool Datasource::wasConnectionAborted() const {
   return priv->connection_aborted;
}

// forces a close and open to reset a database connection
void Datasource::reset(ExceptionSink* xsink) {
   if (priv->isopen) {
      // close the Datasource
      qore_dbi_private::get(*priv->dsl)->close(this);
      priv->isopen = false;

      // open the connection
      open(xsink);

      // close any open transaction(s)
      priv->in_transaction = false;
      priv->active_transaction = false;
   }
}

void* Datasource::getPrivateData() const {
   return priv->private_data;
}

void Datasource::setPrivateData(void* data) {
   priv->private_data = data;
}

void Datasource::setPendingUsername(const char* u) {
   priv->p_username = u;
}

void Datasource::setPendingPassword(const char* p) {
   priv->p_password = p;
}

void Datasource::setPendingDBName(const char* d) {
   priv->p_dbname = d;
}

void Datasource::setPendingDBEncoding(const char* c) {
   priv->p_db_encoding = c;
}

void Datasource::setPendingHostName(const char* h) {
   priv->p_hostname = h;
}

void Datasource::setPendingPort(int port) {
   priv->p_port = port;
}

const std::string &Datasource::getUsernameStr() const {
   return priv->username;
}

const std::string &Datasource::getPasswordStr() const {
   return priv->password;
}

const std::string &Datasource::getDBNameStr() const {
   return priv->dbname;
}

const std::string &Datasource::getDBEncodingStr() const {
   return priv->db_encoding;
}

const std::string &Datasource::getHostNameStr() const {
   return priv->hostname;
}

const char* Datasource::getUsername() const {
   return priv->username.empty() ? nullptr : priv->username.c_str();
}

const char* Datasource::getPassword() const {
   return priv->password.empty() ? nullptr : priv->password.c_str();
}

const char* Datasource::getDBName() const {
   return priv->dbname.empty() ? nullptr : priv->dbname.c_str();
}

const char* Datasource::getDBEncoding() const {
   return priv->db_encoding.empty() ? nullptr : priv->db_encoding.c_str();
}

const char* Datasource::getOSEncoding() const {
   return priv->qorecharset ? priv->qorecharset->getCode() : nullptr;
}

const char* Datasource::getHostName() const {
   return priv->hostname.empty() ? nullptr : priv->hostname.c_str();
}

int Datasource::getPort() const {
   return priv->port;
}

const QoreEncoding* Datasource::getQoreEncoding() const {
   return priv->qorecharset;
}

void Datasource::setDBEncoding(const char* name) {
   priv->db_encoding = name;
}

void Datasource::setQoreEncoding(const char* name) {
   priv->qorecharset = QEM.findCreate(name);
}

void Datasource::setQoreEncoding(const QoreEncoding* enc) {
   priv->qorecharset = enc;
}

QoreStringNode* Datasource::getPendingUsername() const {
   return priv->p_username.empty() ? nullptr : new QoreStringNode(priv->p_username.c_str());
}

QoreStringNode* Datasource::getPendingPassword() const {
   return priv->p_password.empty() ? nullptr : new QoreStringNode(priv->p_password.c_str());
}

QoreStringNode* Datasource::getPendingDBName() const {
   return priv->p_dbname.empty() ? nullptr : new QoreStringNode(priv->p_dbname.c_str());
}

QoreStringNode* Datasource::getPendingDBEncoding() const {
   return priv->p_db_encoding.empty() ? nullptr : new QoreStringNode(priv->p_db_encoding.c_str());
}

QoreStringNode* Datasource::getPendingHostName() const {
   return priv->p_hostname.empty() ? nullptr : new QoreStringNode(priv->p_hostname.c_str());
}

int Datasource::getPendingPort() const {
   return priv->p_port;
}

const char* Datasource::getDriverName() const {
    return priv->dsl->getName();
}

const DBIDriver* Datasource::getDriver() const {
    return priv->dsl;
}

QoreValue Datasource::getServerVersion(ExceptionSink* xsink) {
    return qore_dbi_private::get(*priv->dsl)->getServerVersion(this, xsink);
}

QoreValue Datasource::getClientVersion(ExceptionSink* xsink) const {
    return qore_dbi_private::get(*priv->dsl)->getClientVersion(this, xsink);
}

QoreHashNode* Datasource::getOptionHash() const {
    return priv->getOptionHash();
}

<<<<<<< HEAD
int Datasource::setOption(const char* opt, const QoreValue v, ExceptionSink* xsink) {
    ReferenceHolder<> val(v.getReferencedValue(), xsink);
    // maintain a copy of the option internally
    priv->setOption(opt, *val, xsink);
    // only set options in private data if private data is already set
    if (priv->private_data) {
        return qore_dbi_private::get(*priv->dsl)->opt_set(this, opt, *val, xsink);
    }

    // issue #3243: validate options before sending them to the driver
    OptInputHelper opt_helper(xsink, *qore_dbi_private::get(*priv->dsl), opt, true, *val);
    return *xsink ? -1 : 0;
}

int Datasource::setOption(const char* opt, const AbstractQoreNode* val, ExceptionSink* xsink) {
    // maintain a copy of the option internally
    priv->setOption(opt, val, xsink);
    // only set options in private data if private data is already set
    if (priv->private_data) {
        return qore_dbi_private::get(*priv->dsl)->opt_set(this, opt, val, xsink);
    }

=======
int Datasource::setOption(const char* opt, const QoreValue val, ExceptionSink* xsink) {
    // maintain a copy of the option internally
    priv->setOption(opt, val, xsink);
    // only set options in private data if private data is already set
    if (priv->private_data) {
        return qore_dbi_private::get(*priv->dsl)->opt_set(this, opt, val, xsink);
    }

>>>>>>> 08692356
    // issue #3243: validate options before sending them to the driver
    OptInputHelper opt_helper(xsink, *qore_dbi_private::get(*priv->dsl), opt, true, val);
    return *xsink ? -1 : 0;
}

const QoreHashNode* Datasource::getConnectOptions() const {
    return priv->opt;
}

QoreValue Datasource::getOption(const char* opt, ExceptionSink* xsink) {
    return qore_dbi_private::get(*priv->dsl)->opt_get(this, opt, xsink);
}

QoreHashNode* Datasource::getConfigHash() const {
    return priv->getConfigHash();
}

QoreHashNode* Datasource::getCurrentOptionHash() const {
    return priv->getCurrentOptionHash();
}

QoreStringNode* Datasource::getConfigString() const {
    return priv->getConfigString();
}

void Datasource::setEventQueue(Queue* q, QoreValue arg, ExceptionSink* xsink) {
    priv->setEventQueue(q, arg, xsink);
}

QoreHashNode* Datasource::getEventQueueHash(Queue*& q, int event_code) const {
    return priv->getEventQueueHash(q, event_code);
}

QoreObject* Datasource::getSQLStatementObjectForResultSet(void* stmt_private_data) {
    return new QoreObject(QC_SQLSTATEMENT, getProgram(), new QoreSQLStatement(this, stmt_private_data, priv->dsh, STMT_EXECED));
}<|MERGE_RESOLUTION|>--- conflicted
+++ resolved
@@ -616,30 +616,6 @@
     return priv->getOptionHash();
 }
 
-<<<<<<< HEAD
-int Datasource::setOption(const char* opt, const QoreValue v, ExceptionSink* xsink) {
-    ReferenceHolder<> val(v.getReferencedValue(), xsink);
-    // maintain a copy of the option internally
-    priv->setOption(opt, *val, xsink);
-    // only set options in private data if private data is already set
-    if (priv->private_data) {
-        return qore_dbi_private::get(*priv->dsl)->opt_set(this, opt, *val, xsink);
-    }
-
-    // issue #3243: validate options before sending them to the driver
-    OptInputHelper opt_helper(xsink, *qore_dbi_private::get(*priv->dsl), opt, true, *val);
-    return *xsink ? -1 : 0;
-}
-
-int Datasource::setOption(const char* opt, const AbstractQoreNode* val, ExceptionSink* xsink) {
-    // maintain a copy of the option internally
-    priv->setOption(opt, val, xsink);
-    // only set options in private data if private data is already set
-    if (priv->private_data) {
-        return qore_dbi_private::get(*priv->dsl)->opt_set(this, opt, val, xsink);
-    }
-
-=======
 int Datasource::setOption(const char* opt, const QoreValue val, ExceptionSink* xsink) {
     // maintain a copy of the option internally
     priv->setOption(opt, val, xsink);
@@ -648,7 +624,6 @@
         return qore_dbi_private::get(*priv->dsl)->opt_set(this, opt, val, xsink);
     }
 
->>>>>>> 08692356
     // issue #3243: validate options before sending them to the driver
     OptInputHelper opt_helper(xsink, *qore_dbi_private::get(*priv->dsl), opt, true, val);
     return *xsink ? -1 : 0;
