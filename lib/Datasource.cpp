/*
  Datasource.cpp

  Qore Programming Language

  Copyright (C) 2003 - 2017 Qore Technologies, s.r.o.

  NOTE that 2 copies of connection values are kept in case
  the values are changed while a connection is in use

  Permission is hereby granted, free of charge, to any person obtaining a
  copy of this software and associated documentation files (the "Software"),
  to deal in the Software without restriction, including without limitation
  the rights to use, copy, modify, merge, publish, distribute, sublicense,
  and/or sell copies of the Software, and to permit persons to whom the
  Software is furnished to do so, subject to the following conditions:

  The above copyright notice and this permission notice shall be included in
  all copies or substantial portions of the Software.

  THE SOFTWARE IS PROVIDED "AS IS", WITHOUT WARRANTY OF ANY KIND, EXPRESS OR
  IMPLIED, INCLUDING BUT NOT LIMITED TO THE WARRANTIES OF MERCHANTABILITY,
  FITNESS FOR A PARTICULAR PURPOSE AND NONINFRINGEMENT. IN NO EVENT SHALL THE
  AUTHORS OR COPYRIGHT HOLDERS BE LIABLE FOR ANY CLAIM, DAMAGES OR OTHER
  LIABILITY, WHETHER IN AN ACTION OF CONTRACT, TORT OR OTHERWISE, ARISING
  FROM, OUT OF OR IN CONNECTION WITH THE SOFTWARE OR THE USE OR OTHER
  DEALINGS IN THE SOFTWARE.

  Note that the Qore library is released under a choice of three open-source
  licenses: MIT (as above), LGPL 2+, or GPL 2+; see README-LICENSE for more
  information.
*/

#include <qore/Qore.h>
#include "qore/intern/qore_dbi_private.h"
#include "qore/intern/qore_ds_private.h"

#include <stdlib.h>
#include <string.h>

void qore_ds_private::statementExecuted(int rc) {
   // we always assume we are in a transaction after executing a transaction-relevant statement
   // unless the connection was aborted
   if (!in_transaction) {
      if (!connection_aborted) {
         assert(!active_transaction);
         assert(isopen);
         in_transaction = true;
         active_transaction = true;
         return;
      }
   }
   else if (!rc && !active_transaction)
      active_transaction = true;
}

Datasource::Datasource(DBIDriver* ndsl) : priv(new qore_ds_private(this, ndsl)) {
}

Datasource::Datasource(const Datasource& old) : priv(new qore_ds_private(*old.priv, this)) {
}

Datasource::~Datasource() {
   if (priv->isopen)
      close();

   delete priv;
}

void Datasource::setPendingConnectionValues(const Datasource* other) {
   priv->setPendingConnectionValues(other->priv);
}

void Datasource::setTransactionStatus(bool t) {
   //printd(5, "Datasource::setTS(%d) this=%p\n", t, this);
   priv->in_transaction = t;
}

QoreListNode* Datasource::getCapabilityList() const {
   return qore_dbi_private::get(*priv->dsl)->getCapList();
}

int Datasource::getCapabilities() const {
   return qore_dbi_private::get(*priv->dsl)->getCaps();
}

bool Datasource::isInTransaction() const {
   return priv->in_transaction;
}

bool Datasource::activeTransaction() const {
   return priv->active_transaction;
}

bool Datasource::getAutoCommit() const {
   return priv->autocommit;
}

bool Datasource::isOpen() const {
   return priv->isopen;
}

Datasource* Datasource::copy() const {
   return new Datasource(*this);
}

void Datasource::setConnectionValues() {
   priv->setConnectionValues();
}

void Datasource::setAutoCommit(bool ac) {
   priv->autocommit = ac;
}

AbstractQoreNode* Datasource::select(const QoreString* query_str, const QoreListNode* args, ExceptionSink* xsink) {
   assert(xsink);
   AbstractQoreNode* rv = qore_dbi_private::get(*priv->dsl)->select(this, query_str, args, xsink);
   autoCommit(xsink);

   // set active_transaction flag if in a transaction and the active_transaction flag
   // has not yet been set and no exception was raised
   if (priv->in_transaction && !priv->active_transaction && !*xsink)
      priv->active_transaction = true;

   return rv;
}

AbstractQoreNode* Datasource::selectRows(const QoreString* query_str, const QoreListNode* args, ExceptionSink* xsink) {
   assert(xsink);
   AbstractQoreNode* rv = qore_dbi_private::get(*priv->dsl)->selectRows(this, query_str, args, xsink);
   autoCommit(xsink);

   // set active_transaction flag if in a transaction and the active_transaction flag
   // has not yet been set and no exception was raised
   if (priv->in_transaction && !priv->active_transaction && !*xsink)
      priv->active_transaction = true;

   return rv;
}

QoreHashNode* Datasource::selectRow(const QoreString* query_str, const QoreListNode* args, ExceptionSink* xsink) {
   assert(xsink);
   QoreHashNode* rv = qore_dbi_private::get(*priv->dsl)->selectRow(this, query_str, args, xsink);
   autoCommit(xsink);

   // set active_transaction flag if in a transaction and the active_transaction flag
   // has not yet been set and no exception was raised
   if (priv->in_transaction && !priv->active_transaction && !*xsink)
      priv->active_transaction = true;

   return rv;
}

AbstractQoreNode* Datasource::exec_internal(bool doBind, const QoreString* query_str, const QoreListNode* args, ExceptionSink* xsink) {
   assert(xsink);
   if (!priv->autocommit && !priv->in_transaction && beginImplicitTransaction(xsink))
      return 0;

   assert(priv->isopen && priv->private_data);

   AbstractQoreNode* rv = doBind ? qore_dbi_private::get(*priv->dsl)->execSQL(this, query_str, args, xsink)
      : qore_dbi_private::get(*priv->dsl)->execRawSQL(this, query_str, xsink);;
   //printd(5, "Datasource::exec_internal() this=%p, autocommit=%d, in_transaction=%d, xsink=%d\n", this, priv->autocommit, priv->in_transaction, xsink->isException());

   if (priv->connection_aborted) {
      assert(*xsink);
      assert(!rv);
      return 0;
   }

   if (priv->autocommit)
      qore_dbi_private::get(*priv->dsl)->autoCommit(this, xsink);
   else
      priv->statementExecuted(*xsink);

   return rv;
}

int Datasource::autoCommit(ExceptionSink* xsink) {
   if (priv->autocommit && !priv->connection_aborted)
      return qore_dbi_private::get(*priv->dsl)->autoCommit(this, xsink);
   return 0;
}

AbstractQoreNode* Datasource::exec(const QoreString* query_str, const QoreListNode* args, ExceptionSink* xsink) {
   return exec_internal(true, query_str, args, xsink);
}

// deprecated: remove due to extraneous ignored "args" argument
AbstractQoreNode* Datasource::execRaw(const QoreString* query_str, const QoreListNode* args, ExceptionSink* xsink) {
   assert(!args);
   return exec_internal(false, query_str, 0, xsink);
}

AbstractQoreNode* Datasource::execRaw(const QoreString* query_str, ExceptionSink* xsink) {
   return exec_internal(false, query_str, 0, xsink);
}

QoreHashNode* Datasource::describe(const QoreString* query_str, const QoreListNode* args, ExceptionSink* xsink) {
   assert(xsink);
   QoreHashNode* rv = qore_dbi_private::get(*priv->dsl)->describe(this, query_str, args, xsink);
   autoCommit(xsink);

   // set active_transaction flag if in a transaction and the active_transaction flag
   // has not yet been set and no exception was raised
   if (priv->in_transaction && !priv->active_transaction && !*xsink)
      priv->active_transaction = true;

   return rv;
}

int Datasource::beginImplicitTransaction(ExceptionSink* xsink) {
   //printd(5, "Datasource::beginImplicitTransaction() autocommit=%s\n", autocommit ? "true" : "false");
   if (priv->autocommit) {
      xsink->raiseException("AUTOCOMMIT-ERROR", "%s:%s@%s: transaction management is not available because autocommit is enabled for this Datasource", getDriverName(), priv->username.c_str(), priv->dbname.c_str());
      return -1;
   }
   return qore_dbi_private::get(*priv->dsl)->beginTransaction(this, xsink);
}

int Datasource::beginTransaction(ExceptionSink* xsink) {
   int rc = beginImplicitTransaction(xsink);
   if (!rc && !priv->in_transaction) {
      priv->in_transaction = true;
      assert(!priv->active_transaction);
   }
   return rc;
}

int Datasource::commit(ExceptionSink* xsink) {
   if (!priv->in_transaction && beginImplicitTransaction(xsink))
      return -1;

   return priv->commit(xsink);
}

int Datasource::rollback(ExceptionSink* xsink) {
   if (!priv->in_transaction && beginImplicitTransaction(xsink))
      return -1;

   return priv->rollback(xsink);
}

int Datasource::open(ExceptionSink* xsink) {
   assert(xsink);
   int rc;

   if (!priv->isopen) {
      // copy pending connection values to connection values
      setConnectionValues();

      priv->connection_aborted = false;

      rc = qore_dbi_private::get(*priv->dsl)->init(this, xsink);
      if (!*xsink) {
	 assert(priv->qorecharset);
	 priv->isopen = true;
      }
   }
   else
      rc = 0;

   return rc;
}

int Datasource::close() {
   return priv->close();
}

void Datasource::connectionAborted() {
<<<<<<< HEAD
   ExceptionSink xsink;
   priv->connectionAborted(&xsink);
   xsink.clear();
}

void Datasource::connectionAborted(ExceptionSink* xsink) {
   priv->connectionAborted(xsink);
}

void Datasource::connectionLost(ExceptionSink* xsink) {
   priv->connectionLost(xsink);
}

void Datasource::connectionRecovered(ExceptionSink* xsink) {
   priv->connectionRecovered(xsink);
=======
   priv->connectionAborted();
>>>>>>> bb90b704
}

bool Datasource::wasConnectionAborted() const {
   return priv->connection_aborted;
}

// forces a close and open to reset a database connection
void Datasource::reset(ExceptionSink* xsink) {
   if (priv->isopen) {
      // close the Datasource
      qore_dbi_private::get(*priv->dsl)->close(this);
      priv->isopen = false;

      // open the connection
      open(xsink);

      // close any open transaction(s)
      priv->in_transaction = false;
      priv->active_transaction = false;
   }
}

void* Datasource::getPrivateData() const {
   return priv->private_data;
}

void Datasource::setPrivateData(void* data) {
   priv->private_data = data;
}

void Datasource::setPendingUsername(const char* u) {
   priv->p_username = u;
}

void Datasource::setPendingPassword(const char* p) {
   priv->p_password = p;
}

void Datasource::setPendingDBName(const char* d) {
   priv->p_dbname = d;
}

void Datasource::setPendingDBEncoding(const char* c) {
   priv->p_db_encoding = c;
}

void Datasource::setPendingHostName(const char* h) {
   priv->p_hostname = h;
}

void Datasource::setPendingPort(int port) {
   priv->p_port = port;
}

const std::string &Datasource::getUsernameStr() const {
   return priv->username;
}

const std::string &Datasource::getPasswordStr() const {
   return priv->password;
}

const std::string &Datasource::getDBNameStr() const {
   return priv->dbname;
}

const std::string &Datasource::getDBEncodingStr() const {
   return priv->db_encoding;
}

const std::string &Datasource::getHostNameStr() const {
   return priv->hostname;
}

const char* Datasource::getUsername() const {
   return priv->username.empty() ? 0 : priv->username.c_str();
}

const char* Datasource::getPassword() const {
   return priv->password.empty() ? 0 : priv->password.c_str();
}

const char* Datasource::getDBName() const {
   return priv->dbname.empty() ? 0 : priv->dbname.c_str();
}

const char* Datasource::getDBEncoding() const {
   return priv->db_encoding.empty() ? 0 : priv->db_encoding.c_str();
}

const char* Datasource::getOSEncoding() const {
   return priv->qorecharset ? priv->qorecharset->getCode() : 0;
}

const char* Datasource::getHostName() const {
   return priv->hostname.empty() ? 0 : priv->hostname.c_str();
}

int Datasource::getPort() const {
   return priv->port;
}

const QoreEncoding* Datasource::getQoreEncoding() const {
   return priv->qorecharset;
}

void Datasource::setDBEncoding(const char* name) {
   priv->db_encoding = name;
}

void Datasource::setQoreEncoding(const char* name) {
   priv->qorecharset = QEM.findCreate(name);
}

void Datasource::setQoreEncoding(const QoreEncoding* enc) {
   priv->qorecharset = enc;
}

QoreStringNode* Datasource::getPendingUsername() const {
   return priv->p_username.empty() ? 0 : new QoreStringNode(priv->p_username.c_str());
}

QoreStringNode* Datasource::getPendingPassword() const {
   return priv->p_password.empty() ? 0 : new QoreStringNode(priv->p_password.c_str());
}

QoreStringNode* Datasource::getPendingDBName() const {
   return priv->p_dbname.empty() ? 0 : new QoreStringNode(priv->p_dbname.c_str());
}

QoreStringNode* Datasource::getPendingDBEncoding() const {
   return priv->p_db_encoding.empty() ? 0 : new QoreStringNode(priv->p_db_encoding.c_str());
}

QoreStringNode* Datasource::getPendingHostName() const {
   return priv->p_hostname.empty() ? 0 : new QoreStringNode(priv->p_hostname.c_str());
}

int Datasource::getPendingPort() const {
   return priv->p_port;
}

const char* Datasource::getDriverName() const {
   return priv->dsl->getName();
}

const DBIDriver* Datasource::getDriver() const {
   return priv->dsl;
}

AbstractQoreNode* Datasource::getServerVersion(ExceptionSink* xsink) {
   return qore_dbi_private::get(*priv->dsl)->getServerVersion(this, xsink);
}

AbstractQoreNode* Datasource::getClientVersion(ExceptionSink* xsink) const {
   return qore_dbi_private::get(*priv->dsl)->getClientVersion(this, xsink);
}

QoreHashNode* Datasource::getOptionHash() const {
   return priv->getOptionHash();
}

int Datasource::setOption(const char* opt, const QoreValue v, ExceptionSink* xsink) {
   ReferenceHolder<> val(v.getReferencedValue(), xsink);
   // maintain a copy of the option internally
   priv->setOption(opt, *val, xsink);
   // only set options in private data if private data is already set
   return priv->private_data ? qore_dbi_private::get(*priv->dsl)->opt_set(this, opt, *val, xsink) : 0;
}

int Datasource::setOption(const char* opt, const AbstractQoreNode* val, ExceptionSink* xsink) {
   // maintain a copy of the option internally
   priv->setOption(opt, val, xsink);
   // only set options in private data if private data is already set
   return priv->private_data ? qore_dbi_private::get(*priv->dsl)->opt_set(this, opt, val, xsink) : 0;
}

const QoreHashNode* Datasource::getConnectOptions() const {
   return priv->opt;
}

AbstractQoreNode* Datasource::getOption(const char* opt, ExceptionSink* xsink) {
   return qore_dbi_private::get(*priv->dsl)->opt_get(this, opt, xsink);
}

QoreHashNode* Datasource::getConfigHash() const {
   QoreHashNode* h = new QoreHashNode;

   h->setKeyValue("type", new QoreStringNode(priv->dsl->getName()), 0);
   if (!priv->username.empty())
      h->setKeyValue("user", new QoreStringNode(priv->username), 0);
   if (!priv->password.empty())
      h->setKeyValue("pass", new QoreStringNode(priv->password), 0);
   if (!priv->dbname.empty())
      h->setKeyValue("db", new QoreStringNode(priv->dbname), 0);
   if (!priv->db_encoding.empty())
      h->setKeyValue("charset", new QoreStringNode(priv->db_encoding), 0);
   if (!priv->hostname.empty())
      h->setKeyValue("host", new QoreStringNode(priv->hostname), 0);
   if (priv->port)
      h->setKeyValue("port", new QoreBigIntNode(priv->port), 0);

   QoreHashNode* options = priv->getCurrentOptionHash();
   if (options)
      h->setKeyValue("options", options, 0);

   return h;
}

QoreHashNode* Datasource::getCurrentOptionHash() const {
   return priv->getCurrentOptionHash();
}

QoreStringNode* Datasource::getConfigString() const {
   QoreStringNode* str = new QoreStringNode(priv->dsl->getName());
   str->concat(':');

   if (!priv->username.empty())
      str->concat(priv->username);
   if (!priv->password.empty())
      str->sprintf("/%s", priv->password.c_str());
   if (!priv->dbname.empty())
      str->sprintf("@%s", priv->dbname.c_str());
   if (!priv->db_encoding.empty())
      str->sprintf("(%s)", priv->db_encoding.c_str());
   if (!priv->hostname.empty())
      str->sprintf("%%%s", priv->hostname.c_str());
   if (priv->port)
      str->sprintf(":%d", priv->port);

   bool first = false;
   ReferenceHolder<QoreHashNode> opts(qore_dbi_private::get(*priv->dsl)->getOptionHash(this), 0);
   ConstHashIterator hi(*opts);
   while (hi.next()) {
      const QoreHashNode* ov = reinterpret_cast<const QoreHashNode*>(hi.getValue());
      const AbstractQoreNode* v = ov->getKeyValue("value");
      if (!v || v == &False)
	 continue;

      if (first)
	 str->concat(',');
      else {
	 str->concat('{');
	 first = true;
      }
      str->concat(hi.getKey());
      if (v == &True)
	 continue;

      QoreStringValueHelper sv(v);
      str->sprintf("=%s", sv->getBuffer());
   }
   if (first)
      str->concat('}');

   return str;
}

void Datasource::setEventQueue(Queue* q, AbstractQoreNode* arg, ExceptionSink* xsink) {
   priv->setEventQueue(q, arg, xsink);
}

QoreHashNode* Datasource::getEventQueueHash(Queue*& q, int event_code) const {
   return priv->getEventQueueHash(q, event_code);
}<|MERGE_RESOLUTION|>--- conflicted
+++ resolved
@@ -154,7 +154,7 @@
 AbstractQoreNode* Datasource::exec_internal(bool doBind, const QoreString* query_str, const QoreListNode* args, ExceptionSink* xsink) {
    assert(xsink);
    if (!priv->autocommit && !priv->in_transaction && beginImplicitTransaction(xsink))
-      return 0;
+      return nullptr;
 
    assert(priv->isopen && priv->private_data);
 
@@ -165,7 +165,7 @@
    if (priv->connection_aborted) {
       assert(*xsink);
       assert(!rv);
-      return 0;
+      return nullptr;
    }
 
    if (priv->autocommit)
@@ -189,11 +189,11 @@
 // deprecated: remove due to extraneous ignored "args" argument
 AbstractQoreNode* Datasource::execRaw(const QoreString* query_str, const QoreListNode* args, ExceptionSink* xsink) {
    assert(!args);
-   return exec_internal(false, query_str, 0, xsink);
+   return exec_internal(false, query_str, nullptr, xsink);
 }
 
 AbstractQoreNode* Datasource::execRaw(const QoreString* query_str, ExceptionSink* xsink) {
-   return exec_internal(false, query_str, 0, xsink);
+   return exec_internal(false, query_str, nullptr, xsink);
 }
 
 QoreHashNode* Datasource::describe(const QoreString* query_str, const QoreListNode* args, ExceptionSink* xsink) {
@@ -268,7 +268,6 @@
 }
 
 void Datasource::connectionAborted() {
-<<<<<<< HEAD
    ExceptionSink xsink;
    priv->connectionAborted(&xsink);
    xsink.clear();
@@ -284,9 +283,6 @@
 
 void Datasource::connectionRecovered(ExceptionSink* xsink) {
    priv->connectionRecovered(xsink);
-=======
-   priv->connectionAborted();
->>>>>>> bb90b704
 }
 
 bool Datasource::wasConnectionAborted() const {
@@ -362,27 +358,27 @@
 }
 
 const char* Datasource::getUsername() const {
-   return priv->username.empty() ? 0 : priv->username.c_str();
+   return priv->username.empty() ? nullptr : priv->username.c_str();
 }
 
 const char* Datasource::getPassword() const {
-   return priv->password.empty() ? 0 : priv->password.c_str();
+   return priv->password.empty() ? nullptr : priv->password.c_str();
 }
 
 const char* Datasource::getDBName() const {
-   return priv->dbname.empty() ? 0 : priv->dbname.c_str();
+   return priv->dbname.empty() ? nullptr : priv->dbname.c_str();
 }
 
 const char* Datasource::getDBEncoding() const {
-   return priv->db_encoding.empty() ? 0 : priv->db_encoding.c_str();
+   return priv->db_encoding.empty() ? nullptr : priv->db_encoding.c_str();
 }
 
 const char* Datasource::getOSEncoding() const {
-   return priv->qorecharset ? priv->qorecharset->getCode() : 0;
+   return priv->qorecharset ? priv->qorecharset->getCode() : nullptr;
 }
 
 const char* Datasource::getHostName() const {
-   return priv->hostname.empty() ? 0 : priv->hostname.c_str();
+   return priv->hostname.empty() ? nullptr : priv->hostname.c_str();
 }
 
 int Datasource::getPort() const {
@@ -406,23 +402,23 @@
 }
 
 QoreStringNode* Datasource::getPendingUsername() const {
-   return priv->p_username.empty() ? 0 : new QoreStringNode(priv->p_username.c_str());
+   return priv->p_username.empty() ? nullptr : new QoreStringNode(priv->p_username.c_str());
 }
 
 QoreStringNode* Datasource::getPendingPassword() const {
-   return priv->p_password.empty() ? 0 : new QoreStringNode(priv->p_password.c_str());
+   return priv->p_password.empty() ? nullptr : new QoreStringNode(priv->p_password.c_str());
 }
 
 QoreStringNode* Datasource::getPendingDBName() const {
-   return priv->p_dbname.empty() ? 0 : new QoreStringNode(priv->p_dbname.c_str());
+   return priv->p_dbname.empty() ? nullptr : new QoreStringNode(priv->p_dbname.c_str());
 }
 
 QoreStringNode* Datasource::getPendingDBEncoding() const {
-   return priv->p_db_encoding.empty() ? 0 : new QoreStringNode(priv->p_db_encoding.c_str());
+   return priv->p_db_encoding.empty() ? nullptr : new QoreStringNode(priv->p_db_encoding.c_str());
 }
 
 QoreStringNode* Datasource::getPendingHostName() const {
-   return priv->p_hostname.empty() ? 0 : new QoreStringNode(priv->p_hostname.c_str());
+   return priv->p_hostname.empty() ? nullptr : new QoreStringNode(priv->p_hostname.c_str());
 }
 
 int Datasource::getPendingPort() const {
@@ -475,23 +471,23 @@
 QoreHashNode* Datasource::getConfigHash() const {
    QoreHashNode* h = new QoreHashNode;
 
-   h->setKeyValue("type", new QoreStringNode(priv->dsl->getName()), 0);
+   h->setKeyValue("type", new QoreStringNode(priv->dsl->getName()), nullptr);
    if (!priv->username.empty())
-      h->setKeyValue("user", new QoreStringNode(priv->username), 0);
+      h->setKeyValue("user", new QoreStringNode(priv->username), nullptr);
    if (!priv->password.empty())
-      h->setKeyValue("pass", new QoreStringNode(priv->password), 0);
+      h->setKeyValue("pass", new QoreStringNode(priv->password), nullptr);
    if (!priv->dbname.empty())
-      h->setKeyValue("db", new QoreStringNode(priv->dbname), 0);
+      h->setKeyValue("db", new QoreStringNode(priv->dbname), nullptr);
    if (!priv->db_encoding.empty())
-      h->setKeyValue("charset", new QoreStringNode(priv->db_encoding), 0);
+      h->setKeyValue("charset", new QoreStringNode(priv->db_encoding), nullptr);
    if (!priv->hostname.empty())
-      h->setKeyValue("host", new QoreStringNode(priv->hostname), 0);
+      h->setKeyValue("host", new QoreStringNode(priv->hostname), nullptr);
    if (priv->port)
-      h->setKeyValue("port", new QoreBigIntNode(priv->port), 0);
+      h->setKeyValue("port", new QoreBigIntNode(priv->port), nullptr);
 
    QoreHashNode* options = priv->getCurrentOptionHash();
    if (options)
-      h->setKeyValue("options", options, 0);
+      h->setKeyValue("options", options, nullptr);
 
    return h;
 }
@@ -518,7 +514,7 @@
       str->sprintf(":%d", priv->port);
 
    bool first = false;
-   ReferenceHolder<QoreHashNode> opts(qore_dbi_private::get(*priv->dsl)->getOptionHash(this), 0);
+   ReferenceHolder<QoreHashNode> opts(qore_dbi_private::get(*priv->dsl)->getOptionHash(this), nullptr);
    ConstHashIterator hi(*opts);
    while (hi.next()) {
       const QoreHashNode* ov = reinterpret_cast<const QoreHashNode*>(hi.getValue());
