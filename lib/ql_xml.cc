/*
  lib/ql_xml.cc

  Qore XML functions

  Qore Programming Language

  Copyright 2003 - 2009 David Nichols

  This library is free software; you can redistribute it and/or
  modify it under the terms of the GNU Lesser General Public
  License as published by the Free Software Foundation; either
  version 2.1 of the License, or (at your option) any later version.

  This library is distributed in the hope that it will be useful,
  but WITHOUT ANY WARRANTY; without even the implied warranty of
  MERCHANTABILITY or FITNESS FOR A PARTICULAR PURPOSE.  See the GNU
  Lesser General Public License for more details.

  You should have received a copy of the GNU Lesser General Public
  License along with this library; if not, write to the Free Software
  Foundation, Inc., 51 Franklin St, Fifth Floor, Boston, MA  02110-1301  USA
*/

#include <qore/Qore.h>
#include <qore/intern/QoreXmlReader.h>
#include <qore/intern/ql_xml.h>

#include <libxml/xmlwriter.h>

#include <string.h>
#include <memory>

// list of libxml2 element type names
static const char *xml_element_type_names[] = {
   "XML_ELEMENT_NODE",
   "XML_ATTRIBUTE_NODE",
   "XML_TEXT_NODE",
   "XML_CDATA_SECTION_NODE",
   "XML_ENTITY_REF_NODE",
   "XML_ENTITY_NODE",
   "XML_PI_NODE",
   "XML_COMMENT_NODE",
   "XML_DOCUMENT_NODE",
   "XML_DOCUMENT_TYPE_NODE",
   "XML_DOCUMENT_FRAG_NODE",
   "XML_NOTATION_NODE",
   "XML_HTML_DOCUMENT_NODE",
   "XML_DTD_NODE",
   "XML_ELEMENT_DECL",
   "XML_ATTRIBUTE_DECL",
   "XML_ENTITY_DECL",
   "XML_NAMESPACE_DECL",
   "XML_XINCLUDE_START",
   "XML_XINCLUDE_END",
   "XML_DOCB_DOCUMENT_NODE"
};

#define XETN_SIZE (sizeof(xml_element_type_names) / sizeof(char *))

static const char *xml_node_type_names[] = {
    "XML_NODE_TYPE_NONE",
    "XML_NODE_TYPE_ELEMENT",
    "XML_NODE_TYPE_ATTRIBUTE",
    "XML_NODE_TYPE_TEXT",
    "XML_NODE_TYPE_CDATA",
    "XML_NODE_TYPE_ENTITY_REFERENCE",
    "XML_NODE_TYPE_ENTITY",
    "XML_NODE_TYPE_PROCESSING_INSTRUCTION",
    "XML_NODE_TYPE_COMMENT",
    "XML_NODE_TYPE_DOCUMENT",
    "XML_NODE_TYPE_DOCUMENT_TYPE",
    "XML_NODE_TYPE_DOCUMENT_FRAGMENT",
    "XML_NODE_TYPE_NOTATION",
    "XML_NODE_TYPE_WHITESPACE",
    "XML_NODE_TYPE_SIGNIFICANT_WHITESPACE",
    "XML_NODE_TYPE_END_ELEMENT",
    "XML_NODE_TYPE_END_ENTITY",
    "XML_NODE_TYPE_XML_DECLARATION",};

#define XNTN_SIZE (sizeof(xml_node_type_names) / sizeof(char *))

const char *get_xml_element_type_name(int t) {
   return (t > 0 && t <= (int)XETN_SIZE) ? xml_element_type_names[t - 1] : 0;
}

const char *get_xml_node_type_name(int t) {
   return (t > 0 && t <= (int)XNTN_SIZE) ? xml_node_type_names[t - 1] : 0;
}

namespace { // make classes local

class XmlRpcValue {
   private:
      AbstractQoreNode *val;
      AbstractQoreNode **vp;

   public:
      DLLLOCAL inline XmlRpcValue() : val(0), vp(0) {
      }

      DLLLOCAL inline ~XmlRpcValue() {
	 if (val) {
	    val->deref(0);
	    val = 0;
	 }
      }

      DLLLOCAL inline AbstractQoreNode *getValue() {
	 AbstractQoreNode *rv = val;
	 val = 0;
	 return rv;
      }

      DLLLOCAL inline void set(AbstractQoreNode *v) {
	 if (vp)
	    *vp = v;
	 else
	    val = v;
      }

      DLLLOCAL inline void setPtr(AbstractQoreNode **v) {
	 vp = v;
      }
};

class xml_node {
   public:
      AbstractQoreNode **node;
      xml_node *next;
      int depth;
      int vcount;
      int cdcount;

      DLLLOCAL xml_node(AbstractQoreNode **n, int d) 
	 : node(n), next(0), depth(d), vcount(0), cdcount(0) {
      }
};

class xml_stack {
   private:
      xml_node *tail;
      AbstractQoreNode *val;
      
   public:
      DLLLOCAL inline xml_stack() {
	 tail = 0;
	 val = 0;
	 push(&val, -1);
      }
      
      DLLLOCAL inline ~xml_stack() {
	 if (val)
	    val->deref(0);

	 while (tail)
	 {
	    //printd(5, "xml_stack::~xml_stack(): deleting=%08p (%d), next=%08p\n", tail, tail->depth, tail->next);
	    xml_node *n = tail->next;
	    delete tail;
	    tail = n;
	 }
      }
      
      DLLLOCAL inline void checkDepth(int depth) {
	 while (tail && depth && tail->depth >= depth) {
	    //printd(5, "xml_stack::checkDepth(%d): deleting=%08p (%d), new tail=%08p\n", depth, tail, tail->depth, tail->next);
	    xml_node *n = tail->next;
	    delete tail;
	    tail = n;
	 }
      }

      DLLLOCAL inline void push(AbstractQoreNode **node, int depth) {
	 xml_node *sn = new xml_node(node, depth);
	 sn->next = tail;
	 tail = sn;
      }
      DLLLOCAL inline AbstractQoreNode *getNode() {
	 return *tail->node;
      }
      DLLLOCAL inline void setNode(AbstractQoreNode *n) {
	 (*tail->node) = n;
      }
      DLLLOCAL inline AbstractQoreNode *getVal() {
	 AbstractQoreNode *rv = val;
	 val = 0;
	 return rv;
      }
      DLLLOCAL inline int getValueCount() const {
	 return tail->vcount;
      }
      DLLLOCAL inline void incValueCount() {
	 tail->vcount++;
      }
      DLLLOCAL inline int getCDataCount() const {
	 return tail->cdcount;
      }
      DLLLOCAL inline void incCDataCount() {
	 tail->cdcount++;
      }
};

} // anonymous namespace

#if 0
// does not work well, produces ugly,. uninformative output
static void qore_xml_structured_error_func(ExceptionSink *xsink, xmlErrorPtr error) {
   QoreStringNode *desc = new QoreStringNode;

   if (error->line)
      desc->sprintf("line %d: ", error->line);

   if (error->int2)
      desc->sprintf("column %d: ", error->int2);

   desc->concat(error->message);
   desc->chomp();
   
   if (error->str1)
      desc->sprintf(", %s", error->str1);

   if (error->str2)
      desc->sprintf(", %s", error->str1);

   if (error->str3)
      desc->sprintf(", %s", error->str1);

   xsink->raiseException("PARSE-XML-EXCEPTION", desc);
}
#endif

#ifdef HAVE_XMLTEXTREADERRELAXNGSETSCHEMA
static void qore_xml_relaxng_error_func(ExceptionSink *xsink, const char *msg, ...) {
   if (*xsink)
      return;

   va_list args;
   QoreStringNode *desc = new QoreStringNode;

   while (true) {
      va_start(args, msg);
      int rc = desc->vsprintf(msg, args);
      va_end(args);
      if (!rc)
	 break;
   }
   desc->chomp();

   xsink->raiseException("XML-RELAXNG-PARSE-ERROR", desc);
}
#endif

#ifdef HAVE_XMLTEXTREADERSETSCHEMA
static void qore_xml_schema_error_func(ExceptionSink *xsink, const char *msg, ...) {
   if (*xsink)
      return;

   va_list args;
   QoreStringNode *desc = new QoreStringNode;

   while (true) {
      va_start(args, msg);
      int rc = desc->vsprintf(msg, args);
      va_end(args);
      if (!rc)
	 break;
   }
   desc->chomp();

   xsink->raiseException("XML-SCHEMA-PARSE-ERROR", desc);
}
#endif

#if defined(HAVE_XMLTEXTREADERRELAXNGSETSCHEMA) || defined(HAVE_XMLTEXTREADERSETSCHEMA)
static void qore_xml_schema_warning_func(ExceptionSink *xsink, const char *msg, ...) {
#ifdef DEBUG
   va_list args;
   QoreString buf;

   while (true) {
      va_start(args, msg);
      int rc = buf.vsprintf(msg, args);
      va_end(args);
      if (!rc)
	 break;
   }

   printf("%s", buf.getBuffer());
#endif
}
#endif

class QoreXmlRpcReader : public QoreXmlReader {
public:
   DLLLOCAL QoreXmlRpcReader(const QoreString *n_xml, int options, ExceptionSink *xsink) : QoreXmlReader(n_xml, options, xsink) {
   }

   DLLLOCAL int readXmlRpc(ExceptionSink *xsink) {
      return readSkipWhitespace(xsink) != 1;
   }

   DLLLOCAL int readXmlRpc(const char *info, ExceptionSink *xsink) {
      return readSkipWhitespace(info, xsink) != 1;
   }

   DLLLOCAL int readXmlRpcNode(ExceptionSink *xsink) {
      int nt = nodeTypeSkipWhitespace();
      if (nt == -1 && !*xsink)
	 xsink->raiseException("XML-RPC-PARSE-VALUE-ERROR", "error parsing XML string");
      return nt;
   }

   DLLLOCAL int checkXmlRpcMemberName(const char *member, ExceptionSink *xsink) {
      const char *name = (const char *)xmlTextReaderConstName(reader);
      if (!name) {
	 xsink->raiseExceptionArg("XML-RPC-PARSE-VALUE-ERROR", xml ? new QoreStringNode(*xml) : 0, "expecting element '%s', got NOTHING", member);
	 return -1;
      }
	 
      if (strcmp(name, member)) {
	 xsink->raiseExceptionArg("XML-RPC-PARSE-VALUE-ERROR", xml ? new QoreStringNode(*xml) : 0, "expecting element '%s', got '%s'", member, name);
	 return -1;
      }
      return 0;
   }

   DLLLOCAL int getArray(XmlRpcValue *v, const QoreEncoding *data_ccsid, ExceptionSink *xsink);
   DLLLOCAL int getStruct(XmlRpcValue *v, const QoreEncoding *data_ccsid, ExceptionSink *xsink);
   DLLLOCAL int getString(XmlRpcValue *v, const QoreEncoding *data_ccsid, ExceptionSink *xsink);
   DLLLOCAL int getBoolean(XmlRpcValue *v, ExceptionSink *xsink);
   DLLLOCAL int getInt(XmlRpcValue *v, ExceptionSink *xsink);
   DLLLOCAL int getDouble(XmlRpcValue *v, ExceptionSink *xsink);
   DLLLOCAL int getDate(XmlRpcValue *v, ExceptionSink *xsink);
   DLLLOCAL int getBase64(XmlRpcValue *v, ExceptionSink *xsink);
   DLLLOCAL int getValueData(XmlRpcValue *v, const QoreEncoding *data_ccsid, bool read_next, ExceptionSink *xsink);
   DLLLOCAL int getParams(XmlRpcValue *v, const QoreEncoding *data_ccsid, ExceptionSink *xsink);
};

#ifdef HAVE_XMLTEXTREADERSETSCHEMA
QoreXmlSchemaContext::QoreXmlSchemaContext(const char *xsd, int size, ExceptionSink *xsink) : schema(0) {
   xmlSchemaParserCtxtPtr scp = xmlSchemaNewMemParserCtxt(xsd, size);
   if (!scp)
      return;
   
   //xmlSchemaSetParserStructuredErrors(scp, (xmlStructuredErrorFunc)qore_xml_structured_error_func, xsink);
   
   xmlSchemaSetParserErrors(scp, (xmlSchemaValidityErrorFunc)qore_xml_schema_error_func, 
			    (xmlSchemaValidityErrorFunc)qore_xml_schema_warning_func , xsink);
   schema = xmlSchemaParse(scp);
   xmlSchemaFreeParserCtxt(scp);
}
#endif

#ifdef HAVE_XMLTEXTREADERRELAXNGSETSCHEMA
QoreXmlRelaxNGContext::QoreXmlRelaxNGContext(const char *rng, int size, ExceptionSink *xsink) : schema(0) {
   xmlRelaxNGParserCtxtPtr rcp = xmlRelaxNGNewMemParserCtxt(rng, size);
   if (!rcp)
      return;
   
   xmlRelaxNGSetParserErrors(rcp, (xmlRelaxNGValidityErrorFunc)qore_xml_relaxng_error_func, 
			     (xmlRelaxNGValidityErrorFunc)qore_xml_schema_warning_func, xsink);
   
   schema = xmlRelaxNGParse(rcp);
   xmlRelaxNGFreeParserCtxt(rcp);
}
#endif

static int concatSimpleValue(QoreString &str, const AbstractQoreNode *n, ExceptionSink *xsink) {
   //printd(5, "concatSimpleValue() n=%08p (%s) %s\n", n, n->getTypeName(), n->getType() == NT_STRING ? ((QoreStringNode *)n)->getBuffer() : "unknown");
   switch (n ? n->getType() : 0) {
      case NT_INT: {
	 const QoreBigIntNode *b = reinterpret_cast<const QoreBigIntNode *>(n);
	 str.sprintf("%lld", b->val);
	 return 0;
      }

      case NT_FLOAT: {
	 str.sprintf("%.9g", reinterpret_cast<const QoreFloatNode *>(n)->f);
	 return 0;
      }

      case NT_BOOLEAN: {
	 str.sprintf("%d", reinterpret_cast<const QoreBoolNode *>(n)->getValue());
	 return 0;
      }

      case NT_DATE: {
	 const DateTimeNode *date = reinterpret_cast<const DateTimeNode *>(n);
	 str.concat(date);
	 return 0;
      }
   }

   QoreStringValueHelper temp(n);
   str.concatAndHTMLEncode(*temp, xsink);
   return *xsink ? -1 : 0;   
}

static int concatSimpleCDataValue(QoreString &str, const AbstractQoreNode *n, ExceptionSink *xsink) {
   //printd(5, "concatSimpleValue() n=%08p (%s) %s\n", n, n->getTypeName(), n->getType() == NT_STRING ? ((QoreStringNode *)n)->getBuffer() : "unknown");
   if (n && n->getType() == NT_STRING) {
      const QoreStringNode *qsn = reinterpret_cast<const QoreStringNode *>(n);
      if (strstr(qsn->getBuffer(), "]]>")) {
	 xsink->raiseException("MAKE-XML-ERROR", "CDATA text contains illegal ']]>' sequence");
	 return -1;
      }
      str.concat(qsn, xsink);
      return *xsink ? -1 : 0;
   }

   return concatSimpleValue(str, n, xsink);
}

static int makeXMLString(QoreString &str, const QoreHashNode &h, int indent, int format, ExceptionSink *xsink);

QoreStringNode *makeXMLString(const QoreEncoding *enc, const QoreHashNode &h, bool format, ExceptionSink *xsink) {
   SimpleRefHolder<QoreStringNode> str(new QoreStringNode(enc));
   str->sprintf("<?xml version=\"1.0\" encoding=\"%s\"?>", enc->getCode());
   if (format) str->concat('\n');
   return makeXMLString(*(*str), h, 0, format, xsink) ? 0 : str.release();
}

static void addXMLElement(const char *key, QoreString &str, const AbstractQoreNode *n, int indent, int format, ExceptionSink *xsink) {
   //QORE_TRACE("addXMLElement()");

   if (is_nothing(n)) {
      str.concat('<');
      str.concat(key);
      str.concat("/>");
      return;
   }

   qore_type_t ntype = n->getType();

   if (ntype == NT_LIST) {
      const QoreListNode *l = reinterpret_cast<const QoreListNode *>(n);
      // iterate through the list
      int ls = l->size();
      if (ls) {
	 for (int j = 0; j < ls; j++) {
	    const AbstractQoreNode *v = l->retrieve_entry(j);
	    // indent all but first entry if necessary
	    if (j && format) {
	       str.concat('\n');
	       str.addch(' ', indent);
	    }
	    
	    addXMLElement(key, str, v, indent, format, xsink);
	 }
      }
      else {    // close node
	 str.concat('<');
	 str.concat(key);
	 str.concat("/>");
      }
      return;
   }

   // open node
   str.concat('<');
   str.concat(key);

   if (ntype == NT_HASH) {
      const QoreHashNode *h = reinterpret_cast<const QoreHashNode *>(n);
      // inc = ignore node counter, see if special keys exists and increment counter even if they have no value
      qore_size_t inc = 0;
      int vn = 0;
      bool exists;
      const AbstractQoreNode *value = h->getKeyValueExistence("^value^", exists);
      if (!exists)
	 value = 0;
      else {
	 vn++;
	 if (is_nothing(value))
	    inc++;
	 // find all ^value*^ nodes
	 QoreString val;
	 while (true) {
	    val.sprintf("^value%d^", vn);
	    value = h->getKeyValueExistence(val.getBuffer(), exists);
	    if (!exists) {
	       value = 0;
	       break;
	    }
	    else if (is_nothing(value)) // if the node exists but there is no value, then skip
	       inc++;
	    vn++;
	 }
      }
      
      const AbstractQoreNode *attrib = h->getKeyValueExistence("^attributes^", exists);
      if (!exists)
	 attrib = 0;
      else
	 inc++;
      
      // add attributes for objects
      if (attrib && attrib->getType() == NT_HASH) {
	 const QoreHashNode *ah = reinterpret_cast<const QoreHashNode *>(attrib);
	 // add attributes to node
	 ConstHashIterator hi(ah);
	 while (hi.next()) {
	    const char *key = hi.getKey();
	    str.sprintf(" %s=\"", key);
	    const AbstractQoreNode *v = hi.getValue();
	    if (v) {
	       if (v->getType() == NT_STRING) 
		  str.concatAndHTMLEncode(reinterpret_cast<const QoreStringNode *>(v), xsink);
	       else { // convert to string and add
		  QoreStringValueHelper temp(v);
		  str.concat(*temp, xsink);
	       }
	    }
	    str.concat('\"');
	 }
      }
      
      //printd(5, "inc=%d vn=%d\n", inc, vn);
      
      // if there are no more elements, close node immediately
      if (h->size() == inc) {
	 str.concat("/>");
	 return;
      }
      
      // close node
      str.concat('>');

      if (!is_nothing(value) && h->size() == (inc + 1)) {
	 if (concatSimpleValue(str, value, xsink))
	    return;
      }
      else { // add additional elements and formatting only if the additional elements exist 
	 if (format && !vn)
	    str.concat('\n');
	 
	 makeXMLString(str, *h, indent + 2, !vn ? format : 0, xsink);
	 // indent closing entry
	 if (format && !vn) {
	    str.concat('\n');
	    str.addch(' ', indent);
	 }
      }
   }
   else {
      // close node
      str.concat('>');
      
      if (ntype == NT_OBJECT) {
	 const QoreObject *o = reinterpret_cast<const QoreObject *>(n);
	 // get snapshot of data
	 QoreHashNodeHolder h(o->copyData(xsink), xsink);
	 if (!*xsink) {
	    if (format)
	       str.concat('\n');
	    makeXMLString(str, *(*h), indent + 2, format, xsink);
	    // indent closing entry
	    if (format)
	       str.addch(' ', indent);
	 }
      }
      else 
	 concatSimpleValue(str, n, xsink);
   }
   
   // close node
   str.concat("</");
   str.concat(key);
   str.concat('>');
}

static int makeXMLString(QoreString &str, const QoreHashNode &h, int indent, int format, ExceptionSink *xsink) {
   QORE_TRACE("makeXMLString()");

   ConstHashIterator hi(h);
   bool done = false;
   while (hi.next()) {
      std::auto_ptr<QoreString> keyStr(hi.getKeyString());
      // convert string if needed
      if (keyStr->getEncoding() != str.getEncoding()) {
	 QoreString *ns = keyStr->convertEncoding(str.getEncoding(), xsink);
	 if (xsink->isEvent())
	    return -1;
	 keyStr.reset(ns);
      }

      const char *key = keyStr->getBuffer();
      if (!strcmp(key, "^attributes^"))
	 continue;

      if (!strncmp(key, "^value", 6)) {
	 if (concatSimpleValue(str, hi.getValue(), xsink))
	    return -1;
	 continue;
      }

      if (!strncmp(key, "^cdata", 5)) {
	 str.concat("<![CDATA[");
	 if (concatSimpleCDataValue(str, hi.getValue(), xsink))
	    return -1;
	 str.concat("]]>");
	 continue;
      }

      // make sure it's a valid XML tag element name
      if (!key || !isalpha(key[0])) {
	 xsink->raiseException("MAKE-XML-ERROR", "tag: \"%s\" is not a valid XML tag element name", key ? key : "");
	 return -1;
      }

      // process key name - remove ^# from end of key name if present
      qore_size_t l = keyStr->strlen() - 1;
      while (isdigit(key[l]))
	 l--;

      if (l != (keyStr->strlen() - 1) && key[l] == '^')
	 keyStr->terminate(l);

      // indent entry
      if (format) {
	 if (done)
	    str.concat('\n');
         str.addch(' ', indent);
      }
      //printd(5, "makeXMLString() level %d adding member %s\n", indent / 2, node->getBuffer());
      addXMLElement(key, str, hi.getValue(), indent, format, xsink);
      done = true;
   }

   return 0;
}

// returns top-level key name
static bool hash_ok(const QoreHashNode *h) {
   int count = 0;

   ConstHashIterator hi(h);

   while (hi.next()) {
      const char *k = hi.getKey();
      if (!k[0] || k[0] == '^')
	 continue;

      if (++count > 1)
	 break;
   }

   return count == 1;
}

// usage: makeXMLString(object (with only one top-level element) [, encoding])
// usage: makeXMLString(string (top-level-element), object [, encoding])
static AbstractQoreNode *f_makeXMLString(const QoreListNode *params, ExceptionSink *xsink) {
   const QoreHashNode *pobj;
   int i;
   const QoreEncoding *ccs;
   const QoreStringNode *pstr = 0;

   QORE_TRACE("f_makeXMLString()");
   if ((pobj = test_hash_param(params, 0)) && hash_ok(pobj)) {
      pstr = 0;
      i = 1;
   }
   else {
      if (!(pstr = test_string_param(params, 0)) || !(pobj = test_hash_param(params, 1))) {
	 xsink->raiseException("MAKE-XML-STRING-PARAMETER-EXCEPTION",
			       "expecting either hash with one member or string, hash as parameters");
	 return 0;
      }
      i = 2;
   }
   const QoreStringNode *pcs;
   if ((pcs = test_string_param(params, i)))
      ccs = QEM.findCreate(pcs);
   else
      ccs = QCS_UTF8;

   QoreStringNode *str = new QoreStringNode(ccs);
   str->sprintf("<?xml version=\"1.0\" encoding=\"%s\"?>", ccs->getCode());

   if (pstr) {
      TempEncodingHelper key(pstr, QCS_UTF8, xsink);
      if (!key)
	 return 0;
      addXMLElement(key->getBuffer(), *str, pobj, 0, 0, xsink);
   }
   else
      makeXMLString(*str, *pobj, 0, 0, xsink);

   //printd(5, "f_makeXMLString() returning %s\n", str->getBuffer());

   return str;
}

// usage: makeFormattedXMLString(object (with only one top-level element) [, encoding])
// usage: makeFormattedXMLString(string (top-level-element), object [, encoding])
static AbstractQoreNode *f_makeFormattedXMLString(const QoreListNode *params, ExceptionSink *xsink) {
   const QoreHashNode *pobj;
   int i;
   const QoreStringNode *pstr;

   QORE_TRACE("f_makeFormattedXMLString()");
   if ((pobj = test_hash_param(params, 0)) && hash_ok(pobj)) {
      pstr = 0;
      i = 1;
   }
   else {
      if (!(pstr = test_string_param(params, 0)) || !(pobj = test_hash_param(params, 1))) {
	 xsink->raiseException("MAKE-FORMATTED-XML-STRING-PARAMETER-EXCEPTION",
			       "expecting either hash with one member or (string, hash) as parameters");
	 return 0;
      }
      i = 2;
   }

   const QoreEncoding *ccs;
   const QoreStringNode *pcs;
   if ((pcs = test_string_param(params, i)))
      ccs = QEM.findCreate(pcs);
   else
      ccs = QCS_UTF8;

   QoreStringNode *str = new QoreStringNode(ccs);
   str->sprintf("<?xml version=\"1.0\" encoding=\"%s\"?>\n", ccs->getCode());
   if (pstr) {
      TempEncodingHelper key(pstr, QCS_UTF8, xsink);
      if (!key)
	 return 0;
      addXMLElement(key->getBuffer(), *str, pobj, 0, 1, xsink);
   }
   else
      makeXMLString(*str, *pobj, 0, 1, xsink);

   return str;
}

static AbstractQoreNode *f_makeXMLFragment(const QoreListNode *params, ExceptionSink *xsink) {
   const QoreHashNode *pobj;

   QORE_TRACE("f_makeXMLFragment()");
   pobj = test_hash_param(params, 0);
   if (!pobj)
      return 0;

   const QoreEncoding *ccs;
   const QoreStringNode *pcs;
   if ((pcs = test_string_param(params, 1)))
      ccs = QEM.findCreate(pcs);
   else
      ccs = QCS_UTF8;

   QoreStringNode *str = new QoreStringNode(ccs);
   makeXMLString(*str, *pobj, 0, 0, xsink);

   return str;
}

static AbstractQoreNode *f_makeFormattedXMLFragment(const QoreListNode *params, ExceptionSink *xsink) {
   QORE_TRACE("f_makeFormattedXMLFragment()");

   const QoreHashNode *pobj = test_hash_param(params, 0);
   if (!pobj)
      return 0;

   const QoreEncoding *ccs;
   const QoreStringNode *pcs;
   if ((pcs = test_string_param(params, 1)))
      ccs = QEM.findCreate(pcs);
   else
      ccs = QCS_UTF8;

   QoreStringNode *str = new QoreStringNode(ccs);
   makeXMLString(*str, *pobj, 0, 1, xsink);

   return str;
}

static void addXMLRPCValue(QoreString *str, const AbstractQoreNode *n, int indent, const QoreEncoding *ccs, int format, ExceptionSink *xsink);

static inline void addXMLRPCValueInternHash(QoreString *str, const QoreHashNode *h, int indent, const QoreEncoding *ccs, int format, ExceptionSink *xsink) {
   str->concat("<struct>");
   if (format) str->concat('\n');
   ConstHashIterator hi(h);
   while (hi.next()) {
      std::auto_ptr<QoreString> member(hi.getKeyString());
      if (!member->strlen()) {
	 xsink->raiseException("XML-RPC-STRUCT-ERROR", "missing member name in struct");
	 return;
      }
      // convert string if needed
      if (member->getEncoding() != ccs) {
	 QoreString *ns = member->convertEncoding(ccs, xsink);
	 if (xsink->isEvent()) {
	    return;	    
	 }
	 //printd(5, "addXMLRPCValueInternHashInternal() converted %s->%s, \"%s\"->\"%s\"\n", member->getEncoding()->getCode(), ccs->getCode(), member->getBuffer(), ns->getBuffer());
	 member.reset(ns);
      }
      //else printd(5, "addXMLRPCValueInternHashInternal() not converting %sx \"%s\"\n", member->getEncoding()->getCode(), member->getBuffer());
      // indent
      if (format)
         str->addch(' ', indent + 2);
      str->concat("<member>");
      if (format) {
	 str->concat('\n');
	 // indent
         str->addch(' ', indent + 4);
      }
      str->concat("<name>");
      str->concatAndHTMLEncode(member.get(), xsink);

      member.reset();

      str->concat("</name>");
      if (format) str->concat('\n');
      const AbstractQoreNode *val = hi.getValue();
      addXMLRPCValue(str, val, indent + 4, ccs, format, xsink);
      // indent
      if (format)
         str->addch(' ', indent + 2);
      str->concat("</member>");
      if (format) str->concat('\n');
   }
   // indent
   if (format)
      str->addch(' ', indent);
   str->concat("</struct>");
   //if (format) str->concat('\n');
}

static void addXMLRPCValueIntern(QoreString *str, const AbstractQoreNode *n, int indent, const QoreEncoding *ccs, int format, ExceptionSink *xsink) {
   assert(n);
   qore_type_t ntype = n->getType();

   if (ntype == NT_BOOLEAN)
      str->sprintf("<boolean>%d</boolean>", reinterpret_cast<const QoreBoolNode *>(n)->getValue());

   else if (ntype == NT_INT) {
      int64 val = reinterpret_cast<const QoreBigIntNode *>(n)->val;
      if (val >= -2147483647 && val <= 2147483647)
	 str->sprintf("<i4>%lld</i4>", val);
      else
	 str->sprintf("<string>%lld</string>", val);
   }

   else if (ntype == NT_STRING) {
      str->concat("<string>");
      str->concatAndHTMLEncode(reinterpret_cast<const QoreStringNode *>(n), xsink);
      str->concat("</string>");
   }

   else if (ntype == NT_FLOAT)
      str->sprintf("<double>%f</double>", reinterpret_cast<const QoreFloatNode *>(n)->f);
	
   else if (ntype == NT_DATE) {
      str->concat("<dateTime.iso8601>");
      str->concatISO8601DateTime(reinterpret_cast<const DateTimeNode *>(n));
      str->concat("</dateTime.iso8601>");
   }

   else if (ntype == NT_BINARY) {
      str->concat("<base64>");
      if (format) {
	 str->concat('\n');
	 // indent
         str->addch(' ', indent + 4);
      }
      str->concatBase64(reinterpret_cast<const BinaryNode *>(n));
      if (format) {
	 str->concat('\n');
	 // indent
         str->addch(' ', indent);
      }
      str->concat("</base64>");
   }

   else if (ntype == NT_HASH)
      addXMLRPCValueInternHash(str, reinterpret_cast<const QoreHashNode *>(n), indent + 2, ccs, format, xsink);

   else if (ntype == NT_LIST) {
      const QoreListNode *l = reinterpret_cast<const QoreListNode *>(n);
      str->concat("<array>");
      if (format) {
	 str->concat('\n');
	 // indent
         str->addch(' ', indent + 4);
      }
      if (l->size()) {
	 str->concat("<data>");
	 if (format) str->concat('\n');
	 for (unsigned i = 0; i < l->size(); i++)
	    addXMLRPCValue(str, l->retrieve_entry(i), indent + 6, ccs, format, xsink);
	 if (format)
            str->addch(' ', indent + 4);
	 str->concat("</data>");
      }
      else
	 str->concat("<data/>");
      if (format) {
	 str->concat('\n');
	 // indent
         str->addch(' ', indent + 2);
      }
      str->concat("</array>");
      //if (format) str->concat('\n');
   }

   if (format) {
      str->concat('\n');
      // indent
      str->addch(' ' , indent);
   }
}

static void addXMLRPCValue(QoreString *str, const AbstractQoreNode *n, int indent, const QoreEncoding *ccs, int format, ExceptionSink *xsink) {
   QORE_TRACE("addXMLRPCValue()");

   // add value node
   // indent
   if (format)
      str->addch(' ', indent);
   
   if (!is_nothing(n) && !is_null(n)) {
      str->concat("<value>");
      if (format) {
	 str->concat('\n');
	 // indent
         str->addch(' ', indent + 2);
      }
      
      addXMLRPCValueIntern(str, n, indent, ccs, format, xsink);

      // close value node
      str->concat("</value>");
   }
   else
      str->concat("<value/>"); 
   if (format) str->concat('\n');

}

QoreStringNode *makeXMLRPCCallString(const QoreEncoding *ccs, int offset, const QoreListNode *params, ExceptionSink *xsink) {
   const AbstractQoreNode *p;

   const QoreStringNode *p0;
   if (!(p0 = test_string_param(params, offset))) {
      xsink->raiseException("MAKE-XMLRPC-CALL-STRING-PARAMETER-EXCEPTION", "expecting method name as first parameter");

      return 0;
   }

   QoreStringNodeHolder str(new QoreStringNode(ccs));
   str->sprintf("<?xml version=\"1.0\" encoding=\"%s\"?><methodCall><methodName>", ccs->getCode());
   str->concatAndHTMLEncode(p0, xsink);
   if (*xsink)
      return 0;

   str->concat("</methodName>");

   // now process all params
   int ls = num_params(params);
   if (ls) {
      str->concat("<params>"); 

      for (int i = offset + 1; i < ls; i++) {
	 p = get_param(params, i);
	 str->concat("<param>");
	 addXMLRPCValue(*str, p, 0, ccs, 0, xsink);
	 if (*xsink)
	    return 0;
	 str->concat("</param>");
      }
      str->concat("</params>");
   }
   else
      str->concat("<params/>");
   str->concat("</methodCall>");

   return str.release();
}

// makeXMLRPCCallString(string (function name), params, ...)
static AbstractQoreNode *f_makeXMLRPCCallString(const QoreListNode *params, ExceptionSink *xsink) {
   return makeXMLRPCCallString(QCS_DEFAULT, 0, params, xsink);
}

// makeXMLRPCCallString(enc. name, string (function name), params, ...)
static AbstractQoreNode *f_makeXMLRPCCallStringWithEncoding(const QoreListNode *params, ExceptionSink *xsink) {
   const QoreStringNode *pstr = test_string_param(params, 0);
   if (!pstr) {
       xsink->raiseException("MAKE-XMLRPC-CALL-STRING-WITH-ENCODING-ERROR", "missing character encoding name as first argument to makeXMLRPCCallStringWithEncoding()");
       return 0;
   }
   const QoreEncoding *ccs = QEM.findCreate(pstr);

   return makeXMLRPCCallString(ccs, 1, params, xsink);
}

// makeXMLRPCCallStringArgs(string (function name), list of params)
QoreStringNode *makeXMLRPCCallStringArgs(const QoreEncoding *ccs, int offset, const QoreListNode *params, ExceptionSink *xsink) {
   const QoreStringNode *p0;
   const AbstractQoreNode *p1;

   QORE_TRACE("makeXMLRPCCallStringArgs()");
   if (!(p0 = test_string_param(params, offset))) {
      xsink->raiseException("MAKE-XMLRPC-CALL-STRING-ARGS-PARAMETER-EXCEPTION", "expecting method name as first parameter");

      return 0;
   }

   QoreStringNodeHolder str(new QoreStringNode(ccs));
   str->sprintf("<?xml version=\"1.0\" encoding=\"%s\"?><methodCall><methodName>", ccs->getCode());
   str->concatAndHTMLEncode(p0, xsink);
   if (*xsink)
      return 0;

   str->concat("</methodName><params>"); 

   const QoreListNode *l;
   if ((p1 = get_param(params, offset + 1)) && (l = dynamic_cast<const QoreListNode *>(p1)) && l->size()) {

      // now process all params
      int ls = l->size();
      for (int i = 0; i < ls; i++) {
	 const AbstractQoreNode *p = l->retrieve_entry(i);
	 str->concat("<param>");
	 addXMLRPCValue(*str, p, 0, ccs, 0, xsink);
	 if (*xsink)
	    return 0;

	 str->concat("</param>");
      }
   }
   else if (p1 && p1->getType() != NT_LIST) {
      str->concat("<param>"); 
      addXMLRPCValue(*str, p1, 0, ccs, 0, xsink);
      if (*xsink)
	 return 0;

      str->concat("</param>");
   }

   str->concat("</params></methodCall>");
   return str.release();
}

// makeXMLRPCCallStringArgs(string (function name), list of params)
static AbstractQoreNode *f_makeXMLRPCCallStringArgs(const QoreListNode *params, ExceptionSink *xsink) {
   return makeXMLRPCCallStringArgs(QCS_DEFAULT, 0, params, xsink);
}

// makeXMLRPCCallStringArgs(string (function name), list of params)
static AbstractQoreNode *f_makeXMLRPCCallStringArgsWithEncoding(const QoreListNode *params, ExceptionSink *xsink) {
   const QoreStringNode *pstr = test_string_param(params, 0);
   if (!pstr) {
       xsink->raiseException("MAKE-XMLRPC-CALL-STRING-ARGS-WITH-ENCODING-ERROR", "missing character encoding name as first argument to makeXMLRPCCallStringArgsWithEncoding()");
       return 0;
   }
   const QoreEncoding *ccs = QEM.findCreate(pstr);

   return makeXMLRPCCallStringArgs(ccs, 0, params, xsink);
}

<<<<<<< HEAD
static bool keys_are_equal(const char *k1, const char *k2, bool &get_value)
{
=======
// returns true if the key names are equal, ignoring any possible "^" suffix in k2
static bool keys_are_equal(const char *k1, const char *k2, bool &get_value) {
>>>>>>> 5443f8ce
   while (true) {
      if (!(*k1)) {
	 if (!(*k2))
	    return true;
	 if ((*k2) == '^') {
	    get_value = true;
	    return true;
	 }
	 return false;
      }
      if ((*k1) != (*k2))
	 break;
      k1++;
      k2++;
   }
   return false;
}

<<<<<<< HEAD
static int getXMLData(xmlTextReader *reader, xml_stack *xstack, class QoreEncoding *data_ccsid, ExceptionSink *xsink)
{
   tracein("getXMLData()");
=======
AbstractQoreNode *QoreXmlReader::getXmlData(const QoreEncoding *data_ccsid, bool as_data, ExceptionSink *xsink) {
   xml_stack xstack;

   QORE_TRACE("getXMLData()");
>>>>>>> 5443f8ce
   int rc = 1;

   while (rc == 1) {
      int nt = nodeTypeSkipWhitespace();
      // get node name
      const char *name = constName();
      if (!name)
	 name = "--";

      if (nt == -1) // ERROR
	 break;

      if (nt == XML_READER_TYPE_ELEMENT) {
	 int depth = QoreXmlReader::depth();
	 xstack.checkDepth(depth);

	 AbstractQoreNode *n = xstack.getNode();
	 // if there is no node pointer, then make a hash
	 if (!n) {
	    QoreHashNode *h = new QoreHashNode();
	    xstack.setNode(h);
	    xstack.push(h->getKeyValuePtr(name), depth);
	 }
	 else { // node ptr already exists
	    QoreHashNode *h = dynamic_cast<QoreHashNode *>(n);
	    if (!h) {
	       h = new QoreHashNode();
	       xstack.setNode(h);
	       h->setKeyValue("^value^", n, 0);
	       xstack.incValueCount();
	       xstack.push(h->getKeyValuePtr(name), depth);
	    }
	    else {
	       // see if key already exists
<<<<<<< HEAD
	       QoreNode *v;
	       if (!(v = n->val.hash->getKeyValue(name)))
		  xstack->push(n->val.hash->getKeyValuePtr(name), depth);
	       else
	       {
		  // see if last key was the same, if so make a list if it's not
		  const char *lk = n->val.hash->getLastKey();
		  bool get_value = false;
		  if (keys_are_equal(name, lk, get_value))
		  {
		     // get actual key value if there was a suffix 
		     if (get_value)
			v = n->val.hash->getKeyValue(lk);

=======
	       AbstractQoreNode *v;
	       if (!(v = h->getKeyValue(name)))
		  xstack.push(h->getKeyValuePtr(name), depth);
	       else {
		  if (as_data) {
		     QoreListNode *vl = v->getType() == NT_LIST ? reinterpret_cast<QoreListNode *>(v) : 0;
>>>>>>> 5443f8ce
		     // if it's not a list, then make into a list with current value as first entry
		     if (!vl) {
			AbstractQoreNode **vp = h->getKeyValuePtr(name);
			vl = new QoreListNode();
			vl->push(v);
			(*vp) = vl;
		     }
		     xstack.push(vl->get_entry_ptr(vl->size()), depth);
		  }
		  else {
		     // see if last key was the same, if so make a list if it's not
		     const char *lk = h->getLastKey();
		     bool get_value = false;
		     if (keys_are_equal(name, lk, get_value)) {
			// get actual key value if there was a suffix 
			if (get_value)
			   v = h->getKeyValue(lk);
			
			QoreListNode *vl = dynamic_cast<QoreListNode *>(v);
			// if it's not a list, then make into a list with current value as first entry
			if (!vl) {
			   AbstractQoreNode **vp = h->getKeyValuePtr(lk);
			   vl = new QoreListNode();
			   vl->push(v);
			   (*vp) = vl;
			}
			xstack.push(vl->get_entry_ptr(vl->size()), depth);
		     }
		     else {
			QoreString ns;
			int c = 1;
			while (true) {
			   ns.sprintf("%s^%d", name, c);
			   AbstractQoreNode *et = h->getKeyValue(ns.getBuffer());
			   if (!et)
			      break;
			   c++;
			   ns.clear();
			}
			xstack.push(h->getKeyValuePtr(ns.getBuffer()), depth);
		     }
		  }
	       }
	    }
	 }
	 // add attributes to structure if possible
	 if (hasAttributes()) {
	    ReferenceHolder<QoreHashNode> h(new QoreHashNode(), xsink);
	    while (moveToNextAttribute(xsink) == 1) {
	       const char *name = constName();
	       QoreStringNode *value = getValue(data_ccsid, xsink);
	       if (!value)
		  return 0;
	       h->setKeyValue(name, value, xsink);
	    }
	    if (*xsink)
	       return 0;

	    // make new new a hash and assign "^attributes^" key
	    QoreHashNode *nv = new QoreHashNode();
	    nv->setKeyValue("^attributes^", h.release(), xsink);
	    xstack.setNode(nv);
	 }
	 //printd(5, "%s: type=%d, hasValue=%d, empty=%d, depth=%d\n", name, nt, xmlTextReaderHasValue(reader), xmlTextReaderIsEmptyElement(reader), depth);
      }
      else if (nt == XML_READER_TYPE_TEXT) {
	 int depth = QoreXmlReader::depth();
	 xstack.checkDepth(depth);

	 const char *str = constValue();
	 if (str) {
	    QoreStringNode *val = getValue(data_ccsid, xsink);
	    if (!val)
	       return 0;

	    AbstractQoreNode *n = xstack.getNode();
	    if (n) {
	       QoreHashNode *h = dynamic_cast<QoreHashNode *>(n);
	       if (h) {
		  if (!xstack.getValueCount())
		     h->setKeyValue("^value^", val, xsink);
		  else {
		     QoreString kstr;
		     kstr.sprintf("^value%d^", xstack.getValueCount());
		     h->setKeyValue(kstr.getBuffer(), val, xsink);
		  }		  
	       }
	       else { // convert value to hash and save value node
		  h = new QoreHashNode();
		  xstack.setNode(h);
		  h->setKeyValue("^value^", n, 0);
		  xstack.incValueCount();

		  QoreString kstr;
		  kstr.sprintf("^value%d^", 1);
		  h->setKeyValue(kstr.getBuffer(), val, xsink);
	       }
	       xstack.incValueCount();
	    }
	    else
	       xstack.setNode(val);
	 }
      }
      else if (nt == XML_READER_TYPE_CDATA) {
	 int depth = QoreXmlReader::depth();
	 xstack.checkDepth(depth);

	 const char *str = constValue();
	 if (str) {
	    QoreStringNode *val = getValue(data_ccsid, xsink);
	    if (!val)
	       return 0;

	    AbstractQoreNode *n = xstack.getNode();
	    if (n && n->getType() == NT_HASH) {
	       QoreHashNode *h = reinterpret_cast<QoreHashNode *>(n);
	       if (!xstack.getCDataCount())
		  h->setKeyValue("^cdata^", val, xsink);
	       else {
		  QoreString kstr;
		  kstr.sprintf("^cdata%d^", xstack.getCDataCount());
		  h->setKeyValue(kstr.getBuffer(), val, xsink);
	       }		  
	    }
	    else { // convert value to hash and save value node
	       QoreHashNode *h = new QoreHashNode();
	       xstack.setNode(h);
	       if (n) {
		  h->setKeyValue("^value^", n, 0);
		  xstack.incValueCount();
	       }

	       h->setKeyValue("^cdata^", val, xsink);
	    }
	    xstack.incCDataCount();
	 }
      }
      rc = read();
   }
   return rc ? 0 : xstack.getVal();
}

int QoreXmlRpcReader::getStruct(XmlRpcValue *v, const QoreEncoding *data_ccsid, ExceptionSink *xsink) {
   int nt;

   QoreHashNode *h = new QoreHashNode();
   v->set(h);

   int member_depth = depth();
   while (true) {
      if ((nt = readXmlRpcNode(xsink)) == -1)
	 return -1;
      
      if (nt == XML_READER_TYPE_END_ELEMENT)
	 break;
      
      if (nt != XML_READER_TYPE_ELEMENT) {
	 xsink->raiseException("XML-RPC-PARSE-VALUE-ERROR", "error parsing XML string, expecting 'member' element (got type %d)", nt);
	 return -1;
      }
      
      // check for 'member' element
      if (checkXmlRpcMemberName("member", xsink))
	 return -1;
      
      // get member name
      if (readXmlRpc(xsink))
	 return -1;
      
      if ((nt = nodeTypeSkipWhitespace()) != XML_READER_TYPE_ELEMENT) {
	 xsink->raiseException("XML-RPC-PARSE-VALUE-ERROR", "error parsing XML string, expecting struct 'name'");
	 return -1;
      }
      
      // check for 'name' element
      if (checkXmlRpcMemberName("name", xsink))
	 return -1;
      
      if (readXmlRpc(xsink))
	 return -1;
      
      if ((nt = readXmlRpcNode(xsink)) == -1)
	 return -1;
      
      if (nt != XML_READER_TYPE_TEXT) {
	 xsink->raiseException("XML-RPC-PARSE-VALUE-ERROR", "missing member name in struct");
	 return -1;
      }
      
      const char *member_name = constValue();
      if (!member_name) {
	 xsink->raiseException("XML-RPC-PARSE-VALUE-ERROR", "empty member name in struct");
	 return -1;
      }
      
      QoreString member(member_name);
      //printd(5, "DEBUG: got member name '%s'\n", member_name);
      
      if (readXmlRpc(xsink))
	 return -1;
      
      if ((nt = readXmlRpcNode(xsink)) == -1)
	 return -1;
      if (nt != XML_READER_TYPE_END_ELEMENT) {
	 xsink->raiseException("XML-RPC-PARSE-VALUE-ERROR", "error parsing XML string, expecting name close element");
	 return -1;
      }
      
      // get value
      if (readXmlRpc(xsink))
	 return -1;
      
      if ((nt = readXmlRpcNode(xsink)) == -1)
	 return -1;
      if (nt != XML_READER_TYPE_ELEMENT) {
	 xsink->raiseException("XML-RPC-PARSE-VALUE-ERROR", "error parsing XML string, expecting struct 'value' for key '%s'", member.getBuffer());
	 return -1;
      }
      
      if (checkXmlRpcMemberName("value", xsink))
	 return -1;
      
      if (readXmlRpc(xsink))
	 break;
      
      v->setPtr(h->getKeyValuePtr(member.getBuffer()));
      
      // if if was not an empty value element
      if (member_depth < depth()) {
	 // check for close value tag
	 if ((nt = readXmlRpcNode(xsink)) == -1)
	    return -1;
	 if (nt != XML_READER_TYPE_END_ELEMENT) {
	    //printd(5, "struct member='%s', parsing value node\n", member.getBuffer());
	   
	    if (getValueData(v, data_ccsid, true, xsink))
	       return -1;

	    //printd(5, "struct member='%s', finished parsing value node\n", member.getBuffer());
	    	    
	    if ((nt = readXmlRpcNode(xsink)) == -1)
	       return -1;
	    if (nt != XML_READER_TYPE_END_ELEMENT) {
	       //printd(5, "EXCEPTION close /value: %d: %s\n", nt, (char *)constName());
	       xsink->raiseException("XML-RPC-PARSE-VALUE-ERROR", "error parsing XML string, expecting value close element");
	       return -1;
	    }
	    //printd(5, "close /value: %s\n", (char *)constName());
	 }
	 if (readXmlRpc(xsink))
	    return -1;
      }
      
      if ((nt = readXmlRpcNode(xsink)) == -1)
	 return -1;
      if (nt != XML_READER_TYPE_END_ELEMENT) {
	 xsink->raiseException("XML-RPC-PARSE-VALUE-ERROR", "error parsing XML string, expecting member close element");
	 return -1;
      }
      //printd(5, "close /member: %s\n", (char *)constName());

      if (readXmlRpc(xsink))
	 return -1;
   }
   return 0;
}

int QoreXmlRpcReader::getParams(XmlRpcValue *v, const QoreEncoding *data_ccsid, ExceptionSink *xsink) {
   int nt;
   int index = 0;

   QoreListNode *l = new QoreListNode();
   v->set(l);

   int array_depth = depth();

   while (true) {
      // expecting param open element
      if ((nt = readXmlRpcNode(xsink)) == -1)
	 return -1;

      //printd(5, "getParams() nt=%d name=%s\n", nt, constName());
      
      // if higher-level "params" element closed, then return
      if (nt == XML_READER_TYPE_END_ELEMENT)
	 return 0;
      
      if (nt != XML_READER_TYPE_ELEMENT) {
	 xsink->raiseException("XML-RPC-PARSE-VALUE-ERROR", "error parsing XML string, expecting 'param' open element");
	 return -1;
      }
      
      if (checkXmlRpcMemberName("param", xsink))
	 return -1;
      
      v->setPtr(l->get_entry_ptr(index++));

      // get next value tag or param close tag
      if (readXmlRpc(xsink))
	 return -1;
      
      int value_depth = depth();
      // if param was not an empty node
      if (value_depth > array_depth) {
	 if ((nt = readXmlRpcNode(xsink)) == -1)
	    return -1;
	 
	 // if we got a "value" element
	 if (nt == XML_READER_TYPE_ELEMENT) {
	    if (checkXmlRpcMemberName("value", xsink))
	       return -1;
      	    
	    if (readXmlRpc(xsink))
	       return -1;

	    //printd(5, "just read <value>, now value_depth=%d, depth=%d\n", value_depth, depth());

	    // if this was <value/>, then skip
	    if (value_depth <= depth()) {
	       if ((nt = readXmlRpcNode(xsink)) == -1)
		  return -1;
	       
	       // if ! </value>
	       if (nt != XML_READER_TYPE_END_ELEMENT) {
		  if (getValueData(v, data_ccsid, true, xsink))
		     return -1;
		  
		  if ((nt = readXmlRpcNode(xsink)) == -1)
		     return -1;
		  
		  if (nt != XML_READER_TYPE_END_ELEMENT) {
		     xsink->raiseException("XML-RPC-PARSE-VALUE-ERROR", "extra data in params, expecting value close tag");
		     return -1;
		  }
	       }
	       // get param close tag
	       if (readXmlRpc(xsink))
		  return -1;
	    }

	    if ((nt = nodeTypeSkipWhitespace()) != XML_READER_TYPE_END_ELEMENT) {
	       xsink->raiseException("XML-RPC-PARSE-VALUE-ERROR", "extra data in params, expecting param close tag (got node type %s instead)", get_xml_node_type_name(nt));
	       return -1;
	    }	    
	 }
	 else if (nt != XML_READER_TYPE_END_ELEMENT) {
	    xsink->raiseException("XML-RPC-PARSE-VALUE-ERROR", "extra data in params, expecting value element");
	    return -1;
	 }
	 // just read a param close tag, position reader at next element
	 if (readXmlRpc(xsink))
	    return -1;
      }
   }
   return 0;
}

int QoreXmlRpcReader::getString(XmlRpcValue *v, const QoreEncoding *data_ccsid, ExceptionSink *xsink) {
   int nt;

   if ((nt = readXmlRpcNode(xsink)) == -1)
      return -1;

   if (nt == XML_READER_TYPE_END_ELEMENT) {
      // save an empty string
      v->set(null_string());
      return 0;
   }

   if (nt != XML_READER_TYPE_TEXT && nt != XML_READER_TYPE_SIGNIFICANT_WHITESPACE) {
      //printd(5, "getString() unexpected node type %d (expecting text %s)\n", nt, constName());
      xsink->raiseException("XML-RPC-PARSE-VALUE-ERROR", "extra information in string");
      return -1;
   }

   QoreStringNode *qstr = getValue(data_ccsid, xsink);
   if (!qstr)
      return -1;

   //printd(5, "** got string '%s'\n", str);
   v->set(qstr);
   
   if (readXmlRpc(xsink))
      return -1;
   
   if ((nt = readXmlRpcNode(xsink)) == -1)
      return -1;
   
   if (nt != XML_READER_TYPE_END_ELEMENT) {
      printd(5, "getString() unexpected node type %d (expecting end element %s)\n", nt, constName());
      xsink->raiseException("XML-RPC-PARSE-VALUE-ERROR", "extra information in string (%d)", nt);
      return -1;
   }

   return 0;
}

int QoreXmlRpcReader::getBoolean(XmlRpcValue *v, ExceptionSink *xsink) {
   int nt;

   if ((nt = readXmlRpcNode(xsink)) == -1)
      return -1;

   if (nt == XML_READER_TYPE_TEXT) {
      const char *str = constValue();
      if (str) {
	 //printd(5, "** got boolean '%s'\n", str);
	 v->set(strtoll(str, 0, 10) ? boolean_true() : boolean_false());
      }

      if (readXmlRpc(xsink))
	 return -1;

      if ((nt = readXmlRpcNode(xsink)) == -1)
	 return -1;
   }
   else
      v->set(boolean_false());
   
   if (nt != XML_READER_TYPE_END_ELEMENT) {
      xsink->raiseException("XML-RPC-PARSE-VALUE-ERROR", "extra information in boolean (%d)", nt);
      return -1;
   }
   return 0;
}

int QoreXmlRpcReader::getInt(XmlRpcValue *v, ExceptionSink *xsink) {
   int nt;

   if ((nt = readXmlRpcNode(xsink)) == -1)
      return -1;

   if (nt == XML_READER_TYPE_TEXT) {
      const char *str = constValue();
      if (str) {
	 //printd(5, "** got int '%s'\n", str);
	 // note that we can parse 64-bit integers here, which is not conformant to the standard
	 v->set(new QoreBigIntNode(strtoll(str, 0, 10)));
      }

      if (readXmlRpc(xsink))
	 return -1;

      if ((nt = readXmlRpcNode(xsink)) == -1)
	 return -1;
   }
   else
      v->set(new QoreBigIntNode());
   
   if (nt != XML_READER_TYPE_END_ELEMENT) {
      xsink->raiseException("XML-RPC-PARSE-VALUE-ERROR", "extra information in int (%d)", nt);
      return -1;
   }
   return 0;
}

int QoreXmlRpcReader::getDouble(XmlRpcValue *v, ExceptionSink *xsink) {
   int nt;

   if ((nt = readXmlRpcNode(xsink)) == -1)
      return -1;

   if (nt == XML_READER_TYPE_TEXT) {
      const char *str = constValue();
      if (str) {
	 //printd(5, "** got float '%s'\n", str);
	 v->set(new QoreFloatNode(atof(str)));
      }

      // advance to next position
      if (readXmlRpc(xsink))
	 return -1;

      if ((nt = readXmlRpcNode(xsink)) == -1)
	 return -1;
   }
   else
      v->set(zero_float());
   
   if (nt != XML_READER_TYPE_END_ELEMENT) {
      xsink->raiseException("XML-RPC-PARSE-VALUE-ERROR", "extra information in float (%d)", nt);
      return -1;
   }
   return 0;
}

int QoreXmlRpcReader::getDate(XmlRpcValue *v, ExceptionSink *xsink) {
   int nt;

   if ((nt = readXmlRpcNode(xsink)) == -1)
      return -1;

   if (nt == XML_READER_TYPE_TEXT) {
      const char *str = constValue();
      if (str) {
	 // printd(5, "** got date '%s'\n", str);
	 QoreString qstr(str);
	 // ex: 20060414T12:48:14
	 // remove T
	 if (qstr.strlen() > 8) {
	    qstr.replace(8, 1, (char *)NULL);
	    // remove first :
	    if (qstr.strlen() > 10) {
	       qstr.replace(10, 1, (char *)NULL);
	       // remove second :
	       if (qstr.strlen() > 12)
		  qstr.replace(12, 1, (char *)NULL);
	    }
	 }
	 // pad with zeros in case incomplete date passed
	 while (qstr.strlen() < 14)
	    qstr.concat('0');

	 v->set(new DateTimeNode(qstr.getBuffer()));
      }

      // advance to next position
      if (readXmlRpc(xsink))
	 return -1;

      if ((nt = readXmlRpcNode(xsink)) == -1)
	 return -1;
   }
   else
      v->set(zero_date());
   
   if (nt != XML_READER_TYPE_END_ELEMENT) {
      xsink->raiseException("XML-RPC-PARSE-VALUE-ERROR", "extra information in float (%d)", nt);
      return -1;
   }
   return 0;
}

int QoreXmlRpcReader::getBase64(XmlRpcValue *v, ExceptionSink *xsink) {
   int nt;

   if ((nt = readXmlRpcNode(xsink)) == -1)
      return -1;

   if (nt == XML_READER_TYPE_TEXT) {
      const char *str = constValue();
      if (str) {
	 //printd(5, "** got base64 '%s'\n", str);
	 BinaryNode *b = parseBase64(str, strlen(str), xsink);
	 if (!b)
	    return -1;

	 v->set(b);
      }

      // advance to next position
      if (readXmlRpc(xsink))
	 return -1;

      if ((nt = readXmlRpcNode(xsink)) == -1)
	 return -1;
   }
   else
      v->set(new BinaryNode());
   
   if (nt != XML_READER_TYPE_END_ELEMENT) {
      xsink->raiseException("XML-RPC-PARSE-VALUE-ERROR", "extra information in base64 (%d)", nt);
      return -1;
   }
   return 0;
}

static int doEmptyValue(XmlRpcValue *v, const char *name, int depth, ExceptionSink *xsink) {
   if (!strcmp(name, "string"))
      v->set(null_string());
   else if (!strcmp(name, "i4") || !strcmp(name, "int"))
      v->set(zero());
   else if (!strcmp(name, "boolean"))
      v->set(get_bool_node(false));
   else if (!strcmp(name, "struct"))
      v->set(new QoreHashNode());
   else if (!strcmp(name, "array"))
      v->set(new QoreListNode());
   else if (!strcmp(name, "double"))
      v->set(zero_float());
   else if (!strcmp(name, "dateTime.iso8601"))
      v->set(zero_date());
   else if (!strcmp(name, "base64"))
      v->set(new BinaryNode());
   else {
      xsink->raiseException("XML-RPC-PARSE-VALUE-ERROR", "unknown XML-RPC type '%s' at level %d", name, depth);
      return -1;
   }
   return 0;
}

AbstractQoreNode *QoreXmlReader::parseXMLData(const QoreEncoding *data_ccsid, bool as_data, ExceptionSink *xsink) {
   if (read(xsink) != 1)
      return 0;

   AbstractQoreNode *rv = getXmlData(data_ccsid, as_data, xsink);

   if (!rv) {
      if (!*xsink)
	 xsink->raiseExceptionArg("PARSE-XML-EXCEPTION", xml ? new QoreStringNode(*xml) : 0, "parse error parsing XML string");
      return 0;
   }

   return rv;
}

int QoreXmlRpcReader::getArray(XmlRpcValue *v, const QoreEncoding *data_ccsid, ExceptionSink *xsink) {
   int nt;
   int index = 0;

   QoreListNode *l = new QoreListNode();
   v->set(l);

   int array_depth = depth();

   // expecting data open element
   if ((nt = readXmlRpcNode(xsink)) == -1)
      return -1;
      
   // if higher-level element closed, then return
   if (nt == XML_READER_TYPE_END_ELEMENT)
      return 0;
      
   if (nt != XML_READER_TYPE_ELEMENT) {
      xsink->raiseExceptionArg("XML-RPC-PARSE-VALUE-ERROR", new QoreStringNode(*xml), "error parsing XML string, expecting data open element");
      return -1;
   }
      
   if (checkXmlRpcMemberName("data", xsink))
      return -1;

   //printd(5, "getArray() level=%d before str=%s\n", depth(), (char *)constName());

   // get next value tag or data close tag
   if (readXmlRpc(xsink))
      return -1;

   int value_depth = depth();

   // if we just read an empty tag, then don't try to read to data close tag
   if (value_depth > array_depth) {
      while (true) {
	 if ((nt = readXmlRpcNode(xsink)) == -1)
	    return -1;
	 
	 if (nt == XML_READER_TYPE_END_ELEMENT)
	    break;
	 
	 // get "value" element
	 if (nt != XML_READER_TYPE_ELEMENT) {
	    xsink->raiseExceptionArg("XML-RPC-PARSE-VALUE-ERROR", new QoreStringNode(*xml), "extra data in array, expecting value element");
	    return -1;
	 }
	 
	 if (checkXmlRpcMemberName("value", xsink))
	    return -1;
	 
	 v->setPtr(l->get_entry_ptr(index++));
	 
	 if (readXmlRpc(xsink))
	    return -1;

	 //printd(5, "DEBUG: vd=%d, d=%d\n", value_depth, depth());

	 // if this was <value/>, then skip
	 if (value_depth < depth()) {
	    if ((nt = readXmlRpcNode(xsink)) == -1)
	       return -1;

	    if (nt == XML_READER_TYPE_END_ELEMENT)
	       v->set(0);
	    else {
	       if (getValueData(v, data_ccsid, true, xsink))
		  return -1;

	       // check for </value> close tag
	       if ((nt = readXmlRpcNode(xsink)) == -1)
		  return -1;

	       if (nt != XML_READER_TYPE_END_ELEMENT) {
		  xsink->raiseExceptionArg("XML-RPC-PARSE-VALUE-ERROR", new QoreStringNode(*xml), "extra data in array, expecting value close tag");
		  return -1;
	       }
	    }
	    // read </data> close tag element
	    if (readXmlRpc("expecting data close tag", xsink))
	       return -1;
	 }
      }
      // read </array> close tag element
      if (readXmlRpc("error reading array close tag", xsink))
	 return -1;
   }
   else if (value_depth == array_depth && readXmlRpc(xsink))
      return -1;

   //printd(5, "vd=%d ad=%d\n", value_depth, array_depth);
   
   // check for array close tag
   if ((nt = nodeTypeSkipWhitespace()) != XML_READER_TYPE_END_ELEMENT) {
      if (nt == XML_READER_TYPE_ELEMENT)
	 xsink->raiseExceptionArg("XML-RPC-PARSE-ARRAY-ERROR", new QoreStringNode(*xml), "expecting array close tag, got element '%s' instead", constName());
      else
	 xsink->raiseExceptionArg("XML-RPC-PARSE-ARRAY-ERROR", new QoreStringNode(*xml), "extra data in array, expecting array close tag, got node type %d", nt);
      return -1;
   }
   return 0;
}

int QoreXmlRpcReader::getValueData(XmlRpcValue *v, const QoreEncoding *data_ccsid, bool read_next, ExceptionSink *xsink) {
   int nt = nodeTypeSkipWhitespace();
   if (nt == -1) {
      xsink->raiseException("XML-RPC-PARSE-VALUE-ERROR", "error parsing XML string");
      return -1;
   }

   if (nt == XML_READER_TYPE_ELEMENT) {
      int depth = QoreXmlReader::depth();
      
      // get xmlrpc type name
      const char *name = constName();
      if (!name) {
	 xsink->raiseException("XML-RPC-PARSE-VALUE-ERROR", "expecting type name, got NOTHING at level %d", depth);
	 return -1;
      }

      //printd(5, "DEBUG: getValueData() parsing type '%s'\n", name);

      int rc = read();
      if (rc != 1) {
	 if (!read_next)
	    return doEmptyValue(v, name, depth, xsink);

	 xsink->raiseException("XML-RPC-PARSE-ERROR", "error parsing XML string");
	 return -1;
      }

      // if this was an empty element, assign an empty value
      if (depth > QoreXmlReader::depth())
	 return doEmptyValue(v, name, depth, xsink);

      if (!strcmp(name, "string")) {
	 if (getString(v, data_ccsid, xsink))
	    return -1;
      }
      else if (!strcmp(name, "i4") || !strcmp(name, "int")) {
	 if (getInt(v, xsink))
	    return -1;
      }
      else if (!strcmp(name, "boolean")) {
	 if (getBoolean(v, xsink))
	    return -1;
      }
      else if (!strcmp(name, "struct")) {
	 if (getStruct(v, data_ccsid, xsink))
	    return -1;
      }
      else if (!strcmp(name, "array")) {
	 if (getArray(v, data_ccsid, xsink))
	    return -1;
      }
      else if (!strcmp(name, "double")) {
	 if (getDouble(v, xsink))
	    return -1;
      }
      else if (!strcmp(name, "dateTime.iso8601")) {
	 if (getDate(v, xsink))
	    return -1;
      }
      else if (!strcmp(name, "base64")) {
	 if (getBase64(v, xsink))
	    return -1;
      }
      else {
	 xsink->raiseException("XML-RPC-PARSE-VALUE-ERROR", "unknown XML-RPC type '%s' at level %d", name, depth);
	 return -1;
      }
      
      printd(5, "getValueData() finished parsing type '%s' element depth=%d\n", name, depth);
      if (xsink->isEvent())
	 return -1;
   }
   else if (nt == XML_READER_TYPE_TEXT) { // without type defaults to string
      QoreStringNode *qstr = getValue(data_ccsid, xsink);
      if (!qstr)
	 return -1;
      v->set(qstr);
   }

   return read_next ? readXmlRpc(xsink) : 0;
}

// NOTE: the libxml2 library requires all input to be in UTF-8 encoding
// syntax: parseXML(xml string [, output encoding])
static AbstractQoreNode *parseXMLIntern(bool as_data, const QoreListNode *params, ExceptionSink *xsink) {
   const QoreStringNode *p0, *p1;

   if (!(p0 = test_string_param(params, 0)))
      return 0;

   //printd(5, "parseXMLintern(%d, %s)\n", as_data, p0->getBuffer());

   const QoreEncoding *ccsid;
   if ((p1 = test_string_param(params, 1)))
      ccsid = QEM.findCreate(p1);
   else
      ccsid = QCS_DEFAULT;

   // convert to UTF-8 
   TempEncodingHelper str(p0, QCS_UTF8, xsink);
   if (!str)
      return 0;

   QoreXmlReader reader(*str, QORE_XML_PARSER_OPTIONS, xsink);
   if (!reader)
      return 0;

   return reader.parseXMLData(ccsid, as_data, xsink);
}

static AbstractQoreNode *f_parseXML(const QoreListNode *params, ExceptionSink *xsink) {
   return parseXMLIntern(false, params, xsink);
}

static AbstractQoreNode *f_parseXMLAsData(const QoreListNode *params, ExceptionSink *xsink) {
   return parseXMLIntern(true, params, xsink);
}

// makeXMLRPCFaultResponseString(param)
static AbstractQoreNode *f_makeXMLRPCFaultResponseString(const QoreListNode *params, ExceptionSink *xsink) {
   QORE_TRACE("f_makeXMLRPCFaultResponseString()");

   const AbstractQoreNode *p0;
   const QoreStringNode *p1;
   p0 = get_param(params, 0);
   if (!(p1 = test_string_param(params, 1))) {
      xsink->raiseException("MAKE-XMLRPC-FAULT-RESPONSE-STRING-ERROR", "expecting fault code, fault string as parameters to makeXMLRPCFaultResponseString()");
      return 0;
   }
   int code = p0 ? p0->getAsInt() : 0;
   const QoreEncoding *ccsid = p1->getEncoding();

   // for speed, the XML is created directly here
   QoreStringNode *str = new QoreStringNode(ccsid);
   str->sprintf("<?xml version=\"1.0\" encoding=\"%s\"?><methodResponse><fault><value><struct><member><name>faultCode</name><value><int>%d</int></value></member><member><name>faultString</name><value><string>",
		ccsid->getCode(), code);
   str->concatAndHTMLEncode(p1->getBuffer());
   str->concat("</string></value></member></struct></value></fault></methodResponse>");

   return str;
}

// makeXMLRPCFaultResponseStringWithEncoding(param)
static AbstractQoreNode *f_makeXMLRPCFaultResponseStringWithEncoding(const QoreListNode *params, ExceptionSink *xsink) {
   QORE_TRACE("f_makeXMLRPCFaultResponseStringWithEncoding()");

   const QoreStringNode *pstr = test_string_param(params, 0);
   if (!pstr) {
       xsink->raiseException("MAKE-XMLRPC-FAULT-RESPONSE-STRING-WITH-ENCODING-ERROR", "missing character encoding name as first argument to makeXMLRPCFaultResponseStringWithEncoding()");
       return 0;
   }
   const QoreEncoding *ccs = QEM.findCreate(pstr);

   const AbstractQoreNode *p0 = get_param(params, 1);
   int code = p0 ? p0->getAsInt() : 0;

   if (!(pstr = test_string_param(params, 2))) {
      xsink->raiseException("MAKE-XMLRPC-FAULT-RESPONSE-STRING-WITH-ENCODING-ERROR", "missing fault string as third argument to makeXMLRPCFaultResponseStringWithEncoding()");
      return 0;
   }

   // for speed, the XML is created directly here
   QoreStringNodeHolder rv(new QoreStringNode(ccs));

   rv->sprintf("<?xml version=\"1.0\" encoding=\"%s\"?><methodResponse><fault><value><struct><member><name>faultCode</name><value><int>%d</int></value></member><member><name>faultString</name><value><string>",
	       ccs->getCode(), code);
   rv->concatAndHTMLEncode(pstr, xsink);
   if (*xsink)
       return 0;

   rv->concat("</string></value></member></struct></value></fault></methodResponse>");

   return rv.release();
}

// makeFormattedXMLRPCFaultResponseString(param)
static AbstractQoreNode *makeFormattedXMLRPCFaultResponseString(bool with_enc, const QoreListNode *params, ExceptionSink *xsink) {
   QORE_TRACE("makeFormattedXMLRPCFaultResponseString()");

   int offset = 0;

   const QoreEncoding *ccs = 0;
   if (with_enc) {
       const QoreStringNode *str = test_string_param(params, 0);
       if (!str) {
	   xsink->raiseException("MAKE-XMLRPC-FAULT-RESPONSE-STRING-WITH-ENCODING-ERROR", "missing encoding name as first argument (string)");
	   return 0;
       }
       ccs = QEM.findCreate(str);
       offset = 1;
   }

   const AbstractQoreNode *p0;
   const QoreStringNode *p1;
   p0 = get_param(params, offset);
   if (!(p1 = test_string_param(params, offset + 1))) {
      xsink->raiseException("MAKE-XMLRPC-FAULT-RESPONSE-STRING-ERROR", "expecting fault code, fault string as parameters to makeXMLRPCFaultResponseString()");
      return 0;
   }
   if (!ccs) ccs = p1->getEncoding();
   int code = p0 ? p0->getAsInt() : 0;
   //printd(5, "ccsid=%016x (%s) (%s) code=%d\n", ccsid, ccsid->getCode(), ((QoreStringNode *)p1)->getBuffer(), code);

   // for speed, the XML is created directly here
   QoreStringNodeHolder str(new QoreStringNode(ccs));
   str->sprintf("<?xml version=\"1.0\" encoding=\"%s\"?>\n<methodResponse>\n  <fault>\n    <value>\n      <struct>\n        <member>\n          <name>faultCode</name>\n          <value><int>%d</int></value>\n        </member>\n        <member>\n          <name>faultString</name>\n          <value><string>",
		ccs->getCode(), code);
   str->concatAndHTMLEncode(p1, xsink);
   if (*xsink)
       return 0;

   str->concat("</string></value>\n        </member>\n      </struct>\n    </value>\n  </fault>\n</methodResponse>");

   return str.release();
}

// makeFormattedXMLRPCFaultResponseString(param)
static AbstractQoreNode *f_makeFormattedXMLRPCFaultResponseString(const QoreListNode *params, ExceptionSink *xsink) {
   return makeFormattedXMLRPCFaultResponseString(false, params, xsink);
}

// makeFormattedXMLRPCFaultResponseStringWithEncoding(param)
static AbstractQoreNode *f_makeFormattedXMLRPCFaultResponseStringWithEncoding(const QoreListNode *params, ExceptionSink *xsink) {
   return makeFormattedXMLRPCFaultResponseString(true, params, xsink);
}

// makeXMLRPCResponseString(params, ...)
static AbstractQoreNode *makeXMLRPCResponseString(bool with_cs, const QoreListNode *params, ExceptionSink *xsink) {
   QORE_TRACE("makeXMLRPCResponseString()");

   int offset = 0;

   const AbstractQoreNode *p;
   const QoreEncoding *ccs;
   if (with_cs) {
       const QoreStringNode *str = test_string_param(params, 0);
       if (!str) {
	   xsink->raiseException("MAKE-XMLRPC-RESPONSE-STRING-WITH-ENCODING-ERROR", "missing encoding name as first argument (string)");
	   return 0;
       }
       ccs = QEM.findCreate(str);
       offset = 1;
   }
   else
       ccs = QCS_DEFAULT;

   if (num_params(params) == offset)
      return 0;

   QoreStringNodeHolder str(new QoreStringNode(ccs));
   str->sprintf("<?xml version=\"1.0\" encoding=\"%s\"?><methodResponse><params>", ccs->getCode());

   // now loop through the params
   int ls = num_params(params);
   for (int i = offset; i < ls; i++) {
      p = get_param(params, i);
      str->concat("<param>");
      addXMLRPCValue(*str, p, 0, ccs, 0, xsink);
      if (*xsink)
	 return 0;

      str->concat("</param>");
   }

   str->concat("</params></methodResponse>");

   return str.release();
}

// makeXMLRPCResponseString(params, ...)
static AbstractQoreNode *f_makeXMLRPCResponseString(const QoreListNode *params, ExceptionSink *xsink) {
   return makeXMLRPCResponseString(false, params, xsink);
}

// makeXMLRPCResponseStringWithEncoding(params, ...)
static AbstractQoreNode *f_makeXMLRPCResponseStringWithEncoding(const QoreListNode *params, ExceptionSink *xsink) {
   return makeXMLRPCResponseString(true, params, xsink);
}

// makeXMLRPCValueString(value, [encoding])
static AbstractQoreNode *f_makeXMLRPCValueString(const QoreListNode *params, ExceptionSink *xsink) {
   QORE_TRACE("f_makeXMLRPCValueString()");

   const AbstractQoreNode *p = get_param(params, 0);
   if (is_nothing(p))
       return 0;

   const QoreStringNode *estr = test_string_param(params, 1);
   const QoreEncoding *ccs = estr ? QEM.findCreate(estr) : QCS_DEFAULT;

   QoreStringNode *str = new QoreStringNode(ccs);
   addXMLRPCValueIntern(str, p, 0, ccs, 0, xsink);

   return str;
}

// makeFormattedXMLRPCCallStringArgs(string (function name), params, ...)
static AbstractQoreNode *makeFormattedXMLRPCCallStringArgs(bool with_enc, const QoreListNode *params, ExceptionSink *xsink) {
   QORE_TRACE("f_makeFormattedXMLRPCCallStringArgs()");

   int offset = 0;

   const QoreEncoding *ccs;
   if (with_enc) {
       const QoreStringNode *str = test_string_param(params, 0);
       if (!str) {
	   xsink->raiseException("MAKE-FORMATTED-XMLRPC-CALL-STRING-ARGS-WITH-ENCODING-ERROR", "missing encoding name as first argument (string)");
	   return 0;
       }
       ccs = QEM.findCreate(str);
       offset = 1;
   }
   else
       ccs = QCS_DEFAULT;

   const QoreStringNode *p0;
   const AbstractQoreNode *p1;

   if (!(p0 = test_string_param(params, offset))) {
      xsink->raiseException("MAKE-FORMATTED-XMLRPC-CALL-STRING-ARGS-ERROR", "missing method name argument");
      return 0;
   }

   QoreStringNodeHolder str(new QoreStringNode(ccs));
   str->sprintf("<?xml version=\"1.0\" encoding=\"%s\"?>\n<methodCall>\n  <methodName>", ccs->getCode());
   str->concatAndHTMLEncode(p0, xsink);
   if (*xsink)
       return 0;

   str->concat("</methodName>\n  <params>\n");

<<<<<<< HEAD
   if ((p1 = get_param(params, 1)))
   {
      if (p1 && p1->type == NT_LIST)
      {
=======
   if ((p1 = get_param(params, offset + 1))) {
      const QoreListNode *l = dynamic_cast<const QoreListNode *>(p1);
      if (l) {
>>>>>>> 5443f8ce
	 // now process all params
	 int ls = l->size();
	 for (int i = 0; i < ls; i++) {
	    const AbstractQoreNode *p = l->retrieve_entry(i);
	    str->concat("    <param>\n");
	    addXMLRPCValue(*str, p, 6, ccs, 1, xsink);
	    if (*xsink)
	       return 0;

	    str->concat("    </param>\n");
	 }
      }
      else {
	 str->concat("    <param>\n");
	 addXMLRPCValue(*str, p1, 6, ccs, 1, xsink);
	 if (*xsink)
	    return 0;

	 str->concat("    </param>\n");
      }
   }

   str->concat("  </params>\n</methodCall>");
   return str.release();
}

// makeFormattedXMLRPCCallStringArgs(string (function name), params, ...)
static AbstractQoreNode *f_makeFormattedXMLRPCCallStringArgs(const QoreListNode *params, ExceptionSink *xsink) {
   return makeFormattedXMLRPCCallStringArgs(false, params, xsink);
}

// makeFormattedXMLRPCCallStringArgs(string (function name), params, ...)
static AbstractQoreNode *f_makeFormattedXMLRPCCallStringArgsWithEncoding(const QoreListNode *params, ExceptionSink *xsink) {
   return makeFormattedXMLRPCCallStringArgs(true, params, xsink);
}

// makeFormattedXMLRPCCallString(string (function name), params, ...)
static AbstractQoreNode *makeFormattedXMLRPCCallString(bool with_enc, const QoreListNode *params, ExceptionSink *xsink) {
   QORE_TRACE("f_makeFormattedXMLRPCCallString()");

   int offset = 0;

   const QoreEncoding *ccs;
   if (with_enc) {
       const QoreStringNode *str = test_string_param(params, 0);
       if (!str) {
	   xsink->raiseException("MAKE-XMLRPC-CALL-STRING-WITH-ENCODING-ERROR", "missing encoding name as first argument (string)");
	   return 0;
       }
       ccs = QEM.findCreate(str);
       offset = 1;
   }
   else
       ccs = QCS_DEFAULT;

   const QoreStringNode *p0;

   if (!(p0 = test_string_param(params, offset))) {
      xsink->raiseException("MAKE-XMLRPC-CALL-STRING-ERROR",  "missing method name argument");
      return 0;
   }

   QoreStringNodeHolder str(new QoreStringNode(ccs));
   str->sprintf("<?xml version=\"1.0\" encoding=\"%s\"?>\n<methodCall>\n  <methodName>", ccs->getCode());
   str->concatAndHTMLEncode(p0, xsink);
   if (*xsink)
       return 0;

   str->concat("</methodName>\n  <params>\n");

   // now loop through the params
   int ls = num_params(params);
   for (int i = offset + 1; i < ls; i++) {
      const AbstractQoreNode *p = get_param(params, offset + i);
      str->concat("    <param>\n");
      addXMLRPCValue(*str, p, 6, ccs, 1, xsink);
      if (*xsink)
	 return 0;

      str->concat("    </param>\n");
   }
   str->concat("  </params>\n</methodCall>");

   return str.release();
}

// makeFormattedXMLRPCCallString(string (function name), params, ...)
static AbstractQoreNode *f_makeFormattedXMLRPCCallString(const QoreListNode *params, ExceptionSink *xsink) {
   return makeFormattedXMLRPCCallString(false, params, xsink);
}

// makeFormattedXMLRPCCallString(string (function name), params, ...)
static AbstractQoreNode *f_makeFormattedXMLRPCCallStringWithEncoding(const QoreListNode *params, ExceptionSink *xsink) {
   return makeFormattedXMLRPCCallString(true, params, xsink);
}

// makeFormattedXMLRPCResponseString(params, ...)
static AbstractQoreNode *makeFormattedXMLRPCResponseString(bool with_enc, const QoreListNode *params, ExceptionSink *xsink) {
   QORE_TRACE("f_makeFormattedXMLRPCResponseString()");

   int offset = 0;

   const QoreEncoding *ccs;
   if (with_enc) {
       const QoreStringNode *str = test_string_param(params, 0);
       if (!str) {
	   xsink->raiseException("MAKE-FORMATTED-XMLRPC-RESPONSE-STRING-WITH-ENCODING-ERROR", "missing encoding name as first argument (string)");
	   return 0;
       }
       ccs = QEM.findCreate(str);
       offset = 1;
   }
   else
       ccs = QCS_DEFAULT;

   const AbstractQoreNode *p;

   int ls = num_params(params);
   if (ls == offset)
      return 0;

   QoreStringNodeHolder str(new QoreStringNode(ccs));
   str->sprintf("<?xml version=\"1.0\" encoding=\"%s\"?>\n<methodResponse>\n  <params>\n", ccs->getCode());

   // now loop through the params
   for (int i = offset; i < ls; i++) {
      p = get_param(params, i);
      str->concat("    <param>\n");
      addXMLRPCValue(*str, p, 6, ccs, 1, xsink);
      if (*xsink)
	 return 0;

      str->concat("    </param>\n");
   }

   str->concat("  </params>\n</methodResponse>");

   return str.release();
}

// makeFormattedXMLRPCResponseString(params, ...)
static AbstractQoreNode *f_makeFormattedXMLRPCResponseString(const QoreListNode *params, ExceptionSink *xsink) {
   return makeFormattedXMLRPCResponseString(false, params, xsink);
}

// makeFormattedXMLRPCResponseStringWithEncoding(params, ...)
static AbstractQoreNode *f_makeFormattedXMLRPCResponseStringWithEncoding(const QoreListNode *params, ExceptionSink *xsink) {
   return makeFormattedXMLRPCResponseString(true, params, xsink);
}

// makeFormattedXMLRPCValueString(params, ...)
static AbstractQoreNode *f_makeFormattedXMLRPCValueString(const QoreListNode *params, ExceptionSink *xsink) {
   QORE_TRACE("f_makeFormattedXMLRPCValueString()");

   const AbstractQoreNode *p;
   const QoreEncoding *ccs = QCS_DEFAULT;

   if (!(p = get_param(params, 0)))
      return 0;

   QoreStringNodeHolder str(new QoreStringNode(ccs));
   addXMLRPCValue(*str, p, 0, ccs, 1, xsink);
   if (*xsink)
      return 0;

   return str.release();
}

static AbstractQoreNode *f_parseXMLRPCValue(const QoreListNode *params, ExceptionSink *xsink)
{
   const QoreStringNode *p0, *p1;
   if (!(p0 = test_string_param(params, 0)))
      return 0;

   printd(5, "parseXMLRPCValue(%s)\n", p0->getBuffer());

   const QoreEncoding *ccsid;
   if ((p1 = test_string_param(params, 1)))
      ccsid = QEM.findCreate(p1->getBuffer());
   else
      ccsid = QCS_DEFAULT;

   TempEncodingHelper str(p0, QCS_UTF8, xsink);
   if (!str)
      return 0;

   QoreXmlRpcReader reader(*str, QORE_XML_PARSER_OPTIONS, xsink);
   if (!reader)
      return 0;

   if (reader.read(xsink) != 1)
      return 0;

   XmlRpcValue v;
   if (reader.getValueData(&v, ccsid, false, xsink))
      return 0;

   return v.getValue();
}

static inline AbstractQoreNode *qore_xml_exception(const char *ex, const char *info, ExceptionSink *xsink) {
   if (!*xsink)
      xsink->raiseException(ex, "error parsing XML string: %s", info);
   return 0;
}

static inline AbstractQoreNode *qore_xml_exception(const char *ex, ExceptionSink *xsink) {
   if (!*xsink)
      xsink->raiseException(ex, "error parsing XML string");
   return 0;
}

static inline QoreHashNode *qore_xml_hash_exception(const char *ex, const char *info, ExceptionSink *xsink, const QoreString *xml = 0) {
   if (!*xsink)
      xsink->raiseExceptionArg(ex, xml ? new QoreStringNode(*xml) : 0, "error parsing XML string: %s", info);
   return 0;
}

static inline QoreHashNode *qore_xml_hash_exception(const char *ex, ExceptionSink *xsink, const QoreString *xml = 0) {
   if (!*xsink)
      xsink->raiseExceptionArg(ex, xml ? new QoreStringNode(*xml) : 0, "error parsing XML string");
   return 0;
}

static AbstractQoreNode *f_parseXMLRPCCall(const QoreListNode *params, ExceptionSink *xsink) {
   const QoreStringNode *p0, *p1;
   if (!(p0 = test_string_param(params, 0)))
      return 0;

   //printd(5, "parseXMLRPCCall() c=%d str=%s\n", p0->getBuffer()[0], p0->getBuffer());

   const QoreEncoding *ccsid;
   if ((p1 = test_string_param(params, 1)))
      ccsid = QEM.findCreate(p1);
   else
      ccsid = QCS_DEFAULT;

   TempEncodingHelper str(p0, QCS_UTF8, xsink);
   if (!str)
      return 0;

   QoreXmlRpcReader reader(*str, QORE_XML_PARSER_OPTIONS, xsink);
   if (!reader)
      return 0;

   if (reader.read(xsink) != 1)
      return 0;

   int nt;
   // get "methodCall" element
   if ((nt = reader.nodeTypeSkipWhitespace()) != XML_READER_TYPE_ELEMENT)
      return qore_xml_exception("PARSE-XMLRPC-CALL-ERROR", "expecting 'methodCall' element", xsink);

   if (reader.checkXmlRpcMemberName("methodCall", xsink))
      return 0;

   // get "methodName" element
   if (reader.readXmlRpc("expecting methodName element", xsink))
      return 0;

   if ((nt = reader.nodeTypeSkipWhitespace()) != XML_READER_TYPE_ELEMENT)
      return qore_xml_exception("PARSE-XMLRPC-CALL-ERROR", "expecting 'methodName' element", xsink);

   if (reader.checkXmlRpcMemberName("methodName", xsink))
      return 0;

   // get method name string
   if (reader.readXmlRpc("expecting method name", xsink))
      return 0;

   if ((nt = reader.nodeTypeSkipWhitespace()) != XML_READER_TYPE_TEXT)
      return qore_xml_exception("PARSE-XMLRPC-CALL-ERROR", "expecting method name", xsink);

   const char *method_name = reader.constValue();
   if (!method_name)
      return qore_xml_exception("PARSE-XMLRPC-CALL-ERROR", "expecting method name", xsink);

   ReferenceHolder<QoreHashNode> h(new QoreHashNode(), xsink);
   h->setKeyValue("methodName", new QoreStringNode(method_name), 0);

   // get methodName close tag
   if (reader.readXmlRpc("expecting methodName close element", xsink))
      return 0;

   if ((nt = reader.nodeTypeSkipWhitespace()) != XML_READER_TYPE_END_ELEMENT)
      return qore_xml_exception("PARSE-XMLRPC-CALL-ERROR", "expecting 'methodName' close element", xsink);

   // get "params" element
   if (reader.readXmlRpc("expecting params element", xsink))
      return 0;

   if ((nt = reader.readXmlRpcNode(xsink)) == -1)
      return qore_xml_exception("PARSE-XMLRPC-CALL-ERROR", xsink);

   // if the methodCall end element was not found
   if (nt != XML_READER_TYPE_END_ELEMENT) {
      if ((nt = reader.nodeTypeSkipWhitespace()) != XML_READER_TYPE_ELEMENT)
	 return qore_xml_exception("PARSE-XMLRPC-CALL-ERROR", "expecting 'params' element", xsink);

      if (reader.checkXmlRpcMemberName("params", xsink))
	 return 0;

      // get 'param' element or close params
      if (reader.readXmlRpc("expecting param element", xsink))
	 return 0;
      
      if ((nt = reader.readXmlRpcNode(xsink)) == -1)
	 return qore_xml_exception("PARSE-XMLRPC-CALL-ERROR", xsink);
      
      XmlRpcValue v;
      if (reader.depth()) {
	 if (nt != XML_READER_TYPE_END_ELEMENT) {
	    if (nt != XML_READER_TYPE_ELEMENT)
	       return qore_xml_exception("PARSE-XMLRPC-CALL-ERROR", "expecting 'params' element", xsink);
	    
	    if (reader.getParams(&v, ccsid, xsink))
	       return 0;
	 }

	 // get methodCall close tag
	 if (reader.readXmlRpc("expecting methodCall close tag", xsink))
	    return 0;
      }

      if ((nt = reader.nodeTypeSkipWhitespace()) != XML_READER_TYPE_END_ELEMENT) {
	 return qore_xml_exception("PARSE-XMLRPC-CALL-ERROR", "expecting 'methodCall' close element", xsink);
      }

      h->setKeyValue("params", v.getValue(), xsink);
   }

   return h.release();
}

QoreHashNode *parseXMLRPCResponse(const QoreString *msg, const QoreEncoding *ccsid, ExceptionSink *xsink) {
   //printd(5, "parseXMLRPCResponse() %s\n", msg->getBuffer());

   TempEncodingHelper str(msg, QCS_UTF8, xsink);
   if (!str)
      return 0;

   QoreXmlRpcReader reader(*str, QORE_XML_PARSER_OPTIONS, xsink);
   if (!reader)
      return 0;

   if (reader.read(xsink) != 1)
      return 0;

   int nt;
   // get "methodResponse" element
   if ((nt = reader.nodeTypeSkipWhitespace()) != XML_READER_TYPE_ELEMENT)
       return qore_xml_hash_exception("PARSE-XMLRPC-RESPONSE-ERROR", "expecting 'methodResponse' element", xsink, *str);

   if (reader.checkXmlRpcMemberName("methodResponse", xsink))
      return 0;

   // check for params or fault element
   if (reader.readXmlRpc("expecting 'params' or 'fault' element", xsink))
      return 0;

   if ((nt = reader.nodeTypeSkipWhitespace()) != XML_READER_TYPE_ELEMENT)
       return qore_xml_hash_exception("PARSE-XMLRPC-RESPONSE-ERROR", "expecting 'params' or 'fault' element", xsink, *str);

   const char *name = reader.constName();
   if (!name) {
      xsink->raiseExceptionArg("PARSE-XMLRPC-RESPONSE-ERROR", new QoreStringNode(*str), "missing 'params' or 'fault' element tag");
      return 0;
   }

   XmlRpcValue v;
   bool fault = false;
   if (!strcmp(name, "params")) {
      int depth = reader.depth();

      // get "params" element
      if (reader.readXmlRpc("expecting 'params' element", xsink))
	 return 0;

      int params_depth = reader.depth();

      // if params was not an empty element
      if (depth < params_depth) {
	 if ((nt = reader.readXmlRpcNode(xsink)) == -1)
	    return 0;

	 if (nt != XML_READER_TYPE_END_ELEMENT) {
	    if (nt != XML_READER_TYPE_ELEMENT)
	       return qore_xml_hash_exception("PARSE-XMLRPC-RESPONSE-ERROR", "expecting 'param' element", xsink, *str);
	       
	    if (reader.checkXmlRpcMemberName("param", xsink))
	       return 0;
	       
	    // get "value" element
	    if (reader.readXmlRpc("expecting 'value' element", xsink))
	       return 0;

	    // if param was not an empty element
	    depth = reader.depth();
	    if (params_depth < depth) {
	       if ((nt = reader.readXmlRpcNode(xsink)) == -1)
		  return 0;
	    
	       if (nt != XML_READER_TYPE_END_ELEMENT) {
		  if (nt != XML_READER_TYPE_ELEMENT)
		     return qore_xml_hash_exception("PARSE-XMLRPC-RESPONSE-ERROR", "expecting 'value' element", xsink, *str);
	       
		  if (reader.checkXmlRpcMemberName("value", xsink))
		     return 0;
	       		  
		  // position at next element
		  if (reader.readXmlRpc("expecting XML-RPC value element", xsink))
		     return 0;
		  
		  // if value was not an empty element
		  if (depth < reader.depth()) {
		     if (reader.getValueData(&v, ccsid, true, xsink))
			return 0;
		  }
		  if ((nt = reader.nodeTypeSkipWhitespace()) != XML_READER_TYPE_END_ELEMENT)
		     return qore_xml_hash_exception("PARSE-XMLRPC-RESPONSE-ERROR", "expecting 'param' end element", xsink, *str);
	       }

	       // get "params" end element
	       if (reader.readXmlRpc("expecting 'params' end element", xsink))
		  return 0;
	    }
	    if ((nt = reader.nodeTypeSkipWhitespace()) != XML_READER_TYPE_END_ELEMENT)
	       return qore_xml_hash_exception("PARSE-XMLRPC-RESPONSE-ERROR", "expecting 'params' end element", xsink, *str);
	 }
	 // get "methodResponse" end element
	 if (reader.readXmlRpc("expecting 'methodResponse' end element", xsink))
	    return 0;
      }
   }
   else if (!strcmp(name, "fault")) {
      fault = true;

      // get "value" element
      if (reader.readXmlRpc("expecting 'value' element", xsink))
	 return 0;
      
      if ((nt = reader.nodeTypeSkipWhitespace()) != XML_READER_TYPE_ELEMENT)
	 return qore_xml_hash_exception("PARSE-XMLRPC-RESPONSE-ERROR", "expecting fault 'value' element", xsink, *str);

      if (reader.checkXmlRpcMemberName("value", xsink))
	 return 0;

      // position at next element
      if (reader.readXmlRpc("expecting XML-RPC value element", xsink))
	 return 0;
      
      // get fault structure
      if (reader.getValueData(&v, ccsid, true, xsink))
	 return 0;

      if ((nt = reader.nodeTypeSkipWhitespace()) != XML_READER_TYPE_END_ELEMENT)
	 return qore_xml_hash_exception("PARSE-XMLRPC-RESPONSE-ERROR", "expecting 'fault' end element", xsink, *str);

      // get "methodResponse" end element
      if (reader.readXmlRpc("expecting 'methodResponse' end element", xsink))
	 return 0;
   }
   else {
      xsink->raiseException("PARSE-XMLRPC-RESPONSE-ERROR", "unexpected element '%s', expecting 'params' or 'fault'", name, *str);
      return 0;      
   }

   if ((nt = reader.nodeTypeSkipWhitespace()) != XML_READER_TYPE_END_ELEMENT)
      return qore_xml_hash_exception("PARSE-XMLRPC-CALL-ERROR", "expecting 'methodResponse' end element", xsink, *str);

   QoreHashNode *h = new QoreHashNode();
   if (fault)
      h->setKeyValue("fault", v.getValue(), 0);
   else
      h->setKeyValue("params", v.getValue(), 0);
   return h;
}

static AbstractQoreNode *f_parseXMLRPCResponse(const QoreListNode *params, ExceptionSink *xsink) {
   const QoreStringNode *p0, *p1;
   if (!(p0 = test_string_param(params, 0)))
      return 0;

   printd(5, "parseXMLRPCCall(%s)\n", p0->getBuffer());

   const QoreEncoding *ccsid;
   if ((p1 = test_string_param(params, 1)))
      ccsid = QEM.findCreate(p1);
   else
      ccsid = QCS_DEFAULT;

   return parseXMLRPCResponse(p0, ccsid, xsink);
}

// NOTE: the libxml2 library requires all input to be in UTF-8 encoding
// syntax: parseXML(xml_string, xsd_string [, output encoding])
static AbstractQoreNode *parseXMLWithSchemaIntern(bool as_data, const QoreListNode *params, ExceptionSink *xsink) {
#ifdef HAVE_XMLTEXTREADERSETSCHEMA
   const QoreStringNode *p0, *p1, *p2;

   if (!(p0 = test_string_param(params, 0))) {
      xsink->raiseException(as_data ? "PARSE-XML-AS-DATA-WITH-SCHEMA-ERROR" : "PARSE-XML-WITH-SCHEMA-ERROR", "expecting XML string as first argument to parseXMLWithSchema()");
      return 0;
   }

   if (!(p1 = test_string_param(params, 1))) {
      xsink->raiseException(as_data ? "PARSE-XML-AS-DATA-WITH-SCHEMA-ERROR" : "PARSE-XML-WITH-SCHEMA-ERROR", "expecting XML schema string (xsd) as second argument to parseXMLWithSchema()");
      return 0;
   }

   printd(5, "parseXMLWithSchema() xml=%s\n xsd=%s\n", p0->getBuffer(), p1->getBuffer());

   const QoreEncoding *ccsid;
   if ((p2 = test_string_param(params, 2)))
      ccsid = QEM.findCreate(p1);
   else
      ccsid = QCS_DEFAULT;

   // convert to UTF-8 
   TempEncodingHelper str(p0, QCS_UTF8, xsink);
   if (!str)
      return 0;

   TempEncodingHelper xsd(p1, QCS_UTF8, xsink);
   if (!xsd)
      return 0;

   QoreXmlSchemaContext schema(xsd->getBuffer(), xsd->strlen(), xsink);
   if (!schema) {
      if (!*xsink)
	 xsink->raiseException("XML-SCHEMA-ERROR", "XML schema passed as second argument to parseXMLWithSchema() could not be parsed");
      return 0;
   }

   QoreXmlReader reader(*str, QORE_XML_PARSER_OPTIONS, xsink);
   if (!reader)
      return 0;

   int rc = reader.setSchema(schema.getSchema());
   if (rc < 0) {
      if (!*xsink)
	 xsink->raiseException("XML-SCHEMA-ERROR", "XML schema passed as second argument to parseXMLWithSchema() could not be validated");      
      return 0;
   }

   return reader.parseXMLData(ccsid, as_data, xsink);
#else
   xsink->raiseException("MISSING-FEATURE-ERROR", "the libxml2 version used to compile the qore library did not support the xmlTextReaderSetSchema() function, therefore parseXMLWithSchema() and parseXMLAsDataWithSchema() are not available in Qore; for maximum portability, use the constant Option::HAVE_PARSEXMLWITHSCHEMA to check if this function is implemented before calling");
   return 0;
#endif
}

// NOTE: the libxml2 library requires all input to be in UTF-8 encoding
// syntax: parseXMLWithRelaxNGIntern(xml_string, xsd_string [, output encoding])
static AbstractQoreNode *parseXMLWithRelaxNGIntern(bool as_data, const QoreListNode *params, ExceptionSink *xsink) {
#ifdef HAVE_XMLTEXTREADERRELAXNGSETSCHEMA
   const QoreStringNode *p0, *p1, *p2;

   if (!(p0 = test_string_param(params, 0))) {
      xsink->raiseException(as_data ? "PARSE-XML-AS-DATA-WITH-RELAXNG-ERROR" : "PARSE-XML-WITH-RELAXNG-ERROR", "expecting XML string as first argument to parseXMLWithRelaxNG()");
      return 0;
   }

   if (!(p1 = test_string_param(params, 1))) {
      xsink->raiseException(as_data ? "PARSE-XML-AS-DATA-WITH-RELAXNG-ERROR" : "PARSE-XML-WITH-RELAXNG-ERROR", "expecting RelaxNG schema string as second argument to parseXMLWithRelaxNG()");
      return 0;
   }

   printd(5, "parseXMLWithRelaxNG() xml=%s\n xsd=%s\n", p0->getBuffer(), p1->getBuffer());

   const QoreEncoding *ccsid;
   if ((p2 = test_string_param(params, 2)))
      ccsid = QEM.findCreate(p1);
   else
      ccsid = QCS_DEFAULT;

   // convert to UTF-8 
   TempEncodingHelper str(p0, QCS_UTF8, xsink);
   if (!str)
      return 0;

   TempEncodingHelper rng(p1, QCS_UTF8, xsink);
   if (!rng)
      return 0;

   QoreXmlRelaxNGContext schema(rng->getBuffer(), rng->strlen(), xsink);
   if (!schema) {
      if (!*xsink)
	 xsink->raiseException("XML-RELAXNG-ERROR", "RelaxNG schema passed as second argument to parseXMLWithRelaxNG() could not be parsed");
      return 0;
   }

   QoreXmlReader reader(*str, QORE_XML_PARSER_OPTIONS, xsink);
   if (!reader)
      return 0;

   int rc = reader.setRelaxNG(schema.getSchema());
   if (rc < 0) {
      if (!*xsink)
	 xsink->raiseException("XML-SCHEMA-ERROR", "RelaxNG schema passed as second argument to parseXMLWithRelaxNG() could not be validated");      
      return 0;
   }

   return reader.parseXMLData(ccsid, as_data, xsink);
#else
   xsink->raiseException("MISSING-FEATURE-ERROR", "the libxml2 version used to compile the qore library did not support the xmlTextReaderSetRelaxNG() function, therefore parseXMLWithRelaxNG() and parseXMLAsDataWithRelaxNG() are not available in Qore; for maximum portability, use the constant Option::HAVE_PARSEXMLWITHRELAXNG to check if this function is implemented before calling");
   return 0;
#endif
}

static AbstractQoreNode *f_parseXMLWithSchema(const QoreListNode *params, ExceptionSink *xsink) {
   return parseXMLWithSchemaIntern(false, params, xsink);
}

static AbstractQoreNode *f_parseXMLAsDataWithSchema(const QoreListNode *params, ExceptionSink *xsink) {
   return parseXMLWithSchemaIntern(true, params, xsink);
}

static AbstractQoreNode *f_parseXMLWithRelaxNG(const QoreListNode *params, ExceptionSink *xsink) {
   return parseXMLWithRelaxNGIntern(false, params, xsink);
}

static AbstractQoreNode *f_parseXMLAsDataWithRelaxNG(const QoreListNode *params, ExceptionSink *xsink) {
   return parseXMLWithRelaxNGIntern(true, params, xsink);
}

void init_xml_functions() {
   builtinFunctions.add("parseXML",                                           f_parseXML);

   builtinFunctions.add("makeFormattedXMLString",                             f_makeFormattedXMLString);
   builtinFunctions.add("makeFormattedXMLFragment",                           f_makeFormattedXMLFragment);

   builtinFunctions.add("makeXMLString",                                      f_makeXMLString);
   builtinFunctions.add("makeXMLFragment",                                    f_makeXMLFragment);

   builtinFunctions.add("makeXMLRPCCallString",                               f_makeXMLRPCCallString);
   builtinFunctions.add("makeXMLRPCCallStringWithEncoding",                   f_makeXMLRPCCallStringWithEncoding);

   builtinFunctions.add("makeXMLRPCCallStringArgs",                           f_makeXMLRPCCallStringArgs);
   builtinFunctions.add("makeXMLRPCCallStringArgsWithEncoding",               f_makeXMLRPCCallStringArgsWithEncoding);

   builtinFunctions.add("makeXMLRPCResponseString",                           f_makeXMLRPCResponseString);
   builtinFunctions.add("makeXMLRPCResponseStringWithEncoding",               f_makeXMLRPCResponseStringWithEncoding);

   builtinFunctions.add("makeXMLRPCFaultResponseString",                      f_makeXMLRPCFaultResponseString);
   builtinFunctions.add("makeXMLRPCFaultResponseStringWithEncoding",          f_makeXMLRPCFaultResponseStringWithEncoding);

   builtinFunctions.add("makeXMLRPCValueString",                              f_makeXMLRPCValueString);

   builtinFunctions.add("makeFormattedXMLRPCCallString",                      f_makeFormattedXMLRPCCallString);
   builtinFunctions.add("makeFormattedXMLRPCCallStringWithEncoding",          f_makeFormattedXMLRPCCallStringWithEncoding);

   builtinFunctions.add("makeFormattedXMLRPCCallStringArgs",                  f_makeFormattedXMLRPCCallStringArgs);
   builtinFunctions.add("makeFormattedXMLRPCCallStringArgsWithEncoding",      f_makeFormattedXMLRPCCallStringArgsWithEncoding);

   builtinFunctions.add("makeFormattedXMLRPCResponseString",                  f_makeFormattedXMLRPCResponseString);
   builtinFunctions.add("makeFormattedXMLRPCResponseStringWithEncoding",      f_makeFormattedXMLRPCResponseStringWithEncoding);

   builtinFunctions.add("makeFormattedXMLRPCFaultResponseString",             f_makeFormattedXMLRPCFaultResponseString);
   builtinFunctions.add("makeFormattedXMLRPCFaultResponseStringWithEncoding", f_makeFormattedXMLRPCFaultResponseStringWithEncoding);

   builtinFunctions.add("makeFormattedXMLRPCValueString",                     f_makeFormattedXMLRPCValueString);

   builtinFunctions.add("parseXMLRPCValue",                                   f_parseXMLRPCValue);
   builtinFunctions.add("parseXMLRPCCall",                                    f_parseXMLRPCCall);
   builtinFunctions.add("parseXMLRPCResponse",                                f_parseXMLRPCResponse);

   builtinFunctions.add("parseXMLWithSchema",                                 f_parseXMLWithSchema);
   builtinFunctions.add("parseXMLWithRelaxNG",                                f_parseXMLWithRelaxNG);

   builtinFunctions.add("parseXMLAsData",                                     f_parseXMLAsData);
   builtinFunctions.add("parseXMLAsDataWithSchema",                           f_parseXMLAsDataWithSchema);
   builtinFunctions.add("parseXMLAsDataWithRelaxNG",                          f_parseXMLAsDataWithRelaxNG);
}<|MERGE_RESOLUTION|>--- conflicted
+++ resolved
@@ -1062,13 +1062,8 @@
    return makeXMLRPCCallStringArgs(ccs, 0, params, xsink);
 }
 
-<<<<<<< HEAD
-static bool keys_are_equal(const char *k1, const char *k2, bool &get_value)
-{
-=======
 // returns true if the key names are equal, ignoring any possible "^" suffix in k2
 static bool keys_are_equal(const char *k1, const char *k2, bool &get_value) {
->>>>>>> 5443f8ce
    while (true) {
       if (!(*k1)) {
 	 if (!(*k2))
@@ -1087,16 +1082,10 @@
    return false;
 }
 
-<<<<<<< HEAD
-static int getXMLData(xmlTextReader *reader, xml_stack *xstack, class QoreEncoding *data_ccsid, ExceptionSink *xsink)
-{
-   tracein("getXMLData()");
-=======
 AbstractQoreNode *QoreXmlReader::getXmlData(const QoreEncoding *data_ccsid, bool as_data, ExceptionSink *xsink) {
    xml_stack xstack;
 
    QORE_TRACE("getXMLData()");
->>>>>>> 5443f8ce
    int rc = 1;
 
    while (rc == 1) {
@@ -1131,29 +1120,12 @@
 	    }
 	    else {
 	       // see if key already exists
-<<<<<<< HEAD
-	       QoreNode *v;
-	       if (!(v = n->val.hash->getKeyValue(name)))
-		  xstack->push(n->val.hash->getKeyValuePtr(name), depth);
-	       else
-	       {
-		  // see if last key was the same, if so make a list if it's not
-		  const char *lk = n->val.hash->getLastKey();
-		  bool get_value = false;
-		  if (keys_are_equal(name, lk, get_value))
-		  {
-		     // get actual key value if there was a suffix 
-		     if (get_value)
-			v = n->val.hash->getKeyValue(lk);
-
-=======
 	       AbstractQoreNode *v;
 	       if (!(v = h->getKeyValue(name)))
 		  xstack.push(h->getKeyValuePtr(name), depth);
 	       else {
 		  if (as_data) {
 		     QoreListNode *vl = v->getType() == NT_LIST ? reinterpret_cast<QoreListNode *>(v) : 0;
->>>>>>> 5443f8ce
 		     // if it's not a list, then make into a list with current value as first entry
 		     if (!vl) {
 			AbstractQoreNode **vp = h->getKeyValuePtr(name);
@@ -2195,16 +2167,9 @@
 
    str->concat("</methodName>\n  <params>\n");
 
-<<<<<<< HEAD
-   if ((p1 = get_param(params, 1)))
-   {
-      if (p1 && p1->type == NT_LIST)
-      {
-=======
    if ((p1 = get_param(params, offset + 1))) {
       const QoreListNode *l = dynamic_cast<const QoreListNode *>(p1);
       if (l) {
->>>>>>> 5443f8ce
 	 // now process all params
 	 int ls = l->size();
 	 for (int i = 0; i < ls; i++) {
