/* -*- indent-tabs-mode: nil -*- */
/*
  QoreLib.cpp

  Qore Programming Language

  Copyright (C) 2003 - 2016 David Nichols

  Permission is hereby granted, free of charge, to any person obtaining a
  copy of this software and associated documentation files (the "Software"),
  to deal in the Software without restriction, including without limitation
  the rights to use, copy, modify, merge, publish, distribute, sublicense,
  and/or sell copies of the Software, and to permit persons to whom the
  Software is furnished to do so, subject to the following conditions:

  The above copyright notice and this permission notice shall be included in
  all copies or substantial portions of the Software.

  THE SOFTWARE IS PROVIDED "AS IS", WITHOUT WARRANTY OF ANY KIND, EXPRESS OR
  IMPLIED, INCLUDING BUT NOT LIMITED TO THE WARRANTIES OF MERCHANTABILITY,
  FITNESS FOR A PARTICULAR PURPOSE AND NONINFRINGEMENT. IN NO EVENT SHALL THE
  AUTHORS OR COPYRIGHT HOLDERS BE LIABLE FOR ANY CLAIM, DAMAGES OR OTHER
  LIABILITY, WHETHER IN AN ACTION OF CONTRACT, TORT OR OTHERWISE, ARISING
  FROM, OUT OF OR IN CONNECTION WITH THE SOFTWARE OR THE USE OR OTHER
  DEALINGS IN THE SOFTWARE.

  Note that the Qore library is released under a choice of three open-source
  licenses: MIT (as above), LGPL 2+, or GPL 2+; see README-LICENSE for more
  information.
*/

#include <qore/Qore.h>
#include <qore/intern/git-revision.h>
#include <qore/intern/qore_number_private.h>
#include <qore/intern/QoreSignal.h>
#include <qore/intern/QoreObjectIntern.h>
<<<<<<< HEAD
#include <qore/intern/qore_number_private.h>
=======
#include <qore/intern/qore_qd_private.h>
#include <qore/intern/ql_crypto.h>
>>>>>>> ae7bec96

#include <string.h>
#ifdef HAVE_PWD_H
#include <pwd.h>
#include <grp.h>
#endif
#include <errno.h>
#include <time.h>
#include <sys/time.h>
#include <string.h>
#include <strings.h>
#include <errno.h>
#include <sys/param.h>
#include <sys/types.h>
#include <sys/stat.h>
#include <limits.h>

FeatureList qoreFeatureList;

#define cpp_str(s) #s
#define cpp_xstr(s) cpp_str(s)

// global library variables
const char* qore_version_string      = VERSION;
int qore_version_major               = VERSION_MAJOR;
int qore_version_minor               = VERSION_MINOR;
int qore_version_sub                 = VERSION_SUB;
int qore_target_bits                 = TARGET_BITS;

// obsolete: no more svn
int qore_build_number                = 0;

const char* qore_git_hash            = BUILD;
const char* qore_target_os           = TARGET_OS;
const char* qore_target_arch         = TARGET_ARCH;
const char* qore_module_dir          = MODULE_DIR;
const char* qore_user_module_dir     = USER_MODULE_DIR;
const char* qore_module_ver_dir      = MODULE_VER_DIR;
const char* qore_user_module_ver_dir = USER_MODULE_VER_DIR;
const char* qore_cplusplus_compiler  = QORE_LIB_CXX;
const char* qore_cflags              = QORE_LIB_CFLAGS;
const char* qore_ldflags             = QORE_LIB_LDFLAGS;
const char* qore_build_host          = QORE_BUILD_HOST;

int qore_min_mod_api_major = QORE_MODULE_COMPAT_API_MAJOR;
int qore_min_mod_api_minor = QORE_MODULE_COMPAT_API_MINOR;

DLLLOCAL QoreListNode* ARGV = 0;
DLLLOCAL QoreListNode* QORE_ARGV = 0;

QoreString random_salt;

DLLLOCAL bool q_disable_gc = false;

#ifndef HAVE_LOCALTIME_R
DLLLOCAL QoreThreadLock lck_localtime;
#endif

#ifndef HAVE_GMTIME_R
DLLLOCAL QoreThreadLock lck_gmtime;
#endif

#if defined(HAVE_GETPWUID_R) || defined(HAVE_GETPWNAM_R)
static long pwsize = 0;
#else
// for the getpwuid() and getpwnam() functions
static QoreThreadLock lck_passwd;
#endif

#if defined(HAVE_GETGRGID_R) || defined(HAVE_GETGRNAM_R)
static long grsize = 0;
#else
// for the getgrgid() and getgrnam() functions
static QoreThreadLock lck_group;
#endif

// time zone information source
QoreTimeZoneManager QTZM;

// parse location for objects parsed on the command-line
QoreCommandLineLocation qoreCommandLineLocation;

// for base64 encoding
char table64[64] = {
   'A', 'B', 'C', 'D', 'E', 'F', 'G', 'H',
   'I', 'J', 'K', 'L', 'M', 'N', 'O', 'P',
   'Q', 'R', 'S', 'T', 'U', 'V', 'W', 'X',
   'Y', 'Z', 'a', 'b', 'c', 'd', 'e', 'f',
   'g', 'h', 'i', 'j', 'k', 'l', 'm', 'n',
   'o', 'p', 'q', 'r', 's', 't', 'u', 'v',
   'w', 'x', 'y', 'z', '0', '1', '2', '3',
   '4', '5', '6', '7', '8', '9', '+', '/' };

const qore_option_s qore_option_list_l[] = {
   { QORE_OPT_ATOMIC_OPERATIONS,
     "HAVE_ATOMIC_OPERATIONS",
     QO_OPTION,
#ifdef HAVE_ATOMIC_MACROS
     true
#else
     false
#endif
   },
   { QORE_OPT_STACK_GUARD,
     "HAVE_STACK_GUARD",
     QO_OPTION,
#ifdef QORE_MANAGE_STACK
     true
#else
     false
#endif
   },
   { QORE_OPT_SIGNAL_HANDLING,
     "HAVE_SIGNAL_HANDLING",
     QO_OPTION,
#ifdef HAVE_SIGNAL_HANDLING
     true
#else
     false
#endif
   },
   { QORE_OPT_LIBRARY_DEBUGGING,
     "HAVE_LIBRARY_DEBUGGING",
     QO_OPTION,
#ifdef DEBUG
     true
#else
     false
#endif
   },
   { QORE_OPT_RUNTIME_STACK_TRACE,
     "HAVE_RUNTIME_THREAD_STACK_TRACE",
     QO_OPTION,
#ifdef QORE_RUNTIME_THREAD_STACK_TRACE
     true
#else
     false
#endif
   },
   { QORE_OPT_TERMIOS,
     "HAVE_TERMIOS",
     QO_OPTION,
#ifdef HAVE_TERMIOS_H
     true
#else
     false
#endif
   },
   { QORE_OPT_UNIX_USERMGT,
     "HAVE_UNIX_USERMGT",
     QO_OPTION,
#ifdef HAVE_GETUID
     true
#else
     false
#endif
   },
   { QORE_OPT_UNIX_FILEMGT,
     "HAVE_UNIX_FILEMGT",
     QO_OPTION,
#ifdef HAVE_CHOWN
     true
#else
     false
#endif
   },
   { QORE_OPT_FILE_LOCKING,
     "HAVE_FILE_LOCKING",
     QO_OPTION,
#ifdef HAVE_STRUCT_FLOCK
     true
#else
     false
#endif
   },
   { QORE_OPT_DETERMINISTIC_GC,
     "HAVE_DETEMINISTIC_GC",
     QO_OPTION,
     true
   },
   { QORE_OPT_SHA,
     "HAVE_SHA",
     QO_ALGORITHM,
#ifdef HAVE_OPENSSL_SHA
     true
#else
     false
#endif
   },
   { QORE_OPT_SHA224,
     "HAVE_SSH224",
     QO_ALGORITHM,
#if !defined(OPENSSL_NO_SHA256) && defined(HAVE_OPENSSL_SHA512)
     true
#else
     false
#endif
   },
   { QORE_OPT_SHA256,
     "HAVE_SSH256",
     QO_ALGORITHM,
#if !defined(OPENSSL_NO_SHA256) && defined(HAVE_OPENSSL_SHA512)
     true
#else
     false
#endif
   },
   { QORE_OPT_SHA384,
     "HAVE_SSH384",
     QO_ALGORITHM,
#if !defined(OPENSSL_NO_SHA512) && defined(HAVE_OPENSSL_SHA512)
     true
#else
     false
#endif
   },
   { QORE_OPT_SHA512,
     "HAVE_SSH512",
     QO_ALGORITHM,
#if !defined(OPENSSL_NO_SHA512) && defined(HAVE_OPENSSL_SHA512)
     true
#else
     false
#endif
   },
   { QORE_OPT_MDC2,
     "HAVE_MDC2",
     QO_ALGORITHM,
#ifndef OPENSSL_NO_MDC2
     true
#else
     false
#endif
   },
   { QORE_OPT_RC5,
     "HAVE_RC5",
     QO_ALGORITHM,
#ifndef OPENSSL_NO_RC5
     true
#else
     false
#endif
   },
   { QORE_OPT_MD2,
     "HAVE_MD2",
     QO_ALGORITHM,
#ifndef OPENSSL_NO_MD2
     true
#else
     false
#endif
   },
   { QORE_OPT_FUNC_ROUND,
     "HAVE_ROUND",
     QO_FUNCTION,
#ifdef HAVE_ROUND
     true
#else
     false
#endif
   },
   // HAVE_TIMEGM is always true now, we don't use the system function anymore anyway
   { QORE_OPT_FUNC_TIMEGM,
     "HAVE_TIMEGM",
     QO_FUNCTION,
     true
   },
   { QORE_OPT_FUNC_SETEUID,
     "HAVE_SETEUID",
     QO_FUNCTION,
#ifdef HAVE_SETEUID
     true
#else
     false
#endif
   },
   { QORE_OPT_FUNC_SETEGID,
     "HAVE_SETEGID",
     QO_FUNCTION,
#ifdef HAVE_SETEGID
     true
#else
     false
#endif
   },
   { QORE_OPT_FUNC_SYSTEM,
     "HAVE_SYSTEM",
     QO_FUNCTION,
#ifdef HAVE_SYSTEM
     true
#else
     false
#endif
   },
   { QORE_OPT_FUNC_KILL,
     "HAVE_KILL",
     QO_FUNCTION,
#ifdef HAVE_KILL
     true
#else
     false
#endif
   },
   { QORE_OPT_FUNC_FORK,
     "HAVE_FORK",
     QO_FUNCTION,
#ifdef HAVE_FORK
     true
#else
     false
#endif
   },
   { QORE_OPT_FUNC_GETPPID,
     "HAVE_GETPPID",
     QO_FUNCTION,
#ifdef HAVE_GETPPID
     true
#else
     false
#endif
   },
   { QORE_OPT_FUNC_STATVFS,
     "HAVE_STATVFS",
     QO_FUNCTION,
#ifdef Q_HAVE_STATVFS
     true
#else
     false
#endif
   },
   { QORE_OPT_FUNC_SETSID,
     "HAVE_SETSID",
     QO_FUNCTION,
#ifdef HAVE_SETSID
     true
#else
     false
#endif
   },
   { QORE_OPT_FUNC_IS_EXECUTABLE,
     "HAVE_IS_EXECUTABLE",
     QO_FUNCTION,
#ifdef HAVE_PWD_H
     true
#else
     false
#endif
   },
};

const qore_option_s* qore_option_list = qore_option_list_l;

#define QORE_OPTION_LIST_SIZE (sizeof(qore_option_list_l) / sizeof(qore_option_s))

size_t qore_option_list_size = QORE_OPTION_LIST_SIZE;

bool q_get_option_value(const char* opt) {
   for (unsigned i = 0; i < QORE_OPTION_LIST_SIZE; ++i) {
      if (!strcasecmp(opt, qore_option_list_l[i].option))
         return qore_option_list_l[i].value;
   }
   return false;
}

bool q_get_option_constant_value(const char* opt) {
   for (unsigned i = 0; i < QORE_OPTION_LIST_SIZE; ++i) {
      if (!strcasecmp(opt, qore_option_list_l[i].constant))
         return qore_option_list_l[i].value;
   }
   return false;
}

static inline int get_number(char** param) {
   int num = 0;
   while (isdigit(**param)) {
      num = num*10 + (**param - '0');
      ++(*param);
   }
   //printd(0, "get_number(%x: %s) num: %d\n", *param, *param, num);
   return num;
}

// print options
#define P_JUSTIFY_LEFT      1
#define P_INCLUDE_PLUS      2
#define P_SPACE_FILL        4
#define P_ZERO_FILL         8

bool qore_has_debug() {
#ifdef DEBUG
   return true;
#else
   return false;
#endif
}

QoreAbstractIteratorBase::QoreAbstractIteratorBase() : tid(gettid()) {
}

QoreAbstractIteratorBase::~QoreAbstractIteratorBase() {
}

int QoreAbstractIteratorBase::check(ExceptionSink* xsink) const {
   if (tid != gettid()) {
      xsink->raiseException("ITERATOR-THREAD-ERROR", "this %s object was created in TID %d; it is an error to access it from any other thread (accessed from TID %d)", getName(), tid, gettid());
      return -1;
   }
   return 0;
}

QoreIteratorBase::QoreIteratorBase() {
}

QoreIteratorBase::~QoreIteratorBase() {
}

FeatureList::FeatureList() {
   // register default features
   push_back("sql");
   push_back("threads");
   push_back("DGC");
#ifdef DEBUG
   push_back("debug");
#endif
}

FeatureList::~FeatureList() {
}

// if type = 0 then field widths are soft limits, otherwise they are hard
static int process_opt(QoreString *cstr, char* param, QoreValue qv, int type, int *taken, ExceptionSink* xsink) {
   char* str = param;
   int opts = 0;
   int width = -1;
   int decimals = -1;
   int length;
   char fmt[20], *f;
   QoreString tbuf(cstr->getEncoding());

   printd(5, "process_opt(): param: %s type: %d qv->getType(): %s refs: %d\n",
	  param, type, qv.getTypeName(), qv.hasNode() ? qv.getInternalNode()->reference_count() : -1);
   qore_type_t t = qv.getType();
#ifdef DEBUG
   if (t == NT_STRING) {
      const QoreStringNode* nstr = qv.get<const QoreStringNode>();
      printd(5, "process_opt() %p (%d) \"%s\"\n", nstr->getBuffer(), nstr->strlen(), nstr->getBuffer());
   }
#endif

   // if it's just '%%' then output a single '%' and do not process arguments
   if (param[1] == '%') {
      cstr->concat('%');
      *taken = 0;
      return 1;
   }

  loop:
   switch (*(++param)) {
      case '-': opts |= P_JUSTIFY_LEFT; goto loop;
      case '+': opts |= P_INCLUDE_PLUS; goto loop;
      case ' ': opts |= P_SPACE_FILL; opts &= ~P_ZERO_FILL; goto loop;
      case '0': opts |= P_ZERO_FILL; opts &= ~P_SPACE_FILL; goto loop;
   }
   if (isdigit(*param))
      width = get_number(&param);
   if ((*param) == '.') {
      param++;
      decimals = get_number(&param);
   }
   if (decimals < 0)
      decimals = -1;

   char p = *param;
   switch (*param) {
      case 's': {
	 QoreStringValueHelper astr(qv);
	 length = astr->strlen();
	 if ((width != -1) && (length > width) && !type)
	    width = length;
	 if ((width != -1) && (length > width)) {
	    tbuf.concat(*astr, (size_t)width, xsink); // string encodings are converted here if necessary
	 }
	 else {
	    if ((width != -1) && (opts & P_JUSTIFY_LEFT)) {
	       tbuf.concat(*astr, xsink);
	       while (width > length) {
		  tbuf.concat(' ');
		  width--;
	       }
	    }
	    else {
	       while (width > length) {
		  tbuf.concat(' ');
		  width--;
	       }
	       tbuf.concat(*astr, xsink);
	    }
	 }
	 break;
      }
      case 'p':
	 p = 'x';
      case 'd':
      case 'o':
      case 'x':
      case 'X': {
	 // recreate the sprintf format argument
	 f = fmt;
	 *(f++) = '%';
	 if (opts & P_JUSTIFY_LEFT)
	    *(f++) = '-';
	 if (opts & P_INCLUDE_PLUS)
	    *(f++) = '+';
	 if (width != -1) {
	    if (opts & P_SPACE_FILL)
	       *(f++) = ' ';
	    else if (opts & P_ZERO_FILL)
	       *(f++) = '0';
	    f += sprintf(f, "%d", width);
	 }
<<<<<<< HEAD
#if (defined _WIN32 || defined __WIN32__) && ! defined __CYGWIN__
=======
#ifdef _Q_WINDOWS
>>>>>>> ae7bec96
	 *(f++) = 'I';
	 *(f++) = '6';
	 *(f++) = '4';
#else
	 *(f++) = 'l';
	 *(f++) = 'l';
#endif
	 *(f++) = p; // 'd', etc;
	 *f = '\0';
         int64 val = qv.getAsBigInt();
	 tbuf.sprintf(fmt, val);
	 if (type && (width != -1))
	    tbuf.terminate(width);
	 break;
      }
      case 'A':
      case 'a':
      case 'G':
      case 'g':
      case 'F':
      case 'f':
      case 'E':
      case 'e': {
	 // recreate the sprintf format argument
	 f = fmt;
	 *(f++) = '%';
	 if (opts & P_JUSTIFY_LEFT)
	    *(f++) = '-';
	 if (opts & P_INCLUDE_PLUS)
	    *(f++) = '+';
	 if (width != -1) {
	    if (opts & P_SPACE_FILL)
	       *(f++) = ' ';
	    else if (opts & P_ZERO_FILL)
	       *(f++) = '0';
	    f += sprintf(f, "%d", width);
	 }
	 if (decimals != -1) {
	    *(f++) = '.';
	    f += sprintf(f, "%d", decimals);
	 }
	 if (t == NT_NUMBER) {
	    *(f++) = QORE_MPFR_SPRINTF_ARG;
            *(f++) = *param; // a|A|e|E|f|F|g|G
            *f = '\0';
            qore_number_private::sprintf(*qv.get<const QoreNumberNode>(), tbuf, fmt);
	 }
	 else {
	    *(f++) = *param; // a|A|e|E|f|F|g|G
	    *f = '\0';
	    double val = qv.getAsFloat();
	    tbuf.sprintf(fmt, val);
	    //printd(5, "fmt: '%s' val: %f\n", fmt, val);
	 }
	 if (type && (width != -1))
	    tbuf.terminate(width);
	 break;
      }
      case 'n':
      case 'N': {
<<<<<<< HEAD
	 QoreNodeAsStringHelper t(node, *param == 'N'
=======
	 QoreNodeAsStringHelper t(qv, *param == 'N'
>>>>>>> ae7bec96
				  ? (width == -1 ? FMT_NORMAL : width)
				  : FMT_NONE, xsink);
	 tbuf.concat(*t, xsink);
	 break;
      }
      case 'y': {
	 QoreNodeAsStringHelper t(qv, FMT_YAML_SHORT, xsink);
	 tbuf.concat(*t, xsink);
	 break;
      }
      default:
	 // if the format argument is not understood, then make sure and just consume the '%' char
	 tbuf.concat('%');
	 param = str;
	 *taken = 0;
   }

   cstr->concat(&tbuf, xsink);
   return (int)(param - str);
}

QoreStringNode* q_sprintf(const QoreListNode* params, int field, int offset, ExceptionSink* xsink) {
   unsigned i, j, l;
   const QoreStringNode* p;

   if (!(p = test_string_param(params, offset)))
      return new QoreStringNode;

   SimpleRefHolder<QoreStringNode> buf(new QoreStringNode(p->getEncoding()));

   j = 1 + offset;

   const char* pstr = p->getBuffer();
   l = p->strlen();
   for (i = 0; i < l; i++) {
      int taken = 1;
      if ((pstr[i] == '%') && (j < params->size())) {
	 const AbstractQoreNode* node = get_param(params, j++);
	 i += process_opt(*buf, (char*)&pstr[i], node, field, &taken, xsink);
	 if (*xsink)
	    return 0;
	 if (!taken)
	    j--;
      }
      else {
	 buf->concat(pstr[i]);
	 if (pstr[i] == '%' && pstr[i+1] == '%')
	     ++i;
      }
   }

   return buf.release();
}

QoreStringNode* q_vsprintf(const QoreListNode* params, int field, int offset, ExceptionSink* xsink) {
   const QoreStringNode* fmt;

   if (!(fmt = test_string_param(params, offset)))
      return new QoreStringNode;

   const AbstractQoreNode* args = get_param(params, offset + 1);
   const QoreListNode* arg_list = get_node_type(args) == NT_LIST ? reinterpret_cast<const QoreListNode*>(args) : 0;

   SimpleRefHolder<QoreStringNode> buf(new QoreStringNode(fmt->getEncoding()));
   unsigned j = 0;

   const char* pstr = fmt->getBuffer();
   size_t l = fmt->strlen();
   for (unsigned i = 0; i < l; i++) {
      int taken = 1;
      bool havearg = false;
      const AbstractQoreNode* arg = 0;

      if ((pstr[i] == '%')) {
	 if (args) {
	    if (arg_list && j < arg_list->size()) {
	       havearg = true;
	       arg = get_param(arg_list, j);
	    }
	    else if (!j) {
	       arg = args;
	       havearg = true;
	    }
	 }
      }
      if (havearg) {
	 ++j;
	 i += process_opt(*buf, (char*)&pstr[i], arg, field, &taken, xsink);
	 if (*xsink)
	    return 0;
	 if (!taken)
	    --j;
      }
      else {
	 buf->concat(pstr[i]);
	 if (pstr[i] == '%' && pstr[i+1] == '%')
             ++i;
      }
   }
   return buf.release();
}

QoreStringNode* q_sprintf(const QoreValueList* params, int field, int offset, ExceptionSink* xsink) {
   unsigned i, j, l;

   QoreValue pv = get_param_value(params, offset);
   if (pv.getType() != NT_STRING)
      return new QoreStringNode;

   const QoreStringNode* p = pv.get<QoreStringNode>();

   SimpleRefHolder<QoreStringNode> buf(new QoreStringNode(p->getEncoding()));

   j = 1 + offset;

   const char* pstr = p->getBuffer();
   l = p->strlen();
   for (i = 0; i < l; i++) {
      int taken = 1;
      if ((pstr[i] == '%') && (j < params->size())) {
	 pv = get_param_value(params, j++);
	 i += process_opt(*buf, (char*)&pstr[i], pv, field, &taken, xsink);
	 if (*xsink)
	    return 0;
	 if (!taken)
	    j--;
      }
      else {
	 buf->concat(pstr[i]);
	 if (pstr[i] == '%' && pstr[i+1] == '%')
	     ++i;
      }
   }

   return buf.release();
}

QoreStringNode* q_vsprintf(const QoreValueList* params, int field, int offset, ExceptionSink* xsink) {
   QoreValue pv = get_param_value(params, offset);
   if (pv.getType() != NT_STRING)
      return new QoreStringNode;

   const QoreStringNode* fmt = pv.get<QoreStringNode>();

   pv = get_param_value(params, offset + 1);
   const QoreListNode* arg_list = pv.getType() == NT_LIST ? pv.get<const QoreListNode>() : 0;

   SimpleRefHolder<QoreStringNode> buf(new QoreStringNode(fmt->getEncoding()));
   unsigned j = 0;

   const char* pstr = fmt->getBuffer();
   size_t l = fmt->strlen();
   for (unsigned i = 0; i < l; i++) {
      int taken = 1;
      bool havearg = false;

      QoreValue cv;

      if ((pstr[i] == '%')) {
	 if (!pv.isNothing()) {
	    havearg = true;
	    if (arg_list && j < arg_list->size())
	       cv = get_param(arg_list, j);
	    else if (!j)
	       cv = pv;
	 }
      }
      if (havearg) {
	 ++j;
	 i += process_opt(*buf, (char*)&pstr[i], cv, field, &taken, xsink);
	 if (*xsink)
	    return 0;
	 if (!taken)
	    --j;
      }
      else {
	 buf->concat(pstr[i]);
	 if (pstr[i] == '%' && pstr[i+1] == '%')
             ++i;
      }
   }
   return buf.release();
}

static void concatASCII(QoreString &str, unsigned char c) {
   str.sprintf("ascii %03d", c);
   if (c >= 32 || c < 127)
      str.sprintf(" ('%c')", c);
}

static char getBase64Value(const char* buf, qore_size_t &offset, bool end_ok, ExceptionSink* xsink) {
   while (buf[offset] == '\n' || buf[offset] == '\r')
      ++offset;

   char c = buf[offset];

   if (c >= 'A' && c <= 'Z')
      return c - 'A';
   if (c >= 'a' && c <= 'z')
      return c - 'a' + 26;
   if (c >= '0' && c <= '9')
      return c - '0' + 52;
   if (c == '+')
      return 62;
   if (c == '/')
      return 63;

   if (!c) {
      if (!end_ok)
	 xsink->raiseException("BASE64-PARSE-ERROR", "premature end of base64 string at string byte offset %d", offset);
   }
   else {
      QoreStringNode* desc = new QoreStringNode;
      concatASCII(*desc, c);
      desc->concat(" is an invalid base64 character");
      xsink->raiseException("BASE64-PARSE-ERROR", desc);
   }
   return -1;
}

// see: RFC-1421: http://www.ietf.org/rfc/rfc1421.txt and RFC-2045: http://www.ietf.org/rfc/rfc2045.txt
BinaryNode* parseBase64(const char* buf, int len, ExceptionSink* xsink) {
   if (!len)
      return new BinaryNode;

   char* binbuf = (char* )malloc(sizeof(char) * (len + 3));
   int blen = 0;

   qore_size_t pos = 0;
   while (pos < (qore_size_t)len) {
      // add first 6 bits
      char b = getBase64Value(buf, pos, true, xsink);
      if (xsink->isEvent()) {
         free(binbuf);
         return 0;
      }
      // if we've reached the end of the string here, then exit the loop
      if (!buf[pos])
	 break;

      // get second 6 bits
      ++pos;
      char c = getBase64Value(buf, pos, false, xsink);
      if (xsink->isEvent()) {
         free(binbuf);
         return 0;
      }
      // do first byte (1st char=upper 6 bits, 2nd char=lower 2)
      binbuf[blen++] = (b << 2) | (c >> 4);

      // check special cases
      ++pos;
      if (buf[pos] == '=')
         break;

      // low 4 bits from 2nd char become high 4 bits of next value
      b = (c & 15) << 4;

      // get third 6 bits
      c = getBase64Value(buf, pos, false, xsink);
      if (xsink->isEvent()) {
         free(binbuf);
         return 0;
      }
      // do second byte (2nd char=upper 4 bits, 3rd char=lower 4 bits)
      binbuf[blen++] = b | (c >> 2);

      // check special cases
      ++pos;
      if (buf[pos] == '=')
         break;

      // low 2 bits from 3rd char become high 2 bits of next value
      b = (c & 3) << 6;

      // get fourth 6 bits
      c = getBase64Value(buf, pos, false, xsink);
      if (xsink->isEvent()) {
         free(binbuf);
         return 0;
      }

      binbuf[blen++] = b | c;
      ++pos;
   }
   return new BinaryNode(binbuf, blen);
}

int get_nibble(char c, ExceptionSink* xsink) {
   if (isdigit(c))
      return c - 48;
   if (c >= 'A' && c <= 'F')
      return c - 55;
   if (c >= 'a' && c <= 'f')
      return c - 87;

   xsink->raiseException("PARSE-HEX-ERROR", "invalid hex digit found '%c'", c);
   return -1;
}

BinaryNode* parseHex(const char* buf, int len, ExceptionSink* xsink) {
   if (!len)
      return new BinaryNode();

   if ((len / 2) * 2 != len) {
      xsink->raiseException("PARSE-HEX-ERROR", "cannot parse an odd number of hex digits (%d digit%s)", len, len == 1 ? "" : "s");
      return 0;
   }

   char* binbuf = (char* )malloc(sizeof(char) * (len / 2));
   int blen = 0;

   const char* end = buf + len;
   while (buf < end) {
      int b = get_nibble(*buf, xsink);
      if (b < 0) {
	 free(binbuf);
	 return 0;
      }
      buf++;
      int l = get_nibble(*buf, xsink);
      if (l < 0) {
	 free(binbuf);
	 return 0;
      }
      buf++;
      binbuf[blen++] = b << 4 | l;
   }
   return new BinaryNode(binbuf, blen);
}

static inline int parse_get_nibble(char c) {
   if (isdigit(c))
      return c - 48;
   if (c >= 'A' && c <= 'F')
      return c - 55;
   if (c >= 'a' && c <= 'f')
      return c - 87;

   parseException("PARSE-HEX-ERROR", "invalid hex digit found '%c'", c);
   return -1;
}

// for use while parsing - parses a null-terminated string and raises parse exceptions for errors
BinaryNode* parseHex(const char* buf, int len) {
   if (!buf || !(*buf))
      return new BinaryNode();

   char* binbuf = (char* )malloc(sizeof(char) * (len / 2));
   int blen = 0;

   const char* end = buf + len;
   while (buf < end) {
      int b = parse_get_nibble(*buf);
      if (b < 0) {
	 free(binbuf);
	 return 0;
      }
      buf++;
#if 0
      // this can never happen; the parser guarantees an even number of digits
      if (!(*buf)) {
	 free(binbuf);
	 parseError("PARSE-HEX-ERROR", "cannot parse an odd number of hex digits (%d digit%s)", len, len == 1 ? "" : "s");
	 return 0;
      }
#endif

      int l = parse_get_nibble(*buf);
      if (l < 0) {
	 free(binbuf);
	 return 0;
      }
      buf++;
      binbuf[blen++] = b << 4 | l;
   }
   return new BinaryNode(binbuf, blen);
}

char* make_class_name(const char* str) {
   char* cn = q_basename(str);
   char* p = strrchr(cn, '.');
   if (p && p != cn)
      *p = '\0';
   p = cn;
   while (*p) {
      if (*p == '-')
	 *p = '_';
      p++;
   }
   return cn;
}

void print_node(FILE* fp, const QoreValue qv) {
   printd(5, "print_node() node: %s\n", qv.getTypeName());
   QoreStringValueHelper str(qv);
   fputs(str->getBuffer(), fp);
}

void qore_setup_argv(int pos, int argc, char* argv[]) {
   ARGV = new QoreListNode();
   QORE_ARGV = new QoreListNode();
   int end = argc - pos;
   for (int i = 0; i < argc; i++) {
      if (i < end)
	 ARGV->push(new QoreStringNode(argv[i + pos]));
      QORE_ARGV->push(new QoreStringNode(argv[i]));
   }
}

void init_lib_intern(char* env[]) {
   // set up environment hash
   int i = 0;
   ENV = new QoreHashNode;
   while (env[i]) {
      char* p;

      if ((p = strchr(env[i], '='))) {
	 char save = *p;
	 *p = '\0';
	 ENV->setKeyValue(env[i], new QoreStringNode(p + 1), 0);
	 //printd(5, "creating $ENV{\"%s\"} = \"%s\"\n", env[i], p + 1);
	 *p = save;
      }
      i++;
   }

   // initialize process-default local time zone
   QTZM.init();

   // other misc initialization
#if defined(HAVE_GETPWUID_R) || defined(HAVE_GETPWNAM_R)
   pwsize = sysconf(_SC_GETPW_R_SIZE_MAX);
   if (pwsize == -1)
      pwsize = 4096; // more than enough?
#endif
#if defined(HAVE_GETGRGID_R) || defined(HAVE_GETGRNAM_R)
   grsize = sysconf(_SC_GETGR_R_SIZE_MAX);
   if (grsize == -1)
      grsize = 4096; // more than enough?
#endif
}

void delete_global_variables() {
   QORE_TRACE("delete_global_variables()");
   if (QORE_ARGV)
      QORE_ARGV->deref(0);
   if (ARGV)
      ARGV->deref(0);
   if (ENV)
      ENV->deref(0);
}

struct tm *q_localtime(const time_t* clock, struct tm* tms) {
#ifdef HAVE_LOCALTIME_R
   localtime_r(clock, tms);
#else
   lck_localtime.lock();
   struct tm *t = localtime(clock);
   memcpy(tms, t, sizeof(struct tm));
   lck_localtime.unlock();
#endif
   return tms;
}

struct tm *q_gmtime(const time_t* clock, struct tm* tms) {
#ifdef HAVE_GMTIME_R
   gmtime_r(clock, tms);
#else
   lck_gmtime.lock();
   struct tm *t = gmtime(clock);
   memcpy(tms, t, sizeof(struct tm));
   lck_gmtime.unlock();
#endif
   return tms;
}

const char* q_find_first_path_sep(const char* path) {
#ifdef _Q_WINDOWS
   // on windows we have to find either '\\' (standard directory separator character) or '/' (UNIX-style, also accepted on Windows)
   const char* p = path;
   while (*p) {
      if (*p == '/' || *p == '\\')
	 return p;
      ++p;
   }
   return 0;
#else
   return strchr(path, QORE_DIR_SEP);
#endif
}

const char* q_find_last_path_sep(const char* path) {
#ifdef _Q_WINDOWS
   // on windows we have to find either '\\' (standard directory separator character) or '/' (UNIX-style, also accepted on Windows)
   const char* p = path;
   const char* rv = 0;
   while (*p) {
      if (*p == '/' || *p == '\\')
	 rv = p;
      ++p;
   }
   return rv;
#else
   return strrchr(path, QORE_DIR_SEP);
#endif
}

// thread-safe basename function (resulting pointer must be free()ed)
char* q_basename(const char* path) {
   const char* p = q_find_last_path_sep(path);
   if (!p)
      return strdup(path);
   return strdup(p + 1);
}

// returns a pointer within the same string
char* q_basenameptr(const char* path) {
   const char* p = q_find_last_path_sep(path);
   if (!p)
      return (char* )path;
   return (char*)p + 1;
}

// thread-safe dirname function (resulting pointer must be free()ed)
char* q_dirname(const char* path) {
   const char* p = q_find_last_path_sep(path);
   if (!p || p == path) {
      char* x = (char* )malloc(sizeof(char) * 2);
      x[0] = !p ? '.' : QORE_DIR_SEP;
      x[1] = '\0';
      return x;
   }
   char* x = (char* )malloc(sizeof(char) * (p - path + 1));
   strncpy(x, path, p - path);
   x[p - path] = '\0';
   return x;
}

void *q_realloc(void* ptr, size_t size) {
   void *p = realloc(ptr, size);
   if (!p)
      free(ptr);
   return p;
}

static inline void assign_hv(QoreHashNode* h, const char* key, char* val) {
   h->setKeyValue(key, new QoreStringNode(val), 0);
}

static inline void assign_hv(QoreHashNode* h, const char* key, int val) {
   h->setKeyValue(key, new QoreBigIntNode(val), 0);
}

#ifdef HAVE_PWD_H
static QoreHashNode* pwd2hash(const struct passwd& pw) {
   QoreHashNode* h = new QoreHashNode;
   // assign values
   assign_hv(h, "pw_name", pw.pw_name);
   assign_hv(h, "pw_passwd", pw.pw_passwd);
   assign_hv(h, "pw_gecos", pw.pw_gecos);
   assign_hv(h, "pw_dir", pw.pw_dir);
   assign_hv(h, "pw_shell", pw.pw_shell);
   assign_hv(h, "pw_uid", pw.pw_uid);
   assign_hv(h, "pw_gid", pw.pw_gid);
   return h;
}

QoreHashNode* q_getpwuid(uid_t uid) {
   struct passwd *pw;
#ifdef HAVE_GETPWUID_R
   struct passwd pw_rec;
   char* buf = (char* )malloc(pwsize * sizeof(char));
   ON_BLOCK_EXIT(free, buf);
   int rc = getpwuid_r(uid, &pw_rec, buf, pwsize, &pw);
   if (rc)
      errno = rc;
#else
   AutoLocker al(&lck_passwd);
   pw = getpwuid(uid);
#endif
   return !pw ? 0 : pwd2hash(*pw);
}

QoreHashNode* q_getpwnam(const char* name) {
   struct passwd *pw;
#ifdef HAVE_GETPWNAM_R
   struct passwd pw_rec;
   char* buf = (char* )malloc(pwsize * sizeof(char));
   ON_BLOCK_EXIT(free, buf);
   int rc = getpwnam_r(name, &pw_rec, buf, pwsize, &pw);
   if (rc)
      errno = rc;
#else
   AutoLocker al(&lck_passwd);
   pw = getpwnam(name);
#endif
   return !pw ? 0 : pwd2hash(*pw);
}

int q_uname2uid(const char* name, uid_t& uid) {
   struct passwd *pw;
#ifdef HAVE_GETPWNAM_R
   struct passwd pw_rec;
   char* buf = (char* )malloc(pwsize * sizeof(char));
   ON_BLOCK_EXIT(free, buf);
   int rc = getpwnam_r(name, &pw_rec, buf, pwsize, &pw);
   if (!rc)
      uid = pw_rec.pw_uid;
   return rc;
#else
   AutoLocker al(&lck_passwd);
   pw = getpwnam(name);
   if (!pw)
      return errno;
   uid = pw->pw_uid;
   return 0;
#endif
}

static QoreHashNode* gr2hash(struct group& gr) {
   QoreHashNode* h = new QoreHashNode;
   // assign values
   assign_hv(h, "gr_name", gr.gr_name);
   assign_hv(h, "gr_passwd", gr.gr_passwd);
   assign_hv(h, "gr_gid", gr.gr_gid);

   QoreListNode* l = new QoreListNode;
   for (char* *p = gr.gr_mem; *p; ++p)
      l->push(new QoreStringNode(*p));

   h->setKeyValue("gr_mem", l, 0);
   return h;
}

QoreHashNode* q_getgrgid(gid_t gid) {
   struct group *gr;
#ifdef HAVE_GETGRGID_R
   struct group gr_rec;
   char* buf = (char* )malloc(grsize * sizeof(char));
   ON_BLOCK_EXIT(free, buf);
   int rc = getgrgid_r(gid, &gr_rec, buf, grsize, &gr);
   if (rc)
      errno = rc;
#else
   AutoLocker al(&lck_group);
   gr = getgrgid(gid);
#endif
   return !gr ? 0 : gr2hash(*gr);
}

QoreHashNode* q_getgrnam(const char* name) {
   struct group *gr;
#ifdef HAVE_GETGRNAM_R
   struct group gr_rec;
   char* buf = (char* )malloc(grsize * sizeof(char));
   ON_BLOCK_EXIT(free, buf);
   int rc = getgrnam_r(name, &gr_rec, buf, grsize, &gr);
   if (rc)
      errno = rc;
#else
   AutoLocker al(&lck_group);
   gr = getgrnam(name);
#endif
   return !gr ? 0 : gr2hash(*gr);
}

int q_gname2gid(const char* name, gid_t &gid) {
   struct group *gr;
#ifdef HAVE_GETGRNAM_R
   struct group gr_rec;
   char* buf = (char* )malloc(grsize * sizeof(char));
   ON_BLOCK_EXIT(free, buf);
   int rc = getgrnam_r(name, &gr_rec, buf, grsize, &gr);
   if (!rc)
      gid = gr_rec.gr_gid;
   return rc;
#else
   AutoLocker al(&lck_group);
   gr = getgrnam(name);
   if (!gr)
      return errno;
   gid = gr->gr_gid;
   return 0;
#endif
}
#endif // HAVE_PWD_H

qore_license_t qore_get_license() {
   return qore_license;
}

long long q_atoll(const char* str) {
   return atoll(str);
}

// returns seconds since epoch
int64 q_epoch() {
#ifdef HAVE_CLOCK_GETTIME
   struct timespec ts;
   if (clock_gettime(CLOCK_REALTIME, &ts)) {
      printd(0, "clock_gettime() failed: %s\n", strerror(errno));
      return 0;
   }
#else
   struct timeval ts;
   if (gettimeofday(&ts, 0)) {
      printd(0, "gettimeofday() failed: %s\n", strerror(errno));
      return 0;
   }
#endif
   return ts.tv_sec;
}

// returns seconds since epoch and gets microseconds
int64 q_epoch_us(int &us) {
#ifdef HAVE_CLOCK_GETTIME
   struct timespec ts;
   if (clock_gettime(CLOCK_REALTIME, &ts)) {
      printd(0, "clock_gettime() failed: %s\n", strerror(errno));
      us = 0;
      return 0;
   }
   us = ts.tv_nsec / 1000;
#else
   struct timeval ts;
   if (gettimeofday(&ts, 0)) {
      printd(0, "gettimeofday() failed: %s\n", strerror(errno));
      us = 0;
      return 0;
   }
   us = ts.tv_usec;
#endif
   return ts.tv_sec;
}

// returns seconds since epoch and gets nanoseconds
int64 q_epoch_ns(int &ns) {
#ifdef HAVE_CLOCK_GETTIME
   struct timespec ts;
   if (clock_gettime(CLOCK_REALTIME, &ts)) {
      printd(0, "clock_gettime() failed: %s\n", strerror(errno));
      ns = 0;
      return 0;
   }
   ns = ts.tv_nsec;
#else
   struct timeval ts;
   if (gettimeofday(&ts, 0)) {
      printd(0, "gettimeofday() failed: %s\n", strerror(errno));
      ns = 0;
      return 0;
   }
   ns = ts.tv_usec * 1000;
#endif
   return ts.tv_sec;
}

QoreListNode* make_args(AbstractQoreNode* arg) {
   if (!arg)
      return 0;

   QoreListNode* l;
   if (arg->getType() == NT_LIST) {
      l = reinterpret_cast<QoreListNode*>(arg);
      if (!l->isFinalized())
         return l;
   }

   l = new QoreListNode(arg->needs_eval());
   l->push(arg);
   return l;
}

const char* check_hash_key(const QoreHashNode* h, const char* key, const char* err, ExceptionSink* xsink) {
   const AbstractQoreNode* p = h->getKeyValue(key);
   if (is_nothing(p))
      return 0;

   if (p->getType() != NT_STRING) {
      xsink->raiseException(err, "'%s' key is not type 'string' but is type '%s'", key, get_type_name(p));
      return 0;
   }
   return reinterpret_cast<const QoreStringNode*>(p)->getBuffer();
}

void q_strerror(QoreString &str, int err) {
#ifdef HAVE_STRERROR_R

#ifndef STRERR_BUFSIZE
#define STRERR_BUFSIZE 256
#endif

   str.allocate(str.strlen() + STRERR_BUFSIZE);
   // ignore strerror() error message
#ifdef STRERROR_R_CHAR_P
   // we can't help but get this version because some of the Linux
   // header files define _GNU_SOURCE for us :-(
   str.concat(strerror_r(err, (char* )(str.getBuffer() + str.strlen()), STRERR_BUFSIZE));
#else
   // use portable XSI version of strerror_r()
   int rc = strerror_r(err, (char* )(str.getBuffer() + str.strlen()), STRERR_BUFSIZE);
   if (rc && rc != EINVAL && rc != ERANGE)
      str.sprintf("unable to retrieve error code %d: strerror() returned unexpected error code %d", err, rc);
   else
      str.terminate(str.strlen() + strlen(str.getBuffer() + str.strlen()));
#endif

#else
   // global static lock for strerror() access
   static QoreThreadLock strerror_m;

   AutoLocker al(strerror_m);
   str.concat(strerror(err));
#endif
}

QoreStringNode* q_strerror(int err) {
   QoreStringNode* rv = new QoreStringNode;
   q_strerror(*rv, err);
   return rv;
}

#ifdef HAVE_SIGNAL_HANDLING
QoreStringNode* qore_reassign_signal(int sig, const char* name) {
   return QSM.reassign_signal(sig, name);
}
#endif

<<<<<<< HEAD
/*
static int qoreCheckHash(QoreHashNode* h, ObjMap &omap, AutoVLock &vl, ExceptionSink *xsink) {
   int rc = 0;

   HashIterator hi(h);
   while (hi.next()) {
      rc += qoreCheckContainer(hi.getValue(), omap, vl, xsink);
   }

   return rc;
}

static int qoreCheckList(QoreListNode* l, ObjMap &omap, AutoVLock &vl, ExceptionSink *xsink) {
   int rc = 0;

   ListIterator li(l);
   while (li.next()) {
      rc += qoreCheckContainer(li.getValue(), omap, vl, xsink);
   }

   return rc;
}

int qoreCheckContainer(AbstractQoreNode* v, ObjMap &omap, AutoVLock &vl, ExceptionSink *xsink) {
   printd(0, "qoreCheckContainer() v=%p (%s) omap size=%d\n", v, get_type_name(v), omap.size());
   if (!v || omap.empty())
      return 0;
   qore_type_t t = v->getType();

   if (t == NT_OBJECT) {
      QoreObject *o = reinterpret_cast<QoreObject *>(v);
      if (omap.check(o))
	 return 1;

      return qore_object_private::checkRecursive(o, omap, vl, xsink);
   }

   if (t == NT_HASH)
      return qoreCheckHash(reinterpret_cast<QoreHashNode* >(v), omap, vl, xsink);

   if (t == NT_LIST)
      return qoreCheckList(reinterpret_cast<QoreListNode* >(v), omap, vl, xsink);

   return 0;
}

void ObjMap::set(QoreObject *obj, const char* key) {
   assert(omap.find(obj) == omap.end());
   obj_map_t::iterator i = omap.insert(obj_map_t::value_type(obj, key)).first;
   ovec.push_back(i);
}

void ObjMap::reset(QoreObject *obj, const char* key) {
   obj_map_t::iterator i = omap.find(obj);
   if (i == omap.end()) {
      set(obj, key);
      return;
   }

   // erase objects inserted from last key
   popAll(i);
   i->second = key;
   return;
}

int ObjMap::check(QoreObject *obj) {
   {
      obj_map_t::iterator i = omap.find(obj);
      if (i == omap.end()) {
	 // now check if the object is already in the cycle list for any of the objects already in the list
	 for (unsigned j = 0; j < ovec.size(); ++j) {
	    if (qore_object_private::verifyRecursive(obj, ovec[j]->first)) {
	       printd(0, "ObjMap::check() %p (%s) already mapped from %p (%s)\n", obj, obj->getClassName(), ovec[j]->first, ovec[j]->first->getClassName());
	       return -1;
	    }
	 }

	 printd(0, "ObjMap::check() %p (%s) not mapped, continuing\n", obj, obj->getClassName());
	 return 0;
      }
   }

   printd(0, "ObjMap::check() found recursive object refs (%ld): (obj=%p %s first=%p) ix range: [%d..%d]\n", ovec.size(), obj, obj->getClassName(), (*(ovec.begin()))->first, start, ovec.size());

   unsigned i = start;
   //if (i == ovec.size()) i = 0;
   while (true) {
      unsigned n = i + 1;
      if (n == ovec.size())
	 n = 0;

      bool is_new = true;
      printd(0, "  obj=%p (%s) '%s' -> %p (%s) '%s' i=%d/%d n=%d is_new=%d ix range: [%d..%d]\n", ovec[i]->first, ovec[i]->first->getClassName(), ovec[i]->second,
	     ovec[n]->first, ovec[n]->first->getClassName(), ovec[n]->second, i, ovec.size(), n, is_new, start, ovec.size());

      if (qore_object_private::addRecursive(ovec[i]->first, ovec[i]->second, ovec[n]->first, is_new)) {
	 printd(0, "  ignoring rest of chain, last object already mapped\n");
	 break;
      }

      if (!n)
	 break;

      ++i;
   }
   mark();
   return 1;
}
*/

=======
>>>>>>> ae7bec96
// returns 0 for OK, -1 for error
int check_lvalue(AbstractQoreNode* node, bool assignment) {
   qore_type_t ntype = node->getType();
   //printd(5, "type: %s\n", node->getTypeName());
   if (ntype == NT_VARREF) {
      if (assignment)
         reinterpret_cast<VarRefNode*>(node)->parseAssigned();
      return 0;
   }

   if (ntype == NT_SELF_VARREF)
      return 0;

   if (ntype == NT_CLASS_VARREF)
      return 0;

   if (ntype == NT_OPERATOR) {
      QoreSquareBracketsOperatorNode* op = dynamic_cast<QoreSquareBracketsOperatorNode*>(node);
      if (op) {
	 return check_lvalue(op->getLeft(), assignment);
      }
      return -1;
   }

   if (ntype == NT_TREE) {
      QoreTreeNode* t = reinterpret_cast<QoreTreeNode*>(node);
      return t->getOp() == OP_OBJECT_REF ? check_lvalue(t->left, assignment) : -1;
   }
   return -1;
}

static void stat_get_blocks(const struct stat &sbuf, int64& blksize, int64& blocks) {
#ifdef HAVE_STRUCT_STAT_ST_BLKSIZE
   blksize = sbuf.st_blksize;
#else
   blksize = 0;
#endif
#ifdef HAVE_STRUCT_STAT_ST_BLOCKS
   blocks = sbuf.st_blocks;
#else
   blocks = 0;
#endif
}

QoreListNode* stat_to_list(const struct stat& sbuf) {
   QoreListNode* l = new QoreListNode;

   // note that dev_t on Linux is an unsigned 64-bit integer, so we could lose precision here
   l->push(new QoreBigIntNode((int64)sbuf.st_dev));
   l->push(new QoreBigIntNode(sbuf.st_ino));
   l->push(new QoreBigIntNode(sbuf.st_mode));
   l->push(new QoreBigIntNode(sbuf.st_nlink));
   l->push(new QoreBigIntNode(sbuf.st_uid));
   l->push(new QoreBigIntNode(sbuf.st_gid));
   // note that dev_t on Linux is an unsigned 64-bit integer, so we could lose precision here
   l->push(new QoreBigIntNode((int64)sbuf.st_rdev));
   l->push(new QoreBigIntNode(sbuf.st_size));

   l->push(DateTimeNode::makeAbsolute(currentTZ(), (int64)sbuf.st_atime));
   l->push(DateTimeNode::makeAbsolute(currentTZ(), (int64)sbuf.st_mtime));
   l->push(DateTimeNode::makeAbsolute(currentTZ(), (int64)sbuf.st_ctime));

   int64 blksize, blocks;
   stat_get_blocks(sbuf, blksize, blocks);
   l->push(new QoreBigIntNode(blksize));
   l->push(new QoreBigIntNode(blocks));

   return l;
}

QoreHashNode* stat_to_hash(const struct stat& sbuf) {
   QoreHashNode* h = new QoreHashNode;

   // note that dev_t on Linux is an unsigned 64-bit integer, so we could lose precision here
   h->setKeyValue("dev",     new QoreBigIntNode((int64)sbuf.st_dev), 0);
   h->setKeyValue("inode",   new QoreBigIntNode(sbuf.st_ino), 0);
   h->setKeyValue("mode",    new QoreBigIntNode(sbuf.st_mode), 0);
   h->setKeyValue("nlink",   new QoreBigIntNode(sbuf.st_nlink), 0);
   h->setKeyValue("uid",     new QoreBigIntNode(sbuf.st_uid), 0);
   h->setKeyValue("gid",     new QoreBigIntNode(sbuf.st_gid), 0);
   // note that dev_t on Linux is an unsigned 64-bit integer, so we could lose precision here
   h->setKeyValue("rdev",    new QoreBigIntNode((int64)sbuf.st_rdev), 0);
   h->setKeyValue("size",    new QoreBigIntNode(sbuf.st_size), 0);

   h->setKeyValue("atime",   DateTimeNode::makeAbsolute(currentTZ(), (int64)sbuf.st_atime), 0);
   h->setKeyValue("mtime",   DateTimeNode::makeAbsolute(currentTZ(), (int64)sbuf.st_mtime), 0);
   h->setKeyValue("ctime",   DateTimeNode::makeAbsolute(currentTZ(), (int64)sbuf.st_ctime), 0);

   int64 blksize, blocks;
   stat_get_blocks(sbuf, blksize, blocks);
   h->setKeyValue("blksize", new QoreBigIntNode(blksize), 0);
   h->setKeyValue("blocks",  new QoreBigIntNode(blocks), 0);

   // process permissions
   QoreStringNode* perm = new QoreStringNode;
   const char* type = q_mode_to_perm(sbuf.st_mode, *perm);

   h->setKeyValue("type", new QoreStringNode(type), 0);
   h->setKeyValue("perm", perm, 0);

   return h;
}

#ifdef Q_HAVE_STATVFS
QoreHashNode* statvfs_to_hash(const struct statvfs& vfs) {
   QoreHashNode* h = new QoreHashNode;

#ifdef DARWIN
#else
   h->setKeyValue("namemax", new QoreBigIntNode(vfs.f_namemax), 0);
#endif
   h->setKeyValue("fsid", new QoreBigIntNode(vfs.f_fsid), 0);
   h->setKeyValue("frsize", new QoreBigIntNode(vfs.f_frsize), 0);
   h->setKeyValue("bsize", new QoreBigIntNode(vfs.f_bsize), 0);
   h->setKeyValue("flag", new QoreBigIntNode(vfs.f_flag), 0);
   h->setKeyValue("blocks", new QoreBigIntNode(vfs.f_blocks), 0);
   h->setKeyValue("bfree", new QoreBigIntNode(vfs.f_bfree), 0);
   h->setKeyValue("bavail", new QoreBigIntNode(vfs.f_bavail), 0);
   h->setKeyValue("files", new QoreBigIntNode(vfs.f_files), 0);
   h->setKeyValue("ffree", new QoreBigIntNode(vfs.f_ffree), 0);
   h->setKeyValue("favail", new QoreBigIntNode(vfs.f_favail), 0);

   return h;
}
#endif

#if defined(DEBUG) && defined(HAVE_BACKTRACE)
#define _QORE_BT_SIZE 20
void qore_machine_backtrace() {
   void *array[_QORE_BT_SIZE];
   // get void*'s for all entries on the stack
   size_t size = backtrace(array, _QORE_BT_SIZE);

   // print out all the frames to stderr
   backtrace_symbols_fd(array, size, 2);
}
#else
void qore_machine_backtrace() {
}
#endif

#ifdef HAVE_NANOSLEEP
static int qore_nanosleep(int64 ns) {
   struct timespec ts;
   ts.tv_sec = ns / 1000000000ll;
   ts.tv_nsec = (ns - ts.tv_sec * 1000000000);
   return nanosleep(&ts, 0);
}
#endif

int qore_usleep(int64 usecs) {
#ifdef HAVE_NANOSLEEP
   return qore_nanosleep(usecs * 1000);
#else
<<<<<<< HEAD
#if (defined _WIN32 || defined __WIN32__) && ! defined __CYGWIN__
=======
#ifdef _Q_WINDOWS
>>>>>>> ae7bec96
   LARGE_INTEGER ft;
   ft.QuadPart = -(10 * usecs); // Convert to 100 nanosecond interval, negative value indicates relative time

   HANDLE timer = CreateWaitableTimer(0, TRUE, 0);
   SetWaitableTimer(timer, &ft, 0, 0, 0, 0);
   WaitForSingleObject(timer, INFINITE);
   CloseHandle(timer);
   return 0;
#else
   return ::usleep(usecs);
#endif
#endif
}

bool q_path_is_readable(const char* path) {
#if defined HAVE_PWD_H
   struct stat sbuf;
   int rc;

   if ((rc = stat(path, &sbuf)))
      return false;

   uid_t euid = geteuid();
   if (!euid || sbuf.st_mode & S_IROTH
         || (euid      == sbuf.st_uid && (sbuf.st_mode & S_IRUSR))
         || (getegid() == sbuf.st_gid && (sbuf.st_mode & S_IRGRP)))
      return true;

   return false;
#elif defined(HAVE_ACCESS) && defined(_Q_WINDOWS)
   // only use access(2) on Windows
   return !access(path, R_OK);
#else
   // check if it's a directory
   struct stat sbuf;
   int rc;
   if ((rc = stat(path, &sbuf)))
      return false;

   // just return true on windows if it's a directory
   if ((sbuf.st_mode & S_IFMT) == S_IFDIR)
      return true;

   // otherwise try to open file, if successful, then the file is readable
   rc = open(path, O_RDONLY);
   if (rc != -1) {
      close(rc);
      return true;
   }
   return false;
#endif
}

QoreProgramLocation::QoreProgramLocation(int sline, int eline) : QoreProgramLineLocation(sline, eline) {
   set_parse_file_info(*this);
}

QoreProgramLocation::QoreProgramLocation(prog_loc_e loc) {
   if (loc == ParseLocation)
      *this = get_parse_location();
   else
      *this = get_runtime_location();
}

void QoreProgramLocation::parseSet() const {
   update_parse_location(*this);
}

void QoreProgramLocation::toString(QoreString& str) const {
   str.concat(file ? file : "<unknown>");
   if (start_line > 0) {
      str.sprintf(":%d", start_line);
      if (end_line > 0 && end_line != start_line)
	 str.sprintf("-%d", end_line);
   }

   if (source)
      str.sprintf(" (source \"%s\":%d)", source, start_line + offset);
}

void LVarSet::add(LocalVar* var) {
   if (!needs_scan && var->needsScan())
      needs_scan = true;
   // insert var into the set
   insert(var);
}

bool q_parse_bool(const AbstractQoreNode* n) {
   if (get_node_type(n) == NT_STRING)
      return q_parse_bool(reinterpret_cast<const QoreStringNode*>(n)->getBuffer());

   return n->getAsBool();
}

bool q_parse_bool(const char* str) {
   if (!strcasecmp(str, "true") || !strcasecmp(str, "on") || !strcasecmp(str, "yes") || !strncasecmp(str, "enable", 6) || !strcasecmp(str, "y"))
      return true;

   return (bool)atoi(str);
}

int qore_get_library_init_options() {
   return qore_library_options;
}

int qore_set_library_cleanup_options(int options) {
   return (qore_library_options |= (options & QLO_CLEANUP_MASK));
}

bool qore_check_option(int opt) {
   return (qore_library_options & opt) == opt;
}

const char* q_mode_to_perm(mode_t mode, QoreString& perm) {
   const char* type;
   if (S_ISBLK(mode)) {
      type = "BLOCK-DEVICE";
      perm.concat('b');
   }
   else if (S_ISDIR(mode)) {
      type = "DIRECTORY";
      perm.concat('d');
   }
   else if (S_ISCHR(mode)) {
      type = "CHARACTER-DEVICE";
      perm.concat('c');
   }
   else if (S_ISFIFO(mode)) {
      type = "FIFO";
      perm.concat('p');
   }
#ifdef S_ISLNK
   else if (S_ISLNK(mode)) {
      type = "SYMBOLIC-LINK";
      perm.concat('l');
   }
#endif
#ifdef S_ISSOCK
   else if (S_ISSOCK(mode)) {
      type = "SOCKET";
      perm.concat('s');
   }
#endif
   else if (S_ISREG(mode)) {
      type = "REGULAR";
      perm.concat('-');
   }
   else {
      type = "UNKNOWN";
      perm.concat('?');
   }

   // add user permission flags
   perm.concat(mode & S_IRUSR ? 'r' : '-');
   perm.concat(mode & S_IWUSR ? 'w' : '-');
#ifdef S_ISUID
   if (mode & S_ISUID)
      perm.concat(mode & S_IXUSR ? 's' : 'S');
   else
      perm.concat(mode & S_IXUSR ? 'x' : '-');
#else
   // Windows
   perm.concat('-');
#endif

   // add group permission flags
#ifdef S_IRGRP
   perm.concat(mode & S_IRGRP ? 'r' : '-');
   perm.concat(mode & S_IWGRP ? 'w' : '-');
#else
   // Windows
   perm.concat("--");
#endif
#ifdef S_ISGID
   if (mode & S_ISGID)
      perm.concat(mode & S_IXGRP ? 's' : 'S');
   else
      perm.concat(mode & S_IXGRP ? 'x' : '-');
#else
   // Windows
   perm.concat('-');
#endif

#ifdef S_IROTH
   // add other permission flags
   perm.concat(mode & S_IROTH ? 'r' : '-');
   perm.concat(mode & S_IWOTH ? 'w' : '-');
#ifdef S_ISVTX
   if (mode & S_ISVTX)
      perm.concat(mode & S_IXOTH ? 't' : 'T');
   else
#endif
      perm.concat(mode & S_IXOTH ? 'x' : '-');
#else
   // Windows
   perm.concat("---");
#endif

   return type;
}

int64 q_clock_getmillis() {
   int us;
   int64 seconds = q_epoch_us(us);
   return seconds * 1000 + us / 1000;
}

int64 q_clock_getmicros() {
   int us;
   int64 seconds = q_epoch_us(us);
   return seconds * 1000000ll + us;
}

int64 q_clock_getnanos() {
   int ns;
   int64 seconds = q_epoch_ns(ns);
   return seconds * 1000000000ll + ns;
}

#ifndef HAVE_STRCASESTR
#ifdef HAVE_STRNCASECMP
char* strcasestr(const char* s1, const char* s2) {
   if (!s2 || !s1) return 0;

   size_t len1 = strlen(s1);
   size_t len2 = strlen(s2);
   if (len2 > len1)
      return 0;

   for (size_t i = 0, end = len1 - len2; i <= end; ++i) {
      if (!strncasecmp(s2, s1 + i, len2)) {
	 return ((char*)s1 + i);
      }
   }

   return 0;
}
#else
#error no strcasestr implementation
#endif
#endif

bool q_absolute_path_unix(const char* path) {
   return path && path[0] == '/';
}

// returns true if the path is not relative; may not be strictly-speaking an absolute path
bool q_absolute_path_windows(const char* path) {
   if (!path)
      return false;
   // note that '\' and '/' are both accepted as path separator characters on Windows
   if (path[0] == '\\' || path[0] == '/')
      return true;
   if (isalpha(path[0]) && path[1] == ':')
      return true;
   return false;
}

bool q_absolute_path(const char* path) {
#ifdef _Q_WINDOWS
   return q_absolute_path_windows(path);
#else
   return q_absolute_path_unix(path);
#endif
}

#ifdef _Q_WINDOWS
// this appends the root path
int q_get_root_path(QoreString& root, const char* cwd = 0) {
   QoreString Cwd;
   if (cwd) {
      Cwd.set(cwd);
      q_realpath(Cwd, Cwd);
   }
   else
      q_getcwd(Cwd);

   // return without making any changes in case of an error
   if (Cwd.empty())
      return -1;

   // see if we have a drive letter + ':'
   if (isalpha(Cwd[0])) {
      root.concat(Cwd[0]);
      root.concat(':');
      return 0;
   }

   // see if we have a UNC path, so we need to find the end of the \\server\share\ component
   if (Cwd[0] == '\\' && Cwd[1] == '\\') {
      char* c = strchr(Cwd.c_str() + 2, '\\');
      if (c) {
         c = strchr(c + 1, '\\');
         root.concat(Cwd.c_str(), c ? c - Cwd.c_str() : Cwd.size());
         return 0;
      }
   }
   return -1;
}
#endif

static void add_cwd(QoreString& path) {
   QoreString cwd_str;
   if (!q_getcwd(cwd_str))
      path.prepend(cwd_str.getBuffer(), cwd_str.size());
}

void q_normalize_path(QoreString& path, const char* cwd) {
   //printd(5, "q_normalize_path(path: '%s', cwd: '%s')\n", path.getBuffer(), cwd);
   if (!path.empty()) {
      if (!q_absolute_path(path.getBuffer())) {
         path.insertch(QORE_DIR_SEP, 0, 1);
         if (cwd) {
            QoreString Cwd(cwd);
            q_realpath(Cwd, Cwd);
            path.prepend(Cwd.getBuffer());
            if (path[0] == '.') {
               path.insertch(QORE_DIR_SEP, 0, 1);
               add_cwd(path);
            }
         }
         else
            add_cwd(path);
      }
#ifdef _Q_WINDOWS
      // prepend drive or UNC path root to path if the path begins with a single slash or backslash
      else if ((path[0] == '/' || path[0] == '\\')
               && (path[1] != '/' && path[1] != '\\')) {
         QoreString root;
         q_get_root_path(root, cwd);
         path.prepend(root.c_str());
         //printd(5, "normalized root: '%s' path: '%s'\n", root.c_str(), path.c_str());
      }
#endif
   }
   std::string str = path.getBuffer();
   str = qore_qd_private::normalizePath(str);
   //printd(5, "q_normalize_path() '%s' -> '%s' (cwd: '%s')\n", path.getBuffer(), str.c_str(), cwd);
   path = str;
}

int q_getcwd(QoreString& cwd) {
   int bs = 512;
   cwd.reserve(bs);

   while (true) {
      char* b = getcwd((char*)cwd.getBuffer(), bs);
      if (!b) {
          if (errno == ERANGE) {
              bs *= 2;
	      cwd.reserve(bs);
              continue;
          }
	  //printd(5, "q_getcwd() failed: errno: %d\n", errno);
          return -1;
      }
      break;
   }

   cwd.terminate(strlen(cwd.getBuffer()));
   //printd(5, "q_getcwd() succeeded: '%s'\n", cwd.getBuffer());
   return 0;
}

int q_get_mode(const QoreString& path) {
   struct stat sbuf;

   if (stat(path.getBuffer(), &sbuf))
      return 0;

   return sbuf.st_mode;
}

int q_realpath(const QoreString& path, QoreString& rv, ExceptionSink* xsink) {
#ifdef HAVE_REALPATH
#if defined(SOLARIS) || (defined(__NetBSD_Version__) && (__NetBSD_Version__ < 601000000))
   char buf[PATH_MAX];
   char* p = realpath(path.getBuffer(), buf);
#else
   char* p = realpath(path.getBuffer(), 0);
#endif
   if (!p) {
      if (xsink)
	 xsink->raiseErrnoException("REALPATH-ERROR", errno, "error calling realpath()");
      return -1;
   }
#if defined(SOLARIS) || (defined(__NetBSD_Version__) && (__NetBSD_Version__ < 601000000))
   rv.set(buf);
#else
   rv.takeAndTerminate(p, strlen(p));
#endif
#else
#ifndef _Q_WINDOWS
#error must implement an alternative to realpath on UNIX systems
#endif
   if (&rv != &path)
      rv = path;
   q_normalize_path(rv);
   // verify that the path exists
   if (!q_get_mode(rv)) {
      if (xsink)
	 xsink->raiseException("REALPATH-ERROR", "path '%s' does not exist", rv.getBuffer());
      return -1;
   }
   return 0;
#endif
   return 0;
}

void qore_disable_gc() {
   q_disable_gc = true;
}

bool qore_is_gc_enabled() {
   return !q_disable_gc;
}

void qore_init_random_salt() {
   random_salt.sprintf(QLLD, q_clock_getmicros());
}

int qore_get_ptr_hash(QoreString& str, const void* ptr) {
   assert(!random_salt.empty());
   QoreString tmp(random_salt);
   tmp.sprintf("%p", ptr);
   DigestHelper dh(tmp);
   int rc = dh.doDigest(SHA1_ERR, EVP_sha1());
   if (!rc)
      dh.getString(str);
   else
      printd(0, "qore_get_ptr_hash() digest calculation failed for ptr %p\n", ptr);
   return rc;
}

void* q_memmem(const void* big, size_t big_len, const void* little, size_t little_len) {
   assert(big_len && little_len);
#ifdef HAVE_MEMMEM
   return memmem(big, big_len, little, little_len);
#else
   const char* lt = (const char*)little;
   const char* bg = (const char*)big;
   const char* p = bg;
   const char* end = bg + big_len;
   while (p < end) {
      const char* f = (const char*)memchr(p, lt[0], end - p);
      if (!f || ((bg - f) < (ptrdiff_t)little_len))
	 return 0;
      p = f;
      bool found = true;
      for (size_t i = 1; i < little_len; ++i) {
	 if (*f != lt[i]) {
	    found = false;
	    break;
	 }
	 ++f;
      }
      if (found)
	 return (void*)p;
      ++p;
   }
   return 0;
#endif
}

#ifdef _Q_WINDOWS
int statvfs(const char* path, struct statvfs* buf) {
   ULARGE_INTEGER avail;
   ULARGE_INTEGER total;
   ULARGE_INTEGER free;

   if (!GetDiskFreeSpaceEx(path, &avail, &total, &free)) {
      return -1;
   }

   buf->set(avail.QuadPart, total.QuadPart, free.QuadPart);
   return 0;
}

int q_fstatvfs(const char* filepath, struct statvfs* buf) {
   char* dir = q_dirname(filepath);
   if (!dir)
      return -1;
   ON_BLOCK_EXIT(free, dir);

   return statvfs(dir, buf);
}
#endif<|MERGE_RESOLUTION|>--- conflicted
+++ resolved
@@ -34,12 +34,8 @@
 #include <qore/intern/qore_number_private.h>
 #include <qore/intern/QoreSignal.h>
 #include <qore/intern/QoreObjectIntern.h>
-<<<<<<< HEAD
-#include <qore/intern/qore_number_private.h>
-=======
 #include <qore/intern/qore_qd_private.h>
 #include <qore/intern/ql_crypto.h>
->>>>>>> ae7bec96
 
 #include <string.h>
 #ifdef HAVE_PWD_H
@@ -560,11 +556,7 @@
 	       *(f++) = '0';
 	    f += sprintf(f, "%d", width);
 	 }
-<<<<<<< HEAD
-#if (defined _WIN32 || defined __WIN32__) && ! defined __CYGWIN__
-=======
 #ifdef _Q_WINDOWS
->>>>>>> ae7bec96
 	 *(f++) = 'I';
 	 *(f++) = '6';
 	 *(f++) = '4';
@@ -625,11 +617,7 @@
       }
       case 'n':
       case 'N': {
-<<<<<<< HEAD
-	 QoreNodeAsStringHelper t(node, *param == 'N'
-=======
 	 QoreNodeAsStringHelper t(qv, *param == 'N'
->>>>>>> ae7bec96
 				  ? (width == -1 ? FMT_NORMAL : width)
 				  : FMT_NONE, xsink);
 	 tbuf.concat(*t, xsink);
@@ -1459,119 +1447,6 @@
 }
 #endif
 
-<<<<<<< HEAD
-/*
-static int qoreCheckHash(QoreHashNode* h, ObjMap &omap, AutoVLock &vl, ExceptionSink *xsink) {
-   int rc = 0;
-
-   HashIterator hi(h);
-   while (hi.next()) {
-      rc += qoreCheckContainer(hi.getValue(), omap, vl, xsink);
-   }
-
-   return rc;
-}
-
-static int qoreCheckList(QoreListNode* l, ObjMap &omap, AutoVLock &vl, ExceptionSink *xsink) {
-   int rc = 0;
-
-   ListIterator li(l);
-   while (li.next()) {
-      rc += qoreCheckContainer(li.getValue(), omap, vl, xsink);
-   }
-
-   return rc;
-}
-
-int qoreCheckContainer(AbstractQoreNode* v, ObjMap &omap, AutoVLock &vl, ExceptionSink *xsink) {
-   printd(0, "qoreCheckContainer() v=%p (%s) omap size=%d\n", v, get_type_name(v), omap.size());
-   if (!v || omap.empty())
-      return 0;
-   qore_type_t t = v->getType();
-
-   if (t == NT_OBJECT) {
-      QoreObject *o = reinterpret_cast<QoreObject *>(v);
-      if (omap.check(o))
-	 return 1;
-
-      return qore_object_private::checkRecursive(o, omap, vl, xsink);
-   }
-
-   if (t == NT_HASH)
-      return qoreCheckHash(reinterpret_cast<QoreHashNode* >(v), omap, vl, xsink);
-
-   if (t == NT_LIST)
-      return qoreCheckList(reinterpret_cast<QoreListNode* >(v), omap, vl, xsink);
-
-   return 0;
-}
-
-void ObjMap::set(QoreObject *obj, const char* key) {
-   assert(omap.find(obj) == omap.end());
-   obj_map_t::iterator i = omap.insert(obj_map_t::value_type(obj, key)).first;
-   ovec.push_back(i);
-}
-
-void ObjMap::reset(QoreObject *obj, const char* key) {
-   obj_map_t::iterator i = omap.find(obj);
-   if (i == omap.end()) {
-      set(obj, key);
-      return;
-   }
-
-   // erase objects inserted from last key
-   popAll(i);
-   i->second = key;
-   return;
-}
-
-int ObjMap::check(QoreObject *obj) {
-   {
-      obj_map_t::iterator i = omap.find(obj);
-      if (i == omap.end()) {
-	 // now check if the object is already in the cycle list for any of the objects already in the list
-	 for (unsigned j = 0; j < ovec.size(); ++j) {
-	    if (qore_object_private::verifyRecursive(obj, ovec[j]->first)) {
-	       printd(0, "ObjMap::check() %p (%s) already mapped from %p (%s)\n", obj, obj->getClassName(), ovec[j]->first, ovec[j]->first->getClassName());
-	       return -1;
-	    }
-	 }
-
-	 printd(0, "ObjMap::check() %p (%s) not mapped, continuing\n", obj, obj->getClassName());
-	 return 0;
-      }
-   }
-
-   printd(0, "ObjMap::check() found recursive object refs (%ld): (obj=%p %s first=%p) ix range: [%d..%d]\n", ovec.size(), obj, obj->getClassName(), (*(ovec.begin()))->first, start, ovec.size());
-
-   unsigned i = start;
-   //if (i == ovec.size()) i = 0;
-   while (true) {
-      unsigned n = i + 1;
-      if (n == ovec.size())
-	 n = 0;
-
-      bool is_new = true;
-      printd(0, "  obj=%p (%s) '%s' -> %p (%s) '%s' i=%d/%d n=%d is_new=%d ix range: [%d..%d]\n", ovec[i]->first, ovec[i]->first->getClassName(), ovec[i]->second,
-	     ovec[n]->first, ovec[n]->first->getClassName(), ovec[n]->second, i, ovec.size(), n, is_new, start, ovec.size());
-
-      if (qore_object_private::addRecursive(ovec[i]->first, ovec[i]->second, ovec[n]->first, is_new)) {
-	 printd(0, "  ignoring rest of chain, last object already mapped\n");
-	 break;
-      }
-
-      if (!n)
-	 break;
-
-      ++i;
-   }
-   mark();
-   return 1;
-}
-*/
-
-=======
->>>>>>> ae7bec96
 // returns 0 for OK, -1 for error
 int check_lvalue(AbstractQoreNode* node, bool assignment) {
    qore_type_t ntype = node->getType();
@@ -1726,11 +1601,7 @@
 #ifdef HAVE_NANOSLEEP
    return qore_nanosleep(usecs * 1000);
 #else
-<<<<<<< HEAD
-#if (defined _WIN32 || defined __WIN32__) && ! defined __CYGWIN__
-=======
 #ifdef _Q_WINDOWS
->>>>>>> ae7bec96
    LARGE_INTEGER ft;
    ft.QuadPart = -(10 * usecs); // Convert to 100 nanosecond interval, negative value indicates relative time
 
