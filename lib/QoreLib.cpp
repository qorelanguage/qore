/* -*- indent-tabs-mode: nil -*- */
/*
  QoreLib.cpp

  Qore Programming Language

  Copyright (C) 2003 - 2017 Qore Technologies, s.r.o.

  Permission is hereby granted, free of charge, to any person obtaining a
  copy of this software and associated documentation files (the "Software"),
  to deal in the Software without restriction, including without limitation
  the rights to use, copy, modify, merge, publish, distribute, sublicense,
  and/or sell copies of the Software, and to permit persons to whom the
  Software is furnished to do so, subject to the following conditions:

  The above copyright notice and this permission notice shall be included in
  all copies or substantial portions of the Software.

  THE SOFTWARE IS PROVIDED "AS IS", WITHOUT WARRANTY OF ANY KIND, EXPRESS OR
  IMPLIED, INCLUDING BUT NOT LIMITED TO THE WARRANTIES OF MERCHANTABILITY,
  FITNESS FOR A PARTICULAR PURPOSE AND NONINFRINGEMENT. IN NO EVENT SHALL THE
  AUTHORS OR COPYRIGHT HOLDERS BE LIABLE FOR ANY CLAIM, DAMAGES OR OTHER
  LIABILITY, WHETHER IN AN ACTION OF CONTRACT, TORT OR OTHERWISE, ARISING
  FROM, OUT OF OR IN CONNECTION WITH THE SOFTWARE OR THE USE OR OTHER
  DEALINGS IN THE SOFTWARE.

  Note that the Qore library is released under a choice of three open-source
  licenses: MIT (as above), LGPL 2+, or GPL 2+; see README-LICENSE for more
  information.
*/

#include "qore/Qore.h"
#include "qore/intern/git-revision.h"
#include "qore/intern/qore_number_private.h"
#include "qore/intern/QoreSignal.h"
#include "qore/intern/QoreObjectIntern.h"
#include "qore/intern/qore_qd_private.h"
#include "qore/intern/ql_crypto.h"
#include "qore/intern/qore_program_private.h"
#include "qore/intern/StringReaderHelper.h"
#include "qore/intern/QoreNamespaceIntern.h"
#include "qore/intern/QoreHashNodeIntern.h"
#include "qore/intern/qore_list_private.h"

#include <sstream>
#include <locale>
#include <atomic>

#include <string.h>
#ifdef HAVE_PWD_H
#include <pwd.h>
#include <grp.h>
#include <dirent.h>
#endif
#include <errno.h>
#include <time.h>
#include <sys/time.h>
#include <string.h>
#include <strings.h>
#include <errno.h>
#include <sys/param.h>
#include <sys/types.h>
#include <sys/stat.h>
#include <limits.h>
#include <ctype.h>

FeatureList qoreFeatureList;

#define cpp_str(s) #s
#define cpp_xstr(s) cpp_str(s)

// global library variables
const char* qore_version_string      = VERSION;
int qore_version_major               = VERSION_MAJOR;
int qore_version_minor               = VERSION_MINOR;
int qore_version_sub                 = VERSION_SUB;
int qore_target_bits                 = TARGET_BITS;

// obsolete: no more svn
int qore_build_number                = 0;

const char* qore_git_hash            = BUILD;
const char* qore_target_os           = TARGET_OS;
const char* qore_target_arch         = TARGET_ARCH;
const char* qore_module_dir          = MODULE_DIR;
const char* qore_user_module_dir     = USER_MODULE_DIR;
const char* qore_module_ver_dir      = MODULE_VER_DIR;
const char* qore_user_module_ver_dir = USER_MODULE_VER_DIR;
const char* qore_cplusplus_compiler  = QORE_LIB_CXX;
const char* qore_cflags              = QORE_LIB_CFLAGS;
const char* qore_ldflags             = QORE_LIB_LDFLAGS;
const char* qore_build_host          = QORE_BUILD_HOST;

int qore_min_mod_api_major = QORE_MODULE_COMPAT_API_MAJOR;
int qore_min_mod_api_minor = QORE_MODULE_COMPAT_API_MINOR;

DLLLOCAL QoreListNode* ARGV = 0;
DLLLOCAL QoreListNode* QORE_ARGV = 0;

QoreString random_salt;

DLLLOCAL bool q_disable_gc = false;

#ifndef HAVE_LOCALTIME_R
DLLLOCAL QoreThreadLock lck_localtime;
#endif

#ifndef HAVE_GMTIME_R
DLLLOCAL QoreThreadLock lck_gmtime;
#endif

#if defined(HAVE_GETPWUID_R) || defined(HAVE_GETPWNAM_R)
static long pwsize = 0;
#else
// for the getpwuid() and getpwnam() functions
static QoreThreadLock lck_passwd;
#endif

#if defined(HAVE_GETGRGID_R) || defined(HAVE_GETGRNAM_R)
static long grsize = 0;
#else
// for the getgrgid() and getgrnam() functions
static QoreThreadLock lck_group;
#endif

// time zone information source
QoreTimeZoneManager QTZM;

// parse location for objects parsed on the command-line
QoreCommandLineLocation qoreCommandLineLocation;

// for base64 encoding
char table64[64] = {
   'A', 'B', 'C', 'D', 'E', 'F', 'G', 'H',
   'I', 'J', 'K', 'L', 'M', 'N', 'O', 'P',
   'Q', 'R', 'S', 'T', 'U', 'V', 'W', 'X',
   'Y', 'Z', 'a', 'b', 'c', 'd', 'e', 'f',
   'g', 'h', 'i', 'j', 'k', 'l', 'm', 'n',
   'o', 'p', 'q', 'r', 's', 't', 'u', 'v',
   'w', 'x', 'y', 'z', '0', '1', '2', '3',
   '4', '5', '6', '7', '8', '9', '+', '/' };

const qore_option_s qore_option_list_l[] = {
   { QORE_OPT_ATOMIC_OPERATIONS,
     "HAVE_ATOMIC_OPERATIONS",
     QO_OPTION,
     std::atomic_int{}.is_lock_free(),
   },
   { QORE_OPT_STACK_GUARD,
     "HAVE_STACK_GUARD",
     QO_OPTION,
#ifdef QORE_MANAGE_STACK
     true
#else
     false
#endif
   },
   { QORE_OPT_SIGNAL_HANDLING,
     "HAVE_SIGNAL_HANDLING",
     QO_OPTION,
#ifdef HAVE_SIGNAL_HANDLING
     true
#else
     false
#endif
   },
   { QORE_OPT_LIBRARY_DEBUGGING,
     "HAVE_LIBRARY_DEBUGGING",
     QO_OPTION,
#ifdef DEBUG
     true
#else
     false
#endif
   },
   { QORE_OPT_RUNTIME_STACK_TRACE,
     "HAVE_RUNTIME_THREAD_STACK_TRACE",
     QO_OPTION,
#ifdef QORE_RUNTIME_THREAD_STACK_TRACE
     true
#else
     false
#endif
   },
   { QORE_OPT_TERMIOS,
     "HAVE_TERMIOS",
     QO_OPTION,
#ifdef HAVE_TERMIOS_H
     true
#else
     false
#endif
   },
   { QORE_OPT_UNIX_USERMGT,
     "HAVE_UNIX_USERMGT",
     QO_OPTION,
#ifdef HAVE_GETUID
     true
#else
     false
#endif
   },
   { QORE_OPT_UNIX_FILEMGT,
     "HAVE_UNIX_FILEMGT",
     QO_OPTION,
#ifdef HAVE_CHOWN
     true
#else
     false
#endif
   },
   { QORE_OPT_FILE_LOCKING,
     "HAVE_FILE_LOCKING",
     QO_OPTION,
#ifdef HAVE_STRUCT_FLOCK
     true
#else
     false
#endif
   },
   { QORE_OPT_DETERMINISTIC_GC,
     "HAVE_DETEMINISTIC_GC",
     QO_OPTION,
     true
   },
   { QORE_OPT_SHA,
     "HAVE_SHA",
     QO_ALGORITHM,
#ifdef HAVE_OPENSSL_SHA
     true
#else
     false
#endif
   },
   { QORE_OPT_SHA224,
     "HAVE_SSH224",
     QO_ALGORITHM,
#if !defined(OPENSSL_NO_SHA256) && defined(HAVE_OPENSSL_SHA512)
     true
#else
     false
#endif
   },
   { QORE_OPT_SHA256,
     "HAVE_SSH256",
     QO_ALGORITHM,
#if !defined(OPENSSL_NO_SHA256) && defined(HAVE_OPENSSL_SHA512)
     true
#else
     false
#endif
   },
   { QORE_OPT_SHA384,
     "HAVE_SSH384",
     QO_ALGORITHM,
#if !defined(OPENSSL_NO_SHA512) && defined(HAVE_OPENSSL_SHA512)
     true
#else
     false
#endif
   },
   { QORE_OPT_SHA512,
     "HAVE_SSH512",
     QO_ALGORITHM,
#if !defined(OPENSSL_NO_SHA512) && defined(HAVE_OPENSSL_SHA512)
     true
#else
     false
#endif
   },
   { QORE_OPT_MDC2,
     "HAVE_MDC2",
     QO_ALGORITHM,
#ifndef OPENSSL_NO_MDC2
     true
#else
     false
#endif
   },
   { QORE_OPT_RC5,
     "HAVE_RC5",
     QO_ALGORITHM,
#ifndef OPENSSL_NO_RC5
     true
#else
     false
#endif
   },
   { QORE_OPT_MD2,
     "HAVE_MD2",
     QO_ALGORITHM,
#ifndef OPENSSL_NO_MD2
     true
#else
     false
#endif
   },
   { QORE_OPT_DSS,
    "HAVE_DSS",
    QO_ALGORITHM,
#ifndef HAVE_OPENSSL_INIT_CRYPTO
    true
#else
    false
#endif
  },
  { QORE_OPT_FUNC_ROUND,
     "HAVE_ROUND",
     QO_FUNCTION,
#ifdef HAVE_ROUND
     true
#else
     false
#endif
   },
   // HAVE_TIMEGM is always true now, we don't use the system function anymore anyway
   { QORE_OPT_FUNC_TIMEGM,
     "HAVE_TIMEGM",
     QO_FUNCTION,
     true
   },
   { QORE_OPT_FUNC_SETEUID,
     "HAVE_SETEUID",
     QO_FUNCTION,
#ifdef HAVE_SETEUID
     true
#else
     false
#endif
   },
   { QORE_OPT_FUNC_SETEGID,
     "HAVE_SETEGID",
     QO_FUNCTION,
#ifdef HAVE_SETEGID
     true
#else
     false
#endif
   },
   { QORE_OPT_FUNC_SYSTEM,
     "HAVE_SYSTEM",
     QO_FUNCTION,
#ifdef HAVE_SYSTEM
     true
#else
     false
#endif
   },
   { QORE_OPT_FUNC_KILL,
     "HAVE_KILL",
     QO_FUNCTION,
#ifdef HAVE_KILL
     true
#else
     false
#endif
   },
   { QORE_OPT_FUNC_FORK,
     "HAVE_FORK",
     QO_FUNCTION,
#ifdef HAVE_FORK
     true
#else
     false
#endif
   },
   { QORE_OPT_FUNC_GETPPID,
     "HAVE_GETPPID",
     QO_FUNCTION,
#ifdef HAVE_GETPPID
     true
#else
     false
#endif
   },
   { QORE_OPT_FUNC_STATVFS,
     "HAVE_STATVFS",
     QO_FUNCTION,
#ifdef Q_HAVE_STATVFS
     true
#else
     false
#endif
   },
   { QORE_OPT_FUNC_SETSID,
     "HAVE_SETSID",
     QO_FUNCTION,
#ifdef HAVE_SETSID
     true
#else
     false
#endif
   },
   { QORE_OPT_FUNC_IS_EXECUTABLE,
     "HAVE_IS_EXECUTABLE",
     QO_FUNCTION,
#ifdef HAVE_PWD_H
     true
#else
     false
#endif
   },
};

const qore_option_s* qore_option_list = qore_option_list_l;

#define QORE_OPTION_LIST_SIZE (sizeof(qore_option_list_l) / sizeof(qore_option_s))

size_t qore_option_list_size = QORE_OPTION_LIST_SIZE;

bool q_get_option_value(const char* opt) {
   for (unsigned i = 0; i < QORE_OPTION_LIST_SIZE; ++i) {
      if (!strcasecmp(opt, qore_option_list_l[i].option))
         return qore_option_list_l[i].value;
   }
   return false;
}

bool q_get_option_constant_value(const char* opt) {
   for (unsigned i = 0; i < QORE_OPTION_LIST_SIZE; ++i) {
      if (!strcasecmp(opt, qore_option_list_l[i].constant))
         return qore_option_list_l[i].value;
   }
   return false;
}

static inline int get_number(char** param) {
   int num = 0;
   while (isdigit(**param)) {
      num = num*10 + (**param - '0');
      ++(*param);
   }
   //printd(0, "get_number(%x: %s) num: %d\n", *param, *param, num);
   return num;
}

// print options
#define P_JUSTIFY_LEFT      1
#define P_INCLUDE_PLUS      2
#define P_SPACE_FILL        4
#define P_ZERO_FILL         8

bool qore_has_debug() {
#ifdef DEBUG
   return true;
#else
   return false;
#endif
}

QoreAbstractIteratorBase::QoreAbstractIteratorBase() : tid(gettid()) {
}

QoreAbstractIteratorBase::~QoreAbstractIteratorBase() {
}

int QoreAbstractIteratorBase::check(ExceptionSink* xsink) const {
   if (tid != gettid()) {
      xsink->raiseException("ITERATOR-THREAD-ERROR", "this %s object was created in TID %d; it is an error to access it from any other thread (accessed from TID %d)", getName(), tid, gettid());
      return -1;
   }
   return 0;
}

QoreIteratorBase::QoreIteratorBase() {
}

QoreIteratorBase::~QoreIteratorBase() {
}

FeatureList::FeatureList() {
   // register default features
   push_back("sql");
   push_back("threads");
   push_back("DGC");
#ifdef DEBUG
   push_back("debug");
#endif
}

FeatureList::~FeatureList() {
}

// if type = 0 then field widths are soft limits, otherwise they are hard
static int process_opt(QoreString *cstr, char* param, QoreValue qv, int type, int *taken, ExceptionSink* xsink) {
   char* str = param;
   int opts = 0;
   int width = -1;
   int decimals = -1;
   int length;
   char fmt[20], *f;
   QoreString tbuf(cstr->getEncoding());

   printd(5, "process_opt(): param: %s type: %d qv->getType(): %s refs: %d\n",
          param, type, qv.getTypeName(), qv.hasNode() ? qv.getInternalNode()->reference_count() : -1);
   qore_type_t t = qv.getType();
#ifdef DEBUG
   if (t == NT_STRING) {
      const QoreStringNode* nstr = qv.get<const QoreStringNode>();
      printd(5, "process_opt() %p (%d) \"%s\"\n", nstr->getBuffer(), nstr->strlen(), nstr->getBuffer());
   }
#endif

   // if it's just '%%' then output a single '%' and do not process arguments
   if (param[1] == '%') {
      cstr->concat('%');
      *taken = 0;
      return 1;
   }

  loop:
   switch (*(++param)) {
      case '-': opts |= P_JUSTIFY_LEFT; goto loop;
      case '+': opts |= P_INCLUDE_PLUS; goto loop;
      case ' ': opts |= P_SPACE_FILL; opts &= ~P_ZERO_FILL; goto loop;
      case '0': opts |= P_ZERO_FILL; opts &= ~P_SPACE_FILL; goto loop;
   }
   if (isdigit(*param))
      width = get_number(&param);
   if ((*param) == '.') {
      param++;
      decimals = get_number(&param);
   }
   if (decimals < 0)
      decimals = -1;

   char p = *param;
   switch (*param) {
      case 's': {
         QoreStringValueHelper astr(qv);
         length = astr->strlen();
         if ((width != -1) && (length > width) && !type)
            width = length;
         if ((width != -1) && (length > width)) {
            tbuf.concat(*astr, (size_t)width, xsink); // string encodings are converted here if necessary
         }
         else {
            if ((width != -1) && (opts & P_JUSTIFY_LEFT)) {
               tbuf.concat(*astr, xsink);
               while (width > length) {
                  tbuf.concat(' ');
                  width--;
               }
            }
            else {
               while (width > length) {
                  tbuf.concat(' ');
                  width--;
               }
               tbuf.concat(*astr, xsink);
            }
         }
         break;
      }
      case 'p':
         p = 'x';
      case 'd':
      case 'o':
      case 'x':
      case 'X': {
         // recreate the sprintf format argument
         f = fmt;
         *(f++) = '%';
         if (opts & P_JUSTIFY_LEFT)
            *(f++) = '-';
         if (opts & P_INCLUDE_PLUS)
            *(f++) = '+';
         if (width != -1) {
            if (opts & P_SPACE_FILL)
               *(f++) = ' ';
            else if (opts & P_ZERO_FILL)
               *(f++) = '0';
            f += sprintf(f, "%d", width);
         }
#ifdef _Q_WINDOWS
         *(f++) = 'I';
         *(f++) = '6';
         *(f++) = '4';
#else
         *(f++) = 'l';
         *(f++) = 'l';
#endif
         *(f++) = p; // 'd', etc;
         *f = '\0';
         int64 val = qv.getAsBigInt();
         tbuf.sprintf(fmt, val);
         if (type && (width != -1))
            tbuf.terminate(width);
         break;
      }
      case 'A':
      case 'a':
      case 'G':
      case 'g':
      case 'F':
      case 'f':
      case 'E':
      case 'e': {
         // recreate the sprintf format argument
         f = fmt;
         *(f++) = '%';
         if (opts & P_JUSTIFY_LEFT)
            *(f++) = '-';
         if (opts & P_INCLUDE_PLUS)
            *(f++) = '+';
         if (width != -1) {
            if (opts & P_SPACE_FILL)
               *(f++) = ' ';
            else if (opts & P_ZERO_FILL)
               *(f++) = '0';
            f += sprintf(f, "%d", width);
         }
         if (decimals != -1) {
            *(f++) = '.';
            f += sprintf(f, "%d", decimals);
         }
         if (t == NT_NUMBER) {
            *(f++) = QORE_MPFR_SPRINTF_ARG;
            *(f++) = *param; // a|A|e|E|f|F|g|G
            *f = '\0';
            qore_number_private::sprintf(*qv.get<const QoreNumberNode>(), tbuf, fmt);
         }
         else {
            *(f++) = *param; // a|A|e|E|f|F|g|G
            *f = '\0';
            double val = qv.getAsFloat();
            tbuf.sprintf(fmt, val);
            // issue 1556: external modules that call setlocale() can change
            // the decimal point character used here from '.' to ','
            q_fix_decimal(&tbuf);
            //printd(5, "fmt: '%s' val: %f tbuf: '%s'\n", fmt, val, tbuf.c_str());
         }
         if (type && (width != -1))
            tbuf.terminate(width);
         break;
      }
      case 'n':
      case 'N': {
         QoreNodeAsStringHelper t(qv, *param == 'N'
                                  ? (width == -1 ? FMT_NORMAL : width)
                                  : FMT_NONE, xsink);
         tbuf.concat(*t, xsink);
         break;
      }
      case 'y': {
         QoreNodeAsStringHelper t(qv, FMT_YAML_SHORT, xsink);
         tbuf.concat(*t, xsink);
         break;
      }
      default:
         // if the format argument is not understood, then make sure and just consume the '%' char
         tbuf.concat('%');
         param = str;
         *taken = 0;
   }

   cstr->concat(&tbuf, xsink);
   return (int)(param - str);
}

QoreStringNode* q_sprintf(const QoreListNode* params, int field, int offset, ExceptionSink* xsink) {
   assert(xsink);
   unsigned i, j, l;
   const QoreStringNode* p;

   if (!(p = test_string_param(params, offset)))
      return new QoreStringNode;

   SimpleRefHolder<QoreStringNode> buf(new QoreStringNode(p->getEncoding()));

   j = 1 + offset;

   const char* pstr = p->getBuffer();
   l = p->strlen();
   for (i = 0; i < l; i++) {
      int taken = 1;
      if ((pstr[i] == '%') && (j < params->size())) {
         const AbstractQoreNode* node = get_param(params, j++);
         i += process_opt(*buf, (char*)&pstr[i], node, field, &taken, xsink);
         if (*xsink)
            return 0;
         if (!taken)
            j--;
      }
      else {
         buf->concat(pstr[i]);
         if (pstr[i] == '%' && pstr[i+1] == '%')
             ++i;
      }
   }

   return buf.release();
}

QoreStringNode* q_vsprintf(const QoreListNode* params, int field, int offset, ExceptionSink* xsink) {
   assert(xsink);
   const QoreStringNode* fmt;

   if (!(fmt = test_string_param(params, offset)))
      return new QoreStringNode;

   const AbstractQoreNode* args = get_param(params, offset + 1);
   const QoreListNode* arg_list = get_node_type(args) == NT_LIST ? reinterpret_cast<const QoreListNode*>(args) : 0;

   SimpleRefHolder<QoreStringNode> buf(new QoreStringNode(fmt->getEncoding()));
   unsigned j = 0;

   const char* pstr = fmt->getBuffer();
   size_t l = fmt->strlen();
   for (unsigned i = 0; i < l; i++) {
      int taken = 1;
      bool havearg = false;
      const AbstractQoreNode* arg = 0;

      if ((pstr[i] == '%')) {
         if (args) {
            if (arg_list && j < arg_list->size()) {
               havearg = true;
               arg = get_param(arg_list, j);
            }
            else if (!j) {
               arg = args;
               havearg = true;
            }
         }
      }
      if (havearg) {
         ++j;
         i += process_opt(*buf, (char*)&pstr[i], arg, field, &taken, xsink);
         if (*xsink)
            return 0;
         if (!taken)
            --j;
      }
      else {
         buf->concat(pstr[i]);
         if (pstr[i] == '%' && pstr[i+1] == '%')
             ++i;
      }
   }
   return buf.release();
}

QoreStringNode* q_sprintf(const QoreValueList* params, int field, int offset, ExceptionSink* xsink) {
   assert(xsink);
   unsigned i, j, l;

   QoreValue pv = get_param_value(params, offset);
   if (pv.getType() != NT_STRING)
      return new QoreStringNode;

   const QoreStringNode* p = pv.get<QoreStringNode>();

   SimpleRefHolder<QoreStringNode> buf(new QoreStringNode(p->getEncoding()));

   j = 1 + offset;

   const char* pstr = p->getBuffer();
   l = p->strlen();
   for (i = 0; i < l; i++) {
      int taken = 1;
      if ((pstr[i] == '%') && (j < params->size())) {
         pv = get_param_value(params, j++);
         i += process_opt(*buf, (char*)&pstr[i], pv, field, &taken, xsink);
         if (*xsink)
            return 0;
         if (!taken)
            j--;
      }
      else {
         buf->concat(pstr[i]);
         if (pstr[i] == '%' && pstr[i+1] == '%')
             ++i;
      }
   }

   return buf.release();
}

QoreStringNode* q_vsprintf(const QoreValueList* params, int field, int offset, ExceptionSink* xsink) {
   assert(xsink);
   QoreValue pv = get_param_value(params, offset);
   if (pv.getType() != NT_STRING)
      return new QoreStringNode;

   const QoreStringNode* fmt = pv.get<QoreStringNode>();

   pv = get_param_value(params, offset + 1);
   const QoreListNode* arg_list = pv.getType() == NT_LIST ? pv.get<const QoreListNode>() : 0;

   SimpleRefHolder<QoreStringNode> buf(new QoreStringNode(fmt->getEncoding()));
   unsigned j = 0;

   const char* pstr = fmt->getBuffer();
   size_t l = fmt->strlen();
   for (unsigned i = 0; i < l; i++) {
      int taken = 1;
      bool havearg = false;

      QoreValue cv;

      if ((pstr[i] == '%')) {
         if (!pv.isNothing()) {
            havearg = true;
            if (arg_list && j < arg_list->size())
               cv = get_param(arg_list, j);
            else if (!j)
               cv = pv;
         }
      }
      if (havearg) {
         ++j;
         i += process_opt(*buf, (char*)&pstr[i], cv, field, &taken, xsink);
         if (*xsink)
            return 0;
         if (!taken)
            --j;
      }
      else {
         buf->concat(pstr[i]);
         if (pstr[i] == '%' && pstr[i+1] == '%')
             ++i;
      }
   }
   return buf.release();
}

static void concatASCII(QoreString &str, unsigned char c) {
   str.sprintf("ascii %03d", c);
   if (c >= 32 || c < 127)
      str.sprintf(" ('%c')", c);
}

static char getBase64Value(const char* buf, qore_size_t &offset, bool end_ok, ExceptionSink* xsink) {
   while (buf[offset] == '\n' || buf[offset] == '\r')
      ++offset;

   char c = buf[offset];

   if (c >= 'A' && c <= 'Z')
      return c - 'A';
   if (c >= 'a' && c <= 'z')
      return c - 'a' + 26;
   if (c >= '0' && c <= '9')
      return c - '0' + 52;
   if (c == '+')
      return 62;
   if (c == '/')
      return 63;

   if (!c) {
      if (!end_ok)
         xsink->raiseException("BASE64-PARSE-ERROR", "premature end of base64 string at string byte offset %d", offset);
   }
   else {
      QoreStringNode* desc = new QoreStringNode;
      concatASCII(*desc, c);
      desc->concat(" is an invalid base64 character");
      xsink->raiseException("BASE64-PARSE-ERROR", desc);
   }
   return -1;
}

// see: RFC-1421: http://www.ietf.org/rfc/rfc1421.txt and RFC-2045: http://www.ietf.org/rfc/rfc2045.txt
BinaryNode* parseBase64(const char* buf, int len, ExceptionSink* xsink) {
   if (!len)
      return new BinaryNode;

   char* binbuf = (char* )malloc(sizeof(char) * (len + 3));
   int blen = 0;

   qore_size_t pos = 0;
   while (pos < (qore_size_t)len) {
      // add first 6 bits
      char b = getBase64Value(buf, pos, true, xsink);
      if (xsink->isEvent()) {
         free(binbuf);
         return 0;
      }
      // if we've reached the end of the string here, then exit the loop
      if (!buf[pos])
         break;

      // get second 6 bits
      ++pos;
      char c = getBase64Value(buf, pos, false, xsink);
      if (xsink->isEvent()) {
         free(binbuf);
         return 0;
      }
      // do first byte (1st char=upper 6 bits, 2nd char=lower 2)
      binbuf[blen++] = (b << 2) | (c >> 4);

      // check special cases
      ++pos;
      if (buf[pos] == '=')
         break;

      // low 4 bits from 2nd char become high 4 bits of next value
      b = (c & 15) << 4;

      // get third 6 bits
      c = getBase64Value(buf, pos, false, xsink);
      if (xsink->isEvent()) {
         free(binbuf);
         return 0;
      }
      // do second byte (2nd char=upper 4 bits, 3rd char=lower 4 bits)
      binbuf[blen++] = b | (c >> 2);

      // check special cases
      ++pos;
      if (buf[pos] == '=')
         break;

      // low 2 bits from 3rd char become high 2 bits of next value
      b = (c & 3) << 6;

      // get fourth 6 bits
      c = getBase64Value(buf, pos, false, xsink);
      if (xsink->isEvent()) {
         free(binbuf);
         return 0;
      }

      binbuf[blen++] = b | c;
      ++pos;
   }
   return new BinaryNode(binbuf, blen);
}

int get_nibble(char c, ExceptionSink* xsink) {
   if (isdigit(c))
      return c - 48;
   if (c >= 'A' && c <= 'F')
      return c - 55;
   if (c >= 'a' && c <= 'f')
      return c - 87;

   xsink->raiseException("PARSE-HEX-ERROR", "invalid hex digit found '%c'", c);
   return -1;
}

BinaryNode* parseHex(const char* buf, int len, ExceptionSink* xsink) {
   if (!len)
      return new BinaryNode();

   if ((len / 2) * 2 != len) {
      xsink->raiseException("PARSE-HEX-ERROR", "cannot parse an odd number of hex digits (%d digit%s)", len, len == 1 ? "" : "s");
      return 0;
   }

   char* binbuf = (char* )malloc(sizeof(char) * (len / 2));
   int blen = 0;

   const char* end = buf + len;
   while (buf < end) {
      int b = get_nibble(*buf, xsink);
      if (b < 0) {
         free(binbuf);
         return 0;
      }
      buf++;
      int l = get_nibble(*buf, xsink);
      if (l < 0) {
         free(binbuf);
         return 0;
      }
      buf++;
      binbuf[blen++] = b << 4 | l;
   }
   return new BinaryNode(binbuf, blen);
}

static int parse_get_nibble(const QoreProgramLocation& loc, char c) {
   if (isdigit(c))
      return c - 48;
   if (c >= 'A' && c <= 'F')
      return c - 55;
   if (c >= 'a' && c <= 'f')
      return c - 87;

   parseException(loc, "PARSE-HEX-ERROR", "invalid hex digit found '%c'", c);
   return -1;
}

// for use while parsing - parses a null-terminated string and raises parse exceptions for errors
BinaryNode* parseHex(const QoreProgramLocation& loc, const char* buf, int len) {
   if (!buf || !(*buf))
      return new BinaryNode();

   char* binbuf = (char* )malloc(sizeof(char) * (len / 2));
   int blen = 0;

   const char* end = buf + len;
   while (buf < end) {
      int b = parse_get_nibble(loc, *buf);
      if (b < 0) {
         free(binbuf);
         return 0;
      }
      buf++;
#if 0
      // this can never happen; the parser guarantees an even number of digits
      if (!(*buf)) {
         free(binbuf);
         parseError("PARSE-HEX-ERROR", "cannot parse an odd number of hex digits (%d digit%s)", len, len == 1 ? "" : "s");
         return 0;
      }
#endif

      int l = parse_get_nibble(loc, *buf);
      if (l < 0) {
         free(binbuf);
         return 0;
      }
      buf++;
      binbuf[blen++] = b << 4 | l;
   }
   return new BinaryNode(binbuf, blen);
}

char* make_class_name(const char* str) {
   char* cn = q_basename(str);
   char* p = strrchr(cn, '.');
   if (p && p != cn)
      *p = '\0';
   p = cn;
   while (*p) {
      if (*p == '-')
         *p = '_';
      p++;
   }
   return cn;
}

void print_node(FILE* fp, const QoreValue qv) {
   printd(5, "print_node() node: %s\n", qv.getTypeName());
   QoreStringValueHelper str(qv);
   fputs(str->getBuffer(), fp);
}

void qore_setup_argv(int pos, int argc, char* argv[]) {
   ARGV = new QoreListNode();
   QORE_ARGV = new QoreListNode();
   int end = argc - pos;
   for (int i = 0; i < argc; i++) {
      if (i < end)
         ARGV->push(new QoreStringNode(argv[i + pos]));
      QORE_ARGV->push(new QoreStringNode(argv[i]));
   }
}

void init_lib_intern(char* env[]) {
   // set up environment hash
   int i = 0;
   ENV = new QoreHashNode;
   while (env[i]) {
      char* p;

      if ((p = strchr(env[i], '='))) {
         char save = *p;
         *p = '\0';
         ENV->setKeyValue(env[i], new QoreStringNode(p + 1), 0);
         //printd(5, "creating $ENV{\"%s\"} = \"%s\"\n", env[i], p + 1);
         *p = save;
      }
      i++;
   }

   // initialize process-default local time zone
   QTZM.init();

   // other misc initialization
#if defined(HAVE_GETPWUID_R) || defined(HAVE_GETPWNAM_R)
   pwsize = sysconf(_SC_GETPW_R_SIZE_MAX);
   if (pwsize == -1)
      pwsize = 4096; // more than enough?
#endif
#if defined(HAVE_GETGRGID_R) || defined(HAVE_GETGRNAM_R)
   grsize = sysconf(_SC_GETGR_R_SIZE_MAX);
   if (grsize == -1)
      grsize = 4096; // more than enough?
#endif
}

void delete_global_variables() {
   QORE_TRACE("delete_global_variables()");
   if (QORE_ARGV)
      QORE_ARGV->deref(0);
   if (ARGV)
      ARGV->deref(0);
   if (ENV)
      ENV->deref(0);
}

struct tm *q_localtime(const time_t* clock, struct tm* tms) {
#ifdef HAVE_LOCALTIME_R
   localtime_r(clock, tms);
#else
   lck_localtime.lock();
   struct tm *t = localtime(clock);
   memcpy(tms, t, sizeof(struct tm));
   lck_localtime.unlock();
#endif
   return tms;
}

struct tm *q_gmtime(const time_t* clock, struct tm* tms) {
#ifdef HAVE_GMTIME_R
   gmtime_r(clock, tms);
#else
   lck_gmtime.lock();
   struct tm *t = gmtime(clock);
   memcpy(tms, t, sizeof(struct tm));
   lck_gmtime.unlock();
#endif
   return tms;
}

const char* q_find_first_path_sep(const char* path) {
#ifdef _Q_WINDOWS
   // on windows we have to find either '\\' (standard directory separator character) or '/' (UNIX-style, also accepted on Windows)
   const char* p = path;
   while (*p) {
      if (*p == '/' || *p == '\\')
         return p;
      ++p;
   }
   return 0;
#else
   return strchr(path, QORE_DIR_SEP);
#endif
}

const char* q_find_last_path_sep(const char* path) {
#ifdef _Q_WINDOWS
   // on windows we have to find either '\\' (standard directory separator character) or '/' (UNIX-style, also accepted on Windows)
   const char* p = path;
   const char* rv = 0;
   while (*p) {
      if (*p == '/' || *p == '\\')
         rv = p;
      ++p;
   }
   return rv;
#else
   return strrchr(path, QORE_DIR_SEP);
#endif
}

// thread-safe basename function (resulting pointer must be free()ed)
char* q_basename(const char* path) {
   const char* p = q_find_last_path_sep(path);
   if (!p)
      return strdup(path);
   return strdup(p + 1);
}

// returns a pointer within the same string
char* q_basenameptr(const char* path) {
   const char* p = q_find_last_path_sep(path);
   if (!p)
      return (char* )path;
   return (char*)p + 1;
}

// thread-safe dirname function (resulting pointer must be free()ed)
char* q_dirname(const char* path) {
   const char* p = q_find_last_path_sep(path);
   if (!p || p == path) {
      char* x = (char* )malloc(sizeof(char) * 2);
      x[0] = !p ? '.' : QORE_DIR_SEP;
      x[1] = '\0';
      return x;
   }
   char* x = (char* )malloc(sizeof(char) * (p - path + 1));
   strncpy(x, path, p - path);
   x[p - path] = '\0';
   return x;
}

void *q_realloc(void* ptr, size_t size) {
   void *p = realloc(ptr, size);
   if (!p)
      free(ptr);
   return p;
}

static inline void assign_hv(QoreHashNode* h, const char* key, char* val) {
   h->setKeyValue(key, new QoreStringNode(val), 0);
}

static inline void assign_hv(QoreHashNode* h, const char* key, int val) {
   h->setKeyValue(key, new QoreBigIntNode(val), 0);
}

#ifdef HAVE_PWD_H
static QoreHashNode* pwd2hash(const struct passwd& pw) {
   QoreHashNode* h = new QoreHashNode;
   // assign values
   assign_hv(h, "pw_name", pw.pw_name);
   assign_hv(h, "pw_passwd", pw.pw_passwd);
   assign_hv(h, "pw_gecos", pw.pw_gecos);
   assign_hv(h, "pw_dir", pw.pw_dir);
   assign_hv(h, "pw_shell", pw.pw_shell);
   assign_hv(h, "pw_uid", pw.pw_uid);
   assign_hv(h, "pw_gid", pw.pw_gid);
   return h;
}

QoreHashNode* q_getpwuid(uid_t uid) {
   struct passwd *pw;
#ifdef HAVE_GETPWUID_R
   struct passwd pw_rec;
   char* buf = (char* )malloc(pwsize * sizeof(char));
   ON_BLOCK_EXIT(free, buf);
   int rc = getpwuid_r(uid, &pw_rec, buf, pwsize, &pw);
   if (rc)
      errno = rc;
#else
   AutoLocker al(&lck_passwd);
   pw = getpwuid(uid);
#endif
   return !pw ? 0 : pwd2hash(*pw);
}

QoreHashNode* q_getpwnam(const char* name) {
   struct passwd *pw;
#ifdef HAVE_GETPWNAM_R
   struct passwd pw_rec;
   char* buf = (char* )malloc(pwsize * sizeof(char));
   ON_BLOCK_EXIT(free, buf);
   int rc = getpwnam_r(name, &pw_rec, buf, pwsize, &pw);
   if (rc)
      errno = rc;
#else
   AutoLocker al(&lck_passwd);
   pw = getpwnam(name);
#endif
   return !pw ? 0 : pwd2hash(*pw);
}

int q_uname2uid(const char* name, uid_t& uid) {
   struct passwd *pw;
#ifdef HAVE_GETPWNAM_R
   struct passwd pw_rec;
   char* buf = (char* )malloc(pwsize * sizeof(char));
   ON_BLOCK_EXIT(free, buf);
   int rc = getpwnam_r(name, &pw_rec, buf, pwsize, &pw);
   if (!rc)
      uid = pw_rec.pw_uid;
   return rc;
#else
   AutoLocker al(&lck_passwd);
   pw = getpwnam(name);
   if (!pw)
      return errno;
   uid = pw->pw_uid;
   return 0;
#endif
}

static QoreHashNode* gr2hash(struct group& gr) {
   QoreHashNode* h = new QoreHashNode;
   // assign values
   assign_hv(h, "gr_name", gr.gr_name);
   assign_hv(h, "gr_passwd", gr.gr_passwd);
   assign_hv(h, "gr_gid", gr.gr_gid);

   QoreListNode* l = new QoreListNode;
   for (char* *p = gr.gr_mem; *p; ++p)
      l->push(new QoreStringNode(*p));

   h->setKeyValue("gr_mem", l, 0);
   return h;
}

QoreHashNode* q_getgrgid(gid_t gid) {
   struct group *gr;
#ifdef HAVE_GETGRGID_R
   struct group gr_rec;
   char* buf = (char* )malloc(grsize * sizeof(char));
   ON_BLOCK_EXIT(free, buf);
   int rc = getgrgid_r(gid, &gr_rec, buf, grsize, &gr);
   if (rc)
      errno = rc;
#else
   AutoLocker al(&lck_group);
   gr = getgrgid(gid);
#endif
   return !gr ? 0 : gr2hash(*gr);
}

QoreHashNode* q_getgrnam(const char* name) {
   struct group *gr;
#ifdef HAVE_GETGRNAM_R
   struct group gr_rec;
   char* buf = (char* )malloc(grsize * sizeof(char));
   ON_BLOCK_EXIT(free, buf);
   int rc = getgrnam_r(name, &gr_rec, buf, grsize, &gr);
   if (rc)
      errno = rc;
#else
   AutoLocker al(&lck_group);
   gr = getgrnam(name);
#endif
   return !gr ? 0 : gr2hash(*gr);
}

int q_gname2gid(const char* name, gid_t &gid) {
   struct group *gr;
#ifdef HAVE_GETGRNAM_R
   struct group gr_rec;
   char* buf = (char* )malloc(grsize * sizeof(char));
   ON_BLOCK_EXIT(free, buf);
   int rc = getgrnam_r(name, &gr_rec, buf, grsize, &gr);
   if (!rc)
      gid = gr_rec.gr_gid;
   return rc;
#else
   AutoLocker al(&lck_group);
   gr = getgrnam(name);
   if (!gr)
      return errno;
   gid = gr->gr_gid;
   return 0;
#endif
}
#endif // HAVE_PWD_H

qore_license_t qore_get_license() {
   return qore_license;
}

long long q_atoll(const char* str) {
   return atoll(str);
}

// returns seconds since epoch
int64 q_epoch() {
#ifdef HAVE_CLOCK_GETTIME
   struct timespec ts;
   if (clock_gettime(CLOCK_REALTIME, &ts)) {
      printd(0, "clock_gettime() failed: %s\n", strerror(errno));
      return 0;
   }
#else
   struct timeval ts;
   if (gettimeofday(&ts, 0)) {
      printd(0, "gettimeofday() failed: %s\n", strerror(errno));
      return 0;
   }
#endif
   return ts.tv_sec;
}

// returns seconds since epoch and gets microseconds
int64 q_epoch_us(int &us) {
#ifdef HAVE_CLOCK_GETTIME
   struct timespec ts;
   if (clock_gettime(CLOCK_REALTIME, &ts)) {
      printd(0, "clock_gettime() failed: %s\n", strerror(errno));
      us = 0;
      return 0;
   }
   us = ts.tv_nsec / 1000;
#else
   struct timeval ts;
   if (gettimeofday(&ts, 0)) {
      printd(0, "gettimeofday() failed: %s\n", strerror(errno));
      us = 0;
      return 0;
   }
   us = ts.tv_usec;
#endif
   return ts.tv_sec;
}

// returns seconds since epoch and gets nanoseconds
int64 q_epoch_ns(int &ns) {
#ifdef HAVE_CLOCK_GETTIME
   struct timespec ts;
   if (clock_gettime(CLOCK_REALTIME, &ts)) {
      printd(0, "clock_gettime() failed: %s\n", strerror(errno));
      ns = 0;
      return 0;
   }
   ns = ts.tv_nsec;
#else
   struct timeval ts;
   if (gettimeofday(&ts, 0)) {
      printd(0, "gettimeofday() failed: %s\n", strerror(errno));
      ns = 0;
      return 0;
   }
   ns = ts.tv_usec * 1000;
#endif
   return ts.tv_sec;
}

QoreParseListNode* make_args(const QoreProgramLocation& loc, AbstractQoreNode* arg) {
   if (!arg)
      return nullptr;

   QoreParseListNode* l;
   if (arg->getType() == NT_PARSE_LIST) {
      l = reinterpret_cast<QoreParseListNode*>(arg);
      if (!l->isFinalized())
         return l;
   }

   l = new QoreParseListNode(loc);
   l->add(arg, loc);
   return l;
}

const char* check_hash_key(const QoreHashNode* h, const char* key, const char* err, ExceptionSink* xsink) {
   QoreValue p = h->getValueKeyValue(key);
   if (p.isNothing())
      return nullptr;

   if (p.getType() != NT_STRING) {
      xsink->raiseException(err, "'%s' key is not type 'string' but is type '%s'", key, p.getTypeName());
      return nullptr;
   }
   return p.get<const QoreStringNode>()->c_str();
}

void q_strerror(QoreString &str, int err) {
#ifdef HAVE_STRERROR_R

#ifndef STRERR_BUFSIZE
#define STRERR_BUFSIZE 256
#endif

   str.allocate(str.strlen() + STRERR_BUFSIZE);
   // ignore strerror() error message
#ifdef STRERROR_R_CHAR_P
   // we can't help but get this version because some of the Linux
   // header files define _GNU_SOURCE for us :-(
   str.concat(strerror_r(err, (char* )(str.getBuffer() + str.strlen()), STRERR_BUFSIZE));
#else
   // use portable XSI version of strerror_r()
   int rc = strerror_r(err, (char* )(str.getBuffer() + str.strlen()), STRERR_BUFSIZE);
   if (rc && rc != EINVAL && rc != ERANGE)
      str.sprintf("unable to retrieve error code %d: strerror() returned unexpected error code %d", err, rc);
   else
      str.terminate(str.strlen() + strlen(str.getBuffer() + str.strlen()));
#endif

#else
   // global static lock for strerror() access
   static QoreThreadLock strerror_m;

   AutoLocker al(strerror_m);
   str.concat(strerror(err));
#endif
}

QoreStringNode* q_strerror(int err) {
   QoreStringNode* rv = new QoreStringNode;
   q_strerror(*rv, err);
   return rv;
}

#ifdef HAVE_SIGNAL_HANDLING
QoreStringNode* qore_reassign_signal(int sig, const char* name) {
   return QSM.reassign_signal(sig, name);
}
#endif

// returns 0 for OK, -1 for error
int check_lvalue(AbstractQoreNode* node, bool assignment) {
   qore_type_t ntype = node->getType();
   //printd(5, "type: %s\n", node->getTypeName());
   if (ntype == NT_VARREF) {
      if (assignment)
         reinterpret_cast<VarRefNode*>(node)->parseAssigned();
      return 0;
   }

   if (ntype == NT_SELF_VARREF)
      return 0;

   if (ntype == NT_CLASS_VARREF)
      return 0;

   if (ntype == NT_OPERATOR) {
      QoreSquareBracketsOperatorNode* op = dynamic_cast<QoreSquareBracketsOperatorNode*>(node);
      if (op) {
         return check_lvalue(op->getLeft(), assignment);
      }
      else {
         QoreHashObjectDereferenceOperatorNode* hop = dynamic_cast<QoreHashObjectDereferenceOperatorNode*>(node);
         if (hop) {
            return check_lvalue(hop->getLeft(), assignment);
         }
      }
      return -1;
   }

   return -1;
}

static void stat_get_blocks(const struct stat &sbuf, int64& blksize, int64& blocks) {
#ifdef HAVE_STRUCT_STAT_ST_BLKSIZE
   blksize = sbuf.st_blksize;
#else
   blksize = 0;
#endif
#ifdef HAVE_STRUCT_STAT_ST_BLOCKS
   blocks = sbuf.st_blocks;
#else
   blocks = 0;
#endif
}

QoreListNode* stat_to_list(const struct stat& sbuf) {
   QoreListNode* l = new QoreListNode;

   // note that dev_t on Linux is an unsigned 64-bit integer, so we could lose precision here
   l->push(new QoreBigIntNode((int64)sbuf.st_dev));
   l->push(new QoreBigIntNode(sbuf.st_ino));
   l->push(new QoreBigIntNode(sbuf.st_mode));
   l->push(new QoreBigIntNode(sbuf.st_nlink));
   l->push(new QoreBigIntNode(sbuf.st_uid));
   l->push(new QoreBigIntNode(sbuf.st_gid));
   // note that dev_t on Linux is an unsigned 64-bit integer, so we could lose precision here
   l->push(new QoreBigIntNode((int64)sbuf.st_rdev));
   l->push(new QoreBigIntNode(sbuf.st_size));

   l->push(DateTimeNode::makeAbsolute(currentTZ(), (int64)sbuf.st_atime));
   l->push(DateTimeNode::makeAbsolute(currentTZ(), (int64)sbuf.st_mtime));
   l->push(DateTimeNode::makeAbsolute(currentTZ(), (int64)sbuf.st_ctime));

   int64 blksize, blocks;
   stat_get_blocks(sbuf, blksize, blocks);
   l->push(new QoreBigIntNode(blksize));
   l->push(new QoreBigIntNode(blocks));

   return l;
}

TypedHashDecl* qore_get_hashdecl(const char* name) {
   TypedHashDecl* rv = qore_ns_private::get(*staticSystemNamespace->rootGetQoreNamespace())->hashDeclList.find(name);
   assert(rv);
   return rv;
}

QoreHashNode* stat_to_hash(const struct stat& sbuf, const TypedHashDecl* hd) {
   QoreHashNode* h = new QoreHashNode(hd, nullptr);

   // note that dev_t on Linux is an unsigned 64-bit integer, so we could lose precision here
   qore_hash_private* ph = qore_hash_private::get(*h);
   ph->setKeyValueIntern("dev",     (int64)sbuf.st_dev);
   ph->setKeyValueIntern("inode",   (int64)sbuf.st_ino);
   ph->setKeyValueIntern("mode",    (int64)sbuf.st_mode);
   ph->setKeyValueIntern("nlink",   (int64)sbuf.st_nlink);
   ph->setKeyValueIntern("uid",     (int64)sbuf.st_uid);
   ph->setKeyValueIntern("gid",     (int64)sbuf.st_gid);
   // note that dev_t on Linux is an unsigned 64-bit integer, so we could lose precision here
   ph->setKeyValueIntern("rdev",    (int64)sbuf.st_rdev);
   ph->setKeyValueIntern("size",    (int64)sbuf.st_size);

   ph->setKeyValueIntern("atime",   DateTimeNode::makeAbsolute(currentTZ(), (int64)sbuf.st_atime));
   ph->setKeyValueIntern("mtime",   DateTimeNode::makeAbsolute(currentTZ(), (int64)sbuf.st_mtime));
   ph->setKeyValueIntern("ctime",   DateTimeNode::makeAbsolute(currentTZ(), (int64)sbuf.st_ctime));

   int64 blksize, blocks;
   stat_get_blocks(sbuf, blksize, blocks);
   ph->setKeyValueIntern("blksize", (int64)blksize);
   ph->setKeyValueIntern("blocks",  (int64)blocks);

   // process permissions
   QoreStringNode* perm = new QoreStringNode;
   const char* type = q_mode_to_perm(sbuf.st_mode, *perm);

   ph->setKeyValueIntern("type", new QoreStringNode(type));
   ph->setKeyValueIntern("perm", perm);

   return h;
}

#ifdef Q_HAVE_STATVFS
QoreHashNode* statvfs_to_hash(const struct statvfs& vfs) {
   QoreHashNode* h = new QoreHashNode;

#ifdef DARWIN
#else
   h->setKeyValue("namemax", new QoreBigIntNode(vfs.f_namemax), nullptr);
#endif
   h->setKeyValue("fsid", new QoreBigIntNode(vfs.f_fsid), nullptr);
   h->setKeyValue("frsize", new QoreBigIntNode(vfs.f_frsize), nullptr);
   h->setKeyValue("bsize", new QoreBigIntNode(vfs.f_bsize), nullptr);
   h->setKeyValue("flag", new QoreBigIntNode(vfs.f_flag), nullptr);
   h->setKeyValue("blocks", new QoreBigIntNode(vfs.f_blocks), nullptr);
   h->setKeyValue("bfree", new QoreBigIntNode(vfs.f_bfree), nullptr);
   h->setKeyValue("bavail", new QoreBigIntNode(vfs.f_bavail), nullptr);
   h->setKeyValue("files", new QoreBigIntNode(vfs.f_files), nullptr);
   h->setKeyValue("ffree", new QoreBigIntNode(vfs.f_ffree), nullptr);
   h->setKeyValue("favail", new QoreBigIntNode(vfs.f_favail), nullptr);

   return h;
}
#endif

#if defined(DEBUG) && defined(HAVE_BACKTRACE)
#define _QORE_BT_SIZE 20
void qore_machine_backtrace() {
   void *array[_QORE_BT_SIZE];
   // get void*'s for all entries on the stack
   size_t size = backtrace(array, _QORE_BT_SIZE);

   // print out all the frames to stderr
   backtrace_symbols_fd(array, size, 2);
}
#else
void qore_machine_backtrace() {
}
#endif

#ifdef HAVE_NANOSLEEP
static int qore_nanosleep(int64 ns) {
   struct timespec ts;
   ts.tv_sec = ns / 1000000000ll;
   ts.tv_nsec = (ns - ts.tv_sec * 1000000000);
   return nanosleep(&ts, 0);
}
#endif

int qore_usleep(int64 usecs) {
#ifdef HAVE_NANOSLEEP
   return qore_nanosleep(usecs * 1000);
#else
#ifdef _Q_WINDOWS
   LARGE_INTEGER ft;
   ft.QuadPart = -(10 * usecs); // Convert to 100 nanosecond interval, negative value indicates relative time

   HANDLE timer = CreateWaitableTimer(0, TRUE, 0);
   SetWaitableTimer(timer, &ft, 0, 0, 0, 0);
   WaitForSingleObject(timer, INFINITE);
   CloseHandle(timer);
   return 0;
#else
   return ::usleep(usecs);
#endif
#endif
}

bool q_path_is_readable(const char* path) {
#if defined HAVE_PWD_H
   struct stat sbuf;
   int rc;

   if ((rc = stat(path, &sbuf)))
      return false;

   if (S_ISDIR(sbuf.st_mode)) { // If path is a directory.
      DIR* dp = opendir(path);
      if (dp != NULL) {
         closedir(dp);
         return true;
      }
      return false;
   }

   rc = open(path, O_RDONLY);
   if (rc != -1) {
      close(rc);
      return true;
   }
   return false;

#elif defined(HAVE_ACCESS) && defined(_Q_WINDOWS)
   // only use access(2) on Windows
   return !access(path, R_OK);
#else
   // check if it's a directory
   struct stat sbuf;
   int rc;
   if ((rc = stat(path, &sbuf)))
      return false;

   // just return true on windows if it's a directory
   if ((sbuf.st_mode & S_IFMT) == S_IFDIR)
      return true;

   // otherwise try to open file, if successful, then the file is readable
   rc = open(path, O_RDONLY);
   if (rc != -1) {
      close(rc);
      return true;
   }
   return false;
#endif
}

QoreProgramLocation::QoreProgramLocation(int sline, int eline) : QoreProgramLineLocation(sline, eline) {
   set_parse_file_info(*this);
}

QoreProgramLocation::QoreProgramLocation(prog_loc_e loc) {
   if (loc == ParseLocation)
      *this = get_parse_location();
   else
      *this = get_runtime_location();
}

void QoreProgramLocation::parseSet() const {
   update_parse_location(*this);
}

void QoreProgramLocation::toString(QoreString& str) const {
   str.concat(file ? file : "<unknown>");
   if (start_line > 0) {
      str.sprintf(":%d", start_line);
      if (end_line > 0 && end_line != start_line)
         str.sprintf("-%d", end_line);
   }

   if (source)
      str.sprintf(" (source \"%s\":%d)", source, start_line + offset);
}

void LVarSet::add(LocalVar* var) {
   if (!needs_scan && var->needsScan())
      needs_scan = true;
   // insert var into the set
   insert(var);
}

bool q_parse_bool(const AbstractQoreNode* n) {
   if (get_node_type(n) == NT_STRING)
      return q_parse_bool(reinterpret_cast<const QoreStringNode*>(n)->getBuffer());

   return n->getAsBool();
}

bool q_parse_bool(const char* str) {
   if (!strcasecmp(str, "true") || !strcasecmp(str, "on") || !strcasecmp(str, "yes") || !strncasecmp(str, "enable", 6) || !strcasecmp(str, "y"))
      return true;

   return (bool)atoi(str);
}

int qore_get_library_init_options() {
   return qore_library_options;
}

int qore_set_library_cleanup_options(int options) {
   return (qore_library_options |= (options & QLO_CLEANUP_MASK));
}

bool qore_check_option(int opt) {
   return (qore_library_options & opt) == opt;
}

const char* q_mode_to_perm(mode_t mode, QoreString& perm) {
   const char* type;
   if (S_ISBLK(mode)) {
      type = "BLOCK-DEVICE";
      perm.concat('b');
   }
   else if (S_ISDIR(mode)) {
      type = "DIRECTORY";
      perm.concat('d');
   }
   else if (S_ISCHR(mode)) {
      type = "CHARACTER-DEVICE";
      perm.concat('c');
   }
   else if (S_ISFIFO(mode)) {
      type = "FIFO";
      perm.concat('p');
   }
#ifdef S_ISLNK
   else if (S_ISLNK(mode)) {
      type = "SYMBOLIC-LINK";
      perm.concat('l');
   }
#endif
#ifdef S_ISSOCK
   else if (S_ISSOCK(mode)) {
      type = "SOCKET";
      perm.concat('s');
   }
#endif
   else if (S_ISREG(mode)) {
      type = "REGULAR";
      perm.concat('-');
   }
   else {
      type = "UNKNOWN";
      perm.concat('?');
   }

   // add user permission flags
   perm.concat(mode & S_IRUSR ? 'r' : '-');
   perm.concat(mode & S_IWUSR ? 'w' : '-');
#ifdef S_ISUID
   if (mode & S_ISUID)
      perm.concat(mode & S_IXUSR ? 's' : 'S');
   else
      perm.concat(mode & S_IXUSR ? 'x' : '-');
#else
   // Windows
   perm.concat('-');
#endif

   // add group permission flags
#ifdef S_IRGRP
   perm.concat(mode & S_IRGRP ? 'r' : '-');
   perm.concat(mode & S_IWGRP ? 'w' : '-');
#else
   // Windows
   perm.concat("--");
#endif
#ifdef S_ISGID
   if (mode & S_ISGID)
      perm.concat(mode & S_IXGRP ? 's' : 'S');
   else
      perm.concat(mode & S_IXGRP ? 'x' : '-');
#else
   // Windows
   perm.concat('-');
#endif

#ifdef S_IROTH
   // add other permission flags
   perm.concat(mode & S_IROTH ? 'r' : '-');
   perm.concat(mode & S_IWOTH ? 'w' : '-');
#ifdef S_ISVTX
   if (mode & S_ISVTX)
      perm.concat(mode & S_IXOTH ? 't' : 'T');
   else
#endif
      perm.concat(mode & S_IXOTH ? 'x' : '-');
#else
   // Windows
   perm.concat("---");
#endif

   return type;
}

int64 q_clock_getmillis() {
   int us;
   int64 seconds = q_epoch_us(us);
   return seconds * 1000 + us / 1000;
}

int64 q_clock_getmicros() {
   int us;
   int64 seconds = q_epoch_us(us);
   return seconds * 1000000ll + us;
}

int64 q_clock_getnanos() {
   int ns;
   int64 seconds = q_epoch_ns(ns);
   return seconds * 1000000000ll + ns;
}

#ifndef HAVE_STRCASESTR
#ifdef HAVE_STRNCASECMP
char* strcasestr(const char* s1, const char* s2) {
   if (!s2 || !s1) return 0;

   size_t len1 = strlen(s1);
   size_t len2 = strlen(s2);
   if (len2 > len1)
      return 0;

   for (size_t i = 0, end = len1 - len2; i <= end; ++i) {
      if (!strncasecmp(s2, s1 + i, len2)) {
         return ((char*)s1 + i);
      }
   }

   return 0;
}
#else
#error no strcasestr implementation
#endif
#endif

bool q_absolute_path_unix(const char* path) {
   return path && path[0] == '/';
}

// returns true if the path is not relative; may not be strictly-speaking an absolute path
bool q_absolute_path_windows(const char* path) {
   if (!path)
      return false;
   // note that '\' and '/' are both accepted as path separator characters on Windows
   if (path[0] == '\\' || path[0] == '/')
      return true;
   if (isalpha(path[0]) && path[1] == ':')
      return true;
   return false;
}

bool q_absolute_path(const char* path) {
#ifdef _Q_WINDOWS
   return q_absolute_path_windows(path);
#else
   return q_absolute_path_unix(path);
#endif
}

#ifdef _Q_WINDOWS
// this appends the root path
int q_get_root_path(QoreString& root, const char* cwd = 0) {
   QoreString Cwd;
   if (cwd) {
      Cwd.set(cwd);
      q_realpath(Cwd, Cwd);
   }
   else
      q_getcwd(Cwd);

   // return without making any changes in case of an error
   if (Cwd.empty())
      return -1;

   // see if we have a drive letter + ':'
   if (isalpha(Cwd[0])) {
      root.concat(Cwd[0]);
      root.concat(':');
      return 0;
   }

   // see if we have a UNC path, so we need to find the end of the \\server\share\ component
   if (Cwd[0] == '\\' && Cwd[1] == '\\') {
      char* c = strchr(Cwd.c_str() + 2, '\\');
      if (c) {
         c = strchr(c + 1, '\\');
         root.concat(Cwd.c_str(), c ? c - Cwd.c_str() : Cwd.size());
         return 0;
      }
   }
   return -1;
}
#endif

static void add_cwd(QoreString& path) {
   QoreString cwd_str;
   if (!q_getcwd(cwd_str))
      path.prepend(cwd_str.getBuffer(), cwd_str.size());
}

void q_normalize_path(QoreString& path, const char* cwd) {
   //printd(5, "q_normalize_path(path: '%s', cwd: '%s')\n", path.getBuffer(), cwd);
   if (!path.empty()) {
      if (!q_absolute_path(path.getBuffer())) {
         path.insertch(QORE_DIR_SEP, 0, 1);
         if (cwd) {
            QoreString Cwd(cwd);
            q_realpath(Cwd, Cwd);
            path.prepend(Cwd.getBuffer());
            if (path[0] == '.') {
               path.insertch(QORE_DIR_SEP, 0, 1);
               add_cwd(path);
            }
         }
         else
            add_cwd(path);
      }
#ifdef _Q_WINDOWS
      // prepend drive or UNC path root to path if the path begins with a single slash or backslash
      else if ((path[0] == '/' || path[0] == '\\')
               && (path[1] != '/' && path[1] != '\\')) {
         QoreString root;
         q_get_root_path(root, cwd);
         path.prepend(root.c_str());
         //printd(5, "normalized root: '%s' path: '%s'\n", root.c_str(), path.c_str());
      }
#endif
   }
   std::string str = path.getBuffer();
   str = qore_qd_private::normalizePath(str);
   //printd(5, "q_normalize_path() '%s' -> '%s' (cwd: '%s')\n", path.getBuffer(), str.c_str(), cwd);
   path = str;
}

int q_getcwd(QoreString& cwd) {
   int bs = 512;
   cwd.reserve(bs);

   while (true) {
      char* b = getcwd((char*)cwd.getBuffer(), bs);
      if (!b) {
          if (errno == ERANGE) {
              bs *= 2;
              cwd.reserve(bs);
              continue;
          }
          //printd(5, "q_getcwd() failed: errno: %d\n", errno);
          return -1;
      }
      break;
   }

   cwd.terminate(strlen(cwd.getBuffer()));
   //printd(5, "q_getcwd() succeeded: '%s'\n", cwd.getBuffer());
   return 0;
}

int q_get_mode(const QoreString& path) {
   struct stat sbuf;

   if (stat(path.getBuffer(), &sbuf))
      return 0;

   return sbuf.st_mode;
}

int q_realpath(const QoreString& path, QoreString& rv, ExceptionSink* xsink) {
#ifdef HAVE_REALPATH
#if defined(SOLARIS) || (defined(__NetBSD_Version__) && (__NetBSD_Version__ < 601000000))
   char buf[PATH_MAX];
   char* p = realpath(path.getBuffer(), buf);
#else
   char* p = realpath(path.getBuffer(), 0);
#endif
   if (!p) {
      if (xsink)
         xsink->raiseErrnoException("REALPATH-ERROR", errno, "error calling realpath()");
      return -1;
   }
#if defined(SOLARIS) || (defined(__NetBSD_Version__) && (__NetBSD_Version__ < 601000000))
   rv.set(buf);
#else
   rv.takeAndTerminate(p, strlen(p));
#endif
#else
#ifndef _Q_WINDOWS
#error must implement an alternative to realpath on UNIX systems
#endif
   if (&rv != &path)
      rv = path;
   q_normalize_path(rv);
   // verify that the path exists
   if (!q_get_mode(rv)) {
      if (xsink)
         xsink->raiseException("REALPATH-ERROR", "path '%s' does not exist", rv.getBuffer());
      return -1;
   }
   return 0;
#endif
   return 0;
}

void qore_disable_gc() {
   q_disable_gc = true;
}

bool qore_is_gc_enabled() {
   return !q_disable_gc;
}

void qore_init_random_salt() {
   random_salt.sprintf(QLLD, q_clock_getmicros());
}

int qore_get_ptr_hash(QoreString& str, const void* ptr) {
   assert(!random_salt.empty());
   QoreString tmp(random_salt);
   tmp.sprintf("%p", ptr);
   DigestHelper dh(tmp);
   int rc = dh.doDigest(SHA1_ERR, EVP_sha1());
   if (!rc)
      dh.getString(str);
   else
      printd(0, "qore_get_ptr_hash() digest calculation failed for ptr %p\n", ptr);
   return rc;
}

void* q_memmem(const void* big, size_t big_len, const void* little, size_t little_len) {
   assert(big_len && little_len);
#ifdef HAVE_MEMMEM
   return memmem(big, big_len, little, little_len);
#else
   const char* lt = (const char*)little;
   const char* bg = (const char*)big;
   const char* p = bg;
   const char* end = bg + big_len;
   while (p < end) {
      const char* f = (const char*)memchr(p, lt[0], end - p);
      if (!f || ((bg - f) < (ptrdiff_t)little_len))
         return 0;
      p = f;
      bool found = true;
      for (size_t i = 1; i < little_len; ++i) {
         if (*f != lt[i]) {
            found = false;
            break;
         }
         ++f;
      }
      if (found)
         return (void*)p;
      ++p;
   }
   return 0;
#endif
}

double q_strtod(const char* str) {
   std::istringstream istr(str);
   istr.imbue(std::locale::classic());
   double rv;
   istr >> rv;
   return rv;
}

#ifdef _Q_WINDOWS
int statvfs(const char* path, struct statvfs* buf) {
   ULARGE_INTEGER avail;
   ULARGE_INTEGER total;
   ULARGE_INTEGER free;

   if (!GetDiskFreeSpaceEx(path, &avail, &total, &free)) {
      return -1;
   }

   buf->set(avail.QuadPart, total.QuadPart, free.QuadPart);
   return 0;
}

int q_fstatvfs(const char* filepath, struct statvfs* buf) {
   char* dir = q_dirname(filepath);
   if (!dir)
      return -1;
   ON_BLOCK_EXIT(free, dir);

   return statvfs(dir, buf);
}
#endif

// call to get a node with reference count 1 (copy on write)
void ensure_unique(AbstractQoreNode* *v, ExceptionSink* xsink) {
   assert(*v);
   if (!(*v)->is_unique()) {
      AbstractQoreNode* old = *v;
      (*v) = old->realCopy();
      old->deref(xsink);
      assert(!*xsink);
   }
}

// checks for illegal "self" assignments in an object context
void check_self_assignment(const QoreProgramLocation& loc, AbstractQoreNode* n, LocalVar* selfid) {
   qore_type_t ntype = n->getType();

   // if it's a variable reference
   if (ntype == NT_VARREF) {
      VarRefNode* v = reinterpret_cast<VarRefNode*>(n);
      if (v->getType() == VT_LOCAL && v->ref.id == selfid)
         parse_error(loc, "illegal assignment to 'self' in an object context");
      return;
   }
}

int check_lvalue_int(const QoreProgramLocation& loc, const QoreTypeInfo*& typeInfo, const char* name) {
   // make sure the lvalue can be assigned an integer value
   // raise a parse exception only if parse exceptions are not suppressed
   if (!QoreTypeInfo::parseAcceptsReturns(typeInfo, NT_INT)) {
      if (getProgram()->getParseExceptionSink()) {
         QoreStringNode* desc = new QoreStringNode("lvalue has type ");
         QoreTypeInfo::getThisType(typeInfo, *desc);
         desc->sprintf(", but the %s will assign it an integer value", name);
         qore_program_private::makeParseException(getProgram(), loc, "PARSE-TYPE-ERROR", desc);
      }
      return -1;
   }
   return 0;
}

int check_lvalue_number(const QoreProgramLocation& loc, const QoreTypeInfo*& typeInfo, const char* name) {
   // make sure the lvalue can be assigned a floating-point value
   // raise a parse exception only if parse exceptions are not suppressed
   if (!QoreTypeInfo::parseAcceptsReturns(typeInfo, NT_NUMBER) && getProgram()->getParseExceptionSink()) {
      QoreStringNode* desc = new QoreStringNode("lvalue has type ");
      QoreTypeInfo::getThisType(typeInfo, *desc);
      desc->sprintf(", but the %s will assign it a number value", name);
      qore_program_private::makeParseException(getProgram(), loc, "PARSE-TYPE-ERROR", desc);
      return -1;
   }
   return 0;
}

int check_lvalue_float(const QoreProgramLocation& loc, const QoreTypeInfo*& typeInfo, const char* name) {
   // make sure the lvalue can be assigned a floating-point value
   // raise a parse exception only if parse exceptions are not suppressed
   if (!QoreTypeInfo::parseAcceptsReturns(typeInfo, NT_FLOAT) && getProgram()->getParseExceptionSink()) {
      QoreStringNode* desc = new QoreStringNode("lvalue has type ");
      QoreTypeInfo::getThisType(typeInfo, *desc);
      desc->sprintf(", but the %s will assign it a float value", name);
      qore_program_private::makeParseException(getProgram(), loc, "PARSE-TYPE-ERROR", desc);
      return -1;
   }
   return 0;
}

int check_lvalue_int_float_number(const QoreProgramLocation& loc, const QoreTypeInfo*& typeInfo, const char* name) {
   // make sure the lvalue can be assigned an integer value
   // raise a parse exception only if parse exceptions are not suppressed
   if (!QoreTypeInfo::parseAcceptsReturns(typeInfo, NT_INT)
         && !QoreTypeInfo::parseAcceptsReturns(typeInfo, NT_FLOAT)
         && !QoreTypeInfo::parseAcceptsReturns(typeInfo, NT_NUMBER)) {
      if (getProgram()->getParseExceptionSink()) {
         QoreStringNode* desc = new QoreStringNode("lvalue has type ");
         QoreTypeInfo::getThisType(typeInfo, *desc);
         desc->sprintf(", but the %s only works with integer, floating-point, or numeric lvalues", name);
         qore_program_private::makeParseException(getProgram(), loc, "PARSE-TYPE-ERROR", desc);
      }
      return -1;
   }
   if (QoreTypeInfo::parseReturns(typeInfo, NT_INT)) {
      if (QoreTypeInfo::parseReturns(typeInfo, NT_FLOAT)) {
         if (QoreTypeInfo::parseReturns(typeInfo, NT_NUMBER))
            typeInfo = bigIntFloatOrNumberTypeInfo;
         else
            typeInfo = bigIntOrFloatTypeInfo;
      }
      else
         typeInfo = bigIntTypeInfo;
   }
   else {
      if (QoreTypeInfo::parseReturns(typeInfo, NT_FLOAT))
         if (QoreTypeInfo::parseReturns(typeInfo, NT_NUMBER))
            typeInfo = floatOrNumberTypeInfo;
         else
            typeInfo = floatTypeInfo;
      else
         typeInfo = numberTypeInfo;
   }

   return 0;
}

static void do_subst(QoreString& str, const char* i, const char* ep, int offset) {
   assert(i < ep);
   QoreString var(i + 1 + offset, ep - i - 1 - offset, str.getEncoding());
   QoreString val;
   SystemEnvironment::get(var.c_str(), val);

   //printd(5, "do_subst() '%s': '%s'\n", var.c_str(), val.c_str());

   str.replace(i - str.c_str(), ep - i + offset, val.c_str());
}

static int do_bracket_subst(QoreString& str, const char* i, char c) {
   const char* ep = strchr(i + 2, c);
   if (!ep)
      return -1;

   do_subst(str, i, ep, 1);
   return 0;
}

int q_env_subst(QoreString& str) {
   const char* i;
   while ((i = strchr(str.c_str(), '$'))) {
      const char* ep = i + 1;
      if (!*ep)
         return -1;
      if (*ep == '(') {
         if (do_bracket_subst(str, i, ')'))
            return -1;
         continue;
      }
      if (*ep == '{') {
         if (do_bracket_subst(str, i, '}'))
            return -1;
         continue;
      }
      while (*ep && (*ep == '_' || isalnum(*ep)))
         ++ep;
      do_subst(str, i, ep, 0);
   }

   return 0;
}

static void q_remove_bom_utf16_intern(QoreString* str, const QoreEncoding*& enc) {
   assert(str->getEncoding() == enc);
   if (str->size() > 1 && !enc->isAsciiCompat()) {
      if ((enc == QCS_UTF16 || enc == QCS_UTF16BE) && str->c_str()[0] == (char)0xfe && str->c_str()[1] == (char)0xff) {
         str->replace(0, 2, (const char*)nullptr);
         if (enc == QCS_UTF16) {
            str->setEncoding(QCS_UTF16BE);
            enc = QCS_UTF16BE;
         }
      }
      else if ((enc == QCS_UTF16 || enc == QCS_UTF16LE) && str->c_str()[1] == (char)0xfe && str->c_str()[0] == (char)0xff) {
         str->replace(0, 2, (const char*)nullptr);
         if (enc == QCS_UTF16) {
            str->setEncoding(QCS_UTF16LE);
            enc = QCS_UTF16LE;
         }
      }
   }
}

QoreString* q_remove_bom_utf16(QoreString* str, const QoreEncoding*& enc) {
   q_remove_bom_utf16_intern(str, enc);
   return str;
}

QoreStringNode* q_remove_bom_utf16(QoreStringNode* str, const QoreEncoding*& enc) {
   q_remove_bom_utf16_intern(str, enc);
   return str;
}

QoreStringNode* q_read_string_all(ExceptionSink* xsink, const QoreEncoding* enc, f_read_t my_read) {
   size_t size = 0;
   SimpleRefHolder<QoreStringNode> str(new QoreStringNode(enc));
   while (true) {
      // ensure there is space in the buffer
      str->reserve(size + DefaultStreamReaderHelperBufferSize);

      int64 rc = my_read((void*)(str->c_str() + size), DefaultStreamReaderHelperBufferSize, xsink);

      if (*xsink)
         return 0;
      if (!rc)
         break;

      size += rc;
   }
   if (!size)
      return 0;
   str->terminate(size);
   return str.release();
}

QoreStringNode* q_read_string(ExceptionSink* xsink, int64 size, const QoreEncoding* enc, f_read_t my_read) {
   if (!size)
      return nullptr;
   if (size < 0)
      return q_read_string_all(xsink, enc, my_read);

   // original number of characters requested
   size_t orig_size = size;

   // byte offset of the byte position directly after the last full character scanned
   size_t last_char = 0;

   // total number of characters read
   size_t char_len = 0;

   // minimum character width
   unsigned mw = enc->getMinCharWidth();
   // get minimum byte length
   size *= mw;

   bool check_bom = false;

   SimpleRefHolder<QoreStringNode> str(new QoreStringNode(enc));
   while (char_len < orig_size) {
      // get the minimum number of bytes to read
      size_t bs = size - str->size();

      // ensure there is space in the buffer
      str->reserve(str->size() + bs);

      int rc = my_read((void*)(str->c_str() + str->size()), bs, xsink);
      if (*xsink)
         return 0;
      if (rc == 0)
         break;

      str->terminate(str->size() + rc);

      //printd(5, "srh bs: %d rc: %d str: '%s' (%d %s)\n", bs, rc, str->c_str(), str->size(), enc->getCode());

      // if we have a non-multi-byte character encoding, then we can use byte lengths
      if (!enc->isMultiByte()) {
         if ((size_t)size == str->size())
            break;
         continue;
      }
      else if (!check_bom && str->size() > 1) {
         check_bom = true;
         q_remove_bom_utf16(*str, enc);
      }

      // scan data read and find the last valid character position
      const char* e = str->c_str() + str->size();
      while (char_len < orig_size && last_char < str->size()) {
         const char* p = str->c_str() + last_char;
         int cc = enc->getCharLen(p, e - p);
         if (!cc) {
            xsink->raiseException("STREAM-ENCODING-ERROR", "invalid multi-byte character received in byte offset " QSD " according to the input encoding: '%s'", last_char, enc->getCode());

            return 0;
         }

         //printd(5, "StreamReader::readString() orig: " QLLD " size: " QLLD " char_len: " QLLD " rc: %d last_char: " QSD " c: %d (offset: " QLLD ") cc: %d '%s'\n", orig_size, size, char_len, rc, last_char, *p, p - str->c_str(), cc, enc->getCode());

         if (cc > 0) {
            // increment character count
            ++char_len;
            // increment byte position after last full character read
            last_char += cc;
            continue;
         }

         // otherwise we need to recalculate the total size to read and break
         cc = -cc;
         // how many bytes of this character do we have
         unsigned hb = (str->size() - last_char);
         assert((unsigned)cc > hb);
         // we will add one byte for the missing character below; here we add in any other bytes we might need
         if ((unsigned)cc > (hb + 1))
            size += (cc - hb - 1);

         break;
      }

      // now we add the minimum character byte length to the remaining size
      // for every character we have not yet read
      size = str->size() + ((orig_size - char_len) * mw);
   }

   return str->empty() ? 0 : str.release();
}

template <typename T>
T* q_fix_decimal_tmpl(T* str, size_t offset = 0) {
   char* p = const_cast<char*>(strchr(str->c_str() + offset, ','));
   if (p)
      *p = '.';
   return str;
}

QoreString* q_fix_decimal(QoreString* str, size_t offset) {
   return q_fix_decimal_tmpl<QoreString>(str, offset);
}

QoreStringNode* q_fix_decimal(QoreStringNode* str, size_t offset) {
   return q_fix_decimal_tmpl<QoreStringNode>(str, offset);
}

bool q_libqore_shutdown() {
   return qore_shutdown.load(std::memory_order_relaxed);
}

QoreHashNode* q_get_thread_local_vars(int frame, ExceptionSink* xsink) {
   return thread_get_local_vars(frame, xsink);
}

<<<<<<< HEAD
int q_thread_set_var_value(int frame, const char* name, const QoreValue& val, ExceptionSink* xsink) {
=======
int q_set_thread_var_value(int frame, const char* name, const QoreValue& val, ExceptionSink* xsink) {
>>>>>>> 49fd830b
   int rc = thread_set_local_var_value(frame, name, val, xsink);

   if (rc == 1) {
      rc = thread_set_closure_var_value(frame, name, val, xsink);

      if (rc == 1) {
         xsink->raiseException("UNKNOWN-VARIABLE", "cannot find local variable '%s' in the current stack frame", name);
         rc = -1;
      }
   }

   return rc;
}

template<>
bool ThreadBlock<LocalVarValue>::frameBoundary(int p) {
   return var[p].frame_boundary;
}

template<>
bool ThreadBlock<ClosureVarValue*>::frameBoundary(int p) {
   return (bool)var[p];
}

int q_get_data(const QoreValue& data, const char*& ptr, size_t& len) {
   switch (data.getType()) {
      case NT_STRING: {
         const QoreStringNode* str = data.get<const QoreStringNode>();
         ptr = str->getBuffer();
         len = str->size();
         return 0;
      }
      case NT_BINARY: {
         const BinaryNode* b = data.get<const BinaryNode>();
         ptr = (const char*)b->getPtr();
         len = b->size();
         return 0;
      }
   }
   return -1;
}

const char* get_full_type_name(const AbstractQoreNode* n) {
   switch (get_node_type(n)) {
      case NT_HASH: {
         const qore_hash_private* h = qore_hash_private::get(*static_cast<const QoreHashNode*>(n));
         if (h->hashdecl)
            return QoreTypeInfo::getName(h->hashdecl->getTypeInfo());
         if (h->complexTypeInfo)
            return QoreTypeInfo::getName(h->complexTypeInfo);
         break;
      }
      case NT_LIST: {
         const qore_list_private* l = qore_list_private::get(*static_cast<const QoreListNode*>(n));
         if (l->complexTypeInfo)
            return QoreTypeInfo::getName(l->complexTypeInfo);
         break;
      }
      case NT_OBJECT:
         return QoreTypeInfo::getName(static_cast<const QoreObject*>(n)->getClass()->getTypeInfo());
      default:
         break;
   }
   return get_type_name(n);
}<|MERGE_RESOLUTION|>--- conflicted
+++ resolved
@@ -2453,11 +2453,7 @@
    return thread_get_local_vars(frame, xsink);
 }
 
-<<<<<<< HEAD
-int q_thread_set_var_value(int frame, const char* name, const QoreValue& val, ExceptionSink* xsink) {
-=======
 int q_set_thread_var_value(int frame, const char* name, const QoreValue& val, ExceptionSink* xsink) {
->>>>>>> 49fd830b
    int rc = thread_set_local_var_value(frame, name, val, xsink);
 
    if (rc == 1) {
