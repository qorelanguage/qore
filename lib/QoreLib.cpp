/*
  QoreLib.cpp

  Qore Programming Language

  Copyright (C) 2003 - 2015 David Nichols

  Permission is hereby granted, free of charge, to any person obtaining a
  copy of this software and associated documentation files (the "Software"),
  to deal in the Software without restriction, including without limitation
  the rights to use, copy, modify, merge, publish, distribute, sublicense,
  and/or sell copies of the Software, and to permit persons to whom the
  Software is furnished to do so, subject to the following conditions:

  The above copyright notice and this permission notice shall be included in
  all copies or substantial portions of the Software.

  THE SOFTWARE IS PROVIDED "AS IS", WITHOUT WARRANTY OF ANY KIND, EXPRESS OR
  IMPLIED, INCLUDING BUT NOT LIMITED TO THE WARRANTIES OF MERCHANTABILITY,
  FITNESS FOR A PARTICULAR PURPOSE AND NONINFRINGEMENT. IN NO EVENT SHALL THE
  AUTHORS OR COPYRIGHT HOLDERS BE LIABLE FOR ANY CLAIM, DAMAGES OR OTHER
  LIABILITY, WHETHER IN AN ACTION OF CONTRACT, TORT OR OTHERWISE, ARISING
  FROM, OUT OF OR IN CONNECTION WITH THE SOFTWARE OR THE USE OR OTHER
  DEALINGS IN THE SOFTWARE.

  Note that the Qore library is released under a choice of three open-source
  licenses: MIT (as above), LGPL 2+, or GPL 2+; see README-LICENSE for more
  information.
*/

#include <qore/Qore.h>
#include <qore/intern/git-revision.h>
#include <qore/intern/qore_number_private.h>
#include <qore/intern/QoreSignal.h>
#include <qore/intern/QoreObjectIntern.h>
#include <qore/intern/qore_qd_private.h>
#include <qore/intern/ql_crypto.h>

#include <string.h>
#ifdef HAVE_PWD_H
#include <pwd.h>
#include <grp.h>
#endif
#include <errno.h>
#include <time.h>
#include <sys/time.h>
#include <strings.h>
#include <errno.h>
#include <sys/param.h>
#include <sys/types.h>
#include <sys/stat.h>
#include <limits.h>

FeatureList qoreFeatureList;

#define cpp_str(s) #s
#define cpp_xstr(s) cpp_str(s)

// global library variables
const char* qore_version_string      = VERSION;
int qore_version_major               = VERSION_MAJOR;
int qore_version_minor               = VERSION_MINOR;
int qore_version_sub                 = VERSION_SUB;
int qore_target_bits                 = TARGET_BITS;

// obsolete: no more svn
int qore_build_number                = 0;

const char* qore_git_hash            = BUILD;
const char* qore_target_os           = TARGET_OS;
const char* qore_target_arch         = TARGET_ARCH;
const char* qore_module_dir          = MODULE_DIR;
const char* qore_user_module_dir     = USER_MODULE_DIR;
const char* qore_module_ver_dir      = MODULE_VER_DIR;
const char* qore_user_module_ver_dir = USER_MODULE_VER_DIR;
const char* qore_cplusplus_compiler  = QORE_LIB_CXX;
const char* qore_cflags              = QORE_LIB_CFLAGS;
const char* qore_ldflags             = QORE_LIB_LDFLAGS;
const char* qore_build_host          = QORE_BUILD_HOST;

int qore_min_mod_api_major = QORE_MODULE_COMPAT_API_MAJOR;
int qore_min_mod_api_minor = QORE_MODULE_COMPAT_API_MINOR;

DLLLOCAL QoreListNode* ARGV = 0;
DLLLOCAL QoreListNode* QORE_ARGV = 0;

QoreString random_salt;

DLLLOCAL bool q_disable_gc = false;

#ifndef HAVE_LOCALTIME_R
DLLLOCAL QoreThreadLock lck_localtime;
#endif

#ifndef HAVE_GMTIME_R
DLLLOCAL QoreThreadLock lck_gmtime;
#endif

#if defined(HAVE_GETPWUID_R) || defined(HAVE_GETPWNAM_R)
static long pwsize = 0;
#else
// for the getpwuid() and getpwnam() functions
static QoreThreadLock lck_passwd;
#endif

#if defined(HAVE_GETGRGID_R) || defined(HAVE_GETGRNAM_R)
static long grsize = 0;
#else
// for the getgrgid() and getgrnam() functions
static QoreThreadLock lck_group;
#endif

// time zone information source
QoreTimeZoneManager QTZM;

// parse location for objects parsed on the command-line
QoreCommandLineLocation qoreCommandLineLocation;

// for base64 encoding
char table64[64] = {
   'A', 'B', 'C', 'D', 'E', 'F', 'G', 'H',
   'I', 'J', 'K', 'L', 'M', 'N', 'O', 'P',
   'Q', 'R', 'S', 'T', 'U', 'V', 'W', 'X',
   'Y', 'Z', 'a', 'b', 'c', 'd', 'e', 'f',
   'g', 'h', 'i', 'j', 'k', 'l', 'm', 'n',
   'o', 'p', 'q', 'r', 's', 't', 'u', 'v',
   'w', 'x', 'y', 'z', '0', '1', '2', '3',
   '4', '5', '6', '7', '8', '9', '+', '/' };

const qore_option_s qore_option_list_l[] = {
   { QORE_OPT_ATOMIC_OPERATIONS,
     "HAVE_ATOMIC_OPERATIONS",
     QO_OPTION,
#ifdef HAVE_ATOMIC_MACROS
     true
#else
     false
#endif
   },
   { QORE_OPT_STACK_GUARD,
     "HAVE_STACK_GUARD",
     QO_OPTION,
#ifdef QORE_MANAGE_STACK
     true
#else
     false
#endif
   },
   { QORE_OPT_SIGNAL_HANDLING,
     "HAVE_SIGNAL_HANDLING",
     QO_OPTION,
#ifdef HAVE_SIGNAL_HANDLING
     true
#else
     false
#endif
   },
   { QORE_OPT_LIBRARY_DEBUGGING,
     "HAVE_LIBRARY_DEBUGGING",
     QO_OPTION,
#ifdef DEBUG
     true
#else
     false
#endif
   },
   { QORE_OPT_RUNTIME_STACK_TRACE,
     "HAVE_RUNTIME_THREAD_STACK_TRACE",
     QO_OPTION,
#ifdef QORE_RUNTIME_THREAD_STACK_TRACE
     true
#else
     false
#endif
   },
   { QORE_OPT_TERMIOS,
     "HAVE_TERMIOS",
     QO_OPTION,
#ifdef HAVE_TERMIOS_H
     true
#else
     false
#endif
   },
   { QORE_OPT_UNIX_USERMGT,
     "HAVE_UNIX_USERMGT",
     QO_OPTION,
#ifdef HAVE_GETUID
     true
#else
     false
#endif
   },
   { QORE_OPT_UNIX_FILEMGT,
     "HAVE_UNIX_FILEMGT",
     QO_OPTION,
#ifdef HAVE_CHOWN
     true
#else
     false
#endif
   },
   { QORE_OPT_FILE_LOCKING,
     "HAVE_FILE_LOCKING",
     QO_OPTION,
#ifdef HAVE_STRUCT_FLOCK
     true
#else
     false
#endif
   },
   { QORE_OPT_DETERMINISTIC_GC,
     "HAVE_DETEMINISTIC_GC",
     QO_OPTION,
     true
   },
   { QORE_OPT_SHA,
     "HAVE_SHA",
     QO_ALGORITHM,
#ifdef HAVE_OPENSSL_SHA
     true
#else
     false
#endif
   },
   { QORE_OPT_SHA224,
     "HAVE_SSH224",
     QO_ALGORITHM,
#if !defined(OPENSSL_NO_SHA256) && defined(HAVE_OPENSSL_SHA512)
     true
#else
     false
#endif
   },
   { QORE_OPT_SHA256,
     "HAVE_SSH256",
     QO_ALGORITHM,
#if !defined(OPENSSL_NO_SHA256) && defined(HAVE_OPENSSL_SHA512)
     true
#else
     false
#endif
   },
   { QORE_OPT_SHA384,
     "HAVE_SSH384",
     QO_ALGORITHM,
#if !defined(OPENSSL_NO_SHA512) && defined(HAVE_OPENSSL_SHA512)
     true
#else
     false
#endif
   },
   { QORE_OPT_SHA512,
     "HAVE_SSH512",
     QO_ALGORITHM,
#if !defined(OPENSSL_NO_SHA512) && defined(HAVE_OPENSSL_SHA512)
     true
#else
     false
#endif
   },
   { QORE_OPT_MDC2,
     "HAVE_MDC2",
     QO_ALGORITHM,
#ifndef OPENSSL_NO_MDC2
     true
#else
     false
#endif
   },
   { QORE_OPT_RC5,
     "HAVE_RC5",
     QO_ALGORITHM,
#ifndef OPENSSL_NO_RC5
     true
#else
     false
#endif
   },
   { QORE_OPT_MD2,
     "HAVE_MD2",
     QO_ALGORITHM,
#ifndef OPENSSL_NO_MD2
     true
#else
     false
#endif
   },
   { QORE_OPT_FUNC_ROUND,
     "HAVE_ROUND",
     QO_FUNCTION,
#ifdef HAVE_ROUND
     true
#else
     false
#endif
   },
   // HAVE_TIMEGM is always true now, we don't use the system function anymore anyway
   { QORE_OPT_FUNC_TIMEGM,
     "HAVE_TIMEGM",
     QO_FUNCTION,
     true
   },
   { QORE_OPT_FUNC_SETEUID,
     "HAVE_SETEUID",
     QO_FUNCTION,
#ifdef HAVE_SETEUID
     true
#else
     false
#endif
   },
   { QORE_OPT_FUNC_SETEGID,
     "HAVE_SETEGID",
     QO_FUNCTION,
#ifdef HAVE_SETEGID
     true
#else
     false
#endif
   },
   { QORE_OPT_FUNC_SYSTEM,
     "HAVE_SYSTEM",
     QO_FUNCTION,
#ifdef HAVE_SYSTEM
     true
#else
     false
#endif
   },
   { QORE_OPT_FUNC_KILL,
     "HAVE_KILL",
     QO_FUNCTION,
#ifdef HAVE_KILL
     true
#else
     false
#endif
   },
   { QORE_OPT_FUNC_FORK,
     "HAVE_FORK",
     QO_FUNCTION,
#ifdef HAVE_FORK
     true
#else
     false
#endif
   },
   { QORE_OPT_FUNC_GETPPID,
     "HAVE_GETPPID",
     QO_FUNCTION,
#ifdef HAVE_GETPPID
     true
#else
     false
#endif
   },
   { QORE_OPT_FUNC_STATVFS,
     "HAVE_STATVFS",
     QO_FUNCTION,
#ifdef HAVE_SYS_STATVFS_H
     true
#else
     false
#endif
   },
   { QORE_OPT_FUNC_SETSID,
     "HAVE_SETSID",
     QO_FUNCTION,
#ifdef HAVE_SETSID
     true
#else
     false
#endif
   },
   { QORE_OPT_FUNC_IS_EXECUTABLE,
     "HAVE_IS_EXECUTABLE",
     QO_FUNCTION,
#ifdef HAVE_PWD_H
     true
#else
     false
#endif
   },
};

const qore_option_s* qore_option_list = qore_option_list_l;

#define QORE_OPTION_LIST_SIZE (sizeof(qore_option_list_l) / sizeof(qore_option_s))

size_t qore_option_list_size = QORE_OPTION_LIST_SIZE;

bool q_get_option_value(const char* opt) {
   for (unsigned i = 0; i < QORE_OPTION_LIST_SIZE; ++i) {
      if (!strcasecmp(opt, qore_option_list_l[i].option))
         return qore_option_list_l[i].value;
   }
   return false;
}

bool q_get_option_constant_value(const char* opt) {
   for (unsigned i = 0; i < QORE_OPTION_LIST_SIZE; ++i) {
      if (!strcasecmp(opt, qore_option_list_l[i].constant))
         return qore_option_list_l[i].value;
   }
   return false;
}

static inline int get_number(char** param) {
   int num = 0;
   while (isdigit(**param)) {
      num = num*10 + (**param - '0');
      ++(*param);
   }
   //printd(0, "get_number(%x: %s) num: %d\n", *param, *param, num);
   return num;
}

// print options
#define P_JUSTIFY_LEFT      1
#define P_INCLUDE_PLUS      2
#define P_SPACE_FILL        4
#define P_ZERO_FILL         8

bool qore_has_debug() {
#ifdef DEBUG
   return true;
#else
   return false;
#endif
}

QoreAbstractIteratorBase::QoreAbstractIteratorBase() : tid(gettid()) {
}

QoreAbstractIteratorBase::~QoreAbstractIteratorBase() {
}

int QoreAbstractIteratorBase::check(ExceptionSink* xsink) const {
   if (tid != gettid()) {
      xsink->raiseException("ITERATOR-THREAD-ERROR", "this %s object was created in TID %d; it is an error to access it from any other thread (accessed from TID %d)", getName(), tid, gettid());
      return -1;
   }
   return 0;
}

QoreIteratorBase::QoreIteratorBase() {
}

QoreIteratorBase::~QoreIteratorBase() {
}

FeatureList::FeatureList() {
   // register default features
   push_back("sql");
   push_back("threads");
   push_back("DGC");
#ifdef DEBUG
   push_back("debug");
#endif
}

FeatureList::~FeatureList() {
}

// if type = 0 then field widths are soft limits, otherwise they are hard
static int process_opt(QoreString *cstr, char* param, QoreValue qv, int type, int *taken, ExceptionSink* xsink) {
   char* str = param;
   int opts = 0;
   int width = -1;
   int decimals = -1;
   int length;
   char fmt[20], *f;
   QoreString tbuf(cstr->getEncoding());

   printd(5, "process_opt(): param: %s type: %d qv->getType(): %s refs: %d\n",
	  param, type, qv.getTypeName(), qv.hasNode() ? qv.getInternalNode()->reference_count() : -1);
   qore_type_t t = qv.getType();
#ifdef DEBUG
   if (t == NT_STRING) {
      const QoreStringNode* nstr = qv.get<const QoreStringNode>();
      printd(5, "process_opt() %p (%d) \"%s\"\n", nstr->getBuffer(), nstr->strlen(), nstr->getBuffer());
   }
#endif

   // if it's just '%%' then output a single '%' and do not process arguments
   if (param[1] == '%') {
      cstr->concat('%');
      *taken = 0;
      return 1;
   }

  loop:
   switch (*(++param)) {
      case '-': opts |= P_JUSTIFY_LEFT; goto loop;
      case '+': opts |= P_INCLUDE_PLUS; goto loop;
      case ' ': opts |= P_SPACE_FILL; opts &= ~P_ZERO_FILL; goto loop;
      case '0': opts |= P_ZERO_FILL; opts &= ~P_SPACE_FILL; goto loop;
   }
   if (isdigit(*param))
      width = get_number(&param);
   if ((*param) == '.') {
      param++;
      decimals = get_number(&param);
   }
   if (decimals < 0)
      decimals = -1;

   char p = *param;
   switch (*param) {
      case 's': {
	 QoreStringValueHelper astr(qv);

	 length = astr->strlen();
	 if ((width != -1) && (length > width) && !type)
	    width = length;
	 if ((width != -1) && (length > width)) {
	    tbuf.concat(*astr, (size_t)width, xsink); // string encodings are converted here if necessary
	 }
	 else {
	    if ((width != -1) && (opts & P_JUSTIFY_LEFT)) {
	       tbuf.concat(*astr, xsink);
	       while (width > length) {
		  tbuf.concat(' ');
		  width--;
	       }
	    }
	    else {
	       while (width > length) {
		  tbuf.concat(' ');
		  width--;
	       }
	       tbuf.concat(*astr, xsink);
	    }
	 }
	 break;
      }
      case 'p':
	 p = 'x';
      case 'd':
      case 'o':
      case 'x':
      case 'X': {
	 // recreate the sprintf format argument
	 f = fmt;
	 *(f++) = '%';
	 if (opts & P_JUSTIFY_LEFT)
	    *(f++) = '-';
	 if (opts & P_INCLUDE_PLUS)
	    *(f++) = '+';
	 if (width != -1) {
	    if (opts & P_SPACE_FILL)
	       *(f++) = ' ';
	    else if (opts & P_ZERO_FILL)
	       *(f++) = '0';
	    f += sprintf(f, "%d", width);
	 }
#ifdef _Q_WINDOWS
	 *(f++) = 'I';
	 *(f++) = '6';
	 *(f++) = '4';
#else
	 *(f++) = 'l';
	 *(f++) = 'l';
#endif
	 *(f++) = p; // 'd', etc;
	 *f = '\0';
         int64 val = qv.getAsBigInt();
	 tbuf.sprintf(fmt, val);
	 if (type && (width != -1))
	    tbuf.terminate(width);
	 break;
      }
      case 'A':
      case 'a':
      case 'G':
      case 'g':
      case 'F':
      case 'f':
      case 'E':
      case 'e': {
	 // recreate the sprintf format argument
	 f = fmt;
	 *(f++) = '%';
	 if (opts & P_JUSTIFY_LEFT)
	    *(f++) = '-';
	 if (opts & P_INCLUDE_PLUS)
	    *(f++) = '+';
	 if (width != -1) {
	    if (opts & P_SPACE_FILL)
	       *(f++) = ' ';
	    else if (opts & P_ZERO_FILL)
	       *(f++) = '0';
	    f += sprintf(f, "%d", width);
	 }
	 if (decimals != -1) {
	    *(f++) = '.';
	    f += sprintf(f, "%d", decimals);
	 }
	 if (t == NT_NUMBER) {
	    *(f++) = QORE_MPFR_SPRINTF_ARG;
            *(f++) = *param; // a|A|e|E|f|F|g|G
            *f = '\0';
            qore_number_private::sprintf(*qv.get<const QoreNumberNode>(), tbuf, fmt);
	 }
	 else {
	    *(f++) = *param; // a|A|e|E|f|F|g|G
	    *f = '\0';
	    double val = qv.getAsFloat();
	    tbuf.sprintf(fmt, val);
	    //printd(5, "fmt: '%s' val: %f\n", fmt, val);
	 }
	 if (type && (width != -1))
	    tbuf.terminate(width);
	 break;
      }
      case 'n':
      case 'N': {
	 QoreNodeAsStringHelper t(qv, *param == 'N'
				  ? (width == -1 ? FMT_NORMAL : width)
				  : FMT_NONE, xsink);
	 tbuf.concat(*t, xsink);
	 break;
      }
      case 'y': {
	 QoreNodeAsStringHelper t(qv, FMT_YAML_SHORT, xsink);
	 tbuf.concat(*t, xsink);
	 break;
      }
      default:
	 // if the format argument is not understood, then make sure and just consume the '%' char
	 tbuf.concat('%');
	 param = str;
	 *taken = 0;
   }

   cstr->concat(&tbuf, xsink);
   return (int)(param - str);
}

QoreStringNode* q_sprintf(const QoreListNode* params, int field, int offset, ExceptionSink* xsink) {
   unsigned i, j, l;
   const QoreStringNode* p;

   if (!(p = test_string_param(params, offset)))
      return new QoreStringNode;

   SimpleRefHolder<QoreStringNode> buf(new QoreStringNode(p->getEncoding()));

   j = 1 + offset;

   const char* pstr = p->getBuffer();
   l = p->strlen();
   for (i = 0; i < l; i++) {
      int taken = 1;
      if ((pstr[i] == '%') && (j < params->size())) {
	 const AbstractQoreNode* node = get_param(params, j++);
	 i += process_opt(*buf, (char*)&pstr[i], node, field, &taken, xsink);
	 if (*xsink)
	    return 0;
	 if (!taken)
	    j--;
      }
      else {
	 buf->concat(pstr[i]);
	 if (pstr[i] == '%' && pstr[i+1] == '%')
	     ++i;
      }
   }

   return buf.release();
}

QoreStringNode* q_vsprintf(const QoreListNode* params, int field, int offset, ExceptionSink* xsink) {
   const QoreStringNode* fmt;

   if (!(fmt = test_string_param(params, offset)))
      return new QoreStringNode;

   const AbstractQoreNode* args = get_param(params, offset + 1);
   const QoreListNode* arg_list = get_node_type(args) == NT_LIST ? reinterpret_cast<const QoreListNode*>(args) : 0;

   SimpleRefHolder<QoreStringNode> buf(new QoreStringNode(fmt->getEncoding()));
   unsigned j = 0;

   const char* pstr = fmt->getBuffer();
   size_t l = fmt->strlen();
   for (unsigned i = 0; i < l; i++) {
      int taken = 1;
      bool havearg = false;
      const AbstractQoreNode* arg = 0;

      if ((pstr[i] == '%')) {
	 if (args) {
	    if (arg_list && j < arg_list->size()) {
	       havearg = true;
	       arg = get_param(arg_list, j);
	    }
	    else if (!j) {
	       arg = args;
	       havearg = true;
	    }
	 }
      }
      if (havearg) {
	 ++j;
	 i += process_opt(*buf, (char*)&pstr[i], arg, field, &taken, xsink);
	 if (*xsink)
	    return 0;
	 if (!taken)
	    --j;
      }
      else {
	 buf->concat(pstr[i]);
	 if (pstr[i] == '%' && pstr[i+1] == '%')
             ++i;
      }
   }
   return buf.release();
}

QoreStringNode* q_sprintf(const QoreValueList* params, int field, int offset, ExceptionSink* xsink) {
   unsigned i, j, l;

   QoreValue pv = get_param_value(params, offset);
   if (pv.getType() != NT_STRING)
      return new QoreStringNode;

   const QoreStringNode* p = pv.get<QoreStringNode>();

   SimpleRefHolder<QoreStringNode> buf(new QoreStringNode(p->getEncoding()));

   j = 1 + offset;

   const char* pstr = p->getBuffer();
   l = p->strlen();
   for (i = 0; i < l; i++) {
      int taken = 1;
      if ((pstr[i] == '%') && (j < params->size())) {
	 pv = get_param_value(params, j++);
	 i += process_opt(*buf, (char*)&pstr[i], pv, field, &taken, xsink);
	 if (*xsink)
	    return 0;
	 if (!taken)
	    j--;
      }
      else {
	 buf->concat(pstr[i]);
	 if (pstr[i] == '%' && pstr[i+1] == '%')
	     ++i;
      }
   }

   return buf.release();
}

QoreStringNode* q_vsprintf(const QoreValueList* params, int field, int offset, ExceptionSink* xsink) {
   QoreValue pv = get_param_value(params, offset);
   if (pv.getType() != NT_STRING)
      return new QoreStringNode;

   const QoreStringNode* fmt = pv.get<QoreStringNode>();

   pv = get_param_value(params, offset + 1);
   const QoreListNode* arg_list = pv.getType() == NT_LIST ? pv.get<const QoreListNode>() : 0;

   SimpleRefHolder<QoreStringNode> buf(new QoreStringNode(fmt->getEncoding()));
   unsigned j = 0;

   const char* pstr = fmt->getBuffer();
   size_t l = fmt->strlen();
   for (unsigned i = 0; i < l; i++) {
      int taken = 1;
      bool havearg = false;

      QoreValue cv;

      if ((pstr[i] == '%')) {
	 if (!pv.isNothing()) {
	    havearg = true;
	    if (arg_list && j < arg_list->size())
	       cv = get_param(arg_list, j);
	    else if (!j)
	       cv = pv;
	 }
      }
      if (havearg) {
	 ++j;
	 i += process_opt(*buf, (char*)&pstr[i], cv, field, &taken, xsink);
	 if (*xsink)
	    return 0;
	 if (!taken)
	    --j;
      }
      else {
	 buf->concat(pstr[i]);
	 if (pstr[i] == '%' && pstr[i+1] == '%')
             ++i;
      }
   }
   return buf.release();
}

static void concatASCII(QoreString &str, unsigned char c) {
   str.sprintf("ascii %03d", c);
   if (c >= 32 || c < 127)
      str.sprintf(" ('%c')", c);
}

static char getBase64Value(const char* buf, qore_size_t &offset, bool end_ok, ExceptionSink* xsink) {
   while (buf[offset] == '\n' || buf[offset] == '\r')
      ++offset;

   char c = buf[offset];

   if (c >= 'A' && c <= 'Z')
      return c - 'A';
   if (c >= 'a' && c <= 'z')
      return c - 'a' + 26;
   if (c >= '0' && c <= '9')
      return c - '0' + 52;
   if (c == '+')
      return 62;
   if (c == '/')
      return 63;

   if (!c) {
      if (!end_ok)
	 xsink->raiseException("BASE64-PARSE-ERROR", "premature end of base64 string at string byte offset %d", offset);
   }
   else {
      QoreStringNode* desc = new QoreStringNode;
      concatASCII(*desc, c);
      desc->concat(" is an invalid base64 character");
      xsink->raiseException("BASE64-PARSE-ERROR", desc);
   }
   return -1;
}

// see: RFC-1421: http://www.ietf.org/rfc/rfc1421.txt and RFC-2045: http://www.ietf.org/rfc/rfc2045.txt
BinaryNode* parseBase64(const char* buf, int len, ExceptionSink* xsink) {
   if (!len)
      return new BinaryNode;

   char* binbuf = (char* )malloc(sizeof(char) * (len + 3));
   int blen = 0;

   qore_size_t pos = 0;
   while (pos < (qore_size_t)len) {
      // add first 6 bits
      char b = getBase64Value(buf, pos, true, xsink);
      if (xsink->isEvent()) {
         free(binbuf);
         return 0;
      }
      // if we've reached the end of the string here, then exit the loop
      if (!buf[pos])
	 break;

      // get second 6 bits
      ++pos;
      char c = getBase64Value(buf, pos, false, xsink);
      if (xsink->isEvent()) {
         free(binbuf);
         return 0;
      }
      // do first byte (1st char=upper 6 bits, 2nd char=lower 2)
      binbuf[blen++] = (b << 2) | (c >> 4);

      // check special cases
      ++pos;
      if (buf[pos] == '=')
         break;

      // low 4 bits from 2nd char become high 4 bits of next value
      b = (c & 15) << 4;

      // get third 6 bits
      c = getBase64Value(buf, pos, false, xsink);
      if (xsink->isEvent()) {
         free(binbuf);
         return 0;
      }
      // do second byte (2nd char=upper 4 bits, 3rd char=lower 4 bits)
      binbuf[blen++] = b | (c >> 2);

      // check special cases
      ++pos;
      if (buf[pos] == '=')
         break;

      // low 2 bits from 3rd char become high 2 bits of next value
      b = (c & 3) << 6;

      // get fourth 6 bits
      c = getBase64Value(buf, pos, false, xsink);
      if (xsink->isEvent()) {
         free(binbuf);
         return 0;
      }

      binbuf[blen++] = b | c;
      ++pos;
   }
   return new BinaryNode(binbuf, blen);
}

int get_nibble(char c, ExceptionSink* xsink) {
   if (isdigit(c))
      return c - 48;
   if (c >= 'A' && c <= 'F')
      return c - 55;
   if (c >= 'a' && c <= 'f')
      return c - 87;

   xsink->raiseException("PARSE-HEX-ERROR", "invalid hex digit found '%c'", c);
   return -1;
}

BinaryNode* parseHex(const char* buf, int len, ExceptionSink* xsink) {
   if (!len)
      return new BinaryNode();

   if ((len / 2) * 2 != len) {
      xsink->raiseException("PARSE-HEX-ERROR", "cannot parse an odd number of hex digits (%d digit%s)", len, len == 1 ? "" : "s");
      return 0;
   }

   char* binbuf = (char* )malloc(sizeof(char) * (len / 2));
   int blen = 0;

   const char* end = buf + len;
   while (buf < end) {
      int b = get_nibble(*buf, xsink);
      if (b < 0) {
	 free(binbuf);
	 return 0;
      }
      buf++;
      int l = get_nibble(*buf, xsink);
      if (l < 0) {
	 free(binbuf);
	 return 0;
      }
      buf++;
      binbuf[blen++] = b << 4 | l;
   }
   return new BinaryNode(binbuf, blen);
}

static inline int parse_get_nibble(char c) {
   if (isdigit(c))
      return c - 48;
   if (c >= 'A' && c <= 'F')
      return c - 55;
   if (c >= 'a' && c <= 'f')
      return c - 87;

   parseException("PARSE-HEX-ERROR", "invalid hex digit found '%c'", c);
   return -1;
}

// for use while parsing - parses a null-terminated string and raises parse exceptions for errors
BinaryNode* parseHex(const char* buf, int len) {
   if (!buf || !(*buf))
      return new BinaryNode();

   char* binbuf = (char* )malloc(sizeof(char) * (len / 2));
   int blen = 0;

   const char* end = buf + len;
   while (buf < end) {
      int b = parse_get_nibble(*buf);
      if (b < 0) {
	 free(binbuf);
	 return 0;
      }
      buf++;
#if 0
      // this can never happen; the parser guarantees an even number of digits
      if (!(*buf)) {
	 free(binbuf);
	 parseError("PARSE-HEX-ERROR", "cannot parse an odd number of hex digits (%d digit%s)", len, len == 1 ? "" : "s");
	 return 0;
      }
#endif

      int l = parse_get_nibble(*buf);
      if (l < 0) {
	 free(binbuf);
	 return 0;
      }
      buf++;
      binbuf[blen++] = b << 4 | l;
   }
   return new BinaryNode(binbuf, blen);
}

char* make_class_name(const char* str) {
   char* cn = q_basename(str);
   char* p = strrchr(cn, '.');
   if (p && p != cn)
      *p = '\0';
   p = cn;
   while (*p) {
      if (*p == '-')
	 *p = '_';
      p++;
   }
   return cn;
}

void print_node(FILE* fp, const QoreValue qv) {
   printd(5, "print_node() node: %s\n", qv.getTypeName());
   QoreStringValueHelper str(qv);
   fputs(str->getBuffer(), fp);
}

void qore_setup_argv(int pos, int argc, char* argv[]) {
   ARGV = new QoreListNode();
   QORE_ARGV = new QoreListNode();
   int end = argc - pos;
   for (int i = 0; i < argc; i++) {
      if (i < end)
	 ARGV->push(new QoreStringNode(argv[i + pos]));
      QORE_ARGV->push(new QoreStringNode(argv[i]));
   }
}

void init_lib_intern(char* env[]) {
   // set up environment hash
   int i = 0;
   ENV = new QoreHashNode;
   while (env[i]) {
      char* p;

      if ((p = strchr(env[i], '='))) {
	 char save = *p;
	 *p = '\0';
	 ENV->setKeyValue(env[i], new QoreStringNode(p + 1), 0);
	 //printd(5, "creating $ENV{\"%s\"} = \"%s\"\n", env[i], p + 1);
	 *p = save;
      }
      i++;
   }

   // initialize process-default local time zone
   QTZM.init();

   // other misc initialization
#if defined(HAVE_GETPWUID_R) || defined(HAVE_GETPWNAM_R)
   pwsize = sysconf(_SC_GETPW_R_SIZE_MAX);
   if (pwsize == -1)
      pwsize = 4096; // more than enough?
#endif
#if defined(HAVE_GETGRGID_R) || defined(HAVE_GETGRNAM_R)
   grsize = sysconf(_SC_GETGR_R_SIZE_MAX);
   if (grsize == -1)
      grsize = 4096; // more than enough?
#endif
}

void delete_global_variables() {
   QORE_TRACE("delete_global_variables()");
   if (QORE_ARGV)
      QORE_ARGV->deref(0);
   if (ARGV)
      ARGV->deref(0);
   if (ENV)
      ENV->deref(0);
}

struct tm *q_localtime(const time_t* clock, struct tm* tms) {
#ifdef HAVE_LOCALTIME_R
   localtime_r(clock, tms);
#else
   lck_localtime.lock();
   struct tm *t = localtime(clock);
   memcpy(tms, t, sizeof(struct tm));
   lck_localtime.unlock();
#endif
   return tms;
}

struct tm *q_gmtime(const time_t* clock, struct tm* tms) {
#ifdef HAVE_GMTIME_R
   gmtime_r(clock, tms);
#else
   lck_gmtime.lock();
   struct tm *t = gmtime(clock);
   memcpy(tms, t, sizeof(struct tm));
   lck_gmtime.unlock();
#endif
   return tms;
}

const char* q_find_first_path_sep(const char* path) {
#ifdef _Q_WINDOWS
   // on windows we have to find either '\\' (standard directory separator character) or '/' (UNIX-style, also accepted on Windows)
   const char* p = path;
   while (*p) {
      if (*p == '/' || *p == '\\')
	 return p;
      ++p;
   }
   return 0;
#else
   return strchr(path, QORE_DIR_SEP);
#endif
}

const char* q_find_last_path_sep(const char* path) {
#ifdef _Q_WINDOWS
   // on windows we have to find either '\\' (standard directory separator character) or '/' (UNIX-style, also accepted on Windows)
   const char* p = path;
   const char* rv = 0;
   while (*p) {
      if (*p == '/' || *p == '\\')
	 rv = p;
      ++p;
   }
   return rv;
#else
   return strrchr(path, QORE_DIR_SEP);
#endif
}

// thread-safe basename function (resulting pointer must be free()ed)
char* q_basename(const char* path) {
   const char* p = q_find_last_path_sep(path);
   if (!p)
      return strdup(path);
   return strdup(p + 1);
}

// returns a pointer within the same string
char* q_basenameptr(const char* path) {
   const char* p = q_find_last_path_sep(path);
   if (!p)
      return (char* )path;
   return (char* )p + 1;
}

// thread-safe basename function (resulting pointer must be free()ed)
char* q_dirname(const char* path) {
   const char* p = q_find_last_path_sep(path);
   if (!p || p == path) {
      char* x = (char* )malloc(sizeof(char) * 2);
      x[0] = !p ? '.' : QORE_DIR_SEP;
      x[1] = '\0';
      return x;
   }
   char* x = (char* )malloc(sizeof(char) * (p - path + 1));
   strncpy(x, path, p - path);
   x[p - path] = '\0';
   return x;
}

void *q_realloc(void* ptr, size_t size) {
   void *p = realloc(ptr, size);
   if (!p)
      free(ptr);
   return p;
}

static inline void assign_hv(QoreHashNode* h, const char* key, char* val) {
   h->setKeyValue(key, new QoreStringNode(val), 0);
}

static inline void assign_hv(QoreHashNode* h, const char* key, int val) {
   h->setKeyValue(key, new QoreBigIntNode(val), 0);
}

#ifdef HAVE_PWD_H
static QoreHashNode* pwd2hash(const struct passwd& pw) {
   QoreHashNode* h = new QoreHashNode;
   // assign values
   assign_hv(h, "pw_name", pw.pw_name);
   assign_hv(h, "pw_passwd", pw.pw_passwd);
   assign_hv(h, "pw_gecos", pw.pw_gecos);
   assign_hv(h, "pw_dir", pw.pw_dir);
   assign_hv(h, "pw_shell", pw.pw_shell);
   assign_hv(h, "pw_uid", pw.pw_uid);
   assign_hv(h, "pw_gid", pw.pw_gid);
   return h;
}

QoreHashNode* q_getpwuid(uid_t uid) {
   struct passwd *pw;
#ifdef HAVE_GETPWUID_R
   struct passwd pw_rec;
   char* buf = (char* )malloc(pwsize * sizeof(char));
   ON_BLOCK_EXIT(free, buf);
   int rc = getpwuid_r(uid, &pw_rec, buf, pwsize, &pw);
   if (rc)
      errno = rc;
#else
   AutoLocker al(&lck_passwd);
   pw = getpwuid(uid);
#endif
   return !pw ? 0 : pwd2hash(*pw);
}

QoreHashNode* q_getpwnam(const char* name) {
   struct passwd *pw;
#ifdef HAVE_GETPWNAM_R
   struct passwd pw_rec;
   char* buf = (char* )malloc(pwsize * sizeof(char));
   ON_BLOCK_EXIT(free, buf);
   int rc = getpwnam_r(name, &pw_rec, buf, pwsize, &pw);
   if (rc)
      errno = rc;
#else
   AutoLocker al(&lck_passwd);
   pw = getpwnam(name);
#endif
   return !pw ? 0 : pwd2hash(*pw);
}

int q_uname2uid(const char* name, uid_t& uid) {
   struct passwd *pw;
#ifdef HAVE_GETPWNAM_R
   struct passwd pw_rec;
   char* buf = (char* )malloc(pwsize * sizeof(char));
   ON_BLOCK_EXIT(free, buf);
   int rc = getpwnam_r(name, &pw_rec, buf, pwsize, &pw);
   if (!rc)
      uid = pw_rec.pw_uid;
   return rc;
#else
   AutoLocker al(&lck_passwd);
   pw = getpwnam(name);
   if (!pw)
      return errno;
   uid = pw->pw_uid;
   return 0;
#endif
}

static QoreHashNode* gr2hash(struct group& gr) {
   QoreHashNode* h = new QoreHashNode;
   // assign values
   assign_hv(h, "gr_name", gr.gr_name);
   assign_hv(h, "gr_passwd", gr.gr_passwd);
   assign_hv(h, "gr_gid", gr.gr_gid);

   QoreListNode* l = new QoreListNode;
   for (char* *p = gr.gr_mem; *p; ++p)
      l->push(new QoreStringNode(*p));

   h->setKeyValue("gr_mem", l, 0);
   return h;
}

QoreHashNode* q_getgrgid(gid_t gid) {
   struct group *gr;
#ifdef HAVE_GETGRGID_R
   struct group gr_rec;
   char* buf = (char* )malloc(grsize * sizeof(char));
   ON_BLOCK_EXIT(free, buf);
   int rc = getgrgid_r(gid, &gr_rec, buf, grsize, &gr);
   if (rc)
      errno = rc;
#else
   AutoLocker al(&lck_group);
   gr = getgrgid(gid);
#endif
   return !gr ? 0 : gr2hash(*gr);
}

QoreHashNode* q_getgrnam(const char* name) {
   struct group *gr;
#ifdef HAVE_GETGRNAM_R
   struct group gr_rec;
   char* buf = (char* )malloc(grsize * sizeof(char));
   ON_BLOCK_EXIT(free, buf);
   int rc = getgrnam_r(name, &gr_rec, buf, grsize, &gr);
   if (rc)
      errno = rc;
#else
   AutoLocker al(&lck_group);
   gr = getgrnam(name);
#endif
   return !gr ? 0 : gr2hash(*gr);
}

int q_gname2gid(const char* name, gid_t &gid) {
   struct group *gr;
#ifdef HAVE_GETGRNAM_R
   struct group gr_rec;
   char* buf = (char* )malloc(grsize * sizeof(char));
   ON_BLOCK_EXIT(free, buf);
   int rc = getgrnam_r(name, &gr_rec, buf, grsize, &gr);
   if (!rc)
      gid = gr_rec.gr_gid;
   return rc;
#else
   AutoLocker al(&lck_group);
   gr = getgrnam(name);
   if (!gr)
      return errno;
   gid = gr->gr_gid;
   return 0;
#endif
}
#endif // HAVE_PWD_H

qore_license_t qore_get_license() {
   return qore_license;
}

long long q_atoll(const char* str) {
   return atoll(str);
}

// returns seconds since epoch
int64 q_epoch() {
#ifdef HAVE_CLOCK_GETTIME
   struct timespec ts;
   if (clock_gettime(CLOCK_REALTIME, &ts)) {
      printd(0, "clock_gettime() failed: %s\n", strerror(errno));
      return 0;
   }
#else
   struct timeval ts;
   if (gettimeofday(&ts, 0)) {
      printd(0, "gettimeofday() failed: %s\n", strerror(errno));
      return 0;
   }
#endif
   return ts.tv_sec;
}

// returns seconds since epoch and gets microseconds
int64 q_epoch_us(int &us) {
#ifdef HAVE_CLOCK_GETTIME
   struct timespec ts;
   if (clock_gettime(CLOCK_REALTIME, &ts)) {
      printd(0, "clock_gettime() failed: %s\n", strerror(errno));
      us = 0;
      return 0;
   }
   us = ts.tv_nsec / 1000;
#else
   struct timeval ts;
   if (gettimeofday(&ts, 0)) {
      printd(0, "gettimeofday() failed: %s\n", strerror(errno));
      us = 0;
      return 0;
   }
   us = ts.tv_usec;
#endif
   return ts.tv_sec;
}

// returns seconds since epoch and gets nanoseconds
int64 q_epoch_ns(int &ns) {
#ifdef HAVE_CLOCK_GETTIME
   struct timespec ts;
   if (clock_gettime(CLOCK_REALTIME, &ts)) {
      printd(0, "clock_gettime() failed: %s\n", strerror(errno));
      ns = 0;
      return 0;
   }
   ns = ts.tv_nsec;
#else
   struct timeval ts;
   if (gettimeofday(&ts, 0)) {
      printd(0, "gettimeofday() failed: %s\n", strerror(errno));
      ns = 0;
      return 0;
   }
   ns = ts.tv_usec * 1000;
#endif
   return ts.tv_sec;
}

QoreListNode* make_args(AbstractQoreNode* arg) {
   if (!arg)
      return 0;

   QoreListNode* l;
   if (arg->getType() == NT_LIST) {
      l = reinterpret_cast<QoreListNode*>(arg);
      if (!l->isFinalized())
         return l;
   }

   l = new QoreListNode(arg->needs_eval());
   l->push(arg);
   return l;
}

const char* check_hash_key(const QoreHashNode* h, const char* key, const char* err, ExceptionSink* xsink) {
   const AbstractQoreNode* p = h->getKeyValue(key);
   if (is_nothing(p))
      return 0;

   if (p->getType() != NT_STRING) {
      xsink->raiseException(err, "'%s' key is not type 'string' but is type '%s'", key, get_type_name(p));
      return 0;
   }
   return reinterpret_cast<const QoreStringNode*>(p)->getBuffer();
}

void q_strerror(QoreString &str, int err) {
#ifdef HAVE_STRERROR_R

#ifndef STRERR_BUFSIZE
#define STRERR_BUFSIZE 256
#endif

   str.allocate(str.strlen() + STRERR_BUFSIZE);
   // ignore strerror() error message
<<<<<<< HEAD
#if STRERROR_R_CHAR_P
   // we can't help but get this version because some of the Linux
   // header files define _GNU_SOURCE for us :-(
=======
#ifdef STRERROR_R_CHAR_P
   // we can't help but get this version because g++ needs and defines
   // _GNU_SOURCE for us on linux (GLIBC) systems :-(
>>>>>>> cbb80a7a
   str.concat(strerror_r(err, (char* )(str.getBuffer() + str.strlen()), STRERR_BUFSIZE));
#else
   // use portable XSI version of strerror_r()
   int rc = strerror_r(err, (char* )(str.getBuffer() + str.strlen()), STRERR_BUFSIZE);
   if (rc && rc != EINVAL && rc != ERANGE)
      str.sprintf("unable to retrieve error code %d: strerror() returned unexpected error code %d", err, rc);
   else
      str.terminate(str.strlen() + strlen(str.getBuffer() + str.strlen()));
#endif

#else
   // global static lock for strerror() access
   static QoreThreadLock strerror_m;

   AutoLocker al(strerror_m);
   str.concat(strerror(err));
#endif
}

QoreStringNode* q_strerror(int err) {
   QoreStringNode* rv = new QoreStringNode;
   q_strerror(*rv, err);
   return rv;
}

#ifdef HAVE_SIGNAL_HANDLING
QoreStringNode* qore_reassign_signal(int sig, const char* name) {
   return QSM.reassign_signal(sig, name);
}
#endif

// returns 0 for OK, -1 for error
int check_lvalue(AbstractQoreNode* node, bool assignment) {
   qore_type_t ntype = node->getType();
   //printd(5, "type: %s\n", node->getTypeName());
   if (ntype == NT_VARREF) {
      if (assignment)
         reinterpret_cast<VarRefNode*>(node)->parseAssigned();
      return 0;
   }

   if (ntype == NT_SELF_VARREF)
      return 0;

   if (ntype == NT_CLASS_VARREF)
      return 0;

   if (ntype == NT_OPERATOR) {
      QoreSquareBracketsOperatorNode* op = dynamic_cast<QoreSquareBracketsOperatorNode*>(node);
      if (op) {
	 return check_lvalue(op->getLeft(), assignment);
      }
      return -1;
   }

   if (ntype == NT_TREE) {
      QoreTreeNode* t = reinterpret_cast<QoreTreeNode*>(node);
      return t->getOp() == OP_OBJECT_REF ? check_lvalue(t->left, assignment) : -1;
   }
   return -1;
}

static void stat_get_blocks(const struct stat &sbuf, int64& blksize, int64& blocks) {
#ifdef HAVE_STRUCT_STAT_ST_BLKSIZE
   blksize = sbuf.st_blksize;
#else
   blksize = 0;
#endif
#ifdef HAVE_STRUCT_STAT_ST_BLOCKS
   blocks = sbuf.st_blocks;
#else
   blocks = 0;
#endif
}

QoreListNode* stat_to_list(const struct stat& sbuf) {
   QoreListNode* l = new QoreListNode;

   // note that dev_t on Linux is an unsigned 64-bit integer, so we could lose precision here
   l->push(new QoreBigIntNode((int64)sbuf.st_dev));
   l->push(new QoreBigIntNode(sbuf.st_ino));
   l->push(new QoreBigIntNode(sbuf.st_mode));
   l->push(new QoreBigIntNode(sbuf.st_nlink));
   l->push(new QoreBigIntNode(sbuf.st_uid));
   l->push(new QoreBigIntNode(sbuf.st_gid));
   // note that dev_t on Linux is an unsigned 64-bit integer, so we could lose precision here
   l->push(new QoreBigIntNode((int64)sbuf.st_rdev));
   l->push(new QoreBigIntNode(sbuf.st_size));

   l->push(DateTimeNode::makeAbsolute(currentTZ(), (int64)sbuf.st_atime));
   l->push(DateTimeNode::makeAbsolute(currentTZ(), (int64)sbuf.st_mtime));
   l->push(DateTimeNode::makeAbsolute(currentTZ(), (int64)sbuf.st_ctime));

   int64 blksize, blocks;
   stat_get_blocks(sbuf, blksize, blocks);
   l->push(new QoreBigIntNode(blksize));
   l->push(new QoreBigIntNode(blocks));

   return l;
}

QoreHashNode* stat_to_hash(const struct stat& sbuf) {
   QoreHashNode* h = new QoreHashNode;

   // note that dev_t on Linux is an unsigned 64-bit integer, so we could lose precision here
   h->setKeyValue("dev",     new QoreBigIntNode((int64)sbuf.st_dev), 0);
   h->setKeyValue("inode",   new QoreBigIntNode(sbuf.st_ino), 0);
   h->setKeyValue("mode",    new QoreBigIntNode(sbuf.st_mode), 0);
   h->setKeyValue("nlink",   new QoreBigIntNode(sbuf.st_nlink), 0);
   h->setKeyValue("uid",     new QoreBigIntNode(sbuf.st_uid), 0);
   h->setKeyValue("gid",     new QoreBigIntNode(sbuf.st_gid), 0);
   // note that dev_t on Linux is an unsigned 64-bit integer, so we could lose precision here
   h->setKeyValue("rdev",    new QoreBigIntNode((int64)sbuf.st_rdev), 0);
   h->setKeyValue("size",    new QoreBigIntNode(sbuf.st_size), 0);

   h->setKeyValue("atime",   DateTimeNode::makeAbsolute(currentTZ(), (int64)sbuf.st_atime), 0);
   h->setKeyValue("mtime",   DateTimeNode::makeAbsolute(currentTZ(), (int64)sbuf.st_mtime), 0);
   h->setKeyValue("ctime",   DateTimeNode::makeAbsolute(currentTZ(), (int64)sbuf.st_ctime), 0);

   int64 blksize, blocks;
   stat_get_blocks(sbuf, blksize, blocks);
   h->setKeyValue("blksize", new QoreBigIntNode(blksize), 0);
   h->setKeyValue("blocks",  new QoreBigIntNode(blocks), 0);

   // process permissions
   QoreStringNode* perm = new QoreStringNode;
   const char* type = q_mode_to_perm(sbuf.st_mode, *perm);

   h->setKeyValue("type", new QoreStringNode(type), 0);
   h->setKeyValue("perm", perm, 0);

   return h;
}

#ifdef HAVE_SYS_STATVFS_H
QoreHashNode* statvfs_to_hash(const struct statvfs& vfs) {
   QoreHashNode* h = new QoreHashNode;

#ifdef DARWIN
#else
   h->setKeyValue("namemax", new QoreBigIntNode(vfs.f_namemax), 0);
#endif
   h->setKeyValue("fsid", new QoreBigIntNode(vfs.f_fsid), 0);
   h->setKeyValue("frsize", new QoreBigIntNode(vfs.f_frsize), 0);
   h->setKeyValue("bsize", new QoreBigIntNode(vfs.f_bsize), 0);
   h->setKeyValue("flag", new QoreBigIntNode(vfs.f_flag), 0);
   h->setKeyValue("blocks", new QoreBigIntNode(vfs.f_blocks), 0);
   h->setKeyValue("bfree", new QoreBigIntNode(vfs.f_bfree), 0);
   h->setKeyValue("bavail", new QoreBigIntNode(vfs.f_bavail), 0);
   h->setKeyValue("files", new QoreBigIntNode(vfs.f_files), 0);
   h->setKeyValue("ffree", new QoreBigIntNode(vfs.f_ffree), 0);
   h->setKeyValue("favail", new QoreBigIntNode(vfs.f_favail), 0);

   return h;
}
#endif

#if defined(DEBUG) && defined(HAVE_BACKTRACE)
#define _QORE_BT_SIZE 20
void qore_machine_backtrace() {
   void *array[_QORE_BT_SIZE];
   // get void*'s for all entries on the stack
   size_t size = backtrace(array, _QORE_BT_SIZE);

   // print out all the frames to stderr
   backtrace_symbols_fd(array, size, 2);
}
#else
void qore_machine_backtrace() {
}
#endif

#ifdef HAVE_NANOSLEEP
static int qore_nanosleep(int64 ns) {
   struct timespec ts;
   ts.tv_sec = ns / 1000000000ll;
   ts.tv_nsec = (ns - ts.tv_sec * 1000000000);
   return nanosleep(&ts, 0);
}
#endif

int qore_usleep(int64 usecs) {
#ifdef HAVE_NANOSLEEP
   return qore_nanosleep(usecs * 1000);
#else
#ifdef _Q_WINDOWS
   LARGE_INTEGER ft;
   ft.QuadPart = -(10 * usecs); // Convert to 100 nanosecond interval, negative value indicates relative time

   HANDLE timer = CreateWaitableTimer(0, TRUE, 0);
   SetWaitableTimer(timer, &ft, 0, 0, 0, 0);
   WaitForSingleObject(timer, INFINITE);
   CloseHandle(timer);
   return 0;
#else
   return ::usleep(usecs);
#endif
#endif
}

bool q_path_is_readable(const char* path) {
#if defined HAVE_PWD_H
   struct stat sbuf;
   int rc;

   if ((rc = stat(path, &sbuf)))
      return false;

   uid_t euid = geteuid();
   if (!euid || sbuf.st_mode & S_IROTH
         || (euid      == sbuf.st_uid && (sbuf.st_mode & S_IRUSR))
         || (getegid() == sbuf.st_gid && (sbuf.st_mode & S_IRGRP)))
      return true;

   return false;
#elif defined(HAVE_ACCESS) && defined(_Q_WINDOWS)
   // only use access(2) on Windows
   return !access(path, R_OK);
#else
   // check if it's a directory
   struct stat sbuf;
   int rc;
   if ((rc = stat(path, &sbuf)))
      return false;

   // just return true on windows if it's a directory
   if ((sbuf.st_mode & S_IFMT) == S_IFDIR)
      return true;

   // otherwise try to open file, if successful, then the file is readable
   rc = open(path, O_RDONLY);
   if (rc != -1) {
      close(rc);
      return true;
   }
   return false;
#endif
}

QoreProgramLocation::QoreProgramLocation(int sline, int eline) : QoreProgramLineLocation(sline, eline) {
   set_parse_file_info(*this);
}

QoreProgramLocation::QoreProgramLocation(prog_loc_e loc) {
   if (loc == ParseLocation)
      *this = get_parse_location();
   else
      *this = get_runtime_location();
}

void QoreProgramLocation::parseSet() const {
   update_parse_location(*this);
}

void QoreProgramLocation::toString(QoreString& str) const {
   str.concat(file ? file : "<unknown>");
   if (start_line > 0) {
      str.sprintf(":%d", start_line);
      if (end_line > 0 && end_line != start_line)
	 str.sprintf("-%d", end_line);
   }

   if (source)
      str.sprintf(" (source \"%s\":%d)", source, start_line + offset);
}

bool q_parse_bool(const AbstractQoreNode* n) {
   if (get_node_type(n) == NT_STRING)
      return q_parse_bool(reinterpret_cast<const QoreStringNode*>(n)->getBuffer());

   return n->getAsBool();
}

bool q_parse_bool(const char* str) {
   if (!strcasecmp(str, "true") || !strcasecmp(str, "on") || !strcasecmp(str, "yes") || !strncasecmp(str, "enable", 6) || !strcasecmp(str, "y"))
      return true;

   return (bool)atoi(str);
}

int qore_get_library_init_options() {
   return qore_library_options;
}

int qore_set_library_cleanup_options(int options) {
   return (qore_library_options |= (options & QLO_CLEANUP_MASK));
}

bool qore_check_option(int opt) {
   return (qore_library_options & opt) == opt;
}

const char* q_mode_to_perm(mode_t mode, QoreString& perm) {
   const char* type;
   if (S_ISBLK(mode)) {
      type = "BLOCK-DEVICE";
      perm.concat('b');
   }
   else if (S_ISDIR(mode)) {
      type = "DIRECTORY";
      perm.concat('d');
   }
   else if (S_ISCHR(mode)) {
      type = "CHARACTER-DEVICE";
      perm.concat('c');
   }
   else if (S_ISFIFO(mode)) {
      type = "FIFO";
      perm.concat('p');
   }
#ifdef S_ISLNK
   else if (S_ISLNK(mode)) {
      type = "SYMBOLIC-LINK";
      perm.concat('l');
   }
#endif
#ifdef S_ISSOCK
   else if (S_ISSOCK(mode)) {
      type = "SOCKET";
      perm.concat('s');
   }
#endif
   else if (S_ISREG(mode)) {
      type = "REGULAR";
      perm.concat('-');
   }
   else {
      type = "UNKNOWN";
      perm.concat('?');
   }

   // add user permission flags
   perm.concat(mode & S_IRUSR ? 'r' : '-');
   perm.concat(mode & S_IWUSR ? 'w' : '-');
#ifdef S_ISUID
   if (mode & S_ISUID)
      perm.concat(mode & S_IXUSR ? 's' : 'S');
   else
      perm.concat(mode & S_IXUSR ? 'x' : '-');
#else
   // Windows
   perm.concat('-');
#endif

   // add group permission flags
#ifdef S_IRGRP
   perm.concat(mode & S_IRGRP ? 'r' : '-');
   perm.concat(mode & S_IWGRP ? 'w' : '-');
#else
   // Windows
   perm.concat("--");
#endif
#ifdef S_ISGID
   if (mode & S_ISGID)
      perm.concat(mode & S_IXGRP ? 's' : 'S');
   else
      perm.concat(mode & S_IXGRP ? 'x' : '-');
#else
   // Windows
   perm.concat('-');
#endif

#ifdef S_IROTH
   // add other permission flags
   perm.concat(mode & S_IROTH ? 'r' : '-');
   perm.concat(mode & S_IWOTH ? 'w' : '-');
   if (mode & S_ISVTX)
      perm.concat(mode & S_IXOTH ? 't' : 'T');
   else
      perm.concat(mode & S_IXOTH ? 'x' : '-');
#else
   // Windows
   perm.concat("---");
#endif

   return type;
}

int64 q_clock_getmillis() {
   int us;
   int64 seconds = q_epoch_us(us);
   return seconds * 1000 + us / 1000;
}

int64 q_clock_getmicros() {
   int us;
   int64 seconds = q_epoch_us(us);
   return seconds * 1000000ll + us;
}

int64 q_clock_getnanos() {
   int ns;
   int64 seconds = q_epoch_ns(ns);
   return seconds * 1000000000ll + ns;
}

#ifndef HAVE_STRCASESTR
#ifdef HAVE_STRNCASECMP
char* strcasestr(const char* s1, const char* s2) {
   if (!s2 || !s1) return 0;

   size_t len1 = strlen(s1);
   size_t len2 = strlen(s2);
   if (len2 > len1)
      return 0;

   for (size_t i = 0, end = len1 - len2; i <= end; ++i) {
      if (!strncasecmp(s2, s1 + i, len2)) {
	 return ((char*)s1 + i);
      }
   }

   return 0;
}
#else
#error no strcasestr implementation
#endif
#endif

bool q_absolute_path_unix(const char* path) {
   return path && path[0] == '/';
}

// returns true if the path is not relative; may not be strictly-speaking an absolute path
bool q_absolute_path_windows(const char* path) {
   if (!path)
      return false;
   // note that '\' and '/' are both accepted as path separator characters on Windows
   if (path[0] == '\\' || path[0] == '/')
      return true;
   if (isalpha(path[0]) && path[1] == ':')
      return true;
   return false;
}

bool q_absolute_path(const char* path) {
#ifdef _Q_WINDOWS
   return q_absolute_path_windows(path);
#else
   return q_absolute_path_unix(path);
#endif
}

static void add_cwd(QoreString& path) {
   QoreString cwd_str;
   if (!q_getcwd(cwd_str))
      path.prepend(cwd_str.getBuffer(), cwd_str.size());
}

void q_normalize_path(QoreString& path, const char* cwd) {
   //printd(5, "q_normalize_path(path: '%s', cwd: '%s')\n", path.getBuffer(), cwd);
   if (!path.empty() && !q_absolute_path(path.getBuffer())) {
      path.insertch(QORE_DIR_SEP, 0, 1);
      if (cwd) {
	 QoreString Cwd(cwd);
	 q_realpath(Cwd, Cwd);
	 path.prepend(Cwd.getBuffer());
	 if (path[0] == '.') {
	    path.insertch(QORE_DIR_SEP, 0, 1);
	    add_cwd(path);
	 }
      }
      else
	 add_cwd(path);
   }
   std::string str = path.getBuffer();
   str = qore_qd_private::normalizePath(str);
   //printd(5, "q_normalize_path() '%s' -> '%s' (cwd: '%s')\n", path.getBuffer(), str.c_str(), cwd);
   path = str;
}

int q_getcwd(QoreString& cwd) {
   int bs = 512;
   cwd.reserve(bs);

   while (true) {
      char* b = getcwd((char*)cwd.getBuffer(), bs);
      if (!b) {
          if (errno == ERANGE) {
              bs *= 2;
	      cwd.reserve(bs);
              continue;
          }
	  //printd(5, "q_getcwd() failed: errno: %d\n", errno);
          return -1;
      }
      break;
   }

   cwd.terminate(strlen(cwd.getBuffer()));
   //printd(5, "q_getcwd() succeeded: '%s'\n", cwd.getBuffer());
   return 0;
}

int q_get_mode(const QoreString& path) {
   struct stat sbuf;

   if (stat(path.getBuffer(), &sbuf))
      return 0;

   return sbuf.st_mode;
}

int q_realpath(const QoreString& path, QoreString& rv, ExceptionSink* xsink) {
#ifdef HAVE_REALPATH
#if defined(SOLARIS) || (defined(__NetBSD_Version__) && (__NetBSD_Version__ < 601000000))
   char buf[PATH_MAX];
   char* p = realpath(path.getBuffer(), buf);
#else
   char* p = realpath(path.getBuffer(), 0);
#endif
   if (!p) {
      if (xsink)
	 xsink->raiseErrnoException("REALPATH-ERROR", errno, "error calling realpath()");
      return -1;
   }
#if defined(SOLARIS) || (defined(__NetBSD_Version__) && (__NetBSD_Version__ < 601000000))
   rv.set(buf);
#else
   rv.takeAndTerminate(p, strlen(p));
#endif
#else
#ifndef _Q_WINDOWS
#error must implement an alternative to realpath on UNIX systems
#endif
   if (&rv != &path)
      rv = path;
   q_normalize_path(rv);
   // verify that the path exists
   if (!q_get_mode(rv)) {
      if (xsink)
	 xsink->raiseException("REALPATH-ERROR", "path '%s' does not exist", rv.getBuffer());
      return -1;
   }
   return 0;
#endif
   return 0;
}

void qore_disable_gc() {
   q_disable_gc = true;
}

bool qore_is_gc_enabled() {
   return !q_disable_gc;
}

void qore_init_random_salt() {
   random_salt.sprintf(QLLD, q_clock_getmicros());
}

int qore_get_ptr_hash(QoreString& str, const void* ptr) {
   assert(!random_salt.empty());
   QoreString tmp(random_salt);
   tmp.sprintf("%p", ptr);
   DigestHelper dh(tmp);
   int rc = dh.doDigest(SHA1_ERR, EVP_sha1());
   if (!rc)
      dh.getString(str);
   else
      printd(0, "qore_get_ptr_hash() digest calculation failed for ptr %p\n", ptr);
   return rc;
}

void* q_memmem(const void* big, size_t big_len, const void* little, size_t little_len) {
   assert(big_len && little_len);
#ifdef HAVE_MEMMEM
   return memmem(big, big_len, little, little_len);
#else
   const char* lt = (const char*)little;
   const char* bg = (const char*)big;
   const char* p = bg;
   const char* end = bg + big_len;
   while (p < end) {
      const char* f = (const char*)memchr(p, lt[0], end - p);
      if (!f || ((bg - f) < (ptrdiff_t)little_len))
	 return 0;
      p = f;
      bool found = true;
      for (size_t i = 1; i < little_len; ++i) {
	 if (*f != lt[i]) {
	    found = false;
	    break;
	 }
	 ++f;
      }
      if (found)
	 return (void*)p;
      ++p;
   }
   return 0;
#endif
}<|MERGE_RESOLUTION|>--- conflicted
+++ resolved
@@ -1412,15 +1412,9 @@
 
    str.allocate(str.strlen() + STRERR_BUFSIZE);
    // ignore strerror() error message
-<<<<<<< HEAD
 #if STRERROR_R_CHAR_P
    // we can't help but get this version because some of the Linux
    // header files define _GNU_SOURCE for us :-(
-=======
-#ifdef STRERROR_R_CHAR_P
-   // we can't help but get this version because g++ needs and defines
-   // _GNU_SOURCE for us on linux (GLIBC) systems :-(
->>>>>>> cbb80a7a
    str.concat(strerror_r(err, (char* )(str.getBuffer() + str.strlen()), STRERR_BUFSIZE));
 #else
    // use portable XSI version of strerror_r()
