/*
  VarRefNode.cpp

  Qore programming language

  Copyright (C) 2003 - 2016 David Nichols

  Permission is hereby granted, free of charge, to any person obtaining a
  copy of this software and associated documentation files (the "Software"),
  to deal in the Software without restriction, including without limitation
  the rights to use, copy, modify, merge, publish, distribute, sublicense,
  and/or sell copies of the Software, and to permit persons to whom the
  Software is furnished to do so, subject to the following conditions:

  The above copyright notice and this permission notice shall be included in
  all copies or substantial portions of the Software.

  THE SOFTWARE IS PROVIDED "AS IS", WITHOUT WARRANTY OF ANY KIND, EXPRESS OR
  IMPLIED, INCLUDING BUT NOT LIMITED TO THE WARRANTIES OF MERCHANTABILITY,
  FITNESS FOR A PARTICULAR PURPOSE AND NONINFRINGEMENT. IN NO EVENT SHALL THE
  AUTHORS OR COPYRIGHT HOLDERS BE LIABLE FOR ANY CLAIM, DAMAGES OR OTHER
  LIABILITY, WHETHER IN AN ACTION OF CONTRACT, TORT OR OTHERWISE, ARISING
  FROM, OUT OF OR IN CONNECTION WITH THE SOFTWARE OR THE USE OR OTHER
  DEALINGS IN THE SOFTWARE.

  Note that the Qore library is released under a choice of three open-source
  licenses: MIT (as above), LGPL 2+, or GPL 2+; see README-LICENSE for more
  information.
*/

#include <qore/Qore.h>
#include <qore/intern/QoreClassIntern.h>
#include <qore/intern/ParserSupport.h>
#include <qore/intern/QoreNamespaceIntern.h>
#include <qore/intern/qore_program_private.h>

// get string representation (for %n and %N), foff is for multi-line formatting offset, -1 = no line breaks
// the ExceptionSink is only needed for QoreObject where a method may be executed
// use the QoreNodeAsStringHelper class (defined in QoreStringNode.h) instead of using these functions directly
// returns -1 for exception raised, 0 = OK
int VarRefNode::getAsString(QoreString& str, int foff, ExceptionSink* xsink) const {
   str.sprintf("variable reference '%s' %s (%p)", name.ostr, type == VT_GLOBAL ? "global" : type == VT_LOCAL ? "local" : "unresolved", this);
   return 0;
}

// if del is true, then the returned QoreString * should be deleted, if false, then it must not be
QoreString *VarRefNode::getAsString(bool& del, int foff, ExceptionSink* xsink) const {
   del = true;
   QoreString *rv = new QoreString();
   getAsString(*rv, foff, xsink);
   return rv;
}

// returns the type name as a c string
const char *VarRefNode::getTypeName() const {
   return "variable reference";
}

void VarRefNode::resolve(const QoreTypeInfo* typeInfo) {
   LocalVar* id;

   printd(5, "VarRefNode::resolve() name: '%s' size: %d\n", name.ostr, name.size());

   bool in_closure;
   if (name.size() == 1 && (id = find_local_var(name.ostr, in_closure))) {
      if (typeInfo)
	 parse_error(loc, "type definition given for existing local variable '%s'", id->getName());

      ref.id = id;
      if (in_closure)
         setClosureIntern();
      else
	 type = VT_LOCAL;

      printd(5, "VarRefNode::resolve(): local var %s resolved (id: %p, in_closure: %d)\n", name.ostr, ref.id, in_closure);
   }
   else {
      ref.var = qore_root_ns_private::parseCheckImplicitGlobalVar(loc, name, typeInfo);
      type = VT_GLOBAL;
      printd(5, "VarRefNode::resolve(): implicit global var %s resolved (var: %p)\n", name.ostr, ref.var);
   }
}

QoreValue VarRefNode::evalValueImpl(bool& needs_deref, ExceptionSink* xsink) const {
   QoreValue v;
   if (type == VT_LOCAL) {
      printd(5, "VarRefNode::evalImpl() this: %p lvar %p (%s)\n", this, ref.id, ref.id->getName());
      v = ref.id->evalValue(needs_deref, xsink);
   }
   else if (type == VT_CLOSURE) {
      printd(5, "VarRefNode::evalImpl() this: %p closure var %p (%s)\n", this, ref.id, ref.id->getName());
      ClosureVarValue *val = thread_get_runtime_closure_var(ref.id);
      v = val->evalValue(needs_deref, xsink);
   }
   else if (type == VT_LOCAL_TS) {
      printd(5, "VarRefNode::evalImpl() this: %p local thread-safe var %p (%s)\n", this, ref.id, ref.id->getName());
      ClosureVarValue *val = thread_find_closure_var(ref.id->getName());
      v = val->evalValue(needs_deref, xsink);
   }
   else if (type == VT_IMMEDIATE)
      v = ref.cvv->evalValue(needs_deref, xsink);
   else {
      assert(needs_deref);
      printd(5, "VarRefNode::evalImpl() this: %p global var: %p (%s)\n", this, ref.var, ref.var->getName());
      v = ref.var->eval();
   }

   AbstractQoreNode* n = v.getInternalNode();
   if (n && n->getType() == NT_REFERENCE) {
      ReferenceNode* r = reinterpret_cast<ReferenceNode*>(n);
      bool nd;
      QoreValue nv = r->evalValue(nd, xsink);
      if (needs_deref)
	 discard(v.getInternalNode(), xsink);
      needs_deref = nd;
      return v = nv;
   }

   return v;
}

AbstractQoreNode* VarRefNode::parseInitIntern(LocalVar *oflag, int pflag, int &lvids, const QoreTypeInfo *typeInfo, bool is_new) {
   if (pflag & PF_CONST_EXPRESSION) {
      parseException("ILLEGAL-VARIABLE-REFERENCE", "variable reference '%s' used illegally in an expression executed at parse time to initialize a constant value", name.ostr);
      return 0;
   }

   //printd(5, "VarRefNode::parseInitIntern() this: %p '%s' type: %d %p '%s'\n", this, name.ostr, type, typeInfo, typeInfo->getName());
   // if it is a new variable being declared
   if (type == VT_LOCAL || type == VT_CLOSURE || type == VT_LOCAL_TS) {
      if (!ref.id) {
	 ref.id = push_local_var(name.ostr, loc, typeInfo, true, is_new ? 1 : 0, pflag & PF_TOP_LEVEL);
	 ++lvids;
      }
      //printd(5, "VarRefNode::parseInitIntern() this: %p local var '%s' declared (id: %p)\n", this, name.ostr, ref.id);
   }
   else if (type != VT_GLOBAL) {
      assert(type == VT_UNRESOLVED);
      // otherwise reference must be resolved
      resolve(typeInfo);
   }

   return this;
}

AbstractQoreNode* VarRefNode::parseInitImpl(LocalVar *oflag, int pflag, int &lvids, const QoreTypeInfo *&outTypeInfo) {
   parseInitIntern(oflag, pflag, lvids, 0);

   bool is_assignment = pflag & PF_FOR_ASSIGNMENT;

   // this expression returns nothing if it's a new local variable
   // so if we're not assigning we return nothingTypeInfo as the
   // return type
   if (!is_assignment && new_decl) {
      assert(!outTypeInfo);
      outTypeInfo = nothingTypeInfo;
   }
   else
      outTypeInfo = parseGetTypeInfo();

   return this;
}

VarRefNewObjectNode* VarRefNode::globalMakeNewCall(AbstractQoreNode* args) {
   assert(type == VT_GLOBAL);
   if (ref.var->hasTypeInfo()) {
      QoreParseTypeInfo* pti = ref.var->copyParseTypeInfo();
      VarRefNewObjectNode* rv = new VarRefNewObjectNode(takeName(), ref.var, make_args(args), pti ? 0 : ref.var->getTypeInfo(), pti);
      deref();
      return rv;
   }

   return 0;
}

AbstractQoreNode* VarRefNode::makeNewCall(AbstractQoreNode* args) {
   return type == VT_GLOBAL && new_decl ? globalMakeNewCall(args) : 0;
}

void VarRefNode::makeGlobal() {
   assert(type != VT_GLOBAL);
   assert(type == VT_UNRESOLVED || !ref.id);

   type = VT_GLOBAL;
   ref.var = qore_root_ns_private::parseAddGlobalVarDef(name, 0);
   new_decl = true;
}

int VarRefNode::getLValue(LValueHelper& lvh, bool for_remove) const {
   if (type == VT_LOCAL)
      return ref.id->getLValue(lvh, for_remove);
   if (type == VT_CLOSURE)
      return thread_get_runtime_closure_var(ref.id)->getLValue(lvh, for_remove);
   if (type == VT_LOCAL_TS)
      return thread_find_closure_var(ref.id->getName())->getLValue(lvh, for_remove);
   if (type == VT_IMMEDIATE)
      return ref.cvv->getLValue(lvh, for_remove);
   assert(type == VT_GLOBAL);
   return ref.var->getLValue(lvh, for_remove);
}

DLLLOCAL void VarRefNode::remove(LValueRemoveHelper& lvrh) {
   if (type == VT_LOCAL)
      return ref.id->remove(lvrh);
   if (type == VT_CLOSURE)
      return thread_get_runtime_closure_var(ref.id)->remove(lvrh);
   if (type == VT_LOCAL_TS)
      return thread_find_closure_var(ref.id->getName())->remove(lvrh);
   if (type == VT_IMMEDIATE)
      return ref.cvv->remove(lvrh);
   assert(type == VT_GLOBAL);
   return ref.var->remove(lvrh);
}

GlobalVarRefNode::GlobalVarRefNode(char *n, const QoreTypeInfo* typeInfo) : VarRefNode(n, 0, false, true) {
   explicit_scope = true;
   ref.var = qore_root_ns_private::parseAddResolvedGlobalVarDef(name, typeInfo);
}

GlobalVarRefNode::GlobalVarRefNode(char *n, QoreParseTypeInfo* parseTypeInfo) : VarRefNode(n, 0, false, true) {
   explicit_scope = true;
   ref.var = qore_root_ns_private::parseAddGlobalVarDef(name, parseTypeInfo);
}

void VarRefDeclNode::parseInitCommon(LocalVar *oflag, int pflag, int &lvids, bool is_new) {
   if (!typeInfo) {
      typeInfo = parseTypeInfo->resolveAndDelete(loc);
      parseTypeInfo = 0;
   }
#ifdef DEBUG
   else assert(!parseTypeInfo);
#endif

   parseInitIntern(oflag, pflag, lvids, typeInfo, is_new);
}

AbstractQoreNode* VarRefDeclNode::parseInitImpl(LocalVar *oflag, int pflag, int &lvids, const QoreTypeInfo *&outTypeInfo) {
   parseInitCommon(oflag, pflag, lvids, outTypeInfo);

   bool is_assignment = pflag & PF_FOR_ASSIGNMENT;

   // this expression returns nothing if it's a new local variable
   // so if we're not assigning we return nothingTypeInfo as the
   // return type
   if (!is_assignment && new_decl)
      outTypeInfo = nothingTypeInfo;
   else
      outTypeInfo = parseGetTypeInfo();

   return this;
}

// for checking for new object calls
AbstractQoreNode* VarRefDeclNode::makeNewCall(AbstractQoreNode* args) {
   VarRefNewObjectNode* rv = new VarRefNewObjectNode(loc, takeName(), typeInfo, takeParseTypeInfo(), make_args(args), type);
   deref();
   return rv;
}

void VarRefDeclNode::makeGlobal() {
<<<<<<< HEAD
=======
   // could be tagged as local if allow-bare-refs is enabled
   assert(type == VT_UNRESOLVED || (type == VT_LOCAL && parse_check_parse_option(PO_ALLOW_BARE_REFS)));

>>>>>>> 70a9c621
   type = VT_GLOBAL;
   if (parseTypeInfo)
      ref.var = qore_root_ns_private::parseAddGlobalVarDef(name, takeParseTypeInfo());
   else
      ref.var = qore_root_ns_private::parseAddResolvedGlobalVarDef(name, typeInfo);
   new_decl = true;
}

void VarRefFunctionCallBase::parseInitConstructorCall(const QoreProgramLocation& loc, LocalVar *oflag, int pflag, int &lvids, const QoreClass *qc) {
   if (qc) {
      // throw an exception if trying to instantiate a class with abstract method variants
      qore_class_private::parseCheckAbstractNew(*const_cast<QoreClass*>(qc));

      if (qore_program_private::parseAddDomain(getProgram(), qc->getDomain()))
	 parseException(loc, "ILLEGAL-CLASS-INSTANTIATION", "parse options do not allow access to the '%s' class", qc->getName());

      // FIXME: make common code with ScopedObjectCallNode
      const QoreMethod *constructor = qc ? qc->parseGetConstructor() : 0;
      const QoreTypeInfo *typeInfo;
      lvids += parseArgsVariant(loc, oflag, pflag, constructor ? constructor->getFunction() : 0, typeInfo);

      //printd(5, "VarRefFunctionCallBase::parseInitConstructorCall() this: %p constructor: %p variant: %p\n", this, constructor, variant);

      if (((constructor && constructor->parseIsPrivate()) || (variant && CONMV_const(variant)->isPrivate())) && !qore_class_private::parseCheckPrivateClassAccess(*qc)) {
	 if (variant)
	    parse_error(loc, "illegal external access to private constructor %s::constructor(%s)", qc->getName(), variant->getSignature()->getSignatureText());
	 else
	    parse_error(loc, "illegal external access to private constructor of class %s", qc->getName());
      }

      //printd(5, "VarRefFunctionCallBase::parseInitConstructorCall() this: %p class: %s (%p) constructor: %p function: %p variant: %p\n", this, qc->getName(), qc, constructor, constructor ? constructor->getFunction() : 0, variant);
   }

   if (pflag & PF_FOR_ASSIGNMENT)
      parse_error(loc, "variable new object instantiation will be assigned when the object is created; it is an error to make an additional assignment");
}

AbstractQoreNode* VarRefNewObjectNode::parseInitImpl(LocalVar *oflag, int pflag, int &lvids, const QoreTypeInfo *&outTypeInfo) {
   parseInitCommon(oflag, pflag, lvids, true);

   const QoreClass *qc = typeInfo->getUniqueReturnClass();
   if (!qc)
      parse_error(loc, "cannot instantiate type '%s' as a class", typeInfo->getName());

   parseInitConstructorCall(loc, oflag, pflag, lvids, qc);
   outTypeInfo = typeInfo;
   return this;
}

QoreValue VarRefNewObjectNode::evalValueImpl(bool& needs_deref, ExceptionSink* xsink) const {
   assert(typeInfo->getUniqueReturnClass());
   ReferenceHolder<QoreObject> obj(qore_class_private::execConstructor(*typeInfo->getUniqueReturnClass(), variant, args, xsink), xsink);
   if (*xsink)
      return QoreValue();

   QoreObject* rv = *obj;
   LValueHelper lv(this, xsink);
   if (!lv)
      return QoreValue();
   lv.assign(obj.release());
   if (*xsink)
      return QoreValue();
   return QoreValue(rv->refSelf());
}<|MERGE_RESOLUTION|>--- conflicted
+++ resolved
@@ -258,12 +258,9 @@
 }
 
 void VarRefDeclNode::makeGlobal() {
-<<<<<<< HEAD
-=======
    // could be tagged as local if allow-bare-refs is enabled
    assert(type == VT_UNRESOLVED || (type == VT_LOCAL && parse_check_parse_option(PO_ALLOW_BARE_REFS)));
 
->>>>>>> 70a9c621
    type = VT_GLOBAL;
    if (parseTypeInfo)
       ref.var = qore_root_ns_private::parseAddGlobalVarDef(name, takeParseTypeInfo());
