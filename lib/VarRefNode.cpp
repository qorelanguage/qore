/*
  VarRefNode.cpp

  Qore programming language

  Copyright (C) 2003 - 2015 David Nichols

  Permission is hereby granted, free of charge, to any person obtaining a
  copy of this software and associated documentation files (the "Software"),
  to deal in the Software without restriction, including without limitation
  the rights to use, copy, modify, merge, publish, distribute, sublicense,
  and/or sell copies of the Software, and to permit persons to whom the
  Software is furnished to do so, subject to the following conditions:

  The above copyright notice and this permission notice shall be included in
  all copies or substantial portions of the Software.

  THE SOFTWARE IS PROVIDED "AS IS", WITHOUT WARRANTY OF ANY KIND, EXPRESS OR
  IMPLIED, INCLUDING BUT NOT LIMITED TO THE WARRANTIES OF MERCHANTABILITY,
  FITNESS FOR A PARTICULAR PURPOSE AND NONINFRINGEMENT. IN NO EVENT SHALL THE
  AUTHORS OR COPYRIGHT HOLDERS BE LIABLE FOR ANY CLAIM, DAMAGES OR OTHER
  LIABILITY, WHETHER IN AN ACTION OF CONTRACT, TORT OR OTHERWISE, ARISING
  FROM, OUT OF OR IN CONNECTION WITH THE SOFTWARE OR THE USE OR OTHER
  DEALINGS IN THE SOFTWARE.

  Note that the Qore library is released under a choice of three open-source
  licenses: MIT (as above), LGPL 2+, or GPL 2+; see README-LICENSE for more
  information.
*/

#include <qore/Qore.h>
#include <qore/intern/QoreClassIntern.h>
#include <qore/intern/ParserSupport.h>
#include <qore/intern/QoreNamespaceIntern.h>
#include <qore/intern/qore_program_private.h>

// get string representation (for %n and %N), foff is for multi-line formatting offset, -1 = no line breaks
// the ExceptionSink is only needed for QoreObject where a method may be executed
// use the QoreNodeAsStringHelper class (defined in QoreStringNode.h) instead of using these functions directly
// returns -1 for exception raised, 0 = OK
int VarRefNode::getAsString(QoreString& str, int foff, ExceptionSink* xsink) const {
   str.sprintf("variable reference '%s' %s (%p)", name.ostr, type == VT_GLOBAL ? "global" : type == VT_LOCAL ? "local" : "unresolved", this);
   return 0;
}

// if del is true, then the returned QoreString * should be deleted, if false, then it must not be
QoreString *VarRefNode::getAsString(bool& del, int foff, ExceptionSink* xsink) const {
   del = true;
   QoreString *rv = new QoreString();
   getAsString(*rv, foff, xsink);
   return rv;
}

// returns the type name as a c string
const char *VarRefNode::getTypeName() const {
   return "variable reference";
}

void VarRefNode::resolve(const QoreTypeInfo* typeInfo) {
   LocalVar* id;

   printd(5, "VarRefNode::resolve() name: '%s' size: %d\n", name.ostr, name.size());

   bool in_closure;
   if (name.size() == 1 && (id = find_local_var(name.ostr, in_closure))) {
      if (typeInfo)
	 parse_error(loc, "type definition given for existing local variable '%s'", id->getName());

      ref.id = id;
      if (in_closure)
         setClosureIntern();
      else
	 type = VT_LOCAL;

      printd(5, "VarRefNode::resolve(): local var %s resolved (id: %p, in_closure: %d)\n", name.ostr, ref.id, in_closure);
   }
   else {
      ref.var = qore_root_ns_private::parseCheckImplicitGlobalVar(loc, name, typeInfo);
      type = VT_GLOBAL;
      printd(5, "VarRefNode::resolve(): implicit global var %s resolved (var: %p)\n", name.ostr, ref.var);
   }
}

QoreValue VarRefNode::evalValueImpl(bool& needs_deref, ExceptionSink* xsink) const {
   QoreValue v;
   if (type == VT_LOCAL) {
      printd(5, "VarRefNode::evalImpl() this: %p lvar %p (%s)\n", this, ref.id, ref.id->getName());
      v = ref.id->evalValue(needs_deref, xsink);
   }
   else if (type == VT_CLOSURE) {
      printd(5, "VarRefNode::evalImpl() this: %p closure var %p (%s)\n", this, ref.id, ref.id->getName());
      ClosureVarValue *val = thread_get_runtime_closure_var(ref.id);
      v = val->evalValue(needs_deref, xsink);
   }
   else if (type == VT_LOCAL_TS) {
      printd(5, "VarRefNode::evalImpl() this: %p local thread-safe var %p (%s)\n", this, ref.id, ref.id->getName());
      ClosureVarValue *val = thread_find_closure_var(ref.id->getName());
      v = val->evalValue(needs_deref, xsink);
   }
   else if (type == VT_IMMEDIATE)
      v = ref.cvv->evalValue(needs_deref, xsink);
   else {
      assert(needs_deref);
      printd(5, "VarRefNode::evalImpl() this: %p global var: %p (%s)\n", this, ref.var, ref.var->getName());
      v = ref.var->eval();
   }

   AbstractQoreNode* n = v.getInternalNode();
   if (n && n->getType() == NT_REFERENCE) {
      ReferenceNode* r = reinterpret_cast<ReferenceNode*>(n);
      bool nd;
      QoreValue nv = r->evalValue(nd, xsink);
      if (needs_deref)
	 discard(v.getInternalNode(), xsink);
      needs_deref = nd;
      return v = nv;
   }

   return v;
}

AbstractQoreNode* VarRefNode::parseInitIntern(LocalVar *oflag, int pflag, int &lvids, const QoreTypeInfo *typeInfo, bool is_new) {
   if (pflag & PF_CONST_EXPRESSION) {
      parseException("ILLEGAL-VARIABLE-REFERENCE", "variable reference '%s' used illegally in an expression executed at parse time to initialize a constant value", name.ostr);
      return 0;
   }

   //printd(5, "VarRefNode::parseInitIntern() this: %p '%s' type: %d %p '%s'\n", this, name.ostr, type, typeInfo, typeInfo->getName());
   // if it is a new variable being declared
   if (type == VT_LOCAL || type == VT_CLOSURE || type == VT_LOCAL_TS) {
      if (!ref.id) {
	 ref.id = push_local_var(name.ostr, loc, typeInfo, true, is_new ? 1 : 0, pflag & PF_TOP_LEVEL);
	 ++lvids;
      }
      //printd(5, "VarRefNode::parseInitIntern() this: %p local var '%s' declared (id: %p)\n", this, name.ostr, ref.id);
   }
   else if (type != VT_GLOBAL) {
      assert(type == VT_UNRESOLVED);
      // otherwise reference must be resolved
      resolve(typeInfo);
   }

   return this;
}

AbstractQoreNode* VarRefNode::parseInitImpl(LocalVar *oflag, int pflag, int &lvids, const QoreTypeInfo *&outTypeInfo) {
   parseInitIntern(oflag, pflag, lvids, 0);

   bool is_assignment = pflag & PF_FOR_ASSIGNMENT;

   // this expression returns nothing if it's a new local variable
   // so if we're not assigning we return nothingTypeInfo as the
   // return type
   if (!is_assignment && new_decl) {
      assert(!outTypeInfo);
      outTypeInfo = nothingTypeInfo;
   }
   else
      outTypeInfo = parseGetTypeInfo();

   return this;
}

VarRefNewObjectNode* VarRefNode::globalMakeNewCall(AbstractQoreNode* args) {
   assert(type == VT_GLOBAL);
   if (ref.var->hasTypeInfo()) {
      QoreParseTypeInfo* pti = ref.var->copyParseTypeInfo();
      VarRefNewObjectNode* rv = new VarRefNewObjectNode(takeName(), ref.var, make_args(args), pti ? 0 : ref.var->getTypeInfo(), pti);
      deref();
      return rv;
   }

   return 0;
}

AbstractQoreNode* VarRefNode::makeNewCall(AbstractQoreNode* args) {
   return type == VT_GLOBAL && new_decl ? globalMakeNewCall(args) : 0;
}

void VarRefNode::makeGlobal() {
   assert(type != VT_GLOBAL);
   assert(type == VT_UNRESOLVED || !ref.id);

   type = VT_GLOBAL;
   ref.var = qore_root_ns_private::parseAddGlobalVarDef(name, 0);
   new_decl = true;
}

int VarRefNode::getLValue(LValueHelper& lvh, bool for_remove) const {
   if (type == VT_LOCAL)
      return ref.id->getLValue(lvh, for_remove);
   if (type == VT_CLOSURE)
      return thread_get_runtime_closure_var(ref.id)->getLValue(lvh, for_remove);
   if (type == VT_LOCAL_TS)
      return thread_find_closure_var(ref.id->getName())->getLValue(lvh, for_remove);
   if (type == VT_IMMEDIATE)
      return ref.cvv->getLValue(lvh, for_remove);
   assert(type == VT_GLOBAL);
   return ref.var->getLValue(lvh, for_remove);
}

DLLLOCAL void VarRefNode::remove(LValueRemoveHelper& lvrh) {
   if (type == VT_LOCAL)
      return ref.id->remove(lvrh);
   if (type == VT_CLOSURE)
      return thread_get_runtime_closure_var(ref.id)->remove(lvrh);
   if (type == VT_LOCAL_TS)
      return thread_find_closure_var(ref.id->getName())->remove(lvrh);
   if (type == VT_IMMEDIATE)
      return ref.cvv->remove(lvrh);
   assert(type == VT_GLOBAL);
   return ref.var->remove(lvrh);
}

GlobalVarRefNode::GlobalVarRefNode(char *n, const QoreTypeInfo* typeInfo) : VarRefNode(n, 0, false, true) {
   explicit_scope = true;
   ref.var = qore_root_ns_private::parseAddResolvedGlobalVarDef(name, typeInfo);
}

GlobalVarRefNode::GlobalVarRefNode(char *n, QoreParseTypeInfo* parseTypeInfo) : VarRefNode(n, 0, false, true) {
   explicit_scope = true;
   ref.var = qore_root_ns_private::parseAddGlobalVarDef(name, parseTypeInfo);
}

void VarRefDeclNode::parseInitCommon(LocalVar *oflag, int pflag, int &lvids, bool is_new) {
   if (!typeInfo) {
      typeInfo = parseTypeInfo->resolveAndDelete(loc);
      parseTypeInfo = 0;
   }
#ifdef DEBUG
   else assert(!parseTypeInfo);
#endif

   parseInitIntern(oflag, pflag, lvids, typeInfo, is_new);
}

AbstractQoreNode* VarRefDeclNode::parseInitImpl(LocalVar *oflag, int pflag, int &lvids, const QoreTypeInfo *&outTypeInfo) {
   parseInitCommon(oflag, pflag, lvids, outTypeInfo);

   bool is_assignment = pflag & PF_FOR_ASSIGNMENT;

   // this expression returns nothing if it's a new local variable
   // so if we're not assigning we return nothingTypeInfo as the
   // return type
   if (!is_assignment && new_decl)
      outTypeInfo = nothingTypeInfo;
   else
      outTypeInfo = parseGetTypeInfo();

   return this;
}

// for checking for new object calls
AbstractQoreNode* VarRefDeclNode::makeNewCall(AbstractQoreNode* args) {
   VarRefNewObjectNode* rv = new VarRefNewObjectNode(loc, takeName(), typeInfo, takeParseTypeInfo(), make_args(args), type);
   deref();
   return rv;
}

void VarRefDeclNode::makeGlobal() {
<<<<<<< HEAD
   assert(type == VT_UNRESOLVED);
=======
   // could be tagged as local if allow-bare-refs is enabled
   assert(type == VT_UNRESOLVED || (type == VT_LOCAL && parse_check_parse_option(PO_ALLOW_BARE_REFS)));
>>>>>>> ae7bec96

   type = VT_GLOBAL;
   if (parseTypeInfo)
      ref.var = qore_root_ns_private::parseAddGlobalVarDef(name, takeParseTypeInfo());
   else
      ref.var = qore_root_ns_private::parseAddResolvedGlobalVarDef(name, typeInfo);
   new_decl = true;
}

void VarRefFunctionCallBase::parseInitConstructorCall(const QoreProgramLocation& loc, LocalVar *oflag, int pflag, int &lvids, const QoreClass *qc) {
   if (qc) {
      // throw an exception if trying to instantiate a class with abstract method variants
      qore_class_private::parseCheckAbstractNew(*const_cast<QoreClass*>(qc));

      if (qore_program_private::parseAddDomain(getProgram(), qc->getDomain()))
	 parseException(loc, "ILLEGAL-CLASS-INSTANTIATION", "parse options do not allow access to the '%s' class", qc->getName());

      // FIXME: make common code with ScopedObjectCallNode
      const QoreMethod *constructor = qc ? qc->parseGetConstructor() : 0;
      const QoreTypeInfo *typeInfo;
      lvids += parseArgsVariant(loc, oflag, pflag, constructor ? constructor->getFunction() : 0, typeInfo);

      //printd(5, "VarRefFunctionCallBase::parseInitConstructorCall() this: %p constructor: %p variant: %p\n", this, constructor, variant);

      if (((constructor && constructor->parseIsPrivate()) || (variant && CONMV_const(variant)->isPrivate())) && !qore_class_private::parseCheckPrivateClassAccess(*qc)) {
	 if (variant)
	    parse_error(loc, "illegal external access to private constructor %s::constructor(%s)", qc->getName(), variant->getSignature()->getSignatureText());
	 else
	    parse_error(loc, "illegal external access to private constructor of class %s", qc->getName());
      }

      //printd(5, "VarRefFunctionCallBase::parseInitConstructorCall() this: %p class: %s (%p) constructor: %p function: %p variant: %p\n", this, qc->getName(), qc, constructor, constructor ? constructor->getFunction() : 0, variant);
   }

   if (pflag & PF_FOR_ASSIGNMENT)
      parse_error(loc, "variable new object instantiation will be assigned when the object is created; it is an error to make an additional assignment");
}

AbstractQoreNode* VarRefNewObjectNode::parseInitImpl(LocalVar *oflag, int pflag, int &lvids, const QoreTypeInfo *&outTypeInfo) {
   parseInitCommon(oflag, pflag, lvids, true);

   const QoreClass *qc = typeInfo->getUniqueReturnClass();
   if (!qc)
      parse_error(loc, "cannot instantiate type '%s' as a class", typeInfo->getName());

   parseInitConstructorCall(loc, oflag, pflag, lvids, qc);
   outTypeInfo = typeInfo;
   return this;
}

QoreValue VarRefNewObjectNode::evalValueImpl(bool& needs_deref, ExceptionSink* xsink) const {
   assert(typeInfo->getUniqueReturnClass());
   ReferenceHolder<QoreObject> obj(qore_class_private::execConstructor(*typeInfo->getUniqueReturnClass(), variant, args, xsink), xsink);
   if (*xsink)
      return QoreValue();

   QoreObject* rv = *obj;
   LValueHelper lv(this, xsink);
   if (!lv)
      return QoreValue();
   lv.assign(obj.release());
   if (*xsink)
      return QoreValue();
   return QoreValue(rv->refSelf());
}<|MERGE_RESOLUTION|>--- conflicted
+++ resolved
@@ -258,12 +258,8 @@
 }
 
 void VarRefDeclNode::makeGlobal() {
-<<<<<<< HEAD
-   assert(type == VT_UNRESOLVED);
-=======
    // could be tagged as local if allow-bare-refs is enabled
    assert(type == VT_UNRESOLVED || (type == VT_LOCAL && parse_check_parse_option(PO_ALLOW_BARE_REFS)));
->>>>>>> ae7bec96
 
    type = VT_GLOBAL;
    if (parseTypeInfo)
