--- conflicted
+++ resolved
@@ -48,38 +48,12 @@
    if (QoreTypeInfo::hasType(lti)) {
       // if we are trying to convert to a list
       if (pflag & PF_FOR_ASSIGNMENT) {
-<<<<<<< HEAD
-	 // only throw a parse exception if parse exceptions are enabled
-	 if (!QoreTypeInfo::parseAcceptsReturns(lti, NT_LIST) && getProgram()->getParseExceptionSink()) {
-	    QoreStringNode* edesc = new QoreStringNode("cannot convert lvalue defined as ");
-	    QoreTypeInfo::getThisType(lti, *edesc);
-	    edesc->sprintf(" to a list using the '[]' operator in an assignment expression");
-	    qore_program_private::makeParseException(getProgram(), loc, "PARSE-TYPE-ERROR", edesc);
-	 }
-      }
-      else {
-	 if (QoreTypeInfo::isType(lti, NT_STRING)) {
-	    returnTypeInfo = stringOrNothingTypeInfo;
-	 }
-	 else if (QoreTypeInfo::isType(lti, NT_BINARY)) {
-	    returnTypeInfo = bigIntOrNothingTypeInfo;
-	 }
-	 else if (!QoreTypeInfo::parseAccepts(listTypeInfo, lti)
-	     && !QoreTypeInfo::parseAccepts(stringTypeInfo, lti)
-	     && !QoreTypeInfo::parseAccepts(binaryTypeInfo, lti)) {
-	    QoreStringNode* edesc = new QoreStringNode("left-hand side of the expression with the '[]' operator is ");
-	    QoreTypeInfo::getThisType(lti, *edesc);
-	    edesc->concat(" and so this expression will always return NOTHING; the '[]' operator only returns a value within the legal bounds of lists, strings, and binary objects");
-	    qore_program_private::makeParseWarning(getProgram(), loc, QP_WARN_INVALID_OPERATION, "INVALID-OPERATION", edesc);
-	    returnTypeInfo = nothingTypeInfo;
-	 }
-=======
          // only throw a parse exception if parse exceptions are enabled
          if (!QoreTypeInfo::parseAcceptsReturns(lti, NT_LIST) && getProgram()->getParseExceptionSink()) {
             QoreStringNode* edesc = new QoreStringNode("cannot convert lvalue defined as ");
             QoreTypeInfo::getThisType(lti, *edesc);
             edesc->sprintf(" to a list using the '[]' operator in an assignment expression");
-            qore_program_private::makeParseException(getProgram(), "PARSE-TYPE-ERROR", edesc);
+            qore_program_private::makeParseException(getProgram(), loc, "PARSE-TYPE-ERROR", edesc);
          }
       }
       else {
@@ -95,10 +69,9 @@
             QoreStringNode* edesc = new QoreStringNode("left-hand side of the expression with the '[]' operator is ");
             QoreTypeInfo::getThisType(lti, *edesc);
             edesc->concat(" and so this expression will always return NOTHING; the '[]' operator only returns a value within the legal bounds of lists, strings, and binary objects");
-            qore_program_private::makeParseWarning(getProgram(), QP_WARN_INVALID_OPERATION, "INVALID-OPERATION", edesc);
+            qore_program_private::makeParseWarning(getProgram(), loc, QP_WARN_INVALID_OPERATION, "INVALID-OPERATION", edesc);
             returnTypeInfo = nothingTypeInfo;
          }
->>>>>>> aed413e5
       }
    }
 
