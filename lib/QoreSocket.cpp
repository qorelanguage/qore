/* -*- indent-tabs-mode: nil -*- */
/*
  QoreSocket.cpp

<<<<<<< HEAD
  Socket Class for ipv4, ipv6 and UNIX domain sockets with SSL support
=======
  Socket Class for IPv4, IPv6 and UNIX domain sockets with SSL support
>>>>>>> 4720e4af

  Qore Programming Language

  Copyright (C) 2003 - 2017 Qore Technologies, s.r.o.

  Permission is hereby granted, free of charge, to any person obtaining a
  copy of this software and associated documentation files (the "Software"),
  to deal in the Software without restriction, including without limitation
  the rights to use, copy, modify, merge, publish, distribute, sublicense,
  and/or sell copies of the Software, and to permit persons to whom the
  Software is furnished to do so, subject to the following conditions:

  The above copyright notice and this permission notice shall be included in
  all copies or substantial portions of the Software.

  THE SOFTWARE IS PROVIDED "AS IS", WITHOUT WARRANTY OF ANY KIND, EXPRESS OR
  IMPLIED, INCLUDING BUT NOT LIMITED TO THE WARRANTIES OF MERCHANTABILITY,
  FITNESS FOR A PARTICULAR PURPOSE AND NONINFRINGEMENT. IN NO EVENT SHALL THE
  AUTHORS OR COPYRIGHT HOLDERS BE LIABLE FOR ANY CLAIM, DAMAGES OR OTHER
  LIABILITY, WHETHER IN AN ACTION OF CONTRACT, TORT OR OTHERWISE, ARISING
  FROM, OUT OF OR IN CONNECTION WITH THE SOFTWARE OR THE USE OR OTHER
  DEALINGS IN THE SOFTWARE.

  Note that the Qore library is released under a choice of three open-source
  licenses: MIT (as above), LGPL 2+, or GPL 2+; see README-LICENSE for more
  information.
*/

// FIXME: change int to qore_size_t where applicable! (ex: int rc = recv())

#include <qore/Qore.h>
#include <qore/QoreSocket.h>

#include <qore/intern/qore_socket_private.h>

void se_in_op(const char* cname, const char* meth, ExceptionSink* xsink) {
   assert(xsink);
   xsink->raiseException("SOCKET-IN-CALLBACK", "calls to %s::%s() cannot be made from a callback on an operation on the same socket", cname, meth);
}

void se_in_op_thread(const char* cname, const char* meth, ExceptionSink* xsink) {
   assert(xsink);
   xsink->raiseException("SOCKET-IN-CALLBACK", "calls to %s::%s() cannot be made from another thread while a callback operation is in progress on the same socket", cname, meth);
}

void se_not_open(const char* cname, const char* meth, ExceptionSink* xsink) {
   assert(xsink);
   xsink->raiseException("SOCKET-NOT-OPEN", "socket must be opened before %s::%s() call", cname, meth);
}

void se_timeout(const char* cname, const char* meth, int timeout_ms, ExceptionSink* xsink) {
   assert(xsink);
   xsink->raiseException("SOCKET-TIMEOUT", "timed out after %d millisecond%s in %s::%s() call", timeout_ms, timeout_ms == 1 ? "" : "s", cname, meth);
}

void se_closed(const char* cname, const char* mname, ExceptionSink* xsink) {
   xsink->raiseException("SOCKET-CLOSED", "error in %s::%s(): remote end closed the connection", cname, mname);
}

<<<<<<< HEAD
#if (defined _WIN32 || defined __WIN32__) && ! defined __CYGWIN__
=======
#ifdef _Q_WINDOWS
>>>>>>> 4720e4af
int sock_get_raw_error() {
   return WSAGetLastError();
}

int sock_get_error() {
   int rc = WSAGetLastError();

   switch (rc) {
      case 0:
	 errno = 0;
	 break;

      case WSANOTINITIALISED:
      case WSAEINVAL:
      case WSAENOTSOCK:
      case WSAEADDRNOTAVAIL:
      case WSAEAFNOSUPPORT:
      case WSAEOPNOTSUPP:
	 errno = EINVAL;
	 break;

      case WSAEADDRINUSE:
	 errno = EIO;
	 break;

      case WSAENETDOWN:
	 errno = ENODEV;
	 break;

      case WSAEFAULT:
	 errno = EFAULT;
	 break;

      case WSAENOBUFS:
	 errno = ENOMEM;
	 break;

      case WSAETIMEDOUT:
	 errno = ETIMEDOUT;
	 break;

      case WSAECONNREFUSED:
	 errno = ECONNREFUSED;
	 break;

      case WSAEBADF:
	 errno = EBADF;
	 break;

      case WSAECONNRESET:
      case WSAECONNABORTED:
	 errno = ECONNRESET;
	 break;

      case WSAEWOULDBLOCK:
	 errno = EAGAIN;
	 break;

#ifdef DEBUG
      case WSAEALREADY:
      case WSAEINTR:
      case WSAEINPROGRESS:
	 // should never get these here
	 printd(0, "sock_get_error() got unexpected error code %d; about to assert()\n", rc);
	 assert(false);
	 errno = EFAULT;
	 break;
#endif

      default:
	 printd(0, "sock_get_error() unknown code %d; about to assert()\n", rc);
	 assert(false);
	 errno = EFAULT;
	 break;
   }

   return errno;
}

int check_windows_rc(int rc) {
   if (rc != SOCKET_ERROR)
      return 0;

   sock_get_error();
   return -1;
}

void qore_socket_error_intern(int rc, ExceptionSink* xsink, const char* err, const char* cdesc, const char* mname, const char* host, const char* svc, const struct sockaddr *addr) {
   sock_get_error();
   if (!xsink)
      return;

   QoreStringNode* desc = new QoreStringNode;
   if (mname)
      desc->sprintf("error while executing Socket::%s(): ", mname);

   desc->concat(cdesc);

   if (addr) {
      assert(!host);
      assert(!svc);

      concat_target(*desc, addr);
   }
   else
      if (host && host[0]) {
         desc->sprintf(" (target: %s", host);
         if (svc)
            desc->sprintf(":%s", svc);
         desc->concat(")");
      }

   if (!errno) {
      xsink->raiseException(err, desc);
      return;
   }

   desc->concat(": ");
   char* buf;
   // get windows error message
   if (!FormatMessage(FORMAT_MESSAGE_ALLOCATE_BUFFER, 0, rc, LANG_USER_DEFAULT, (LPTSTR)&buf, 0, 0)) {
      assert(!buf);
      desc->sprintf("Windows FormatMessage() failed on error code %d", rc);
   }
   else
      assert(buf);

   desc->concat(buf);
   free(buf);

   xsink->raiseException(err, desc);
}

void qore_socket_error(ExceptionSink* xsink, const char* err, const char* cdesc, const char* mname, const char* host, const char* svc, const struct sockaddr *addr) {
   qore_socket_error_intern(WSAGetLastError(), xsink, err, cdesc, mname, host, svc, addr);
}
#else
int sock_get_raw_error() {
   return errno;
}

int sock_get_error() {
   return errno;
}

void qore_socket_error_intern(int rc, ExceptionSink* xsink, const char* err, const char* cdesc, const char* mname, const char* host, const char* svc, const struct sockaddr *addr) {
   assert(rc);
   if (!xsink)
      return;

   QoreStringNode* desc = new QoreStringNode;
   if (mname)
      desc->sprintf("error while executing Socket::%s(): ", mname);

   desc->concat(cdesc);

   if (addr) {
      assert(!host);
      assert(!svc);

      concat_target(*desc, addr);
   }
   else
      if (host) {
         desc->sprintf(" (target: %s", host);
         if (svc)
            desc->sprintf(":%s", svc);
         desc->concat(")");
      }

   xsink->raiseErrnoException(err, rc, desc);
}

void qore_socket_error(ExceptionSink* xsink, const char* err, const char* cdesc, const char* mname, const char* host, const char* svc, const struct sockaddr *addr) {
   qore_socket_error_intern(errno, xsink, err, cdesc, mname, host, svc, addr);
}
#endif

int do_read_error(qore_offset_t rc, const char* method_name, int timeout_ms, ExceptionSink* xsink) {
   if (rc > 0)
      return 0;
   if (!*xsink)
      QoreSocket::doException(rc, method_name, timeout_ms, xsink);
   return -1;
}

void concat_target(QoreString& str, const struct sockaddr *addr, const char* type) {
   QoreString host;
   q_addr_to_string2(addr, host);
   if (!host.empty())
      str.sprintf(" (%s: %s:%d)", type, host.getBuffer(), q_get_port_from_addr(addr));
}

qore_socket_op_helper::qore_socket_op_helper(qore_socket_private* sock) : s(sock) {
   assert(s->in_op == -1);
   s->in_op = gettid();;
}

qore_socket_op_helper::~qore_socket_op_helper() {
   s->in_op = -1;
}

SSLSocketHelperHelper::SSLSocketHelperHelper(qore_socket_private* sock) : s(sock) {
   assert(!s->ssl);
   ssl = s->ssl = new SSLSocketHelper(*sock);
}

void SSLSocketHelperHelper::error() {
   ssl->deref();
   if (s->ssl)
      s->ssl = 0;
}

int SSLSocketHelper::setIntern(const char* mname, int sd, X509* cert, EVP_PKEY* pk, ExceptionSink* xsink) {
   SSLSocketReferenceHelper ssrh(this);

   assert(!ssl);
   assert(!ctx);
   ctx = SSL_CTX_new(meth);
   if (!ctx) {
      sslError(xsink, mname, "SSL_CTX_new");
      assert(*xsink);
      return -1;
   }
   if (cert) {
      if (!SSL_CTX_use_certificate(ctx, cert)) {
	 sslError(xsink, mname, "SSL_CTX_use_certificate");
	 assert(*xsink);
	 return -1;
      }
   }
   if (pk) {
      if (!SSL_CTX_use_PrivateKey(ctx, pk)) {
	 sslError(xsink, mname, "SSL_CTX_use_PrivateKey");
	 assert(*xsink);
	 return -1;
      }
   }

   ssl = SSL_new(ctx);
   if (!ssl) {
      sslError(xsink, mname, "SSL_new");
      assert(*xsink);
      return -1;
   }

   // turn on SSL_MODE_ENABLE_PARTIAL_WRITE
   SSL_set_mode(ssl, SSL_MODE_ENABLE_PARTIAL_WRITE);

   // turn on SSL_MODE_AUTO_RETRY for blocking I/O
   SSL_set_mode(ssl, SSL_MODE_AUTO_RETRY);

   SSL_set_fd(ssl, sd);
   return 0;
}

int SSLSocketHelper::setClient(const char* mname, int sd, X509* cert, EVP_PKEY* pk, ExceptionSink* xsink) {
   meth = SSLv23_client_method();
   return setIntern(mname, sd, cert, pk, xsink);
}

int SSLSocketHelper::setServer(const char* mname, int sd, X509* cert, EVP_PKEY* pk, ExceptionSink* xsink) {
   meth = SSLv23_server_method();
   return setIntern(mname, sd, cert, pk, xsink);
}

// returns 0 for success
int SSLSocketHelper::connect(const char* mname, int timeout_ms, ExceptionSink* xsink) {
   SSLSocketReferenceHelper ssrh(this);

   int rc;

   if (timeout_ms >= 0) {
      if (qs.set_non_blocking(true, xsink))
	 return qs.close_and_exit();

      while (true) {
	 rc = SSL_connect(ssl);

	 if (rc == -1 && !(rc = doSSLUpgradeNonBlockingIO(rc, mname, timeout_ms, "SSL_connect", xsink))) {
	    if (!qs.isOpen())
	       break;
	    continue;
	 }

	 break;
      }

      if (qs.isOpen() && qs.set_non_blocking(false, xsink))
	 return qs.close_and_exit();
   }
   else
      rc = SSL_connect(ssl);

   if (rc <= 0) {
      if (!*xsink)
	 sslError(xsink, mname, "SSL_connect", true);
      return -1;
   }

   return 0;
}

// returns 0 for success
int SSLSocketHelper::accept(const char* mname, int timeout_ms, ExceptionSink* xsink) {
   SSLSocketReferenceHelper ssrh(this);

   int rc;

   if (timeout_ms >= 0) {
      if (qs.set_non_blocking(true, xsink))
	 return qs.close_and_exit();

      while (true) {
	 rc = SSL_accept(ssl);

	 if (rc == -1 && !(rc = doSSLUpgradeNonBlockingIO(rc, mname, timeout_ms, "SSL_accept", xsink))) {
	    if (!qs.isOpen())
	       break;
	    continue;
	 }

	 break;
      }

      if (qs.isOpen() && qs.set_non_blocking(false, xsink))
	 return qs.close_and_exit();
   }
   else
      rc = SSL_accept(ssl);

   if (rc <= 0) {
      //printd(5, "SSLSocketHelper::accept() rc: %d\n", rc);
      if (!*xsink)
	 sslError(xsink, mname, "SSL_accept", true);
      assert(*xsink);
      return -1;
   }

   return 0;
}

// returns 0 for success
int SSLSocketHelper::shutdown() {
   if (SSL_shutdown(ssl) < 0)
      return -1;
   return 0;
}

// returns 0 for success
int SSLSocketHelper::shutdown(ExceptionSink* xsink) {
   if (SSL_shutdown(ssl) < 0) {
      SSLSocketReferenceHelper ssrh(this);
      sslError(xsink, "shutdownSSL", "SSL_shutdown");
      return -1;
   }
   return 0;
}

// returns 0 for success
int SSLSocketHelper::write(const char* mname, const void* buf, int size, int timeout_ms, ExceptionSink* xsink) {
   return doSSLRW(xsink, mname, (void*)buf, size, timeout_ms, false);
}

const char* SSLSocketHelper::getCipherName() const {
   return SSL_get_cipher_name(ssl);
}

const char* SSLSocketHelper::getCipherVersion() const {
   return SSL_get_cipher_version(ssl);
}

X509* SSLSocketHelper::getPeerCertificate() const {
   return SSL_get_peer_certificate(ssl);
}

long SSLSocketHelper::verifyPeerCertificate() const {
<<<<<<< HEAD
   X509 *cert = SSL_get_peer_certificate(ssl);
=======
   X509* cert = SSL_get_peer_certificate(ssl);
>>>>>>> 4720e4af

   if (!cert)
      return -1;

   long rc = SSL_get_verify_result(ssl);
   X509_free(cert);
   return rc;
}

SocketSource::SocketSource() : priv(new qore_socketsource_private) {
}

SocketSource::~SocketSource() {
   delete priv;
}

QoreStringNode* SocketSource::takeAddress() {
   QoreStringNode* addr = priv->address;
   priv->address = 0;
   return addr;
}

QoreStringNode* SocketSource::takeHostName() {
   QoreStringNode* host = priv->hostname;
   priv->hostname = 0;
   return host;
}

const char* SocketSource::getAddress() const {
   return priv->address ? priv->address->getBuffer() : 0;
}

const char* SocketSource::getHostName() const {
   return priv->hostname ? priv->hostname->getBuffer() : 0;
}

void SocketSource::setAll(QoreObject *o, ExceptionSink* xsink) {
   return priv->setAll(o, xsink);
}

int qore_socket_private::send(int fd, qore_offset_t size, int timeout_ms, ExceptionSink* xsink) {
   if (!size)
      return 0;
   if (sock == QORE_INVALID_SOCKET) {
      printd(5, "QoreSocket::send() ERROR: sock: %d size: " QSD "\n", sock, size);
      se_not_open("Socket", "send", xsink);
      return -1;
   }

   char* buf = (char*)malloc(sizeof(char) * DEFAULT_SOCKET_BUFSIZE);
   ON_BLOCK_EXIT(free, buf);

   qore_offset_t rc = 0;
   qore_size_t bs = 0;
   while (true) {
      // calculate bytes needed
      qore_size_t bn;
      if (size < 0)
	 bn = DEFAULT_SOCKET_BUFSIZE;
      else {
	 bn = size - bs;
	 if (bn > DEFAULT_SOCKET_BUFSIZE)
	    bn = DEFAULT_SOCKET_BUFSIZE;
      }
      while (true) {
         rc = ::read(fd, buf, bn);
         if (rc >= 0)
            break;
         if (errno != EINTR) {
            xsink->raiseErrnoException("FILE-READ-ERROR", errno, "error reading file after " QSD " bytes read in Socket::send()", bs);
            break;
         }
      }
      if (rc < 0) {
         //printd(5, "QoreSocket::send() read error: %s\n", strerror(errno));
         break;
      }

      // send buffer
      int src = send(xsink, "Socket", "send", buf, rc, timeout_ms);
      if (src < 0) {
	 printd(5, "QoreSocket::send() send error: %s\n", strerror(errno));
	 break;
      }
      bs += rc;
      if (size > 0 && bs >= (qore_size_t)size) {
	 rc = 0;
	 break;
      }
   }
   return rc;
}

int qore_socket_private::recv(int fd, qore_offset_t size, int timeout_ms, ExceptionSink* xsink) {
   if (!size)
      return 0;
   if (sock == QORE_INVALID_SOCKET) {
      printd(5, "QoreSocket::send() ERROR: sock: %d size: " QSD "\n", sock, size);
      se_not_open("Socket", "recv", xsink);
      return -1;
   }

   char* buf;
   qore_offset_t br = 0;
   qore_offset_t rc;
   while (true) {
      // calculate bytes needed
      int bn;
      if (size == -1)
	 bn = DEFAULT_SOCKET_BUFSIZE;
      else {
	 bn = size - br;
	 if (bn > DEFAULT_SOCKET_BUFSIZE)
	    bn = DEFAULT_SOCKET_BUFSIZE;
      }

      rc = brecv(xsink, "recv", buf, bn, 0, timeout_ms);
      if (rc <= 0)
	 break;
      br += rc;

      // write buffer to file descriptor
      while (true) {
         rc = ::write(fd, buf, rc);
         if (rc > 0)
            break;
         // write(2) should not return 0, but in case it does, it's treated as an error
         if (errno != EINTR) {
            xsink->raiseErrnoException("FILE-READ-ERROR", errno, "error reading file after " QSD " bytes read in Socket::send()", br);
            break;
         }
      }

      if (size > 0 && br >= size) {
	 rc = 0;
	 break;
      }
   }
   return (int)rc;
}

void QoreSocket::doException(int rc, const char* meth, int timeout_ms, ExceptionSink* xsink) {
   switch (rc) {
      case 0:
	 se_closed("Socket", meth, xsink);
	 break;
      case QSE_RECV_ERR: // recv() error
	 xsink->raiseException("SOCKET-RECV-ERROR", q_strerror(errno));
	 break;
      case QSE_NOT_OPEN:
	 se_not_open("Socket", meth, xsink);
	 break;
      case QSE_TIMEOUT:
	 se_timeout("Socket", meth, timeout_ms, xsink);
	 break;
      case QSE_SSL_ERR:
	 xsink->raiseException("SOCKET-SSL-ERROR", "SSL error in Socket::%s() call", meth);
	 break;
      case QSE_IN_OP:
	 se_in_op("Socket", meth, xsink);
	 break;
      case QSE_IN_OP_THREAD:
	 se_in_op_thread("Socket", meth, xsink);
	 break;
      default:
	 xsink->raiseException("SOCKET-ERROR", "unknown internal error code %d in Socket::%s() call", rc, meth);
	 break;
   }
}

int SSLSocketHelper::doSSLRW(ExceptionSink* xsink, const char* mname, void* buf, int size, int timeout_ms, bool read, bool do_timeout) {
   //printd(5, "SSLSocketHelper::doSSLRW() %s size: %d timeout_ms: %d read: %d do_timeout: %d\n", mname, size, timeout_ms, read, do_timeout);
   SSLSocketReferenceHelper ssrh(this);

   if (timeout_ms < 0) {
      while (true) {
         int rc = read ? SSL_read(ssl, buf, size) : SSL_write(ssl, buf, size);
         if (rc <= 0) {
	    // we set SSL_MODE_AUTO_RETRY so there should never be any need to retry
<<<<<<< HEAD
            // issue 1729: only return 0 when reading, indicating that the remote closed the connection
            if (xsink && !sslError(xsink, closed, mname, read ? "SSL_read" : "SSL_write", read ? false : true))
               rc = 0;
=======
#ifdef DEBUG
            int err = SSL_get_error(ssl, rc);
            if (err == SSL_ERROR_WANT_READ || err == SSL_ERROR_WANT_WRITE)
	       assert(false);
#endif

            if (xsink) {
	       if (!sslError(xsink, mname, read ? "SSL_read" : "SSL_write", false))
		  rc = 0;
	    }
>>>>>>> 4720e4af
         }
         return rc;
      }
   }

   // set non blocking
   OptionalNonBlockingHelper nbh(qs, true, xsink);
   if (*xsink)
      return -1;

   int rc;
   while (true) {
      rc = read ? SSL_read(ssl, buf, size) : SSL_write(ssl, buf, size);

      if (rc > 0)
         break;

      int err = SSL_get_error(ssl, rc);

      if (err == SSL_ERROR_WANT_READ) {
         if (!qs.isSocketDataAvailable(timeout_ms, mname, xsink)) {
            if (xsink) {
               if (*xsink)
                  return -1;
               if (do_timeout)
                  se_timeout("Socket", mname, timeout_ms, xsink);
            }
            rc = QSE_TIMEOUT;
            break;
         }
      }
      else if (err == SSL_ERROR_WANT_WRITE) {
         if (!qs.isWriteFinished(timeout_ms, mname, xsink)) {
            if (xsink) {
               if (*xsink)
                  return -1;
               if (do_timeout)
                  se_timeout("Socket", mname, timeout_ms, xsink);
            }
            rc = QSE_TIMEOUT;
            break;
         }
      }
      // here we allow the remote side to disconnect and return 0 the first time just like regular recv()
      else if (err == SSL_ERROR_ZERO_RETURN) {
         if (read)
            rc = 0;
         else if (xsink) {
            if (!sslError(xsink, mname, "SSL_write"))
               xsink->raiseException("SOCKET-SSL-ERROR", "error in Socket::%s(): the socket was closed by the remote host while calling SSL_write()", mname);
            rc = QSE_SSL_ERR;
         }

         break;
      }
      else if (err == SSL_ERROR_SYSCALL) {
         if (xsink) {
            if (!sslError(xsink, mname, read ? "SSL_read" : "SSL_write", !read)) {
               if (!rc)
                  xsink->raiseException("SOCKET-SSL-ERROR", "error in Socket::%s(): the openssl library reported an EOF condition that violates the SSL protocol while calling SSL_%s()", mname, read ? "read" : "write");
               else if (rc == -1) {
                  xsink->raiseErrnoException("SOCKET-SSL-ERROR", sock_get_error(), "error in Socket::%s(): the openssl library reported an I/O error while calling SSL_%s()", mname, read ? "read" : "write");
#ifdef ECONNRESET
                  // close the socket if connection reset received
                  if (qs.isOpen() && sock_get_error() == ECONNRESET)
                     qs.close();
#endif
               }
               else
                  xsink->raiseException("SOCKET-SSL-ERROR", "error in Socket::%s(): the openssl library reported error code %d in SSL_%s() but the error queue is empty", mname, rc, read ? "read" : "write");
               }
         }

         rc = xsink && !*xsink ? 0 : QSE_SSL_ERR;
         //rc = QSE_SSL_ERR;
         break;
      }
      else {
         //printd(5, "SSLSocketHelper::doSSLRW(buf: %p, size: %d, to: %d) rc: %d err: %d\n", buf, size, timeout_ms, rc, err);
         // always throw an exception if an error occurs while writing
         if (xsink) {
            if (!sslError(xsink, mname, read ? "SSL_read" : "SSL_write", !read))
               rc = 0;
         }
         else {
            rc = xsink && !*xsink ? 0 : QSE_SSL_ERR;
         }
         break;
      }
   }

   //printd(5, "SSLSocketHelper::doSSLRW(buf: %p, size: %d, to: %d, read: %d) rc: %d\n", buf, size, timeout_ms, (int)read, rc);
   return rc;
}

// if we close the connection due to a socket error, then the SSLSocketHelper object is deleted, therefore have to ensure that we do not access
// "this" after the connection is closed
int SSLSocketHelper::doSSLUpgradeNonBlockingIO(int rc, const char* mname, int timeout_ms, const char* ssl_func, ExceptionSink* xsink) {
   SSLSocketReferenceHelper ssrh(this);

   assert(xsink);

   int err = SSL_get_error(ssl, rc);

   if (err == SSL_ERROR_WANT_READ) {
      if (qs.isSocketDataAvailable(timeout_ms, mname, xsink))
	 return 0;

      if (*xsink)
	 return -1;
      se_timeout("Socket", mname, timeout_ms, xsink);
      return QSE_TIMEOUT;
   }

   if (err == SSL_ERROR_WANT_WRITE) {
      if (qs.isWriteFinished(timeout_ms, mname, xsink))
	 return 0;

      if (*xsink)
	 return -1;
      se_timeout("Socket", mname, timeout_ms, xsink);
      return QSE_TIMEOUT;
   }

   if (err == SSL_ERROR_SYSCALL) {
      if (!sslError(xsink, mname, ssl_func)) {
	 if (!rc)
	    xsink->raiseException("SOCKET-SSL-ERROR", "error in Socket::%s(): the openssl library reported an EOF condition that violates the SSL protocol while calling %s()", mname, ssl_func);
	 else if (rc == -1) {
	    xsink->raiseErrnoException("SOCKET-SSL-ERROR", sock_get_error(), "error in Socket::%s(): the openssl library reported an I/O error while calling %s()", mname, ssl_func);

#ifdef ECONNRESET
	    // close the socket if connection reset received
	    // do not access "this" after the connection is closed since the SSLSocketHelper has been deleted
	    if (qs.isOpen() && sock_get_error() == ECONNRESET)
	       qs.close();
#endif
	 }
	 else
	    xsink->raiseException("SOCKET-SSL-ERROR", "error in Socket::%s(): the openssl library reported error code %d in %s() but the error queue is empty", mname, rc, ssl_func);
      }

      return !*xsink ? 0 : QSE_SSL_ERR;
   }

   //printd(5, "SSLSocketHelper::doSSLNonBlockingIO(buf: %p, size: %d, to: %d) rc: %d err: %d\n", buf, size, timeout_ms, rc, err);
   // always throw an exception if an error occurs while writing
   if (!sslError(xsink, mname, ssl_func, true))
      return 0;

   return !*xsink ? 0 : QSE_SSL_ERR;
}

DLLLOCAL OptionalNonBlockingHelper::OptionalNonBlockingHelper(qore_socket_private& s, bool n_set, ExceptionSink* xs) : sock(s), xsink(xs), set(n_set) {
   if (set) {
      //printd(5, "OptionalNonBlockingHelper::OptionalNonBlockingHelper() this: %p\n", this);
      sock.set_non_blocking(true, xsink);
   }
}

DLLLOCAL OptionalNonBlockingHelper::~OptionalNonBlockingHelper() {
   if (set) {
      //printd(5, "OptionalNonBlockingHelper::~OptionalNonBlockingHelper() this: %p\n", this);
      sock.set_non_blocking(false, xsink);
   }
}

int SSLSocketHelper::read(const char* mname, char* buf, int size, int timeout_ms, ExceptionSink* xsink) {
   return doSSLRW(xsink, mname, buf, size, timeout_ms, true);
}

// returns true if an error was raised or the connection was closed, false if not
bool SSLSocketHelper::sslError(ExceptionSink* xsink, const char* mname, const char* func, bool always_error) {
   assert(refs > 1);

   long e = ERR_get_error();
   do {
      //printd(5, "SSLSocketHelper::sslError() '%s' func: '%s' always_error: %d e: %ld\n", mname, func, always_error, e);
      if (!e || e == SSL_ERROR_ZERO_RETURN) {
         //printd(5, "SSLSocketHelper::sslError() Socket::%s() (%s) socket closed by remote end\n", mname, func);
         if (always_error) {
            qs.close();
            xsink->raiseException("SOCKET-SSL-ERROR", "error in Socket::%s(): the %s() call could not be completed because the TLS/SSL connection was terminated", mname, func);
         }
      }
      else {
         char buf[121];
         ERR_error_string(e, buf);
         xsink->raiseException("SOCKET-SSL-ERROR", "error in Socket::%s(): %s(): %s", mname, func, buf);
#ifdef ECONNRESET
         // close the socket if connection reset received
         if (e == SSL_ERROR_SYSCALL && sock_get_error() == ECONNRESET) {
            //printd(5, "SSLSocketHelper::sslError() Socket::%s() (%s) socket closed by remote end\n", mname, func);
            qs.close();
         }
#endif
      }
   } while ((e = ERR_get_error()));

<<<<<<< HEAD
   return *xsink || closed;
=======
   return *xsink || !qs.isOpen();
>>>>>>> 4720e4af
}

PrivateQoreSocketTimeoutHelper::PrivateQoreSocketTimeoutHelper(qore_socket_private* s, const char* o) : PrivateQoreSocketTimeoutBase(s->tl_warning_us ? s : 0), op(o) {
}

PrivateQoreSocketTimeoutHelper::~PrivateQoreSocketTimeoutHelper() {
   if (!sock)
      return;

   int64 dt = q_clock_getmicros() - start;
   if (dt >= sock->tl_warning_us)
      sock->doTimeoutWarning(op, dt);
}

PrivateQoreSocketThroughputHelper::PrivateQoreSocketThroughputHelper(qore_socket_private* s, bool snd) : PrivateQoreSocketTimeoutBase(s), send(snd) {
}

PrivateQoreSocketThroughputHelper::~PrivateQoreSocketThroughputHelper() {
}

void PrivateQoreSocketThroughputHelper::finalize(int64 bytes) {
   //printd(5, "PrivateQoreSocketThroughputHelper::finalize() bytes: "QLLD" us: "QLLD" (min: "QLLD") bs: %.6f threshold: %.6f\n", bytes, (q_clock_getmicros() - start), sock->tp_us_min, ((double)bytes / ((double)(q_clock_getmicros() - start) / (double)1000000.0)), sock->tp_warning_bs);

   if (bytes < DEFAULT_SOCKET_MIN_THRESHOLD_BYTES)
      return;

   if (send)
      sock->tp_bytes_sent += bytes;
   else
      sock->tp_bytes_recv += bytes;

   if (!sock->tp_warning_bs)
      return;

   int64 dt = q_clock_getmicros() - start;

   // ignore if less than event time threshold
   if (dt < sock->tp_us_min)
      return;

   double bs = (double)bytes / ((double)dt / (double)1000000.0);

   //printd(5, "PrivateQoreSocketThroughputHelper::finalize() bytes: "QLLD" us: "QLLD" bs: %.6f threshold: %.6f\n", bytes, dt, bs, sock->tp_warning_bs);

   if (bs <= (double)sock->tp_warning_bs)
      sock->doThroughputWarning(send, bytes, dt, bs);
}

QoreSocket::QoreSocket() : priv(new qore_socket_private) {
}

QoreSocket::QoreSocket(int n_sock, int n_sfamily, int n_stype, int n_prot, const QoreEncoding* n_enc) : priv(new qore_socket_private(n_sock, n_sfamily, n_stype, n_prot, n_enc)) {
}

QoreSocket::~QoreSocket() {
   delete priv;
}

int QoreSocket::setNoDelay(int nodelay) {
   return setsockopt(priv->sock, IPPROTO_TCP, TCP_NODELAY, (SETSOCKOPT_ARG_4)&nodelay, sizeof(int));
}

int QoreSocket::getNoDelay() const {
   int rc;
   socklen_t optlen = sizeof(int);
   int sorc = getsockopt(priv->sock, IPPROTO_TCP, TCP_NODELAY, (GETSOCKOPT_ARG_4)&rc, &optlen);
   //printd(5, "Socket::getNoDelay() sorc: %d rc: %d optlen: %d\n", sorc, rc, optlen);
   if (sorc)
       return sorc;
   return rc;
}

int QoreSocket::close() {
   return priv->close();
}

int QoreSocket::shutdown() {
   int rc;
   if (priv->sock != QORE_INVALID_SOCKET)
      rc = ::shutdown(priv->sock, SHUTDOWN_ARG);
   else
      rc = 0;

   return rc;
}

int QoreSocket::shutdownSSL(ExceptionSink* xsink) {
   if (priv->sock == QORE_INVALID_SOCKET)
      return 0;
   if (!priv->ssl)
      return 0;
   return priv->ssl->shutdown(xsink);
}

int QoreSocket::getSocket() const {
   return priv->sock;
}

<<<<<<< HEAD
const QoreEncoding *QoreSocket::getEncoding() const {
   return priv->enc;
}

void QoreSocket::setEncoding(const QoreEncoding *id) {
=======
const QoreEncoding* QoreSocket::getEncoding() const {
   return priv->enc;
}

void QoreSocket::setEncoding(const QoreEncoding* id) {
>>>>>>> 4720e4af
   priv->enc = id;
}

bool QoreSocket::isOpen() const {
   return (bool)(priv->sock != QORE_INVALID_SOCKET);
}

const char* QoreSocket::getSSLCipherName() const {
   if (!priv->ssl)
      return 0;
   return priv->ssl->getCipherName();
}

const char* QoreSocket::getSSLCipherVersion() const {
   if (!priv->ssl)
      return 0;
   return priv->ssl->getCipherVersion();
}

bool QoreSocket::isSecure() const {
   return (bool)priv->ssl;
}

long QoreSocket::verifyPeerCertificate() const {
   if (!priv->ssl)
      return -1;
   return priv->ssl->verifyPeerCertificate();
}

// hardcoded to SOCK_STREAM (tcp only)
int QoreSocket::connectINET(const char* host, int prt, int timeout_ms, ExceptionSink* xsink) {
   QoreString service;
   service.sprintf("%d", prt);

   return priv->connectINET(host, service.getBuffer(), timeout_ms, xsink);
}

int QoreSocket::connectINET(const char* host, int prt, ExceptionSink* xsink) {
   QoreString service;
   service.sprintf("%d", prt);

   return priv->connectINET(host, service.getBuffer(), -1, xsink);
}

int QoreSocket::connectINET2(const char* name, const char* service, int family, int socktype, int protocol, int timeout_ms, ExceptionSink* xsink) {
   return priv->connectINET(name, service, timeout_ms, xsink, family, socktype, protocol);
}

int QoreSocket::connectUNIX(const char* p, ExceptionSink* xsink) {
   return priv->connectUNIX(p, SOCK_STREAM, 0, xsink);
}

int QoreSocket::connectUNIX(const char* p, int sock_type, int protocol, ExceptionSink* xsink) {
   return priv->connectUNIX(p, sock_type, protocol, xsink);
}

// currently hardcoded to SOCK_STREAM (tcp-only)
// opens and connects to a remote socket
// for AF_INET sockets:
// * QoreSocket::connect("hostname:<port_number>");
// for AF_UNIX sockets:
// * QoreSocket::connect("filename");
int QoreSocket::connect(const char* name, int timeout_ms, ExceptionSink* xsink) {
   const char* p;
   int rc;

   if ((p = strrchr(name, ':'))) {
      QoreString host(name, p - name);
      QoreString service(p + 1);
      // if the address is an ipv6 address like: [<addr>], then connect as ipv6
      if (host.strlen() > 2 && host[0] == '[' && host[host.strlen() - 1] == ']') {
	 host.terminate(host.strlen() - 1);
	 //printd(5, "QoreSocket::connect(%s, %s) [ipv6]\n", host.getBuffer() + 1, service.getBuffer());
	 rc = priv->connectINET(host.getBuffer() + 1, service.getBuffer(), timeout_ms, xsink, AF_INET6);
      }
      else
	 rc = priv->connectINET(host.getBuffer(), service.getBuffer(), timeout_ms, xsink);
   }
   else {
      // else assume it's a file name for a UNIX domain socket
      rc = priv->connectUNIX(name, SOCK_STREAM, 0, xsink);
   }

   return rc;
}

int QoreSocket::connect(const char* name, ExceptionSink* xsink) {
   return connect(name, -1, xsink);
}

// currently hardcoded to SOCK_STREAM (tcp-only)
// opens and connects to a remote socket and negotiates an SSL connection
// for AF_INET sockets:
// * QoreSocket::connectSSL("hostname:<port_number>");
// for AF_UNIX sockets:
// * QoreSocket::connectSSL("filename");
int QoreSocket::connectSSL(const char* name, int timeout_ms, X509* cert, EVP_PKEY* pkey, ExceptionSink* xsink) {
   const char* p;
   int rc;

   if ((p = strchr(name, ':'))) {
      QoreString host(name, p - name);
      QoreString service(p + 1);
      // if the address is an ipv6 address like: [<addr>], then connect as ipv6
      if (host.strlen() > 2 && host[0] == '[' && host[host.strlen() - 1] == ']') {
	 host.terminate(host.strlen() - 1);
	 //printd(5, "QoreSocket::connect(%s, %s) [ipv6]\n", host.getBuffer() + 1, service.getBuffer());
	 rc = connectINET2SSL(host.getBuffer() + 1, service.getBuffer(), AF_INET6, SOCK_STREAM, 0, timeout_ms, cert, pkey, xsink);
      }
      else
	 rc = connectINET2SSL(host.getBuffer(), service.getBuffer(), AF_UNSPEC, SOCK_STREAM, 0, timeout_ms, cert, pkey, xsink);
   }
   else {
      // else assume it's a file name for a UNIX domain socket
      rc = connectUNIXSSL(name, SOCK_STREAM, 0, cert, pkey, xsink);
   }

   return rc;
}

int QoreSocket::connectSSL(const char* name, X509* cert, EVP_PKEY* pkey, ExceptionSink* xsink) {
   return connectSSL(name, -1, cert, pkey, xsink);
}

int QoreSocket::connectINETSSL(const char* host, int prt, int timeout_ms, X509* cert, EVP_PKEY* pkey, ExceptionSink* xsink) {
   QoreString service;
   service.sprintf("%d", prt);

   int rc = priv->connectINET(host, service.getBuffer(), timeout_ms, xsink);
   if (rc)
      return rc;
   return priv->upgradeClientToSSLIntern("connectINETSSL", cert, pkey, timeout_ms, xsink);
}

int QoreSocket::connectINETSSL(const char* host, int prt, X509* cert, EVP_PKEY* pkey, ExceptionSink* xsink) {
   return connectINETSSL(host, prt, -1, cert, pkey, xsink);
}

int QoreSocket::connectINET2SSL(const char* name, const char* service, int family, int sock_type, int protocol, int timeout_ms, X509* cert, EVP_PKEY* pkey, ExceptionSink* xsink) {
   int rc = connectINET2(name, service, family, sock_type, protocol, timeout_ms, xsink);
   if (rc)
      return rc;
   return priv->upgradeClientToSSLIntern("connectINET2SSL", cert, pkey, timeout_ms, xsink);
}

int QoreSocket::connectUNIXSSL(const char* p, int sock_type, int protocol, X509* cert, EVP_PKEY* pkey, ExceptionSink* xsink) {
   int rc = connectUNIX(p, sock_type, protocol, xsink);
   if (rc)
      return rc;
   return priv->upgradeClientToSSLIntern("connectUNIXSSL", cert, pkey, -1, xsink);
}

int QoreSocket::sendi1(char i) {
   if (priv->sock == QORE_INVALID_SOCKET)
      return -1;

   int rc = priv->send(0, "sendi1", &i, 1);

   if (rc < 0)
      return -1;

   return 0;
}

int QoreSocket::sendi2(short i) {
   if (priv->sock == QORE_INVALID_SOCKET)
      return -1;

   // convert to network byte order
   i = htons(i);
   return priv->send(0, "sendi2", (char*)&i, 2);
}

int QoreSocket::sendi4(int i) {
   if (priv->sock == QORE_INVALID_SOCKET)
      return -1;

   // convert to network byte order
   i = htonl(i);
   return priv->send(0, "sendi4", (char*)&i, 4);
}

int QoreSocket::sendi8(int64 i) {
   if (priv->sock == QORE_INVALID_SOCKET)
      return -1;

   // convert to network byte order
   i = i8MSB(i);
   return priv->send(0, "sendi8", (char*)&i, 8);
}

int QoreSocket::sendi2LSB(short i) {
   if (priv->sock == QORE_INVALID_SOCKET)
      return -1;

   // convert to LSB byte order
   i = i2LSB(i);
   return priv->send(0, "sendi2LSB", (char*)&i, 2);
}

int QoreSocket::sendi4LSB(int i) {
   if (priv->sock == QORE_INVALID_SOCKET)
      return -1;

   // convert to LSB byte order
   i = i4LSB(i);
   return priv->send(0, "sendi4LSB", (char*)&i, 4);
}

int QoreSocket::sendi8LSB(int64 i) {
   if (priv->sock == QORE_INVALID_SOCKET)
      return -1;

   // convert to LSB byte order
   i = i8LSB(i);
   return priv->send(0, "sendi8LSB", (char*)&i, 8);
}

int QoreSocket::sendi1(char i, int timeout_ms, ExceptionSink* xsink) {
   return priv->send(xsink, "sendi1", &i, 1, timeout_ms);
}

int QoreSocket::sendi2(short i, int timeout_ms, ExceptionSink* xsink) {
   // convert to network byte order
   i = htons(i);
   return priv->send(xsink, "sendi2", (char*)&i, 2, timeout_ms);
}

int QoreSocket::sendi4(int i, int timeout_ms, ExceptionSink* xsink) {
   // convert to network byte order
   i = htonl(i);
   return priv->send(xsink, "sendi4", (char*)&i, 4, timeout_ms);
}

int QoreSocket::sendi8(int64 i, int timeout_ms, ExceptionSink* xsink) {
   // convert to network byte order
   i = i8MSB(i);
   return priv->send(xsink, "sendi8", (char*)&i, 8, timeout_ms);
}

int QoreSocket::sendi2LSB(short i, int timeout_ms, ExceptionSink* xsink) {
   // convert to LSB byte order
   i = i2LSB(i);
   return priv->send(xsink, "sendi2LSB", (char*)&i, 2, timeout_ms);
}

int QoreSocket::sendi4LSB(int i, int timeout_ms, ExceptionSink* xsink) {
   // convert to LSB byte order
   i = i4LSB(i);
   return priv->send(xsink, "sendi4LSB", (char*)&i, 4, timeout_ms);
}

int QoreSocket::sendi8LSB(int64 i, int timeout_ms, ExceptionSink* xsink) {
   // convert to LSB byte order
   i = i8LSB(i);
   return priv->send(xsink, "sendi8LSB", (char*)&i, 8, timeout_ms);
}

// receive integer values and convert from network byte order
int QoreSocket::recvi1(int timeout, char* val) {
   return priv->recvix("recvi1", 1, val, timeout, 0);
}

// DLLLOCAL int recvix(const char* meth, int len, void* targ, int timeout_ms, ExceptionSink* xsink) {

int QoreSocket::recvi2(int timeout, short *val) {
   int rc = priv->recvix("recvi2", 2, val, timeout, 0);
   *val = ntohs(*val);
   return rc;
}

int QoreSocket::recvi4(int timeout, int *val) {
   int rc = priv->recvix("recvi4", 4, val, timeout, 0);
   *val = ntohl(*val);
   return rc;
}

int QoreSocket::recvi8(int timeout, int64 *val) {
   int rc = priv->recvix("recvi8", 8, val, timeout, 0);
   *val = MSBi8(*val);
   return rc;
}

int QoreSocket::recvi2LSB(int timeout, short *val) {
   int rc = priv->recvix("recvi2LSB", 2, val, timeout, 0);
   *val = LSBi2(*val);
   return rc;
}

int QoreSocket::recvi4LSB(int timeout, int *val) {
   int rc = priv->recvix("recvi4LSB", 4, val, timeout, 0);
   *val = LSBi4(*val);
   return rc;
}

int QoreSocket::recvi8LSB(int timeout, int64 *val) {
   int rc = priv->recvix("recvi8LSB", 8, val, timeout, 0);
   *val = LSBi8(*val);
   return rc;
}

int QoreSocket::recvu1(int timeout, unsigned char* val) {
   return priv->recvix("recvu1", 1, val, timeout, 0);
}

int QoreSocket::recvu2(int timeout, unsigned short *val) {
   int rc = priv->recvix("recvu2", 2, val, timeout, 0);
   *val = ntohs(*val);
   return rc;
}

int QoreSocket::recvu4(int timeout, unsigned int *val) {
   int rc = priv->recvix("recvu4", 4, val, timeout, 0);
   *val = ntohl(*val);
   return rc;
}

int QoreSocket::recvu2LSB(int timeout, unsigned short *val) {
   int rc = priv->recvix("recvu2LSB", 2, val, timeout, 0);
   *val = LSBi2(*val);
   return rc;
}

int QoreSocket::recvu4LSB(int timeout, unsigned int *val) {
   int rc = priv->recvix("recvu4LSB", 4, val, timeout, 0);
   *val = LSBi4(*val);
   return rc;
}

int64 QoreSocket::recvi1(int timeout, char* val, ExceptionSink* xsink) {
   return priv->recvix("recvi1", 1, val, timeout, xsink);
}

int64 QoreSocket::recvi2(int timeout, short *val, ExceptionSink* xsink) {
   int rc = priv->recvix("recvi2", 2, val, timeout, xsink);
   *val = ntohs(*val);
   return rc;
}

int64 QoreSocket::recvi4(int timeout, int *val, ExceptionSink* xsink) {
   int rc = priv->recvix("recvi4", 4, val, timeout, xsink);
   *val = ntohl(*val);
   return rc;
}

int64 QoreSocket::recvi8(int timeout, int64 *val, ExceptionSink* xsink) {
   int rc = priv->recvix("recvi8", 8, val, timeout, xsink);
   *val = MSBi8(*val);
   return rc;
}

int64 QoreSocket::recvi2LSB(int timeout, short *val, ExceptionSink* xsink) {
   int rc = priv->recvix("recvi2LSB", 2, val, timeout, xsink);
   *val = LSBi2(*val);
   return rc;
}

int64 QoreSocket::recvi4LSB(int timeout, int *val, ExceptionSink* xsink) {
   int rc = priv->recvix("recvi4LSB", 4, val, timeout, xsink);
   *val = LSBi4(*val);
   return rc;
}

int64 QoreSocket::recvi8LSB(int timeout, int64 *val, ExceptionSink* xsink) {
   int rc = priv->recvix("recvi8LSB", 8, val, timeout, xsink);
   *val = LSBi8(*val);
   return rc;
}

int64 QoreSocket::recvu1(int timeout, unsigned char* val, ExceptionSink* xsink) {
   return priv->recvix("recvu1", 1, val, timeout, xsink);
}

int64 QoreSocket::recvu2(int timeout, unsigned short *val, ExceptionSink* xsink) {
   int rc = priv->recvix("recvu2", 2, val, timeout, xsink);
   *val = ntohs(*val);
   return rc;
}

int64 QoreSocket::recvu4(int timeout, unsigned int *val, ExceptionSink* xsink) {
   int rc = priv->recvix("recvu4", 4, val, timeout, xsink);
   *val = ntohl(*val);
   return rc;
}

int64 QoreSocket::recvu2LSB(int timeout, unsigned short *val, ExceptionSink* xsink) {
   int rc = priv->recvix("recvu2LSB", 2, val, timeout, xsink);
   *val = LSBi2(*val);
   return rc;
}

int64 QoreSocket::recvu4LSB(int timeout, unsigned int *val, ExceptionSink* xsink) {
   int rc = priv->recvix("recvu4LSB", 4, val, timeout, xsink);
   *val = LSBi4(*val);
   return rc;
}

int QoreSocket::send(int fd, qore_offset_t size) {
   if (priv->sock == QORE_INVALID_SOCKET || !size) {
      printd(5, "QoreSocket::send() ERROR: sock: %d size: " QSD "\n", priv->sock, size);
      return -1;
   }

   char* buf = (char*)malloc(sizeof(char) * DEFAULT_SOCKET_BUFSIZE);
   ON_BLOCK_EXIT(free, buf);

   qore_offset_t rc = 0;
   qore_size_t bs = 0;
   while (true) {
      // calculate bytes needed
      qore_size_t bn;
      if (size < 0)
	 bn = DEFAULT_SOCKET_BUFSIZE;
      else {
	 bn = size - bs;
	 if (bn > DEFAULT_SOCKET_BUFSIZE)
	    bn = DEFAULT_SOCKET_BUFSIZE;
      }
      rc = read(fd, buf, bn);
      if (!rc)
	 break;
      if (rc < 0) {
	 printd(5, "QoreSocket::send() read error: %s\n", strerror(errno));
	 break;
      }

      // send buffer
      int src = priv->send(0, "send", buf, rc);
      if (src < 0) {
	 printd(5, "QoreSocket::send() send error: %s\n", strerror(errno));
	 break;
      }
      bs += rc;
      if (size > 0 && bs >= (qore_size_t)size) {
	 rc = 0;
	 break;
      }
   }
   return rc;
}

int QoreSocket::send(int fd, qore_offset_t size, int timeout_ms, ExceptionSink* xsink) {
   return priv->send(fd, size, timeout_ms, xsink);
}

BinaryNode* QoreSocket::recvBinary(qore_offset_t bufsize, int timeout, int *rc) {
   assert(rc);
   qore_offset_t nrc;
   BinaryNode* b = priv->recvBinary(bufsize, timeout, nrc, 0);
   *rc = (int)nrc;
   return b;
}

BinaryNode* QoreSocket::recvBinary(int timeout, int *rc) {
   assert(rc);
   qore_offset_t nrc;
   BinaryNode* b = priv->recvBinary(timeout, nrc, 0);
   *rc = (int)nrc;
   return b;
}

BinaryNode* QoreSocket::recvBinary(qore_offset_t bufsize, int timeout, ExceptionSink* xsink) {
   assert(xsink);
   qore_offset_t rc;
   BinaryNodeHolder b(priv->recvBinary(bufsize, timeout, rc, xsink));
   return *xsink ? 0 : b.release();
}

BinaryNode* QoreSocket::recvBinary(int timeout, ExceptionSink* xsink) {
   assert(xsink);
   qore_offset_t rc;
   BinaryNodeHolder b(priv->recvBinary(timeout, rc, xsink));
   return *xsink ? 0 : b.release();
}

QoreStringNode* QoreSocket::recv(qore_offset_t bufsize, int timeout, int *rc) {
   assert(rc);
   qore_offset_t nrc;
   QoreStringNode* str = priv->recv((ExceptionSink*)0, bufsize, timeout, nrc);
   *rc = (int)nrc;
   return str;
}

QoreStringNode* QoreSocket::recv(int timeout, int *rc) {
   assert(rc);
   qore_offset_t nrc;
   QoreStringNode* str = priv->recv((ExceptionSink*)0, timeout, nrc);
   *rc = (int)nrc;
   return str;
}

QoreStringNode* QoreSocket::recv(qore_offset_t bufsize, int timeout, ExceptionSink* xsink) {
   assert(xsink);
   qore_offset_t rc;
   QoreStringNodeHolder str(priv->recv(xsink, bufsize, timeout, rc));
   return *xsink ? 0 : str.release();
}

QoreStringNode* QoreSocket::recv(int timeout, ExceptionSink* xsink) {
   assert(xsink);
   qore_offset_t rc;
   QoreStringNodeHolder str(priv->recv(xsink, timeout, rc));
   return *xsink ? 0 : str.release();
}

// receive data and write to file descriptor
int QoreSocket::recv(int fd, qore_offset_t size, int timeout_ms, ExceptionSink* xsink) {
   return priv->recv(fd, size, timeout_ms, xsink);
}

// receive data and write to file descriptor
int QoreSocket::recv(int fd, qore_offset_t size, int timeout) {
   if (priv->sock == QORE_INVALID_SOCKET || !size)
      return -1;

   char* buf;
   qore_offset_t br = 0;
   qore_offset_t rc;
   while (true) {
      // calculate bytes needed
      int bn;
      if (size == -1)
	 bn = DEFAULT_SOCKET_BUFSIZE;
      else {
	 bn = size - br;
	 if (bn > DEFAULT_SOCKET_BUFSIZE)
	    bn = DEFAULT_SOCKET_BUFSIZE;
      }

      rc = priv->brecv(0, "recv", buf, bn, 0, timeout);
      if (rc <= 0)
	 break;
      br += rc;

      // write buffer to file descriptor
      rc = write(fd, buf, rc);
      if (rc <= 0)
	 break;

      if (size > 0 && br >= size) {
	 rc = 0;
	 break;
      }
   }
   return (int)rc;
}

// returns 0 for success
int QoreSocket::sendHTTPMessage(const char* method, const char* path, const char* http_version, const QoreHashNode* headers, const void *data, qore_size_t size, int source) {
   return priv->sendHttpMessage(0, 0, "Socket", "sendHTTPMessage", method, path, http_version, headers, data, size, 0, source);
}

// returns 0 for success
int QoreSocket::sendHTTPMessage(QoreHashNode* info, const char* method, const char* path, const char* http_version, const QoreHashNode* headers, const void *data, qore_size_t size, int source) {
   return priv->sendHttpMessage(0, info, "Socket", "sendHTTPMessage", method, path, http_version, headers, data, size, 0, source);
}

int QoreSocket::sendHTTPMessage(ExceptionSink* xsink, QoreHashNode* info, const char* method, const char* path, const char* http_version, const QoreHashNode* headers, const void *data, qore_size_t size, int source) {
   return priv->sendHttpMessage(xsink, info, "Socket", "sendHTTPMessage", method, path, http_version, headers, data, size, 0, source);
}

int QoreSocket::sendHTTPMessage(ExceptionSink* xsink, QoreHashNode* info, const char* method, const char* path, const char* http_version, const QoreHashNode* headers, const void *data, qore_size_t size, int source, int timeout_ms) {
   return priv->sendHttpMessage(xsink, info, "Socket", "sendHTTPMessage", method, path, http_version, headers, data, size, 0, source, timeout_ms);
}

int QoreSocket::sendHTTPMessageWithCallback(ExceptionSink* xsink, QoreHashNode *info, const char *method, const char *path, const char *http_version, const QoreHashNode *headers, const ResolvedCallReferenceNode& send_callback, int source, int timeout_ms) {
   return priv->sendHttpMessage(xsink, info, "Socket", "sendHTTPMessageWithCallback", method, path, http_version, headers, 0, 0, &send_callback, source, timeout_ms);
}

// returns 0 for success
int QoreSocket::sendHTTPResponse(int code, const char* desc, const char* http_version, const QoreHashNode* headers, const void *data, qore_size_t size, int source) {
   return priv->sendHttpResponse(0, "Socket", "sendHTTPResponse", code, desc, http_version, headers, data, size, 0, source);
}

int QoreSocket::sendHTTPResponse(ExceptionSink* xsink, int code, const char* desc, const char* http_version, const QoreHashNode* headers, const void *data, qore_size_t size, int source) {
   return priv->sendHttpResponse(xsink, "Socket", "sendHTTPResponse", code, desc, http_version, headers, data, size, 0, source);
}

int QoreSocket::sendHTTPResponse(ExceptionSink* xsink, int code, const char* desc, const char* http_version, const QoreHashNode* headers, const void *data, qore_size_t size, int source, int timeout_ms) {
   return priv->sendHttpResponse(xsink, "Socket", "sendHTTPResponse", code, desc, http_version, headers, data, size, 0, source, timeout_ms);
}

int QoreSocket::sendHTTPResponseWithCallback(ExceptionSink* xsink, int code, const char *desc, const char *http_version, const QoreHashNode *headers, const ResolvedCallReferenceNode& send_callback, int source, int timeout_ms) {
   return priv->sendHttpResponse(xsink, "Socket", "sendHTTPResponseWithCallback", code, desc, http_version, headers, 0, 0, &send_callback, source, timeout_ms);
}

AbstractQoreNode* QoreSocket::readHTTPHeader(int timeout, int *rc, int source) {
   assert(rc);
   qore_offset_t nrc;
   AbstractQoreNode* n = priv->readHTTPHeader(0, 0, timeout, nrc, source);
   *rc = (int)nrc;
   return n;
}

// rc is:
//    0 for remote end shutdown
//   -1 for socket error
//   -2 for socket not open
//   -3 for timeout
AbstractQoreNode* QoreSocket::readHTTPHeader(QoreHashNode* info, int timeout, int *rc, int source) {
   assert(rc);
   qore_offset_t nrc;
   AbstractQoreNode* n = priv->readHTTPHeader(0, info, timeout, nrc, source);
   *rc = (int)nrc;
   return n;
}

QoreHashNode* QoreSocket::readHTTPHeader(ExceptionSink* xsink, QoreHashNode* info, int timeout, int source) {
   assert(xsink);
   qore_offset_t rc;
   // qore_socket_private::readHTTPHeader() always returns a QoreHashNode* (or 0) if an ExceptionSink argument is passed
   return static_cast<QoreHashNode*>(priv->readHTTPHeader(xsink, info, timeout, rc, source));
}

QoreStringNode* QoreSocket::readHTTPHeaderString(ExceptionSink* xsink, int timeout, int source) {
   assert(xsink);
   return priv->readHTTPHeaderString(xsink, timeout, source);
}

// receive a binary message in HTTP chunked format
QoreHashNode* QoreSocket::readHTTPChunkedBodyBinary(int timeout, ExceptionSink* xsink, int source) {
   return priv->readHttpChunkedBodyBinary(timeout, xsink, "Socket", source);
}

// receive a message in HTTP chunked format
QoreHashNode* QoreSocket::readHTTPChunkedBody(int timeout, ExceptionSink* xsink, int source) {
   return priv->readHttpChunkedBody(timeout, xsink, "Socket", source);
}

bool QoreSocket::isDataAvailable(int timeout) const {
   return priv->isDataAvailable(timeout, 0, 0);
}

bool QoreSocket::isWriteFinished(int timeout) const {
   return priv->isWriteFinished(timeout, 0, 0);
}

bool QoreSocket::isDataAvailable(ExceptionSink* xsink, int timeout) const {
   return priv->isDataAvailable(timeout, "isDataAvailable", xsink);
}

bool QoreSocket::isWriteFinished(ExceptionSink* xsink, int timeout) const {
   return priv->isWriteFinished(timeout, "isWriteFinished", xsink);
}

int QoreSocket::asyncIoWait(int timeout_ms, bool read, bool write) const {
   return priv->asyncIoWait(timeout_ms, read, write);
}

int QoreSocket::upgradeClientToSSL(X509* cert, EVP_PKEY* pkey, ExceptionSink* xsink) {
   if (priv->sock == QORE_INVALID_SOCKET)
      return -1;
   if (priv->ssl)
      return 0;
   return priv->upgradeClientToSSLIntern("upgradeClientToSSL", cert, pkey, -1, xsink);
}

int QoreSocket::upgradeClientToSSL(X509* cert, EVP_PKEY* pkey, int timeout_ms, ExceptionSink* xsink) {
   if (priv->sock == QORE_INVALID_SOCKET)
      return -1;
   if (priv->ssl)
      return 0;
   return priv->upgradeClientToSSLIntern("upgradeClientToSSL", cert, pkey, timeout_ms, xsink);
}

int QoreSocket::upgradeServerToSSL(X509* cert, EVP_PKEY* pkey, ExceptionSink* xsink) {
   if (priv->sock == QORE_INVALID_SOCKET)
      return -1;
   if (priv->ssl)
      return 0;
   return priv->upgradeServerToSSLIntern("upgradeServerToSSL", cert, pkey, -1, xsink);
}

int QoreSocket::upgradeServerToSSL(X509* cert, EVP_PKEY* pkey, int timeout_ms, ExceptionSink* xsink) {
   if (priv->sock == QORE_INVALID_SOCKET)
      return -1;
   if (priv->ssl)
      return 0;
   return priv->upgradeServerToSSLIntern("upgradeServerToSSL", cert, pkey, timeout_ms, xsink);
}

/* currently hardcoded to SOCK_STREAM (tcp-only)
   if there is no port specifier, opens UNIX domain socket (if necessary)
   and binds to a local UNIX socket file
   for UNIX domain sockets: AF_UNIX
   - bind("filename");
   for ipv4 (unless an ipv6 address is detected in the host part): AF_INET
   - bind("interface:port");
   for ipv6 sockets: AF_INET6
   - bind("[interface]:port");
*/
int QoreSocket::bind(const char* name, bool reuseaddr) {
   //printd(5, "QoreSocket::bind(%s)\n", name);
   // see if there is a port specifier
   const char* p = strrchr(name, ':');
   if (p) {
      QoreString host(name, p - name);
      QoreString service(p + 1);

      // if the address is an ipv6 address like: [<addr>], then bind as ipv6
      if (host.strlen() > 2 && host[0] == '[' && host[host.strlen() - 1] == ']') {
	 host.terminate(host.strlen() - 1);
	 return priv->bindINET(host.getBuffer() + 1, service.getBuffer(), reuseaddr, AF_INET6, SOCK_STREAM);
      }

      // assume an ipv6 address if there is a ':' character in the hostname, otherwise bind ipv4
      return priv->bindINET(host.getBuffer(), service.getBuffer(), reuseaddr, strchr(host.getBuffer(), ':') ? AF_INET6 : AF_INET, SOCK_STREAM);
   }

   return priv->bindUNIX(name, SOCK_STREAM, 0);
}

int QoreSocket::bindUNIX(const char* name, int socktype, int protocol, ExceptionSink* xsink) {
   return priv->bindUNIX(name, socktype, protocol, xsink);
}

int QoreSocket::bindINET(const char* name, const char* service, bool reuseaddr, int family, int socktype, int protocol, ExceptionSink* xsink) {
   return priv->bindINET(name, service, reuseaddr, family, socktype, protocol, xsink);
}

// currently hardcoded to SOCK_STREAM (tcp-only)
// opens INET socket and binds to a tcp port on all interfaces
// closes socket if already open, because the socket will be
// bound to all interfaces
// * bind(port);
int QoreSocket::bind(int prt, bool reuseaddr) {
   priv->close();
   QoreString service;
   service.sprintf("%d", prt);
   return priv->bindINET(0, service.getBuffer(), reuseaddr);
}

// to bind to an INET tcp port on a specific interface
int QoreSocket::bind(const char* iface, int prt, bool reuseaddr) {
   printd(5, "QoreSocket::bind(%s, %d)\n", iface, prt);
   QoreString service;
   service.sprintf("%d", prt);
   return priv->bindINET(iface, service.getBuffer(), reuseaddr);
}

// to bind an INET socket to a particular address
int QoreSocket::bind(const struct sockaddr *addr, int size) {
   // close if it's already been opened as an INET socket or with different parameters
   if (priv->sock != QORE_INVALID_SOCKET && (priv->sfamily != AF_INET || priv->stype != SOCK_STREAM || priv->sprot != 0))
      close();

   // try to open socket if necessary
   if (priv->sock == QORE_INVALID_SOCKET && priv->openINET())
      return -1;

   if ((::bind(priv->sock, addr, size)) == QORE_SOCKET_ERROR) {
<<<<<<< HEAD
#if (defined _WIN32 || defined __WIN32__) && ! defined __CYGWIN__
=======
#ifdef _Q_WINDOWS
>>>>>>> 4720e4af
      // set errno from windows error
      sock_get_error();
#endif
      return -1;
   }

   // set port number to unknown
   priv->port = -1;
   //printd(5, "QoreSocket::bind(interface, port) returning 0 (success)\n");
   return 0;
}

int QoreSocket::bind(int family, const struct sockaddr *addr, int size, int sock_type, int protocol) {
   family = q_get_af(family);
   sock_type = q_get_sock_type(sock_type);

   // close if it's already been opened as an INET socket or with different parameters
   if (priv->sock != QORE_INVALID_SOCKET && (priv->sfamily != family || priv->stype != sock_type || priv->sprot != protocol))
      close();

   // try to open socket if necessary
   if (priv->sock == QORE_INVALID_SOCKET && priv->openINET(family, sock_type, protocol))
      return -1;

   if ((::bind(priv->sock, addr, size)) == -1) {
<<<<<<< HEAD
#if (defined _WIN32 || defined __WIN32__) && ! defined __CYGWIN__
=======
#ifdef _Q_WINDOWS
>>>>>>> 4720e4af
      // set errno from windows error
      sock_get_error();
#endif
      return -1;
   }

   // set port number
   int prt = q_get_port_from_addr(addr);
   priv->port = prt ? prt : -1;
   //printd(5, "QoreSocket::bind(interface, port) returning 0 (success)\n");
   return 0;
}

// find out what port we're connected to
int QoreSocket::getPort() {
   return priv->getPort();
}

// QoreSocket::accept()
// returns a new socket
QoreSocket* QoreSocket::accept(SocketSource* source, ExceptionSink* xsink) {
   int rc = priv->accept_internal(source, -1, xsink);
   if (rc < 0)
      return 0;

   QoreSocket* s = new QoreSocket(rc, priv->sfamily, priv->stype, priv->sprot, priv->enc);
   if (!priv->socketname.empty())
      s->priv->socketname = priv->socketname;
   return s;
}

// QoreSocket::acceptSSL()
// accepts a new connection, negotiates an SSL connection, and returns the new socket
QoreSocket* QoreSocket::acceptSSL(SocketSource* source, X509* cert, EVP_PKEY* pkey, ExceptionSink* xsink) {
   QoreSocket* s = accept(source, xsink);
   if (!s)
      return 0;

   if (s->priv->upgradeServerToSSLIntern("acceptSSL", cert, pkey, -1, xsink)) {
      assert(*xsink);
      delete s;
      return 0;
   }

   return s;
}

// accept a connection and replace the socket with the new connection
int QoreSocket::acceptAndReplace(SocketSource* source) {
   QORE_TRACE("QoreSocket::acceptAndReplace()");
   int rc = priv->accept_internal(source);
   if (rc < 0)
      return -1;
   priv->close_internal();
   priv->sock = rc;

   return 0;
}

QoreSocket* QoreSocket::accept(int timeout_ms, ExceptionSink* xsink) {
   int rc = priv->accept_internal(0, timeout_ms, xsink);
   if (rc < 0)
      return 0;

   QoreSocket* s = new QoreSocket(rc, priv->sfamily, priv->stype, priv->sprot, priv->enc);
   if (!priv->socketname.empty())
      s->priv->socketname = priv->socketname;

   return s;
}

QoreSocket* QoreSocket::acceptSSL(int timeout_ms, X509* cert, EVP_PKEY* pkey, ExceptionSink* xsink) {
   std::auto_ptr<QoreSocket> s(accept(timeout_ms, xsink));
   if (!s.get())
      return 0;

   if (s->priv->upgradeServerToSSLIntern("acceptSSL", cert, pkey, timeout_ms, xsink)) {
      assert(*xsink);
      return 0;
   }

   return s.release();
}

int QoreSocket::acceptAndReplace(int timeout_ms, ExceptionSink* xsink) {
   int rc = priv->accept_internal(0, timeout_ms, xsink);
   if (rc < 0)
      return -1;

   priv->close_internal();
   priv->sock = rc;
   return 0;
}

int QoreSocket::listen(int backlog) {
   return priv->listen(backlog);
}

int QoreSocket::listen() {
   return priv->listen();
}

int QoreSocket::send(const char* buf, qore_size_t size) {
   return priv->send(0, "send", buf, size);
}

int QoreSocket::send(const char* buf, qore_size_t size, ExceptionSink* xsink) {
   return priv->send(xsink, "send", buf, size);
}

int QoreSocket::send(const char* buf, qore_size_t size, int timeout_ms, ExceptionSink* xsink) {
   return priv->send(xsink, "send", buf, size, timeout_ms);
}

// converts to socket encoding if necessary
int QoreSocket::send(const QoreString* msg, ExceptionSink* xsink) {
   TempEncodingHelper tstr(msg, priv->enc, xsink);
   if (!tstr)
      return -1;

   return priv->send(xsink, "send", (const char*)tstr->getBuffer(), tstr->strlen());
}

// converts to socket encoding if necessary
int QoreSocket::send(const QoreString* msg, int timeout_ms, ExceptionSink* xsink) {
   TempEncodingHelper tstr(msg, priv->enc, xsink);
   if (!tstr)
      return -1;

   return priv->send(xsink, "send", (const char*)tstr->getBuffer(), tstr->strlen(), timeout_ms);
}

int QoreSocket::send(const BinaryNode* b) {
   return priv->send(0, "send", (char*)b->getPtr(), b->size());
}

int QoreSocket::send(const BinaryNode* b, ExceptionSink* xsink) {
   return priv->send(xsink, "send", (char*)b->getPtr(), b->size());
}

int QoreSocket::send(const BinaryNode* b, int timeout_ms, ExceptionSink* xsink) {
   return priv->send(xsink, "send", (char*)b->getPtr(), b->size(), timeout_ms);
}

int QoreSocket::setSendTimeout(int ms) {
   struct timeval tv;
   tv.tv_sec  = ms / 1000;
   tv.tv_usec = (ms % 1000) * 1000;

   return setsockopt(priv->sock, SOL_SOCKET, SO_SNDTIMEO, (SETSOCKOPT_ARG_4)&tv, sizeof(struct timeval));
}

int QoreSocket::setRecvTimeout(int ms) {
   struct timeval tv;
   tv.tv_sec  = ms / 1000;
   tv.tv_usec = (ms % 1000) * 1000;

   return setsockopt(priv->sock, SOL_SOCKET, SO_RCVTIMEO, (SETSOCKOPT_ARG_4)&tv, sizeof(struct timeval));
}

int QoreSocket::getSendTimeout() const {
   return priv->getSendTimeout();
}

int QoreSocket::getRecvTimeout() const {
   return priv->getRecvTimeout();
}

void QoreSocket::setEventQueue(Queue* cbq, ExceptionSink* xsink) {
   priv->setEventQueue(cbq, xsink);
}

Queue* QoreSocket::getQueue() {
   return priv->cb_queue;
}

void QoreSocket::cleanup(ExceptionSink* xsink) {
   priv->cleanup(xsink);
}

int64 QoreSocket::getObjectIDForEvents() const {
   return priv->getObjectIDForEvents();
}

QoreHashNode* QoreSocket::getPeerInfo(ExceptionSink* xsink) const {
   return priv->getPeerInfo(xsink);
}

QoreHashNode* QoreSocket::getSocketInfo(ExceptionSink* xsink) const {
   return priv->getSocketInfo(xsink);
}

QoreHashNode* QoreSocket::getPeerInfo(ExceptionSink* xsink, bool host_lookup) const {
   return priv->getPeerInfo(xsink, host_lookup);
}

QoreHashNode* QoreSocket::getSocketInfo(ExceptionSink* xsink, bool host_lookup) const {
   return priv->getSocketInfo(xsink, host_lookup);
}

void QoreSocket::setAccept(QoreObject *o) {
   priv->setAccept(o);
}

void QoreSocket::clearWarningQueue(ExceptionSink* xsink) {
   priv->clearWarningQueue(xsink);
}

void QoreSocket::setWarningQueue(ExceptionSink* xsink, int64 warning_ms, int64 warning_bs, Queue* wq, AbstractQoreNode* arg, int64 min_ms) {
   priv->setWarningQueue(xsink, warning_ms, warning_bs, wq, arg, min_ms);
}

QoreHashNode* QoreSocket::getUsageInfo() const {
   return priv->getUsageInfo();
}

void QoreSocket::clearStats() {
   priv->clearStats();
}

bool QoreSocket::pendingHttpChunkedBody() const {
   return priv->pendingHttpChunkedBody();
}

QoreSocketTimeoutHelper::QoreSocketTimeoutHelper(QoreSocket& s, const char* op) : priv(new PrivateQoreSocketTimeoutHelper(qore_socket_private::get(s), op)) {
}

QoreSocketTimeoutHelper::~QoreSocketTimeoutHelper() {
   delete priv;
}

QoreSocketThroughputHelper::QoreSocketThroughputHelper(QoreSocket& s, bool snd) : priv(new PrivateQoreSocketThroughputHelper(qore_socket_private::get(s), snd)) {
}

QoreSocketThroughputHelper::~QoreSocketThroughputHelper() {
   delete priv;
}

void QoreSocketThroughputHelper::finalize(int64 bytes) {
   priv->finalize(bytes);
}<|MERGE_RESOLUTION|>--- conflicted
+++ resolved
@@ -2,11 +2,7 @@
 /*
   QoreSocket.cpp
 
-<<<<<<< HEAD
-  Socket Class for ipv4, ipv6 and UNIX domain sockets with SSL support
-=======
   Socket Class for IPv4, IPv6 and UNIX domain sockets with SSL support
->>>>>>> 4720e4af
 
   Qore Programming Language
 
@@ -66,11 +62,7 @@
    xsink->raiseException("SOCKET-CLOSED", "error in %s::%s(): remote end closed the connection", cname, mname);
 }
 
-<<<<<<< HEAD
-#if (defined _WIN32 || defined __WIN32__) && ! defined __CYGWIN__
-=======
 #ifdef _Q_WINDOWS
->>>>>>> 4720e4af
 int sock_get_raw_error() {
    return WSAGetLastError();
 }
@@ -448,11 +440,7 @@
 }
 
 long SSLSocketHelper::verifyPeerCertificate() const {
-<<<<<<< HEAD
-   X509 *cert = SSL_get_peer_certificate(ssl);
-=======
    X509* cert = SSL_get_peer_certificate(ssl);
->>>>>>> 4720e4af
 
    if (!cert)
       return -1;
@@ -632,22 +620,11 @@
          int rc = read ? SSL_read(ssl, buf, size) : SSL_write(ssl, buf, size);
          if (rc <= 0) {
 	    // we set SSL_MODE_AUTO_RETRY so there should never be any need to retry
-<<<<<<< HEAD
-            // issue 1729: only return 0 when reading, indicating that the remote closed the connection
-            if (xsink && !sslError(xsink, closed, mname, read ? "SSL_read" : "SSL_write", read ? false : true))
-               rc = 0;
-=======
-#ifdef DEBUG
-            int err = SSL_get_error(ssl, rc);
-            if (err == SSL_ERROR_WANT_READ || err == SSL_ERROR_WANT_WRITE)
-	       assert(false);
-#endif
-
             if (xsink) {
-	       if (!sslError(xsink, mname, read ? "SSL_read" : "SSL_write", false))
+               // issue 1729: only return 0 when reading, indicating that the remote closed the connection
+	       if (!sslError(xsink, mname, read ? "SSL_read" : "SSL_write", read ? false : true))
 		  rc = 0;
 	    }
->>>>>>> 4720e4af
          }
          return rc;
       }
@@ -847,11 +824,7 @@
       }
    } while ((e = ERR_get_error()));
 
-<<<<<<< HEAD
-   return *xsink || closed;
-=======
    return *xsink || !qs.isOpen();
->>>>>>> 4720e4af
 }
 
 PrivateQoreSocketTimeoutHelper::PrivateQoreSocketTimeoutHelper(qore_socket_private* s, const char* o) : PrivateQoreSocketTimeoutBase(s->tl_warning_us ? s : 0), op(o) {
@@ -950,19 +923,11 @@
    return priv->sock;
 }
 
-<<<<<<< HEAD
-const QoreEncoding *QoreSocket::getEncoding() const {
-   return priv->enc;
-}
-
-void QoreSocket::setEncoding(const QoreEncoding *id) {
-=======
 const QoreEncoding* QoreSocket::getEncoding() const {
    return priv->enc;
 }
 
 void QoreSocket::setEncoding(const QoreEncoding* id) {
->>>>>>> 4720e4af
    priv->enc = id;
 }
 
@@ -1714,11 +1679,7 @@
       return -1;
 
    if ((::bind(priv->sock, addr, size)) == QORE_SOCKET_ERROR) {
-<<<<<<< HEAD
-#if (defined _WIN32 || defined __WIN32__) && ! defined __CYGWIN__
-=======
 #ifdef _Q_WINDOWS
->>>>>>> 4720e4af
       // set errno from windows error
       sock_get_error();
 #endif
@@ -1744,11 +1705,7 @@
       return -1;
 
    if ((::bind(priv->sock, addr, size)) == -1) {
-<<<<<<< HEAD
-#if (defined _WIN32 || defined __WIN32__) && ! defined __CYGWIN__
-=======
 #ifdef _Q_WINDOWS
->>>>>>> 4720e4af
       // set errno from windows error
       sock_get_error();
 #endif
