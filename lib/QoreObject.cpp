/* -*- mode: c++; indent-tabs-mode: nil -*- */
/*
  Object.cpp

  thread-safe object definition

  Qore Programming Language

  Copyright (C) 2003 - 2016 Qore Technologies, s.r.o.

  Permission is hereby granted, free of charge, to any person obtaining a
  copy of this software and associated documentation files (the "Software"),
  to deal in the Software without restriction, including without limitation
  the rights to use, copy, modify, merge, publish, distribute, sublicense,
  and/or sell copies of the Software, and to permit persons to whom the
  Software is furnished to do so, subject to the following conditions:

  The above copyright notice and this permission notice shall be included in
  all copies or substantial portions of the Software.

  THE SOFTWARE IS PROVIDED "AS IS", WITHOUT WARRANTY OF ANY KIND, EXPRESS OR
  IMPLIED, INCLUDING BUT NOT LIMITED TO THE WARRANTIES OF MERCHANTABILITY,
  FITNESS FOR A PARTICULAR PURPOSE AND NONINFRINGEMENT. IN NO EVENT SHALL THE
  AUTHORS OR COPYRIGHT HOLDERS BE LIABLE FOR ANY CLAIM, DAMAGES OR OTHER
  LIABILITY, WHETHER IN AN ACTION OF CONTRACT, TORT OR OTHERWISE, ARISING
  FROM, OUT OF OR IN CONNECTION WITH THE SOFTWARE OR THE USE OR OTHER
  DEALINGS IN THE SOFTWARE.

  Note that the Qore library is released under a choice of three open-source
  licenses: MIT (as above), LGPL 2+, or GPL 2+; see README-LICENSE for more
  information.
*/

#include <qore/Qore.h>
#include "qore/intern/QoreClassIntern.h"
#include "qore/intern/QoreObjectIntern.h"
#include "qore/intern/QoreHashNodeIntern.h"
#include "qore/intern/QoreClosureNode.h"

qore_object_private::qore_object_private(QoreObject* n_obj, const QoreClass* oc, QoreProgram* p, QoreHashNode* n_data) :
   RObject(n_obj->references, true),
<<<<<<< HEAD
   theclass(oc), status(OS_OK),
   privateData(0), data(n_data), pgm(p),
   system_object(!p),
=======
   theclass(oc), data(n_data), pgm(p), system_object(!p),
>>>>>>> cd6a22d3
   delete_blocker_run(false), in_destructor(false),
   recursive_ref_found(false),
   obj(n_obj) {
   //printd(5, "qore_object_private::qore_object_private() this: %p obj: %p '%s'\n", this, obj, oc->getName());
#ifdef QORE_DEBUG_OBJ_REFS
   printd(QORE_DEBUG_OBJ_REFS, "qore_object_private::qore_object_private() this: %p obj: %p, pgm: %p, class: %s, references 0->1\n", this, obj, p, oc->getName());
#endif
   /* instead of referencing the class, we reference the program, because the
      program contains the namespace that contains the class, and the class's
      methods may call functions in the program as well that could otherwise
      disappear when the program is deleted
   */
   if (p) {
      printd(5, "qore_object_private::qore_object_private() obj: %p (%s) calling QoreProgram::ref() (%p)\n", obj, theclass->getName(), p);
      // make a weak reference to the Program - a strong reference (QoreProgram::ref()) could cause a recursive reference
      p->depRef();
   }
#ifdef DEBUG
   n_data->priv->is_obj = true;
#endif
   qore_class_private::get(*oc)->ref();
}

qore_object_private::~qore_object_private() {
   //printd(5, "qore_object_private::~qore_object_private() this: %p obj: %p '%s' pgm: %p\n", this, obj, theclass ? theclass->getName() : "<n/a>", pgm);
   assert(!cdmap);
   assert(!data);
   assert(!privateData);
   assert(!rset);
   qore_class_private::get(*const_cast<QoreClass*>(theclass))->deref();
   // release weak reference
   if (pgm)
      pgm->depDeref();
}

// returns true if a lock error has occurred and the transaction should be aborted or restarted; the rsection lock is held when this function is called
<<<<<<< HEAD
bool qore_object_private::scanMembers(RSetHelper& rsh) {
   assert(rml.checkRSectionExclusive());

   // we should never perform a scan while the object has "real references", such scans must be deferred until the last "real reference" has been removed
   if (rrefs) {
      bool invalidate = false;
      {
         AutoLocker al(rlck);
         if (rrefs) {
            invalidate = true;
            if (!deferred_scan)
               deferred_scan = true;
         }
      }
      if (invalidate) {
         removeInvalidateRSetIntern();
=======
bool qore_object_private::scanMembersIntern(RSetHelper& rsh, QoreHashNode* odata) {
   // we should never perform a scan while a call is in progress - such calls should be deferred until the last call has exited
   if (call_count) {
      AutoLocker al(ref_mutex);
      if (call_count) {
         if (!scan_after_call)
            scan_after_call = true;
>>>>>>> cd6a22d3
         return false;
      }
   }

   HashIterator hi(odata);
   while (hi.next()) {
#ifdef DEBUG
      if (get_node_type(hi.getValue()) == NT_OBJECT || get_node_type(hi.getValue()) == NT_RUNTIME_CLOSURE)
         printd(QRO_LVL, "RSetHelper::checkIntern() search %p '%s' key '%s' %p (%s)\n", obj, theclass->getName(), hi.getKey(), hi.getValue(), get_type_name(hi.getValue()));
#endif
      if (scanCheck(rsh, hi.getValue()))
          return true;
      printd(QRO_LVL, "RSetHelper::checkIntern() result %p '%s' key '%s' %p (%s)\n", obj, theclass->getName(), hi.getKey(), hi.getValue(), get_type_name(hi.getValue()));
   }

   return false;
}

// returns true if a lock error has occurred and the transaction should be aborted or restarted; the rsection lock is held when this function is called
bool qore_object_private::scanMembers(RSetHelper& rsh) {
   if (scanMembersIntern(rsh, data))
      return true;
   // scan internal members
   if (cdmap) {
      for (cdmap_t::iterator i = cdmap->begin(), e = cdmap->end(); i != e; ++i) {
         if (scanMembersIntern(rsh, i->second))
            return true;
      }
   }

   return false;
}

QoreHashNode* qore_object_private::copyData(ExceptionSink* xsink) const {
   QoreSafeVarRWReadLocker sl(rml);

   if (status == OS_DELETED) {
      makeAccessDeletedObjectException(xsink, theclass->getName());
      return 0;
   }

   return data->copy();
}

void qore_object_private::merge(qore_object_private& o, AutoVLock& vl, ExceptionSink* xsink) {
   // saves source data to merge
   ReferenceHolder<QoreHashNode> new_data(xsink);

   // get the current class context for possible internal data
   const qore_class_private* class_ctx = runtime_get_class();
   if (class_ctx && !qore_class_private::runtimeCheckPrivateClassAccess(*theclass, class_ctx))
      class_ctx = 0;

   // saves internal source data to merge
   ReferenceHolder<QoreHashNode> new_internal_data(xsink);

   {
      QoreSafeVarRWReadLocker sl(o.rml);

      if (status == OS_DELETED) {
         makeAccessDeletedObjectException(xsink, o.theclass->getName());
         return;
      }

      if (!o.data->empty())
         new_data = o.data->copy();

      if (class_ctx && o.cdmap) {
         cdmap_t::iterator i = o.cdmap->find(class_ctx->getHash());
         if (i != o.cdmap->end()) {
            // see if the current object supports this class's data
            ClassAccess access;
            if (theclass->priv->getClass(*class_ctx, access))
               new_internal_data = i->second->copy();
         }
      }
   }

   bool check_recursive = false;

   // list for saving all overwritten values to be dereferenced outside the object lock
   ReferenceHolder<QoreListNode> holder(xsink);

   if (new_data || new_internal_data) {
      QoreAutoVarRWWriteLocker al(rml);

      if (status == OS_DELETED) {
         makeAccessDeletedObjectException(xsink, theclass->getName());
         return;
      }

      mergeIntern(xsink, *new_data, check_recursive, holder, class_ctx, *new_internal_data);
   }

   if (check_recursive) {
      RSetHelper orsh(*this);
   }
}

void qore_object_private::merge(const QoreHashNode* h, AutoVLock& vl, ExceptionSink* xsink) {
   bool check_recursive = false;

   // list for saving all overwritten values to be dereferenced outside the object lock
   ReferenceHolder<QoreListNode> holder(xsink);

   // get the current class context for possible internal data
   const qore_class_private* class_ctx = runtime_get_class();
   if (class_ctx && !qore_class_private::runtimeCheckPrivateClassAccess(*theclass, class_ctx))
      class_ctx = 0;

   if (!h->empty()) {
      QoreAutoVarRWWriteLocker al(rml);

      if (status == OS_DELETED) {
         makeAccessDeletedObjectException(xsink, theclass->getName());
         return;
      }

      mergeIntern(xsink, h, check_recursive, holder, class_ctx);
   }

   if (check_recursive) {
      RSetHelper orsh(*this);
   }
}

void qore_object_private::mergeIntern(ExceptionSink* xsink, const QoreHashNode* h, bool& check_recursive, ReferenceHolder<QoreListNode>& holder, const qore_class_private* class_ctx, const QoreHashNode* new_internal_data) {
   //printd(5, "qore_object_private::merge() obj: %p\n", obj);

   QoreHashNode* id = 0;

   if (h) {
      ConstHashIterator hi(h);
      while (hi.next()) {
         const QoreTypeInfo* ti;

         // check member status
         bool internal_member;
         if (checkMemberAccessGetTypeInfo(xsink, hi.getKey(), class_ctx, internal_member, ti))
            return;

         // check type compatibility and perform type translations, if any
         ReferenceHolder<AbstractQoreNode> val(ti->acceptInputMember(hi.getKey(), hi.getReferencedValue(), xsink), xsink);
         if (*xsink)
            return;

         AbstractQoreNode* nv = *val;

         QoreHashNode* odata = internal_member ? (id ? id : (id = getCreateInternalData(class_ctx))) : data;

         AbstractQoreNode* n = odata->priv->swapKeyValue(hi.getKey(), val.release(), this);
         if (!check_recursive && (needs_scan(n) || needs_scan(nv)))
            check_recursive = true;

         //printd(5, "QoreObject::merge() n: %p (rc: %d, type: %s)\n", n, n ? n->isReferenceCounted() : 0, get_type_name(n));
         // if we are overwriting a value, then save it in the list for dereferencing after the lock is released
         if (n && n->isReferenceCounted()) {
            if (!holder)
               holder = new QoreListNode;
            holder->push(n);
         }
      }
   }

   // merge internal data if relevant & possible
   if (new_internal_data) {
      assert(class_ctx);
      assert(!new_internal_data->empty());

      if (!id)
         id = getCreateInternalData(class_ctx);

      ConstHashIterator hi(new_internal_data);
      while (hi.next()) {
         AbstractQoreNode* nv = hi.getReferencedValue();
         AbstractQoreNode* n = id->priv->swapKeyValue(hi.getKey(), nv, this);
         if (!check_recursive && (needs_scan(n) || needs_scan(nv)))
            check_recursive = true;

         //printd(5, "QoreObject::merge() n: %p (rc: %d, type: %s)\n", n, n ? n->isReferenceCounted() : 0, get_type_name(n));
         // if we are overwriting a value, then save it in the list for dereferencing after the lock is released
         if (n && n->isReferenceCounted()) {
            if (!holder)
               holder = new QoreListNode;
            holder->push(n);
         }
      }
   }
}

QoreHashNode* qore_object_private::getRuntimeMemberHash(ExceptionSink* xsink) const {
   // get the current class context for possible internal data
   const qore_class_private* class_ctx = runtime_get_class();
   if (class_ctx && !qore_class_private::runtimeCheckPrivateClassAccess(*theclass, class_ctx))
      class_ctx = 0;

   QoreSafeVarRWReadLocker sl(rml);

   if (status == OS_DELETED)
      return 0;

   // return all member data if called inside the class
   if (class_ctx) {
      QoreHashNode* h = data->copy();
      const QoreHashNode* odata = getInternalData(class_ctx);
      if (odata)
         h->merge(odata, xsink);
      return h;
   }

   QoreHashNode* h = new QoreHashNode;

   ConstHashIterator hi(data);
   while (hi.next()) {
      if (theclass->isPrivateMember(hi.getKey()))
         continue;

      // not possible for an exception to happen here
      h->setKeyValue(hi.getKey(), hi.getReferencedValue(), xsink);
   }

   return h;
}

AbstractQoreNode* qore_object_private::takeMember(ExceptionSink* xsink, const char* key, bool check_access) {
   const QoreTypeInfo* mti = 0;

   // get the current class context for possible internal data
   const qore_class_private* class_ctx = runtime_get_class();
   if (class_ctx && !qore_class_private::runtimeCheckPrivateClassAccess(*theclass, class_ctx))
      class_ctx = 0;
   bool internal_member;
   if (checkMemberAccessGetTypeInfo(xsink, key, class_ctx, internal_member, mti))
      return 0;

   QoreAutoVarRWWriteLocker al(rml);

   if (status == OS_DELETED) {
      makeAccessDeletedObjectException(xsink, key, theclass->getName());
      return 0;
   }

   QoreHashNode* odata = internal_member ? getCreateInternalData(class_ctx) : data;

#ifdef QORE_ENFORCE_DEFAULT_LVALUE
   return odata->priv->swapKeyValue(key, mti->getDefaultValue(), this);
#else
   return odata->priv->swapKeyValue(key, 0, this);
#endif
}

AbstractQoreNode* qore_object_private::takeMember(LValueHelper& lvh, const char* key) {
   // get the current class context for possible internal data
   const qore_class_private* class_ctx = runtime_get_class();
   if (class_ctx && !qore_class_private::runtimeCheckPrivateClassAccess(*theclass, class_ctx))
      class_ctx = 0;
   const QoreTypeInfo* mti = 0;

   bool internal_member;
   if (checkMemberAccessGetTypeInfo(lvh.vl.xsink, key, class_ctx, internal_member, mti))
      return 0;

   QoreAutoVarRWWriteLocker al(rml);

   if (status == OS_DELETED) {
      makeAccessDeletedObjectException(lvh.vl.xsink, key, theclass->getName());
      return 0;
   }

   QoreHashNode* odata = internal_member ? getCreateInternalData(class_ctx) : data;

   AbstractQoreNode* rv;
#ifdef QORE_ENFORCE_DEFAULT_LVALUE
   rv = odata->priv->swapKeyValue(key, mti->getDefaultValue(), this);
#else
   rv = odata->priv->swapKeyValue(key, 0, this);
#endif

   if (needs_scan(rv)) {
      if (!getScanCount())
         lvh.setDelta(-1);
   }

   return rv;
}

void qore_object_private::takeMembers(QoreLValueGeneric& rv, LValueHelper& lvh, const QoreListNode* l) {
   // get the current class context for possible internal data
   const qore_class_private* class_ctx = runtime_get_class();
   if (class_ctx && !qore_class_private::runtimeCheckPrivateClassAccess(*theclass, class_ctx))
      class_ctx = 0;

   QoreHashNode* rvh = new QoreHashNode;
   // in case the lvalue cannot hold a hash, then dereference after the lock is released
   ReferenceHolder<> holder(rv.assignInitial(rvh), lvh.vl.xsink);

   QoreAutoVarRWWriteLocker al(rml);

   if (status == OS_DELETED) {
      makeAccessDeletedObjectException(lvh.vl.xsink, theclass->getName());
      return;
   }

   unsigned old_count = getScanCount();

   QoreHashNode* id = 0;

   ConstListIterator li(l);
   while (li.next()) {
      QoreStringValueHelper mem(li.getValue(), QCS_DEFAULT, lvh.vl.xsink);
      if (*lvh.vl.xsink)
         return;
      const char* key = mem->getBuffer();

      const QoreTypeInfo* mti = 0;
      bool internal_member;
      if (checkMemberAccessGetTypeInfo(lvh.vl.xsink, key, class_ctx, internal_member, mti))
         return;

      QoreHashNode* odata = internal_member ? (id ? id : (id = getCreateInternalData(class_ctx))) : data;

#ifdef QORE_ENFORCE_DEFAULT_LVALUE
      AbstractQoreNode* n = odata->priv->swapKeyValue(key, mti->getDefaultValue(), this);
#else
      AbstractQoreNode* n = odata->priv->swapKeyValue(key, 0, this);
#endif

      // note that no exception can occur here
      rvh->setKeyValue(key, n, lvh.vl.xsink);
      assert(!*lvh.vl.xsink);
   }

   if (old_count && !getScanCount())
      lvh.setDelta(-1);
}

void qore_object_private::mergeDataToHash(QoreHashNode* hash, ExceptionSink* xsink) const {
   // get the current class context for possible internal data
   const qore_class_private* class_ctx = runtime_get_class();
   if (class_ctx && !qore_class_private::runtimeCheckPrivateClassAccess(*theclass, class_ctx))
      class_ctx = 0;

   QoreSafeVarRWReadLocker sl(rml);

   if (status == OS_DELETED) {
      makeAccessDeletedObjectException(xsink, theclass->getName());
      return;
   }

   if (class_ctx) {
      hash->merge(data, xsink);
      const QoreHashNode* odata = getInternalData(class_ctx);
      if (odata)
         hash->merge(odata, xsink);
      return;
   }

   ConstHashIterator hi(data);
   while (hi.next()) {
      if (theclass->isPrivateMember(hi.getKey()))
         continue;

      // not possible for an exception to happen here
      hash->setKeyValue(hi.getKey(), hi.getReferencedValue(), xsink);
   }
}

int qore_object_private::getLValue(const char* key, LValueHelper& lvh, const qore_class_private* class_ctx, bool for_remove, ExceptionSink* xsink) {
   const QoreTypeInfo* mti = 0;
   bool internal_member;
   if (checkMemberAccessGetTypeInfo(xsink, key, class_ctx, internal_member, mti))
      return -1;

   // do lock handoff
   AutoVLock& vl = lvh.getAutoVLock();
   qore_object_lock_handoff_helper qolhm(const_cast<qore_object_private*>(this), vl);

   if (status == OS_DELETED) {
      xsink->raiseException("OBJECT-ALREADY-DELETED", "write attempted to member \"%s\" in an already-deleted object", key);
      return -1;
   }

   qolhm.stay_locked();

   // save lvalue type info
   lvh.setTypeInfo(mti);

   QoreHashNode* odata = internal_member ? getCreateInternalData(class_ctx) : data;

   //printd(5, "qore_object_private::getLValue() this: %p %s::%s type %s for_remove: %d int: %d odata: %p\n", this, theclass->getName(), key, mti->getName(), for_remove, internal_member, odata);

   HashMember* m;
   if (for_remove) {
      m = odata->priv->findMember(key);
      if (!m)
         return -1;
   }
   else
      m = odata->priv->findCreateMember(key);
   lvh.setPtr(m->node);
   return 0;
}

AbstractQoreNode* qore_object_private::getReferencedMemberNoMethod(const char* mem, ExceptionSink* xsink) const {
   const qore_class_private* class_ctx = runtime_get_class();
   if (class_ctx && !qore_class_private::runtimeCheckPrivateClassAccess(*theclass, class_ctx))
      class_ctx = 0;

   bool internal_member = class_ctx ? class_ctx->runtimeIsMemberInternal(mem) : false;

   QoreSafeVarRWReadLocker sl(rml);

   if (status == OS_DELETED) {
      makeAccessDeletedObjectException(xsink, mem, theclass->getName());
      return 0;
   }

   const QoreHashNode* odata = internal_member ? getInternalData(class_ctx) : data;

   AbstractQoreNode* rv = odata ? odata->getReferencedKeyValue(mem) : 0;
   //printd(5, "qore_object_private::getReferencedMemberNoMethod() this: %p mem: %p (%s) xsink: %p internal: %d data->size(): %d rv: %p %s\n", this, mem, mem, xsink, internal_member, odata ? odata->size() : -1, rv, get_type_name(rv));
   return rv;
}

void qore_object_private::setValue(const char* key, AbstractQoreNode* val, ExceptionSink* xsink) {
   // get the current class context
   const qore_class_private* class_ctx = runtime_get_class();
   if (class_ctx && (!qore_class_private::runtimeCheckPrivateClassAccess(*theclass, class_ctx) || !class_ctx->runtimeIsMemberInternal(key)))
      class_ctx = 0;

   setValueIntern(class_ctx, key, val, xsink);
}

// here if class_ctx is set it means that the member is an internal member and also that class_ctx is the current runtime class context
void qore_object_private::setValueIntern(const qore_class_private* class_ctx, const char* key, AbstractQoreNode* val, ExceptionSink* xsink) {
   AbstractQoreNode* old_value;

   // initial count (true = possible recursive cycle, false = no cycle possible)
   bool before;
   bool after = needs_scan(val);

   {
      QoreSafeVarRWWriteLocker sl(rml);

      if (status == OS_DELETED) {
         makeAccessDeletedObjectException(xsink, key, theclass->getName());
         return;
      }

      QoreHashNode* odata = class_ctx ? getCreateInternalData(class_ctx) : data;

      //printd(5, "qore_object_private::setValueIntern() obj: %p '%s' class_ctx: %p '%s' odata: %p\n", obj, key, class_ctx, class_ctx ? class_ctx->name.c_str() : "n/a", odata);

      old_value = odata->takeKeyValue(key);

      before = needs_scan(old_value);

      qore_hash_private::get(*odata)->setKeyValue(key, val, this, xsink);

      // calculate and apply delta
      int dt = before ? (after ? 0 : -1) : (after ? 1 : 0);
      if (dt)
         incScanCount(dt);

      // only set before if there was an object requiring a scan and the current object might have had a recursive reference
      if (before && !mightHaveRecursiveReferences())
         before = false;
   }

   if (old_value) {
      old_value->deref(xsink);
   }

   // scan object if necessary
   if (before || after)
      RSetHelper rsh(*this);
}

// helper function for QoreObject::evalBuiltinMethodWithPrivateData() variations
static void check_meth_eval(const QoreClass* cls, const char* mname, const QoreClass* mclass, ExceptionSink* xsink) {
   if (!xsink->isException()) {
      if (cls == mclass)
         xsink->raiseException("OBJECT-ALREADY-DELETED", "the method %s::%s() cannot be executed because the object has already been deleted", cls->getName(), mname);
      else {
         xsink->raiseException("OBJECT-ALREADY-DELETED", "the method %s::%s() (base class of '%s') cannot be executed because the object has already been deleted", mclass->getName(), mname, cls->getName());
      }
   }
}

QoreValue qore_object_private::evalBuiltinMethodWithPrivateData(const QoreMethod& method, const BuiltinNormalMethodVariantBase* meth, const QoreValueList* args, q_rt_flags_t rtflags, ExceptionSink* xsink) {
   // get referenced object
   ReferenceHolder<AbstractPrivateData> pd(getReferencedPrivateData(meth->getClass()->getIDForMethod(), xsink), xsink);

   if (pd)
      return meth->evalImpl(obj, *pd, args, rtflags, xsink);

   //printd(5, "qore_object_private::evalBuiltingMethodWithPrivateData() this: %p obj: %p (%s) pd: %p, call: %s::%s(), class ID: %d, method class ID: %d\n", this, obj, theclass->getName(), *pd, method.getClass()->getName(), method.getName(), method.getClass()->getID(), method.getClass()->getIDForMethod());
   check_meth_eval(theclass, method.getName(), method.getClass(), xsink);
   return QoreValue();
}

AbstractPrivateData* qore_object_private::getReferencedPrivateData(qore_classid_t key, ExceptionSink* xsink) const {
   QoreSafeVarRWReadLocker sl(rml);

   if (status == OS_DELETED || !privateData) {
      makeAccessDeletedObjectException(xsink, theclass->getName());
      return 0;
   }

   AbstractPrivateData* d = privateData->getReferencedPrivateData(key);
   if (!d)
      makeAccessDeletedObjectException(xsink, theclass->getName());

   return d;
}

AbstractPrivateData* qore_object_private::tryGetReferencedPrivateData(qore_classid_t key, ExceptionSink* xsink) const {
   QoreSafeVarRWReadLocker sl(rml);

   if (status == OS_DELETED) {
      makeAccessDeletedObjectException(xsink, theclass->getName());
      return 0;
   }

   if (!privateData)
      return 0;

   return privateData->getReferencedPrivateData(key);
}

void qore_object_private::setRealReference() {
   AutoLocker al(rlck);
   printd(QORE_DEBUG_OBJ_REFS, "qore_object_private::setRealReference() this: %p '%s': references %d rrefs %d->%d\n", this, status == OS_OK ? getClassName() : "<deleted>", references, rrefs, rrefs + 1);
   ++rrefs;
}

void qore_object_private::unsetRealReference() {
   AutoLocker al(rlck);
   printd(QORE_DEBUG_OBJ_REFS, "qore_object_private::unsetRealReference() this: %p '%s': references %d rrefs %d->%d\n", this, status == OS_OK ? getClassName() : "<deleted>", references, rrefs, rrefs - 1);
   derefRealIntern();
}

void qore_object_private::customDeref(bool real, ExceptionSink* xsink) {

   {
      //printd(5, "qore_object_private::customDeref() this: %p '%s' references: %d->%d (trefs: %d) status: %d has_delete_blocker: %d delete_blocker_run: %d\n", this, getClassName(), references, references - 1, tRefs.reference_count(), status, theclass->has_delete_blocker(), delete_blocker_run);

      printd(QORE_DEBUG_OBJ_REFS, "qore_object_private::customDeref() this: %p '%s': references %d->%d rrefs %d->%d\n", this, status == OS_OK ? getClassName() : "<deleted>", references, references - 1, rrefs, rrefs - (real ? 1 : 0));

      robject_dereference_helper qodh(this, real);
      int ref_copy = qodh.getRefs();

      // in case this is the last reference (even in recursive cases), ref_copy will remain equal to references throughout this code
      // in other cases, the references value could change in another thread

      bool rrf = false;
      if (ref_copy) {
         while (true) {
            bool recalc = false;
            {
               QoreSafeRSectionReadLocker sl(rml);

               if (in_destructor || status != OS_OK || recursive_ref_found) {
                  return;
               }

               // rset can be changed unless the rsection is acquired
               sl.acquireRSection();

               printd(QRO_LVL, "qore_object_private::customDeref() this: %p '%s' rset: %p (valid: %d) rcount: %d refs: %d/%d rrefs: %d (deferred: %d do_scan: %d)\n", this, getClassName(), rset, rset->isValid(), rcount, ref_copy, references, rrefs, deferred_scan, qodh.doScan());

               int rc;
               RSet* rs = rset;

               if (!rs) {
                  if (rcount == ref_copy) {
                     // this must be true if we really are dealing with an object with no more valid (non-recursive) references
                     assert(references == ref_copy);
                     rc = 1;
                  }
                  else {
                     if (qodh.deferredScan()) {
                        printd(QRO_LVL, "qore_object_private::customDeref() this: %p '%s' deferred scan set; rescanning\n", this, getClassName());
                        rc = -1;
                     }
                     else {
                        printd(QRO_LVL, "qore_object_private::customDeref() this: %p '%s' no deferred scan\n", this, getClassName());
                        return;
                     }
                  }
               }
               else
                  rc = rs->canDelete(ref_copy, rcount);

               if (!rc)
                  return;

               if (rc == -1) {
                  printd(QRO_LVL, "qore_object_private::customDeref() this: %p '%s' invalid rset, recalculating\n", this, getClassName());
                  recalc = true;
               }
            }
            if (recalc) {
               if (qodh.doScan()) {
                  // recalculate rset immediately
                  RSetHelper rsh(*this);
                  continue;
               }
               else {
                  return;
               }
            }

	    printd(QRO_LVL, "qore_object_private::customDeref() this: %p rcount/refs: %d/%d collecting object (%s) with only recursive references\n", this, rcount, ref_copy, getClassName());

            qodh.willDelete();
            rrf = true;
            break;
         }
      }

      QoreSafeVarRWWriteLocker sl(rml);

      if (rrf)
         recursive_ref_found = true;

      // if the destructor has already been run, then just run tDeref() which should delete the QoreObject
      if (in_destructor || status != OS_OK) {
         sl.unlock();
         //printd(5, "qore_object_private::customDeref() this: %p obj: %p %s deleting\n", this, obj, getClassName());
         qodh.finalDeref(this);
         return;
      }

      // if the scope deletion is blocked, then do not run the destructor
      if (!delete_blocker_run && theclass->has_delete_blocker()) {
         if (theclass->execDeleteBlocker(obj, xsink)) {
            //printd(5, "qore_object_private::customDeref() this: %p class: %s blocking delete\n", this, getClassName());
            delete_blocker_run = true;
            //printd(5, "Object lock %p unlocked (safe)\n", &rml);
            return;
         }
      }

      in_destructor = true;

      //printd(5, "qore_object_private::customDeref() class: %s this: %p going out of scope\n", getClassName(), this);

      // mark status as in destructor
      status = gettid();

      //printd(5, "Object lock %p unlocked (safe)\n", &rml);
   }

   doDeleteIntern(xsink);
}

int qore_object_private::startCall(const char* mname, ExceptionSink* xsink) {
   AutoLocker al(rlck);
   if (status == OS_DELETED) {
      xsink->raiseException("OBJECT-ALREADY-DELETED", "cannot call method '%s()' on an object that has already been deleted", mname);
      return -1;
   }

   customRefIntern(true);
   return 0;
}

void qore_object_private::endCall(ExceptionSink* xsink) {
   //printd(5, "qore_object_private::endCall() this: %p obj: %p '%s' calling customDeref()\n", this, obj, theclass->getName());
   customDeref(true, xsink);
}

void QoreObject::externalDelete(qore_classid_t key, ExceptionSink* xsink) {
   {
      QoreAutoVarRWWriteLocker al(priv->rml);

      if (priv->in_destructor || priv->status == OS_DELETED || !priv->privateData)
         return;

      // remove the private data that's already been deleted
#ifdef DEBUG
      assert(priv->privateData->getAndClearPtr(key));
#else
      priv->privateData->getAndClearPtr(key);
#endif
      // mark status as in destructor
      priv->status = gettid();
   }

   // run the destructor
   priv->doDeleteIntern(xsink);
}

QoreObject::QoreObject(const QoreClass* oc, QoreProgram* p) : AbstractQoreNode(NT_OBJECT, false, false, false, true), priv(new qore_object_private(this, oc, p, new QoreHashNode)) {
}

QoreObject::QoreObject(const QoreClass* oc, QoreProgram* p, AbstractPrivateData* data) : AbstractQoreNode(NT_OBJECT, false, false, false, true), priv(new qore_object_private(this, oc, p, new QoreHashNode)) {
   assert(data);
   priv->setPrivate(oc->getID(), data);
}

QoreObject::QoreObject(const QoreClass* oc, QoreProgram* p, QoreHashNode* h) : AbstractQoreNode(NT_OBJECT, false, false, false, true), priv(new qore_object_private(this, oc, p, h)) {
}

QoreObject::~QoreObject() {
   //QORE_TRACE("QoreObject::~QoreObject()");
   //printd(5, "QoreObject::~QoreObject() this: %p, pgm: %p, class: %s\n", this, priv->pgm, priv->theclass->getName());
   delete priv;
}

const QoreClass* QoreObject::getClass() const {
   return priv->theclass;
}

const char*QoreObject::getClassName() const {
   return priv->theclass->getName();
}

int QoreObject::getStatus() const {
   return priv->status;
}

bool QoreObject::isValid() const {
   return priv->status != OS_DELETED;
}

QoreProgram* QoreObject::getProgram() const {
   return priv->pgm;
}

bool QoreObject::isSystemObject() const {
   return priv->system_object;
}

void QoreObject::tRef() const {
   priv->tRef();
}

void QoreObject::tDeref() {
   priv->tDeref();
}

void QoreObject::evalCopyMethodWithPrivateData(const QoreClass &thisclass, const BuiltinCopyVariantBase* meth, QoreObject* self, ExceptionSink* xsink) {
   // get referenced object
   AbstractPrivateData* pd = getReferencedPrivateData(thisclass.getID(), xsink);

   if (pd) {
      meth->evalImpl(thisclass, self, this, pd, xsink);
      pd->deref(xsink);
      return;
   }

   check_meth_eval(priv->theclass, "copy", &thisclass, xsink);
}

// note that the lock is already held when this method is called
bool QoreObject::evalDeleteBlocker(qore_classid_t classid_for_method, BuiltinDeleteBlocker *meth) {
   // FIXME: eliminate reference counts for private data, private data should be destroyed after the destructor terminates

   // get referenced object
   ExceptionSink xsink;
   ReferenceHolder<AbstractPrivateData> pd(priv->privateData->getReferencedPrivateData(classid_for_method), &xsink);

   if (pd)
      return meth->eval(this, *pd);

   //printd(5, "QoreObject::evalBuiltingMethodWithPrivateData() this: %p, method class ID: %d\n", this, classid_for_method);
   return false;
}

bool QoreObject::validInstanceOf(qore_classid_t cid) const {
   if (priv->status == OS_DELETED)
      return 0;

   return priv->theclass->getClass(cid);
}

bool QoreObject::validInstanceOf(const QoreClass& qc) const {
   if (priv->status == OS_DELETED)
      return 0;

   bool p = false;
   return priv->theclass->getClass(qc, p);
}

QoreValue QoreObject::evalMethodValue(const QoreString* name, const QoreListNode* args, ExceptionSink* xsink) {
   TempEncodingHelper tmp(name, QCS_DEFAULT, xsink);
   if (!tmp)
      return QoreValue();

   return evalMethodValue(tmp->getBuffer(), args, xsink);
}

QoreValue QoreObject::evalMethodValue(const char* name, const QoreListNode* args, ExceptionSink* xsink) {
   return priv->theclass->evalMethod(this, name, args, xsink);
}

AbstractQoreNode* QoreObject::evalMethod(const QoreString* name, const QoreListNode* args, ExceptionSink* xsink) {
   TempEncodingHelper tmp(name, QCS_DEFAULT, xsink);
   if (!tmp)
      return 0;

   return evalMethod(tmp->getBuffer(), args, xsink);
}

AbstractQoreNode* QoreObject::evalMethod(const char* name, const QoreListNode* args, ExceptionSink* xsink) {
   ValueHolder rv(priv->theclass->evalMethod(this, name, args, xsink), xsink);
   return *xsink ? 0 : rv.getReferencedValue();
}

int64 QoreObject::bigIntEvalMethod(const char* name, const QoreListNode* args, ExceptionSink* xsink) {
   ValueHolder rv(priv->theclass->evalMethod(this, name, args, xsink), xsink);
   return *xsink ? 0 : rv->getAsBigInt();
}

int QoreObject::intEvalMethod(const char* name, const QoreListNode* args, ExceptionSink* xsink) {
   ValueHolder rv(priv->theclass->evalMethod(this, name, args, xsink), xsink);
   return *xsink ? 0 : rv->getAsBigInt();
}

bool QoreObject::boolEvalMethod(const char* name, const QoreListNode* args, ExceptionSink* xsink) {
   ValueHolder rv(priv->theclass->evalMethod(this, name, args, xsink), xsink);
   return *xsink ? false : rv->getAsBool();
}

double QoreObject::floatEvalMethod(const char* name, const QoreListNode* args, ExceptionSink* xsink) {
   ValueHolder rv(priv->theclass->evalMethod(this, name, args, xsink), xsink);
   return *xsink ? 0.0 : rv->getAsFloat();
}

QoreValue QoreObject::evalMethodValue(const QoreMethod& method, const QoreListNode* args, ExceptionSink* xsink) {
   return qore_method_private::eval(method, xsink, this, args);
}

AbstractQoreNode* QoreObject::evalMethod(const QoreMethod& method, const QoreListNode* args, ExceptionSink* xsink) {
   ValueHolder rv(qore_method_private::eval(method, xsink, this, args), xsink);
   return *xsink ? 0 : rv.getReferencedValue();
}

int64 QoreObject::bigIntEvalMethod(const QoreMethod& method, const QoreListNode* args, ExceptionSink* xsink) {
   ValueHolder rv(qore_method_private::eval(method, xsink, this, args), xsink);
   return *xsink ? 0 : rv->getAsBigInt();
}

int QoreObject::intEvalMethod(const QoreMethod& method, const QoreListNode* args, ExceptionSink* xsink) {
   ValueHolder rv(qore_method_private::eval(method, xsink, this, args), xsink);
   return *xsink ? 0 : rv->getAsBigInt();
}

bool QoreObject::boolEvalMethod(const QoreMethod& method, const QoreListNode* args, ExceptionSink* xsink) {
   ValueHolder rv(qore_method_private::eval(method, xsink, this, args), xsink);
   return *xsink ? false : rv->getAsBool();
}

double QoreObject::floatEvalMethod(const QoreMethod& method, const QoreListNode* args, ExceptionSink* xsink) {
   ValueHolder rv(qore_method_private::eval(method, xsink, this, args), xsink);
   return *xsink ? 0.0 : rv->getAsFloat();
}

AbstractQoreNode* QoreObject::evalMethodVariant(const QoreMethod& method, const QoreExternalMethodVariant* variant, const QoreListNode* args, ExceptionSink* xsink) {
   ValueHolder rv(qore_method_private::evalNormalVariant(method, xsink, this, variant, args), xsink);
   return *xsink ? 0 : rv.getReferencedValue();
}

const QoreClass* QoreObject::getClass(qore_classid_t cid) const {
   if (cid == priv->theclass->getID())
      return priv->theclass;
   return priv->theclass->getClass(cid);
}

const QoreClass* QoreObject::getClass(qore_classid_t cid, bool& cpriv) const {
   return priv->theclass->getClass(cid, cpriv);
}

QoreValue QoreObject::evalMember(const QoreString* member, ExceptionSink* xsink) {
   // make sure to convert string encoding if necessary to default character set
   TempEncodingHelper tstr(member, QCS_DEFAULT, xsink);
   if (!tstr)
      return QoreValue();

   const char* mem = tstr->getBuffer();

   //printd(5, "QoreObject::evalMember() find_key(%s): %p theclass: %s\n", mem, find_key(mem), theclass ? theclass->getName() : "NONE");

   // get the current class context
   const qore_class_private* class_ctx = runtime_get_class();
   if (class_ctx && !qore_class_private::runtimeCheckPrivateClassAccess(*priv->theclass, class_ctx))
      class_ctx = 0;
   bool internal_member;
   int rc = priv->checkMemberAccess(mem, class_ctx, internal_member);
   if (rc) {
      // run memberGate if it exists
      if (priv->theclass->hasMemberGate())
         return priv->theclass->evalMemberGate(this, *tstr, xsink);

      if (rc == QOA_PRIV_ERROR)
         priv->doPrivateException(mem, xsink);
      else
         priv->doPublicException(mem, xsink);
      return QoreValue();
   }

   AbstractQoreNode* rv;
   bool exists;
   {
      QoreAutoVarRWReadLocker al(priv->rml);

      if (priv->status == OS_DELETED)
         return QoreValue();

      const QoreHashNode* odata = internal_member ? priv->getInternalData(class_ctx) : priv->data;
      if (!odata) {
         rv = 0;
         exists = false;
      }
      else
         rv = odata->getReferencedKeyValue(mem, exists);
   }

   // execute memberGate method for objects where no member exists
   if (!exists && priv->theclass->hasMemberGate()) {
      assert(!rv);
      return priv->theclass->evalMemberGate(this, *tstr, xsink);
   }

   return rv;
}

// 0 = equal, 1 = not equal
bool QoreObject::compareSoft(const QoreObject* obj, ExceptionSink* xsink) const {
   // currently objects are only equal if they are the same object
   return !(this == obj);
}

// 0 = equal, 1 = not equal
bool QoreObject::compareHard(const QoreObject* obj, ExceptionSink* xsink) const {
   // currently objects are only equal if they are the same object
   return !(this == obj);
}

void QoreObject::doDelete(ExceptionSink* xsink) {
   {
      QoreAutoVarRWWriteLocker al(priv->rml);

      if (priv->status == OS_DELETED)
         return;

      if (priv->in_destructor || priv->status > 0) {
         xsink->raiseException("DOUBLE-DELETE-EXCEPTION", "destructor called from within destructor for class %s", getClassName());
         return;
      }

      // mark status as in destructor
      priv->status = gettid();
   }
   priv->doDeleteIntern(xsink);
}

void qore_object_private::customRefIntern(bool real) {
   if (!references)
      tRef();
   printd(QORE_DEBUG_OBJ_REFS, "qore_object_private::customRefIntern() this: %p obj: %p '%s' references %d->%d rrefs: %d->%d\n", this, obj, getClassName(), references, references + 1, rrefs, rrefs + (real ? 1 : 0));
   ++references;
   if (real)
      ++rrefs;
}

void QoreObject::customRef() const {
   AutoLocker al(priv->rlck);
   priv->customRefIntern(false);
}

void QoreObject::deleteBlockerRef() const {
#ifdef QORE_DEBUG_OBJ_REFS
   printd(QORE_DEBUG_OBJ_REFS, "QoreObject::deleteBlockerRef() this: %p '%s' references %d->%d\n", this, getClassName(), references, references + 1);
#endif
   AutoLocker al(priv->rlck);
   ++references;
}

bool QoreObject::derefImpl(ExceptionSink* xsink) {
   // should never be called
   assert(false);
   return false;
}

void QoreObject::realRef() {
   AutoLocker al(priv->rlck);
   priv->customRefIntern(true);
}

void QoreObject::realDeref(ExceptionSink* xsink) {
   priv->customDeref(true, xsink);
}

// manages the custom dereference and executes the destructor if necessary
void QoreObject::customDeref(ExceptionSink* xsink) {
   priv->customDeref(false, xsink);
}

// this method is called when there is an exception in a constructor and the object should be deleted
void QoreObject::obliterate(ExceptionSink* xsink) {
   priv->obliterate(xsink);
}

// unlocking the lock is managed with the AutoVLock object
AbstractQoreNode* QoreObject::getMemberValueNoMethod(const QoreString* key, AutoVLock *vl, ExceptionSink* xsink) const {
   TempEncodingHelper enc(key, QCS_DEFAULT, xsink);
   if (!enc)
      return 0;

   return getMemberValueNoMethod(enc->getBuffer(), vl, xsink);
}

// unlocking the lock is managed with the AutoVLock object
AbstractQoreNode* QoreObject::getMemberValueNoMethod(const char* key, AutoVLock *vl, ExceptionSink* xsink) const {
   // do lock handoff
   qore_object_lock_handoff_helper qolhm(const_cast<qore_object_private*>(priv), *vl);

   if (priv->status == OS_DELETED) {
      makeAccessDeletedObjectException(xsink, key, priv->theclass->getName());
      return 0;
   }

   AbstractQoreNode* rv = priv->data->getKeyValue(key);
   if (rv && rv->isReferenceCounted()) {
      qolhm.stay_locked();
   }
   return rv;
}

void QoreObject::deleteMemberValue(const QoreString* key, ExceptionSink* xsink) {
   TempEncodingHelper enc(key, QCS_DEFAULT, xsink);
   if (!enc)
      return;

   deleteMemberValue(enc->getBuffer(), xsink);
}

void QoreObject::deleteMemberValue(const char* key, ExceptionSink* xsink) {
   // get the current class context
   const qore_class_private* class_ctx = runtime_get_class();
   if (class_ctx && !qore_class_private::runtimeCheckPrivateClassAccess(*priv->theclass, class_ctx))
      class_ctx = 0;
   bool internal_member;

   // check for external access to private members
   if (priv->checkMemberAccess(key, class_ctx, internal_member, xsink))
      return;

   AbstractQoreNode* v;
   {
      QoreSafeVarRWWriteLocker sl(priv->rml);

      if (priv->status == OS_DELETED) {
         makeAccessDeletedObjectException(xsink, key, priv->theclass->getName());
         return;
      }

      QoreHashNode* odata = internal_member ? priv->getInternalData(class_ctx) : priv->data;
      v = odata ? odata->takeKeyValue(key) : 0;
   }

   if (!v)
      return;

   if (v->getType() == NT_OBJECT)
      reinterpret_cast<QoreObject*>(v)->doDelete(xsink);
   v->deref(xsink);
}

AbstractQoreNode* QoreObject::takeMember(const QoreString* key, ExceptionSink* xsink) {
   TempEncodingHelper enc(key, QCS_DEFAULT, xsink);
   if (!enc)
      return 0;

   return priv->takeMember(xsink, enc->getBuffer());
}

AbstractQoreNode* QoreObject::takeMember(const char* key, ExceptionSink* xsink) {
   return priv->takeMember(xsink, key);
}

void QoreObject::removeMember(const QoreString* key, ExceptionSink* xsink) {
   TempEncodingHelper enc(key, QCS_DEFAULT, xsink);
   if (!enc)
      return;

   removeMember(enc->getBuffer(), xsink);
}

void QoreObject::removeMember(const char* key, ExceptionSink* xsink) {
   discard(takeMember(key, xsink), xsink);
}

QoreListNode* QoreObject::getMemberList(ExceptionSink* xsink) const {
   QoreSafeVarRWReadLocker sl(priv->rml);

   if (priv->status == OS_DELETED) {
      makeAccessDeletedObjectException(xsink, priv->theclass->getName());
      return 0;
   }

   return priv->data->getKeys();
}

QoreHashNode* QoreObject::getSlice(const QoreListNode* value_list, ExceptionSink* xsink) const {
   return priv->getSlice(value_list, xsink);
}

void QoreObject::setValue(const char* key, AbstractQoreNode* val, ExceptionSink* xsink) {
   priv->setValue(key, val, xsink);
}

int QoreObject::size(ExceptionSink* xsink) const {
   QoreSafeVarRWReadLocker sl(priv->rml);

   if (priv->status == OS_DELETED)
      return 0;

   return priv->data->size();
}

int64 QoreObject::getMemberAsBigInt(const char* mem, bool& found, ExceptionSink* xsink) const {
   QoreSafeVarRWReadLocker sl(priv->rml);

   if (priv->status == OS_DELETED) {
      makeAccessDeletedObjectException(xsink, mem, priv->theclass->getName());
      return 0;
   }

   return priv->data->getKeyAsBigInt(mem, found);
}

AbstractQoreNode* QoreObject::getReferencedMemberNoMethod(const char* mem, ExceptionSink* xsink) const {
   return priv->getReferencedMemberNoMethod(mem, xsink);
}

QoreHashNode* QoreObject::copyData(ExceptionSink* xsink) const {
   return priv->copyData(xsink);
}

// unlocking the lock is managed with the AutoVLock object
// we check if the object is already locked
AbstractQoreNode** QoreObject::getExistingValuePtr(const QoreString* mem, AutoVLock *vl, ExceptionSink* xsink) const {
   TempEncodingHelper enc(mem, QCS_DEFAULT, xsink);
   if (!enc)
      return 0;

   return getExistingValuePtr(enc->getBuffer(), vl, xsink);
}

// unlocking the lock is managed with the AutoVLock object
// we check if the object is already locked
// only called for deletes - typeinfo not needed
AbstractQoreNode** QoreObject::getExistingValuePtr(const char* mem, AutoVLock *vl, ExceptionSink* xsink) const {
   // get the current class context
   const qore_class_private* class_ctx = runtime_get_class();
   if (class_ctx && !qore_class_private::runtimeCheckPrivateClassAccess(*priv->theclass, class_ctx))
      class_ctx = 0;
   bool internal_member;

   // check for illegal access
   if (priv->checkMemberAccess(mem, class_ctx, internal_member, xsink))
      return 0;

   // do lock handoff
   qore_object_lock_handoff_helper qolhm(const_cast<qore_object_private*>(priv), *vl);

   if (priv->status == OS_DELETED) {
      makeAccessDeletedObjectException(xsink, mem, priv->theclass->getName());
      return 0;
   }

   QoreHashNode* odata = internal_member ? const_cast<QoreHashNode*>(priv->getInternalData(class_ctx)) : priv->data;

   AbstractQoreNode** rv = odata ? odata->getExistingValuePtr(mem) : 0;
   if (rv) {
      qolhm.stay_locked();
   }

   return rv;
}

AbstractPrivateData* QoreObject::getReferencedPrivateData(qore_classid_t key, ExceptionSink* xsink) const {
   return priv->getReferencedPrivateData(key, xsink);
}

AbstractPrivateData* QoreObject::tryGetReferencedPrivateData(qore_classid_t key, ExceptionSink* xsink) const {
   return priv->tryGetReferencedPrivateData(key, xsink);
}

AbstractPrivateData* QoreObject::getAndClearPrivateData(qore_classid_t key, ExceptionSink* xsink) {
   QoreSafeVarRWWriteLocker sl(priv->rml);

   if (priv->privateData)
      return priv->privateData->getAndClearPtr(key);

   return 0;
}

// called only during constructor execution, therefore no need for locking
void QoreObject::setPrivate(qore_classid_t key, AbstractPrivateData* pd) {
   priv->setPrivate(key, pd);
}

void QoreObject::addPrivateDataToString(QoreString* str, ExceptionSink* xsink) const {
   str->concat('(');
   QoreSafeVarRWReadLocker sl(priv->rml);

   if (priv->status == OS_OK && priv->privateData) {
      priv->privateData->addToString(str);
      str->terminate(str->strlen() - 2);
   }
   else
      str->concat("<NO PRIVATE DATA>");

   str->concat(')');
}

void QoreObject::defaultSystemDestructor(qore_classid_t classID, ExceptionSink* xsink) {
   AbstractPrivateData* pd = getAndClearPrivateData(classID, xsink);
   printd(5, "QoreObject::defaultSystemDestructor() this: %p class: %s private_data: %p\n", this, priv->theclass->getName(), pd);
   if (pd)
      pd->deref(xsink);
}

QoreString* QoreObject::getAsString(bool& del, int foff, ExceptionSink* xsink) const {
   del = false;

   TempString rv(new QoreString());
   if (getAsString(*(*rv), foff, xsink))
      return 0;

   del = true;
   return rv.release();
}

int QoreObject::getAsString(QoreString& str, int foff, ExceptionSink* xsink) const {
   QoreContainerHelper cch(this);
   if (!cch) {
      str.sprintf("{ERROR: recursive reference to object %p (class %s)}", this, getClassName());
      return 0;
   }

   QoreHashNodeHolder h(copyData(xsink), xsink);
   if (*xsink)
      return -1;

   if (foff == FMT_YAML_SHORT) {
      str.sprintf("{<%s object>", getClassName());
      if (!h->empty()) {
         str.concat(": ");
         ConstHashIterator hi(*h);

         while (hi.next()) {
            str.sprintf("%s: ", hi.getKey());
            const AbstractQoreNode* n = hi.getValue();
            if (!n) n = &Nothing;
            if (n->getAsString(str, foff, xsink))
               return -1;
            if (!hi.last())
               str.concat(", ");
         }
      }
      str.concat('}');
      return 0;
   }

   str.sprintf("class %s: ", priv->theclass->getName());

   if (foff != FMT_NONE) {
      addPrivateDataToString(&str, xsink);
      if (*xsink)
         return -1;

      str.concat(' ');
   }
   if (!h->size())
      str.concat("<NO MEMBERS>");
   else {
      str.concat('(');
      if (foff != FMT_NONE)
         str.sprintf("%d member%s)\n", h->size(), h->size() == 1 ? "" : "s");

      // FIXME: encapsulation error; private members are included in the string returned
      /*
      const qore_class_private* class_ctx = runtime_get_class();
      if (class_ctx && !qore_class_private::runtimeCheckPrivateClassAccess(*priv->theclass, class_ctx))
         class_ctx = 0;
      */

      ConstHashIterator hi(*h);
      while (hi.next()) {
         // skip private members when accessed outside the class
         //if (!class_ctx && priv->checkMemberAccessIntern(hi.getKey(), false, false) == QOA_PRIV_ERROR)
         //   continue;

         if (foff != FMT_NONE)
            str.addch(' ', foff + 2);

         str.sprintf("%s : ", hi.getKey());

         const AbstractQoreNode* n = hi.getValue();
         if (!n) n = &Nothing;
         if (n->getAsString(str, foff != FMT_NONE ? foff + 2 : foff, xsink))
            return -1;

         if (!hi.last()) {
            if (foff != FMT_NONE)
               str.concat('\n');
            else
               str.concat(", ");
         }
      }
      if (foff == FMT_NONE)
         str.concat(')');
   }

   return 0;
}

AbstractQoreNode* QoreObject::realCopy() const {
   return refSelf();
}

// performs a lexical compare, return -1, 0, or 1 if the "this" value is less than, equal, or greater than the argument
bool QoreObject::is_equal_soft(const AbstractQoreNode* v, ExceptionSink* xsink) const {
   const QoreObject* o = dynamic_cast<const QoreObject*>(v);
   if (!o)
      return false;
   return !compareSoft(o, xsink);
}

bool QoreObject::is_equal_hard(const AbstractQoreNode* v, ExceptionSink* xsink) const {
   const QoreObject* o = dynamic_cast<const QoreObject*>(v);
   if (!o)
      return false;
   return !compareHard(o, xsink);
}

// returns the type name as a c string
const char* QoreObject::getTypeName() const {
   return getStaticTypeName();
}

AbstractQoreNode* QoreObject::evalImpl(ExceptionSink* xsink) const {
   assert(false);
   return 0;
}

AbstractQoreNode* QoreObject::evalImpl(bool& needs_deref, ExceptionSink* xsink) const {
   assert(false);
   return 0;
}

int64 QoreObject::bigIntEvalImpl(ExceptionSink* xsink) const {
   assert(false);
   return 0;
}

int QoreObject::integerEvalImpl(ExceptionSink* xsink) const {
   assert(false);
   return 0;
}

bool QoreObject::boolEvalImpl(ExceptionSink* xsink) const {
   assert(false);
   return false;
}

double QoreObject::floatEvalImpl(ExceptionSink* xsink) const {
   assert(false);
   return 0.0;
}

bool QoreObject::hasMemberNotification() const {
   return priv->theclass->hasMemberNotification();
}

void QoreObject::execMemberNotification(const char* member, ExceptionSink* xsink) {
   priv->theclass->execMemberNotification(this, member, xsink);
}

bool QoreObject::getAsBoolImpl() const {
   // check if we should do perl-style boolean evaluation
   if (runtime_check_parse_option(PO_STRICT_BOOLEAN_EVAL))
      return false;

   QoreSafeVarRWReadLocker sl(priv->rml);
   return priv->status != OS_DELETED;
}<|MERGE_RESOLUTION|>--- conflicted
+++ resolved
@@ -6,7 +6,7 @@
 
   Qore Programming Language
 
-  Copyright (C) 2003 - 2016 Qore Technologies, s.r.o.
+  Copyright (C) 2003 - 2017 Qore Technologies, s.r.o.
 
   Permission is hereby granted, free of charge, to any person obtaining a
   copy of this software and associated documentation files (the "Software"),
@@ -39,13 +39,7 @@
 
 qore_object_private::qore_object_private(QoreObject* n_obj, const QoreClass* oc, QoreProgram* p, QoreHashNode* n_data) :
    RObject(n_obj->references, true),
-<<<<<<< HEAD
-   theclass(oc), status(OS_OK),
-   privateData(0), data(n_data), pgm(p),
-   system_object(!p),
-=======
    theclass(oc), data(n_data), pgm(p), system_object(!p),
->>>>>>> cd6a22d3
    delete_blocker_run(false), in_destructor(false),
    recursive_ref_found(false),
    obj(n_obj) {
@@ -82,8 +76,7 @@
 }
 
 // returns true if a lock error has occurred and the transaction should be aborted or restarted; the rsection lock is held when this function is called
-<<<<<<< HEAD
-bool qore_object_private::scanMembers(RSetHelper& rsh) {
+bool qore_object_private::scanMembersIntern(RSetHelper& rsh, QoreHashNode* odata) {
    assert(rml.checkRSectionExclusive());
 
    // we should never perform a scan while the object has "real references", such scans must be deferred until the last "real reference" has been removed
@@ -99,15 +92,6 @@
       }
       if (invalidate) {
          removeInvalidateRSetIntern();
-=======
-bool qore_object_private::scanMembersIntern(RSetHelper& rsh, QoreHashNode* odata) {
-   // we should never perform a scan while a call is in progress - such calls should be deferred until the last call has exited
-   if (call_count) {
-      AutoLocker al(ref_mutex);
-      if (call_count) {
-         if (!scan_after_call)
-            scan_after_call = true;
->>>>>>> cd6a22d3
          return false;
       }
    }
