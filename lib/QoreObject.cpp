/* -*- mode: c++; indent-tabs-mode: nil -*- */
/*
  Object.cpp

  thread-safe object definition

  Qore Programming Language

  Copyright (C) 2003 - 2016 Qore Technologies, s.r.o.

  Permission is hereby granted, free of charge, to any person obtaining a
  copy of this software and associated documentation files (the "Software"),
  to deal in the Software without restriction, including without limitation
  the rights to use, copy, modify, merge, publish, distribute, sublicense,
  and/or sell copies of the Software, and to permit persons to whom the
  Software is furnished to do so, subject to the following conditions:

  The above copyright notice and this permission notice shall be included in
  all copies or substantial portions of the Software.

  THE SOFTWARE IS PROVIDED "AS IS", WITHOUT WARRANTY OF ANY KIND, EXPRESS OR
  IMPLIED, INCLUDING BUT NOT LIMITED TO THE WARRANTIES OF MERCHANTABILITY,
  FITNESS FOR A PARTICULAR PURPOSE AND NONINFRINGEMENT. IN NO EVENT SHALL THE
  AUTHORS OR COPYRIGHT HOLDERS BE LIABLE FOR ANY CLAIM, DAMAGES OR OTHER
  LIABILITY, WHETHER IN AN ACTION OF CONTRACT, TORT OR OTHERWISE, ARISING
  FROM, OUT OF OR IN CONNECTION WITH THE SOFTWARE OR THE USE OR OTHER
  DEALINGS IN THE SOFTWARE.

  Note that the Qore library is released under a choice of three open-source
  licenses: MIT (as above), LGPL 2+, or GPL 2+; see README-LICENSE for more
  information.
*/

#include <qore/Qore.h>
#include <qore/intern/QoreClassIntern.h>
#include <qore/intern/QoreObjectIntern.h>
#include <qore/intern/QoreHashNodeIntern.h>
#include <qore/intern/QoreClosureNode.h>

qore_object_private::qore_object_private(QoreObject* n_obj, const QoreClass* oc, QoreProgram* p, QoreHashNode* n_data) :
   RObject(n_obj->references, true),
   theclass(oc), status(OS_OK),
   privateData(0), data(n_data), pgm(p), system_object(!p),
   delete_blocker_run(false), in_destructor(false),
   recursive_ref_found(false),
   obj(n_obj) {
   //printd(5, "qore_object_private::qore_object_private() this: %p obj: %p '%s'\n", this, obj, oc->getName());
#ifdef QORE_DEBUG_OBJ_REFS
   printd(QORE_DEBUG_OBJ_REFS, "qore_object_private::qore_object_private() this: %p obj: %p, pgm: %p, class: %s, references 0->1\n", this, obj, p, oc->getName());
#endif
   /* instead of referencing the class, we reference the program, because the
      program contains the namespace that contains the class, and the class'
      methods may call functions in the program as well that could otherwise
      disappear when the program is deleted
   */
   if (p) {
      printd(5, "qore_object_private::qore_object_private() obj: %p (%s) calling QoreProgram::ref() (%p)\n", obj, theclass->getName(), p);
      // make a weak reference to the Program - a strong reference (QoreProgram::ref()) could cause a recursive reference
      p->depRef();
   }
#ifdef DEBUG
   n_data->priv->is_obj = true;
#endif
   qore_class_private::get(*oc)->ref();
}

qore_object_private::~qore_object_private() {
<<<<<<< HEAD
   //printd(5, "qore_object_private::~qore_object_private() this: %p obj: %p '%s' pgm: %p\n", this, obj, theclass ? theclass->getName() : "<n/a>", pgm);
=======
   //printd(5, "qore_object_private::~qore_object_private() this: %p obj: %p '%s'\n", this, obj, theclass ? theclass->getName() : "<n/a>");
   assert(!pgm);
   assert(!cdmap);
>>>>>>> 42428924
   assert(!data);
   assert(!privateData);
   assert(!rset);
   qore_class_private::get(*const_cast<QoreClass*>(theclass))->deref();
   // release weak reference
   if (pgm)
      pgm->depDeref();
}

// returns true if a lock error has occurred and the transaction should be aborted or restarted; the rsection lock is held when this function is called
bool qore_object_private::scanMembersIntern(RSetHelper& rsh, QoreHashNode* odata) {
   HashIterator hi(odata);
   while (hi.next()) {
#ifdef DEBUG
      if (get_node_type(hi.getValue()) == NT_OBJECT || get_node_type(hi.getValue()) == NT_RUNTIME_CLOSURE)
         printd(QRO_LVL, "RSetHelper::checkIntern() search %p '%s' key '%s' %p (%s)\n", obj, theclass->getName(), hi.getKey(), hi.getValue(), get_type_name(hi.getValue()));
#endif
      if (scanCheck(rsh, hi.getValue()))
          return true;
      printd(QRO_LVL, "RSetHelper::checkIntern() result %p '%s' key '%s' %p (%s)\n", obj, theclass->getName(), hi.getKey(), hi.getValue(), get_type_name(hi.getValue()));
   }

   return false;
}

// returns true if a lock error has occurred and the transaction should be aborted or restarted; the rsection lock is held when this function is called
bool qore_object_private::scanMembers(RSetHelper& rsh) {
   if (scanMembersIntern(rsh, data))
      return true;
   // scan internal members
   if (cdmap) {
      for (cdmap_t::iterator i = cdmap->begin(), e = cdmap->end(); i != e; ++i) {
         if (scanMembersIntern(rsh, i->second))
            return true;
      }
   }

   return false;
}

QoreHashNode* qore_object_private::copyData(ExceptionSink* xsink) const {
   QoreSafeVarRWReadLocker sl(rml);

   if (status == OS_DELETED) {
      makeAccessDeletedObjectException(xsink, theclass->getName());
      return 0;
   }

   return data->copy();
}

void qore_object_private::merge(qore_object_private& o, AutoVLock& vl, ExceptionSink* xsink) {
   // saves source data to merge
   ReferenceHolder<QoreHashNode> new_data(xsink);

   // get the current class context for possible internal data
   const qore_class_private* class_ctx = runtime_get_class();
   if (class_ctx && !qore_class_private::runtimeCheckPrivateClassAccess(*theclass, class_ctx))
      class_ctx = 0;

   // saves internal source data to merge
   ReferenceHolder<QoreHashNode> new_internal_data(xsink);

   {
      QoreSafeVarRWReadLocker sl(o.rml);

      if (status == OS_DELETED) {
         makeAccessDeletedObjectException(xsink, o.theclass->getName());
         return;
      }

      if (!o.data->empty())
         new_data = o.data->copy();

      if (class_ctx && o.cdmap) {
         cdmap_t::iterator i = o.cdmap->find(class_ctx);
         if (i != o.cdmap->end()) {
            // see if the current object supports this class's data
            ClassAccess access;
            if (theclass->priv->getClass(*class_ctx, access))
               new_internal_data = i->second->copy();
         }
      }
   }

   bool check_recursive = false;

   // list for saving all overwritten values to be dereferenced outside the object lock
   ReferenceHolder<QoreListNode> holder(xsink);

   if (new_data || new_internal_data) {
      QoreAutoVarRWWriteLocker al(rml);

      if (status == OS_DELETED) {
         makeAccessDeletedObjectException(xsink, theclass->getName());
         return;
      }

      mergeIntern(xsink, *new_data, check_recursive, holder, class_ctx, *new_internal_data);
   }

   if (check_recursive) {
      RSetHelper orsh(*this);
   }
}

void qore_object_private::merge(const QoreHashNode* h, AutoVLock& vl, ExceptionSink* xsink) {
   bool check_recursive = false;

   // list for saving all overwritten values to be dereferenced outside the object lock
   ReferenceHolder<QoreListNode> holder(xsink);

   // get the current class context for possible internal data
   const qore_class_private* class_ctx = runtime_get_class();
   if (class_ctx && !qore_class_private::runtimeCheckPrivateClassAccess(*theclass, class_ctx))
      class_ctx = 0;

   if (!h->empty()) {
      QoreAutoVarRWWriteLocker al(rml);

      if (status == OS_DELETED) {
         makeAccessDeletedObjectException(xsink, theclass->getName());
         return;
      }

      mergeIntern(xsink, h, check_recursive, holder, class_ctx);
   }

   if (check_recursive) {
      RSetHelper orsh(*this);
   }
}

void qore_object_private::mergeIntern(ExceptionSink* xsink, const QoreHashNode* h, bool& check_recursive, ReferenceHolder<QoreListNode>& holder, const qore_class_private* class_ctx, const QoreHashNode* new_internal_data) {
   //printd(5, "qore_object_private::merge() obj: %p\n", obj);

   QoreHashNode* id = 0;

   if (h) {
      ConstHashIterator hi(h);
      while (hi.next()) {
         const QoreTypeInfo* ti;

         // check member status
         bool internal_member;
         if (checkMemberAccessGetTypeInfo(xsink, hi.getKey(), class_ctx, internal_member, ti))
            return;

         // check type compatibility and perform type translations, if any
         ReferenceHolder<AbstractQoreNode> val(ti->acceptInputMember(hi.getKey(), hi.getReferencedValue(), xsink), xsink);
         if (*xsink)
            return;

         AbstractQoreNode* nv = *val;

         QoreHashNode* odata = internal_member ? (id ? id : (id = getCreateInternalData(class_ctx))) : data;

         AbstractQoreNode* n = odata->swapKeyValue(hi.getKey(), val.release());
         if (!check_recursive && (needs_scan(n) || needs_scan(nv)))
            check_recursive = true;

         //printd(5, "QoreObject::merge() n: %p (rc: %d, type: %s)\n", n, n ? n->isReferenceCounted() : 0, get_type_name(n));
         // if we are overwriting a value, then save it in the list for dereferencing after the lock is released
         if (n && n->isReferenceCounted()) {
            if (!holder)
               holder = new QoreListNode;
            holder->push(n);
         }
      }
   }

   // merge internal data if relevant & possible
   if (new_internal_data) {
      assert(class_ctx);
      assert(!new_internal_data->empty());

      if (!id)
         id = getCreateInternalData(class_ctx);

      ConstHashIterator hi(new_internal_data);
      while (hi.next()) {
         AbstractQoreNode* nv = hi.getReferencedValue();
         AbstractQoreNode* n = id->swapKeyValue(hi.getKey(), nv);
         if (!check_recursive && (needs_scan(n) || needs_scan(nv)))
            check_recursive = true;

         //printd(5, "QoreObject::merge() n: %p (rc: %d, type: %s)\n", n, n ? n->isReferenceCounted() : 0, get_type_name(n));
         // if we are overwriting a value, then save it in the list for dereferencing after the lock is released
         if (n && n->isReferenceCounted()) {
            if (!holder)
               holder = new QoreListNode;
            holder->push(n);
         }
      }
   }
}

QoreHashNode* qore_object_private::getRuntimeMemberHash(ExceptionSink* xsink) const {
   // get the current class context for possible internal data
   const qore_class_private* class_ctx = runtime_get_class();
   if (class_ctx && !qore_class_private::runtimeCheckPrivateClassAccess(*theclass, class_ctx))
      class_ctx = 0;

   QoreSafeVarRWReadLocker sl(rml);

   if (status == OS_DELETED)
      return 0;

   // return all member data if called inside the class
   if (class_ctx) {
      QoreHashNode* h = data->copy();
      const QoreHashNode* odata = getInternalData(class_ctx);
      if (odata)
         h->merge(odata, xsink);
      return h;
   }

   QoreHashNode* h = new QoreHashNode;

   ConstHashIterator hi(data);
   while (hi.next()) {
      if (theclass->isPrivateMember(hi.getKey()))
         continue;

      // not possible for an exception to happen here
      h->setKeyValue(hi.getKey(), hi.getReferencedValue(), xsink);
   }

   return h;
}

unsigned qore_object_private::getScanCount() const {
   return data->priv->obj_count;
}

void qore_object_private::incScanCount(int dt) {
   data->priv->incScanCount(dt);
}

AbstractQoreNode* qore_object_private::takeMember(ExceptionSink* xsink, const char* key, bool check_access) {
   const QoreTypeInfo* mti = 0;

   // get the current class context for possible internal data
   const qore_class_private* class_ctx = runtime_get_class();
   if (class_ctx && !qore_class_private::runtimeCheckPrivateClassAccess(*theclass, class_ctx))
      class_ctx = 0;
   bool internal_member;
   if (checkMemberAccessGetTypeInfo(xsink, key, class_ctx, internal_member, mti))
      return 0;

   QoreAutoVarRWWriteLocker al(rml);

   if (status == OS_DELETED) {
      makeAccessDeletedObjectException(xsink, key, theclass->getName());
      return 0;
   }

   QoreHashNode* odata = internal_member ? getCreateInternalData(class_ctx) : data;

#ifdef QORE_ENFORCE_DEFAULT_LVALUE
   return odata->swapKeyValue(key, mti->getDefaultValue());
#else
   return odata->swapKeyValue(key, 0);
#endif
}

AbstractQoreNode* qore_object_private::takeMember(LValueHelper& lvh, const char* key) {
   // get the current class context for possible internal data
   const qore_class_private* class_ctx = runtime_get_class();
   if (class_ctx && !qore_class_private::runtimeCheckPrivateClassAccess(*theclass, class_ctx))
      class_ctx = 0;
   const QoreTypeInfo* mti = 0;

   bool internal_member;
   if (checkMemberAccessGetTypeInfo(lvh.vl.xsink, key, class_ctx, internal_member, mti))
      return 0;

   QoreAutoVarRWWriteLocker al(rml);

   if (status == OS_DELETED) {
      makeAccessDeletedObjectException(lvh.vl.xsink, key, theclass->getName());
      return 0;
   }

   QoreHashNode* odata = internal_member ? getCreateInternalData(class_ctx) : data;

   AbstractQoreNode* rv;
#ifdef QORE_ENFORCE_DEFAULT_LVALUE
   rv = odata->swapKeyValue(key, mti->getDefaultValue());
#else
   rv = odata->swapKeyValue(key, 0);
#endif

   if (needs_scan(rv)) {
      if (!getScanCount())
         lvh.setDelta(-1);
   }

   return rv;
}

void qore_object_private::takeMembers(QoreLValueGeneric& rv, LValueHelper& lvh, const QoreListNode* l) {
   // get the current class context for possible internal data
   const qore_class_private* class_ctx = runtime_get_class();
   if (class_ctx && !qore_class_private::runtimeCheckPrivateClassAccess(*theclass, class_ctx))
      class_ctx = 0;

   QoreHashNode* rvh = new QoreHashNode;
   // in case the lvalue cannot hold a hash, then dereference after the lock is released
   ReferenceHolder<> holder(rv.assignInitial(rvh), lvh.vl.xsink);

   QoreAutoVarRWWriteLocker al(rml);

   if (status == OS_DELETED) {
      makeAccessDeletedObjectException(lvh.vl.xsink, theclass->getName());
      return;
   }

   unsigned old_count = getScanCount();

   QoreHashNode* id = 0;

   ConstListIterator li(l);
   while (li.next()) {
      QoreStringValueHelper mem(li.getValue(), QCS_DEFAULT, lvh.vl.xsink);
      if (*lvh.vl.xsink)
         return;
      const char* key = mem->getBuffer();

      const QoreTypeInfo* mti = 0;
      bool internal_member;
      if (checkMemberAccessGetTypeInfo(lvh.vl.xsink, key, class_ctx, internal_member, mti))
         return;

      QoreHashNode* odata = internal_member ? (id ? id : (id = getCreateInternalData(class_ctx))) : data;

#ifdef QORE_ENFORCE_DEFAULT_LVALUE
      AbstractQoreNode* n = odata->swapKeyValue(key, mti->getDefaultValue());
#else
      AbstractQoreNode* n = odata->swapKeyValue(key, 0);
#endif

      // note that no exception can occur here
      rvh->setKeyValue(key, n, lvh.vl.xsink);
      assert(!*lvh.vl.xsink);
   }

   if (old_count && !getScanCount())
      lvh.setDelta(-1);
}

void qore_object_private::mergeDataToHash(QoreHashNode* hash, ExceptionSink* xsink) const {
   // get the current class context for possible internal data
   const qore_class_private* class_ctx = runtime_get_class();
   if (class_ctx && !qore_class_private::runtimeCheckPrivateClassAccess(*theclass, class_ctx))
      class_ctx = 0;

   QoreSafeVarRWReadLocker sl(rml);

   if (status == OS_DELETED) {
      makeAccessDeletedObjectException(xsink, theclass->getName());
      return;
   }

   if (class_ctx) {
      hash->merge(data, xsink);
      const QoreHashNode* odata = getInternalData(class_ctx);
      if (odata)
         hash->merge(odata, xsink);
      return;
   }

   ConstHashIterator hi(data);
   while (hi.next()) {
      if (theclass->isPrivateMember(hi.getKey()))
         continue;

      // not possible for an exception to happen here
      hash->setKeyValue(hi.getKey(), hi.getReferencedValue(), xsink);
   }
}

int qore_object_private::getLValue(const char* key, LValueHelper& lvh, const qore_class_private* class_ctx, bool for_remove, ExceptionSink* xsink) {
   const QoreTypeInfo* mti = 0;
   bool internal_member;
   if (checkMemberAccessGetTypeInfo(xsink, key, class_ctx, internal_member, mti))
      return -1;

   // do lock handoff
   AutoVLock& vl = lvh.getAutoVLock();
   qore_object_lock_handoff_helper qolhm(const_cast<qore_object_private*>(this), vl);

   if (status == OS_DELETED) {
      xsink->raiseException("OBJECT-ALREADY-DELETED", "write attempted to member \"%s\" in an already-deleted object", key);
      return -1;
   }

   qolhm.stay_locked();

   //printd(5, "qore_object_private::getLValue() this: %p %s::%s type %s for_remove: %d\n", this, theclass->getName(), key, mti->getName(), for_remove);
   // save lvalue type info
   lvh.setTypeInfo(mti);

   QoreHashNode* odata = internal_member ? getCreateInternalData(class_ctx) : data;

   HashMember* m;
   if (for_remove) {
      m = odata->priv->findMember(key);
      if (!m)
         return -1;
   }
   else
      m = odata->priv->findCreateMember(key);
   lvh.setPtr(m->node);
   return 0;
}

// helper function for QoreObject::evalBuiltinMethodWithPrivateData() variations
static void check_meth_eval(const QoreClass* cls, const char* mname, const QoreClass* mclass, ExceptionSink* xsink) {
   if (!xsink->isException()) {
      if (cls == mclass)
         xsink->raiseException("OBJECT-ALREADY-DELETED", "the method %s::%s() cannot be executed because the object has already been deleted", cls->getName(), mname);
      else
         xsink->raiseException("OBJECT-ALREADY-DELETED", "the method %s::%s() (base class of '%s') cannot be executed because the object has already been deleted", mclass->getName(), mname, cls->getName());
   }
}

QoreValue qore_object_private::evalBuiltinMethodWithPrivateData(const QoreMethod& method, const BuiltinNormalMethodVariantBase* meth, const QoreValueList* args, q_rt_flags_t rtflags, ExceptionSink* xsink) {
   // get referenced object
   ReferenceHolder<AbstractPrivateData> pd(getReferencedPrivateData(meth->getClass()->getIDForMethod(), xsink), xsink);

   if (pd)
      return meth->evalImpl(obj, *pd, args, rtflags, xsink);

   //printd(5, "qore_object_private::evalBuiltingMethodWithPrivateData() this: %p obj: %p (%s) pd: %p, call: %s::%s(), class ID: %d, method class ID: %d\n", this, obj, theclass->getName(), *pd, method.getClass()->getName(), method.getName(), method.getClass()->getID(), method.getClass()->getIDForMethod());
   check_meth_eval(theclass, method.getName(), method.getClass(), xsink);
   return QoreValue();
}

AbstractPrivateData* qore_object_private::getReferencedPrivateData(qore_classid_t key, ExceptionSink* xsink) const {
   QoreSafeVarRWReadLocker sl(rml);

   if (status == OS_DELETED || !privateData) {
      makeAccessDeletedObjectException(xsink, theclass->getName());
      return 0;
   }

   return privateData->getReferencedPrivateData(key);
}

void QoreObject::externalDelete(qore_classid_t key, ExceptionSink* xsink) {
   {
      QoreAutoVarRWWriteLocker al(priv->rml);

      if (priv->in_destructor || priv->status == OS_DELETED || !priv->privateData)
         return;

      // remove the private data that's already been deleted
#ifdef DEBUG
      assert(priv->privateData->getAndClearPtr(key));
#else
      priv->privateData->getAndClearPtr(key);
#endif
      // mark status as in destructor
      priv->status = gettid();
   }

   // run the destructor
   priv->doDeleteIntern(xsink);
}

QoreObject::QoreObject(const QoreClass* oc, QoreProgram* p) : AbstractQoreNode(NT_OBJECT, false, false, false, true), priv(new qore_object_private(this, oc, p, new QoreHashNode)) {
}

QoreObject::QoreObject(const QoreClass* oc, QoreProgram* p, AbstractPrivateData* data) : AbstractQoreNode(NT_OBJECT, false, false, false, true), priv(new qore_object_private(this, oc, p, new QoreHashNode)) {
   assert(data);
   setPrivate(oc->getID(), data);
}

QoreObject::QoreObject(const QoreClass* oc, QoreProgram* p, QoreHashNode* h) : AbstractQoreNode(NT_OBJECT, false, false, false, true), priv(new qore_object_private(this, oc, p, h)) {
}

QoreObject::~QoreObject() {
   //QORE_TRACE("QoreObject::~QoreObject()");
   //printd(5, "QoreObject::~QoreObject() this: %p, pgm: %p, class: %s\n", this, priv->pgm, priv->theclass->getName());
   delete priv;
}

const QoreClass* QoreObject::getClass() const {
   return priv->theclass;
}

const char*QoreObject::getClassName() const {
   return priv->theclass->getName();
}

int QoreObject::getStatus() const {
   return priv->status;
}

bool QoreObject::isValid() const {
   return priv->status != OS_DELETED;
}

QoreProgram* QoreObject::getProgram() const {
   return priv->pgm;
}

bool QoreObject::isSystemObject() const {
   return priv->system_object;
}

void QoreObject::tRef() const {
   priv->tRef();
}

void QoreObject::tDeref() {
   priv->tDeref();
}

void QoreObject::evalCopyMethodWithPrivateData(const QoreClass &thisclass, const BuiltinCopyVariantBase* meth, QoreObject* self, ExceptionSink* xsink) {
   // get referenced object
   AbstractPrivateData* pd = getReferencedPrivateData(thisclass.getID(), xsink);

   if (pd) {
      meth->evalImpl(thisclass, self, this, pd, xsink);
      pd->deref(xsink);
      return;
   }

   check_meth_eval(priv->theclass, "copy", &thisclass, xsink);
}

// note that the lock is already held when this method is called
bool QoreObject::evalDeleteBlocker(qore_classid_t classid_for_method, BuiltinDeleteBlocker *meth) {
   // FIXME: eliminate reference counts for private data, private data should be destroyed after the destructor terminates

   // get referenced object
   ExceptionSink xsink;
   ReferenceHolder<AbstractPrivateData> pd(priv->privateData->getReferencedPrivateData(classid_for_method), &xsink);

   if (pd)
      return meth->eval(this, *pd);

   //printd(5, "QoreObject::evalBuiltingMethodWithPrivateData() this: %p, method class ID: %d\n", this, classid_for_method);
   return false;
}

bool QoreObject::validInstanceOf(qore_classid_t cid) const {
   if (priv->status == OS_DELETED)
      return 0;

   return priv->theclass->getClass(cid);
}

bool QoreObject::validInstanceOf(const QoreClass& qc) const {
   if (priv->status == OS_DELETED)
      return 0;

   bool p = false;
   return priv->theclass->getClass(qc, p);
}

QoreValue QoreObject::evalMethodValue(const QoreString* name, const QoreListNode* args, ExceptionSink* xsink) {
   TempEncodingHelper tmp(name, QCS_DEFAULT, xsink);
   if (!tmp)
      return QoreValue();

   return evalMethodValue(tmp->getBuffer(), args, xsink);
}

QoreValue QoreObject::evalMethodValue(const char* name, const QoreListNode* args, ExceptionSink* xsink) {
   /*
   // ensure object is valid during setup
   QoreObjectCallSetupHelper qocsh(*priv, xsink);
   if (*xsink)
      return 0;
   */
   return priv->theclass->evalMethod(this, name, args, xsink);
}

AbstractQoreNode* QoreObject::evalMethod(const QoreString* name, const QoreListNode* args, ExceptionSink* xsink) {
   TempEncodingHelper tmp(name, QCS_DEFAULT, xsink);
   if (!tmp)
      return 0;

   return evalMethod(tmp->getBuffer(), args, xsink);
}

AbstractQoreNode* QoreObject::evalMethod(const char* name, const QoreListNode* args, ExceptionSink* xsink) {
   ValueHolder rv(priv->theclass->evalMethod(this, name, args, xsink), xsink);
   return *xsink ? 0 : rv.getReferencedValue();
}

int64 QoreObject::bigIntEvalMethod(const char* name, const QoreListNode* args, ExceptionSink* xsink) {
   ValueHolder rv(priv->theclass->evalMethod(this, name, args, xsink), xsink);
   return *xsink ? 0 : rv->getAsBigInt();
}

int QoreObject::intEvalMethod(const char* name, const QoreListNode* args, ExceptionSink* xsink) {
   ValueHolder rv(priv->theclass->evalMethod(this, name, args, xsink), xsink);
   return *xsink ? 0 : rv->getAsBigInt();
}

bool QoreObject::boolEvalMethod(const char* name, const QoreListNode* args, ExceptionSink* xsink) {
   ValueHolder rv(priv->theclass->evalMethod(this, name, args, xsink), xsink);
   return *xsink ? false : rv->getAsBool();
}

double QoreObject::floatEvalMethod(const char* name, const QoreListNode* args, ExceptionSink* xsink) {
   ValueHolder rv(priv->theclass->evalMethod(this, name, args, xsink), xsink);
   return *xsink ? 0.0 : rv->getAsFloat();
}

QoreValue QoreObject::evalMethodValue(const QoreMethod& method, const QoreListNode* args, ExceptionSink* xsink) {
   return qore_method_private::eval(method, this, args, xsink);
}

AbstractQoreNode* QoreObject::evalMethod(const QoreMethod& method, const QoreListNode* args, ExceptionSink* xsink) {
   ValueHolder rv(qore_method_private::eval(method, this, args, xsink), xsink);
   return *xsink ? 0 : rv.getReferencedValue();
}

int64 QoreObject::bigIntEvalMethod(const QoreMethod& method, const QoreListNode* args, ExceptionSink* xsink) {
   ValueHolder rv(qore_method_private::eval(method, this, args, xsink), xsink);
   return *xsink ? 0 : rv->getAsBigInt();
}

int QoreObject::intEvalMethod(const QoreMethod& method, const QoreListNode* args, ExceptionSink* xsink) {
   ValueHolder rv(qore_method_private::eval(method, this, args, xsink), xsink);
   return *xsink ? 0 : rv->getAsBigInt();
}

bool QoreObject::boolEvalMethod(const QoreMethod& method, const QoreListNode* args, ExceptionSink* xsink) {
   ValueHolder rv(qore_method_private::eval(method, this, args, xsink), xsink);
   return *xsink ? false : rv->getAsBool();
}

double QoreObject::floatEvalMethod(const QoreMethod& method, const QoreListNode* args, ExceptionSink* xsink) {
   ValueHolder rv(qore_method_private::eval(method, this, args, xsink), xsink);
   return *xsink ? 0.0 : rv->getAsFloat();
}

AbstractQoreNode* QoreObject::evalMethodVariant(const QoreMethod& method, const QoreExternalMethodVariant* variant, const QoreListNode* args, ExceptionSink* xsink) {
   ValueHolder rv(qore_method_private::evalNormalVariant(method, this, variant, args, xsink), xsink);
   return *xsink ? 0 : rv.getReferencedValue();
}

const QoreClass* QoreObject::getClass(qore_classid_t cid) const {
   if (cid == priv->theclass->getID())
      return priv->theclass;
   return priv->theclass->getClass(cid);
}

const QoreClass* QoreObject::getClass(qore_classid_t cid, bool& cpriv) const {
   return priv->theclass->getClass(cid, cpriv);
}

QoreValue QoreObject::evalMember(const QoreString* member, ExceptionSink* xsink) {
   // make sure to convert string encoding if necessary to default character set
   TempEncodingHelper tstr(member, QCS_DEFAULT, xsink);
   if (!tstr)
      return QoreValue();

   const char* mem = tstr->getBuffer();

   //printd(5, "QoreObject::evalMember() find_key(%s): %p theclass: %s\n", mem, find_key(mem), theclass ? theclass->getName() : "NONE");

   // get the current class context
   const qore_class_private* class_ctx = runtime_get_class();
   if (class_ctx && !qore_class_private::runtimeCheckPrivateClassAccess(*priv->theclass, class_ctx))
      class_ctx = 0;
   bool internal_member;
   int rc = priv->checkMemberAccess(mem, class_ctx, internal_member);
   if (rc) {
      // run memberGate if it exists
      if (priv->theclass->hasMemberGate())
         return priv->theclass->evalMemberGate(this, *tstr, xsink);

      if (rc == QOA_PRIV_ERROR)
         priv->doPrivateException(mem, xsink);
      else
         priv->doPublicException(mem, xsink);
      return QoreValue();
   }

   AbstractQoreNode* rv;
   bool exists;
   {
      QoreAutoVarRWReadLocker al(priv->rml);

      if (priv->status == OS_DELETED)
         return QoreValue();

      const QoreHashNode* odata = internal_member ? priv->getInternalData(class_ctx) : priv->data;
      if (!odata) {
         rv = 0;
         exists = false;
      }
      else
         rv = odata->getReferencedKeyValue(mem, exists);
   }

   // execute memberGate method for objects where no member exists
   if (!exists && priv->theclass->hasMemberGate()) {
      assert(!rv);
      return priv->theclass->evalMemberGate(this, *tstr, xsink);
   }

   return rv;
}

// 0 = equal, 1 = not equal
bool QoreObject::compareSoft(const QoreObject* obj, ExceptionSink* xsink) const {
   // currently objects are only equal if they are the same object
   return !(this == obj);
}

// 0 = equal, 1 = not equal
bool QoreObject::compareHard(const QoreObject* obj, ExceptionSink* xsink) const {
   // currently objects are only equal if they are the same object
   return !(this == obj);
}

void QoreObject::doDelete(ExceptionSink* xsink) {
   {
      QoreAutoVarRWWriteLocker al(priv->rml);

      if (priv->status == OS_DELETED)
         return;

      if (priv->in_destructor || priv->status > 0) {
         xsink->raiseException("DOUBLE-DELETE-EXCEPTION", "destructor called from within destructor for class %s", getClassName());
         return;
      }

      // mark status as in destructor
      priv->status = gettid();
   }
   priv->doDeleteIntern(xsink);
}

void QoreObject::customRefIntern() const {
   if (!references)
      tRef();
#ifdef QORE_DEBUG_OBJ_REFS
   printd(QORE_DEBUG_OBJ_REFS, "QoreObject::customRefIntern() this: %p '%s' references %d->%d\n", this, getClassName(), references, references + 1);
#endif
   ++references;
}

void QoreObject::customRef() const {
   AutoLocker al(priv->ref_mutex);
   customRefIntern();
}

void QoreObject::deleteBlockerRef() const {
#ifdef QORE_DEBUG_OBJ_REFS
   printd(QORE_DEBUG_OBJ_REFS, "QoreObject::deleteBlockerRef() this: %p '%s' references %d->%d\n", this, getClassName(), references, references + 1);
#endif
   AutoLocker al(priv->ref_mutex);
   ++references;
}

bool QoreObject::derefImpl(ExceptionSink* xsink) {
   // should never be called
   assert(false);
   return false;
}

// manages the custom dereference and executes the destructor if necessary
void QoreObject::customDeref(ExceptionSink* xsink) {
   {
      //printd(5, "QoreObject::customDeref() this: %p '%s' references: %d->%d (trefs: %d) status: %d has_delete_blocker: %d delete_blocker_run: %d\n", this, getClassName(), references, references - 1, priv->tRefs.reference_count(), priv->status, priv->theclass->has_delete_blocker(), priv->delete_blocker_run);

#ifdef QORE_DEBUG_OBJ_REFS
      printd(QORE_DEBUG_OBJ_REFS, "QoreObject::customDeref() this: %p '%s': references %d->%d\n", this, priv->status == OS_OK ? getClassName() : "<deleted>", references, references - 1);
#endif

      int ref_copy;
      {
         AutoLocker slr(priv->ref_mutex);
         ref_copy = --references;
      }

      // in case this is the last reference (even in recursive cases), ref_copy will remain equal to references throughout this code
      // in other cases, the references value could change in another thread

      bool rrf = false;
      if (ref_copy) {
         while (true) {
            bool recalc = false;
            {
               QoreSafeVarRWReadLocker sl(priv->rml);

               if (priv->in_destructor || priv->status != OS_OK || priv->recursive_ref_found) {
                  return;
               }

               printd(QRO_LVL, "QoreObject::customDeref() this: %p '%s' rset: %p (valid: %d) rcount: %d ref_copy: %d references: %d\n", this, getClassName(), priv->rset, priv->rset->isValid(), priv->rcount, ref_copy, references);

               int rc;
               RSet* rs = priv->rset;

               if (!rs) {
                  if (priv->rcount == ref_copy) {
                     // this must be true if we really are dealing with an object with no more valid (non-recursive) references
                     assert(references == ref_copy);
                     rc = 1;
                  }
                  else
                     return;
               }
               else
                  rc = rs->canDelete(ref_copy, priv->rcount);

               if (!rc)
                  return;

               if (rc == -1) {
                  printd(QRO_LVL, "QoreObject::customDeref() this: %p '%s' invalid rset, recalculating\n", this, getClassName());
                  recalc = true;
               }
            }
            if (recalc) {
               // recalculate rset
               RSetHelper rsh(*priv);
               continue;
            }

	    printd(QRO_LVL, "QoreObject::customDeref() this: %p rcount/refs: %d/%d collecting object (%s) with only recursive references\n", this, priv->rcount, ref_copy, getClassName());

            rrf = true;
            break;
         }
      }

      QoreSafeVarRWWriteLocker sl(priv->rml);

      if (rrf)
         priv->recursive_ref_found = true;

      // if the destructor has already been run, then just run tDeref() which should delete the QoreObject
      if (priv->in_destructor || priv->status != OS_OK) {
         sl.unlock();
         if (!ref_copy)
            priv->tDeref();
         return;
      }

      // if the scope deletion is blocked, then do not run the destructor
      if (!priv->delete_blocker_run && priv->theclass->has_delete_blocker()) {
         if (priv->theclass->execDeleteBlocker(this, xsink)) {
            //printd(5, "QoreObject::customDeref() this: %p class: %s blocking delete\n", this, getClassName());
            priv->delete_blocker_run = true;
            //printd(5, "Object lock %p unlocked (safe)\n", &priv->rml);
            return;
         }
      }

      priv->in_destructor = true;

      //printd(5, "QoreObject::derefImpl() class: %s this: %p going out of scope\n", getClassName(), this);

      // mark status as in destructor
      priv->status = gettid();

      //printd(5, "Object lock %p unlocked (safe)\n", &priv->rml);
   }

   priv->doDeleteIntern(xsink);
}

// this method is called when there is an exception in a constructor and the object should be deleted
void QoreObject::obliterate(ExceptionSink* xsink) {
   priv->obliterate(xsink);
}

/*
// unlocking the lock is managed with the AutoVLock object
AbstractQoreNode** QoreObject::getMemberValuePtr(const QoreString* key, AutoVLock *vl, const QoreTypeInfo*& typeInfo, ExceptionSink* xsink) const {
   TempEncodingHelper enc(key, QCS_DEFAULT, xsink);
   if (!enc)
      return 0;

   return getMemberValuePtr(enc->getBuffer(), vl, typeInfo, xsink);
}
*/

// unlocking the lock is managed with the AutoVLock object
AbstractQoreNode* QoreObject::getMemberValueNoMethod(const QoreString* key, AutoVLock *vl, ExceptionSink* xsink) const {
   TempEncodingHelper enc(key, QCS_DEFAULT, xsink);
   if (!enc)
      return 0;

   return getMemberValueNoMethod(enc->getBuffer(), vl, xsink);
}

// unlocking the lock is managed with the AutoVLock object
AbstractQoreNode* QoreObject::getMemberValueNoMethod(const char* key, AutoVLock *vl, ExceptionSink* xsink) const {
   // do lock handoff
   qore_object_lock_handoff_helper qolhm(const_cast<qore_object_private*>(priv), *vl);

   if (priv->status == OS_DELETED) {
      makeAccessDeletedObjectException(xsink, key, priv->theclass->getName());
      return 0;
   }

   AbstractQoreNode* rv = priv->data->getKeyValue(key);
   if (rv && rv->isReferenceCounted()) {
      qolhm.stay_locked();
   }
   return rv;
}

void QoreObject::deleteMemberValue(const QoreString* key, ExceptionSink* xsink) {
   TempEncodingHelper enc(key, QCS_DEFAULT, xsink);
   if (!enc)
      return;

   deleteMemberValue(enc->getBuffer(), xsink);
}

void QoreObject::deleteMemberValue(const char* key, ExceptionSink* xsink) {
   // get the current class context
   const qore_class_private* class_ctx = runtime_get_class();
   if (class_ctx && !qore_class_private::runtimeCheckPrivateClassAccess(*priv->theclass, class_ctx))
      class_ctx = 0;
   bool internal_member;

   // check for external access to private members
   if (priv->checkMemberAccess(key, class_ctx, internal_member, xsink))
      return;

   AbstractQoreNode* v;
   {
      QoreSafeVarRWWriteLocker sl(priv->rml);

      if (priv->status == OS_DELETED) {
         makeAccessDeletedObjectException(xsink, key, priv->theclass->getName());
         return;
      }

      QoreHashNode* odata = internal_member ? priv->getInternalData(class_ctx) : priv->data;
      v = odata ? odata->takeKeyValue(key) : 0;
   }

   if (!v)
      return;

   if (v->getType() == NT_OBJECT)
      reinterpret_cast<QoreObject*>(v)->doDelete(xsink);
   v->deref(xsink);
}

AbstractQoreNode* QoreObject::takeMember(const QoreString* key, ExceptionSink* xsink) {
   TempEncodingHelper enc(key, QCS_DEFAULT, xsink);
   if (!enc)
      return 0;

   return priv->takeMember(xsink, enc->getBuffer());
}

AbstractQoreNode* QoreObject::takeMember(const char* key, ExceptionSink* xsink) {
   return priv->takeMember(xsink, key);
}

void QoreObject::removeMember(const QoreString* key, ExceptionSink* xsink) {
   TempEncodingHelper enc(key, QCS_DEFAULT, xsink);
   if (!enc)
      return;

   removeMember(enc->getBuffer(), xsink);
}

void QoreObject::removeMember(const char* key, ExceptionSink* xsink) {
   discard(takeMember(key, xsink), xsink);
}

QoreListNode* QoreObject::getMemberList(ExceptionSink* xsink) const {
   QoreSafeVarRWReadLocker sl(priv->rml);

   if (priv->status == OS_DELETED) {
      makeAccessDeletedObjectException(xsink, priv->theclass->getName());
      return 0;
   }

   return priv->data->getKeys();
}

QoreHashNode* QoreObject::getSlice(const QoreListNode* value_list, ExceptionSink* xsink) const {
   return priv->getSlice(value_list, xsink);
}

void QoreObject::setValue(const char* key, AbstractQoreNode* val, ExceptionSink* xsink) {
   AbstractQoreNode* old_value;

   // initial count (true = possible recursive cycle, false = no cycle possible)
   bool before;
   bool after = needs_scan(val);

   {
      QoreSafeVarRWWriteLocker sl(priv->rml);

      if (priv->status == OS_DELETED) {
         makeAccessDeletedObjectException(xsink, key, priv->theclass->getName());
         return;
      }

      old_value = priv->data->takeKeyValue(key);

      before = needs_scan(old_value);

      priv->data->setKeyValue(key, val, xsink);

      // calculate and apply delta
      int dt = before ? (after ? 0 : -1) : (after ? 1 : 0);
      if (dt)
         priv->incScanCount(dt);

      // only set before if there was an object requiring a scan and the current object might have had a recursive reference
      if (before && !priv->mightHaveRecursiveReferences())
         before = false;
   }

   if (old_value) {
      old_value->deref(xsink);
   }

   // scan object if necessary
   if (before || after)
      RSetHelper rsh(*qore_object_private::get(*this));
}

int QoreObject::size(ExceptionSink* xsink) const {
   QoreSafeVarRWReadLocker sl(priv->rml);

   if (priv->status == OS_DELETED)
      return 0;

   return priv->data->size();
}

int64 QoreObject::getMemberAsBigInt(const char* mem, bool& found, ExceptionSink* xsink) const {
   QoreSafeVarRWReadLocker sl(priv->rml);

   if (priv->status == OS_DELETED) {
      makeAccessDeletedObjectException(xsink, mem, priv->theclass->getName());
      return 0;
   }

   return priv->data->getKeyAsBigInt(mem, found);
}

AbstractQoreNode* QoreObject::getReferencedMemberNoMethod(const char* mem, ExceptionSink* xsink) const {
   QoreSafeVarRWReadLocker sl(priv->rml);

   printd(5, "QoreObject::getReferencedMemberNoMethod(this: %p, mem: %p (%s), xsink: %p, data->size(): %d)\n",
          this, mem, mem, xsink, priv->data ? priv->data->size() : -1);

   if (priv->status == OS_DELETED) {
      makeAccessDeletedObjectException(xsink, mem, priv->theclass->getName());
      return 0;
   }

   return priv->data->getReferencedKeyValue(mem);
}

QoreHashNode* QoreObject::copyData(ExceptionSink* xsink) const {
   return priv->copyData(xsink);
}

// unlocking the lock is managed with the AutoVLock object
// we check if the object is already locked
AbstractQoreNode** QoreObject::getExistingValuePtr(const QoreString* mem, AutoVLock *vl, ExceptionSink* xsink) const {
   TempEncodingHelper enc(mem, QCS_DEFAULT, xsink);
   if (!enc)
      return 0;

   return getExistingValuePtr(enc->getBuffer(), vl, xsink);
}

// unlocking the lock is managed with the AutoVLock object
// we check if the object is already locked
// only called for deletes - typeinfo not needed
AbstractQoreNode** QoreObject::getExistingValuePtr(const char* mem, AutoVLock *vl, ExceptionSink* xsink) const {
   // get the current class context
   const qore_class_private* class_ctx = runtime_get_class();
   if (class_ctx && !qore_class_private::runtimeCheckPrivateClassAccess(*priv->theclass, class_ctx))
      class_ctx = 0;
   bool internal_member;

   // check for illegal access
   if (priv->checkMemberAccess(mem, class_ctx, internal_member, xsink))
      return 0;

   // do lock handoff
   qore_object_lock_handoff_helper qolhm(const_cast<qore_object_private*>(priv), *vl);

   if (priv->status == OS_DELETED) {
      makeAccessDeletedObjectException(xsink, mem, priv->theclass->getName());
      return 0;
   }

   QoreHashNode* odata = internal_member ? const_cast<QoreHashNode*>(priv->getInternalData(class_ctx)) : priv->data;

   AbstractQoreNode** rv = odata ? odata->getExistingValuePtr(mem) : 0;
   if (rv) {
      qolhm.stay_locked();
   }

   return rv;
}

AbstractPrivateData* QoreObject::getReferencedPrivateData(qore_classid_t key, ExceptionSink* xsink) const {
   return priv->getReferencedPrivateData(key, xsink);
}

AbstractPrivateData* QoreObject::getAndClearPrivateData(qore_classid_t key, ExceptionSink* xsink) {
   QoreSafeVarRWWriteLocker sl(priv->rml);

   if (priv->privateData)
      return priv->privateData->getAndClearPtr(key);

   return 0;
}

// called only during constructor execution, therefore no need for locking
void QoreObject::setPrivate(qore_classid_t key, AbstractPrivateData* pd) {
   priv->setPrivate(key, pd);
}

void QoreObject::addPrivateDataToString(QoreString* str, ExceptionSink* xsink) const {
   str->concat('(');
   QoreSafeVarRWReadLocker sl(priv->rml);

   if (priv->status == OS_OK && priv->privateData) {
      priv->privateData->addToString(str);
      str->terminate(str->strlen() - 2);
   }
   else
      str->concat("<NO PRIVATE DATA>");

   str->concat(')');
}

void QoreObject::defaultSystemDestructor(qore_classid_t classID, ExceptionSink* xsink) {
   AbstractPrivateData* pd = getAndClearPrivateData(classID, xsink);
   printd(5, "QoreObject::defaultSystemDestructor() this: %p class: %s private_data: %p\n", this, priv->theclass->getName(), pd);
   if (pd)
      pd->deref(xsink);
}

QoreString* QoreObject::getAsString(bool& del, int foff, ExceptionSink* xsink) const {
   del = false;

   TempString rv(new QoreString());
   if (getAsString(*(*rv), foff, xsink))
      return 0;

   del = true;
   return rv.release();
}

int QoreObject::getAsString(QoreString& str, int foff, ExceptionSink* xsink) const {
   QoreContainerHelper cch(this);
   if (!cch) {
      str.sprintf("{ERROR: recursive reference to object %p (class %s)}", this, getClassName());
      return 0;
   }

   QoreHashNodeHolder h(copyData(xsink), xsink);
   if (*xsink)
      return -1;

   if (foff == FMT_YAML_SHORT) {
      str.sprintf("{<%s object>", getClassName());
      if (!h->empty()) {
         str.concat(": ");
         ConstHashIterator hi(*h);

         while (hi.next()) {
            str.sprintf("%s: ", hi.getKey());
            const AbstractQoreNode* n = hi.getValue();
            if (!n) n = &Nothing;
            if (n->getAsString(str, foff, xsink))
               return -1;
            if (!hi.last())
               str.concat(", ");
         }
      }
      str.concat('}');
      return 0;
   }

   str.sprintf("class %s: ", priv->theclass->getName());

   if (foff != FMT_NONE) {
      addPrivateDataToString(&str, xsink);
      if (*xsink)
         return -1;

      str.concat(' ');
   }
   if (!h->size())
      str.concat("<NO MEMBERS>");
   else {
      str.concat('(');
      if (foff != FMT_NONE)
         str.sprintf("%d member%s)\n", h->size(), h->size() == 1 ? "" : "s");

      // FIXME: encapsulation error; private members are included in the string returned
      /*
      const qore_class_private* class_ctx = runtime_get_class();
      if (class_ctx && !qore_class_private::runtimeCheckPrivateClassAccess(*priv->theclass, class_ctx))
         class_ctx = 0;
      */

      ConstHashIterator hi(*h);
      while (hi.next()) {
         // skip private members when accessed outside the class
         //if (!class_ctx && priv->checkMemberAccessIntern(hi.getKey(), false, false) == QOA_PRIV_ERROR)
         //   continue;

         if (foff != FMT_NONE)
            str.addch(' ', foff + 2);

         str.sprintf("%s : ", hi.getKey());

         const AbstractQoreNode* n = hi.getValue();
         if (!n) n = &Nothing;
         if (n->getAsString(str, foff != FMT_NONE ? foff + 2 : foff, xsink))
            return -1;

         if (!hi.last()) {
            if (foff != FMT_NONE)
               str.concat('\n');
            else
               str.concat(", ");
         }
      }
      if (foff == FMT_NONE)
         str.concat(')');
   }

   return 0;
}

AbstractQoreNode* QoreObject::realCopy() const {
   return refSelf();
}

// performs a lexical compare, return -1, 0, or 1 if the "this" value is less than, equal, or greater than the argument
bool QoreObject::is_equal_soft(const AbstractQoreNode* v, ExceptionSink* xsink) const {
   const QoreObject* o = dynamic_cast<const QoreObject*>(v);
   if (!o)
      return false;
   return !compareSoft(o, xsink);
}

bool QoreObject::is_equal_hard(const AbstractQoreNode* v, ExceptionSink* xsink) const {
   const QoreObject* o = dynamic_cast<const QoreObject*>(v);
   if (!o)
      return false;
   return !compareHard(o, xsink);
}

// returns the type name as a c string
const char* QoreObject::getTypeName() const {
   return getStaticTypeName();
}

AbstractQoreNode* QoreObject::evalImpl(ExceptionSink* xsink) const {
   assert(false);
   return 0;
}

AbstractQoreNode* QoreObject::evalImpl(bool& needs_deref, ExceptionSink* xsink) const {
   assert(false);
   return 0;
}

int64 QoreObject::bigIntEvalImpl(ExceptionSink* xsink) const {
   assert(false);
   return 0;
}

int QoreObject::integerEvalImpl(ExceptionSink* xsink) const {
   assert(false);
   return 0;
}

bool QoreObject::boolEvalImpl(ExceptionSink* xsink) const {
   assert(false);
   return false;
}

double QoreObject::floatEvalImpl(ExceptionSink* xsink) const {
   assert(false);
   return 0.0;
}

bool QoreObject::hasMemberNotification() const {
   return priv->theclass->hasMemberNotification();
}

void QoreObject::execMemberNotification(const char* member, ExceptionSink* xsink) {
   priv->theclass->execMemberNotification(this, member, xsink);
}

bool QoreObject::getAsBoolImpl() const {
   // check if we should do perl-style boolean evaluation
   if (runtime_check_parse_option(PO_STRICT_BOOLEAN_EVAL))
      return false;

   QoreSafeVarRWReadLocker sl(priv->rml);
   return priv->status != OS_DELETED;
}<|MERGE_RESOLUTION|>--- conflicted
+++ resolved
@@ -65,13 +65,8 @@
 }
 
 qore_object_private::~qore_object_private() {
-<<<<<<< HEAD
    //printd(5, "qore_object_private::~qore_object_private() this: %p obj: %p '%s' pgm: %p\n", this, obj, theclass ? theclass->getName() : "<n/a>", pgm);
-=======
-   //printd(5, "qore_object_private::~qore_object_private() this: %p obj: %p '%s'\n", this, obj, theclass ? theclass->getName() : "<n/a>");
-   assert(!pgm);
    assert(!cdmap);
->>>>>>> 42428924
    assert(!data);
    assert(!privateData);
    assert(!rset);
