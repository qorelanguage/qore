--- conflicted
+++ resolved
@@ -288,20 +288,12 @@
     // get the current class context for possible internal data
     const qore_class_private* class_ctx = runtime_get_class();
     if (class_ctx && !qore_class_private::runtimeCheckPrivateClassAccess(*theclass, class_ctx))
-<<<<<<< HEAD
-        class_ctx = 0;
-=======
         class_ctx = nullptr;
->>>>>>> cae5ef65
 
     QoreSafeVarRWReadLocker sl(rml);
 
     if (status == OS_DELETED)
-<<<<<<< HEAD
-        return 0;
-=======
         return nullptr;
->>>>>>> cae5ef65
 
     // return all member data if called inside the class
     if (class_ctx) {
@@ -312,12 +304,8 @@
         return h;
     }
 
-<<<<<<< HEAD
     // issue #2791: make sure the return hash has type hash<auto> so that types can be stripped if necessary
     QoreHashNode* h = new QoreHashNode(autoTypeInfo);
-=======
-    QoreHashNode* h = new QoreHashNode;
->>>>>>> cae5ef65
 
     ConstHashIterator hi(data);
     while (hi.next()) {
@@ -325,11 +313,7 @@
             continue;
 
         // not possible for an exception to happen here
-<<<<<<< HEAD
-        h->setKeyValue(hi.getKey(), hi.getReferencedValue(), xsink);
-=======
         qore_hash_private::get(*h)->setKeyValueIntern(hi.getKey(), hi.getReferenced());
->>>>>>> cae5ef65
     }
 
     return h;
@@ -403,12 +387,8 @@
     if (class_ctx && !qore_class_private::runtimeCheckPrivateClassAccess(*theclass, class_ctx))
         class_ctx = nullptr;
 
-<<<<<<< HEAD
     // issue #2791: make sure the return hash has type hash<auto> so that types can be stripped if necessary
     QoreHashNode* rvh = new QoreHashNode(autoTypeInfo);
-=======
-    QoreHashNode* rvh = new QoreHashNode;
->>>>>>> cae5ef65
     // in case the lvalue cannot hold a hash, then dereference after the lock is released
     ReferenceHolder<> holder(rv.assignInitial(rvh), lvh.vl.xsink);
 
@@ -438,20 +418,6 @@
         QoreHashNode* odata = internal_member ? (id ? id : (id = getCreateInternalData(class_ctx))) : data;
 
 #ifdef QORE_ENFORCE_DEFAULT_LVALUE
-<<<<<<< HEAD
-        AbstractQoreNode* n = odata->priv->swapKeyValue(key, QoreTypeInfo::getDefaultValue(mti), this);
-#else
-        AbstractQoreNode* n = odata->priv->swapKeyValue(key, 0, this);
-#endif
-
-        // note that no exception can occur here
-        rvh->setKeyValue(key, n, lvh.vl.xsink);
-        assert(!*lvh.vl.xsink);
-    }
-
-    if (old_count && !getScanCount())
-        lvh.setDelta(-1);
-=======
         QoreValue n = odata->priv->swapKeyValue(key, QoreTypeInfo::getDefaultQoreValue(mti), this);
 #else
         QoreValue n = odata->priv->swapKeyValue(key, QoreValue(), this);
@@ -465,7 +431,6 @@
     if (old_count && !getScanCount()) {
         lvh.setDelta(-1);
     }
->>>>>>> cae5ef65
 }
 
 void qore_object_private::mergeDataToHash(QoreHashNode* hash, ExceptionSink* xsink) const {
