--- conflicted
+++ resolved
@@ -225,7 +225,6 @@
    Datasource::setAutoCommit(ac);
 }
 
-<<<<<<< HEAD
 QoreHashNode* ManagedDatasource::getConfigHash(ExceptionSink* xsink) {
    DatasourceActionHelper dbah(*this, xsink);
    if (!dbah)
@@ -242,10 +241,7 @@
    return Datasource::getConfigString();
 }
 
-AbstractQoreNode *ManagedDatasource::select(const QoreString *query_str, const QoreListNode *args, ExceptionSink *xsink) {
-=======
 AbstractQoreNode* ManagedDatasource::select(const QoreString* query_str, const QoreListNode* args, ExceptionSink* xsink) {
->>>>>>> 6d59d8d6
    DatasourceActionHelper dbah(*this, xsink);
    if (!dbah)
       return nullptr;
