/*
    ManagedDatasource.cpp

    Qore Programming Language

<<<<<<< HEAD
    Copyright 2003 - 2019 Qore Technologies, s.r.o.
=======
    Copyright 2003 - 2018 Qore Technologies, s.r.o.
>>>>>>> e005bfff

    Permission is hereby granted, free of charge, to any person obtaining a
    copy of this software and associated documentation files (the "Software"),
    to deal in the Software without restriction, including without limitation
    the rights to use, copy, modify, merge, publish, distribute, sublicense,
    and/or sell copies of the Software, and to permit persons to whom the
    Software is furnished to do so, subject to the following conditions:

    The above copyright notice and this permission notice shall be included in
    all copies or substantial portions of the Software.

    THE SOFTWARE IS PROVIDED "AS IS", WITHOUT WARRANTY OF ANY KIND, EXPRESS OR
    IMPLIED, INCLUDING BUT NOT LIMITED TO THE WARRANTIES OF MERCHANTABILITY,
    FITNESS FOR A PARTICULAR PURPOSE AND NONINFRINGEMENT. IN NO EVENT SHALL THE
    AUTHORS OR COPYRIGHT HOLDERS BE LIABLE FOR ANY CLAIM, DAMAGES OR OTHER
    LIABILITY, WHETHER IN AN ACTION OF CONTRACT, TORT OR OTHERWISE, ARISING
    FROM, OUT OF OR IN CONNECTION WITH THE SOFTWARE OR THE USE OR OTHER
    DEALINGS IN THE SOFTWARE.

    Note that the Qore library is released under a choice of three open-source
    licenses: MIT (as above), LGPL 2+, or GPL 2+; see README-LICENSE for more
    information.
*/

#include <qore/Qore.h>
#include "qore/intern/ManagedDatasource.h"
#include "qore/intern/qore_ds_private.h"

#include <cstdlib>
#include <cstring>

DatasourceActionHelper::~DatasourceActionHelper() {
   if (ok) {
      if (cmd == DAH_NOCONN) {
         ds.releaseLock();
      }
      else {
         bool keep_lock = qore_ds_private::get(ds)->keepLock();

         // FIXME: check connection aborted handling if exec could have been executed after connection reset
         if (ds.wasConnectionAborted())
            cmd = DAH_RELEASE;
         else if (new_transaction) {
            if (cmd == DAH_NOCHANGE && ds.isInTransaction() && keep_lock)
               cmd = DAH_ACQUIRE;
            else if ((cmd == DAH_NOCHANGE) || !ds.isInTransaction())
               cmd = DAH_RELEASE;
         }

         ds.endDBAction(cmd, new_transaction);
      }
   }
}

void ManagedDatasource::cleanup(ExceptionSink *xsink) {
   // this thread has the transaction lock
   AutoLocker al(&ds_lock);
   assert(isInTransaction());

   xsink->raiseException("DATASOURCE-TRANSACTION-EXCEPTION", "%s:%s@%s: TID %d terminated while in a transaction; transaction will be automatically rolled back and the lock released", getDriverName(), getUsernameStr().c_str(), getDBNameStr().c_str(), gettid());
   Datasource::rollback(xsink);
   setTransactionStatus(false);
   releaseLockIntern();
}

void ManagedDatasource::destructor(ExceptionSink* xsink) {
   AutoLocker al(&ds_lock);
   if (tid == gettid() || tid == -1)
      // closeUnlocked will throw an exception if a transaction is in progress (and release the transaction lock if held)
      closeUnlocked(xsink);
   else
      xsink->raiseException("DATASOURCE-ERROR", "%s:%s@%s: TID %d deleted Datasource while TID %d is holding the transaction lock", getDriverName(), getUsernameStr().c_str(), getDBNameStr().c_str(), gettid(), tid);
}

void ManagedDatasource::deref(ExceptionSink *xsink) {
   if (ROdereference()) {
      close(xsink);
      delete this;
   }
}

// this function is only called by remove_thread_resource()
// during a call, meaning that the reference count cannot reach 0,
// meaning that the close method will never be run here
void ManagedDatasource::deref() {
#ifdef DEBUG
   assert(!ROdereference());
#else
   ROdereference();
#endif
}

int ManagedDatasource::grabLockIntern() {
    int ctid = gettid();

    if (tid == ctid)
        return 0;

    while (tid != -1) {
        ++waiting;
        if (tl_timeout_ms) {
            int rc = cond.wait(&ds_lock, tl_timeout_ms);
            --waiting;
            if (!rc)
                continue;
            printd(5, "ManagedDatasource::grabLockIntern() this=%p timed out after %dms waiting for tid %d to release lock\n", this, tl_timeout_ms, tid);
            return -1;
        }
        else
            cond.wait(&ds_lock);
        --waiting;
    }

    tid = ctid;

    return 0;
}

int ManagedDatasource::grabLock(ExceptionSink *xsink) {
    if (grabLockIntern() < 0) {
        endDBActionIntern();
        const char *un = getUsername();
        const char *db = getDBName();
        xsink->raiseException("TRANSACTION-LOCK-TIMEOUT", "%s:%s@%s: TID %d timed out on datasource '%s@%s' after waiting %d millisecond%s on transaction lock held by TID %d",
                                getDriverName(), getUsernameStr().c_str(), getDBNameStr().c_str(),
                                gettid(), un ? un : "<n/a>", db ? db : "<n/a>", tl_timeout_ms,
                                tl_timeout_ms == 1 ? "" : "s", tid);
        return -1;
    }
    return 0;
}

void ManagedDatasource::releaseLockIntern() {
   assert(tid == gettid());
   tid = -1;
   if (waiting)
      cond.signal();
}

void ManagedDatasource::releaseLock() {
   AutoLocker al(ds_lock);
   releaseLockIntern();
}

void ManagedDatasource::forceReleaseLockIntern() {
   tid = -1;
   if (waiting)
      cond.signal();
}

ManagedDatasource* ManagedDatasource::copy() {
   return new ManagedDatasource(*this);
}

int ManagedDatasource::acquireLock(ExceptionSink *xsink) {
   AutoLocker al(&ds_lock);
   return grabLock(xsink);
}

int ManagedDatasource::startDBAction(ExceptionSink *xsink, bool &new_transaction) {
    AutoLocker al(&ds_lock);

    // save previous trans lock status
    new_transaction = (tid != gettid());

    // first grab the transaction lock
    if (grabLock(xsink))
        return -1;

    // open the datasource if necessary
    if (!isOpen() && (Datasource::open(xsink) || *xsink)) {
        // release transaction lock if necessary
        if (new_transaction)
            releaseLockIntern();
        return -1;
    }

    //printd(5, "ManagedDatasource::startDBAction() this=%p need_lock=%d new_trans=%p had_lock=%d\n", this, need_transaction_lock, new_transaction, had_lock);
    return 0;
}

bool ManagedDatasource::endDBActionIntern(char cmd, bool new_transaction) {
   if (cmd == DAH_ACQUIRE) {
      // save thread resource if we just started a transaction
      if (new_transaction)
         set_thread_resource(this);
   }
   else if (cmd) {
      assert(cmd == DAH_RELEASE);

      // transaction is complete, remove the transaction thread resource
      if (!new_transaction)
         remove_thread_resource(this);

      releaseLockIntern();
   }

   return tid == gettid();
}

bool ManagedDatasource::endDBAction(char cmd, bool new_transaction) {
   AutoLocker al(&ds_lock);
   return endDBActionIntern(cmd, new_transaction);
}

void ManagedDatasource::setTransactionLockTimeout(int t_ms) {
   tl_timeout_ms = t_ms;
}

int ManagedDatasource::getTransactionLockTimeout() const {
   return tl_timeout_ms;
}

void ManagedDatasource::setAutoCommit(bool ac, ExceptionSink *xsink) {
   DatasourceLockHelper dslh(*this, xsink);
   if (!dslh)
      return;

   Datasource::setAutoCommit(ac);
}

QoreHashNode* ManagedDatasource::getConfigHash(ExceptionSink* xsink) {
    DatasourceActionHelper dbah(*this, xsink);
    if (!dbah) {
        return nullptr;
    }

    return Datasource::getConfigHash();
}

QoreStringNode* ManagedDatasource::getConfigString(ExceptionSink* xsink) {
    DatasourceActionHelper dbah(*this, xsink);
    if (!dbah) {
        return nullptr;
    }

    return Datasource::getConfigString();
}

QoreValue ManagedDatasource::select(const QoreString* query_str, const QoreListNode* args, ExceptionSink* xsink) {
    DatasourceActionHelper dbah(*this, xsink);
    if (!dbah)
        return QoreValue();

    return Datasource::select(query_str, args, xsink);
}

QoreHashNode* ManagedDatasource::selectRow(const QoreString *sql, const QoreListNode *args, ExceptionSink *xsink) {
    DatasourceActionHelper dbah(*this, xsink);
    if (!dbah)
        return nullptr;

    return Datasource::selectRow(sql, args, xsink);
}

QoreValue ManagedDatasource::selectRows(const QoreString *query_str, const QoreListNode *args, ExceptionSink *xsink) {
    DatasourceActionHelper dbah(*this, xsink);
    if (!dbah)
        return QoreValue();

    return Datasource::selectRows(query_str, args, xsink);
}

QoreValue ManagedDatasource::exec(const QoreString *query_str, const QoreListNode *args, ExceptionSink *xsink) {
    DatasourceActionHelper dbah(*this, xsink, getAutoCommit() ? DAH_NOCHANGE : DAH_ACQUIRE);
    if (!dbah)
        return QoreValue();

    //printd(5, "ManagedDatasource::exec() st=%d tid=%d\n", start_transaction, tid);

    return Datasource::exec(query_str, args, xsink);
}

QoreValue ManagedDatasource::execRaw(const QoreString *query_str, ExceptionSink *xsink) {
   DatasourceActionHelper dbah(*this, xsink, getAutoCommit() ? DAH_NOCHANGE : DAH_ACQUIRE);
   if (!dbah)
      return QoreValue();

   return Datasource::execRaw(query_str, xsink);
}

QoreHashNode* ManagedDatasource::describe(const QoreString* sql, const QoreListNode* args, ExceptionSink* xsink) {
   DatasourceActionHelper dbah(*this, xsink);
   if (!dbah)
      return nullptr;

   return Datasource::describe(sql, args, xsink);
}

bool ManagedDatasource::beginTransaction(ExceptionSink *xsink) {
   DatasourceActionHelper dbah(*this, xsink, getAutoCommit() ? DAH_NOCHANGE : DAH_ACQUIRE);
   if (!dbah)
      return false;

   Datasource::beginTransaction(xsink);
   //printd(5, "ManagedDatasource::beginTransaction() this=%p isInTransaction()=%d\n", this, isInTransaction());

   return dbah.newTransaction();
}

int ManagedDatasource::commit(ExceptionSink *xsink) {
   DatasourceActionHelper dbah(*this, xsink, getAutoCommit() ? DAH_NOCHANGE : DAH_RELEASE);
   if (!dbah)
      return -1;

   return Datasource::commit(xsink);
}

int ManagedDatasource::rollback(ExceptionSink *xsink) {
   DatasourceActionHelper dbah(*this, xsink, getAutoCommit() ? DAH_NOCHANGE : DAH_RELEASE);
   if (!dbah)
      return -1;

   return Datasource::rollback(xsink);
}

int ManagedDatasource::open(ExceptionSink *xsink) {
   DatasourceLockHelper dslh(*this, xsink);
   if (!dslh)
      return -1;

   return Datasource::open(xsink);
}

// returns 0 for OK, -1 for exception
int ManagedDatasource::closeUnlocked(ExceptionSink *xsink) {
   int rc = 0;

   if (grabLock(xsink))
      return -1;

   if (isOpen()) {
      if (isInTransaction()) {
         if (!wasConnectionAborted()) {
            // FIXME: check for statement
            xsink->raiseException("DATASOURCE-TRANSACTION-EXCEPTION", "%s:%s@%s: Datasource closed while in a transaction; transaction will be automatically rolled back and the lock released", getDriverName(), getUsernameStr().c_str(), getDBNameStr().c_str());
            Datasource::rollback(xsink);
         }
         remove_thread_resource(this);
         setTransactionStatus(false);
         // force-exit the transaction lock
         forceReleaseLockIntern();
         rc = -1;
      }

      Datasource::close();
   }

   return rc;
}

int ManagedDatasource::close(ExceptionSink *xsink) {
   AutoLocker al(&ds_lock);
   return closeUnlocked(xsink);
}

// closes and re-opens to reset a database connection
int ManagedDatasource::reset(ExceptionSink *xsink) {
   AutoLocker al(&ds_lock);
   if (closeUnlocked(xsink))
      return -1;
   // open the connection
   return Datasource::open(xsink);
}

void ManagedDatasource::setPendingUsername(const char *u) {
   AutoLocker al(&ds_lock);
   Datasource::setPendingUsername(u);
}

void ManagedDatasource::setPendingPassword(const char *p) {
   AutoLocker al(&ds_lock);
   Datasource::setPendingPassword(p);
}

void ManagedDatasource::setPendingDBName(const char *d) {
   AutoLocker al(&ds_lock);
   Datasource::setPendingDBName(d);
}

void ManagedDatasource::setPendingDBEncoding(const char *c) {
   AutoLocker al(&ds_lock);
   Datasource::setPendingDBEncoding(c);
}

void ManagedDatasource::setPendingHostName(const char *h) {
   AutoLocker al(&ds_lock);
   Datasource::setPendingHostName(h);
}

void ManagedDatasource::setPendingPort(int port) {
   AutoLocker al(&ds_lock);
   Datasource::setPendingPort(port);
}

QoreStringNode *ManagedDatasource::getPendingUsername() const {
   AutoLocker al(&ds_lock);
   return Datasource::getPendingUsername();
}

QoreStringNode *ManagedDatasource::getPendingPassword() const {
   AutoLocker al(&ds_lock);
   return Datasource::getPendingPassword();
}

QoreStringNode *ManagedDatasource::getPendingDBName() const {
   AutoLocker al(&ds_lock);
   return Datasource::getPendingDBName();
}

QoreStringNode *ManagedDatasource::getPendingDBEncoding() const {
   AutoLocker al(&ds_lock);
   return Datasource::getPendingDBEncoding();
}

QoreStringNode *ManagedDatasource::getPendingHostName() const {
   AutoLocker al(&ds_lock);
   return Datasource::getPendingHostName();
}

int ManagedDatasource::getPendingPort() const {
   AutoLocker al(&ds_lock);
   return Datasource::getPendingPort();
}

QoreValue ManagedDatasource::getServerVersion(ExceptionSink *xsink) {
    DatasourceActionHelper dbah(*this, xsink);
    if (!dbah)
        return QoreValue();

    return Datasource::getServerVersion(xsink);
}

QoreValue ManagedDatasource::getClientVersion(ExceptionSink *xsink) const {
   return Datasource::getClientVersion(xsink);
}

QoreHashNode* ManagedDatasource::getOptionHash(ExceptionSink* xsink) {
    DatasourceActionHelper dbah(*this, xsink, DAH_NOCONN);
    if (!dbah)
        return nullptr;
    return Datasource::getOptionHash();
}

int ManagedDatasource::setOptionInit(const char* opt, const QoreValue val, ExceptionSink* xsink) {
    return Datasource::setOption(opt, val, xsink);
}

int ManagedDatasource::setOption(const char* opt, const QoreValue val, ExceptionSink* xsink) {
    DatasourceActionHelper dbah(*this, xsink, DAH_NOCONN);
    if (!dbah)
        return QoreValue();
    return Datasource::setOption(opt, val, xsink);
}

QoreValue ManagedDatasource::getOption(const char* opt, ExceptionSink* xsink) {
    DatasourceActionHelper dbah(*this, xsink, DAH_NOCONN);
    if (!dbah)
        return QoreValue();
    return Datasource::getOption(opt, xsink);
}

void ManagedDatasource::setEventQueue(Queue* q, QoreValue arg, ExceptionSink* xsink) {
    AutoLocker al(&ds_lock);
    Datasource::setEventQueue(q, arg, xsink);
}<|MERGE_RESOLUTION|>--- conflicted
+++ resolved
@@ -3,11 +3,7 @@
 
     Qore Programming Language
 
-<<<<<<< HEAD
     Copyright 2003 - 2019 Qore Technologies, s.r.o.
-=======
-    Copyright 2003 - 2018 Qore Technologies, s.r.o.
->>>>>>> e005bfff
 
     Permission is hereby granted, free of charge, to any person obtaining a
     copy of this software and associated documentation files (the "Software"),
