/* indent-tabs-mode: nil -*- */
/*
  QoreValue.cpp

  Qore Programming Language

  Copyright (C) 2003 - 2015 David Nichols

  Permission is hereby granted, free of charge, to any person obtaining a
  copy of this software and associated documentation files (the "Software"),
  to deal in the Software without restriction, including without limitation
  the rights to use, copy, modify, merge, publish, distribute, sublicense,
  and/or sell copies of the Software, and to permit persons to whom the
  Software is furnished to do so, subject to the following conditions:

  The above copyright notice and this permission notice shall be included in
  all copies or substantial portions of the Software.

  THE SOFTWARE IS PROVIDED "AS IS", WITHOUT WARRANTY OF ANY KIND, EXPRESS OR
  IMPLIED, INCLUDING BUT NOT LIMITED TO THE WARRANTIES OF MERCHANTABILITY,
  FITNESS FOR A PARTICULAR PURPOSE AND NONINFRINGEMENT. IN NO EVENT SHALL THE
  AUTHORS OR COPYRIGHT HOLDERS BE LIABLE FOR ANY CLAIM, DAMAGES OR OTHER
  LIABILITY, WHETHER IN AN ACTION OF CONTRACT, TORT OR OTHERWISE, ARISING
  FROM, OUT OF OR IN CONNECTION WITH THE SOFTWARE OR THE USE OR OTHER
  DEALINGS IN THE SOFTWARE.

  Note that the Qore library is released under a choice of three open-source
  licenses: MIT (as above), LGPL 2+, or GPL 2+; see README-LICENSE for more
  information.
*/

#include <qore/Qore.h>
#include <qore/intern/ParseNode.h>

QoreValue::QoreValue() : type(QV_Node) {
   v.n = 0;
}

QoreValue::QoreValue(bool b) : type(QV_Bool) {
   v.b = b;
}

QoreValue::QoreValue(int64 i) : type(QV_Int) {
   v.i = i;
}

QoreValue::QoreValue(double f) : type(QV_Float) {
   v.f = f;
}

QoreValue::QoreValue(AbstractQoreNode* n) : type(QV_Node) {
   v.n = n;
}

<<<<<<< HEAD
QoreValue::QoreValue(const AbstractQoreNode* n) : type(QV_Node) {
   assignAndSanitize(n);
=======
QoreValue::QoreValue(const AbstractQoreNode* n) {
   switch (get_node_type(n)) {
      case NT_NOTHING: {
	 type = QV_Node;
	 v.n = 0;
	 break;
      }
      case NT_INT: {
	 type = QV_Int;
	 v.i = reinterpret_cast<const QoreBigIntNode*>(n)->val;
	 break;
      }
      case NT_FLOAT: {
	 type = QV_Float;
	 v.f = reinterpret_cast<const QoreFloatNode*>(v.n)->f;
	 break;
      }
      case NT_BOOLEAN: {
	 type = QV_Bool;
	 v.b = reinterpret_cast<const QoreBoolNode*>(v.n)->getValue();
	 break;
      }
      default: {
	 type = QV_Node;
	 // n cannot be 0 here because we covered the NT_NOTHING case above
	 v.n = n->refSelf();
	 break;
      }
   }
>>>>>>> d6edc29f
}

QoreValue::QoreValue(const QoreValue& old): type(old.type) {
   switch (type) {
      case QV_Bool: v.b = old.v.b; break;
      case QV_Int: v.i = old.v.i; break;
      case QV_Float: v.f = old.v.f; break;
      case QV_Node: v.n = old.v.n; break;
      default:
         assert(false);
         // no break
   }
}

void QoreValue::swap(QoreValue& val) {
   QoreValue v1(*this);
   *this = val;
   val = v1;
}

QoreValue& QoreValue::operator=(const QoreValue& n) {
   type = n.type;
   switch (type) {
      case QV_Bool: v.b = n.v.b; break;
      case QV_Int: v.i = n.v.i; break;
      case QV_Float: v.f = n.v.f; break;
      case QV_Node: v.n = n.v.n; break;
      default: assert(false);
         // no break
   }
   return *this;
}

bool QoreValue::getAsBool() const {
   switch (type) {
      case QV_Bool: return v.b;
      case QV_Int: return (bool)v.i;
      case QV_Float: return (bool)v.f;
      case QV_Node: return v.n ? v.n->getAsBool() : false;
      default: assert(false);
         // no break
   }
   return false;
}

int64 QoreValue::getAsBigInt() const {
   switch (type) {
      case QV_Bool: return (int64)v.b;
      case QV_Int: return v.i;
      case QV_Float: return (int64)v.f;
      case QV_Node: return v.n ? v.n->getAsBigInt() : 0;
      default: assert(false);
         // no break
   }
   return 0;
}

double QoreValue::getAsFloat() const {
   switch (type) {
      case QV_Bool: return (double)v.b;
      case QV_Int: return (double)v.i;
      case QV_Float: return v.f;
      case QV_Node: return v.n ? v.n->getAsFloat() : 0.0;
      default: assert(false);
         // no break
   }
   return 0.0;
}

AbstractQoreNode* QoreValue::getInternalNode() {
   return type == QV_Node ? v.n : 0;
}

QoreValue QoreValue::refSelf() const {
   if (type == QV_Node && v.n)
      v.n->ref();
   return const_cast<QoreValue&>(*this);
}

const AbstractQoreNode* QoreValue::getInternalNode() const {
   return type == QV_Node ? v.n : 0;
}

AbstractQoreNode* QoreValue::assign(AbstractQoreNode* n) {
   AbstractQoreNode* rv = takeIfNode();
   type = QV_Node;
   v.n = n;
   return rv;
}

AbstractQoreNode* QoreValue::assignAndSanitize(const AbstractQoreNode* n) {
   AbstractQoreNode* rv = takeIfNode();
   if (!n || n->getType() == NT_NOTHING) {
      type = QV_Node;
      v.n = 0;
      return rv;
   }
   switch (n->getType()) {
      case NT_INT:
         type = QV_Int;
         v.i = reinterpret_cast<const QoreBigIntNode*>(n)->val;
         break;
      case NT_FLOAT:
         type = QV_Float;
         v.f = reinterpret_cast<const QoreFloatNode*>(n)->f;
         break;
      case NT_BOOLEAN:
         type = QV_Bool;
         v.b = reinterpret_cast<const QoreBoolNode*>(n)->getValue();
         break;
      default:
         type = QV_Node;
         v.n = n->refSelf();
         break;
   }
   return rv;
}

AbstractQoreNode* QoreValue::assign(int64 n) {
   AbstractQoreNode* rv = takeIfNode();
   type = QV_Int;
   v.i = n;
   return rv;
}

AbstractQoreNode* QoreValue::assign(double n) {
   AbstractQoreNode* rv = takeIfNode();
   type = QV_Float;
   v.f = n;
   return rv;
}

AbstractQoreNode* QoreValue::assign(bool n) {
   AbstractQoreNode* rv = takeIfNode();
   type = QV_Bool;
   v.b = n;
   return rv;
}

AbstractQoreNode* QoreValue::assignNothing() {
   AbstractQoreNode* rv = takeIfNode();
   type = QV_Node;
   v.n = 0;
   return rv;
}

bool QoreValue::isEqualSoft(const QoreValue v, ExceptionSink* xsink) const {
   return QoreLogicalEqualsOperatorNode::softEqual(*this, v, xsink);
}

bool QoreValue::isEqualHard(const QoreValue n) const {
   qore_type_t t = getType();
   if (t != n.getType())
      return false;
   switch (t) {
      case NT_INT: return getAsBigInt() == n.getAsBigInt();
      case NT_BOOLEAN: return getAsBool() == n.getAsBool();
      case NT_FLOAT: return getAsFloat() == n.getAsFloat();
      case NT_NOTHING:
      case NT_NULL:
	 return true;
   }
   return !compareHard(v.n, n.v.n, 0);
}

void QoreValue::sanitize() {
   if (type != QV_Node || !v.n)
      return;
   switch (v.n->getType()) {
      case NT_NOTHING: v.n = 0; break;
      case NT_INT: {
	 int64 i = reinterpret_cast<QoreBigIntNode*>(v.n)->val;
	 type = QV_Int;
	 v.n->deref(0);
	 v.i = i;
	 break;
      }
      case NT_FLOAT: {
	 double f = reinterpret_cast<QoreFloatNode*>(v.n)->f;
	 type = QV_Float;
	 v.n->deref(0);
	 v.f = f;
	 break;
      }
      case NT_BOOLEAN: {
	 bool b = reinterpret_cast<QoreBoolNode*>(v.n)->getValue();
	 type = QV_Bool;
	 v.b = b;
	 break;
      }
   }
}

void QoreValue::discard(ExceptionSink* xsink) {
   if (type == QV_Node && v.n) {
      v.n->deref(xsink);
      v.n = 0;
   }
}

int QoreValue::getAsString(QoreString& str, int format_offset, ExceptionSink *xsink) const {
   if (isNothing()) {
      str.concat(format_offset == FMT_YAML_SHORT ? &YamlNullString : &NothingTypeString);
      return 0;
   }
   switch (type) {
      case QV_Int: str.sprintf(QLLD, v.i); break;
      case QV_Bool: str.concat(v.b ? &TrueString : &FalseString); break;
      case QV_Float: str.sprintf("%.9g", v.f); break;
      case QV_Node: return v.n->getAsString(str, format_offset, xsink);
      default:
	 assert(false);
	 // no break;
   }
   return 0;
}

QoreString* QoreValue::getAsString(bool& del, int format_offset, ExceptionSink* xsink) const {
   if (isNothing()) {
      del = false;
      return format_offset == FMT_YAML_SHORT ? &YamlNullString : &NothingTypeString;
   }
   switch (type) {
      case QV_Int: del = true; return new QoreStringMaker(QLLD, v.i);
      case QV_Bool: del = false; return v.b ? &TrueString : &FalseString;
      case QV_Float: del = true; return new QoreStringMaker("%.9g", v.f);
      case QV_Node: return v.n->getAsString(del, format_offset, xsink);
      default:
	 assert(false);
	 // no break;
   }
   return 0;
}

AbstractQoreNode* QoreValue::getReferencedValue() const {
   switch (type) {
      case QV_Bool: return get_bool_node(v.b);
      case QV_Int: return new QoreBigIntNode(v.i);
      case QV_Float: return new QoreFloatNode(v.f);
      case QV_Node: return v.n ? v.n->refSelf() : 0;
      default: assert(false);
         // no break
   }
   return 0;
}

AbstractQoreNode* QoreValue::takeNode() {
   switch (type) {
      case QV_Bool: return get_bool_node(v.b);
      case QV_Int: return new QoreBigIntNode(v.i);
      case QV_Float: return new QoreFloatNode(v.f);
      case QV_Node: return takeNodeIntern();
      default: assert(false);
         // no break
   }
   return 0;
}

AbstractQoreNode* QoreValue::takeIfNode() {
   return type == QV_Node ? takeNodeIntern() : 0;
}

qore_type_t QoreValue::getType() const {
   switch (type) {
      case QV_Bool: return NT_BOOLEAN;
      case QV_Int: return NT_INT;
      case QV_Float: return NT_FLOAT;
      case QV_Node: return v.n ? v.n->getType() : 0;
      default: assert(false);
         // no break
   }
   // to avoid a warning
   return NT_NOTHING;
}

const char* QoreValue::getTypeName() const {
   switch (type) {
      case QV_Bool: return QoreBoolNode::getStaticTypeName();
      case QV_Int: return QoreBigIntNode::getStaticTypeName();
      case QV_Float: return QoreFloatNode::getStaticTypeName();
      case QV_Node: return get_type_name(v.n);
      default: assert(false);
         // no break
   }
   return 0;
}

AbstractQoreNode* QoreValue::takeNodeIntern() {
   assert(type == QV_Node);
   AbstractQoreNode* rv = v.n;
   v.n = 0;
   return rv;
}

bool QoreValue::hasNode() const {
   return type == QV_Node && v.n;
}

bool QoreValue::isNothing() const {
   return type == QV_Node && is_nothing(v.n);
}

bool QoreValue::isNull() const {
   return type == QV_Node && is_null(v.n);
}

bool QoreValue::isNullOrNothing() const {
   return type == QV_Node && (is_nothing(v.n) || is_null(v.n));
}

ValueHolder::~ValueHolder() {
   discard(v.getInternalNode(), xsink);
}

AbstractQoreNode* ValueHolder::getReferencedValue() {
   return v.takeNode();
}

ValueOptionalRefHolder::~ValueOptionalRefHolder() {
   if (needs_deref)
      discard(v.getInternalNode(), xsink);
}

ValueEvalRefHolder::ValueEvalRefHolder(const AbstractQoreNode* exp, ExceptionSink* xs) : ValueOptionalRefHolder(xs) {
   if (!exp)
      return;

   if (exp->hasValueApi()) {
      const ParseNode* pn = reinterpret_cast<const ParseNode*>(exp);
      v = pn->evalValue(needs_deref, xsink);
      return;
   }

   v = exp->eval(needs_deref, xsink);
}

AbstractQoreNode* ValueEvalRefHolder::getReferencedValue() {
   if (v.type == QV_Node) {
      if (!needs_deref && v.v.n)
	 v.v.n->ref();
      return v.takeNodeIntern();
   }
   return v.takeNode();
}

QoreValue ValueEvalRefHolder::takeReferencedValue() {
   if (v.type == QV_Node) {
      if (needs_deref) {
	 needs_deref = false;
	 return v.takeNodeIntern();
      }
      if (v.v.n)
	 v.v.n->ref();
      return v.takeNodeIntern();
   }
   return v;
}<|MERGE_RESOLUTION|>--- conflicted
+++ resolved
@@ -52,10 +52,6 @@
    v.n = n;
 }
 
-<<<<<<< HEAD
-QoreValue::QoreValue(const AbstractQoreNode* n) : type(QV_Node) {
-   assignAndSanitize(n);
-=======
 QoreValue::QoreValue(const AbstractQoreNode* n) {
    switch (get_node_type(n)) {
       case NT_NOTHING: {
@@ -85,7 +81,6 @@
 	 break;
       }
    }
->>>>>>> d6edc29f
 }
 
 QoreValue::QoreValue(const QoreValue& old): type(old.type) {
@@ -178,12 +173,11 @@
 
 AbstractQoreNode* QoreValue::assignAndSanitize(const AbstractQoreNode* n) {
    AbstractQoreNode* rv = takeIfNode();
-   if (!n || n->getType() == NT_NOTHING) {
-      type = QV_Node;
-      v.n = 0;
-      return rv;
-   }
-   switch (n->getType()) {
+   switch (get_node_type(n)) {
+      case NT_NOTHING:
+	 type = QV_Node;
+	 v.n = 0;
+	 break;
       case NT_INT:
          type = QV_Int;
          v.i = reinterpret_cast<const QoreBigIntNode*>(n)->val;
