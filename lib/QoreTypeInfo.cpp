/*
  QoreTypeInfo.cpp

  Qore Programming Language

<<<<<<< HEAD
  Copyright (C) 2003 - 2014 David Nichols
=======
  Copyright (C) 2003 - 2015 David Nichols
>>>>>>> ae7bec96

  Permission is hereby granted, free of charge, to any person obtaining a
  copy of this software and associated documentation files (the "Software"),
  to deal in the Software without restriction, including without limitation
  the rights to use, copy, modify, merge, publish, distribute, sublicense,
  and/or sell copies of the Software, and to permit persons to whom the
  Software is furnished to do so, subject to the following conditions:

  The above copyright notice and this permission notice shall be included in
  all copies or substantial portions of the Software.

  THE SOFTWARE IS PROVIDED "AS IS", WITHOUT WARRANTY OF ANY KIND, EXPRESS OR
  IMPLIED, INCLUDING BUT NOT LIMITED TO THE WARRANTIES OF MERCHANTABILITY,
  FITNESS FOR A PARTICULAR PURPOSE AND NONINFRINGEMENT. IN NO EVENT SHALL THE
  AUTHORS OR COPYRIGHT HOLDERS BE LIABLE FOR ANY CLAIM, DAMAGES OR OTHER
  LIABILITY, WHETHER IN AN ACTION OF CONTRACT, TORT OR OTHERWISE, ARISING
  FROM, OUT OF OR IN CONNECTION WITH THE SOFTWARE OR THE USE OR OTHER
  DEALINGS IN THE SOFTWARE.

  Note that the Qore library is released under a choice of three open-source
  licenses: MIT (as above), LGPL 2+, or GPL 2+; see README-LICENSE for more
  information.
*/

#include <qore/Qore.h>
#include <qore/QoreRWLock.h>
#include <qore/intern/qore_program_private.h>
#include <qore/intern/QoreNamespaceIntern.h>
#include <qore/intern/qore_number_private.h>
#include <qore/intern/qore_program_private.h>

// provides for 2-way compatibility with classes derived from QoreBigIntNode and softint
static BigIntTypeInfo staticBigIntTypeInfo;
const QoreTypeInfo* bigIntTypeInfo = &staticBigIntTypeInfo;

// static reference types
static QoreTypeInfo staticAnyTypeInfo,
   staticStringTypeInfo(NT_STRING),
   staticBoolTypeInfo(NT_BOOLEAN),
   staticBinaryTypeInfo(NT_BINARY),
   staticObjectTypeInfo(NT_OBJECT),
   staticDateTypeInfo(NT_DATE),
   staticHashTypeInfo(NT_HASH),
   staticListTypeInfo(NT_LIST),
   staticNothingTypeInfo(NT_NOTHING),
   staticNullTypeInfo(NT_NULL),
   staticRunTimeClosureTypeInfo(NT_RUNTIME_CLOSURE),
   staticCallReferenceTypeInfo(NT_FUNCREF)
   ;

// const pointers to static reference types
const QoreTypeInfo* anyTypeInfo = &staticAnyTypeInfo,
   *stringTypeInfo = &staticStringTypeInfo,
   *boolTypeInfo = &staticBoolTypeInfo,
   *binaryTypeInfo = &staticBinaryTypeInfo,
   *objectTypeInfo = &staticObjectTypeInfo,
   *dateTypeInfo = &staticDateTypeInfo,
   *hashTypeInfo = &staticHashTypeInfo,
   *listTypeInfo = &staticListTypeInfo,
   *nothingTypeInfo = &staticNothingTypeInfo,
   *nullTypeInfo = &staticNullTypeInfo,
   *runTimeClosureTypeInfo = &staticRunTimeClosureTypeInfo,
   *callReferenceTypeInfo = &staticCallReferenceTypeInfo,

   // assigned in init_qore_types()
   *bigIntOrNothingTypeInfo = 0,
   *stringOrNothingTypeInfo = 0,
   *boolOrNothingTypeInfo = 0,
   *binaryOrNothingTypeInfo = 0,
   *objectOrNothingTypeInfo = 0,
   *dateOrNothingTypeInfo = 0,
   *hashOrNothingTypeInfo = 0,
   *listOrNothingTypeInfo = 0,
   *nullOrNothingTypeInfo = 0
   ;

// reference types
static ReferenceTypeInfo staticReferenceTypeInfo;
const QoreTypeInfo* referenceTypeInfo = &staticReferenceTypeInfo,
      *referenceOrNothingTypeInfo = 0; // assigned in init_qore_types()

// provides limited compatibility with integers
static FloatTypeInfo staticFloatTypeInfo;
static FloatOrNothingTypeInfo staticFloatOrNothingTypeInfo;
const QoreTypeInfo* floatTypeInfo = &staticFloatTypeInfo,
   *floatOrNothingTypeInfo = &staticFloatOrNothingTypeInfo;

// the "number" and "*number" types
static NumberTypeInfo staticNumberTypeInfo;
static NumberOrNothingTypeInfo staticNumberOrNothingTypeInfo;
const QoreTypeInfo* numberTypeInfo = &staticNumberTypeInfo,
   *numberOrNothingTypeInfo = &staticNumberOrNothingTypeInfo;

// provides equal compatibility with closures and all types of code references
static CodeTypeInfo staticCodeTypeInfo;
static CodeOrNothingTypeInfo staticCodeOrNothingTypeInfo;
const QoreTypeInfo* codeTypeInfo = &staticCodeTypeInfo,
   *codeOrNothingTypeInfo = &staticCodeOrNothingTypeInfo;

// either string or binary
static DataTypeInfo staticDataTypeInfo;
static DataOrNothingTypeInfo staticDataOrNothingTypeInfo;
const QoreTypeInfo* dataTypeInfo = &staticDataTypeInfo,
   *dataOrNothingTypeInfo = &staticDataOrNothingTypeInfo;

// provides int compatibility with and conversions from float, string, date, and bool
static SoftBigIntTypeInfo staticSoftBigIntTypeInfo;
static SoftBigIntOrNothingTypeInfo staticBigIntOrNothingTypeInfo;
const QoreTypeInfo* softBigIntTypeInfo = &staticSoftBigIntTypeInfo,
   *softBigIntOrNothingTypeInfo = &staticBigIntOrNothingTypeInfo;

// provides float compatibility with and conversions from int, string, date, and bool
static SoftFloatTypeInfo staticSoftFloatTypeInfo;
static SoftFloatOrNothingTypeInfo staticSoftFloatOrNothingTypeInfo;
const QoreTypeInfo* softFloatTypeInfo = &staticSoftFloatTypeInfo,
   *softFloatOrNothingTypeInfo = &staticSoftFloatOrNothingTypeInfo;

// softnumber and *softnumber
static SoftNumberTypeInfo staticSoftNumberTypeInfo;
static SoftNumberOrNothingTypeInfo staticSoftNumberOrNothingTypeInfo;
const QoreTypeInfo* softNumberTypeInfo = &staticSoftNumberTypeInfo,
   *softNumberOrNothingTypeInfo = &staticSoftNumberOrNothingTypeInfo;

// provides bool compatibility with and conversions from float, string, date, and int
static SoftBoolTypeInfo staticSoftBoolTypeInfo;
static SoftBoolOrNothingTypeInfo staticSoftBoolOrNothingTypeInfo;
const QoreTypeInfo* softBoolTypeInfo = &staticSoftBoolTypeInfo,
   *softBoolOrNothingTypeInfo = &staticSoftBoolOrNothingTypeInfo;

// provides string compatibility with and conversions from float, int, date, and bool
static SoftStringTypeInfo staticSoftStringTypeInfo;
static SoftStringOrNothingTypeInfo staticSoftStringOrNothingTypeInfo;
const QoreTypeInfo* softStringTypeInfo = &staticSoftStringTypeInfo,
   *softStringOrNothingTypeInfo = &staticSoftStringOrNothingTypeInfo;

static SoftDateTypeInfo staticSoftDateTypeInfo;
static SoftDateOrNothingTypeInfo staticSoftDateOrNothingTypeInfo;
const QoreTypeInfo* softDateTypeInfo = &staticSoftDateTypeInfo,
   *softDateOrNothingTypeInfo = &staticSoftDateOrNothingTypeInfo;

// provides automatic conversion to a list
static SoftListTypeInfo staticSoftListTypeInfo;
static SoftListOrNothingTypeInfo staticListOrNothingTypeInfo;
const QoreTypeInfo* softListTypeInfo = &staticSoftListTypeInfo,
   *softListOrNothingTypeInfo = &staticListOrNothingTypeInfo;

// timeout type info accepts int or date and returns an int giving milliseconds
static TimeoutTypeInfo staticTimeoutTypeInfo;
static TimeoutOrNothingTypeInfo staticTimeoutOrNothingTypeInfo;
const QoreTypeInfo* timeoutTypeInfo = &staticTimeoutTypeInfo,
   *timeoutOrNothingTypeInfo = &staticTimeoutOrNothingTypeInfo;

static IntOrFloatTypeInfo staticIntOrFloatTypeInfo;
const QoreTypeInfo* bigIntOrFloatTypeInfo = &staticIntOrFloatTypeInfo;

static IntFloatOrNumberTypeInfo staticIntFloatOrNumberTypeInfo;
const QoreTypeInfo* bigIntFloatOrNumberTypeInfo = &staticIntFloatOrNumberTypeInfo;

static FloatOrNumberTypeInfo staticFloatOrNumberTypeInfo;
const QoreTypeInfo* floatOrNumberTypeInfo = &staticFloatOrNumberTypeInfo;

QoreListNode* emptyList;
QoreHashNode* emptyHash;
QoreStringNode* NullString;
DateTimeNode* ZeroDate, * OneDate;
QoreBigIntNode* Zero;
QoreFloatNode* ZeroFloat;
QoreNumberNode* ZeroNumber, * NaNumber, * InfinityNumber, * piNumber;

// map from types to default values
typedef std::map<qore_type_t, AbstractQoreNode* > def_val_map_t;
static def_val_map_t def_val_map;

// map from names used when parsing to types
typedef std::map<const char* , const QoreTypeInfo* , ltstr> str_typeinfo_map_t;
static str_typeinfo_map_t str_typeinfo_map;
static str_typeinfo_map_t str_ornothingtypeinfo_map;

// map from types to type info
typedef std::map<qore_type_t, const QoreTypeInfo* > type_typeinfo_map_t;
static type_typeinfo_map_t type_typeinfo_map;
static type_typeinfo_map_t type_ornothingtypeinfo_map;

// global external type map
static type_typeinfo_map_t extern_type_info_map;

// map from types to names
typedef std::map<qore_type_t, const char* > type_str_map_t;
static type_str_map_t type_str_map;

// rwlock for global type map
static QoreRWLock extern_type_info_map_lock;

void concatClass(std::string &str, const char *cn) {
   str.append("<class: ");
   str.append(cn);
   str.push_back('>');
}

static void do_maps(qore_type_t t, const char* name, const QoreTypeInfo* typeInfo, const QoreTypeInfo* orNothingTypeInfo = 0) {
   str_typeinfo_map[name]          = typeInfo;
   str_ornothingtypeinfo_map[name] = orNothingTypeInfo;
   type_typeinfo_map[t]            = typeInfo;
   type_ornothingtypeinfo_map[t]   = orNothingTypeInfo;
   type_str_map[t]                 = name;
}

// at least the NullString must be created after the default character encoding is set
void init_qore_types() {
   // initialize global default values
   NullString     = new QoreStringNode;
   ZeroDate       = DateTimeNode::makeAbsolute(0, 0, 0);
   OneDate        = DateTimeNode::makeAbsolute(0, 0, 0, 0, 0, 1);
   Zero           = new QoreBigIntNode;
   ZeroFloat      = new QoreFloatNode;
   ZeroNumber     = new QoreNumberNode;
   NaNumber       = qore_number_private::getNaNumber();
   InfinityNumber = qore_number_private::getInfinity();
   piNumber       = qore_number_private::getPi();

   emptyList      = new QoreListNode;
   emptyHash      = new QoreHashNode;

   def_val_map[NT_INT]     = Zero->refSelf();
   def_val_map[NT_STRING]  = NullString->refSelf();
   def_val_map[NT_BOOLEAN] = &False;
   def_val_map[NT_DATE]    = ZeroDate->refSelf();
   def_val_map[NT_FLOAT]   = ZeroFloat->refSelf();
   def_val_map[NT_NUMBER]  = ZeroNumber->refSelf();
   def_val_map[NT_LIST]    = emptyList->refSelf();
   def_val_map[NT_HASH]    = emptyHash->refSelf();
   def_val_map[NT_BINARY]  = new BinaryNode;
   def_val_map[NT_NULL]    = &Null;
   def_val_map[NT_NOTHING] = &Nothing;

   // static "or nothing" reference types
   bigIntOrNothingTypeInfo    = new OrNothingTypeInfo(staticBigIntTypeInfo, "int");
   stringOrNothingTypeInfo    = new OrNothingTypeInfo(staticStringTypeInfo, "string");
   boolOrNothingTypeInfo      = new OrNothingTypeInfo(staticBoolTypeInfo, "bool");
   binaryOrNothingTypeInfo    = new OrNothingTypeInfo(staticBinaryTypeInfo, "binary");
   objectOrNothingTypeInfo    = new OrNothingTypeInfo(staticObjectTypeInfo, "object");
   dateOrNothingTypeInfo      = new OrNothingTypeInfo(staticDateTypeInfo, "date");
   hashOrNothingTypeInfo      = new OrNothingTypeInfo(staticHashTypeInfo, "hash");
   listOrNothingTypeInfo      = new OrNothingTypeInfo(staticListTypeInfo, "list");
   nullOrNothingTypeInfo      = new OrNothingTypeInfo(staticNullTypeInfo, "null");
   referenceOrNothingTypeInfo = new OrNothingTypeInfo(staticReferenceTypeInfo, "reference");

   do_maps(NT_INT,         "int", bigIntTypeInfo, bigIntOrNothingTypeInfo);
   do_maps(NT_STRING,      "string", stringTypeInfo, stringOrNothingTypeInfo);
   do_maps(NT_BOOLEAN,     "bool", boolTypeInfo, boolOrNothingTypeInfo);
   do_maps(NT_FLOAT,       "float", floatTypeInfo, floatOrNothingTypeInfo);
   do_maps(NT_NUMBER,      "number", numberTypeInfo, numberOrNothingTypeInfo);
   do_maps(NT_BINARY,      "binary", binaryTypeInfo, binaryOrNothingTypeInfo);
   do_maps(NT_LIST,        "list", listTypeInfo, listOrNothingTypeInfo);
   do_maps(NT_HASH,        "hash", hashTypeInfo, hashOrNothingTypeInfo);
   do_maps(NT_OBJECT,      "object", objectTypeInfo, objectOrNothingTypeInfo);
   do_maps(NT_ALL,         "any", anyTypeInfo, anyTypeInfo);
   do_maps(NT_DATE,        "date", dateTypeInfo, dateOrNothingTypeInfo);
   do_maps(NT_CODE,        "code", codeTypeInfo, codeOrNothingTypeInfo);
   do_maps(NT_DATA,        "data", dataTypeInfo, dataOrNothingTypeInfo);
   do_maps(NT_REFERENCE,   "reference", referenceTypeInfo, referenceOrNothingTypeInfo);
   do_maps(NT_NULL,        "null", nullTypeInfo, nullOrNothingTypeInfo);
   do_maps(NT_NOTHING,     "nothing", nothingTypeInfo);

   do_maps(NT_SOFTINT,     "softint", softBigIntTypeInfo, softBigIntOrNothingTypeInfo);
   do_maps(NT_SOFTFLOAT,   "softfloat", softFloatTypeInfo, softFloatOrNothingTypeInfo);
   do_maps(NT_SOFTNUMBER,  "softnumber", softNumberTypeInfo, softNumberOrNothingTypeInfo);
   do_maps(NT_SOFTBOOLEAN, "softbool", softBoolTypeInfo, softBoolOrNothingTypeInfo);
   do_maps(NT_SOFTSTRING,  "softstring", softStringTypeInfo, softStringOrNothingTypeInfo);
   do_maps(NT_SOFTDATE,    "softdate", softDateTypeInfo, softDateOrNothingTypeInfo);
   do_maps(NT_SOFTLIST,    "softlist", softListTypeInfo, softListOrNothingTypeInfo);

   do_maps(NT_TIMEOUT,     "timeout", timeoutTypeInfo, timeoutOrNothingTypeInfo);

   // map the closure and callref strings to codeTypeInfo to ensure that these
   // types are always interchangeable
   do_maps(NT_RUNTIME_CLOSURE, "closure", codeTypeInfo);
   do_maps(NT_FUNCREF, "callref", codeTypeInfo);
}

void delete_qore_types() {
   // dereference all values from default value map
   for (def_val_map_t::iterator i = def_val_map.begin(), e = def_val_map.end(); i != e; ++i)
      i->second->deref(0);

   // dereference global default values
   NullString->deref();
   piNumber->deref();
   InfinityNumber->deref();
   NaNumber->deref();
   ZeroNumber->deref();
   ZeroFloat->deref();
   Zero->deref();
   OneDate->deref();
   ZeroDate->deref();
   emptyList->deref(0);
   emptyHash->deref(0);

   // delete global typeinfo structures
   delete bigIntOrNothingTypeInfo;
   delete stringOrNothingTypeInfo;
   delete boolOrNothingTypeInfo;
   delete binaryOrNothingTypeInfo;
   delete objectOrNothingTypeInfo;
   delete dateOrNothingTypeInfo;
   delete hashOrNothingTypeInfo;
   delete listOrNothingTypeInfo;
   delete nullOrNothingTypeInfo;
   delete referenceOrNothingTypeInfo;
}

void add_to_type_map(qore_type_t t, const QoreTypeInfo* typeInfo) {
   QoreAutoRWWriteLocker al(extern_type_info_map_lock);
   assert(extern_type_info_map.find(t) == extern_type_info_map.end());
   extern_type_info_map[t] = typeInfo;
}

static const QoreTypeInfo* getExternalTypeInfoForType(qore_type_t t) {
   QoreAutoRWReadLocker al(extern_type_info_map_lock);
   type_typeinfo_map_t::iterator i = extern_type_info_map.find(t);
   return (i == extern_type_info_map.end() ? 0 : i->second);
}

const QoreTypeInfo* getTypeInfoForType(qore_type_t t) {
   type_typeinfo_map_t::iterator i = type_typeinfo_map.find(t);
   return i != type_typeinfo_map.end() ? i->second : getExternalTypeInfoForType(t);
}

const QoreTypeInfo* getTypeInfoForValue(const AbstractQoreNode* n) {
   qore_type_t t = n ? n->getType() : NT_NOTHING;
   if (t != NT_OBJECT)
      return getTypeInfoForType(t);
   return reinterpret_cast<const QoreObject *>(n)->getClass()->getTypeInfo();
}

AbstractQoreNode* getDefaultValueForBuiltinValueType(qore_type_t t) {
   def_val_map_t::iterator i = def_val_map.find(t);
   assert(i != def_val_map.end());
   return i->second->refSelf();
}

bool builtinTypeHasDefaultValue(qore_type_t t) {
   return def_val_map.find(t) != def_val_map.end();
}

const QoreTypeInfo* getBuiltinUserTypeInfo(const char* str) {
   str_typeinfo_map_t::iterator i = str_typeinfo_map.find(str);
   return i != str_typeinfo_map.end() ? i->second : 0;
}

const QoreTypeInfo* getBuiltinUserOrNothingTypeInfo(const char* str) {
   str_typeinfo_map_t::iterator i = str_ornothingtypeinfo_map.find(str);
   return i != str_ornothingtypeinfo_map.end() ? i->second : 0;
}

const char* getBuiltinTypeName(qore_type_t type) {
   type_str_map_t::iterator i = type_str_map.find(type);
   if (i != type_str_map.end())
      return i->second;

   const QoreTypeInfo* typeInfo = getExternalTypeInfoForType(type);
   if (typeInfo)
      return typeInfo->getName();

   // implement for types that should not be available in user code
   //switch (type) {
   //   case NT_DATA:
   // return "string|binary";
   //}

   //printd(0, "type: %d unknown (map size: %d)\n", type, type_str_map.size());
   /*
   for (type_str_map_t::iterator i = type_str_map.begin(), e = type_str_map.end(); i != e; ++i)
      printd(0, "map[%d] = %s\n", i->first, i->second);
<<<<<<< HEAD

   assert(false);
=======
>>>>>>> ae7bec96
   */
   //assert(false);

   return "<unknown type>";
}

/*
int QoreTypeInfo::runtimeAcceptInputIntern(bool &priv_error, AbstractQoreNode* n) const {
   qore_type_t nt = get_node_type(n);

   if (qt != nt)
      return is_int && nt > QORE_NUM_TYPES && dynamic_cast<QoreBigIntNode* >(n) ? 0 : -1;

   if (qt != NT_OBJECT || !qc)
      return 0;

   bool priv;
   if (reinterpret_cast<const QoreObject*>(n)->getClass()->getClass(*qc, priv)) {
      if (!priv)
	 return 0;

      // check private access if required class is privately
      // inherited in the input argument's class
      if (qore_class_private::runtimeCheckPrivateClassAccess(*qc))
	 return 0;

      priv_error = true;
   }

   return -1;
}

int QoreTypeInfo::acceptInputDefault(bool& priv_error, AbstractQoreNode* n) const {
   //printd(5, "QoreTypeInfo::acceptInputDefault() this=%p hasType=%d (%s) n=%p (%s)\n", this, hasType(), getName(), n, get_type_name(n));
   if (!hasType())
      return 0;

   if (!accepts_mult)
      return runtimeAcceptInputIntern(priv_error, n);

   const type_vec_t &at = getAcceptTypeList();

   // check all types until one accepts the input
   // priv_error can be set to false more than once; this is OK for error reporting
   for (type_vec_t::const_iterator i = at.begin(), e = at.end(); i != e; ++i) {
      assert((*i)->acceptsSingle());
      if (!(*i)->runtimeAcceptInputIntern(priv_error, n))
	 return 0;
   }

   return runtimeAcceptInputIntern(priv_error, n);
}
*/

int QoreTypeInfo::runtimeAcceptInputIntern(bool &priv_error, QoreValue& n) const {
   qore_type_t nt = n.getType();

   if (qt != nt)
      return -1;

   if (qt != NT_OBJECT || !qc)
      return 0;

   bool priv;
   if (reinterpret_cast<const QoreObject*>(n.getInternalNode())->getClass()->getClass(*qc, priv)) {
      if (!priv)
	 return 0;

      // check private access if required class is privately
      // inherited in the input argument's class
      if (qore_class_private::runtimeCheckPrivateClassAccess(*qc))
	 return 0;

      priv_error = true;
   }

   return -1;
}

int QoreTypeInfo::acceptInputDefault(bool& priv_error, QoreValue& n) const {
   //printd(5, "QoreTypeInfo::acceptInputDefault() this=%p hasType=%d (%s) n=%p (%s)\n", this, hasType(), getName(), n, get_type_name(n));
   if (!hasType())
      return 0;

   if (!accepts_mult)
      return runtimeAcceptInputIntern(priv_error, n);

   const type_vec_t &at = getAcceptTypeList();

   // check all types until one accepts the input
   // priv_error can be set to false more than once; this is OK for error reporting
   for (type_vec_t::const_iterator i = at.begin(), e = at.end(); i != e; ++i) {
      assert((*i)->acceptsSingle());
      if (!(*i)->runtimeAcceptInputIntern(priv_error, n))
	 return 0;
   }

   return runtimeAcceptInputIntern(priv_error, n);
}

bool QoreTypeInfo::isInputIdentical(const QoreTypeInfo* typeInfo) const {
   bool thisnt = (!hasType());
   bool typent = (!typeInfo->hasType());

   if (thisnt && typent)
      return true;

   if (thisnt || typent)
      return false;

   // from this point on, we know that both have types and are not NULL
   if ((accepts_mult && !typeInfo->accepts_mult)
       || (!accepts_mult && typeInfo->accepts_mult))
      return false;

   // from here on, we know either both accept single types or both accept multiple types
   if (!accepts_mult)
      return isTypeIdenticalIntern(typeInfo);

   const type_vec_t &my_at = getAcceptTypeList();
   const type_vec_t &their_at = typeInfo->getAcceptTypeList();

   if (my_at.size() != their_at.size())
      return false;

   // check all types to see if there is an identical type
   for (type_vec_t::const_iterator i = my_at.begin(), e = my_at.end(); i != e; ++i) {
      bool ident = false;
      for (type_vec_t::const_iterator j = their_at.begin(), je = their_at.end(); j != je; ++j) {
	 //printd(5, "QoreTypeInfo::isInputIdentical() this=%p i=%p %s j=%p %s\n", this, *i, (*i)->getName(), *j, (*j)->getName());

	 // if the second type is the original type, skip it
	 if (*j == this)
	    continue;

	 if ((*i) == (*j) || (*i)->isInputIdentical(*j)) {
	    ident = true;
	    break;
	 }
      }
      if (!ident)
	 return false;
   }

   return true;
}

// if the argument's return type is compatible with "this"'s return type
bool QoreTypeInfo::isOutputCompatible(const QoreTypeInfo* typeInfo) const {
   if (!hasType())
      return true;

   if (!typeInfo->hasType())
      return false;

   // from this point on, we know that both have types and are not NULL
   if (!typeInfo->returns_mult) {
      //printd(5, "QoreTypeInfo::isOutputCompatible(%p '%s') this: %p '%s' (qc: %p qt: %d) ti->qc: %p ti->qt: %d\n", typeInfo, typeInfo->getName(), this, getName(), qc, qt, typeInfo->qc, typeInfo->qt);
      return typeInfo->qc ? parseReturnsClass(typeInfo->qc) : parseReturnsType(typeInfo->qt);
   }

   const type_vec_t &their_rt = typeInfo->getReturnTypeList();

   for (type_vec_t::const_iterator j = their_rt.begin(), je = their_rt.end(); j != je; ++j) {
      if (!isOutputCompatible(*j))
         return false;
   }

   return true;
}

bool QoreTypeInfo::isOutputIdentical(const QoreTypeInfo* typeInfo) const {
   bool thisnt = (!hasType());
   bool typent = (!typeInfo->hasType());

   if (thisnt && typent)
      return true;

   if (thisnt || typent)
      return false;

   // from this point on, we know that both have types and are not NULL
   if ((returns_mult && !typeInfo->returns_mult)
       || (!returns_mult && typeInfo->returns_mult)) {
      //printd(5, "QoreTypeInfo::isOutputIdentical() lrm: %d rrm: %d\n", returns_mult, typeInfo->returns_mult);
      return false;
   }

   // from here on, we know either both accept single types or both accept multiple types
   if (!returns_mult)
      return isTypeIdenticalIntern(typeInfo);

   const type_vec_t &my_rt = getReturnTypeList();
   const type_vec_t &their_rt = typeInfo->getReturnTypeList();

   if (my_rt.size() != their_rt.size()) {
      //printd(5, "QoreTypeInfo::isOutputIdentical() lrts: %d rrts: %d\n", my_rt.size(), their_rt.size());
      return false;
   }

   // check all types to see if there is an identical type
   // FIXME: this is not very efficient (also only works properly if all types are unique in the list, which they should be)
   for (type_vec_t::const_iterator i = my_rt.begin(), e = my_rt.end(); i != e; ++i) {
      bool ident = false;
      for (type_vec_t::const_iterator j = their_rt.begin(), je = their_rt.end(); j != je; ++j) {
	 if ((*i)->isOutputIdentical(*j)) {
	    ident = true;
	    break;
	 }
      }
      if (!ident) {
         //printd(5, "QoreTypeInfo::isOutputIdentical() cannot find match for %s in rhs\n", (*i)->getName());
	 return false;
      }
   }

   return true;
}

qore_type_result_e QoreTypeInfo::matchClassIntern(const QoreClass* n_qc) const {
   if (qt == NT_ALL)
      return QTI_AMBIGUOUS;

   if (qt != NT_OBJECT)
      return QTI_NOT_EQUAL;

   if (!qc)
      return QTI_AMBIGUOUS;

   qore_type_result_e rc = qore_class_private::parseCheckCompatibleClass(*qc, *n_qc);
   if (rc == QTI_IDENT && !exact_return)
      return QTI_AMBIGUOUS;
   return rc;
}

qore_type_result_e QoreTypeInfo::runtimeMatchClassIntern(const QoreClass* n_qc) const {
   if (qt == NT_ALL)
      return QTI_AMBIGUOUS;

   if (qt != NT_OBJECT)
      return QTI_NOT_EQUAL;

   if (!qc)
      return QTI_AMBIGUOUS;

   qore_type_result_e rc = qore_class_private::runtimeCheckCompatibleClass(*qc, *n_qc);
   if (rc == QTI_IDENT && !exact_return)
      return QTI_AMBIGUOUS;
   return rc;
}

void QoreTypeInfo::doNonNumericWarning(const char* preface) const {
   QoreStringNode* desc = new QoreStringNode(preface);
   getThisType(*desc);
   desc->sprintf(", which does not evaluate to a numeric type, therefore will always evaluate to 0 at runtime");
   qore_program_private::makeParseWarning(getProgram(), QP_WARN_INVALID_OPERATION, "INVALID-OPERATION", desc);
}

void QoreTypeInfo::doNonBooleanWarning(const char* preface) const {
   QoreStringNode* desc = new QoreStringNode(preface);
   getThisType(*desc);
   desc->sprintf(", which does not evaluate to a numeric or boolean type, therefore will always evaluate to False at runtime");
   qore_program_private::makeParseWarning(getProgram(), QP_WARN_INVALID_OPERATION, "INVALID-OPERATION", desc);
}

void QoreTypeInfo::doNonStringWarning(const QoreProgramLocation& loc, const char* preface) const {
   QoreStringNode* desc = new QoreStringNode(preface);
   getThisType(*desc);
   desc->sprintf(", which cannot be converted to a string, therefore will always evaluate to an empty string at runtime");
   qore_program_private::makeParseWarning(getProgram(), loc, QP_WARN_INVALID_OPERATION, "INVALID-OPERATION", desc);
}

const QoreTypeInfo* QoreParseTypeInfo::resolveAndDelete(const QoreProgramLocation& loc) {
   if (!qore_check_this(this))
      return 0;

   // resolve class
   const QoreClass* qc = qore_root_ns_private::parseFindScopedClass(loc, *cscope);

   bool my_or_nothing = or_nothing;
   delete this;

   if (qc && my_or_nothing) {
      const QoreTypeInfo* rv = qc->getOrNothingTypeInfo();
      if (!rv) {
	 parse_error(loc, "class %s cannot be typed with '*' as the class' type handler has an input filter and the filter does not accept NOTHING", qc->getName());
	 return objectOrNothingTypeInfo;
      }
      return rv;
   }

   // qc maybe NULL when the class is not found
   return qc ? qc->getTypeInfo() : objectTypeInfo;
}
/*
AbstractVirtualMethod::AbstractVirtualMethod(const char* n_name, bool n_requires_lvalue, const QoreTypeInfo* n_return_type, ...)
   : name(n_name), requires_value(n_requires_lvalue), return_type(n_return_type) {
   va_list args;
   va_start(args, n_return_type);
   while (true) {
      QoreParam p = va_arg(args, QoreParam);
      if (!p.name)
	 break;

      params.push_back(p);
   }
   va_end(args);
}
*/

bool OrNothingTypeInfo::acceptInputImpl(QoreValue& n, ExceptionSink *xsink) const {
   qore_type_t t = n.getType();
   if (t == NT_NOTHING)
      return true;
<<<<<<< HEAD
=======
   if (t == NT_NULL) {
      discard(n.assign((AbstractQoreNode*)0), xsink);
      return true;
   }
>>>>>>> ae7bec96

   if (qc) {
      if (t != NT_OBJECT)
	 return false;
      const QoreClass* n_qc = reinterpret_cast<const QoreObject*>(n.getInternalNode())->getClass();
      return qore_class_private::runtimeCheckCompatibleClass(*qc, *n_qc);
   }

   return t == qt;
}<|MERGE_RESOLUTION|>--- conflicted
+++ resolved
@@ -3,11 +3,7 @@
 
   Qore Programming Language
 
-<<<<<<< HEAD
-  Copyright (C) 2003 - 2014 David Nichols
-=======
   Copyright (C) 2003 - 2015 David Nichols
->>>>>>> ae7bec96
 
   Permission is hereby granted, free of charge, to any person obtaining a
   copy of this software and associated documentation files (the "Software"),
@@ -382,11 +378,6 @@
    /*
    for (type_str_map_t::iterator i = type_str_map.begin(), e = type_str_map.end(); i != e; ++i)
       printd(0, "map[%d] = %s\n", i->first, i->second);
-<<<<<<< HEAD
-
-   assert(false);
-=======
->>>>>>> ae7bec96
    */
    //assert(false);
 
@@ -701,13 +692,10 @@
    qore_type_t t = n.getType();
    if (t == NT_NOTHING)
       return true;
-<<<<<<< HEAD
-=======
    if (t == NT_NULL) {
       discard(n.assign((AbstractQoreNode*)0), xsink);
       return true;
    }
->>>>>>> ae7bec96
 
    if (qc) {
       if (t != NT_OBJECT)
