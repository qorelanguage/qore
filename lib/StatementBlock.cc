/*
  Statement.cc

  Qore Programming Language

  Copyright 2003 - 2009 David Nichols

  This library is free software; you can redistribute it and/or
  modify it under the terms of the GNU Lesser General Public
  License as published by the Free Software Foundation; either
  version 2.1 of the License, or (at your option) any later version.

  This library is distributed in the hope that it will be useful,
  but WITHOUT ANY WARRANTY; without even the implied warranty of
  MERCHANTABILITY or FITNESS FOR A PARTICULAR PURPOSE.  See the GNU
  Lesser General Public License for more details.

  You should have received a copy of the GNU Lesser General Public
  License along with this library; if not, write to the Free Software
  Foundation, Inc., 51 Franklin St, Fifth Floor, Boston, MA  02110-1301  USA
*/

#include <qore/Qore.h>
#include <qore/intern/StatementBlock.h>
#include <qore/intern/OnBlockExitStatement.h>
#include <qore/intern/ParserSupport.h>
#include <qore/intern/QoreClassIntern.h>
#include <qore/intern/UserFunctionList.h>
#include <qore/minitest.hpp>

#include <stdio.h>
#include <stdlib.h>
#include <string.h>
#include <assert.h>

#ifdef DEBUG_TESTS
#  include "tests/Statement_tests.cc"
#endif

// parse context stack
class CVNode {
   public:
      const char *name;
      CVNode *next;
      
      DLLLOCAL CVNode(const char *n) { name = n; }
};

// parse variable stack
class VNode {
   public:
      LocalVar *lvar;
      VNode *next;
      
      DLLLOCAL VNode(LocalVar *lv) : lvar(lv) { }
      DLLLOCAL const char *getName() const { return lvar->getName(); }
};

<<<<<<< HEAD
LVList::LVList(int num)
{
   if (num) {
      ids = new lvh_t[num];
      // assign local variables in reverse order so that they are 
      // created and destroyed in the correct order
      for (int i = num - 1; i >= 0; --i)
	 ids[i] = pop_local_var();
   }
   else
      ids = 0;
=======
typedef LocalVar *lvar_ptr_t;

LVList::LVList(int num) {
   if (num) {
      lv = new lvar_ptr_t[num];
      // pop variables off stack and save in reverse order
      for (int i = num - 1; i >= 0; --i)
	 lv[i] = pop_local_var();
   }
   else
      lv = 0;

>>>>>>> 5443f8ce
   num_lvars = num;
}

LVList::~LVList() {
   if (lv)
      delete [] lv;
}

AbstractQoreNode *StatementBlock::exec(ExceptionSink *xsink) {
   AbstractQoreNode *return_value = 0;
   execImpl(&return_value, xsink);
   return return_value;
}

// line numbers on statement blocks are set later
StatementBlock::StatementBlock(AbstractStatement *s) : AbstractStatement(-1, -1), lvars(0) {
   addStatement(s);
}

void StatementBlock::addStatement(class AbstractStatement *s) {
   //QORE_TRACE("StatementBlock::addStatement()");

   if (s) {
      statement_list.push_back(s);
      OnBlockExitStatement *obe = dynamic_cast<OnBlockExitStatement *>(s);
      if (obe)
	 on_block_exit_list.push_front(std::make_pair(obe->getType(), obe->getCode()));
   }
}

StatementBlock::~StatementBlock() {
   //QORE_TRACE("StatementBlock::~StatementBlock()");

   for (statement_list_t::iterator i = statement_list.begin(), e = statement_list.end(); i != e; ++i)
      delete *i;
   
   if (lvars)
      delete lvars;
}

int StatementBlock::execImpl(AbstractQoreNode **return_value, ExceptionSink *xsink) {
   QORE_TRACE("StatementBlock::execImpl()");
   int rc = 0;

   assert(xsink);

   // instantiate local variables
   LVListInstantiator lvi(lvars, xsink);

   //printd(5, "StatementBlock::execImpl() this=%08p, lvars=%08p, %d vars\n", this, lvars, lvars->num_lvars);

   bool obe = !on_block_exit_list.empty();
   // push on block exit iterator if necessary
   if (obe)
      pushBlock(on_block_exit_list.end());
   
   // execute block
   for (statement_list_t::iterator i = statement_list.begin(), e = statement_list.end(); i != e; ++i)
      if ((rc = (*i)->exec(return_value, xsink)) || xsink->isEvent())
	 break;

   // execute on block exit code if applicable
   if (obe) {
      ExceptionSink obe_xsink;
      int nrc = 0;
      bool error = *xsink;
      for (block_list_t::iterator i = popBlock(), e = on_block_exit_list.end(); i != e; ++i) {
	 enum obe_type_e type = (*i).first;
	 if (type == OBE_Unconditional || (!error && type == OBE_Success) || (error && type == OBE_Error))
	    nrc = (*i).second->execImpl(return_value, &obe_xsink);
      }
      if (obe_xsink)
	 xsink->assimilate(&obe_xsink);
      if (nrc)
	 rc = nrc;
   }

   return rc;
}

// top-level block (program) execution member function
void StatementBlock::exec() {
   ExceptionSink xsink;
   exec(&xsink);
}

void push_cvar(const char *name) {
   CVNode *cvn = new CVNode(name);
   cvn->next = getCVarStack();
   updateCVarStack(cvn);
}

void pop_cvar() {
   class CVNode *cvn = getCVarStack();
   updateCVarStack(cvn->next);
   delete cvn;
}

LocalVar *push_local_var(const char *name, bool check_dup) {
   VNode *vnode;

   QoreProgram *pgm = getProgram();

   LocalVar *lv = pgm->createLocalVar(name);

   // check stack for duplicate entries
   if (check_dup && pgm->checkWarning(QP_WARN_DUPLICATE_LOCAL_VARS)) {
      vnode = getVStack();
      while (vnode) {
	 if (!strcmp(vnode->getName(), name)) {
	    getProgram()->makeParseWarning(QP_WARN_DUPLICATE_LOCAL_VARS, "DUPLICATE-LOCAL-VARIABLE", "local variable '%s' was already declared in this lexical scope", name);
	    break;
	 }
	 vnode = vnode->next;
      }
   }
   
   //printd(5, "push_local_var(): pushing var %s\n", name);
   vnode = new class VNode(lv);
   vnode->next = getVStack();
   updateVStack(vnode);
   return lv;
}

LocalVar *pop_local_var() {
   class VNode *vnode = getVStack();
   LocalVar *rc = vnode->lvar;

   assert(vnode);
   printd(5, "pop_local_var(): popping var %s\n", rc->getName());
   updateVStack(vnode->next);
   delete vnode;
   return rc;
}

LocalVar *find_local_var(const char *name, bool &in_closure) {
   VNode *vnode = getVStack();
   ClosureParseEnvironment *cenv = thread_get_closure_parse_env();
   in_closure = false;

   while (vnode) {
      if (cenv && cenv->getHighWaterMark() == vnode)
	 in_closure = true;
      if (!strcmp(vnode->getName(), name)) {
	 if (in_closure)
	    cenv->add(vnode->lvar);
	 return vnode->lvar;
      }
      vnode = vnode->next;
   }
   return 0;
}

// checks for illegal $self assignments in an object context
static inline void checkSelf(AbstractQoreNode *n, LocalVar *selfid) {
   // if it's a variable reference
   qore_type_t ntype = n->getType();
   if (ntype == NT_VARREF) {
      VarRefNode *v = reinterpret_cast<VarRefNode *>(n);
      if (v->type == VT_LOCAL && v->ref.id == selfid)
	 parse_error("illegal assignment to $self in an object context");
      return;
   }
   
   if (ntype != NT_TREE)
      return;

   QoreTreeNode *tree = reinterpret_cast<QoreTreeNode *>(n);

   // otherwise it's a tree: go to root expression 
   while (tree->left->getType() == NT_TREE) {
      n = tree->left;
      tree = reinterpret_cast<QoreTreeNode *>(n);
   }

   if (tree->left->getType() != NT_VARREF)
      return;

   VarRefNode *v = reinterpret_cast<VarRefNode *>(tree->left);

   // left must be variable reference, check if the tree is
   // a list reference; if so, it's invalid
   if (v->type == VT_LOCAL && v->ref.id == selfid  && tree->op == OP_LIST_REF)
      parse_error("illegal conversion of $self to a list");
}

static inline void checkLocalVariableChange(AbstractQoreNode *n) {
   VarRefNode *v = dynamic_cast<VarRefNode *>(n);
   if (v && v->type == VT_LOCAL)
      parse_error("illegal local variable modification in background expression");
}

static inline int getBaseLVType(AbstractQoreNode *n) {
   while (true) {
      qore_type_t ntype = n->getType();
      if (ntype == NT_SELF_VARREF)
	 return VT_OBJECT;
      if (ntype == NT_VARREF)
	 return reinterpret_cast<VarRefNode *>(n)->type;
      // must be a tree
      n = reinterpret_cast<QoreTreeNode *>(n)->left;
   }
}

int process_list_node_intern(QoreListNode *l, LocalVar *oflag, int pflag) {
   int lvids = 0;

   // set needs_eval if previously 0 and one of the list members needs evaluation after being resolved
   // for example with a resolved function reference
   bool needs_eval = l->needs_eval();
   for (unsigned i = 0; i < l->size(); i++) {
      AbstractQoreNode **n = l->get_entry_ptr(i);
      lvids += process_node(n, oflag, pflag);
      if (!needs_eval && *n && (*n)->needs_eval()) {
	 //printd(5, "setting needs_eval on list %08p\n", l);
	 l->setNeedsEval();
	 needs_eval = true;
      }
   }
   
   return lvids;
}

// this function will put variables on the local stack but will not pop them
int process_list_node(QoreListNode **node, LocalVar *oflag, int pflag) {
   if (!(*node))
      return 0;

   // unset "reference ok" for next call
   return process_list_node_intern(*node, oflag, pflag & ~PF_REFERENCE_OK);
}

// this function will put variables on the local stack but will not pop them
// FIXME: this functionality should be replaced by:
//        AbstractQoreNode *AbstractQoreNode::parseInit(LocalVar *oflag, int pflag, int &lvids) = 0;
//        to be implemented in each subclass
int process_node(AbstractQoreNode **node, LocalVar *oflag, int pflag) {
   int lvids = 0;
   int current_pflag = pflag;
   pflag &= ~PF_REFERENCE_OK;  // unset "reference ok" for next call

   //printd(5, "process_node() %08p type=%s cp=%d, p=%d\n", *node, *node ? (*node)->getTypeName() : "(null)", current_pflag, pflag);
   if (!(*node))
      return 0;

   qore_type_t ntype = (*node)->getType();
   if (ntype == NT_REFERENCE) {
      // otherwise throw a parse exception if an illegal reference is used
      if (!(current_pflag & PF_REFERENCE_OK)) {	 
	 parse_error("the reference operator can only be used in argument lists and in foreach statements");
      }
      else {
	 ReferenceNode *r = reinterpret_cast<ReferenceNode *>(*node);
	 lvids = process_node(r->getExpressionPtr(), oflag, pflag);
	 // if a background expression is being parsed, then check that no references to local variables
	 // or object members are being used
	 if (pflag & PF_BACKGROUND) {
	    int vtype = getBaseLVType(r->getExpression());

	    if (vtype == VT_LOCAL)
	       parse_error("the reference operator cannot be used with local variables in a background expression");
	     //else if (vtype == VT_OBJECT)
	     //parse_error("the reference operator cannot be used with object members in a background expression");
	 }
      }
      return lvids;
   }
   
   if (ntype == NT_VARREF) {
      VarRefNode *v = reinterpret_cast<VarRefNode *>(*node);
      // if it is a new variable being declared
      if (v->type == VT_LOCAL) {
	 v->ref.id = push_local_var(v->name);
	 ++lvids;
	 //printd(5, "process_node(): local var '%s' declared (id=%08p)\n", v->name, v->ref.id);
      }
      else if (v->type == VT_GLOBAL)
	 v->ref.var = getProgram()->createGlobalVar(v->name);
      else // otherwise reference must be resolved
	 v->resolve();

      return lvids;
   }

   if (ntype == NT_BAREWORD) {
      // resolve simple constant
      printd(5, "process_node() resolving simple constant \"%s\"\n", reinterpret_cast<BarewordNode *>(*node)->str);
      getRootNS()->resolveSimpleConstant(node, 1);
      return lvids;
   }

   if (ntype == NT_CONSTANT) {
      printd(5, "process_node() resolving scoped constant \"%s\"\n", reinterpret_cast<ConstantNode *>(*node)->scoped_ref->ostr);
      getRootNS()->resolveScopedConstant(node, 1);
      return lvids;
   }

   if (ntype == NT_COMPLEXCONTEXTREF) {
      ComplexContextrefNode *c = reinterpret_cast<ComplexContextrefNode *>(*node);
      if (!getCVarStack()) {
	 parse_error("complex context reference \"%s:%s\" encountered out of context", c->name, c->member);
	 return lvids;
      }
      
      int stack_offset = 0;
      int found = 0;
      CVNode *cvn = getCVarStack();
      while (cvn) {
	 if (cvn->name && !strcmp(c->name, cvn->name)) {
	    found = 1;
	    break;
	 }
	 cvn = cvn->next;
	 stack_offset++;
      }
      if (!found)
	 parse_error("\"%s\" does not match any current context", c->name);
      else
	 c->stack_offset = stack_offset;

      return lvids;
   }

   if (ntype == NT_CONTEXTREF) {
      if (!getCVarStack())
	 parse_error("context reference \"%s\" out of context", reinterpret_cast<ContextrefNode *>((*node))->str);
      return lvids;
   }

   if (ntype == NT_CONTEXT_ROW) {
      if (!getCVarStack())
	 parse_error("context row reference \"%%\" encountered out of context");
      return lvids;
   }

   if (ntype == NT_TREE) {
      QoreTreeNode *tree =reinterpret_cast<QoreTreeNode *>(*node);

      // set "parsing background" flag if the background operator is being parsed
      if (tree->op == OP_BACKGROUND)
	 pflag |= PF_BACKGROUND;

      // process left branch of tree
      lvids += process_node(&(tree->left), oflag, pflag);
      // process right branch if it exists
      if (tree->right)
	 lvids += process_node(&(tree->right), oflag, pflag);
      
      // check for illegal changes to local variables in background expressions
      if (pflag & PF_BACKGROUND && tree->op->needsLValue())
	 checkLocalVariableChange(tree->left);	 

      // throw a parse exception if an assignment is attempted on $self
      if (tree->op == OP_ASSIGNMENT && oflag)
	 checkSelf(tree->left, oflag);

      return lvids;
   }

   if (ntype == NT_FUNCTION_CALL || ntype == NT_METHOD_CALL || ntype == NT_STATIC_METHOD_CALL) {
      AbstractFunctionCallNode *f = reinterpret_cast<AbstractFunctionCallNode *>(*node);

      return f->parseInit(oflag, pflag);
   }

   // for the "new" operator
   if (ntype == NT_SCOPE_REF) {
      ScopedObjectCallNode *c = reinterpret_cast<ScopedObjectCallNode *>(*node);
      // find object class
      if ((c->oc = getRootNS()->parseFindScopedClass(c->name))) {
	 // check if parse options allow access to this class
	 if (c->oc->getDomain() & getProgram()->getParseOptions())
	    parseException("ILLEGAL-CLASS-INSTANTIATION", "parse options do not allow access to the '%s' class", c->oc->getName());
      }
      delete c->name;
      c->name = 0;
      if (c->args)
	 lvids += process_list_node(&(c->args), oflag, pflag);
      
      return lvids;
   }

   if (ntype == NT_LIST) {
      QoreListNode *l = reinterpret_cast<QoreListNode *>(*node);
      return process_list_node_intern(l, oflag, pflag); 
   }

   if (ntype == NT_HASH) {
      QoreHashNode *h = reinterpret_cast<QoreHashNode *>(*node);
      bool needs_eval = h->needs_eval();
      HashIterator hi(h);
      while (hi.next()) {
	 const char *k = hi.getKey();
	 AbstractQoreNode **value = hi.getValuePtr();

	 // resolve constant references in keys
	 if (k[0] == HE_TAG_CONST || k[0] == HE_TAG_SCOPED_CONST) {
	    AbstractQoreNode *rv;
	    if (k[0] == HE_TAG_CONST)
	       rv = getRootNS()->findConstantValue(k + 1, 1);
	    else {
	       NamedScope *nscope = new NamedScope(strdup(k + 1));
	       rv = getRootNS()->findConstantValue(nscope, 1);
	       delete nscope;
	    }
	    if (rv) {
	       QoreStringValueHelper t(rv);

	       // reference value for new hash key
	       (*value)->ref();
	       // not possible to have an exception here
	       h->setKeyValue(t->getBuffer(), *value, 0);
	       
	       // now reget new value ptr
	       value = h->getKeyValuePtr(t->getBuffer());
	    }
	    
	    // delete the old key (not possible to have an exception here)
	    hi.deleteKey(0);
	    continue;
	 }

	 if (value) {
	    lvids += process_node(value, oflag, pflag);
	    if (!needs_eval && *value && (*value)->needs_eval()) {
	       //printd(5, "setting needs_eval on hash %08p\n", h);
	       h->setNeedsEval();
	       needs_eval = true;
	    }
	 }
      }
      return lvids;
   }

   if (ntype == NT_FIND) {
      FindNode *f = reinterpret_cast<FindNode *>(*node);
      push_cvar(0);
      lvids += process_node(&(f->find_exp), oflag, pflag);
      lvids += process_node(&(f->where),    oflag, pflag);
      lvids += process_node(&(f->exp),      oflag, pflag);
      pop_cvar();
      return lvids;
   }

   if (ntype == NT_SELF_VARREF) {
      SelfVarrefNode *v = reinterpret_cast<SelfVarrefNode *>(*node);
      printd(5, "process_node() SELF_REF '%s' oflag=%08p\n", v->str, oflag);
      if (!oflag)
	 parse_error("cannot reference member \"%s\" out of an object member function definition", v->str);
      
      return lvids;
   }
   
   if (ntype == NT_CLASSREF)
      reinterpret_cast<ClassRefNode *>(*node)->resolve();
   else if (ntype == NT_FUNCREF)
      (*node) = reinterpret_cast<AbstractUnresolvedCallReferenceNode *>(*node)->resolve();
   // types perperly using AbstractQoreNode::parseInit()
   else if (ntype == NT_FUNCREFCALL || ntype == NT_OBJMETHREF || ntype == NT_CLOSURE)
      *node = (*node)->parseInit(oflag, pflag, lvids);
   
   return lvids;
}

int StatementBlock::parseInitIntern(LocalVar *oflag, int pflag) {
   QORE_TRACE("StatementBlock::parseInitIntern");

   int lvids = 0;

   AbstractStatement *ret = 0;
   for (statement_list_t::iterator i = statement_list.begin(), e = statement_list.end(), l = statement_list.last(); i != e; ++i) {
      lvids += (*i)->parseInit(oflag, pflag);
      if (!ret && i != l && (*i)->endsBlock()) {
	 // unreachable code found
	 getProgram()->makeParseWarning(QP_WARN_UNREACHABLE_CODE, "UNREACHABLE-CODE", "code after this statement can never be reached");
	 ret = *i;
      }
   }

   return lvids;
}

// may be called with this=0
int StatementBlock::parseInitTopLevel(RootQoreNamespace *rns, UserFunctionList *ufl, bool first) {
   QORE_TRACE("StatementBlock::parseInitTopLevel");

   if (!this) {
      rns->parseInit();
      ufl->parseInit();
      return 0;
   }

   int lvids = parseInitIntern(0);

   if (lvids && !first)
      parseException("ILLEGAL-TOP-LEVEL-LOCAL-VARIABLE", "local variables declared with 'my' in the top-level block of a Program object can only be declared in the very first block parsed");
   // now initialize root namespace and functions before local variables are popped off the stack
   rns->parseInit();
   ufl->parseInit();

   // this call will pop all local vars off the stack
   lvars = new LVList(lvids);

   //printd(5, "StatementBlock::parseInitTopLevel(this=%08p): done (lvars=%08p, %d vars, vstack = %08p)\n", this, lvars, lvids, getVStack());

   return 0;
}

int StatementBlock::parseInitImpl(LocalVar *oflag, int pflag) {
   QORE_TRACE("StatementBlock::parseInitImpl");

   printd(4, "StatementBlock::parseInitImpl(b=%08p, oflag=%08p)\n", this, oflag);

   int lvids = parseInitIntern(oflag, pflag);

   // this call will pop all local vars off the stack
   lvars = new LVList(lvids);

   //printd(5, "StatementBlock::parseInitImpl(this=%08p): done (lvars=%08p, %d vars, vstack = %08p)\n", this, lvars, lvids, getVStack());

   return 0;
}

// NOTE: can also be called with this = 0
void StatementBlock::parseInit(Paramlist *params) {
   QORE_TRACE("StatementBlock::parseInit");

   if (params->num_params)
      params->lv = new lvar_ptr_t[params->num_params];
   else
      params->lv = 0;

   // push $argv var on stack and save id
   params->argvid = push_local_var("argv", false);
   printd(5, "StatementBlock::parseInit() params=%08p argvid=%08p\n", params, params->argvid);

   // init param ids and push local param vars on stack
   for (int i = 0; i < params->num_params; i++) {
      params->lv[i] = push_local_var(params->names[i]);
      printd(3, "StatementBlock::parseInit() reg. local var %s (id=%08p)\n", 
	     params->names[i], params->lv[i]);
   }

   // initialize code block
   if (this)
      parseInitImpl(0);

   // pop local param vars from stack
   for (int i = 0; i < params->num_params; i++)
      pop_local_var();

   // pop argv param off stack
   pop_local_var();
}

// can also be called with this=NULL
void StatementBlock::parseInitMethod(Paramlist *params, BCList *bcl) {
   QORE_TRACE("StatementBlock::parseInitMethod");

   if (params->num_params)
      params->lv = new lvar_ptr_t[params->num_params];
   else
      params->lv = 0;

   // this is a class method, push local $self variable
   params->selfid = push_local_var("self", false);
   // set oflag to selfid
   LocalVar *oflag = params->selfid;

   // push $argv var on stack and save id
   params->argvid = push_local_var("argv", false);
   printd(5, "StatementBlock::parseInitMethod() params=%08p argvid=%08p oflag (selfid)=%08p\n", params, params->argvid, oflag);

   // init param ids and push local param vars on stack
   for (int i = 0; i < params->num_params; i++) {
      params->lv[i] = push_local_var(params->names[i]);
      printd(3, "StatementBlock::parseInitMethod() reg. local var %s (id=%08p)\n", 
	     params->names[i], params->lv[i]);
   }

   // initialize base constructor arguments
   if (bcl) {
      int tlvids = 0;
      for (bclist_t::iterator i = bcl->begin(); i != bcl->end(); i++) {
	 if ((*i)->args) {
	    QoreListNode *l = (*i)->args;
	    for (unsigned j = 0; j < l->size(); j++) {
	       AbstractQoreNode **n = l->get_entry_ptr(j);
	       tlvids += process_node(n, oflag, PF_REFERENCE_OK);
	    }
	 }
      }
      if (tlvids) {
	 parse_error("illegal local variable declaration in base constructor argument");
	 for (int i = 0; i < tlvids; i++)
	    pop_local_var();
      }
   }

   // initialize code block
   if (this)
      parseInitImpl(oflag);

   // pop local param vars from stack
   for (int i = 0; i < params->num_params; i++)
      pop_local_var();

   // pop argv param off stack
   pop_local_var();

   // pop $self id off stack
   pop_local_var();
}

// can also be called with this=NULL
void StatementBlock::parseInitClosure(Paramlist *params, bool in_method, lvar_set_t *vlist) {
   QORE_TRACE("StatementBlock::parseInitClosure");

   ClosureParseEnvironment cenv(vlist);

   if (params->num_params)
      params->lv = new lvar_ptr_t[params->num_params];
   else
      params->lv = 0;

   LocalVar *oflag = 0;

   // this is a class method, push local $self variable
   if (in_method) {
      params->selfid = push_local_var("self", false);
      // set oflag to selfid
      oflag = params->selfid;
   }

   // push $argv var on stack and save id
   params->argvid = push_local_var("argv", false);
   printd(5, "StatementBlock::parseInitClosure() params=%08p argvid=%08p\n", params, params->argvid);

   // init param ids and push local param vars on stack
   for (int i = 0; i < params->num_params; i++) {
      params->lv[i] = push_local_var(params->names[i]);
      printd(5, "StatementBlock::parseInitClosure() reg. local var %s (id=%08p)\n", params->names[i], params->lv[i]);
   }

   // initialize code block
   if (this)
      parseInitImpl(oflag);

   // pop local param vars from stack
   for (int i = 0; i < params->num_params; i++)
      pop_local_var();

   // pop argv param off stack
   pop_local_var();

   // pop $self id off stack
   if (in_method)
      pop_local_var();
}<|MERGE_RESOLUTION|>--- conflicted
+++ resolved
@@ -56,19 +56,6 @@
       DLLLOCAL const char *getName() const { return lvar->getName(); }
 };
 
-<<<<<<< HEAD
-LVList::LVList(int num)
-{
-   if (num) {
-      ids = new lvh_t[num];
-      // assign local variables in reverse order so that they are 
-      // created and destroyed in the correct order
-      for (int i = num - 1; i >= 0; --i)
-	 ids[i] = pop_local_var();
-   }
-   else
-      ids = 0;
-=======
 typedef LocalVar *lvar_ptr_t;
 
 LVList::LVList(int num) {
@@ -81,7 +68,6 @@
    else
       lv = 0;
 
->>>>>>> 5443f8ce
    num_lvars = num;
 }
 
