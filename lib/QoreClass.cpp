/* -*- indent-tabs-mode: nil -*- */
/*
    QoreClass.cpp

    Qore Programming Language

    Copyright (C) 2003 - 2018 Qore Technologies, s.r.o.

    Permission is hereby granted, free of charge, to any person obtaining a
    copy of this software and associated documentation files (the "Software"),
    to deal in the Software without restriction, including without limitation
    the rights to use, copy, modify, merge, publish, distribute, sublicense,
    and/or sell copies of the Software, and to permit persons to whom the
    Software is furnished to do so, subject to the following conditions:

    The above copyright notice and this permission notice shall be included in
    all copies or substantial portions of the Software.

    THE SOFTWARE IS PROVIDED "AS IS", WITHOUT WARRANTY OF ANY KIND, EXPRESS OR
    IMPLIED, INCLUDING BUT NOT LIMITED TO THE WARRANTIES OF MERCHANTABILITY,
    FITNESS FOR A PARTICULAR PURPOSE AND NONINFRINGEMENT. IN NO EVENT SHALL THE
    AUTHORS OR COPYRIGHT HOLDERS BE LIABLE FOR ANY CLAIM, DAMAGES OR OTHER
    LIABILITY, WHETHER IN AN ACTION OF CONTRACT, TORT OR OTHERWISE, ARISING
    FROM, OUT OF OR IN CONNECTION WITH THE SOFTWARE OR THE USE OR OTHER
    DEALINGS IN THE SOFTWARE.

    Note that the Qore library is released under a choice of three open-source
    licenses: MIT (as above), LGPL 2+, or GPL 2+; see README-LICENSE for more
    information.
*/

#include <qore/Qore.h>
#include "qore/intern/Sequence.h"
#include "qore/intern/QoreClassIntern.h"
#include "qore/intern/ConstantList.h"
#include "qore/intern/qore_program_private.h"
#include "qore/intern/ql_crypto.h"
#include "qore/intern/QoreObjectIntern.h"

#include <string.h>
#include <stdlib.h>
#include <assert.h>

// global class ID sequence
DLLLOCAL Sequence classIDSeq(1);

AbstractQoreClassUserData::~AbstractQoreClassUserData() {
}

QoreValue qore_method_private::evalNormalVariant(QoreObject* self, const QoreExternalMethodVariant* ev, const QoreListNode* args, ExceptionSink* xsink) const {
    const AbstractQoreFunctionVariant* variant = reinterpret_cast<const AbstractQoreFunctionVariant*>(ev);

    CodeEvaluationHelper ceh(xsink, getFunction(), variant, getName(), args, self, parent_class->priv);
    if (*xsink) return QoreValue();

    return METHV_const(variant)->evalMethod(self, ceh, xsink);
}

void qore_method_private::parseInit() {
    assert(!static_flag);

    //printd(5, "qore_method_private::parseInit() this: %p %s::%s() func: %p\n", this, parent_class->getName(), func->getName(), func);
    func->parseInit();

    const char* name = func->getName();
    if (strcmp(name, "constructor")
        && strcmp(name, "destructor")
        && strcmp(name, "copy")) {

        if ((!strcmp(name, "methodGate")
            || !strcmp(name, "memberGate")
            || !strcmp(name, "memberNotification"))) {

            if (!func->pendingEmpty()) {
                // ensure that there is no more than one parameter declared, and if it
                // has a type, it must be a string
                UserSignature* sig = UMV(func->first())->getUserSignature();
                const QoreTypeInfo* t = sig->getParamTypeInfo(0);
                if (!QoreTypeInfo::parseAccepts(stringTypeInfo, t)) {
                    QoreStringNode* desc = new QoreStringNode;
                    desc->sprintf("%s::%s(%s) has an invalid signature; the first argument declared as ", parent_class->getName(), func->getName(), sig->getSignatureText());
                    QoreTypeInfo::getThisType(t, *desc);
                    desc->concat(" is not compatible with 'string'");
                    qore_program_private::makeParseException(getProgram(), *sig->getParseLocation(), "PARSE-TYPE-ERROR", desc);
                }
            }
        }
        else {
            // make sure the method doesn't override a "final" method in a base class
            func->checkFinal();
        }
    }
}

ClassAccess qore_method_private::getAccess() const {
   return func->getAccess();
}

void SignatureHash::set(const QoreString& str) {
   DigestHelper dh(str.getBuffer(), str.size());
   dh.doDigest(0, EVP_sha1());
   assert(dh.size() == SH_SIZE);
   memcpy(buf, dh.getBuffer(), dh.size());
}

void SignatureHash::update(const QoreString& str) {
   if (!is_set) {
      set(str);
      is_set = true;
   }
   else {
      // make copy of old buffer
      unsigned char cbuf[SH_SIZE];
      memcpy(cbuf, buf, SH_SIZE);
      // set hash for new addition
      set(str);
      // xor old hash with new hash
      for (unsigned i = 0; i < SH_SIZE; ++i)
         buf[i] ^= cbuf[i];
   }

#ifdef DEBUG
   //QoreString dbg;
   //toString(dbg);
   //printd(5, "class hash %p set to: %s\n", this, dbg.getBuffer());
#endif
}

AbstractMethod::AbstractMethod(const AbstractMethod& old) {
    assert(!old.vlist.empty());
    for (auto& i : old.vlist) {
        assert(vlist.find(i.first) == vlist.end());
        i.second->ref();
        vlist.insert(vmap_t::value_type(i.first, i.second));
    }
}

AbstractMethod::~AbstractMethod() {
    for (auto& i : vlist)
        i.second->deref();
    for (auto& i : pending_save)
        i.second->deref();
}

int AbstractMethod::parseCommit() {
    if (check_parse) {
        check_parse = false;
    }
    for (auto& i : pending_save) {
        i.second->deref();
    }
    pending_save.clear();
    return vlist.empty() ? -1 : 0;
}

// merge changes from parent class method of the same name during parse initialization
void AbstractMethod::parseMergeBase(AbstractMethod& m, bool committed) {
    //printd(5, "AbstractMethod::parseMergeBase(m: %p) this: %p m.pending_save: %d m.vlist: %d\n", &m, this, !m.pending_save.empty(), !m.vlist.empty());
    // move pending committed variants from our vlist that are in parent's pending_save list to our pending_save
    for (auto& i : m.pending_save) {
        const char* sig = i.second->getAbstractSignature();
        vmap_t::iterator vi = vlist.find(sig);
        if (vi != vlist.end()) {
            /*
            i.second->ref();
            pending_save.insert(vmap_t::value_type(sig, i.second));
            vi.second->deref();
            */
            pending_save.insert(vmap_t::value_type(sig, vi->second));
            vlist.erase(vi);
        }
    }

    // add new abstract methods from parent to our list - if they are not already in our vlist or in our pending_save list
    for (auto& i : m.vlist) {
        const char* sig = i.second->getAbstractSignature();
        //printd(5, "AbstractMethod::parseMergeBase(m: %p) this: %p checking parent: '%s'\n", &m, this, sig);
        if (pending_save.find(sig) != pending_save.end()) {
            continue;
        }
        if (vlist.find(sig) != vlist.end()) {
            continue;
        }
        //printd(5, "AbstractMethod::parseMergeBase(m: %p) this: %p adding to vlist from parent: '%s'\n", &m, this, sig);
        i.second->ref();
        vlist.insert(vmap_t::value_type(sig, i.second));
    }
}

// merge changes from parent class method of the same name during parse initialization
void AbstractMethod::parseMergeBase(AbstractMethod& m, MethodFunctionBase* f, bool committed) {
    //printd(5, "AbstractMethod::parseMergeBase(m: %p, f: %p %s::%s) this: %p m.pending_save: %d m.vlist: %d\n", &m, f, f ? f->getClassName() : "n/a", f ? f->getName() : "n/a", this, !m.pending_save.empty(), !m.vlist.empty());
    // move pending committed variants from our vlist that are in parent's pending_save list to our pending_save
    for (auto& i : m.pending_save) {
        const char* sig = i.second->getAbstractSignature();
        vmap_t::iterator vi = vlist.find(sig);
        if (vi != vlist.end()) {
            /*
            pending_save.insert(vmap_t::value_type(sig, i.second));
            */
            pending_save.insert(vmap_t::value_type(sig, vi->second));
            vlist.erase(vi);
        }
    }

    // add new abstract methods from parent to our list - if they are not already in our vlist or in our pending_save list
    for (auto& i : m.vlist) {
        const char* sig = i.second->getAbstractSignature();
        //printd(5, "AbstractMethod::parseMergeBase(m: %p, f: %p %s::%s) this: %p checking parent: '%s' (f: %p: %d) '%s'\n", &m, f, f ? f->getClassName() : "n/a", f ? f->getName() : "n/a", this, sig, f, f && f->parseHasVariantWithSignature(i.second), sig);

        if (f && f->parseHasVariantWithSignature(i.second)) {
            // add to our pending_save
            i.second->ref();
            pending_save.insert(vmap_t::value_type(sig, i.second));
            continue;
        }

        if (pending_save.find(sig) != pending_save.end()) {
            continue;
        }
        if (vlist.find(sig) != vlist.end()) {
            continue;
        }
        //printd(5, "AbstractMethod::parseMergeBase(m: %p, f: %p %s::%s) this: %p adding to vlist from parent: '%s'\n", &m, f, f ? f->getClassName() : "n/a", f ? f->getName() : "n/a", this, sig);
        i.second->ref();
        vlist.insert(vmap_t::value_type(sig, i.second));
    }
}

void AbstractMethod::parseAdd(MethodVariantBase* v) {
    // see if there is already an committed variant matching this signature
    // in this case it must be inherited
    const char* sig = v->getAbstractSignature();
    if (vlist.find(sig) != vlist.end())
        return;
    //printd(5, "AbstractMethod::parseAdd(v: %p) this: %p (%s) new\n", v, this, sig);

    // already referenced for "normal" insertion, ref again for abstract method insertion
    v->ref();
    vlist.insert(vmap_t::value_type(sig, v));

    if (!check_parse) {
        check_parse = true;
    }
}

void AbstractMethod::parseOverride(MethodVariantBase* v) {
    // see if there is already an committed variant matching this signature
    // in this case it must be inherited
    const char* sig = v->getAbstractSignature();
    vmap_t::iterator vi = vlist.find(sig);
    if (vi != vlist.end()) {
        pending_save.insert(vmap_t::value_type(sig, vi->second));
        // move from vlist to pending_save
        vlist.erase(vi);
        // if override is true, then we know we have a variant in a base class, so we can do nothing here
        return;
    }
}

void AbstractMethod::add(MethodVariantBase* v) {
    // see if there is already an committed variant matching this signature
    // in this case it must be inherited
    const char* sig = v->getAbstractSignature();
    if (vlist.find(sig) != vlist.end())
        return;
    // already referenced for "normal" insertion, ref again for abstract method insertion
    v->ref();
    vlist.insert(vmap_t::value_type(sig, v));
    //printd(5, "AbstractMethod::add() adding xxx::xxx(%s)\n", sig);
}

void AbstractMethod::override(MethodVariantBase* v) {
    // see if there is already an committed variant matching this signature
    // in this case it must be inherited
    const char* sig = v->getAbstractSignature();
    vmap_t::iterator vi = vlist.find(sig);
    if (vi != vlist.end()) {
        vi->second->deref();
        vlist.erase(vi);
    }
}

void AbstractMethod::checkAbstract(const char* cname, const char* mname, vmap_t& vlist, QoreStringNode*& desc) {
    //printd(5, "AbstractMethod::checkAbstract() checking %s::%s() vlist: %d\n", cname, mname, !vlist.empty());
    if (!vlist.empty()) {
        if (!desc) {
            desc = new QoreStringNodeMaker("class '%s' cannot be instantiated because it has the following unimplemented abstract variants:", cname);
        }
        for (auto& vi : vlist) {
            MethodVariantBase* v = vi.second;
            desc->sprintf("\n * abstract %s %s::%s(%s);", QoreTypeInfo::getName(v->getReturnTypeInfo()), cname, mname, v->getSignature()->getSignatureText());
        }
    }
}

// try to find match non-abstract variants in base classes (allows concrete variants to be inherited from another parent class)
void AbstractMethodMap::parseInit(qore_class_private& qc, BCList* scl) {
    //printd(5, "AbstractMethodMap::parseInit() this: %p cname: %s scl: %p ae: %d\n", this, qc.name.c_str(), scl, empty());
    for (amap_t::iterator i = begin(), e = end(); i != e;) {
        for (vmap_t::iterator vi = i->second->vlist.begin(), ve = i->second->vlist.end(); vi != ve;) {
            // if there is a matching non-abstract variant in any parent class, then move the variant from vlist to pending_save
            MethodVariantBase* v = scl->matchNonAbstractVariant(i->first, vi->second);
            if (v) {
                const char* sig = vi->second->getAbstractSignature();
                i->second->pending_save.insert(vmap_t::value_type(sig, vi->second));
                vmap_t::iterator ti = vi++;
                i->second->vlist.erase(ti);
                // replace abstract variant
                QoreMethod* m = qc.parseFindLocalMethod(i->first);
                if (!m) {
                    m = new QoreMethod(qc.cls, new NormalUserMethod(qc.cls, i->first.c_str()), false);
                    qc.hm[m->getName()] = m;
                }
                qore_method_private::get(*m)->getFunction()->replaceAbstractVariant(v);
                continue;
            }
            ++vi;
        }
        // issue #2741: remove the abstract method if there are no more abstract variants
        if (i->second->vlist.empty()) {
            delete i->second;
            erase(i++);
        }
        else {
            ++i;
        }
    }
}

void AbstractMethodMap::parseAddAbstractVariant(const char* name, MethodVariantBase* f) {
    amap_t::iterator i = amap_t::find(name);
    if (i == end()) {
        AbstractMethod* m = new AbstractMethod;
        // already referenced for "normal" insertion, ref again for abstract method insertion
        f->ref();
        const char* sig = f->getAbstractSignature();
        m->vlist.insert(vmap_t::value_type(sig, f));
        //printd(5, "AbstractMethodMap::parseAddAbstractVariant(name: '%s', v: %p) this: %p first (%s)\n", name, f, this, sig);
        insert(amap_t::value_type(name, m));
        return;
    }
    //printd(5, "AbstractMethodMap::parseAddAbstractVariant(name: '%s', v: %p) this: %p additional\n", name, f, this);
    i->second->parseAdd(f);
}

void AbstractMethodMap::parseOverrideAbstractVariant(const char* name, MethodVariantBase* f) {
    amap_t::iterator i = amap_t::find(name);
    if (i == end())
        return;
    i->second->parseOverride(f);
}

void AbstractMethodMap::addAbstractVariant(const char* name, MethodVariantBase* f) {
    amap_t::iterator i = amap_t::find(name);
    if (i == end()) {
        AbstractMethod* m = new AbstractMethod;
        // already referenced for "normal" insertion, ref again for abstract method insertion
        f->ref();
        m->vlist.insert(vmap_t::value_type(f->getAbstractSignature(), f));
        //printd(5, "AbstractMethodMap::addAbstractVariant(name: xxx::%s asig: %s, v: %p) this: %p (new)\n", name, f->getAbstractSignature(), f, this);
        insert(amap_t::value_type(name, m));
        return;
    }
    //printd(5, "AbstractMethodMap::addAbstractVariant(name: xxx::%s asig: %s, v: %p) this: %p\n", name, f->getAbstractSignature(), f, this);
    i->second->add(f);
}

void AbstractMethodMap::overrideAbstractVariant(const char* name, MethodVariantBase* f) {
    amap_t::iterator i = amap_t::find(name);
    if (i == end())
        return;
    i->second->override(f);
    if (i->second->empty()) {
        delete i->second;
        erase(i);
    }
}

DLLLOCAL QoreStringNode* AbstractMethodMap::checkAbstract(const char* name) const {
    if (empty())
        return nullptr;

    QoreStringNode* desc = nullptr;
    for (auto& i : *this) {
        AbstractMethod::checkAbstract(name, i.first.c_str(), i.second->vlist, desc);
    }

    //printd(5, "AbstractMethodMap::parseCheckAbstract() class: %s desc: %p (%s)\n", name, desc, desc ? desc->getBuffer() : "n/a");
    return desc;
}

int AbstractMethodMap::runtimeCheckInstantiateClass(const char* name, ExceptionSink* xsink) const {
    QoreStringNode* desc = checkAbstract(name);
    if (desc) {
        xsink->raiseException("ABSTRACT-CLASS-ERROR", desc);
        return -1;
    }
    return 0;
}

// we check if there are any abstract method variants still in the committed lists
void AbstractMethodMap::parseCheckAbstractNew(const QoreProgramLocation* loc, const char* name) const {
    QoreStringNode* desc = checkAbstract(name);
    if (desc)
        parseException(*loc, "ABSTRACT-CLASS-ERROR", desc);
}

// FIXME: check private method variant access at runtime

struct SelfLocalVarParseHelper {
    DLLLOCAL SelfLocalVarParseHelper(LocalVar* selfid) { push_local_var(selfid, &loc_builtin); }
    DLLLOCAL ~SelfLocalVarParseHelper() { pop_local_var(); }
};

void raise_nonexistent_method_call_warning(const QoreProgramLocation* loc, const QoreClass* qc, const char* method) {
   qore_program_private::makeParseWarning(getProgram(), *loc, QP_WARN_NONEXISTENT_METHOD_CALL, "NON-EXISTENT-METHOD-CALL", "call to non-existent method '%s::%s()'; this call will be evaluated at run-time, so if the method is called on an object of a subclass that implements this method, then it could be a valid call, however in any other case it will result in a run-time exception.  To avoid seeing this warning, use the cast<> operator (note that if the cast is invalid at run-time, a run-time exception will be raised) or turn off the warning by using '%%disable-warning non-existent-method-call' in your code", qc->getName(), method);
}

class VRMutexHelper {
private:
   VRMutex* m;

public:
   DLLLOCAL VRMutexHelper(VRMutex* n_m, ExceptionSink* xsink) : m(n_m) {
      if (m && m->enter(xsink))
         m = 0;
   }
   DLLLOCAL ~VRMutexHelper() {
      if (m)
         m->exit();
   }
   DLLLOCAL operator bool() const { return m != 0; }
};

qore_class_private::qore_class_private(QoreClass* n_cls, std::string&& nme, int64 dom, QoreTypeInfo* n_typeInfo)
   : name(nme),
     cls(n_cls),
     constlist(this),        // constants
     classID(classIDSeq.next()),
     methodID(classID),
     sys(false),
     initialized(false),
     static_init(false),
     parse_init_called(false),
     parse_init_partial_called(false),
     has_delete_blocker(false),
     has_public_memdecl(false),
     pending_has_public_memdecl(false),
     owns_typeinfo(n_typeInfo ? false : true),
     resolve_copy_done(false),
     has_new_user_changes(false),
     has_sig_changes(false),
     owns_ornothingtypeinfo(false),
     pub(false),
     final(false),
     inject(false),
     gate_access(false),
     committed(false),
     parse_resolve_hierarchy(false),
     parse_resolve_abstract(false),
     has_transient_member(false),
     domain(dom),
     num_methods(0),
     num_user_methods(0),
     num_static_methods(0),
     num_static_user_methods(0),
     typeInfo(n_typeInfo ? n_typeInfo : new QoreClassTypeInfo(cls, name.c_str())),
     orNothingTypeInfo(nullptr),
     selfid("self", typeInfo) {
    assert(methodID == classID);
    assert(!name.empty());

    const char* mod_name = get_module_context_name();
    if (mod_name) {
        from_module = mod_name;
    }

    printd(5, "qore_class_private::qore_class_private() this: %p creating '%s' ID:%d cls: %p pub: %d sys: %d\n", this, name.c_str(), classID, cls, pub, sys);
}

// only called while the parse lock for the QoreProgram owning "old" is held
qore_class_private::qore_class_private(const qore_class_private& old, qore_ns_private* ns, QoreProgram* spgm, const char* new_name, bool inject, const qore_class_private* injectedClass)
   : name(new_name ? new_name : old.name),
     ns(ns),
     ahm(old.ahm),
     constlist(old.constlist, 0, this),    // committed constants
     serializer(old.serializer),
     deserializer(old.deserializer),
     classID(old.classID),
     methodID(old.methodID),
     sys(old.sys),
     initialized(true),
     static_init(true),
     parse_init_called(false),
     parse_init_partial_called(false),
     has_public_memdecl(old.has_public_memdecl),
     pending_has_public_memdecl(false),
     owns_typeinfo(false),
     resolve_copy_done(false),
     has_new_user_changes(false),
     has_sig_changes(false),
     owns_ornothingtypeinfo(false),
     pub(old.pub),
     final(old.final),
     inject(inject),
     gate_access(old.gate_access),
     committed(true),
     parse_resolve_hierarchy(true),
     parse_resolve_abstract(true),
     has_transient_member(old.has_transient_member),
     domain(old.domain),
     num_methods(old.num_methods),
     num_user_methods(old.num_user_methods),
     num_static_methods(old.num_static_methods),
     num_static_user_methods(old.num_static_user_methods),
     typeInfo(old.typeInfo),
     orNothingTypeInfo(old.orNothingTypeInfo),
     injectedClass(injectedClass),
     selfid(old.selfid),
     hash(old.hash),
     ptr(old.ptr),
     mud(old.mud ? old.mud->copy() : nullptr),
     spgm(spgm ? spgm->programRefSelf() : nullptr),
     from_module(old.from_module) {
    QORE_TRACE("qore_class_private::qore_class_private(const qore_class_private& old)");
    if (!old.initialized)
        const_cast<qore_class_private&>(old).initialize();

    // must set after old class has been initialized
    has_delete_blocker = old.has_delete_blocker;

    // create new class object
    cls = new QoreClass(this);

    printd(5, "qore_class_private::qore_class_private() this: %p creating copy of '%s' (old: '%s') ID:%d cls: %p old: %p sys: %d\n", this, name.c_str(), old.name.c_str(), classID, cls, old.cls, sys);

    system_constructor = old.system_constructor ? old.system_constructor->copy(cls) : nullptr;
    deleteBlocker = old.deleteBlocker ? old.deleteBlocker->copy(cls) : nullptr;

    // set pointer to new copy
    old.new_copy = cls;

    // copy parent class list, if any, after new_copy is set in old
    scl = old.scl ? new BCList(*old.scl) : nullptr;

    //printd(5, "qore_class_private::qore_class_private() old name: %s (%p) new name: %s (%p)\n", old.name.c_str(), old.name.c_str(), name.c_str(), name.c_str());

    // copy methods and maintain method pointers
    for (auto& i : old.hm) {
        QoreMethod* nf = i.second->copy(cls);

        hm[nf->getName()] = nf;
        if (i.second == old.constructor)
            constructor  = nf;
        else if (i.second == old.destructor)
            destructor   = nf;
        else if (i.second == old.copyMethod)
            copyMethod   = nf;
        else if (i.second == old.methodGate)
            methodGate   = nf;
        else if (i.second == old.memberGate)
            memberGate   = nf;
        else if (i.second == old.memberNotification)
            memberNotification = nf;
    }

    // copy static methods
    for (auto& i : old.shm) {
        QoreMethod* nf = i.second->copy(cls);
        shm[nf->getName()] = nf;
    }

    // copy member list
    for (auto& i : old.members.member_list) {
        members.addNoCheck(strdup(i.first), i.second ? new QoreMemberInfo(*i.second, this) : nullptr);
    }

    // copy static var list
    for (auto& i : old.vars.member_list) {
        i.second->parseInit(i.first);
        vars.addNoCheck(strdup(i.first), i.second ? new QoreVarInfo(*i.second) : nullptr);
    }

    // setup initialization order
    if (scl) {
        scl->sml.processMemberInitializationList(members, member_init_list);
    }
}

qore_class_private::~qore_class_private() {
    printd(5, "qore_class_private::~qore_class_private() this: %p %s\n", this, name.c_str());

    if (spgm) {
        spgm->deref(nullptr);
        spgm = nullptr;
    }
    //assert(!spgm);

    assert(!refs.reference_count());
    assert(!var_refs.reference_count());
    assert(!const_refs.reference_count());

    if (!vars.empty()) {
        vars.del();
    }

    // delete normal methods
    for (auto& i : hm) {
        //printd(5, "qore_class_private::~qore_class_private() deleting method %p %s::%s()\n", m, name, m->getName());
        delete i.second;
    }

    // delete static methods
    for (auto& i : shm) {
        //printd(5, "qore_class_private::~qore_class_private() deleting static method %p %s::%s()\n", m, name, m->getName());
        delete i.second;
    }

    delete scl;
    delete system_constructor;

    if (owns_typeinfo)
        delete typeInfo;

    if (owns_ornothingtypeinfo)
        delete orNothingTypeInfo;

    if (mud)
        mud->doDeref();
}

void qore_class_private::addBuiltinStaticVar(const char* vname, QoreValue value, ClassAccess access, const QoreTypeInfo* vTypeInfo) {
    assert(!vars.inList(vname));

    if (!sys) {
        sys = committed = true;
    }
    if (!has_sig_changes) {
        has_sig_changes = true;
    }

    vars.addNoCheck(strdup(vname), new QoreVarInfo(&loc_builtin, vTypeInfo, 0, value, access));
}

const QoreMethod* qore_class_private::doParseMethodAccess(const QoreMethod* m, const qore_class_private* class_ctx) {
   assert(m);
   ClassAccess ma = qore_method_private::getAccess(*m);
   return ((ma == Public) || ((ma == Private && class_ctx))) ? m : 0;
}

void qore_class_private::initialize() {
    //printd(5, "qore_class_private::initialize() this: %p '%s' initialized: %d scl: %p\n", this, name.c_str(), initialized, scl);
    if (initialized)
        return;

    initializeIntern();
}

// issue #2657: initialize class hierarchy first before initializing code and members
int qore_class_private::initializeHierarchy(qcp_set_t& qcp_set) {
    if (scl) {
        if (scl->initializeHierarchy(cls, qcp_set)) {
            initialized = true;
            return -1;
        }
    }
    return 0;
}

// process signature entries for base classes
static void do_sig(QoreString& csig, BCNode& n) {
    qore_class_private* qc = qore_class_private::get(*n.sclass);
    csig.sprintf("inherits %s %s ", privpub(n.getAccess()), qc->name.c_str());
    SignatureHash& h = qc->hash;
    if (h) {
        csig.concat('[');
        h.toString(csig);
        csig.concat("]\n");
    }
    else {
        csig.sprintf("{%d}\n", qc->classID);
    }
}

// process signature entries for class members
static void do_sig(QoreString& csig, const QoreMemberMap::member_list_element_t& i) {
    if (!i.second->local()) {
        return;
    }

    if (i.second) {
        csig.sprintf("%s mem %s %s %s\n", privpub(i.second->access), QoreTypeInfo::getName(i.second->getTypeInfo()), i.first, i.second->exp.getTypeName());
    }
    else {
        csig.sprintf("%s mem %s\n", privpub(i.second->access), i.first);
    }
}

// process signature entries for class static vars
static void do_sig(QoreString& csig, const QoreVarMap::member_list_element_t& i) {
    if (i.second) {
        csig.sprintf("%s var %s %s %s\n", privpub(i.second->access), QoreTypeInfo::getName(i.second->getTypeInfo()), i.first, i.second->exp.getTypeName());
    }
    else {
        csig.sprintf("%s var %s\n", privpub(i.second->access), i.first);
    }
}

// process signature entries for class constants
static void do_sig(QoreString& csig, ConstantList& clist) {
    ConstantListIterator cli(clist);
    while (cli.next())
        csig.sprintf("%s const %s %s\n", privpub(cli.getAccess()), cli.getName().c_str(), cli.getValue().getTypeName());
}

int qore_class_private::initializeIntern() {
    //printd(5, "qore_class_private::initializeIntern() this: %p %s class: %p scl: %p initialized: %d\n", this, name.c_str(), cls, scl, initialized);
    if (initialized)
        return 0;

    initialized = true;

    assert(!name.empty());
    //printd(5, "qore_class_private::initializeIntern() %s class: %p scl: %p\n", name.c_str(), cls, scl);

    // initialize static vars
    if (scl) {
        bool hdb = has_delete_blocker;
        int rc = scl->initialize(cls, hdb);
        has_delete_blocker = hdb;
        if (rc)
            return -1;
    }

    QoreParseClassHelper qpch(cls);

    // first resolve types in pending variants in all method signatures (incl. return types)
    // since abstract method functions are copied by reference from the normal list; this resolves all pending
    // method function signatures as well
    for (auto& i : hm)
        i.second->priv->func->resolvePendingSignatures();
    for (auto& i : shm)
        i.second->priv->func->resolvePendingSignatures();

    QoreProgram* pgm = getProgram();
    if (pgm && !sys && (qore_program_private::parseAddDomain(pgm, domain)))
        parseException(*loc, "ILLEGAL-CLASS-DEFINITION", "class '%s' inherits functionality from base classes that is restricted by current parse options", name.c_str());

    // signature string - also processed in parseCommit()
    QoreString csig;

    // initialize parent classes
    if (scl) {
        mergeAbstract();
        // add base classes to signature
        if (has_sig_changes) {
            for (auto& i : *scl) {
                // there could have been a parse failure and a pending rollback here
                // so BCNode::sclass could be null here
                if ((*i).sclass) {
                    assert((*i).sclass->priv->initialized);
                    do_sig(csig, *i);
                }
            }
        }
    }

    if (has_sig_changes) {
        // add methods to class signature
        // pending "normal" (non-static) method variants
        for (auto& i : hm)
            i.second->priv->func->parseSignatures(csig, nullptr);
        // pending static method variants
        for (auto& i : shm)
            i.second->priv->func->parseSignatures(csig, "static");
    }

    // add committed vars to signature first before members
    if (!vars.empty()) {
        for (auto& i : vars.member_list) {
            do_sig(csig, i);
        }

        if (!sys) {
            VariableBlockHelper vbh;

            // initialize new static vars
            for (auto& i : vars.member_list) {
                if (i.second) {
                    i.second->parseInit(i.first);
                }
            }
        }
    }

    if (!members.empty()) {
        // add committed members to signature
        for (auto& i : members.member_list) {
            do_sig(csig, i);
        }

        if (!sys) {
            SelfLocalVarParseHelper slvph(&selfid);

            // add committed members to signature
            for (auto& i : members.member_list) {
                // check new members for conflicts in base classes
                parseCheckMemberInBaseClasses(i.first, i.second.get());
            }

            // initialize new members
            //printd(5, "qore_class_private::initializeIntern() this: %p '%s' initialing members: %p\n", this, name.c_str(), &members);
            members.parseInit();
        }
    }

    if (has_sig_changes) {
        // process constants for class signature, private first, then public
        do_sig(csig, constlist);

        if (!csig.empty()) {
            printd(5, "qore_class_private::initializeIntern() this: %p '%s' sig:\n%s", this, name.c_str(), csig.getBuffer());
            hash.update(csig);
        }

        has_sig_changes = false;
    }
    else
        assert(csig.empty());

    return 0;
}

void qore_class_private::mergeAbstract() {
    assert(scl);
    // merge direct base class abstract method lists to ourselves
    for (auto& i : *scl) {
        if ((*i).sclass) {
            assert((*i).sclass->priv->initialized);

            // called during class initialization to copy committed abstract variants to our variant lists
            AbstractMethodMap& mm = (*i).sclass->priv->ahm;
            //printd(5, "qore_class_private::initializeIntern() this: %p '%s' parent: %p '%s' mm empty: %d\n", this, name.c_str(), (*i).sclass, (*i).sclass->getName(), (int)mm.empty());
            for (auto& j : mm) {
                // skip if vlists are empty
                if (j.second->vlist.empty()) {
                    //printd(5, "qore_class_private::initializeIntern() this: %p '%s' skipping %s::%s(): vlist empty\n", this, name.c_str(), (*i).sclass->getName(), j.first.c_str());
                    continue;
                }
                amap_t::iterator vi = ahm.find(j.first);
                if (vi != ahm.end()) {
                    vi->second->parseMergeBase(*(j.second), true);
                    continue;
                }
                // now we import the abstract method to our class
                std::unique_ptr<AbstractMethod> m(new AbstractMethod);
                // see if there are pending normal variants...
                hm_method_t::iterator mi = hm.find(j.first);
                // merge committed parent abstract variants with any pending local variants
                m->parseMergeBase((*j.second), mi == hm.end() ? 0 : qore_method_private::get(*mi->second)->getFunction(), true);
                if (!m->empty()) {
                    ahm.insert(amap_t::value_type(j.first, m.release()));
                    //printd(5, "qore_class_private::initializeIntern() this: %p '%s' insert abstract method variant %s::%s()\n", this, name.c_str(), (*i).sclass->getName(), j.first.c_str());
                }
            }
        }
    }
}

void qore_class_private::finalizeBuiltin(const char* nspath) {
   initializeBuiltin();
   generateBuiltinSignature(nspath);
}

void qore_class_private::initializeBuiltin() {
    assert(sys);
    if (!initialized) {
        initialized = true;
        if (scl) {
            // initialize builtin parent classes first
            scl->initializeBuiltin();
            // merge abstract variants from parent classes to this class
            mergeAbstract();
        }
    }
}

void qore_class_private::generateBuiltinSignature(const char* nspath) {
   // signature string - also processed in parseCommit()
   QoreStringMaker csig("class %s::%s ", nspath, name.c_str());

   // add base classes to signature
   if (scl) {
      for (auto& i : *scl) {
         assert((*i).sclass);
         assert((*i).sclass->priv->initialized);
         do_sig(csig, *i);
      }
   }

   for (auto& i : hm)
      i.second->priv->func->parseSignatures(csig, nullptr);
   for (auto& i : shm)
      i.second->priv->func->parseSignatures(csig, "static");

   // add committed vars to signature first before members
   for (auto& i : vars.member_list) {
      do_sig(csig, i);
   }

   for (auto& i : members.member_list) {
      do_sig(csig, i);
   }

   do_sig(csig, constlist);
   hash.update(csig);
}

// returns a non-static method if it exists in the local class and has been committed to the class
QoreMethod* qore_class_private::findLocalCommittedMethod(const char* nme) {
    QoreMethod* m = parseFindLocalMethod(nme);
    return m && !m->priv->func->committedEmpty() ? m : nullptr;
}

// returns a non-static method if it exists in the local class and has been committed to the class
const QoreMethod* qore_class_private::findLocalCommittedMethod(const char* nme) const {
    const QoreMethod* m = parseFindLocalMethod(nme);
    return m && !m->priv->func->committedEmpty() ? m : nullptr;
}

// returns a static method if it exists in the local class and has been committed to the class
QoreMethod* qore_class_private::findLocalCommittedStaticMethod(const char* nme) {
    QoreMethod* m = parseFindLocalStaticMethod(nme);
    return m && !m->priv->func->committedEmpty() ? m : nullptr;
}

// returns a static method if it exists in the local class and has been committed to the class
const QoreMethod* qore_class_private::findLocalCommittedStaticMethod(const char* nme) const {
    const QoreMethod* m = parseFindLocalStaticMethod(nme);
    return m && !m->priv->func->committedEmpty() ? m : nullptr;
}

int qore_class_private::initMembers(QoreObject& o, bool& need_scan, ExceptionSink* xsink) const {
    assert(xsink);
    if (members.empty() && !scl)
        return 0;

#ifdef QORE_MANAGE_STACK
    if (check_stack(xsink))
        return -1;
#endif

    // make sure the object context is set before evaluating members
    CodeContextHelperBase cch("constructor", &o, this, xsink, false);
    SelfInstantiatorHelper sih(&selfid, &o);

    // issue #2970: initializes members once and save member info in the appropriate location in the object
    for (auto& i : member_init_list) {
        //printd(5, "qore_class_private::initMembers() this: %p %s '%s::%s' ctx %p '%s' (access '%s') has parent members: %d\n", this, name.c_str(), i.info->getClass()->name.c_str(), i.name, i.member_class_ctx, i.member_class_ctx ? i.member_class_ctx->name.c_str() : "n/a", privpub(i.info->access), i.info->numParentMembers());

        if (initMember(o, need_scan, i.name, *i.info, i.member_class_ctx, xsink)) {
            return -1;
        }
    }

    return 0;
}

int qore_class_private::initMember(QoreObject& o, bool& need_scan, const char* member_name, const QoreMemberInfo& info, const qore_class_private* member_class_ctx, ExceptionSink* xsink) const {
    //printd(5, "qore_class_private::initMember() this: %p '%s::%s' initializing '%s::%s' member_class_ctx: %p'\n", this, name.c_str(), member_name, member_class_ctx ? member_class_ctx->name.c_str() : "<self>", member_name, member_class_ctx);
    QoreValue& v = qore_object_private::get(o)->getMemberValueRefForInitialization(member_name, member_class_ctx);
    assert(v.isNothing());
    if (!info.exp.isNothing()) {
        // set runtime location
        QoreProgramLocationHelper l(info.loc);
        ValueEvalRefHolder val(info.exp, xsink);
        if (*xsink) {
            return -1;
        }
        if (QoreTypeInfo::mayRequireFilter(info.getTypeInfo(), *val)) {
            val.ensureReferencedValue();
            QoreTypeInfo::acceptInputMember(info.getTypeInfo(), member_name, *val, xsink);
            if (*xsink) {
                return -1;
            }
        }
        val.sanitize();
        v = val.takeReferencedValue();
        //printd(5, " + val: %d (%s)\n", v.getType() == NT_INT ? (int)v.getAsBigInt() : 0, v.getTypeName());
        if (needs_scan(v)) {
            qore_object_private::incScanCount(o, 1);
            if (!need_scan) {
                need_scan = true;
            }
        }
    }
#ifdef QORE_ENFORCE_DEFAULT_LVALUE
    else {
        v = QoreTypeInfo::getDefaultQoreValue(info.getTypeInfo());
    }
#endif
    return 0;
}

void qore_class_private::execBaseClassConstructor(QoreObject* self, BCEAList* bceal, ExceptionSink* xsink) const {
   //printd(5, "qore_class_private::execBaseClassConstructor() '%s' constructor: %p\n", name.c_str(), constructor);
   // if there is no constructor, execute the superclass constructors directly
   if (!constructor){
      if (scl) // execute base class constructors if any
         scl->execConstructors(self, bceal, xsink);

      return;
   }
   // no lock is sent with constructor, because no variable has been assigned yet
   bool already_executed;
   const AbstractQoreFunctionVariant* variant;
   const QoreProgramLocation* aloc = nullptr;
   QoreListNode* args = bceal->findArgs(cls->getID(), &already_executed, variant, aloc);
   if (!already_executed) {
      QoreProgramOptionalLocationHelper plh(aloc);
      constructor->priv->evalConstructor(variant, self, args, bceal, xsink);
   }
}

QoreObject* qore_class_private::execConstructor(const AbstractQoreFunctionVariant* variant, const QoreListNode* args, ExceptionSink* xsink) const {
#ifdef DEBUG
    // instantiation checks have to be made at parse time
    for (auto& i : ahm) {
        printd(0, "qore_class_private::execConstructor() %s::constructor() abstract error '%s':\n", name.c_str(), i.first.c_str());
        vmap_t& v = i.second->vlist;
        for (auto& vi : v) {
            printd(0, " + vlist: %s\n", vi.first);
        }
        v = i.second->pending_save;
        for (auto& vi : v) {
            printd(0, " + pending_save: %s\n", vi.first);
        }
    }
    assert(ahm.empty());
#endif

    // create new object
    QoreObject* self = new QoreObject(cls, getProgram());

    ReferenceHolder<BCEAList> bceal(scl ? new BCEAList : nullptr, xsink);

    printd(5, "qore_class_private::execConstructor() class: %p %s::constructor() o: %p variant: %p\n", cls, name.c_str(), self, variant);

    // if we made at least one assignment, then scan the object for recursive references after all assignments
    bool need_scan = false;

    // instantiate members first
    initMembers(*self, need_scan, xsink);

    // scan object for recursive references after all member assignments
    if (need_scan) {
        LValueHelper lvh(*self, xsink);
    }

    if (!*xsink) {
        // it's possible for constructor = 0 and variant != 0, when a class is instantiated to initialize a constant
        // and the matched variant is pending
        if (!constructor && !variant) {
            if (scl) { // execute superconstructors if any
                CodeContextHelper cch(xsink, CT_BUILTIN, "constructor", self, this);

                scl->execConstructors(self, *bceal, xsink);
            }
        }
        else {
            if (!constructor) {
                hm_method_t::const_iterator i = hm.find("constructor");
                assert(i != hm.end());
                i->second->priv->evalConstructor(variant, self, args, *bceal, xsink);
            }
            else
                constructor->priv->evalConstructor(variant, self, args, *bceal, xsink);
            printd(5, "qore_class_private::execConstructor() class: %p %s done\n", cls, name.c_str());
        }
    }

    if (*xsink) {
        // instead of executing the destructors for the superclasses that were already executed we call QoreObject::obliterate()
        // which will clear out all the private data by running their dereference methods which must be OK
        self->obliterate(xsink);
        printd(5, "qore_class_private::execConstructor() this: %p %s::constructor() o: %p, exception in constructor, obliterating QoreObject and returning 0\n", this, name.c_str(), self);
        return 0;
    }

    printd(5, "qore_class_private::execConstructor() this: %p %s::constructor() returning o: %p\n", this, name.c_str(), self);
    return self;
}

void qore_class_private::parseCommit() {
    //printd(5, "qore_class_private::parseCommit() %s this: %p cls: %p hm.size: %d sys: %d committed: %d\n", name.c_str(), this, cls, hm.size(), sys, committed);
    if (committed) {
        return;
    }

    if (!sys) {
        committed = true;

        if (parse_init_called)
            parse_init_called = false;

        if (parse_init_partial_called)
            parse_init_partial_called = false;

        if (has_new_user_changes) {
            // signature string: note the signature is updated in two places, here and in initializeIntern()
            QoreString csig;

            // add parent classes to signature if creating for the first time
            if (has_sig_changes && scl) {
                for (auto& i : *scl) {
                    assert((*i).sclass);
                    (*i).sclass->priv->parseCommit();
                    do_sig(csig, *i);
                }
            }

            // commit pending "normal" (non-static) method variants
            for (auto& i : hm) {
                bool is_new = i.second->priv->func->committedEmpty();
                if (has_sig_changes)
                    i.second->priv->func->parseCommitMethod(csig, 0);
                else
                    i.second->priv->func->parseCommitMethod();
                if (is_new) {
                    checkAssignSpecial(i.second);
                    ++num_methods;
                    ++num_user_methods;
                }
            }

            // commit pending static method variants
            for (auto& i : shm) {
                bool is_new = i.second->priv->func->committedEmpty();
                if (has_sig_changes)
                    i.second->priv->func->parseCommitMethod(csig, "static");
                else
                    i.second->priv->func->parseCommitMethod();
                if (is_new) {
                    ++num_static_methods;
                    ++num_static_user_methods;
                }
            }

            // commit abstract method variant list changes
            ahm.parseCommit();

            if (has_sig_changes) {
                // add all static vars to signature
                for (auto& i : vars.member_list) {
                    do_sig(csig, i);
                }

                for (auto& i : members.member_list) {
                    do_sig(csig, i);
                }
            }

            // set flags
            if (pending_has_public_memdecl) {
                if (!has_public_memdecl)
                    has_public_memdecl = true;
                pending_has_public_memdecl = false;
            }

            // process constants for signature
            if (has_sig_changes) {
                do_sig(csig, constlist);
            }

            // if there are any signature changes, then change the class' signature
            if (has_sig_changes) {
                if (!csig.empty()) {
                    printd(5, "qore_class_private::parseCommit() this:%p '%s' sig:\n%s", this, name.c_str(), csig.getBuffer());
                    hash.update(csig);
                }
                has_sig_changes = false;
            }
            else {
                assert(csig.empty());
            }

            // issue #2970: make member initialization list in correct order
            if (scl) {
                scl->sml.processMemberInitializationList(members, member_init_list);
            }
            // now add local members last
            for (auto& i : members.member_list) {
                // skip imported members
                if (!i.second->local()) {
                    continue;
                }

                const qore_class_private* member_class_ctx = i.second->getClassContext(this);
                // local members can only be stored in the standard object hash or in the private:internal hash for this class
                assert(!member_class_ctx || member_class_ctx == this);
                member_init_list.push_back(member_init_entry_t(i.first, i.second.get(), member_class_ctx));
            }

            has_new_user_changes = false;
        }
        else {
#ifdef DEBUG
            for (auto& i : hm)
                assert(i.second->priv->func->pendingEmpty());
            for (auto& i : shm)
                assert(i.second->priv->func->pendingEmpty());
#endif
            assert(!pending_has_public_memdecl);
        }
    }
    else {
        assert(committed);
        assert(!pending_has_public_memdecl);
    }

    if (!hash) {
        hash.updateEmpty();
    }

    // we check base classes if they have public members if we don't have any
    // it's safe to call parseHasPublicMembersInHierarchy() because the 2nd stage
    // of parsing has completed without any errors (or we wouldn't be
    // running parseCommit())
    if (!has_public_memdecl && (scl ? scl->parseHasPublicMembersInHierarchy() : false)) {
        has_public_memdecl = true;
    }
}

void qore_class_private::parseCommitRuntimeInit(ExceptionSink* xsink) {
    // issue #2885: ensure that static class initialization is only performed once
    if (!static_init) {
        static_init = true;
        // add all pending static vars to real list and initialize them
        vars.parseCommitRuntimeInit(xsink);
    }
}

void qore_class_private::addBuiltinMethod(const char* mname, MethodVariantBase* variant) {
    assert(strcmp(mname, "constructor"));
    assert(strcmp(mname, "destructor"));
    assert(strcmp(mname, "copy"));

    if (!sys) {
        sys = committed = true;
    }

    hm_method_t::iterator i = hm.find(mname);
    QoreMethod* nm;
    if (i == hm.end()) {
        MethodFunctionBase* m = new BuiltinNormalMethod(cls, mname);
        nm = new QoreMethod(cls, m, false);
        insertBuiltinMethod(nm);
    }
    else {
        nm = i->second;
    }

    // set the pointer from the variant back to the owning method
    variant->setMethod(nm);

    nm->priv->addBuiltinVariant(variant);

    if (variant->isAbstract())
        ahm.addAbstractVariant(mname, variant);
    else
        ahm.overrideAbstractVariant(mname, variant);
}

void qore_class_private::addBuiltinStaticMethod(const char* mname, MethodVariantBase* variant) {
    assert(strcmp(mname, "constructor"));
    assert(strcmp(mname, "destructor"));

    if (!sys) {
        sys = committed = true;
    }

    hm_method_t::iterator i = shm.find(mname);
    QoreMethod* nm;
    if (i == shm.end()) {
        MethodFunctionBase* m = new BuiltinStaticMethod(cls, mname);
        nm = new QoreMethod(cls, m, true);
        insertBuiltinStaticMethod(nm);
    }
    else {
        nm = i->second;
    }

    // set the pointer from the variant back to the owning method
    variant->setMethod(nm);

    nm->priv->addBuiltinVariant(variant);
}

void qore_class_private::addBuiltinConstructor(BuiltinConstructorVariantBase* variant) {
    if (!sys) {
        sys = committed = true;
    }

    QoreMethod* nm;
    if (!constructor) {
        MethodFunctionBase* m = new ConstructorMethodFunction(cls);
        nm = new QoreMethod(cls, m, false);
        constructor = nm;
        insertBuiltinMethod(nm, true);
    }
    else {
        nm = const_cast<QoreMethod*>(constructor);
    }

    // set the pointer from the variant back to the owning method
    variant->setMethod(nm);

    nm->priv->addBuiltinVariant(variant);
}

void qore_class_private::addBuiltinDestructor(BuiltinDestructorVariantBase* variant) {
    if (!sys) {
        sys = committed = true;
    }

    assert(!destructor);
    DestructorMethodFunction *m = new DestructorMethodFunction(cls);
    QoreMethod* qm = new QoreMethod(cls, m, false);
    destructor = qm;
    insertBuiltinMethod(qm, true);
    // set the pointer from the variant back to the owning method
    variant->setMethod(qm);

    qm->priv->addBuiltinVariant(variant);
}

void qore_class_private::addBuiltinCopyMethod(BuiltinCopyVariantBase* variant) {
    if (!sys) {
        sys = committed = true;
    }

    assert(!copyMethod);
    CopyMethodFunction *m = new CopyMethodFunction(cls);
    QoreMethod* qm = new QoreMethod(cls, m, false);
    copyMethod = qm;
    insertBuiltinMethod(qm, true);
    // set the pointer from the variant back to the owning method
    variant->setMethod(qm);

    qm->priv->addBuiltinVariant(variant);
}

void qore_class_private::setDeleteBlocker(q_delete_blocker_t func) {
   assert(!deleteBlocker);
   BuiltinDeleteBlocker* m = new BuiltinDeleteBlocker(func);
   QoreMethod* qm = new QoreMethod(cls, m, false);
   qm->priv->setBuiltin();
   deleteBlocker = qm;
   insertBuiltinMethod(qm, true);
   has_delete_blocker = true;
}

void qore_class_private::setBuiltinSystemConstructor(BuiltinSystemConstructorBase* m) {
    if (!sys) {
        sys = committed = true;
    }

    assert(!system_constructor);
    QoreMethod* qm = new QoreMethod(cls, m, false);
    qm->priv->setBuiltin();
    system_constructor = qm;
}

void qore_class_private::setPublic() {
   assert(!pub);
   pub = true;
}

QoreListNode* BCEAList::findArgs(qore_classid_t classid, bool* aexeced, const AbstractQoreFunctionVariant*& variant, const QoreProgramLocation*& loc) {
   bceamap_t::iterator i = lower_bound(classid);
   // not found
   if (i == end() || i->first != classid) {
      insert(i, bceamap_t::value_type(classid, new BCEANode));
      *aexeced = false;
      variant = nullptr;
      return nullptr;
   }

   // already executed
   if (i->second->execed) {
      *aexeced = true;
      variant = nullptr;
      return nullptr;
   }

   // found and not yet executed
   *aexeced = false;
   i->second->execed = true;
   variant = i->second->variant;
   loc = i->second->loc;
   return i->second->args;
}

int BCEAList::add(qore_classid_t classid, const QoreListNode* arg, const AbstractQoreFunctionVariant* variant, const QoreProgramLocation* loc, ExceptionSink* xsink) {
   // see if class already exists in the list
   bceamap_t::iterator i = lower_bound(classid);
   bool n = ((i == end() || i->first != classid));
   if (!n && i->second->execed)
      return 0;

   // save arguments for evaluation in the constructor
   if (n)
      insert(i, bceamap_t::value_type(classid, new BCEANode(loc, arg ? arg->listRefSelf() : 0, variant)));
   else {
      assert(!i->second->args);
      assert(!i->second->variant);
      assert(!i->second->execed);
      i->second->args = arg ? arg->listRefSelf() : 0;
      i->second->variant = reinterpret_cast<const MethodVariant*>(variant);
   }
   return 0;
}

void BCEAList::deref(ExceptionSink* xsink) {
    bceamap_t::iterator i;
    while ((i = begin()) != end()) {
        BCEANode* n = i->second;
        erase(i);

        if (n->args)
            n->args->deref(xsink);
        delete n;
    }
    delete this;
}

// resolves classes, parses arguments, and attempts to find constructor variant
void BCANode::parseInit(BCList* bcl, const char* classname) {
    QoreClass* sclass = nullptr;
    if (ns) {
        sclass = qore_root_ns_private::parseFindScopedClass(loc, *ns);
        printd(5, "BCANode::parseInit() this: %p resolved named scoped %s -> %p\n", this, ns->ostr, sclass);
        delete ns;
        ns = nullptr;
    }
    else {
        sclass = qore_root_ns_private::parseFindClass(loc, name);
        printd(5, "BCANode::parseInit() this: %p resolved %s -> %p\n", this, name, sclass);
        free(name);
        name = nullptr;
    }

    if (sclass) {
        if (!bcl->match(sclass))
            parse_error(*loc, "%s in base constructor argument list is not a base class of %s", sclass->getName(), classname);
        else {
            classid = sclass->getID();

            // find constructor variant
            const QoreMethod* m = sclass->getConstructor();
            int lvids = 0;
            if (m) {
                const QoreTypeInfo* argTypeInfo = nullptr;
                lvids = parseArgsVariant(loc, qore_class_private::getSelfId(*sclass), 0, qore_method_private::get(*m)->getFunction(), nullptr, argTypeInfo);
            }
            else {
                if (parse_args) {
                    type_vec_t argTypeInfo;
                    lvids += parse_args->initArgs(qore_class_private::getSelfId(*sclass), 0, argTypeInfo, args);
                    parse_args = nullptr;
                }
            }
            if (lvids) {
                parse_error(*loc, "illegal local variable declaration in base class constructor argument");
                while (lvids--)
                pop_local_var();
            }
        }
    }
}

int BCNode::initializeHierarchy(QoreClass* cls, qcp_set_t& qcp_set) {
    if (!sclass) {
        if (cname) {
            // if the class cannot be found, RootQoreNamespace::parseFindScopedClass() will throw the appropriate exception
            sclass = qore_root_ns_private::parseFindScopedClass(loc, *cname);
            printd(5, "BCNode::initializeHierarchy() %s inheriting %s (%p)\n", cls->getName(), cname->ostr, sclass);
            delete cname;
            cname = 0;
        }
        else {
            // if the class cannot be found, qore_root_ns_private::parseFindClass() will throw the appropriate exception
            sclass = qore_root_ns_private::parseFindClass(loc, cstr);
            printd(5, "BCNode::initializeHierarchy() %s inheriting %s (%p)\n", cls->getName(), cstr, sclass);
            free(cstr);
            cstr = 0;
        }
        if (cls == sclass) {
            parse_error(*cls->priv->loc, "class '%s' cannot inherit itself", cls->getName());
            assert(cls->priv->scl);
            cls->priv->scl->valid = false;
            sclass = nullptr;
        }
        //printd(5, "BCNode::initializeHierarchy() cls: %p '%s' inherits %p '%s' final: %d\n", cls, cls->getName(), sclass, sclass ? sclass->getName() : "n/a", sclass ? sclass->priv->final : 0);
    }
    int rc;
    // recursively add base classes to special method list
    if (sclass) {
        if (!qcp_set.insert(sclass->priv).second) {
            // issue #2317: ensure that the class is really recursive in the inheritance list before throwing an exception
            if (sclass->priv->scl && sclass->priv->scl->findInHierarchy(*sclass->priv)) {
                parse_error(*sclass->priv->loc, "circular reference in class hierarchy, '%s' is an ancestor of itself", sclass->getName());
                if (sclass->priv->scl)
                    sclass->priv->scl->valid = false;
                return -1;
            }
            return 0;
        }
        if (sclass->priv->final)
            parse_error(*cls->priv->loc, "class '%s' cannot inherit 'final' class '%s'", cls->getName(), sclass->getName());

        rc = sclass->priv->initializeHierarchy(qcp_set);
    }
    else
        rc = -1;
    return rc;
}

int BCNode::initialize(QoreClass* cls, bool& has_delete_blocker) {
    assert(sclass);
    int rc = 0;

    rc = sclass->priv->initializeIntern();
    if (!has_delete_blocker && sclass->has_delete_blocker())
        has_delete_blocker = true;
    // include all base class domains in this class's domain
    if (!sclass->priv->addBaseClassesToSubclass(cls, is_virtual)) {
        cls->priv->domain |= sclass->priv->domain;
        // import all base class member definitions into this class
        cls->priv->parseImportMembers(*sclass->priv, access);
    }
    if (sclass->priv->final)
        parse_error(*cls->priv->loc, "class '%s' cannot inherit 'final' class '%s'", cls->getName(), sclass->getName());

    return rc;
}

bool BCNode::isBaseClass(QoreClass* qc, bool toplevel) const {
    assert(sclass);

    if (!toplevel && access == Internal)
        return false;

    //printd(5, "BCNode::isBaseClass() %p %s (%d) == %s (%d)\n", this, qc->getName(), qc->getID(), sclass->getName(), sclass->getID());
    if (qc->getID() == sclass->getID() || (sclass->priv->scl && sclass->priv->scl->isBaseClass(qc, false))) {
        //printd(5, "BCNode::isBaseClass() %p %s (%d) TRUE\n", this, qc->getName(), qc->getID());
        return true;
    }
    return false;
}

const QoreMethod* BCNode::runtimeFindCommittedMethod(const char* name, ClassAccess& n_access, const qore_class_private* class_ctx, bool allow_internal) const {
   assert(sclass);

   if (access == Internal && !allow_internal)
      return 0;

   const QoreMethod* m = sclass->priv->runtimeFindCommittedMethodIntern(name, n_access, class_ctx);
   if (m && n_access < access)
      n_access = access;

   return m;
}

const QoreMethod* BCNode::runtimeFindCommittedStaticMethod(const char* name, ClassAccess& n_access, const qore_class_private* class_ctx, bool allow_internal) const {
    assert(sclass);

    if (access == Internal && !allow_internal)
        return nullptr;

    const QoreMethod* m = sclass->priv->runtimeFindCommittedStaticMethodIntern(name, n_access, class_ctx);
    if (m && n_access < access)
        n_access = access;

    return m;
}

const QoreMethod* BCNode::parseFindNormalMethod(const char* name, const qore_class_private* class_ctx, bool allow_internal) const {
    // sclass can be 0 if the class could not be found during parse initialization
    if (!sclass)
        return nullptr;

    if (access > Public && (!class_ctx || (access == Internal && !allow_internal)))
        return nullptr;

    return sclass->priv->parseFindNormalMethodIntern(name, class_ctx);
}

const QoreMethod* BCNode::parseFindStaticMethod(const char* name, const qore_class_private* class_ctx, bool allow_internal) const {
   // sclass can be 0 if the class could not be found during parse initialization
   if (!sclass)
      return 0;

   if (access > Public && (!class_ctx || (access == Internal && !allow_internal)))
      return 0;

   return sclass->priv->parseFindStaticMethodIntern(name, class_ctx);
}

const QoreMethod* BCNode::parseResolveSelfMethod(const QoreProgramLocation* loc, const char* name, const qore_class_private* class_ctx, bool allow_internal) const {
   // sclass can be 0 if the class could not be found during parse initialization
   if (!sclass)
      return 0;

   if (access == Internal && !allow_internal)
      return 0;

   sclass->priv->initialize();
   return sclass->priv->parseResolveSelfMethodIntern(loc, name, class_ctx);
}

const QoreMemberInfo* BCNode::parseFindMember(const char* mem, const qore_class_private*& qc, ClassAccess& n_access, bool toplevel) const {
   // sclass can be 0 if the class could not be found during parse initialization
   if (!sclass)
      return 0;

   if (access == Internal && !toplevel)
      return 0;

   const QoreMemberInfo* rv = sclass->priv->parseFindMemberNoInit(mem, qc, n_access, false);
   if (rv && n_access < access)
      n_access = access;
   return rv;
}

const QoreVarInfo* BCNode::parseFindVar(const char* name, const qore_class_private*& qc, ClassAccess& n_access, bool toplevel) const {
   // sclass can be 0 if the class could not be found during parse initialization
   if (!sclass)
      return 0;

   if (access == Internal && !toplevel)
      return 0;

   const QoreVarInfo* vi = sclass->priv->parseFindVar(name, qc, n_access, false);
   if (vi && n_access < access)
      n_access = access;
   return vi;
}

const QoreClass* BCNode::findInHierarchy(const qore_class_private& qc) {
   // sclass can be 0 if the class could not be found during parse initialization
   return sclass ? sclass->priv->findInHierarchy(qc) : nullptr;
}

const QoreClass* BCNode::getClass(qore_classid_t cid, ClassAccess& n_access, bool toplevel) const {
    // sclass can be 0 if the class could not be found during parse initialization
    if (!sclass)
        return 0;

    if (access == Internal && !toplevel)
        return 0;

    const QoreClass* qc = (sclass->getID() == cid) ? sclass : sclass->priv->getClassIntern(cid, n_access, false);
    if (qc && n_access < access)
        n_access = access;

    return qc;
}

const QoreClass* BCNode::getClass(const qore_class_private& qc, ClassAccess& n_access, bool toplevel) const {
    // sclass can be 0 if the class could not be found during parse initialization
    if (!sclass)
        return 0;

    if (access == Internal && !toplevel)
        return 0;

    const QoreClass* rv = sclass->priv->getClassIntern(qc, n_access, false);

    if (rv && n_access < access)
        n_access = access;

    return rv;
}

const QoreClass *BCNode::parseGetClass(const qore_class_private& qc, ClassAccess& n_access, bool toplevel) const {
    // sclass can be 0 if the class could not be found during parse initialization
    if (!sclass)
        return nullptr;

    if (access == Internal && !toplevel)
        return nullptr;

    const QoreClass* rv = sclass->priv->parseGetClassIntern(qc, n_access, false);

    if (rv && n_access < access)
        n_access = access;

    return rv;
}

bool BCNode::inHierarchy(const qore_class_private& qc, ClassAccess& n_access) const {
    // sclass can be 0 if the class could not be found during parse initialization
    if (!sclass) {
        return false;
    }

    bool rv = sclass->priv->inHierarchy(qc, n_access);

    if (rv && n_access < access) {
        n_access = access;
    }

    return rv;
}

bool BCNode::runtimeIsPrivateMember(const char* str, bool toplevel) const {
   assert(sclass);

   if (access == Internal && !toplevel)
      return false;

   return sclass->priv->runtimeIsPrivateMemberIntern(str, false);
}

QoreValue BCNode::parseFindConstantValue(const char* cname, const QoreTypeInfo*& typeInfo, bool& found, const qore_class_private* class_ctx, bool allow_internal) const {
    // sclass can be 0 if the class could not be found during parse initialization
    if (!sclass)
        return QoreValue();

    if (access == Internal && !allow_internal)
        return QoreValue();

    return sclass->priv->parseFindConstantValueIntern(cname, typeInfo, found, class_ctx);
}

bool BCNode::parseCheckHierarchy(const QoreClass* cls, ClassAccess& n_access, bool toplevel) const {
   // sclass can be 0 if the class could not be found during parse initialization
   if (!sclass)
      return false;

   if (access == Internal && !toplevel)
      return false;

   if (sclass->priv->parseCheckHierarchyIntern(cls, n_access, false)) {
      //printd(5, "BCNode::parseCheckHierarchy() '%s' '%s' access: %s n_access: %s\n", sclass->getName(), cls->getName(), privpub(access), privpub(n_access));
      if (n_access < access)
         n_access = access;
      return true;
   }

   return false;
}

QoreVarInfo* BCNode::parseFindStaticVar(const char* vname, const QoreClass*& qc, ClassAccess& n_access, bool check, bool toplevel) const {
   // sclass can be 0 if the class could not be found during parse initialization
   if (!sclass)
      return nullptr;

   if (access == Internal && !toplevel)
      return nullptr;

   QoreVarInfo* vi = sclass->priv->parseFindStaticVarIntern(vname, qc, n_access, check, false);
   if (vi && n_access < access)
      n_access = access;

   return vi;
}

void BCNode::execConstructors(QoreObject* o, BCEAList* bceal, ExceptionSink* xsink) const {
   //printd(5, "BCNode::execConstructors() %s::constructor() o: %p (for subclass %s) virtual: %d\n", sclass->getName(), o, o->getClass()->getName(), is_virtual);

   // do not execute constructors for virtual base classes
   if (is_virtual)
      return;
   sclass->priv->execBaseClassConstructor(o, bceal, xsink);
}

int BCNode::addBaseClassesToSubclass(QoreClass* child, bool is_virtual) {
    // issue #2318 must check for duplicate base classes here
    // sclass may be 0 in case of a parse exception
    if (!sclass)
        return 0;

    if (sclass->priv->scl && sclass->priv->scl->findInHierarchy(*child->priv)) {
        parse_error(*loc, "OOPS %s", child->getName());
        return -1;
    }

    return sclass->priv->addBaseClassesToSubclass(child, is_virtual);
}

void BCNode::initializeBuiltin() {
    assert(sclass);
    sclass->priv->initializeBuiltin();
}

void BCList::parseResolveAbstract() {
    for (auto& i : *this) {
        if (i->sclass) {
            i->sclass->priv->parseResolveAbstract();
        }
    }
}

void BCList::rescanParents(QoreClass* cls) {
    if (rescanned)
        return;
    rescanned = true;
    // iterate sml for all virtual parent classes; must iterate with offsets;
    // the vector can be reallocated during this operation
    for (unsigned i = 0; i < sml.size(); ++i) {
        if (sml[i].second && sml[i].first->priv->scl) {
            sml[i].first->priv->scl->rescanParents(sml[i].first);
            sml[i].first->priv->scl->sml.alignBaseClassesInSubclass(sml[i].first, cls, true);
        }
    }
}

bool BCList::isBaseClass(QoreClass* qc, bool toplevel) const {
    for (auto& i : *this) {
        if ((*i).isBaseClass(qc, toplevel))
            return true;
    }
    //printd(5, "BCList::isBaseClass() %p %s (%d) FALSE\n", this, qc->getName(), qc->getID());
    return false;
}

int BCList::initializeHierarchy(QoreClass* cls, qcp_set_t& qcp_set) {
    for (bclist_t::iterator i = begin(), e = end(); i != e; ++i) {
        if ((*i)->initializeHierarchy(cls, qcp_set)) {
            if (valid)
                valid = false;
        }
    }

    // compare each class in the list to ensure that there are no duplicates
    for (bclist_t::iterator i = begin(), e = end(); i != e; ++i) {
        if ((*i)->sclass) {
            bclist_t::iterator j = i;
            while (++j != e) {
                if (!(*j)->sclass)
                continue;
                if ((*i)->sclass->getID() == (*j)->sclass->getID()) {
                parse_error(*cls->priv->loc, "class '%s' cannot inherit '%s' more than once", cls->getName(), (*i)->sclass->getName());
                if (valid)
                    valid = false;
                }
            }
        }
    }

    return valid ? 0 : -1;
}

int BCList::initialize(QoreClass* cls, bool& has_delete_blocker) {
    printd(5, "BCList::initialize(%s) this: %p empty: %d\n", cls->getName(), this, empty());
    for (bclist_t::iterator i = begin(), e = end(); i != e; ++i) {
        if ((*i)->initialize(cls, has_delete_blocker)) {
            if (valid)
                valid = false;
        }
    }

    return valid ? 0 : -1;
}

bool BCList::parseHasPublicMembersInHierarchy() const {
    for (bclist_t::const_iterator i = begin(), e = end(); i != e; ++i)
        if ((*i)->sclass && (*i)->sclass->parseHasPublicMembersInHierarchy())
            return true;
    return false;
}

const QoreMemberInfo* BCList::parseFindMember(const char* mem, const qore_class_private*& qc, ClassAccess& access, bool toplevel) const {
    if (!valid)
        return 0;

    for (auto& i : *this) {
        const QoreMemberInfo* mi = (*i).parseFindMember(mem, qc, access, toplevel);
        if (mi)
            return mi;
    }
    return nullptr;
}

const QoreVarInfo* BCList::parseFindVar(const char* name, const qore_class_private*& qc, ClassAccess& n_access, bool toplevel) const {
    if (!valid)
        return 0;

    for (auto& i : *this) {
        const QoreVarInfo* rv = (*i).parseFindVar(name, qc, n_access, toplevel);
        if (rv)
            return rv;
    }
    return nullptr;
}

// called at run time
const QoreMethod* BCList::runtimeFindCommittedMethod(const char* name, ClassAccess& access, const qore_class_private* class_ctx, bool allow_internal) const {
    for (auto& i : *this) {
        const QoreMethod* m = (*i).runtimeFindCommittedMethod(name, access, class_ctx, allow_internal);
        if (m)
            return m;
    }
    return nullptr;
}

// called at run time
const QoreMethod* BCList::runtimeFindCommittedStaticMethod(const char* name, ClassAccess& access, const qore_class_private* class_ctx, bool allow_internal) const {
    for (auto& i : *this) {
        const QoreMethod* m = (*i).runtimeFindCommittedStaticMethod(name, access, class_ctx, allow_internal);
        if (m)
            return m;
    }
    return nullptr;
}

const QoreMethod* BCList::parseFindNormalMethod(const char* name, const qore_class_private* class_ctx, bool allow_internal) {
    if (!valid)
        return nullptr;

    for (auto& i : *this) {
        const QoreMethod* m = (*i).parseFindNormalMethod(name, class_ctx, allow_internal);
        if (m)
            return m;
    }
    return nullptr;
}

const QoreMethod* BCList::parseFindStaticMethod(const char* name, const qore_class_private* class_ctx, bool allow_internal) {
    if (!valid)
        return 0;

    for (auto& i : *this) {
        const QoreMethod* m = (*i).parseFindStaticMethod(name, class_ctx, allow_internal);
        if (m)
            return m;
    }
    return nullptr;
}

const QoreMethod* BCList::parseResolveSelfMethod(const QoreProgramLocation* loc, const char* name, const qore_class_private* class_ctx, bool allow_internal) {
    for (auto& i : *this) {
        const QoreMethod* m = (*i).parseResolveSelfMethod(loc, name, class_ctx, allow_internal);
        if (m)
            return m;
    }
    return nullptr;
}

bool BCList::match(const QoreClass* cls) {
   for (auto& i : *this) {
      if (cls == (*i).sclass) {
         return true;
      }
   }
   return false;
}

bool BCList::runtimeIsPrivateMember(const char* str, bool toplevel) const {
   for (auto& i : *this) {
      if ((*i).runtimeIsPrivateMember(str, toplevel))
         return true;
   }
   return false;
}

bool BCList::execDeleteBlockers(QoreObject* o, ExceptionSink* xsink) const {
   for (auto& i : *this) {
      //printd(5, "BCList::execDeleteBlockers() %s o: %p (for subclass %s)\n", (*i)->sclass->getName(), o, o->getClass()->getName());
      if ((*i).sclass->execDeleteBlocker(o, xsink))
         return true;
   }
   return false;
}

/*
int BCList::initMembers(QoreObject& o, BCEAList* bceal, ExceptionSink* xsink) const {
   for (auto& i : *this) {
      printd(5, "BCList::initMembers() %s::constructor() o: %p (for subclass %s) virtual: %d\n", (*i).sclass->getName(), &o, o.getClass()->getName(), (*i).is_virtual);

      if ((*i).sclass->priv->initMembers(o, bceal, xsink))
         return -1;
   }
   return 0;
}
*/

void BCList::execConstructors(QoreObject* o, BCEAList* bceal, ExceptionSink* xsink) const {
   for (auto& i : *this) {
      (*i).execConstructors(o, bceal, xsink);
      if (*xsink)
         break;
   }
}

bool BCList::parseCheckHierarchy(const QoreClass* cls, ClassAccess& access, bool toplevel) const {
   for (auto& i : *this) {
      if ((*i).parseCheckHierarchy(cls, access, toplevel))
         return true;
   }
   return false;
}

void BCList::addNewAncestors(QoreMethod* m) {
    QoreFunction *f = qore_method_private::get(*m)->getFunction();
    const char* name = m->getName();
    for (auto& i : *this) {
        QoreClass* qc = (*i).sclass;
        // should be only called from builtin classes, therefore qc != NULL
        assert(qc);
        assert((*i).access != Internal);
        const QoreMethod* w = qc->priv->findLocalCommittedMethod(name);
        if (w)
            f->addNewAncestor(qore_method_private::get(*w)->getFunction(), (*i).access);
        qc->priv->addNewAncestors(m);
    }
}

void BCList::addNewStaticAncestors(QoreMethod* m) {
    QoreFunction *f = qore_method_private::get(*m)->getFunction();
    const char* name = m->getName();
    for (auto& i : *this) {
        QoreClass* qc = (*i).sclass;
        // should be only called from builtin classes, therefore qc != NULL
        assert(qc);
        assert((*i).access != Internal);
        const QoreMethod* w = qc->priv->findLocalCommittedStaticMethod(name);
        if (w)
            f->addNewAncestor(qore_method_private::get(*w)->getFunction(), (*i).access);
        qc->priv->addNewStaticAncestors(m);
    }
}

void BCList::addAncestors(QoreMethod* m) {
    const char* name = m->getName();
    for (auto& i : *this) {
        QoreClass* qc = (*i).sclass;
        assert(qc);

        const QoreMethod* w = qc->priv->findLocalCommittedMethod(name);
        if (w)
            qore_method_private::get(*m)->getFunction()->addAncestor(qore_method_private::get(*w)->getFunction(), (*i).access);

        qc->priv->addAncestors(m);
    }
}

void BCList::addStaticAncestors(QoreMethod* m) {
    const char* name = m->getName();
    for (auto& i : *this) {
        QoreClass* qc = (*i).sclass;
        assert(qc);

        const QoreMethod* w = qc->priv->findLocalCommittedStaticMethod(name);
        if (w)
            qore_method_private::get(*m)->getFunction()->addAncestor(qore_method_private::get(*w)->getFunction(), (*i).access);
        qc->priv->addStaticAncestors(m);
    }
}

void BCList::parseAddAncestors(QoreMethod* m) {
    const char* name = m->getName();

    //printd(5, "BCList::parseAddAncestors(%p %s) this: %p size: %d\n", m, name, this, size());

    for (auto& i : *this) {
        // if there was a parse error finding the base class, then skip
        QoreClass* qc = (*i).sclass;
        if (!qc)
            continue;

        const QoreMethod* w = qc->priv->parseFindLocalMethod(name);
        //printd(5, "BCList::parseAddAncestors(%p %s) this: %p qc: %p w: %p\n", m, name, this, qc, w);

        if (w)
            qore_method_private::get(*m)->getFunction()->addAncestor(qore_method_private::get(*w)->getFunction(), (*i).access);

        qc->priv->parseAddAncestors(m);
    }
}

void BCList::parseAddStaticAncestors(QoreMethod* m) {
    const char* name = m->getName();
    for (auto& i : *this) {
        QoreClass* qc = (*i).sclass;
        // qc may be 0 if there were a parse error with an unknown class earlier
        if (!qc)
            continue;

        const QoreMethod* w = qc->priv->parseFindLocalStaticMethod(name);
        if (w)
            qore_method_private::get(*m)->getFunction()->addAncestor(qore_method_private::get(*w)->getFunction(), (*i).access);

        qc->priv->parseAddStaticAncestors(m);
    }
}

void BCList::resolveCopy() {
   for (auto& i : *this) {
      assert((*i).sclass->priv->new_copy);
      (*i).sclass = (*i).sclass->priv->new_copy;
      (*i).sclass->priv->resolveCopy();
   }

   sml.resolveCopy();
}

QoreValue BCList::parseFindConstantValue(const char* cname, const QoreTypeInfo*& typeInfo, bool& found, const qore_class_private* class_ctx, bool allow_internal) const {
    if (!valid)
        return QoreValue();

    for (auto& i : *this) {
       QoreValue rv = (*i).parseFindConstantValue(cname, typeInfo, found, class_ctx, allow_internal);
       if (found)
           return rv;
    }
    return QoreValue();
}

QoreVarInfo* BCList::parseFindStaticVar(const char* vname, const QoreClass*& qc, ClassAccess& access, bool check, bool toplevel) const {
   if (!valid)
      return nullptr;

   for (auto& i : *this) {
      QoreVarInfo* vi = (*i).parseFindStaticVar(vname, qc, access, check, toplevel);
      if (vi)
         return vi;
   }
   return nullptr;
}

const QoreClass* BCList::findInHierarchy(const qore_class_private& qc) {
   for (auto& i : *this) {
      const QoreClass* rv = (*i).findInHierarchy(qc);
      if (rv)
         return rv;
   }

   return nullptr;
}

const QoreClass* BCList::getClass(qore_classid_t cid, ClassAccess& n_access, bool toplevel) const {
   for (auto& i : *this) {
      const QoreClass* qc = (*i).getClass(cid, n_access, toplevel);
      if (qc)
         return qc;
   }

   return nullptr;
}

const QoreClass* BCList::getClass(const qore_class_private& qc, ClassAccess& n_access, bool toplevel) const {
    for (auto& i : *this) {
        const QoreClass* rv = (*i).getClass(qc, n_access, toplevel);
        if (rv)
            return rv;
    }

    return 0;
}

const QoreClass* BCList::parseGetClass(const qore_class_private& qc, ClassAccess& n_access, bool toplevel) const {
    for (auto& i : *this) {
        const QoreClass* rv = (*i).parseGetClass(qc, n_access, toplevel);
        if (rv)
            return rv;
    }

    return nullptr;
}

bool BCList::inHierarchy(const qore_class_private& qc, ClassAccess& n_access) const {
    for (auto& i : *this) {
        bool b = (*i).inHierarchy(qc, n_access);
        if (b) {
            return b;
        }
    }

    return false;
}

MethodVariantBase* BCList::matchNonAbstractVariant(const std::string& name, MethodVariantBase* v) const {
    for (auto& i : *this) {
        const QoreClass* nqc = (*i).sclass;
        //printd(5, "BCList::matchNonAbstractVariant() this: %p %s::%s %p (%s) ncq: %p\n", this, nqc ? nqc->getName() : "n/a", name.c_str(), v, v->getAbstractSignature(), nqc);

        // nqc may be 0 if there were a parse error with an unknown class earlier
        // also if the original abstract variant comes from the class being searched, then skip it
        if (!nqc || v->getClass() == nqc)
            continue;

        QoreMethod* m = nqc->priv->parseFindLocalMethod(name);
        if (m) {
            MethodFunctionBase* f = qore_method_private::get(*m)->getFunction();
            MethodVariantBase* ov = f->parseHasVariantWithSignature(v);
            if (ov && !ov->isAbstract())
                return ov;
        }
        if (nqc->priv->scl) {
            MethodVariantBase* ov = nqc->priv->scl->matchNonAbstractVariant(name, v);
            if (ov)
                return ov;
        }
    }

    return nullptr;
}

int BCAList::execBaseClassConstructorArgs(BCEAList* bceal, ExceptionSink* xsink) const {
   for (auto& i : *this) {
      if (bceal->add(i->classid, i->getArgs(), i->getVariant(), i->loc, xsink))
         return -1;
   }
   return 0;
}

const QoreMethod* QoreClass::parseGetConstructor() const {
   const_cast<QoreClass*>(this)->priv->initialize();
   if (priv->constructor)
      return priv->constructor;
   return priv->parseFindLocalMethod("constructor");
}

bool QoreClass::has_delete_blocker() const {
   return priv->has_delete_blocker;
}

BCSMList* QoreClass::getBCSMList() const {
   return priv->scl ? &priv->scl->sml : nullptr;
}

const QoreMethod* QoreClass::findStaticMethod(const char* nme) const {
    const qore_class_private* class_ctx = runtime_get_class();
    if (class_ctx && !priv->runtimeCheckPrivateClassAccess(class_ctx)) {
        class_ctx = nullptr;
    }

    CurrentProgramRuntimeParseContextHelper pch;
    ClassAccess access;
    return priv->runtimeFindCommittedStaticMethod(nme, access, class_ctx);
}

const QoreMethod* QoreClass::findStaticMethod(const char* nme, ClassAccess& access) const {
   const qore_class_private* class_ctx = runtime_get_class();
   if (class_ctx && !priv->runtimeCheckPrivateClassAccess(class_ctx))
      class_ctx = 0;
   CurrentProgramRuntimeParseContextHelper pch;
   return priv->runtimeFindCommittedStaticMethod(nme, access, class_ctx);
}

const QoreMethod* QoreClass::findMethod(const char* nme) const {
    const qore_class_private* class_ctx = runtime_get_class();
    if (class_ctx && !priv->runtimeCheckPrivateClassAccess(class_ctx)) {
        class_ctx = nullptr;
    }
    ClassAccess access = Public;
    return priv->runtimeFindCommittedMethod(nme, access, class_ctx);
}

const QoreMethod* QoreClass::findMethod(const char* nme, ClassAccess& access) const {
    const qore_class_private* class_ctx = runtime_get_class();
    if (class_ctx && !priv->runtimeCheckPrivateClassAccess(class_ctx)) {
        class_ctx = nullptr;
    }
    return priv->runtimeFindCommittedMethod(nme, access, class_ctx);
}

const QoreMethod* QoreClass::findLocalStaticMethod(const char* nme) const {
    return priv->findLocalCommittedStaticMethod(nme);
}

const QoreMethod* QoreClass::findLocalMethod(const char* nme) const {
    return priv->findLocalCommittedMethod(nme);
}

bool QoreClass::hasCopy() const {
   return priv->copyMethod ? true : false;
}

qore_classid_t QoreClass::getID() const {
   return priv->classID;
}

qore_classid_t QoreClass::getIDForMethod() const {
   return priv->methodID;
}

bool QoreClass::isSystem() const {
   return priv->sys;
}

bool QoreClass::isModulePublic() const {
    return priv->pub;
}

bool QoreClass::isAbstract() const {
    return priv->hasAbstract();
}

bool QoreClass::isFinal() const {
    return priv->final;
}

bool QoreClass::isInjected() const {
    return priv->inject;
}

bool QoreClass::isPseudoClass() const {
    return priv->name[0] == '<';
}

qore_type_t QoreClass::getPseudoClassType() const {
    if (!isPseudoClass()) {
        return -1;
    }

    if (priv->name == "<value>") {
        return -1;
    }

    if (priv->name == "<binary>") {
        return NT_BINARY;
    }

    if (priv->name == "<bool>") {
        return NT_BOOLEAN;
    }

    if (priv->name == "<callref>") {
        return NT_FUNCREF;
    }

    if (priv->name == "<closure>") {
        return NT_RUNTIME_CLOSURE;
    }

    if (priv->name == "<date>") {
        return NT_DATE;
    }

    if (priv->name == "<float>") {
        return NT_FLOAT;
    }

    if (priv->name == "<hash>") {
        return NT_HASH;
    }

    if (priv->name == "<int>") {
        return NT_INT;
    }

    if (priv->name == "<int>") {
        return NT_INT;
    }

    if (priv->name == "<list>") {
        return NT_LIST;
    }

    if (priv->name == "<nothing>") {
        return NT_NOTHING;
    }

    if (priv->name == "<number>") {
        return NT_NUMBER;
    }

    if (priv->name == "<object>") {
        return NT_OBJECT;
    }

    assert(priv->name == "<string>");
    return NT_STRING;
}

QoreValue QoreClass::evalPseudoMethod(const QoreValue n, const char* nme, const QoreListNode* args, ExceptionSink* xsink) const {
    assert(isPseudoClass());
    return priv->evalPseudoMethod(n, nme, args, xsink);
}

QoreValue QoreClass::evalPseudoMethod(const QoreMethod* m, const QoreExternalMethodVariant* variant, const QoreValue n, const QoreListNode* args, ExceptionSink* xsink) const {
    assert(isPseudoClass());
    return priv->evalPseudoMethod(m, reinterpret_cast<const AbstractQoreFunctionVariant*>(variant), n, args, xsink);
}

void QoreClass::setSystem() {
   priv->sys = true;
   priv->committed = true;
}

bool QoreClass::hasMemberGate() const {
   return priv->memberGate != 0;
}

bool QoreClass::hasMethodGate() const {
   return priv->methodGate != 0;
}

bool QoreClass::hasMemberNotification() const {
   return priv->memberNotification != 0;
}

int64 QoreClass::getDomain() const {
   return priv->domain;
}

const char* QoreClass::getName() const {
   return priv->name.c_str();
}

int QoreClass::numMethods() const {
   return priv->num_methods;
}

int QoreClass::numStaticMethods() const {
   return priv->num_static_methods;
}

int QoreClass::numUserMethods() const {
   return priv->num_user_methods;
}

int QoreClass::numStaticUserMethods() const {
   return priv->num_static_user_methods;
}

void QoreClass::addBuiltinBaseClass(QoreClass* qc) {
    if (!priv->scl) {
        priv->scl = new BCList;
    }
    priv->scl->push_back(new BCNode(&loc_builtin, qc));
    priv->scl->sml.add(this, qc, false);
}

void QoreClass::addDefaultBuiltinBaseClass(QoreClass* qc) {
    addBuiltinBaseClass(qc);
    // make sure no methodID has already been assigned
    assert(priv->methodID == priv->classID);
    priv->methodID = qc->priv->classID;
}

void QoreClass::addBuiltinVirtualBaseClass(QoreClass* qc) {
   assert(qc);

   //printd(5, "adding %s as virtual base class to %s\n", qc->priv->name.c_str(), priv->name.c_str());
   if (!priv->scl)
      priv->scl = new BCList;
   priv->scl->push_back(new BCNode(&loc_builtin, qc, true));

   if (qc->priv->scl && qc->priv->scl->valid)
      qc->priv->scl->addBaseClassesToSubclass(qc, this, true);
   priv->scl->sml.add(this, qc, true);
}

int QoreClass::runtimeCheckInstantiateClass(ExceptionSink* xsink) const {
    return priv->runtimeCheckInstantiateClass(xsink);
}

void qore_class_private::parseCheckAbstractNew(const QoreProgramLocation* loc) const {
    // we must defer the check until all classes are completely resolved
    qore_root_ns_private::get(*getRootNS())->deferParseCheckAbstractNew(this, loc);
}

const QoreMethod* qore_class_private::parseFindNormalMethod(const char* nme, const qore_class_private* class_ctx) {
    // if we have a class context, first we have to check here for an internal method
    if (class_ctx) {
        const QoreMethod* m = class_ctx->parseFindLocalMethod(nme);
        if (m && qore_method_private::getAccess(*m) == Internal)
            return m;
    }

    return parseFindNormalMethodIntern(nme, class_ctx);
}

const QoreMethod* qore_class_private::parseFindStaticMethod(const char* nme, const qore_class_private* class_ctx) {
    // if we have a class context, first we have to check here for an internal method
    if (class_ctx) {
        const QoreMethod* m = class_ctx->parseFindLocalStaticMethod(nme);
        if (m && qore_method_private::getAccess(*m) == Internal)
            return m;
    }

    return parseFindStaticMethodIntern(nme, class_ctx);
}

const QoreMethod* qore_class_private::parseFindAnyMethod(const char* nme, const qore_class_private* class_ctx) {
    const QoreMethod* m = nullptr;

    // if we have a class context, first we have to check here for an internal method
    if (class_ctx) {
        m = class_ctx->parseFindAnyLocalMethod(nme);
        if (m && qore_method_private::getAccess(*m) != Internal)
            m = nullptr;
    }

    if (!m)
        m = parseFindNormalMethodIntern(nme, class_ctx);

    //printd(5, "qore_class_private::parseFindAnyMethod() cls: '%s' nme: '%s' class_ctx: %p m: %p (%s::%s) %s\n", name.c_str(), nme, class_ctx, m, m ? m->getClass()->getName() : "n/a", m ? m->getName() : "n/a", m ? privpub(qore_method_private::getAccess(*m)) : "n/a");

    if (m && strcmp(nme, "constructor") && strcmp(nme, "destructor") && strcmp(nme, "copy") && ((qore_method_private::getAccess(*m) == Public) || class_ctx))
        return m;

    m = parseFindStaticMethodIntern(nme, class_ctx);
    return m && ((qore_method_private::getAccess(*m) == Public) || class_ctx) ? m : 0;
}

const QoreMethod* qore_class_private::parseFindAnyMethodStaticFirst(const char* nme, const qore_class_private* class_ctx) {
    const QoreMethod* m = 0;

    // if we have a class context, first we have to check here for an internal method
    if (class_ctx) {
        m = class_ctx->parseFindLocalStaticMethod(nme);
        if (m && qore_method_private::getAccess(*m) != Internal) {
            m = class_ctx->parseFindLocalMethod(nme);
            if (m && qore_method_private::getAccess(*m) != Internal) {
                m = 0;
            }
        }
    }

    if (!m)
        m = parseFindStaticMethodIntern(nme, class_ctx);

    if (m && ((qore_method_private::getAccess(*m) == Public) || class_ctx))
        return m;
<<<<<<< HEAD

    m = parseFindNormalMethodIntern(nme, class_ctx);

    if (m && (!strcmp(nme, "constructor") || !strcmp(nme, "destructor") || !strcmp(nme, "copy")))
        m = 0;

=======

    m = parseFindNormalMethodIntern(nme, class_ctx);

    if (m && (!strcmp(nme, "constructor") || !strcmp(nme, "destructor") || !strcmp(nme, "copy")))
        m = 0;

>>>>>>> b3ef8c3f
    return m && ((qore_method_private::getAccess(*m) == Public) || class_ctx) ? m : 0;
}

// searches all methods, both pending and comitted
const QoreMethod* qore_class_private::parseResolveSelfMethod(const QoreProgramLocation* loc, const char* nme, const qore_class_private* class_ctx) {
    initialize();

    const QoreMethod* m = nullptr;

    if (class_ctx) {
        const QoreMethod* m = class_ctx->parseFindAnyLocalMethod(nme);
        if (m && qore_method_private::getAccess(*m) != Internal)
            m = nullptr;
    }
    if (!m)
        m = parseResolveSelfMethodIntern(loc, nme, class_ctx);

    if (!m) {
        parse_error(*loc, "no method %s::%s() has been defined; if you want to make a call to a method that will be defined in an inherited class, then use 'self.%s()' instead", name.c_str(), nme, nme);
        return nullptr;
    }
    printd(5, "qore_class_private::parseResolveSelfMethod(%s) resolved to %s::%s() %p (static: %d)\n", nme, name.c_str(), nme, m, m->isStatic());

    const char* mname = m->getName();
    // make sure we're not calling a method that cannot be called directly
    if (!m->isStatic() && (!strcmp(mname, "constructor") || !strcmp(mname, "destructor") || !strcmp(mname, "copy"))) {
        parse_error(*loc, "explicit calls to %s() methods are not allowed", nme);
        return nullptr;
    }

    return m;
}

const QoreMethod* qore_class_private::parseFindSelfMethod(const char* nme) {
    initialize();

    return parseFindAnyMethod(nme, this);
}

const QoreMethod* qore_class_private::parseResolveSelfMethod(const QoreProgramLocation* loc, NamedScope* nme) {
    // first find class
    QoreClass* qc = qore_root_ns_private::parseFindScopedClassWithMethod(loc, *nme, true);
    if (!qc)
        return nullptr;

    // see if class is base class of this class
    if (qc != cls && (!scl || !scl->isBaseClass(qc, true))) {
        parse_error(*loc, "'%s' is not a base class of '%s'", qc->getName(), name.c_str());
        return nullptr;
    }

    return qc->priv->parseResolveSelfMethod(loc, nme->getIdentifier(), this);
}

// finds a non-static method in the class hierarchy at parse time, optionally initializes classes
const QoreMethod* qore_class_private::parseFindNormalMethodIntern(const char* mname, const qore_class_private* class_ctx) {
    initialize();
    const QoreMethod* m = parseFindLocalMethod(mname);
    if (m && doParseMethodAccess(m, class_ctx)) {
        //printd(5, "qore_class_private::parseFindNormalMethodIntern() this: %p '%s' mname: '%s' m: %p\n", this, name.c_str(), mname, m);
        return m;
    }
    //printd(5, "qore_class_private::parseFindNormalMethodIntern() this: %p '%s' mname: '%s' NOT FOUND\n", this, name.c_str(), mname);
    if (scl) {
        m = scl->parseFindNormalMethod(mname, class_ctx, class_ctx == this);
        if (m && doParseMethodAccess(m, class_ctx)) {
            return m;
        }
    }
    return nullptr;
}

// finds a static method in the class hierarchy at parse time, optionally initializes classes
const QoreMethod* qore_class_private::parseFindStaticMethodIntern(const char* mname, const qore_class_private* class_ctx) {
    initialize();
    const QoreMethod* m = parseFindLocalStaticMethod(mname);
    if (m && doParseMethodAccess(m, class_ctx))
        return m;
    if (scl) {
        m = scl->parseFindStaticMethod(mname, class_ctx, class_ctx == this);
        if (m && doParseMethodAccess(m, class_ctx))
            return m;
    }
    return nullptr;
}

const QoreMethod* qore_class_private::parseResolveSelfMethodIntern(const QoreProgramLocation* loc, const char* nme, const qore_class_private* class_ctx) {
    const QoreMethod* m = parseFindLocalMethod(nme);
    if (m && doMethodAccess(m, qore_method_private::getAccess(*m), class_ctx))
        return m;
    m = parseFindLocalStaticMethod(nme);
    if (m && doMethodAccess(m, qore_method_private::getAccess(*m), class_ctx))
        return m;
    if (scl) {
        m = scl->parseResolveSelfMethod(loc, nme, class_ctx, this == class_ctx);
        if (m && doMethodAccess(m, qore_method_private::getAccess(*m), class_ctx))
            return m;
    }
    return nullptr;
}

int qore_class_private::parseCheckClassHierarchyMembers(const char* mname, const QoreMemberInfo& b_mi, const qore_class_private& b_qc, const QoreMemberInfo& l_mi) {
    if (l_mi.access != b_mi.access || l_mi.parseHasTypeInfo() || b_mi.parseHasTypeInfo()) {
        // raise an exception only if parse exceptions are enabled
        if (getProgram()->getParseExceptionSink()) {
            qore_program_private::makeParseException(getProgram(), *l_mi.loc, "PARSE-ERROR", new QoreStringNodeMaker("class '%s' cannot be combined with class '%s' in the same hierarchy because member '%s' is accessible from class '%s' from more than one declaration in the hierarchy", l_mi.getClass()->name.c_str(), b_mi.getClass()->name.c_str(), mname, name.c_str()));
        }
        return -1;
    }
    return 0;
}

// imports members from qc -> this
void qore_class_private::parseImportMembers(qore_class_private& qc, ClassAccess access) {
    assert(qc.name != name || qc.cls->priv->ns->name != cls->priv->ns->name);
    //printd(5, "qore_class_private::parseImportMembers() this: %p '%s' members: %p init qc: %p '%s' qc.members: %p\n", this, name.c_str(), &members, &qc, qc.name.c_str(), &qc.members);
    // issue #2657: ensure that parent class members are initialied before merging
    qc.members.parseInit();
    for (auto& i : qc.members.member_list) {
        QoreMemberInfo* mi = members.find(i.first);
        if (mi) {
            // issue #2970: if the member is declared as private:internal in this class
            // or if the current or new member are inaccessible, add contextual access information
            // so that the member can be properly accessed from base classes
            if (mi->isLocalInternal() || i.second->access >= Internal || mi->access == Inaccessible) {
                //printd(5, "qore_class_private::parseImportMembers() this: %p importing '%s' <- '%s::%s' this: '%s' other: '%s' context access\n", this, name.c_str(), qc.name.c_str(), i->first, privpub(mi->access), privpub(i->second->access));
                mi->addContextAccess(*i.second);
                continue;
            }

            //printd(5, "qore_class_private::parseImportMembers() this: %p importing '%s' <- '%s::%s' ('%s') parent access: '%s' this access: '%s'\n", this, name.c_str(), qc.name.c_str(), i->first, i->second->exp.getTypeName(), privpub(access), privpub(mi->access));

            if (!mi->getClass()->equal(*i.second->getClass())) {
                parseCheckClassHierarchyMembers(i.first, *(i.second), qc, *mi);
            }
            continue;
        }
        i.second->parseInit(i.first);
        QoreMemberInfo* nmi = new QoreMemberInfo(*i.second, this, access);
        //printd(5, "qore_class_private::parseImportMembers() this: %p '%s' importing <- '%s::%s' ('%s') new access: '%s' old: '%s'\n", this, name.c_str(), qc.name.c_str(), i->first, i->second->exp.getTypeName(), privpub(nmi->access), privpub(i->second->access));
        members.addInheritedNoCheck(strdup(i.first), nmi);
    }
}

void qore_class_private::parseRollback() {
    if (parse_init_called)
        parse_init_called = false;

    if (parse_init_partial_called)
        parse_init_partial_called = false;

    if (has_sig_changes)
        has_sig_changes = false;

    if (!has_new_user_changes) {
#ifdef DEBUG
        // verify status
        for (hm_method_t::iterator i = hm.begin(), e = hm.end(); i != e; ++i)
            assert(i->second->priv->func->pendingEmpty());
        for (hm_method_t::iterator i = shm.begin(), e = shm.end(); i != e; ++i)
            assert(i->second->priv->func->pendingEmpty());
#endif
        assert(!pending_has_public_memdecl);
        return;
    }

    // rollback pending "normal" (non-static) method variants
    for (hm_method_t::iterator i = hm.begin(), e = hm.end(); i != e;) {
        // if there are no committed variants, then the method must be deleted
        if (i->second->priv->func->committedEmpty()) {
            delete i->second;
            hm.erase(i++);
            continue;
        }

        i->second->priv->func->parseRollbackMethod();
        ++i;
    }

    // rollback pending static method variants
    for (hm_method_t::iterator i = shm.begin(), e = shm.end(); i != e;) {
        // if there are no committed variants, then the method must be deleted
        if (i->second->priv->func->committedEmpty()) {
            delete i->second;
            shm.erase(i++);
            continue;
        }

        i->second->priv->func->parseRollbackMethod();
        ++i;
    }

    // rollback pending abstract method variant changes
    ahm.parseRollback();

    // delete all static vars
    if (!vars.empty()) {
        vars.del();
        //printd(5, "qore_class_private::parseRollback() '%s' deleted all vars: %d\n", name.c_str(), vars.empty());
    }

    // set flags
    if (pending_has_public_memdecl)
        pending_has_public_memdecl = false;

    has_new_user_changes = false;
}

QoreMethod::QoreMethod(const QoreClass* n_parent_class, MethodFunctionBase* n_func, bool n_static) : priv(new qore_method_private(n_parent_class, n_func, n_static)) {
}

QoreMethod::~QoreMethod() {
    delete priv;
}

bool QoreMethod::isUser() const {
   return priv->isUniquelyUser();
}

bool QoreMethod::isBuiltin() const {
   return !priv->isUniquelyUser();
}

bool QoreMethod::isPrivate() const {
   return priv->func->isUniquelyPrivate();
}

ClassAccess QoreMethod::getAccess() const {
   return priv->func->getAccess();
}

bool QoreMethod::isStatic() const {
   return priv->static_flag;
}

const char* QoreMethod::getName() const {
   return priv->getName();
}

const std::string& QoreMethod::getNameStr() const {
   return priv->getNameStr();
}

const QoreClass* QoreMethod::getClass() const {
   return priv->parent_class;
}

const char* QoreMethod::getClassName() const {
   return priv->parent_class->getName();
}

void QoreMethod::assign_class(const QoreClass* p_class) {
   assert(!priv->parent_class);
   priv->parent_class = p_class;
}

QoreValue QoreMethod::execManaged(QoreObject* self, const QoreListNode* args, ExceptionSink* xsink) const {
    // to ensure the object does not get referenced for the call
    ObjectSubstitutionHelper osh(self, qore_class_private::get(*priv->parent_class));
    return priv->eval(xsink, self, args);
}

method_type_e QoreMethod::getMethodType() const {
    // set type
    if (isStatic()) {
        return MT_Static;
    }
    if (dynamic_cast<const ConstructorMethodFunction*>(priv->func)) {
        return MT_Constructor;
    }
    if (dynamic_cast<const DestructorMethodFunction*>(priv->func)) {
        return MT_Destructor;
    }
    if (dynamic_cast<const CopyMethodFunction*>(priv->func)) {
        return MT_Copy;
    }
    return MT_Normal;
}

// only called for ::methodGate() and ::memberGate() which cannot be overloaded
bool QoreMethod::inMethod(const QoreObject* self) const {
   return ::runtime_in_object_method(priv->func->getName(), self);
}

QoreMethod* QoreMethod::copy(const QoreClass* p_class) const {
   return new QoreMethod(p_class, priv->func->copy(p_class), priv->static_flag);
}

const QoreTypeInfo* QoreMethod::getUniqueReturnTypeInfo() const {
   return priv->getUniqueReturnTypeInfo();
}

static const QoreClass* getStackClass() {
   const qore_class_private* qc = runtime_get_class();
   return qc ? qc->cls : nullptr;
}

void QoreClass::addMember(const char* mname, ClassAccess access, const QoreTypeInfo* n_typeInfo, QoreValue initial_value) {
    priv->addMember(mname, access, n_typeInfo, initial_value);
}

BCSMList::BCSMList(const BCSMList& old) {
    reserve(old.size());
    for (auto& i : old) {
        push_back(i);
        i.first->priv->ref();
    }
}

BCSMList::~BCSMList() {
    for (auto& i : *this) {
        i.first->priv->deref(false, false);
    }
}

void BCSMList::processMemberInitializationList(const QoreMemberMap& members, member_init_list_t& member_init_list) {
    for (auto& i : *this) {
        assert(i.first);

        //printd(5, "BCSMList::processMemberInitializationList() processing %p '%s'\n", i.first->priv, i.first->getName());
        for (auto& mi : i.first->priv->members.member_list) {
            // skip imported members
            if (!mi.second->local()) {
                //printd(5, "BCSMList::processMemberInitializationList() %p '%s::%s' NOT LOCAL\n", i.first->priv, i.first->getName(), mi.first);
                continue;
            }
            // find corresponding member in derived class
            const QoreMemberInfo* info = members.find(mi.first);
            if (!info) {
                //printd(5, "BCSMList::processMemberInitializationList() %p '%s' NOT FOUND\n", i.first->priv, i.first->getName());
                // in case dependency injections, the member may not be found in the class
                continue;
            }

            const qore_class_private* member_class_ctx = info->getClassContext(i.first->priv);
            //printd(5, "BCSMList::processMemberInitializationList() adding '%s::%s' ctx: %p '%s'\n", i.first->getName(), mi.first, member_class_ctx, member_class_ctx ? member_class_ctx->name.c_str() : "n/a");
            // insert this entry with the class context for saving against the object
            member_init_list.push_back(member_init_entry_t(mi.first, mi.second.get(), member_class_ctx));
        }
        //printd(5, "BCSMList::processMemberInitializationList() done processing %p '%s'\n", i.first->priv, i.first->getName());
    }
}

void BCSMList::alignBaseClassesInSubclass(QoreClass* thisclass, QoreClass* child, bool is_virtual) {
    //printd(5, "BCSMList::alignBaseClassesInSubclass(this: %s, sc: %s) size: %d\n", thisclass->getName(), sc->getName());
    // we must iterate with offsets, because the vector can be reallocated during this iteration
    for (unsigned i = 0; i < (*this).size(); ++i) {
        bool virt = is_virtual || (*this)[i].second;
        //printd(5, "BCSMList::alignBaseClassesInSubclass() %s child: %s virt: %d\n", thisclass->getName(), sc->getName(), virt);
        child->priv->scl->sml.align(child, (*this)[i].first, virt);
    }
}

void BCSMList::align(QoreClass* thisclass, QoreClass* qc, bool is_virtual) {
    assert(thisclass->getID() != qc->getID());

    // see if class already exists in vector
    for (auto& i : *this) {
        if (i.first->getID() == qc->getID())
            return;
        assert(i.first->getID() != thisclass->getID());
    }
    qc->priv->ref();

    // append to the end of the vector
    //printd(5, "BCSMList::align() adding %p '%s' (virt: %d) as a base class of %p '%s'\n", qc, qc->getName(), is_virtual, thisclass, thisclass->getName());
    push_back(std::make_pair(qc, is_virtual));
}

int BCSMList::addBaseClassesToSubclass(QoreClass* thisclass, QoreClass* sc, bool is_virtual) {
    //printd(5, "BCSMList::addBaseClassesToSubclass(this: %s, sc: %s) size: %d\n", thisclass->getName(), sc->getName());
    for (class_list_t::const_iterator i = begin(), e = end(); i != e; ++i) {
        //printd(5, "BCSMList::addBaseClassesToSubclass() %s sc: %s is_virt: %d\n", thisclass->getName(), sc->getName(), is_virtual);
        if (sc->priv->scl->sml.add(thisclass, (*i).first, is_virtual || (*i).second)) {
            //printd(5, "BCSMList::addBaseClassesToSubclass() %s sc: %s is_virt: %d FAILED\n", thisclass->getName(), sc->getName(), is_virtual);
            return -1;
        }
    }
    return 0;
}

int BCSMList::add(QoreClass* thisclass, QoreClass* qc, bool is_virtual) {
    if (thisclass->getID() == qc->getID()) {
        thisclass->priv->scl->valid = false;
        parse_error(*thisclass->priv->loc, "class '%s' cannot inherit itself", thisclass->getName());
        return -1;
    }

    // see if class already exists in list
    class_list_t::const_iterator i = begin();
    while (i != end()) {
        if (i->first->getID() == qc->getID())
            return 0;
        if (i->first->getID() == thisclass->getID()) {
            thisclass->priv->scl->valid = false;
            parse_error(*thisclass->priv->loc, "circular reference in class hierarchy, '%s' is an ancestor of itself", thisclass->getName());
            return -1;
        }
        ++i;
    }
    qc->priv->ref();

    // append to the end of the list
    push_back(std::make_pair(qc, is_virtual));

    return 0;
}

void BCSMList::execDestructors(QoreObject* o, ExceptionSink* xsink) const {
   for (class_list_t::const_reverse_iterator i = rbegin(), e = rend(); i != e; ++i) {
      //printd(5, "BCSMList::execDestructors() %s::destructor() o: %p virt: %s (subclass %s)\n", i->first->getName(), o, i->second ? "true" : "false", o->getClass()->getName());
      if (!i->second)
         i->first->priv->execBaseClassDestructor(o, xsink);
   }
}

void BCSMList::execSystemDestructors(QoreObject* o, ExceptionSink* xsink) const {
   for (class_list_t::const_reverse_iterator i = rbegin(), e = rend(); i != e; ++i) {
      //printd(5, "BCSMList::execSystemDestructors() %s::destructor() o: %p virt: %s (subclass %s)\n", i->first->getName(), o, i->second ? "true" : "false", o->getClass()->getName());
      if (!i->second)
         i->first->priv->execBaseClassSystemDestructor(o, xsink);
   }
}

void BCSMList::execCopyMethods(QoreObject* self, QoreObject* old, ExceptionSink* xsink) const {
   for (class_list_t::const_iterator i = begin(), e = end(); i != e; ++i) {
      if (!i->second) {
         i->first->priv->execBaseClassCopy(self, old, xsink);
         if (xsink->isEvent())
            break;
      }
   }
}

QoreClass* BCSMList::getClass(qore_classid_t cid) const {
   for (class_list_t::const_iterator i = begin(), e = end(); i != e; ++i) {
      if (i->first->getID() == cid)
         return i->first;
   }
   return 0;
}

void BCSMList::resolveCopy() {
   for (class_list_t::iterator i = begin(), e = end(); i != e; ++i) {
      assert(i->first->priv->new_copy);
      i->first = i->first->priv->new_copy;
   }
}

QoreClass::QoreClass(qore_class_private* priv) : priv(priv) {
    priv->cls = this;
}

QoreClass::QoreClass(const QoreClass& old) : priv(old.priv) {
    priv->pgmRef();

    // ensure atomicity when writing to qcset
    AutoLocker al(priv->gate.asl_lock);
    priv->qcset.insert(this);
}

QoreClass::QoreClass(const char* nme, int64 dom) : priv(new qore_class_private(this, std::string(nme), dom)) {
    priv->orNothingTypeInfo = new QoreClassOrNothingTypeInfo(this, nme);
    priv->owns_ornothingtypeinfo = true;
}

QoreClass::QoreClass(const char* nme, int dom) : priv(new qore_class_private(this, std::string(nme), dom)) {
    priv->orNothingTypeInfo = new QoreClassOrNothingTypeInfo(this, nme);
    priv->owns_ornothingtypeinfo = true;
}

QoreClass::QoreClass(const char* nme, int64 dom, const QoreTypeInfo* typeInfo) : priv(new qore_class_private(this, std::string(nme), dom, const_cast<QoreTypeInfo*>(typeInfo))) {
    assert(typeInfo);

    printd(5, "QoreClass::QoreClass() this: %p creating '%s' with custom typeinfo\n", this, priv->name.c_str());

    // see if typeinfo already accepts NOTHING
    if (QoreTypeInfo::parseAcceptsReturns(typeInfo, NT_NOTHING))
        priv->orNothingTypeInfo = const_cast<QoreTypeInfo*>(typeInfo);
    else {
        priv->orNothingTypeInfo = new QoreClassOrNothingTypeInfo(this, nme);
        priv->owns_ornothingtypeinfo = true;
    }
}

QoreClass::QoreClass() : priv(new qore_class_private(this, parse_pop_name())) {
    priv->orNothingTypeInfo = new QoreClassOrNothingTypeInfo(this, priv->name.c_str());
    priv->owns_ornothingtypeinfo = true;
}

QoreClass::~QoreClass() {
    // dereference the private data if still present
    if (priv) {
        {
            // ensure atomicity when writing to qcset
            AutoLocker al(priv->gate.asl_lock);
            qc_set_t::iterator i = priv->qcset.find(this);
            if (i != priv->qcset.end()) {
                priv->qcset.erase(i);
            }
        }

        priv->deref(true, true, true);
    }
}

void QoreClass::setUserData(const void *n_ptr) {
   priv->setUserData(n_ptr);
}

const void *QoreClass::getUserData() const {
   return priv->getUserData();
}

void QoreClass::setManagedUserData(AbstractQoreClassUserData *n_mud) {
   priv->setManagedUserData(n_mud);
}

AbstractQoreClassUserData* QoreClass::getManagedUserData() const {
   return priv->getManagedUserData();
}

QoreClass* QoreClass::getClass(qore_classid_t cid) const {
    if (cid == priv->classID)
        return (QoreClass* )this;
    return priv->scl ? priv->scl->sml.getClass(cid) : nullptr;
}

const QoreClass* QoreClass::getClass(qore_classid_t cid, bool& cpriv) const {
    ClassAccess access = Public;
    const QoreClass* qc = priv->getClassIntern(cid, access, true);
    cpriv = (access > Public);
    return qc;
}

const QoreClass* QoreClass::getClass(const QoreClass& qc, bool& cpriv) const {
    ClassAccess access = Public;
    const QoreClass* rv = priv->getClassIntern(*qc.priv, access, true);
    cpriv = (access > Public);
    return rv;
}

bool QoreClass::inHierarchy(const QoreClass& cls, ClassAccess& n_access) const {
    n_access = Public;
    return priv->inHierarchy(*cls.priv, n_access);
}

<<<<<<< HEAD
bool QoreClass::hasTransientMember() const {
    return priv->has_transient_member;
}

=======
>>>>>>> b3ef8c3f
const char* QoreClass::getModuleName() const {
    return priv->getModuleName();
}

bool QoreMethod::existsVariant(const type_vec_t &paramTypeInfo) const {
   return priv->func->existsVariant(paramTypeInfo);
}

const QoreExternalMethodFunction* QoreMethod::getFunction() const {
    return reinterpret_cast<const QoreExternalMethodFunction*>(priv->func);
}

void QoreClass::insertMethod(QoreMethod* m) {
   priv->insertBuiltinMethod(m);
}

void QoreClass::insertStaticMethod(QoreMethod* m) {
   priv->insertBuiltinStaticMethod(m);
}

const QoreClass* qore_class_private::parseGetClass(const qore_class_private& qc, ClassAccess& n_access) const {
   n_access = Public;
   const_cast<qore_class_private*>(this)->initialize();
   if (parseEqual(qc))
      return (QoreClass*)cls;
   return scl ? scl->parseGetClass(qc, n_access, true) : 0;
}

bool qore_class_private::runtimeHasCallableMethod(const char* m, int mask) const {
   const qore_class_private* class_ctx = runtime_get_class();
   if (class_ctx && !runtimeCheckPrivateClassAccess(class_ctx))
      class_ctx = 0;

   const QoreMethod* w = 0;
   ClassAccess access;
   CurrentProgramRuntimeParseContextHelper pch;

   if (mask & QCCM_NORMAL)
      w = runtimeFindCommittedMethod(m, access, class_ctx);

   if (!w && (mask & QCCM_STATIC))
      w = runtimeFindCommittedStaticMethod(m, access, class_ctx);

   return !w || (!class_ctx && (access > Public)) ? false : true;
}

const QoreMethod* qore_class_private::getMethodForEval(const char* nme, QoreProgram* pgm, ExceptionSink* xsink) const {
   //printd(5, "qore_class_private::getMethodForEval() %s::%s() %s call attempted\n", name.c_str(), nme, runtimeCheckPrivateClassAccess() ? "external" : "internal" );

   const QoreMethod* w;
   ClassAccess access;

   const qore_class_private* class_ctx = runtime_get_class();
   if (class_ctx && !runtimeCheckPrivateClassAccess(class_ctx))
      class_ctx = 0;
   //printd(5, "qore_class_private::getMethodForEval() %s::%s() class_ctx: %p %s\n", name.c_str(), nme, class_ctx, class_ctx ? class_ctx->name.c_str() : "n/a");

   {
      ProgramRuntimeParseContextHelper pch(xsink, pgm);
      if (*xsink)
         return 0;

      if (!(w = runtimeFindCommittedMethod(nme, access, class_ctx)) && !(w = runtimeFindCommittedStaticMethod(nme, access, class_ctx)))
         return 0;
   }

   //printd(5, "QoreClass::getMethodForEval() %s::%s() found method %p class %s\n", name.c_str(), nme, w, w->getClassName());

   // check for illegal explicit call
   if (w == constructor || w == destructor || w == deleteBlocker) {
      xsink->raiseException("ILLEGAL-EXPLICIT-METHOD-CALL", "explicit calls to ::%s() methods are not allowed", nme);
      return 0;
   }

   if (w->isPrivate() && !class_ctx) {
      xsink->raiseException("METHOD-IS-PRIVATE", "%s::%s() is private and cannot be accessed externally", name.c_str(), nme);
      return 0;
   }
   else if ((access > Public) && !class_ctx) {
      xsink->raiseException("BASE-CLASS-IS-PRIVATE", "%s() is a method of a privately-inherited class %s", nme, name.c_str());
      return 0;
   }

   return w;
}

bool qore_class_private::runtimeIsPrivateMemberIntern(const char* str, bool toplevel) const {
    QoreMemberInfo* info = members.find(str);
    if (info && (toplevel || !info->isLocalInternal())) {
        ClassAccess ma = info->getAccess();
        return ma > Public;
    }

    return !scl ? false : scl->runtimeIsPrivateMember(str, toplevel);
}

QoreValue QoreClass::evalMethod(QoreObject* self, const char* nme, const QoreListNode* args, ExceptionSink* xsink) const {
    QORE_TRACE("QoreClass::evalMethod()");
    assert(self);

    if (!strcmp(nme, "copy")) {
        if (args) {
            xsink->raiseException("COPY-ERROR", "while calling %s::copy(): it is illegal to pass arguments to copy methods", self->getClassName());
            return QoreValue();
        }
        return execCopy(self, xsink);
    }

    const QoreMethod* w = priv->getMethodForEval(nme, self->getProgram(), xsink);
    if (*xsink)
        return QoreValue();

    if (w)
        return qore_method_private::eval(*w, xsink, self, args);

    // first see if there is a pseudo-method for this
    QoreClass* qc = nullptr;
    w = pseudo_classes_find_method(NT_OBJECT, nme, qc);
    if (w)
        return qore_method_private::evalPseudoMethod(*w, xsink, 0, self, args);
    else if (priv->methodGate && !priv->methodGate->inMethod(self)) // call methodGate with unknown method name and arguments
        return evalMethodGate(self, nme, args, xsink);

    xsink->raiseException("METHOD-DOES-NOT-EXIST", "no method %s::%s() has been defined and no pseudo-method <object>::%s() is available", self->getClassName(), nme, nme);
    return QoreValue();
}

QoreValue QoreClass::evalMethodGate(QoreObject* self, const char* nme, const QoreListNode* args, ExceptionSink* xsink) const {
    printd(5, "QoreClass::evalMethodGate() method: %s args: %p\n", nme, args);

    ReferenceHolder<QoreListNode> args_holder(xsink);

    // build new argument list
    if (args) {
        if (args->needs_eval())
            args_holder = args->evalList(xsink);
        else
            args_holder = args->copy();
        if (*xsink)
            return QoreValue();
    }
    else
        args_holder = new QoreListNode;

    args_holder->insert(new QoreStringNode(nme), nullptr);

    if (priv->gate_access)
        args_holder->insert(priv->runtimeCheckPrivateClassAccess() ? true : false, nullptr);

    return self->evalMethod(*priv->methodGate, *args_holder, xsink);
}

bool QoreClass::isPrivateMember(const char* str) const {
   return priv->runtimeIsPrivateMemberIntern(str, true);
}

QoreValue QoreClass::evalMemberGate(QoreObject* self, const QoreString *nme, ExceptionSink* xsink) const {
   assert(nme && nme->getEncoding() == QCS_DEFAULT);

   printd(5, "QoreClass::evalMemberGate() member: %s\n", nme->getBuffer());
   // do not run memberGate method if we are already in it...
   if (!priv->memberGate || priv->memberGate->inMethod(self))
      return QoreValue();

   ReferenceHolder<QoreListNode> args(new QoreListNode, xsink);
   args->push(new QoreStringNode(*nme), nullptr);
   if (priv->gate_access)
      args->push(priv->runtimeCheckPrivateClassAccess() ? true : false, nullptr);

   return self->evalMethod(*priv->memberGate, *args, xsink);
}

void QoreClass::execMemberNotification(QoreObject* self, const char* mem, ExceptionSink* xsink) const {
   // cannot run this method when executing from within the class
   assert((this != getStackClass()));

   //printd(5, "QoreClass::execMemberNotification() member: %s\n", mem);

   ReferenceHolder<QoreListNode> args(new QoreListNode(), xsink);
   args->push(new QoreStringNode(mem), nullptr);
   self->evalMethod(*priv->memberNotification, *args, xsink).discard(xsink);
}

QoreObject* QoreClass::execConstructor(const QoreListNode* args, ExceptionSink* xsink) const {
   return priv->execConstructor(nullptr, args, xsink);
}

QoreObject* QoreClass::execConstructorVariant(const QoreExternalMethodVariant* mv, const QoreListNode *args, ExceptionSink* xsink) const {
   return priv->execConstructor(reinterpret_cast<const ConstructorMethodVariant*>(mv), args, xsink);
}

QoreObject* qore_class_private::execSystemConstructor(QoreObject* self, int code, va_list args) const {
   assert(system_constructor);
   const_cast<qore_class_private*>(this)->initialize();
   // no lock is sent with constructor, because no variable has been assigned yet
   system_constructor->priv->evalSystemConstructor(self, code, args);
   return self;
}

QoreObject* QoreClass::execSystemConstructor(int code, ...) const {
   va_list args;

   // create new object
   QoreObject* o = new QoreObject(this, 0);

   va_start(args, code);
   priv->execSystemConstructor(o, code, args);
   va_end(args);

   printd(5, "QoreClass::execSystemConstructor() %s::execSystemConstructor() returning %p\n", priv->name.c_str(), o);
   return o;
}

bool QoreClass::execDeleteBlocker(QoreObject* self, ExceptionSink* xsink) const {
   return priv->execDeleteBlocker(self, xsink);
}

bool qore_class_private::execDeleteBlocker(QoreObject* self, ExceptionSink* xsink) const {
   printd(5, "qore_class_private::execDeleteBlocker(self: %p) this: %p '%s' has_delete_blocker: %s deleteBlocker: %p\n", self, this, name.c_str(), has_delete_blocker ? "true" : "false", deleteBlocker);
   if (has_delete_blocker) {
      if (scl) // execute superclass delete blockers if any
         if (scl->execDeleteBlockers(self, xsink))
            return true;
      if (deleteBlocker) {
         return deleteBlocker->priv->evalDeleteBlocker(self);
      }
   }
   return false;
}

void QoreClass::execDestructor(QoreObject* self, ExceptionSink* xsink) const {
   priv->execDestructor(self, xsink);
}

void qore_class_private::execDestructor(QoreObject* self, ExceptionSink* xsink) const {
   //printd(5, "qore_class_private::execDestructor() %s::destructor() o: %p scl: %p sml: %p, self: %p, destructor: %p, isSystemObject: %d\n", name.c_str(), self, scl, scl ? &scl->sml : 0, self, destructor, self->isSystemObject());

   // we use a new, blank exception sink to ensure all destructor code gets executed
   // in case there were already exceptions in the current exceptionsink
   ExceptionSink de;

   if (self->isSystemObject()) {
      if (destructor) {
         destructor->priv->evalSystemDestructor(self, &de);
      } else {
         self->defaultSystemDestructor(classID, &de);
      }
      // execute superclass destructors
      if (scl) {
         scl->sml.execSystemDestructors(self, &de);
      }
   }
   else {
      if (destructor) {
         destructor->priv->evalDestructor(self, &de);
      } else if (sys) {
         self->defaultSystemDestructor(classID, &de);
      }
      // execute superclass destructors
      if (scl) {
         scl->sml.execDestructors(self, &de);
      }
   }

   xsink->assimilate(de);
}

void qore_class_private::execBaseClassDestructor(QoreObject* self, ExceptionSink* xsink) const {
   // we use a new, blank exception sink to ensure all destructor code gets executed
   // in case there were already exceptions in the current exceptionsink
   ExceptionSink de;
   //printd(5, "qore_class_private::execBaseClassDestructor() %s::destructor(), destructor: %p, sys: %d\n", name.c_str(), destructor, sys);
   if (destructor)
      destructor->priv->evalDestructor(self, &de);
   else if (sys)
      self->defaultSystemDestructor(classID, &de);

   xsink->assimilate(de);
}

void qore_class_private::execBaseClassSystemDestructor(QoreObject* self, ExceptionSink* xsink) const {
   // we use a new, blank exception sink to ensure all destructor code gets executed
   // in case there were already exceptions in the current exceptionsink
   ExceptionSink de;
   if (destructor)
      destructor->priv->evalSystemDestructor(self, &de);
   else if (sys)
      self->defaultSystemDestructor(classID, &de);

   xsink->assimilate(de);
}

void qore_class_private::execBaseClassCopy(QoreObject* self, QoreObject* old, ExceptionSink* xsink) const {
   if (copyMethod)
      copyMethod->priv->evalCopy(self, old, xsink);
}

QoreObject* QoreClass::execCopy(QoreObject* old, ExceptionSink* xsink) const {
   return priv->execCopy(old, xsink);
}

QoreObject* qore_class_private::execCopy(QoreObject* old, ExceptionSink* xsink) const {
   // check for illegal private calls
   if (copyMethod && copyMethod->isPrivate() && cls != getStackClass()) {
      xsink->raiseException("METHOD-IS-PRIVATE", "%s::copy() is private and cannot be accessed externally", name.c_str());
      return 0;
   }

   QoreHashNode* h = old->copyData(xsink);
   if (*xsink) {
      assert(!h);
      return 0;
   }

   ReferenceHolder<QoreObject> self(new QoreObject(cls, getProgram(), h), xsink);

   if (copyMethod)
      copyMethod->priv->evalCopy(*self, old, xsink);
   else if (scl) // execute superclass copy methods
      scl->sml.execCopyMethods(*self, old, xsink);

   return *xsink ? 0 : self.release();
}

int qore_class_private::addBaseClassesToSubclass(QoreClass* child, bool is_virtual) {
   //printd(5, "qore_class_private::addBaseClassesToSubclass() this: %p '%s' sc: %p '%s' is_virtual: %d scl: %p\n", this, name.c_str(), sc, sc->getName(), is_virtual, scl);
   if (scl && scl->addBaseClassesToSubclass(cls, child, is_virtual))
      return -1;
   assert(child->priv->scl);
   return child->priv->scl->sml.add(child, cls, is_virtual);
}

int qore_class_private::addUserMethod(const char* mname, MethodVariantBase* f, bool n_static) {
    // FIXME: set class name at parse time
    const char* tname = name.c_str();
    printd(5, "QoreClass::addUserMethod(%s, umv: %p, priv: %d, static: %d) this: %p %s\n", mname, f, f->isPrivate(), n_static, this, tname);

    std::unique_ptr<MethodVariantBase> func(f);

    if (sys || committed) {
        parseCheckSystemCommitted(static_cast<UserSignature*>(f->getSignature())->getParseLocation());
        return -1;
    }

    if (f->isAbstract()) {
        if (initialized) {
            parseException(*static_cast<UserSignature*>(f->getSignature())->getParseLocation(), "ILLEGAL-ABSTRACT-METHOD", "abstract %s::%s(): abstract methods cannot be added to a class once the class has been committed", name.c_str(), mname);
            return -1;
        }
        if (n_static) {
            parseException(*static_cast<UserSignature*>(f->getSignature())->getParseLocation(), "ILLEGAL-ABSTRACT-METHOD", "abstract %s::%s(): abstract methods cannot be static", name.c_str(), mname);
            return -1;
        }
    }

    bool dst = !strcmp(mname, "destructor");
    bool con = dst ? false : !strcmp(mname, "constructor");

    // check for illegal static method
    if (n_static) {
        if ((con || dst || checkSpecialStaticIntern(mname))) {
            parseException(*static_cast<UserSignature*>(f->getSignature())->getParseLocation(), "ILLEGAL-STATIC-METHOD", "%s methods cannot be static", mname);
            return -1;
        }
    }

    bool cpy = dst || con ? false : !strcmp(mname, "copy");
    // check for illegal method overloads
    if (sys && (con || cpy)) {
        parseException(*static_cast<UserSignature*>(f->getSignature())->getParseLocation(), "ILLEGAL-METHOD-OVERLOAD", "class %s is builtin; %s methods in builtin classes cannot be overloaded; create a subclass instead", name.c_str(), mname);
        return -1;
    }

    // set flags for other special methods
    bool methGate, memGate, hasMemberNotification;
    if (dst || con || cpy)
        methGate = memGate = hasMemberNotification = false;
    else {
        methGate = !strcmp(mname, "methodGate");
        memGate = methGate ? false : !strcmp(mname, "memberGate");
        hasMemberNotification = methGate || memGate ? false : !strcmp(mname, "memberNotification");
    }

    // we cannot initialize the class here
    QoreMethod* m = const_cast<QoreMethod*>(!n_static ? parseFindLocalMethod(mname) : parseFindLocalStaticMethod(mname));
    if (!n_static && m && (dst || cpy || methGate || memGate || hasMemberNotification)) {
        parseException(*static_cast<UserSignature*>(f->getSignature())->getParseLocation(), "ILLEGAL-METHOD-OVERLOAD", "a %s::%s() method has already been defined; cannot overload %s methods", tname, mname, mname);
        return -1;
    }

    // now we add the new variant to a method, creating the method if necessary

    if (!has_new_user_changes)
        has_new_user_changes = true;
    if (!has_sig_changes)
        has_sig_changes = true;

    bool is_new = false;
    // if the method does not exist, then create it
    if (!m) {
        is_new = true;
        MethodFunctionBase* mfb;
        if (con) {
            mfb = new ConstructorMethodFunction(cls);
            // set selfid immediately if adding a constructor variant
            reinterpret_cast<UserConstructorVariant*>(f)->getUserSignature()->setSelfId(&selfid);
        }
        else if (dst)
            mfb = new DestructorMethodFunction(cls);
        else if (cpy)
            mfb = new CopyMethodFunction(cls);
        else if (n_static)
            mfb = new StaticUserMethod(cls, mname);
        else
            mfb = new NormalUserMethod(cls, mname);

        m = new QoreMethod(cls, mfb, n_static);
    }

    // add this variant to the method
    if (m->priv->addUserVariant(func.release())) {
        if (is_new)
            delete m;
        return -1;
    }

    //printd(5, "qore_class_private::addUserMethod() %s %s::%s(%s) f: %p (%d) new: %d\n", privpub(f->getAccess()), tname, mname, f->getSignature()->getSignatureText(), f, ((QoreReferenceCounter*)f)->reference_count(), is_new);

    // set the pointer from the variant back to the owning method
    f->setMethod(m);

    // add the new method to the class if it's a new method
    if (is_new) {
        if (n_static) {
            shm[m->getName()] = m;
        }
        else {
            hm[m->getName()] = m;
        }
    }

    // add this variant to the abstract map if it's an abstract variant
    if (f->isAbstract()) {
        assert(!n_static);
        if (!f->hasBody()) {
            //printd(5, "qore_class_private::addUserMethod() this: %p adding abstract method variant %s::%s()\n", this, name.c_str(), mname);
            ahm.parseAddAbstractVariant(mname, f);
        }
        else {
            // this is a concrete method variant that must have an abstract implementation in a parent class
            f->clearAbstract();
            ahm.parseOverrideAbstractVariant(mname, f);
        }
    }
    else if (!n_static && !con && !dst)
        ahm.parseOverrideAbstractVariant(mname, f);

    return 0;
}

void QoreClass::addMethod(const char* nme, q_method_n_t m, ClassAccess access, int64 flags, int64 domain, const QoreTypeInfo* returnTypeInfo, unsigned num_params, ...) {
    type_vec_t typeList;
    arg_vec_t defaultArgList;
    name_vec_t nameList;
    if (num_params) {
        va_list args;
        va_start(args, num_params);
        qore_process_params(num_params, typeList, defaultArgList, nameList, args);
        va_end(args);
    }

    priv->addBuiltinMethod(nme, new BuiltinNormalMethodValueVariant(m, access, false, flags, domain, returnTypeInfo, typeList, defaultArgList, nameList));
}

void QoreClass::addMethod(const void* ptr, const char* nme, q_external_method_t m, ClassAccess access, int64 flags, int64 domain, const QoreTypeInfo* returnTypeInfo, const type_vec_t& typeList, const arg_vec_t& defaultArgList, const name_vec_t& nameList) {
    priv->addBuiltinMethod(nme, new BuiltinExternalNormalMethodValueVariant(ptr, m, access, false, flags, domain, returnTypeInfo, typeList, defaultArgList, nameList));
}

void QoreClass::addStaticMethod(const char* nme, q_func_n_t m, ClassAccess access, int64 flags, int64 domain, const QoreTypeInfo* returnTypeInfo, unsigned num_params, ...) {
    type_vec_t typeList;
    arg_vec_t defaultArgList;
    name_vec_t nameList;
    if (num_params) {
        va_list args;
        va_start(args, num_params);
        qore_process_params(num_params, typeList, defaultArgList, nameList, args);
        va_end(args);
    }

    priv->addBuiltinStaticMethod(nme, new BuiltinStaticMethodValueVariant(m, access, false, flags, domain, returnTypeInfo, typeList, defaultArgList, nameList));
}

void QoreClass::addStaticMethod(const void* ptr, const char* nme, q_external_static_method_t m, ClassAccess access, int64 flags, int64 domain, const QoreTypeInfo* returnTypeInfo, const type_vec_t& typeList, const arg_vec_t& defaultArgList, const name_vec_t& nameList) {
    priv->addBuiltinStaticMethod(nme, new BuiltinExternalStaticMethodValueVariant(ptr, m, access, false, flags, domain, returnTypeInfo, typeList, defaultArgList, nameList));
}

void QoreClass::addConstructor(q_constructor_n_t m, ClassAccess access, int64 n_flags, int64 n_domain, unsigned num_params, ...) {
    type_vec_t typeList;
    arg_vec_t defaultArgList;
    name_vec_t nameList;
    if (num_params) {
        va_list args;
        va_start(args, num_params);
        qore_process_params(num_params, typeList, defaultArgList, nameList, args);
        va_end(args);
    }
    priv->addBuiltinConstructor(new BuiltinConstructorValueVariant(m, access, n_flags, n_domain, typeList, defaultArgList, nameList));
}

void QoreClass::addConstructor(const void* ptr, q_external_constructor_t m, ClassAccess access, int64 n_flags, int64 n_domain, const type_vec_t& typeList, const arg_vec_t& defaultArgList, const name_vec_t& nameList) {
    priv->addBuiltinConstructor(new BuiltinExternalConstructorValueVariant(ptr, m, access, n_flags, n_domain, typeList, defaultArgList, nameList));
}

void QoreClass::addAbstractMethod(const char *n_name, ClassAccess access, int64 n_flags, const QoreTypeInfo* returnTypeInfo, unsigned num_params, ...) {
    type_vec_t typeList;
    arg_vec_t defaultArgList;
    name_vec_t nameList;
    if (num_params) {
        va_list args;
        va_start(args, num_params);
        qore_process_params(num_params, typeList, defaultArgList, nameList, args);
        va_end(args);
    }
    //printd(5, "QoreClass::addAbstractMethodVariantExtended3() %s::%s() num_params: %d\n", getName(), n_name, num_params);

    priv->addBuiltinMethod(n_name, new BuiltinAbstractMethodVariant(access, n_flags, returnTypeInfo, typeList, defaultArgList, nameList));
}

void QoreClass::addAbstractMethod(const char* n_name, ClassAccess access, int64 n_flags, const QoreTypeInfo* returnTypeInfo, const type_vec_t& typeList, const arg_vec_t& defaultArgList, const name_vec_t& nameList) {
    priv->addBuiltinMethod(n_name, new BuiltinAbstractMethodVariant(access, n_flags, returnTypeInfo, typeList, defaultArgList, nameList));
}

// sets a builtin function as class destructor - no duplicate checking is made
void QoreClass::setDestructor(q_destructor_t m) {
    priv->addBuiltinDestructor(new BuiltinDestructorVariant(m));
}

// sets a builtin function as class destructor - no duplicate checking is made
void QoreClass::setDestructor(const void *ptr, q_external_destructor_t m) {
    priv->addBuiltinDestructor(new BuiltinExternalDestructorVariant(ptr, m));
}

// sets a builtin function as class copy constructor - no duplicate checking is made
void QoreClass::setCopy(q_copy_t m) {
    priv->addBuiltinCopyMethod(new BuiltinCopyVariant(this, m));
}

// sets a builtin function as class copy constructor - no duplicate checking is made
void QoreClass::setCopy(const void* ptr, q_external_copy_t m) {
    priv->addBuiltinCopyMethod(new BuiltinExternalCopyVariant(ptr, this, m));
}

// sets the delete_blocker function
void QoreClass::setDeleteBlocker(q_delete_blocker_t m) {
    priv->setDeleteBlocker(m);
}

// sets the final flag
void QoreClass::setFinal() {
    qore_class_private::setFinal(*this);
}

void QoreClass::setSerializer(q_serializer_t m) {
    priv->setSerializer(m);
}

void QoreClass::setDeserializer(q_deserializer_t m) {
    priv->setDeserializer(m);
}

q_serializer_t QoreClass::getSerializer() const {
    return priv->serializer;
}

q_deserializer_t QoreClass::getDeserializer() const {
    return priv->deserializer;
}

void QoreClass::setSystemConstructor(q_system_constructor_t m) {
    priv->setBuiltinSystemConstructor(new BuiltinSystemConstructor(this, m));
}

QoreListNode* QoreClass::getMethodList() const {
    QoreListNode* l = new QoreListNode(stringTypeInfo);

    for (hm_method_t::const_iterator i = priv->hm.begin(), e = priv->hm.end(); i != e; ++i)
        l->push(new QoreStringNode(i->first), nullptr);
    return l;
}

QoreListNode* QoreClass::getStaticMethodList() const {
    QoreListNode* l = new QoreListNode(stringTypeInfo);

    for (hm_method_t::const_iterator i = priv->shm.begin(), e = priv->shm.end(); i != e; ++i)
        l->push(new QoreStringNode(i->first), nullptr);
    return l;
}

void qore_class_private::parseInitPartial() {
    if (parse_init_partial_called)
        return;

    initialize();

    // the class could be initialized out of line during initialize9)
    if (parse_init_partial_called)
        return;

    NamespaceParseContextHelper nspch(cls->priv->ns);
    QoreParseClassHelper qpch(cls);
    parseInitPartialIntern();
}

void qore_class_private::parseInitPartialIntern() {
    assert(!parse_init_partial_called);
    parse_init_partial_called = true;

    //printd(5, "class_private::parseInitPartialIntern() this: %p '%s' scl: %p user_changes: %d\n", this, name.c_str(), scl, has_new_user_changes);

    // initialize parents first for abstract method handling
    if (scl) {
        for (bclist_t::iterator i = scl->begin(), e = scl->end(); i != e; ++i) {
            if ((*i)->sclass) {
                (*i)->sclass->priv->parseInit();
                //printd(5, "qore_class_private::parseInitPartialIntern() this: %p '%s' merging base class abstract methods from %p '%s'\n", this, name.c_str(), (*i)->sclass, (*i)->sclass->getName());

                // copy pending abstract changes from parent classes to the local class

                // get parent's abstract method map
                AbstractMethodMap& mm = (*i)->sclass->priv->ahm;

                // iterate parent's method map and merge parent changes to our method map
                for (amap_t::iterator ai = mm.begin(), ae = mm.end(); ai != ae; ++ai) {
                    amap_t::iterator vi = ahm.find(ai->first);
                    //printd(5, "qore_class_private::parseInitPartialIntern() this: %p '%s' checking '%s::%s()' found: %d\n", this, name.c_str(), (*i)->sclass->getName(), ai->first.c_str(), vi != ahm.end());
                    if (vi != ahm.end()) {
                        vi->second->parseMergeBase(*(ai->second));
                        continue;
                    }
                    std::unique_ptr<AbstractMethod> m(new AbstractMethod);
                    // see if there are pending normal variants...
                    hm_method_t::iterator mi = hm.find(ai->first);
                    //printd(5, "qore_class_private::parseInitPartialIntern() this: %p '%s' looking for local '%s': %d\n", this, name.c_str(), ai->first.c_str(), mi != hm.end());
                    m->parseMergeBase(*(ai->second), mi == hm.end() ? 0 : qore_method_private::get(*mi->second)->getFunction());
                    if (!m->empty()) {
                        ahm.insert(amap_t::value_type(ai->first, m.release()));
                    }
                    //printd(5, "qore_class_private::parseInitPartialIntern() this: %p '%s' insert abstract method variant %s::%s()\n", this, name.c_str(), name.c_str(), ai->first.c_str());
                }
            }
        }
    }

    if (!has_new_user_changes)
        return;

    // do processing related to parent classes
    if (scl) {
        // setup inheritance list for new methods
        for (hm_method_t::iterator i = hm.begin(), e = hm.end(); i != e; ++i) {
            bool is_new = i->second->priv->func->committedEmpty();

            //printd(5, "class_private::parseInitPartialIntern() this: %p %s::%s is_new: %d cs: %d (%s)\n", this, name.c_str(), i->first.c_str(), is_new, checkSpecial(i->second->getName()), i->second->getName());

            if (is_new && !checkSpecial(i->second->getName()))
                parseAddAncestors(i->second);
        }

        // setup inheritance list for new static methods
        for (hm_method_t::iterator i = shm.begin(), e = shm.end(); i != e; ++i) {
            bool is_new = i->second->priv->func->committedEmpty();
            if (is_new)
                parseAddStaticAncestors(i->second);
        }
    }
}

void qore_class_private::parseInit() {
    // make sure initialize() is called first
    initialize();

    //printd(5, "qore_class_private::parseInit() this: %p '%s' parse_init_called: %d parse_init_partial_called: %d\n", this, name.c_str(), parse_init_called, parse_init_partial_called);
    if (parse_init_called) {
        return;
    }

    parse_init_called = true;

    if (has_new_user_changes) {
        NamespaceParseContextHelper nspch(cls->priv->ns);
        QoreParseClassHelper qpch(cls);

        if (!parse_init_partial_called)
            parseInitPartialIntern();

        // initialize constants
        constlist.parseInit();

        // initialize methods
        for (hm_method_t::iterator i = hm.begin(), e = hm.end(); i != e; ++i) {
            i->second->priv->parseInit();
        }

        // initialize static methods
        for (hm_method_t::iterator i = shm.begin(), e = shm.end(); i != e; ++i) {
            i->second->priv->parseInitStatic();
        }
    }

    //printd(5, "qore_class_private::parseInit() this: %p cls: %p %s scl: %p\n", this, cls, name.c_str(), scl);
}

void qore_class_private::parseResolveHierarchy() {
    if (!parse_resolve_hierarchy) {
        parse_resolve_hierarchy = true;

        if (!scl)
            return;

        qcp_set_t qcp_set = {this};
        // issue #2657: initialize class hierarchy first before initializing code and members
        initializeHierarchy(qcp_set);
    }
}

void qore_class_private::parseResolveAbstract() {
    if (!parse_resolve_abstract) {
        parse_resolve_abstract = true;

        if (!scl)
            return;

        scl->parseResolveAbstract();

        // search for new concrete variants of abstract variants last
        ahm.parseInit(*this, scl);
    }
}

void qore_class_private::recheckBuiltinMethodHierarchy() {
    initialize();

    if (!scl)
        return;

    for (hm_method_t::iterator i = hm.begin(), e = hm.end(); i != e; ++i)
        scl->addNewAncestors(i->second);

    for (hm_method_t::iterator i = shm.begin(), e = shm.end(); i != e; ++i)
        scl->addNewStaticAncestors(i->second);
}

void qore_class_private::resolveCopy() {
    if (resolve_copy_done)
        return;

    resolve_copy_done = true;

    // resolve inheritance lists in methods
    for (hm_method_t::iterator i = hm.begin(), e = hm.end(); i != e; ++i)
        i->second->priv->func->resolveCopy();

    for (hm_method_t::iterator i = shm.begin(), e = shm.end(); i != e; ++i)
        i->second->priv->func->resolveCopy();

    if (scl)
        scl->resolveCopy();
}

int qore_class_private::checkExistingVarMember(const char* dname, const QoreMemberInfoBaseAccess* mi, const QoreMemberInfoBaseAccess* omi, const qore_class_private* qc, ClassAccess oaccess, bool var) const {
    //printd(5, "qore_class_private::checkExistingVarMember() name: %s priv: %d is_priv: %d sclass: %s\n", name.c_str(), priv, is_priv, sclass->getName());

    // here we know that the member or var already exists, so either it will be a
    // duplicate declaration, in which case it is ignored if it has no type info, or it is a
    // contradictory declaration, in which case a parse exception is raised

    // if the var was previously declared public
    if (mi->access != oaccess) {
        // raise an exception only if parse exceptions are enabled
        if (getProgram()->getParseExceptionSink()) {
            QoreStringNode* desc = new QoreStringNode;
            desc->sprintf("class '%s' ", name.c_str());
            desc->concat("cannot declare ");
            desc->sprintf("%s %s ", privpub(mi->access), var ? "static variable" : "member");
            desc->sprintf("'%s' when ", dname);
            if (qc == this)
                desc->concat("this class");
            else
                desc->sprintf("base class '%s'", qc->name.c_str());
            desc->sprintf(" already declared this %s as %s", var ? "variable" : "member", privpub(oaccess));
            qore_program_private::makeParseException(getProgram(), *mi->loc, "PARSE-ERROR", desc);
        }
        return -1;
    }
    else if ((mi && mi->parseHasTypeInfo()) || (omi && omi->parseHasTypeInfo())) {
        if (getProgram()->getParseExceptionSink()) {
            QoreStringNode* desc = new QoreStringNode;
            desc->sprintf("%s %s ", privpub(mi->access), var ? "static variable" : "member");
            desc->sprintf("'%s' was already declared in ", dname);
            if (qc == this)
                desc->concat("this class");
            else
                desc->sprintf("base class '%s'", qc->name.c_str());
            if (mi && mi->parseHasTypeInfo())
                desc->sprintf(" with a type definition");
            desc->concat(" and cannot be declared again");
            desc->sprintf(" in class '%s'", name.c_str());
            desc->concat(" if the declaration has a type definition");

            qore_program_private::makeParseException(getProgram(), *mi->loc, "PARSE-TYPE-ERROR", desc);
        }
        return -1;
    }

    return 0;
}

QoreValue qore_class_private::evalPseudoMethod(const QoreValue n, const char* nme, const QoreListNode* args, ExceptionSink* xsink) const {
   QORE_TRACE("qore_class_private::evalPseudoMethod()");

   const QoreMethod* m = runtimeFindPseudoMethod(n, nme, xsink);
   if (!m)
      return QoreValue();

   //printd(5, "qore_class_private::evalPseudoMethod() %s::%s() found method %p class %s\n", priv->name, nme, w, w->getClassName());

   return qore_method_private::evalPseudoMethod(*m, xsink, 0, n, args);
}

QoreValue qore_class_private::evalPseudoMethod(const QoreMethod* m, const AbstractQoreFunctionVariant* variant, const QoreValue n, const QoreListNode* args, ExceptionSink* xsink) const {
   return qore_method_private::evalPseudoMethod(*m, xsink, variant, n, args);
}

bool qore_class_private::parseCheckPrivateClassAccess(const qore_class_private* opc) const {
   // see if shouldBeClass is a parent class of the class currently being parsed
   //ClassAccess access1 = Public;
   //printd(5, "qore_class_private::parseCheckPrivateClassAccess(%p '%s') pc: %p '%s' found: %p\n", this, name.c_str(), opc, opc ? opc->name.c_str() : "n/a", opc ? opc->getClass(*this, access1) : nullptr);

   if (!opc)
      return false;

   ClassAccess access = Public;
   return opc->parseGetClass(*this, access) || (scl && scl->parseGetClass(*opc, access, true));
}

bool qore_class_private::runtimeCheckPrivateClassAccess(const qore_class_private* qc) const {
   if (!qc) {
      //printd(5, "runtimeCheckPrivateClassAccess() this: %p '%s' no runtime class context: failed\n", this, name.c_str());
      return false;
   }

   ClassAccess access = Public;
   //printd(5, "runtimeCheckPrivateClassAccess() qc: %p '%s' test: %p '%s' okl: %d okr: %d\n", qc, qc->name.c_str(), this, name.c_str(), qc->getClassIntern(*this, access, true), (scl && scl->getClass(*qc, access, true)));
   return qc->getClassIntern(*this, access, true) || (scl && scl->getClass(*qc, access, true));
}

qore_type_result_e qore_class_private::parseCheckCompatibleClass(const qore_class_private& oc, bool& may_not_match) const {
   qore_type_result_e rv = parseCheckCompatibleClassIntern(oc, may_not_match);
   if (rv != QTI_NOT_EQUAL)
      return rv;
   if (injectedClass) {
      rv = injectedClass->parseCheckCompatibleClass(oc, may_not_match);
      if (rv != QTI_NOT_EQUAL)
         return rv;
   }
   // FIXME: with %strict-types, this check should not be made (cast<>s are obligatory in that case)
   if (oc.injectedClass) {
      qore_type_result_e rv = oc.injectedClass->parseCheckCompatibleClass(*this, may_not_match);
      if (!may_not_match && rv != QTI_NOT_EQUAL)
         may_not_match = true;
      return rv;
   }
   return QTI_NOT_EQUAL;
}

qore_type_result_e qore_class_private::parseCheckCompatibleClassIntern(const qore_class_private& oc, bool& may_not_match) const {
   // make sure both classes are initialized
   const_cast<qore_class_private*>(this)->initialize();
   const_cast<qore_class_private&>(oc).initialize();

#ifdef DEBUG_SKIP
   QoreString h1, h2;
   hash.toString(h1);
   oc.hash.toString(h2);
   printd(5, "qore_class_private::parseCheckCompatibleClass() %p '%s' (%d %s) == %p '%s' (%d %s)\n", this, name.c_str(), classID, h1.getBuffer(), &oc, oc.name.c_str(), oc.classID, h2.getBuffer());
#endif

   if (parseEqual(oc))
      return QTI_IDENT;

   // FIXME: with %strict-types, the second check should not be made (cast<>s are obligatory in that case)
   ClassAccess access;
   if (!parseGetClass(oc, access)) {
      if (!oc.parseGetClass(*this, access))
         return QTI_NOT_EQUAL;
      may_not_match = true;
   }

   if (access == Public)
      return QTI_AMBIGUOUS;

   if (parseCheckPrivateClassAccess())
      return QTI_AMBIGUOUS;

   if (!parseCheckPrivateClassAccess()) {
      if (may_not_match)
         may_not_match = false;
      return QTI_NOT_EQUAL;
   }

   return QTI_AMBIGUOUS;
}

qore_type_result_e qore_class_private::runtimeCheckCompatibleClass(const qore_class_private& oc) const {
   qore_type_result_e rv = runtimeCheckCompatibleClassIntern(oc);
   if (rv != QTI_NOT_EQUAL)
      return rv;
   if (injectedClass) {
      rv = injectedClass->runtimeCheckCompatibleClassIntern(oc);
      if (rv != QTI_NOT_EQUAL)
         return rv;
   }
   return QTI_NOT_EQUAL;
}

qore_type_result_e qore_class_private::runtimeCheckCompatibleClassIntern(const qore_class_private& oc) const {
   if (equal(oc))
      return QTI_IDENT;

   ClassAccess access = Public;
   if (!oc.scl || !oc.scl->getClass(*this, access, true))
      return QTI_NOT_EQUAL;

   if (access == Public)
      return QTI_AMBIGUOUS;

   return runtimeCheckPrivateClassAccess() ? QTI_AMBIGUOUS : QTI_NOT_EQUAL;
}

bool QoreClass::hasParentClass() const {
   return (bool)priv->scl;
}

const QoreMethod* QoreClass::getConstructor() const {
   return priv->constructor;
}

const QoreMethod* QoreClass::getSystemConstructor() const {
   return priv->system_constructor;
}

const QoreMethod* QoreClass::getDestructor() const {
   return priv->destructor;
}

const QoreMethod* QoreClass::getCopyMethod() const {
   return priv->copyMethod;
}

const QoreMethod* QoreClass::getMemberGateMethod() const {
   return priv->memberGate;
}

const QoreMethod* QoreClass::getMethodGate() const {
   return priv->methodGate;
}

const QoreMethod* QoreClass::getMemberNotificationMethod() const {
   return priv->memberNotification;
}

const QoreTypeInfo* QoreClass::getTypeInfo() const {
   return priv->getTypeInfo();
}

const QoreTypeInfo* QoreClass::getOrNothingTypeInfo() const {
   return priv->getOrNothingTypeInfo();
}

bool QoreClass::parseHasPublicMembersInHierarchy() const {
   return priv->parseHasPublicMembersInHierarchy();
}

bool QoreClass::runtimeHasPublicMembersInHierarchy() const {
   return priv->has_public_memdecl;
}

void QoreClass::parseSetEmptyPublicMemberDeclaration() {
   priv->pending_has_public_memdecl = true;
   if (!priv->has_new_user_changes)
      priv->has_new_user_changes = true;
}

bool QoreClass::isPublicOrPrivateMember(const char* str, bool& priv_member) const {
    const qore_class_private* class_ctx = runtime_get_class();
    if (class_ctx && !priv->runtimeCheckPrivateClassAccess(class_ctx)) {
        class_ctx = nullptr;
    }
    const QoreMemberInfo* mi = priv->runtimeGetMemberInfo(str, class_ctx);
    if (mi) {
        priv_member = mi->access > Public;
    }
    return mi;
}

bool QoreClass::hasPrivateCopyMethod() const {
   return priv->copyMethod && priv->copyMethod->isPrivate();
}

bool QoreClass::parseHasPrivateCopyMethod() const {
   return priv->copyMethod && (qore_method_private::getAccess(*priv->copyMethod) > Public);
}

bool QoreClass::parseHasMethodGate() const {
   return priv->parseHasMethodGate();
}

void QoreClass::recheckBuiltinMethodHierarchy() {
   priv->recheckBuiltinMethodHierarchy();
}

void QoreClass::unsetPublicMemberFlag() {
   assert(priv->has_public_memdecl);
   priv->has_public_memdecl = false;
}

void QoreClass::addBuiltinConstant(const char* name, QoreValue value, ClassAccess access, const QoreTypeInfo* typeInfo) {
    priv->addBuiltinConstant(name, value, access, typeInfo);
}

void QoreClass::addBuiltinStaticVar(const char* name, QoreValue value, ClassAccess access, const QoreTypeInfo* typeInfo) {
    priv->addBuiltinStaticVar(name, value, access, typeInfo);
}

void QoreClass::rescanParents() {
   // rebuild parent class data
   if (priv->scl)
      priv->scl->rescanParents(this);
}

void QoreClass::setPublicMemberFlag() {
   priv->has_public_memdecl = true;
}

void QoreClass::setGateAccessFlag() {
   priv->gate_access = true;
}

const QoreExternalNormalMember* QoreClass::findLocalMember(const char* name) const {
    return reinterpret_cast<const QoreExternalNormalMember*>(priv->members.find(name));
}

const QoreExternalStaticMember* QoreClass::findLocalStaticMember(const char* name) const {
    return reinterpret_cast<const QoreExternalStaticMember*>(priv->vars.find(name));
}

std::string QoreClass::getNamespacePath(bool anchored) const {
    std::string path;
    priv->ns->getPath(path);
    if (!path.empty()) {
        path += "::";
    }
    if (anchored) {
        path.insert(0, "::");
    }
    path += getName();
    return path;
}

bool QoreClass::isEqual(const QoreClass& cls) const {
    return priv->equal(*cls.priv);
}

BinaryNode* QoreClass::getBinaryHash() const {
    SimpleRefHolder<BinaryNode> b(new BinaryNode);
    char* hash = priv->getHash();
    assert(hash);
    b->append(hash, SH_SIZE);
    return b.release();
}

const QoreExternalConstant* QoreClass::findConstant(const char* name) const {
    return reinterpret_cast<const QoreExternalConstant*>(priv->constlist.findEntry(name));
}

const QoreNamespace* QoreClass::getNamespace() const {
    return priv->ns->ns;
}

void MethodFunctionBase::parseInit() {
    QoreFunction::parseInit(qore_class_private::get(*qc)->ns);
}

void MethodFunctionBase::parseCommit() {
   QoreFunction::parseCommit();
}

void MethodFunctionBase::parseRollback() {
   QoreFunction::parseRollback();
}

int MethodFunctionBase::checkFinalVariant(const MethodFunctionBase* m, const MethodVariantBase* v) const {
   if (!v->isFinal())
      return 0;

   const AbstractFunctionSignature* sig = v->getSignature();
   const AbstractFunctionSignature* vs = nullptr;
   int rc = parseCompareResolvedSignature(vlist, sig, vs);
   if (rc == QTI_NOT_EQUAL)
      return 0;

   const char* stat = isStatic() ? "static " : "";
   // can only be overridden with a user variant
   assert(dynamic_cast<const UserSignature*>(vs));
   parse_error(*static_cast<const UserSignature*>(vs)->getParseLocation(), "child class method %s%s::%s(%s) cannot override parent class method final %s%s::%s(%s)", stat, qc->getName(), getName(), vs->getSignatureText(), stat, m->qc->getName(), getName(), sig->getSignatureText());
   return -1;
}

void MethodFunctionBase::checkFinal() const {
   // only check if we have new pending variants in this method
   if (vlist.empty()) {
      //printd(5, "MethodFunctionBase::checkFinal() %s::%s() pending list is empty\n", qc->getName(), getName());
      return;
   }

   ilist_t::const_iterator i = ilist.begin(), e = ilist.end();
   ++i;
   for (; i != e; ++i) {
      const MethodFunctionBase* m = METHFB_const((*i).func);
      //printd(5, "MethodFunctionBase::checkFinal() base method %s::%s() has_final: %d against child %s::%s()\n", m->qc->getName(), getName(), m->has_final, qc->getName(), getName());
      if (m->has_final) {
         for (vlist_t::const_iterator i = m->vlist.begin(), e = m->vlist.end(); i != e; ++i) {
            if (checkFinalVariant(m, METHVB_const(*i)))
               return;
         }
      }
   }
}

void MethodFunctionBase::addBuiltinMethodVariant(MethodVariantBase* variant) {
    ClassAccess ma = variant->getAccess();
    if (access > ma)
        access = ma;
    if (!has_final && variant->isFinal())
        has_final = true;
    addBuiltinVariant(variant);
}

int MethodFunctionBase::parseAddUserMethodVariant(MethodVariantBase* variant) {
    int rc = addPendingVariant(variant);
    if (!rc) {
        ClassAccess ma = variant->getAccess();
        if (access > ma)
            access = ma;
        if (!has_final && variant->isFinal())
            has_final = true;
    }
    return rc;
}

static void do_variant_sig(QoreString& csig, const std::string& name, const MethodVariantBase* v, const char* mod) {
    if (v->isAbstract()) {
        csig.concat("abstract ");
    }
    switch (v->getAccess()) {
        case Public: csig.concat("pub "); break;
        case Private: csig.concat("priv "); break;
        case Internal: csig.concat("int "); break;
        case Inaccessible: assert(false); break;
    }
    if (mod) {
        csig.concat(mod);
        csig.concat(' ');
    }
    csig.concat(name);
    csig.concat('(');
    csig.concat(v->getSignature()->getSignatureText());
    csig.concat(')');
    csig.concat('\n');
}

void MethodFunctionBase::parseSignatures(QoreString& csig, const char* mod) const {
    for (vlist_t::const_iterator i = vlist.begin(), e = vlist.end(); i != e; ++i) {
        const MethodVariantBase* v = METHVB_const(*i);
        do_variant_sig(csig, name, v, mod);
    }
}

void MethodFunctionBase::parseCommitMethod(QoreString& csig, const char* mod) {
    parseSignatures(csig, mod);
    parseCommitMethod();
}

void MethodFunctionBase::parseCommitMethod() {
    parseCommit();
}

void MethodFunctionBase::parseRollbackMethod() {
    parseRollback();
}

void MethodFunctionBase::replaceAbstractVariantIntern(MethodVariantBase* variant) {
    variant->ref();
    AbstractFunctionSignature& sig = *(variant->getSignature());
    for (vlist_t::iterator i = vlist.begin(), e = vlist.end(); i != e; ++i) {
        (*i)->parseResolveUserSignature();
        if ((*i)->isSignatureIdentical(sig)) {
            pending_save.push_back(*i);
            vlist.erase(i);
            vlist.push_back(variant);
            //printd(5, "MethodFunctionBase::replaceAbstractVariantIntern() this: %p replacing %p ::%s%s in vlist\n", this, variant, getName(), variant->getAbstractSignature());
            return;
        }
    }
    //printd(5, "MethodFunctionBase::replaceAbstractVariantIntern() this: %p adding %p ::%s%s to vlist\n", this, variant, getName(), variant->getAbstractSignature());
    vlist.push_back(variant);
}

void MethodFunctionBase::replaceAbstractVariant(MethodVariantBase* variant) {
    replaceAbstractVariantIntern(variant);

    ClassAccess ma = variant->getAccess();
    if (access > ma)
        access = ma;

    if (!has_final && variant->isFinal())
        has_final = true;
}

// if an identical signature is found to the passed variant, then it is removed from the abstract list
MethodVariantBase* MethodFunctionBase::parseHasVariantWithSignature(MethodVariantBase* v) const {
    v->parseResolveUserSignature();
    AbstractFunctionSignature& sig = *(v->getSignature());
    for (vlist_t::const_iterator i = vlist.begin(), e = vlist.end(); i != e; ++i) {
        (*i)->parseResolveUserSignature();
        if ((*i)->isSignatureIdentical(sig))
            return reinterpret_cast<MethodVariantBase*>(*i);
    }
    return nullptr;
}

QoreValue UserMethodVariant::evalMethod(QoreObject* self, CodeEvaluationHelper &ceh, ExceptionSink* xsink) const {
    VRMutexOptionalLockHelper vrmolh(synchronized ? (self ? qore_object_private::get(*self)->getGate() : ceh.getClass()->getGate()) : 0, xsink);
    if (*xsink)
        return QoreValue();
    //printd(5, "UserMethodVariant::evalMethod() this: %p %s::%s()\n", this, getClassPriv()->name.c_str(), qmethod->getName());
    return eval(qmethod->getName(), &ceh, self, xsink, getClassPriv());
}

void BuiltinConstructorValueVariant::evalConstructor(const QoreClass& thisclass, QoreObject* self, CodeEvaluationHelper &ceh, BCList* bcl, BCEAList* bceal, ExceptionSink* xsink) const {
    CodeContextHelper cch(xsink, CT_BUILTIN, "constructor", self, qore_class_private::get(thisclass));

    if (constructorPrelude(thisclass, ceh, self, bcl, bceal, xsink))
        return;

    constructor(self, ceh.getArgs(), ceh.getRuntimeFlags(), xsink);
}

void BuiltinExternalConstructorValueVariant::evalConstructor(const QoreClass& thisclass, QoreObject* self, CodeEvaluationHelper &ceh, BCList* bcl, BCEAList* bceal, ExceptionSink* xsink) const {
    CodeContextHelper cch(xsink, CT_BUILTIN, "constructor", self, qore_class_private::get(thisclass));

    if (constructorPrelude(thisclass, ceh, self, bcl, bceal, xsink))
        return;

    constructor(*qmethod, ptr, self, ceh.getArgs(), ceh.getRuntimeFlags(), xsink);
}

int ConstructorMethodVariant::constructorPrelude(const QoreClass& thisclass, CodeEvaluationHelper& ceh, QoreObject* self, BCList* bcl, BCEAList* bceal, ExceptionSink* xsink) const {
    if (bcl) {
        const BCAList* bcal = getBaseClassArgumentList();
        if (bcal) {
            bcal->execBaseClassConstructorArgs(bceal, xsink);
            if (*xsink)
                return -1;
        }
        bcl->execConstructors(self, bceal, xsink);
        if (*xsink)
            return -1;
    }

    ceh.restorePosition();
    return 0;
}

UserConstructorVariant::~UserConstructorVariant() {
   delete bcal;
}

void UserConstructorVariant::evalConstructor(const QoreClass &thisclass, QoreObject* self, CodeEvaluationHelper &ceh, BCList* bcl, BCEAList* bceal, ExceptionSink* xsink) const {
   UserVariantExecHelper uveh(this, &ceh, xsink);
   if (!uveh)
      return;

   CodeContextHelper cch(xsink, CT_USER, "constructor", self, qore_class_private::get(thisclass), false);

   // instantiate "self" before executing base class constructors in case base class constructor arguments reference "self"
   assert(signature.selfid);
   signature.selfid->instantiateSelf(self);

   // instantiate argv and push id on stack for base class constructors
   if (bcl) {
      ReferenceHolder<QoreListNode>& argv = uveh.getArgv();
      signature.argvid->instantiate(argv ? argv->refSelf() : 0);
      ArgvContextHelper argv_helper(argv ? argv->listRefSelf() : 0, xsink);
   }

   if (!constructorPrelude(thisclass, ceh, self, bcl, bceal, xsink)) {
      evalIntern(uveh.getArgv(), 0, xsink).discard(xsink);
   }

   // uninstantiate argv
   if (bcl)
      signature.argvid->uninstantiate(xsink);

   // if self then uninstantiate
   signature.selfid->uninstantiateSelf();
}

void UserConstructorVariant::parseInit(QoreFunction* f) {
   MethodFunctionBase* mf = static_cast<MethodFunctionBase*>(f);
   const QoreClass& parent_class = *(mf->MethodFunctionBase::getClass());

   signature.resolve();
   assert(!signature.getReturnTypeInfo() || signature.getReturnTypeInfo() == nothingTypeInfo);

   // push return type on stack (no return value can be used)
   ParseCodeInfoHelper rtih("constructor", nothingTypeInfo);

   if (bcal && !parent_class.hasParentClass()) {
      parse_error(*signature.getParseLocation(), "base constructor arguments given for class '%s' that has no parent classes", parent_class.getName());
      delete bcal;
      bcal = nullptr;
   }

   //printd(5, "UserConstructorVariant::parseInitConstructor() this: %p %s::constructor() params: %d\n", this, parent_class.getName(), signature.numParams());
   // must be called even if statements is NULL
   statements->parseInitConstructor(parent_class.getTypeInfo(), this, bcal, parent_class);

   // recheck types against committed types if necessary
   if (recheck)
      f->parseCheckDuplicateSignatureCommitted(&signature);
}

void BuiltinDestructorVariant::evalDestructor(const QoreClass &thisclass, QoreObject* self, ExceptionSink* xsink) const {
   CodeContextHelper cch(xsink, CT_BUILTIN, "destructor", self, qore_class_private::get(thisclass));

   AbstractPrivateData* private_data = self->getAndClearPrivateData(thisclass.getID(), xsink);
   //printd(5, "BuiltinDestructorVariant::evalDestructor() o: %p, v: %d, classid: %d, private: %p\n", self, self->isValid(), thisclass.getID(), private_data);
   if (!private_data)
      return;
   destructor(self, private_data, xsink);
}

void BuiltinExternalDestructorVariant::evalDestructor(const QoreClass &thisclass, QoreObject* self, ExceptionSink* xsink) const {
    CodeContextHelper cch(xsink, CT_BUILTIN, "destructor", self, qore_class_private::get(thisclass));

    AbstractPrivateData* private_data = self->getAndClearPrivateData(thisclass.getID(), xsink);
    //printd(5, "BuiltinExternalDestructorVariant::evalDestructor() o: %p, v: %d, private: %p\n", self, self->isValid(), private_data);
    if (!private_data)
        return;
    destructor(thisclass, ptr, self, private_data, xsink);
}

void UserCopyVariant::evalCopy(const QoreClass& thisclass, QoreObject* self, QoreObject* old, CodeEvaluationHelper& ceh, BCList* scl, ExceptionSink* xsink) const {
   // there can only be max 1 param
   assert(signature.numParams() <= 1);

   QoreListNode* args = new QoreListNode;
   args->push(self->refSelf(), nullptr);
   ceh.setArgs(args);

   UserVariantExecHelper uveh(this, &ceh, xsink);
   if (!uveh)
      return;

   CodeContextHelper cch(xsink, CT_USER, "copy", self, qore_class_private::get(thisclass));

   if (scl) {
      scl->sml.execCopyMethods(self, old, xsink);
      if (*xsink)
         return;
      ceh.restorePosition();
   }

   evalIntern(uveh.getArgv(), self, xsink).discard(xsink);
}

void UserCopyVariant::parseInit(QoreFunction* f) {
   MethodFunctionBase* mf = static_cast<MethodFunctionBase*>(f);
   const QoreClass& parent_class = *(mf->MethodFunctionBase::getClass());

   signature.resolve();

   // make sure there is max one parameter in the copy method
   if (signature.numParams() > 1)
      parse_error(*signature.getParseLocation(), "maximum of one parameter may be defined in class copy methods (%d defined); this parameter will be assigned to the old object when the method is executed", signature.numParams());

   // push return type on stack (no return value can be used)
   ParseCodeInfoHelper rtih("copy", nothingTypeInfo);

   // must be called even if statements is NULL
   statements->parseInitMethod(parent_class.getTypeInfo(), this);

   // see if there is a type specification for the sole parameter and make sure it matches the class if there is
   if (signature.numParams()) {
      const QoreTypeInfo* typeInfo = signature.getParamTypeInfo(0);
      if (typeInfo) {
         if (QoreTypeInfo::parseReturns(typeInfo, &parent_class) == QTI_NOT_EQUAL) {
            // raise parse exception if parse exceptions have not been suppressed
            if (getProgram()->getParseExceptionSink()) {
               QoreStringNode* desc = new QoreStringNode("the copy constructor will be passed ");
               QoreTypeInfo::getThisType(parent_class.getTypeInfo(), *desc);
               desc->concat(", but the object's parameter was defined expecting ");
               QoreTypeInfo::getThisType(typeInfo, *desc);
               desc->concat(" instead");
               qore_program_private::makeParseException(getProgram(), *signature.getParseLocation(), "PARSE-TYPE-ERROR", desc);
            }
         }
      }
      else { // set to class' type
         signature.setFirstParamType(parent_class.getTypeInfo());
      }
   }

   // only 1 variant is possible, no need to recheck types
}

void BuiltinCopyVariantBase::evalCopy(const QoreClass& thisclass, QoreObject* self, QoreObject* old, CodeEvaluationHelper& ceh, BCList* scl, ExceptionSink* xsink) const {
   CodeContextHelper cch(xsink, CT_BUILTIN, "copy", self, qore_class_private::get(thisclass));

   if (scl) {
      scl->sml.execCopyMethods(self, old, xsink);
      if (*xsink)
         return;
      ceh.restorePosition();
   }

   old->evalCopyMethodWithPrivateData(thisclass, this, self, xsink);
}

void ConstructorMethodFunction::evalConstructor(const AbstractQoreFunctionVariant* variant, const QoreClass& thisclass, QoreObject* self, const QoreListNode* args, BCList* bcl, BCEAList* bceal, ExceptionSink* xsink) const {
   // setup call, save runtime position, and evaluate arguments
   CodeEvaluationHelper ceh(xsink, this, variant, "constructor", args, self, qore_class_private::get(thisclass));
   if (*xsink)
      return;

   CONMV_const(variant)->evalConstructor(thisclass, self, ceh, bcl, bceal, xsink);
}

void CopyMethodFunction::evalCopy(const QoreClass& thisclass, QoreObject* self, QoreObject* old, BCList* scl, ExceptionSink* xsink) const {
   assert(vlist.singular());

   const AbstractQoreFunctionVariant* variant = first();
   qore_call_t ct = variant->getCallType();

   // setup call, save runtime position
   CodeEvaluationHelper ceh(xsink, this, variant, "copy", (QoreListNode*)nullptr, self, qore_class_private::get(thisclass), ct, true);
   if (*xsink) return;

   COPYMV_const(variant)->evalCopy(thisclass, self, old, ceh, scl, xsink);
}

void DestructorMethodFunction::evalDestructor(const QoreClass& thisclass, QoreObject* self, ExceptionSink* xsink) const {
   assert(vlist.singular());

   const AbstractQoreFunctionVariant* variant = first();
   qore_call_t ct = variant->getCallType();

   // setup call, save runtime position
   //printd(5, "DestructorMethodFunction::evalDestructor() %s::%s() o: %p, v: %d, ct: %d\n", getClassName(), getName(), self, self->isValid(),ct);
   CodeEvaluationHelper ceh(xsink, this, variant, "destructor", (QoreListNode*)nullptr, self, qore_class_private::get(thisclass), ct);
   if (*xsink) return;

   DESMV_const(variant)->evalDestructor(thisclass, self, xsink);
}

// if the variant was identified at parse time, then variant will not be NULL, otherwise if NULL then it is identified at run time
QoreValue NormalMethodFunction::evalMethod(ExceptionSink* xsink, const AbstractQoreFunctionVariant* variant, QoreObject* self, const QoreListNode* args, const qore_class_private* cctx) const {
    const char* cname = getClassName();
    const char* mname = getName();
    //printd(5, "NormalMethodFunction::evalMethod() %s::%s() v: %d\n", cname, mname, self->isValid());

    CodeEvaluationHelper ceh(xsink, this, variant, mname, args, self, qore_class_private::get(*qc), CT_UNUSED, false, cctx);
    if (*xsink)
        return QoreValue();

    const MethodVariant* mv = METHV_const(variant);
    if (mv->isAbstract()) {
        xsink->raiseException("ABSTRACT-VARIANT-ERROR", "cannot call abstract variant %s::%s(%s) directly", cname, mname, mv->getSignature()->getSignatureText());
        return QoreValue();
    }
    //printd(5, "NormalMethodFunction::evalMethod() %s::%s(%s) (self: %s, v: %s) variant: %p, mv: %p priv: %d access: %d (%p %s)\n",getClassName(), mname, mv->getSignature()->getSignatureText(), self->getClass()->getName(), variant->getClass()->getName(), variant, mv, mv->isPrivate(), qore_class_private::runtimeCheckPrivateClassAccess(*mv->getClass()), runtime_get_class(), runtime_get_class() ? runtime_get_class()->name.c_str() : "n/a");

    return mv->evalMethod(self, ceh, xsink);
}

// if the variant was identified at parse time, then variant will not be NULL, otherwise if NULL then it is identified at run time
QoreValue NormalMethodFunction::evalMethodTmpArgs(ExceptionSink* xsink, const AbstractQoreFunctionVariant* variant, QoreObject* self, QoreListNode* args, const qore_class_private* cctx) const {
    const char* cname = getClassName();
    const char* mname = getName();
    //printd(5, "NormalMethodFunction::evalMethod() %s::%s() v: %d\n", cname, mname, self->isValid());

    CodeEvaluationHelper ceh(xsink, this, variant, mname, args, self, qore_class_private::get(*qc), CT_UNUSED, false, cctx);
    if (*xsink)
        return QoreValue();

    const MethodVariant* mv = METHV_const(variant);
    if (mv->isAbstract()) {
        xsink->raiseException("ABSTRACT-VARIANT-ERROR", "cannot call abstract variant %s::%s(%s) directly", cname, mname, mv->getSignature()->getSignatureText());
        return QoreValue();
    }
    //printd(5, "NormalMethodFunction::evalMethod() %s::%s(%s) (self: %s) variant: %p, mv: %p priv: %d access: %d (%p %s)\n",getClassName(), mname, mv->getSignature()->getSignatureText(), self->getClass()->getName(), variant, mv, mv->isPrivate(), qore_class_private::runtimeCheckPrivateClassAccess(*mv->getClass()), runtime_get_class(), runtime_get_class() ? runtime_get_class()->name.c_str() : "n/a");

    return mv->evalMethod(self, ceh, xsink);
}

// if the variant was identified at parse time, then variant will not be NULL, otherwise if NULL then it is identified at run time
QoreValue NormalMethodFunction::evalPseudoMethod(ExceptionSink* xsink, const AbstractQoreFunctionVariant* variant, const QoreValue n, const QoreListNode* args, const qore_class_private* cctx) const {
   const char* mname = getName();
   CodeEvaluationHelper ceh(xsink, this, variant, mname, args, 0, qore_class_private::get(*qc), CT_UNUSED, false, cctx);
   if (*xsink)
      return QoreValue();

   return METHV_const(variant)->evalPseudoMethod(n, ceh, xsink);
}

// if the variant was identified at parse time, then variant will not be NULL, otherwise if NULL then it is identified at run time
QoreValue StaticMethodFunction::evalMethod(ExceptionSink* xsink, const AbstractQoreFunctionVariant* variant, const QoreListNode* args, const qore_class_private* cctx) const {
   const char* mname = getName();
   CodeEvaluationHelper ceh(xsink, this, variant, mname, args, 0, qore_class_private::get(*qc), CT_UNUSED, false, cctx);
   if (*xsink)
      return QoreValue();

   return METHV_const(variant)->evalMethod(0, ceh, xsink);
}

// if the variant was identified at parse time, then variant will not be NULL, otherwise if NULL then it is identified at run time
QoreValue StaticMethodFunction::evalMethodTmpArgs(ExceptionSink* xsink, const AbstractQoreFunctionVariant* variant, QoreListNode* args, const qore_class_private* cctx) const {
    const char* mname = getName();
    CodeEvaluationHelper ceh(xsink, this, variant, mname, args, 0, qore_class_private::get(*qc), CT_UNUSED, false, cctx);
    if (*xsink)
        return QoreValue();

    return METHV_const(variant)->evalMethod(0, ceh, xsink);
}

const qore_class_private* MethodVariantBase::getClassPriv() const {
    return qore_class_private::get(*(qmethod->getClass()));
}

const char* MethodVariantBase::getAbstractSignature() {
    if (asig.empty())
        getSignature()->addAbstractParameterSignature(asig);
    return asig.c_str();
}

QoreValue BuiltinNormalMethodVariantBase::evalMethod(QoreObject* self, CodeEvaluationHelper& ceh, ExceptionSink* xsink) const {
    CodeContextHelper cch(xsink, CT_BUILTIN, qmethod->getName(), self, qore_class_private::get(*qmethod->getClass()));
    return qore_object_private::evalBuiltinMethodWithPrivateData(*self, *qmethod, this, ceh.getArgs(), ceh.getRuntimeFlags(), xsink);
}

QoreValue BuiltinNormalMethodVariantBase::evalPseudoMethod(const QoreValue n, CodeEvaluationHelper& ceh, ExceptionSink* xsink) const {
    CodeContextHelper cch(xsink, CT_BUILTIN, qmethod->getName());
    return evalImpl(NULL, (AbstractPrivateData*)&n, ceh.getArgs(), ceh.getRuntimeFlags(), xsink);
}

class qmi_priv {
public:
    hm_method_t& m;
    hm_method_t::iterator i;

    DLLLOCAL qmi_priv(hm_method_t& n_m) : m(n_m) {
        i = m.end();
    }

    DLLLOCAL bool next() {
        if (i == m.end()) {
            i = m.begin();
        }
        else {
            ++i;
        }
        return i != m.end();
    }

    DLLLOCAL const QoreMethod* getMethod() const {
        assert(i != m.end());
        return i->second;
    }
};
#define HMI_CAST(p) (reinterpret_cast<qmi_priv*>(p))

QoreMethodIterator::QoreMethodIterator(const QoreClass& qc) : priv(new qmi_priv(qc.priv->hm)) {
}

QoreMethodIterator::~QoreMethodIterator() {
   delete HMI_CAST(priv);
}

bool QoreMethodIterator::next() {
   return HMI_CAST(priv)->next();
}

const QoreMethod* QoreMethodIterator::getMethod() const {
   return HMI_CAST(priv)->getMethod();
}

QoreStaticMethodIterator::QoreStaticMethodIterator(const QoreClass& qc) : priv(new qmi_priv(qc.priv->shm)) {
}

QoreStaticMethodIterator::~QoreStaticMethodIterator() {
   delete HMI_CAST(priv);
}

bool QoreStaticMethodIterator::next() {
   return HMI_CAST(priv)->next();
}

const QoreMethod* QoreStaticMethodIterator::getMethod() const {
   return HMI_CAST(priv)->getMethod();
}

// FIXME: eliminate this method; move injected fields to local, always copy classes with priv by reference
QoreMemberInfo::QoreMemberInfo(const QoreMemberInfo& old, const qore_class_private* cls) :
    QoreMemberInfoBaseAccess(old, old.access),
    cls_vec(old.cls_vec),
    cls_context_map(old.cls_context_map ? new cls_context_map_t(*old.cls_context_map) : nullptr),
    member_info_list(old.member_info_list ? new member_info_list_t(*old.member_info_list) : nullptr), is_local(old.is_local) {
    // write new class owner in initial position
    cls_vec[0] = cls;
}

QoreMemberInfo::QoreMemberInfo(const QoreMemberInfo& old, const qore_class_private* cls, ClassAccess cls_access) :
    QoreMemberInfoBaseAccess(old, (old.access == Internal) ? Inaccessible : QORE_MAX(old.access, cls_access)),
    cls_vec(old.cls_vec),
    cls_context_map(old.cls_context_map ? new cls_context_map_t(*old.cls_context_map) : nullptr),
    member_info_list(old.member_info_list ? new member_info_list_t(*old.member_info_list) : nullptr), is_local(false) {
    //printd(5, "QoreMemberInfo::QoreMemberInfo() copy cls: %p '%s' member_info_list: %p old.access: '%s' new.access: '%s' context_map: %p (%d) member_info_list: %p (%d)\n", cls, cls->name.c_str(), member_info_list, privpub(old.access), privpub(access), cls_context_map, cls_context_map ? cls_context_map->size() : 0, member_info_list, member_info_list ? member_info_list->size() : 0);
    // add inheriting class to class vector if accessible
    if (access < Inaccessible) {
        cls_vec.push_back(cls);
        //printd(5, "QoreMemberInfo::QoreMemberInfo() added class %p '%s' to inheritance list\n", cls, cls->name.c_str());
    }
    else {
        // when importing internal members, add context access entries for the child classes
        if (!member_info_list) {
            //printd(5, "QoreMemberInfo::QoreMemberInfo() adding context access for class %p '%s'\n", old.cls_vec.back(), old.cls_vec.back()->name.c_str());
            // add context to last class
            addContextAccess(old, old.cls_vec.back());
        }
        else {
            //printd(5, "QoreMemberInfo::QoreMemberInfo() copy member_info_list: %p old.access: '%s'\n", member_info_list, privpub(old.access));
        }
    }
}

void QoreMemberInfo::addContextAccess(const QoreMemberInfo& mi) {
    //printd(5, "QoreMemberInfo::addContextAccess() this: %p cls_context_map: %p (%d) mi.cls_context_map: %p (%d) local: %d mi.local: %d\n", this, cls_context_map, cls_context_map ? cls_context_map->size() : 0, mi.cls_context_map, mi.cls_context_map ? mi.cls_context_map->size() : 0, local(), mi.local());
    if (!cls_context_map) {
        cls_context_map = new cls_context_map_t;
        assert(!member_info_list);
        member_info_list = new member_info_list_t;
    }
    else if (member_info_list->size()) {
        // see if we have already inherited this member
        if (getClass() == mi.getClass()) {
            //printd(5, "QoreMemberInfo::addContextAccess() this: %p already inherited member from class %p '%s'\n", this, mi.getClass(), mi.getClass()->name.c_str());
            return;
        }
    }

    // copy context map
    if (mi.cls_context_map) {
        for (auto& i : *mi.cls_context_map) {
            cls_context_map->insert(cls_context_map_t::value_type(i.first, i.second));
        }
        member_info_list->insert(member_info_list->begin(), mi.member_info_list->begin(), mi.member_info_list->end());
    }

    // add a mapping for imported local members
    addContextAccess(mi, mi.getClass());
}

void QoreMemberInfo::addContextAccess(const QoreMemberInfo& mi, const qore_class_private* qc) {
    //printd(5, "QoreMemberInfo::addContextAccess() this: %p cls_context_map: %p (%d) qc: %p '%s'\n", this, cls_context_map, cls_context_map ? cls_context_map->size() : 0, qc, qc->name.c_str());

    if (!cls_context_map) {
        cls_context_map = new cls_context_map_t;
        assert(!member_info_list);
        member_info_list = new member_info_list_t;
    }

#ifdef DEBUG
    bool inserted = false;
#endif
    for (auto& i : mi.cls_vec) {
        // the class can be in our cls_context_map already with a class that's inherited multiple times in the hierarchy
        cls_context_map_t::iterator ci = cls_context_map->lower_bound(i);
        if (ci == cls_context_map->end() || ci->first != i) {
            //printd(5, "QoreMemberInfo::addContextAccess() this: %p inserting cls %p '%s' -> %p '%s'\n", this, i, i->name.c_str(), qc, qc->name.c_str());
            cls_context_map->insert(ci, cls_context_map_t::value_type(i, qc));
#ifdef DEBUG
            inserted = true;
#endif
        }
#ifdef DEBUG
        else {
            //printd(5, "QoreMemberInfo::addContextAccess() this: %p skipping cls %p '%s' (-> %p '%s'); already inserted\n", this, i, i->name.c_str(), qc, qc->name.c_str());
            if (ci != cls_context_map->end()) {
                assert(ci->second == qc);
            }
        }
#endif
    }
#ifdef DEBUG
    if (inserted) {
        //printd(5, "QoreMemberInfo::addContextAccess() this: %p adding link to inherited member from class %p '%s'\n", this, qc, qc->name.c_str());
        member_info_list->insert(member_info_list->begin(), &mi);
    }
#endif
}

void QoreMemberInfo::parseInit(const char* name) {
    if (init)
        return;
    init = true;

    if (!typeInfo) {
        typeInfo = QoreParseTypeInfo::resolveAndDelete(parseTypeInfo, loc);
        parseTypeInfo = 0;
    }
#ifdef DEBUG
    else assert(!parseTypeInfo);
#endif

    if (exp) {
        const QoreTypeInfo* argTypeInfo = 0;
        int lvids = 0;
        //printd(5, "QoreMemberInfo::parseInit() this: %p '%s' %p '%s' %d\n", this, name, exp, get_type_name(exp), get_node_type(exp));
        parse_init_value(exp, 0, 0, lvids, argTypeInfo);
        if (lvids) {
            parse_error(*loc, "illegal local variable declaration in member initialization expression");
            while (lvids--)
                pop_local_var();
        }
        // throw a type exception only if parse exceptions are enabled
        if (!QoreTypeInfo::parseAccepts(typeInfo, argTypeInfo) && getProgram()->getParseExceptionSink()) {
            QoreStringNode* desc = new QoreStringNode("initialization expression for ");
            desc->sprintf("%s member '%s' returns ", privpub(access), name);
            QoreTypeInfo::getThisType(argTypeInfo, *desc);
            desc->concat(", but the member was declared as ");
            QoreTypeInfo::getThisType(typeInfo, *desc);
            qore_program_private::makeParseException(getProgram(), *loc, "PARSE-TYPE-ERROR", desc);
        }
    }
}

void QoreVarInfo::parseInit(const char* name) {
    if (QoreMemberInfoBaseAccess::init)
        return;
    QoreMemberInfoBaseAccess::init = true;

    if (!typeInfo) {
        typeInfo = QoreParseTypeInfo::resolveAndDelete(parseTypeInfo, loc);
        parseTypeInfo = 0;
    }
#ifdef DEBUG
    else assert(!parseTypeInfo);
#endif

    val.set(typeInfo);

    if (exp) {
        const QoreTypeInfo* argTypeInfo = 0;
        int lvids = 0;
        parse_init_value(exp, 0, 0, lvids, argTypeInfo);
        if (lvids) {
            parse_error(*loc, "illegal local variable declaration in class static variable initialization expression");
            while (lvids--)
                pop_local_var();
        }
        // throw a type exception only if parse exceptions are enabled
        if (!QoreTypeInfo::parseAccepts(typeInfo, argTypeInfo) && getProgram()->getParseExceptionSink()) {
            QoreStringNode* desc = new QoreStringNode("initialization expression for ");
            desc->sprintf("%s class static variable '%s' returns ", privpub(access), name);
            QoreTypeInfo::getThisType(argTypeInfo, *desc);
            desc->concat(", but the variable was declared as ");
            QoreTypeInfo::getThisType(typeInfo, *desc);
            qore_program_private::makeParseException(getProgram(), *loc, "PARSE-TYPE-ERROR", desc);
        }
    }
}

QoreParseClassHelper::QoreParseClassHelper(QoreClass* cls) : old(parse_get_class()), oldns(cls ? parse_get_ns() : 0), rn(cls) {
    setParseClass(cls);
    if (cls) {
        parse_set_ns(qore_class_private::get(*cls)->ns);
    }
}

QoreParseClassHelper::~QoreParseClassHelper() {
    if (rn) {
        parse_set_ns(oldns);
    }
    setParseClass(old);
}

void QoreMemberMap::parseInit() {
    //printd(5, "QoreMemberMap::parseInit() this: %p init: %d\n", this, init);
    if (init) {
        return;
    }
    init = true;
    for (auto& i : member_list) {
        printd(5, "QoreMemberMap::parseInit() this: %p mem: '%s' (%p) type: %s (%d)\n", this, i.first, i.second.get(), i.second->exp.getTypeName(), i.second->exp.getType());
        if (i.second) {
            i.second->parseInit(i.first);
        }
    }
}

void QoreMemberMap::moveAllTo(QoreClass* qc, ClassAccess access) {
    if (empty() && access == Public) {
        qc->parseSetEmptyPublicMemberDeclaration();
        return;
    }
    for (auto& i : member_list) {
        qore_class_private::parseAddMember(*qc, i.first, access, i.second.release());
    }
    member_list.clear();
}

void QoreVarMap::parseCommitRuntimeInit(ExceptionSink* xsink) {
    if (init) {
        return;
    }
    init = true;
    assert(xsink);
    for (auto& i : member_list) {
        //printd(5, "qore_class_private::parseCommitRuntimeInit() %s committing %s var %p %s\n", name.c_str(), privpub(i.second->access), l->first, l->first);
        // initialize variable
        //initVar(i.first, *(i.second), xsink);
        const char* vname = i.first;
        QoreVarInfo& vi = *(i.second);

        if (vi.exp) {
            // evaluate expression
            ValueEvalRefHolder val(vi.exp, xsink);
            if (*xsink) {
                continue;
            }
            if (QoreTypeInfo::mayRequireFilter(vi.getTypeInfo(), *val)) {
                val.ensureReferencedValue();
                QoreTypeInfo::acceptInputMember(vi.getTypeInfo(), vname, *val, xsink);
                if (*xsink) {
                    continue;
                }
            }

            discard(vi.assignInit(val.takeReferencedValue()), xsink);
        }
        else {
            vi.init();
        }
    }
}

void QoreVarMap::moveAllTo(QoreClass* qc, ClassAccess access) {
    if (empty() && access == Public) {
        qc->parseSetEmptyPublicMemberDeclaration();
        return;
    }
    for (auto& i : member_list) {
        qore_class_private::parseAddStaticVar(qc, i.first, access, i.second.release());
    }
    member_list.clear();
}

QoreClassHolder::~QoreClassHolder() {
   if (c) {
      qore_class_private::get(*c)->deref(true, true);
   }
}

QoreBuiltinClass::QoreBuiltinClass(const char* name, int64 n_domain) : QoreClass(name, n_domain) {
   setSystem();
}

QoreBuiltinClass::QoreBuiltinClass(const QoreBuiltinClass& old) : QoreClass(old) {
}

class qore_parent_class_iterator_private {
public:
    DLLLOCAL qore_parent_class_iterator_private(const qore_class_private* qc) : qc(qc) {
        if (qc->scl) {
            i = qc->scl->end();
        }
    }

    DLLLOCAL bool next() {
        if (!qc->scl) {
            return false;
        }
        if (i == qc->scl->end()) {
            i = qc->scl->begin();
        }
        else {
            ++i;
        }
        return i != qc->scl->end();
    }

    DLLLOCAL const QoreClass* getParentClass() const {
        assert(valid());
        return (*i)->sclass;
    }

    DLLLOCAL ClassAccess getAccess() const {
        assert(valid());
        return (*i)->access;
    }

    DLLLOCAL bool valid() const {
        return qc->scl && i != qc->scl->end();
    }

private:
    const qore_class_private* qc;
    BCList::const_iterator i;
};

QoreParentClassIterator::QoreParentClassIterator(const QoreClass& cls) : priv(new qore_parent_class_iterator_private(qore_class_private::get(cls))) {
}

QoreParentClassIterator::~QoreParentClassIterator() = default;

bool QoreParentClassIterator::next() {
    return priv->next();
}

bool QoreParentClassIterator::valid() const {
    return priv->valid();
}

const QoreClass& QoreParentClassIterator::getParentClass() const {
    return *priv->getParentClass();
}

ClassAccess QoreParentClassIterator::getAccess() const {
    return priv->getAccess();
}

class qore_class_constant_iterator : public PrivateIteratorBase<cnemap_t> {
public:
    DLLLOCAL qore_class_constant_iterator(const qore_class_private& qc) : PrivateIteratorBase<cnemap_t>(qc.constlist.cnemap) {
    }

    //! returns the constant
    DLLLOCAL const QoreExternalConstant* get() const {
        assert(valid());
        return reinterpret_cast<const QoreExternalConstant*>(i->second);
    }
};

QoreClassConstantIterator::QoreClassConstantIterator(const QoreClass& cls)
    : priv(new qore_class_constant_iterator(*qore_class_private::get(cls))) {
}

QoreClassConstantIterator::~QoreClassConstantIterator() = default;

bool QoreClassConstantIterator::next() {
    return priv->next();
}

bool QoreClassConstantIterator::valid() const {
    return priv->valid();
}

const QoreExternalConstant& QoreClassConstantIterator::get() const {
    return *priv->get();
}

class qore_class_member_iterator_private : public PrivateMemberIteratorBase<QoreMemberMap, QoreExternalNormalMember> {
public:
    DLLLOCAL qore_class_member_iterator_private(const qore_class_private& obj) : PrivateMemberIteratorBase<QoreMemberMap, QoreExternalNormalMember>(obj.members.member_list) {
    }

    DLLLOCAL bool next() {
        if (i == obj.end()) {
            i = obj.begin();
        }
        else {
            ++i;
        }
        while (i != obj.end() && !i->second->local()) {
            ++i;
        }
        return (i != obj.end());
    }
};

QoreClassMemberIterator::QoreClassMemberIterator(const QoreClass& cls) :
    priv(new qore_class_member_iterator_private(*qore_class_private::get(cls))) {
}

QoreClassMemberIterator::~QoreClassMemberIterator() = default;

bool QoreClassMemberIterator::next() {
    return priv->next();
}

bool QoreClassMemberIterator::valid() const {
    return priv->valid();
}

const QoreExternalNormalMember& QoreClassMemberIterator::getMember() const {
    return priv->getMember();
}

const char* QoreClassMemberIterator::getName() const {
    return priv->getName();
}

class qore_class_static_member_iterator_private : public PrivateMemberIteratorBase<QoreVarMap, QoreExternalStaticMember> {
public:
    DLLLOCAL qore_class_static_member_iterator_private(const qore_class_private& obj) : PrivateMemberIteratorBase<QoreVarMap, QoreExternalStaticMember>(obj.vars.member_list) {
    }
};

QoreClassStaticMemberIterator::QoreClassStaticMemberIterator(const QoreClass& cls) :
    priv(new qore_class_static_member_iterator_private(*qore_class_private::get(cls))) {
}

QoreClassStaticMemberIterator::~QoreClassStaticMemberIterator() = default;

bool QoreClassStaticMemberIterator::next() {
    return priv->next();
}

bool QoreClassStaticMemberIterator::valid() const {
    return priv->valid();
}

const QoreExternalStaticMember& QoreClassStaticMemberIterator::getMember() const {
    return priv->getMember();
}

const char* QoreClassStaticMemberIterator::getName() const {
    return priv->getName();
}

class qore_class_hierarchy_iterator {
public:
    DLLLOCAL qore_class_hierarchy_iterator(const qore_class_private& qc) : qc(qc) {
        if (qc.scl) {
            i = qc.scl->sml.end();
        }
    }

    DLLLOCAL bool next() {
        if (!qc.scl) {
            if (do_class) {
                do_class = false;
                return false;
            }
            do_class = true;
            return true;
        }
        if (i == qc.scl->sml.end()) {
            if (do_class) {
                do_class = false;
                return false;
            }
            i = qc.scl->sml.begin();
        }
        else {
            ++i;
            if (i == qc.scl->sml.end()) {
                if (!do_class) {
                    do_class = true;
                    return true;
                }
            }

        }
        return i != qc.scl->sml.end();
    }

    DLLLOCAL const QoreClass& get() const {
        if (do_class) {
            return *qc.cls;
        }
        assert(valid());
        return *i->first;
    }

    DLLLOCAL bool valid() const {
        return do_class || (qc.scl && i != qc.scl->sml.end());
    }

    DLLLOCAL bool isVirtual() const {
        if (do_class) {
            return false;
        }
        assert(valid());
        return i->second;
    }

private:
    const qore_class_private& qc;
    BCSMList::const_iterator i;
    bool do_class = false;
};

QoreClassHierarchyIterator::QoreClassHierarchyIterator(const QoreClass& cls) : priv(new qore_class_hierarchy_iterator(*qore_class_private::get(cls))) {
}

QoreClassHierarchyIterator::~QoreClassHierarchyIterator() = default;

bool QoreClassHierarchyIterator::next() {
    return priv->next();
}

bool QoreClassHierarchyIterator::valid() const {
    return priv->valid();
}

const QoreClass& QoreClassHierarchyIterator::get() const {
    return priv->get();
}

bool QoreClassHierarchyIterator::isVirtual() const {
    return priv->isVirtual();
}

class qore_class_destructor_hierarchy_iterator {
public:
    DLLLOCAL qore_class_destructor_hierarchy_iterator(const qore_class_private* qc) : qc(qc) {
        if (qc->scl) {
            i = qc->scl->sml.rend();
        }
    }

    DLLLOCAL bool next() {
        if (!do_class && i == qc->scl->sml.rend()) {
            do_class = true;
            return true;
        }
        if (do_class) {
            do_class = false;
        }
        if (!qc->scl) {
            return false;
        }

        if (i == qc->scl->sml.rend()) {
            i = qc->scl->sml.rbegin();
        }
        else {
            ++i;
        }
        return i != qc->scl->sml.rend();
    }

    DLLLOCAL const QoreClass* get() const {
        if (do_class) {
            return qc->cls;
        }
        assert(valid());
        return i->first;
    }

    DLLLOCAL bool valid() const {
        return do_class || (qc->scl && i != qc->scl->sml.rend());
    }

    DLLLOCAL bool isVirtual() const {
        if (do_class) {
            return false;
        }
        assert(valid());
        return i->second;
    }

private:
    const qore_class_private* qc;
    BCSMList::const_reverse_iterator i;
    bool do_class = false;
};

QoreClassDestructorHierarchyIterator::QoreClassDestructorHierarchyIterator(const QoreClass* cls) : priv(new qore_class_destructor_hierarchy_iterator(qore_class_private::get(*cls))) {
}

QoreClassDestructorHierarchyIterator::~QoreClassDestructorHierarchyIterator() {
    delete priv;
}

bool QoreClassDestructorHierarchyIterator::next() {
    return priv->next();
}

bool QoreClassDestructorHierarchyIterator::valid() const {
    return priv->valid();
}

const QoreClass* QoreClassDestructorHierarchyIterator::get() const {
    return priv->get();
}

bool QoreClassDestructorHierarchyIterator::isVirtual() const {
    return priv->isVirtual();
}<|MERGE_RESOLUTION|>--- conflicted
+++ resolved
@@ -2529,21 +2529,13 @@
 
     if (m && ((qore_method_private::getAccess(*m) == Public) || class_ctx))
         return m;
-<<<<<<< HEAD
 
     m = parseFindNormalMethodIntern(nme, class_ctx);
 
-    if (m && (!strcmp(nme, "constructor") || !strcmp(nme, "destructor") || !strcmp(nme, "copy")))
-        m = 0;
-
-=======
-
-    m = parseFindNormalMethodIntern(nme, class_ctx);
-
-    if (m && (!strcmp(nme, "constructor") || !strcmp(nme, "destructor") || !strcmp(nme, "copy")))
-        m = 0;
-
->>>>>>> b3ef8c3f
+    if (m && (!strcmp(nme, "constructor") || !strcmp(nme, "destructor") || !strcmp(nme, "copy"))) {
+        m = nullptr;
+    }
+
     return m && ((qore_method_private::getAccess(*m) == Public) || class_ctx) ? m : 0;
 }
 
@@ -3091,13 +3083,10 @@
     return priv->inHierarchy(*cls.priv, n_access);
 }
 
-<<<<<<< HEAD
 bool QoreClass::hasTransientMember() const {
     return priv->has_transient_member;
 }
 
-=======
->>>>>>> b3ef8c3f
 const char* QoreClass::getModuleName() const {
     return priv->getModuleName();
 }
