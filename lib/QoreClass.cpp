--- conflicted
+++ resolved
@@ -68,24 +68,6 @@
        && strcmp(name, "copy")) {
 
       if ((!strcmp(name, "methodGate")
-<<<<<<< HEAD
-	   || !strcmp(name, "memberGate")
-	   || !strcmp(name, "memberNotification"))) {
-
-	 if (!func->pendingEmpty()) {
-	    // ensure that there is no more than one parameter declared, and if it
-	    // has a type, it must be a string
-	    UserSignature* sig = UMV(func->pending_first())->getUserSignature();
-	    const QoreTypeInfo* t = sig->getParamTypeInfo(0);
-	    if (!QoreTypeInfo::parseAccepts(stringTypeInfo, t)) {
-	       QoreStringNode* desc = new QoreStringNode;
-	       desc->sprintf("%s::%s(%s) has an invalid signature; the first argument declared as ", parent_class->getName(), func->getName(), sig->getSignatureText());
-	       QoreTypeInfo::getThisType(t, *desc);
-	       desc->concat(" is not compatible with 'string'");
-	       qore_program_private::makeParseException(getProgram(), "PARSE-TYPE-ERROR", desc);
-	    }
-	 }
-=======
            || !strcmp(name, "memberGate")
            || !strcmp(name, "memberNotification"))) {
 
@@ -94,15 +76,14 @@
             // has a type, it must be a string
             UserSignature* sig = UMV(func->pending_first())->getUserSignature();
             const QoreTypeInfo* t = sig->getParamTypeInfo(0);
-            if (!stringTypeInfo->parseAccepts(t)) {
+            if (!QoreTypeInfo::parseAccepts(stringTypeInfo, t)) {
                QoreStringNode* desc = new QoreStringNode;
                desc->sprintf("%s::%s(%s) has an invalid signature; the first argument declared as ", parent_class->getName(), func->getName(), sig->getSignatureText());
-               t->getThisType(*desc);
+               QoreTypeInfo::getThisType(t, *desc);
                desc->concat(" is not compatible with 'string'");
                qore_program_private::makeParseException(getProgram(), "PARSE-TYPE-ERROR", desc);
             }
          }
->>>>>>> 78d9a9a2
       }
       else {
          // make sure the method doesn't override a "final" method in a base class
@@ -340,15 +321,9 @@
    if (!vlist.empty()) {
       if (!desc)
          desc = new QoreStringNodeMaker("class '%s' cannot be instantiated because it has the following unimplemented abstract variants:", cname);
-<<<<<<< HEAD
-      for (vmap_t::const_iterator vi = vlist.begin(), ve = vlist.end(); vi != ve; ++vi) {
-         MethodVariantBase* v = vi->second;
-         desc->sprintf("\n * abstract %s %s::%s(%s);", QoreTypeInfo::getName(v->getReturnTypeInfo()), cname, mname, v->getSignature()->getSignatureText());
-=======
       for (auto& vi : vlist) {
          MethodVariantBase* v = vi.second;
-         desc->sprintf("\n * abstract %s %s::%s(%s);", v->getReturnTypeInfo()->getName(), cname, mname, v->getSignature()->getSignatureText());
->>>>>>> 78d9a9a2
+         desc->sprintf("\n * abstract %s %s::%s(%s);", QoreTypeInfo::getName(v->getReturnTypeInfo()), cname, mname, v->getSignature()->getSignatureText());
       }
    }
 }
@@ -728,11 +703,7 @@
 // process signature entries for class members
 static void do_sig(QoreString& csig, QoreMemberMap::SigOrderIterator i) {
    if (i->second)
-<<<<<<< HEAD
-      csig.sprintf("%s mem %s %s %s\n", privpub(i->second->priv), QoreTypeInfo::getName(i->second->getTypeInfo()), i->first, get_type_name(i->second->exp));
-=======
-      csig.sprintf("%s mem %s %s %s\n", privpub(i->second->access), i->second->getTypeInfo()->getName(), i->first, get_type_name(i->second->exp));
->>>>>>> 78d9a9a2
+      csig.sprintf("%s mem %s %s %s\n", privpub(i->second->access), QoreTypeInfo::getName(i->second->getTypeInfo()), i->first, get_type_name(i->second->exp));
    else
       csig.sprintf("%s mem %s\n", privpub(i->second->access), i->first);
 }
@@ -740,11 +711,7 @@
 // process signature entries for class static vars
 static void do_sig(QoreString& csig, QoreVarMap::SigOrderIterator i) {
    if (i->second)
-<<<<<<< HEAD
-      csig.sprintf("%s var %s %s %s\n", privpub(i->second->priv), QoreTypeInfo::getName(i->second->getTypeInfo()), i->first, get_type_name(i->second->exp));
-=======
-      csig.sprintf("%s var %s %s %s\n", privpub(i->second->access), i->second->getTypeInfo()->getName(), i->first, get_type_name(i->second->exp));
->>>>>>> 78d9a9a2
+      csig.sprintf("%s var %s %s %s\n", privpub(i->second->access), QoreTypeInfo::getName(i->second->getTypeInfo()), i->first, get_type_name(i->second->exp));
    else
       csig.sprintf("%s var %s\n", privpub(i->second->access), i->first);
 }
@@ -994,45 +961,14 @@
 }
 
 int qore_class_private::initMembers(QoreObject& o, bool& need_scan, ExceptionSink* xsink) const {
-<<<<<<< HEAD
    assert(xsink);
-   if (members.empty())
-=======
    if (members.empty() && !scl)
->>>>>>> 78d9a9a2
       return 0;
 
    // make sure the object context is set before evaluating members
    CodeContextHelperBase cch("constructor", &o, this, xsink);
    SelfInstantiatorHelper sih(&selfid, &o);
 
-<<<<<<< HEAD
-   for (QoreMemberMap::DeclOrderIterator i = members.beginDeclOrder(), e = members.endDeclOrder(); i != e; ++i) {
-      if (i->second) {
-	 AbstractQoreNode** v = o.getMemberValuePtrForInitialization(i->first);
-	 assert(!*v);
-	 if (i->second->exp) {
-	    ReferenceHolder<AbstractQoreNode> val(i->second->exp->eval(xsink), xsink);
-	    if (*xsink)
-	       return -1;
-	    // check types
-	    AbstractQoreNode* nv = QoreTypeInfo::acceptInputMember(i->second->getTypeInfo(), i->first, *val, xsink);
-	    if (*xsink)
-	       return -1;
-	    *v = nv;
-	    val.release();
-	    if (needs_scan(nv)) {
-	       qore_object_private::incScanCount(o, 1);
-	       if (!need_scan)
-		  need_scan = true;
-	    }
-
-	    //printd(5, "qore_class_private::initMembers() '%s' obj: %d\n", i->first, needs_scan(nv));
-	 }
-#ifdef QORE_ENFORCE_DEFAULT_LVALUE
-	 else
-	    *v = QoreTypeInfo::getDefaultValue(i->second->getTypeInfo());
-=======
    return runtimeInitMembers(o, need_scan, false, xsink);
 }
 
@@ -1049,7 +985,7 @@
             if (*xsink)
                return -1;
             // check types
-            AbstractQoreNode* nv = i->second->getTypeInfo()->acceptInputMember(i->first, *val, xsink);
+            AbstractQoreNode* nv = QoreTypeInfo::acceptInputMember(i->second->getTypeInfo(), i->first, *val, xsink);
             if (*xsink)
                return -1;
             *v = nv;
@@ -1064,8 +1000,7 @@
          }
 #ifdef QORE_ENFORCE_DEFAULT_LVALUE
          else
-            *v = i->second->getTypeInfo()->getDefaultValue();
->>>>>>> 78d9a9a2
+            *v = QoreTypeInfo::getDefaultValue(i->second->getTypeInfo());
 #endif
       }
    }
@@ -2978,15 +2913,9 @@
    if (QoreTypeInfo::parseAcceptsReturns(typeInfo, NT_NOTHING))
       priv->orNothingTypeInfo = const_cast<QoreTypeInfo*>(typeInfo);
    else {
-<<<<<<< HEAD
       if (!QoreTypeInfo::hasInputFilter(typeInfo)) {
-	 priv->orNothingTypeInfo = new OrNothingTypeInfo(*typeInfo, nme);
-	 priv->owns_ornothingtypeinfo = true;
-=======
-      if (!typeInfo->hasInputFilter()) {
          priv->orNothingTypeInfo = new OrNothingTypeInfo(*typeInfo, nme);
          priv->owns_ornothingtypeinfo = true;
->>>>>>> 78d9a9a2
       }
    }
 }
@@ -4147,22 +4076,6 @@
    }
    else if ((mi && mi->parseHasTypeInfo()) || (omi && omi->parseHasTypeInfo())) {
       if (getProgram()->getParseExceptionSink()) {
-<<<<<<< HEAD
-	 QoreStringNode* desc = new QoreStringNode;
-	 desc->sprintf("%s %s ", privpub(mi->priv), var ? "static variable" : "member");
-	 desc->sprintf("'%s' was already declared in ", dname);
-	 if (qc == this)
-	    desc->concat("this class");
-	 else
-	    desc->sprintf("base class '%s'", qc->name.c_str());
-	 if (mi && mi->parseHasTypeInfo())
-	    desc->sprintf(" with a type definition");
-	 desc->concat(" and cannot be declared again");
-	 desc->sprintf(" in class '%s'", name.c_str());
-	 desc->concat(" if the declaration has a type definition");
-
-	 qore_program_private::makeParseException(getProgram(), mi->loc, "PARSE-TYPE-ERROR", desc);
-=======
          QoreStringNode* desc = new QoreStringNode;
          desc->sprintf("%s %s ", privpub(mi->access), var ? "static variable" : "member");
          desc->sprintf("'%s' was already declared in ", dname);
@@ -4170,14 +4083,13 @@
             desc->concat("this class");
          else
             desc->sprintf("base class '%s'", qc->name.c_str());
-         if (mi->parseHasTypeInfo())
+         if (mi && mi->parseHasTypeInfo())
             desc->sprintf(" with a type definition");
          desc->concat(" and cannot be declared again");
          desc->sprintf(" in class '%s'", name.c_str());
          desc->concat(" if the declaration has a type definition");
 
          qore_program_private::makeParseException(getProgram(), mi->loc, "PARSE-TYPE-ERROR", desc);
->>>>>>> 78d9a9a2
       }
       return -1;
    }
@@ -4768,31 +4680,17 @@
    if (signature.numParams()) {
       const QoreTypeInfo* typeInfo = signature.getParamTypeInfo(0);
       if (typeInfo) {
-<<<<<<< HEAD
-	 if (QoreTypeInfo::parseReturnsClass(typeInfo, &parent_class) == QTI_NOT_EQUAL) {
-	    // raise parse exception if parse exceptions have not been suppressed
-	    if (getProgram()->getParseExceptionSink()) {
-	       QoreStringNode* desc = new QoreStringNode("the copy constructor will be passed ");
-	       QoreTypeInfo::getThisType(parent_class.getTypeInfo(), *desc);
-	       desc->concat(", but the object's parameter was defined expecting ");
-	       QoreTypeInfo::getThisType(typeInfo, *desc);
-	       desc->concat(" instead");
-	       qore_program_private::makeParseException(getProgram(), "PARSE-TYPE-ERROR", desc);
-	    }
-	 }
-=======
          if (typeInfo->parseReturnsClass(&parent_class) == QTI_NOT_EQUAL) {
             // raise parse exception if parse exceptions have not been suppressed
             if (getProgram()->getParseExceptionSink()) {
                QoreStringNode* desc = new QoreStringNode("the copy constructor will be passed ");
-               parent_class.getTypeInfo()->getThisType(*desc);
+               QoreTypeInfo::getThisType(parent_class.getTypeInfo(), *desc);
                desc->concat(", but the object's parameter was defined expecting ");
                typeInfo->getThisType(*desc);
                desc->concat(" instead");
                qore_program_private::makeParseException(getProgram(), "PARSE-TYPE-ERROR", desc);
             }
          }
->>>>>>> 78d9a9a2
       }
       else { // set to class' type
          signature.setFirstParamType(parent_class.getTypeInfo());
@@ -4988,23 +4886,13 @@
             pop_local_var();
       }
       // throw a type exception only if parse exceptions are enabled
-<<<<<<< HEAD
       if (!QoreTypeInfo::parseAccepts(typeInfo, argTypeInfo) && getProgram()->getParseExceptionSink()) {
-	 QoreStringNode* desc = new QoreStringNode("initialization expression for ");
-	 desc->sprintf("%s member '$.%s' returns ", priv ? "private" : "public", name);
-	 QoreTypeInfo::getThisType(argTypeInfo, *desc);
-	 desc->concat(", but the member was declared as ");
-	 QoreTypeInfo::getThisType(typeInfo, *desc);
-	 qore_program_private::makeParseException(getProgram(), loc, "PARSE-TYPE-ERROR", desc);
-=======
-      if (!typeInfo->parseAccepts(argTypeInfo) && getProgram()->getParseExceptionSink()) {
          QoreStringNode* desc = new QoreStringNode("initialization expression for ");
          desc->sprintf("%s member '%s' returns ", priv ? "private" : "public", name);
-         argTypeInfo->getThisType(*desc);
+         QoreTypeInfo::getThisType(argTypeInfo, *desc);
          desc->concat(", but the member was declared as ");
-         typeInfo->getThisType(*desc);
+         QoreTypeInfo::getThisType(typeInfo, *desc);
          qore_program_private::makeParseException(getProgram(), loc, "PARSE-TYPE-ERROR", desc);
->>>>>>> 78d9a9a2
       }
    }
 }
@@ -5030,23 +4918,13 @@
             pop_local_var();
       }
       // throw a type exception only if parse exceptions are enabled
-<<<<<<< HEAD
       if (!QoreTypeInfo::parseAccepts(typeInfo, argTypeInfo) && getProgram()->getParseExceptionSink()) {
-	 QoreStringNode* desc = new QoreStringNode("initialization expression for ");
-	 desc->sprintf("%s class static variable '%s' returns ", priv ? "private" : "public", name);
-	 QoreTypeInfo::getThisType(argTypeInfo, *desc);
-	 desc->concat(", but the variable was declared as ");
-	 QoreTypeInfo::getThisType(typeInfo, *desc);
-	 qore_program_private::makeParseException(getProgram(), loc, "PARSE-TYPE-ERROR", desc);
-=======
-      if (!typeInfo->parseAccepts(argTypeInfo) && getProgram()->getParseExceptionSink()) {
          QoreStringNode* desc = new QoreStringNode("initialization expression for ");
          desc->sprintf("%s class static variable '%s' returns ", priv ? "private" : "public", name);
-         argTypeInfo->getThisType(*desc);
+         QoreTypeInfo::getThisType(argTypeInfo, *desc);
          desc->concat(", but the variable was declared as ");
-         typeInfo->getThisType(*desc);
+         QoreTypeInfo::getThisType(typeInfo, *desc);
          qore_program_private::makeParseException(getProgram(), loc, "PARSE-TYPE-ERROR", desc);
->>>>>>> 78d9a9a2
       }
    }
 }
