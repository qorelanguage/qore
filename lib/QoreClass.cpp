/* -*- indent-tabs-mode: nil -*- */
/*
  QoreClass.cpp

  Qore Programming Language

  Copyright (C) 2003 - 2018 Qore Technologies, s.r.o.

  Permission is hereby granted, free of charge, to any person obtaining a
  copy of this software and associated documentation files (the "Software"),
  to deal in the Software without restriction, including without limitation
  the rights to use, copy, modify, merge, publish, distribute, sublicense,
  and/or sell copies of the Software, and to permit persons to whom the
  Software is furnished to do so, subject to the following conditions:

  The above copyright notice and this permission notice shall be included in
  all copies or substantial portions of the Software.

  THE SOFTWARE IS PROVIDED "AS IS", WITHOUT WARRANTY OF ANY KIND, EXPRESS OR
  IMPLIED, INCLUDING BUT NOT LIMITED TO THE WARRANTIES OF MERCHANTABILITY,
  FITNESS FOR A PARTICULAR PURPOSE AND NONINFRINGEMENT. IN NO EVENT SHALL THE
  AUTHORS OR COPYRIGHT HOLDERS BE LIABLE FOR ANY CLAIM, DAMAGES OR OTHER
  LIABILITY, WHETHER IN AN ACTION OF CONTRACT, TORT OR OTHERWISE, ARISING
  FROM, OUT OF OR IN CONNECTION WITH THE SOFTWARE OR THE USE OR OTHER
  DEALINGS IN THE SOFTWARE.

  Note that the Qore library is released under a choice of three open-source
  licenses: MIT (as above), LGPL 2+, or GPL 2+; see README-LICENSE for more
  information.
*/

#include <qore/Qore.h>
#include "qore/intern/Sequence.h"
#include "qore/intern/QoreClassIntern.h"
#include "qore/intern/ConstantList.h"
#include "qore/intern/qore_program_private.h"
#include "qore/intern/ql_crypto.h"
#include "qore/intern/QoreObjectIntern.h"

#include <string.h>
#include <stdlib.h>
#include <assert.h>

// global class ID sequence
DLLLOCAL Sequence classIDSeq(1);

AbstractQoreClassUserData::~AbstractQoreClassUserData() {
}

QoreValue qore_method_private::evalNormalVariant(QoreObject* self, const QoreExternalMethodVariant* ev, const QoreListNode* args, ExceptionSink* xsink) const {
   const AbstractQoreFunctionVariant* variant = reinterpret_cast<const AbstractQoreFunctionVariant*>(ev);

   CodeEvaluationHelper ceh(xsink, getFunction(), variant, getName(), args, self, parent_class->priv);
   if (*xsink) return QoreValue();

   return METHV_const(variant)->evalMethod(self, ceh, xsink);
}

void qore_method_private::parseInit() {
   assert(!static_flag);

   //printd(5, "qore_method_private::parseInit() this: %p %s::%s() func: %p\n", this, parent_class->getName(), func->getName(), func);
   func->parseInit();

   const char* name = func->getName();
   if (strcmp(name, "constructor")
       && strcmp(name, "destructor")
       && strcmp(name, "copy")) {

      if ((!strcmp(name, "methodGate")
           || !strcmp(name, "memberGate")
           || !strcmp(name, "memberNotification"))) {

         if (!func->pendingEmpty()) {
            // ensure that there is no more than one parameter declared, and if it
            // has a type, it must be a string
            UserSignature* sig = UMV(func->pending_first())->getUserSignature();
            const QoreTypeInfo* t = sig->getParamTypeInfo(0);
            if (!QoreTypeInfo::parseAccepts(stringTypeInfo, t)) {
               QoreStringNode* desc = new QoreStringNode;
               desc->sprintf("%s::%s(%s) has an invalid signature; the first argument declared as ", parent_class->getName(), func->getName(), sig->getSignatureText());
               QoreTypeInfo::getThisType(t, *desc);
               desc->concat(" is not compatible with 'string'");
               qore_program_private::makeParseException(getProgram(), sig->getParseLocation(), "PARSE-TYPE-ERROR", desc);
            }
         }
      }
      else {
         // make sure the method doesn't override a "final" method in a base class
         func->checkFinal();
      }
   }
}

ClassAccess qore_method_private::parseGetAccess() const {
   return func->parseGetAccess();
}

void SignatureHash::set(const QoreString& str) {
   DigestHelper dh(str.getBuffer(), str.size());
   dh.doDigest(0, EVP_sha1());
   assert(dh.size() == SH_SIZE);
   memcpy(buf, dh.getBuffer(), dh.size());
}

void SignatureHash::update(const QoreString& str) {
   if (!is_set) {
      set(str);
      is_set = true;
   }
   else {
      // make copy of old buffer
      unsigned char cbuf[SH_SIZE];
      memcpy(cbuf, buf, SH_SIZE);
      // set hash for new addition
      set(str);
      // xor old hash with new hash
      for (unsigned i = 0; i < SH_SIZE; ++i)
         buf[i] ^= cbuf[i];
   }

#ifdef DEBUG
   //QoreString dbg;
   //toString(dbg);
   //printd(5, "class hash %p set to: %s\n", this, dbg.getBuffer());
#endif
}

AbstractMethod::AbstractMethod(const AbstractMethod& old) {
   assert(!old.vlist.empty());
   for (auto& i : old.vlist) {
      assert(vlist.find(i.first) == vlist.end());
      i.second->ref();
      vlist.insert(vmap_t::value_type(i.first, i.second));
   }
}

AbstractMethod::~AbstractMethod() {
   for (auto& i : vlist)
      i.second->deref();
   for (auto& i : pending_vlist)
      i.second->deref();
   for (auto& i : pending_save)
      i.second->deref();
}

int AbstractMethod::parseCommit() {
   for (auto& i : pending_save)
      i.second->deref();
   pending_save.clear();
   for (auto& i : pending_vlist) {
      assert(vlist.find(i.first) == vlist.end());
      vlist.insert(vmap_t::value_type(i.first, i.second));
   }
   pending_vlist.clear();
   return vlist.empty() ? -1 : 0;
}

// merge changes from parent class method of the same name during parse initialization
void AbstractMethod::parseMergeBase(AbstractMethod& m, bool committed) {
   //printd(5, "AbstractMethod::parseMergeBase(m: %p) this: %p m.pending_save: %d m.pending_vlist: %d\n", &m, this, !m.pending_save.empty(), !m.pending_vlist.empty());
   // move pending committed variants from our vlist that are in parent's pending_save list to our pending_save
   for (auto& i : m.pending_save) {
      const char* sig = i.second->getAbstractSignature();
      vmap_t::iterator vi = vlist.find(sig);
      if (vi != vlist.end()) {
         pending_save.insert(vmap_t::value_type(sig, i.second));
         vlist.erase(vi);
      }
   }

   // add new pending abstract methods from parent to our list - if they are not already in our pending_vlist or in our pending_save list
   for (auto& i : m.pending_vlist) {
      const char* sig = i.second->getAbstractSignature();
      //printd(5, "AbstractMethod::parseMergeBase(m: %p) this: %p checking parent: '%s'\n", &m, this, sig);
      if (pending_save.find(sig) != pending_save.end()) {
         continue;
      }
      if (pending_vlist.find(sig) != pending_vlist.end()) {
         continue;
      }
      //printd(5, "AbstractMethod::parseMergeBase(m: %p) this: %p adding to pending_vlist from parent: '%s'\n", &m, this, sig);
      i.second->ref();
      pending_vlist.insert(vmap_t::value_type(sig, i.second));
   }

   if (!committed)
      return;

   // add committed variants to our committed list
   for (auto& i : m.vlist) {
      const char* sig = i.second->getAbstractSignature();
      // see if this method already exists in this class
      if (vlist.find(sig) != vlist.end())
         return;
      // add to vlist
      i.second->ref();
      vlist.insert(vmap_t::value_type(sig, i.second));
      // remove from pending_vlist if present because we've already added it to the committed list
      vmap_t::iterator vi = pending_vlist.find(sig);
      if (vi != pending_vlist.end()) {
         vi->second->deref();
         pending_vlist.erase(vi);
      }
   }
}

// merge changes from parent class method of the same name during parse initialization
void AbstractMethod::parseMergeBase(AbstractMethod& m, MethodFunctionBase* f, bool committed) {
   //printd(5, "AbstractMethod::parseMergeBase(m: %p, f: %p %s::%s) this: %p m.pending_save: %d m.pending_vlist: %d\n", &m, f, f ? f->getClassName() : "n/a", f ? f->getName() : "n/a", this, !m.pending_save.empty(), !m.pending_vlist.empty());
   // move pending committed variants from our vlist that are in parent's pending_save list to our pending_save
   for (auto& i : m.pending_save) {
      const char* sig = i.second->getAbstractSignature();
      vmap_t::iterator vi = vlist.find(sig);
      if (vi != vlist.end()) {
         pending_save.insert(vmap_t::value_type(sig, i.second));
         vlist.erase(vi);
      }
   }

   // add new pending abstract methods from parent to our list - if they are not already in our pending_vlist or in our pending_save list
   for (auto& i : m.pending_vlist) {
      const char* sig = i.second->getAbstractSignature();
      //printd(5, "AbstractMethod::parseMergeBase(m: %p, f: %p %s::%s) this: %p checking parent: '%s' (f: %p: %d) '%s'\n", &m, f, f ? f->getClassName() : "n/a", f ? f->getName() : "n/a", this, sig, f, f && f->parseHasVariantWithSignature(i.second), sig);

      if (f && f->parseHasVariantWithSignature(i.second)) {
         // add to our pending_save
         i.second->ref();
         pending_save.insert(vmap_t::value_type(sig, i.second));
         continue;
      }

      if (pending_save.find(sig) != pending_save.end()) {
         continue;
      }
      if (pending_vlist.find(sig) != pending_vlist.end()) {
         continue;
      }
      //printd(5, "AbstractMethod::parseMergeBase(m: %p, f: %p %s::%s) this: %p adding to pending_vlist from parent: '%s'\n", &m, f, f ? f->getClassName() : "n/a", f ? f->getName() : "n/a", this, sig);
      i.second->ref();
      pending_vlist.insert(vmap_t::value_type(sig, i.second));
   }

   if (!committed)
      return;

   // add committed variants to our committed list
   for (auto& i : m.vlist) {
      const char* sig = i.second->getAbstractSignature();
      if (f && f->parseHasVariantWithSignature(i.second)) {
         // we already have a pending variant with this signature, so we can ignore the parent's abstract variant
         // if there is a parse commit - the pending variant is committed and we don't need the parent's abstract record
         // if there is a parse rollback - the current class is rolled back entirely (this function is only executed
         // in one time class initialization)
         continue;
      }
      else {
         //printd(5, "AbstractMethod::parseMergeCommitted() inheriting abstract method variant %s::%s asig: %s\n", f ? f->getClassName() : "xxx", f ? f->getName() : "xxx", sig);
         // insert in the committed list for this class
         assert(vlist.find(sig) == vlist.end());
         i.second->ref();
         vlist.insert(vmap_t::value_type(sig, i.second));
         // cannot be in pending_vlist
         assert(pending_vlist.find(sig) == pending_vlist.end());
      }
   }
}

void AbstractMethod::parseAdd(MethodVariantBase* v) {
   // see if there is already an committed variant matching this signature
   // in this case it must be inherited
   const char* sig = v->getAbstractSignature();
   if (vlist.find(sig) != vlist.end())
      return;
   //printd(5, "AbstractMethod::parseAdd(v: %p) this: %p (%s) new\n", v, this, sig);

   // already referenced for "normal" insertion, ref again for abstract method insertion
   v->ref();
   pending_vlist.insert(vmap_t::value_type(sig, v));
}

void AbstractMethod::parseOverride(MethodVariantBase* v) {
   // see if there is already an committed variant matching this signature
   // in this case it must be inherited
   const char* sig = v->getAbstractSignature();
   vmap_t::iterator vi = vlist.find(sig);
   if (vi != vlist.end()) {
      pending_save.insert(vmap_t::value_type(sig, vi->second));
      // move from vlist to pending_save
      vlist.erase(vi);
      // if override is true, then we know we have a variant in a base class, so we can do nothing here
      return;
   }
}

void AbstractMethod::add(MethodVariantBase* v) {
   // see if there is already an committed variant matching this signature
   // in this case it must be inherited
   const char* sig = v->getAbstractSignature();
   if (vlist.find(sig) != vlist.end())
      return;
   // already referenced for "normal" insertion, ref again for abstract method insertion
   v->ref();
   vlist.insert(vmap_t::value_type(sig, v));
   //printd(5, "AbstractMethod::add() adding xxx::xxx(%s)\n", sig);
}

void AbstractMethod::override(MethodVariantBase* v) {
   // see if there is already an committed variant matching this signature
   // in this case it must be inherited
   const char* sig = v->getAbstractSignature();
   vmap_t::iterator vi = vlist.find(sig);
   if (vi != vlist.end()) {
      vi->second->deref();
      vlist.erase(vi);
   }
}

void AbstractMethod::checkAbstract(const char* cname, const char* mname, vmap_t& vlist, QoreStringNode*& desc) {
   //printd(5, "AbstractMethod::checkAbstract() checking %s::%s() vlist: %d\n", cname, mname, !vlist.empty());
   if (!vlist.empty()) {
      if (!desc)
         desc = new QoreStringNodeMaker("class '%s' cannot be instantiated because it has the following unimplemented abstract variants:", cname);
      for (auto& vi : vlist) {
         MethodVariantBase* v = vi.second;
         desc->sprintf("\n * abstract %s %s::%s(%s);", QoreTypeInfo::getName(v->getReturnTypeInfo()), cname, mname, v->getSignature()->getSignatureText());
      }
   }
}

// try to find match non-abstract variants in base classes (allows concrete variants to be inherited from another parent class)
void AbstractMethodMap::parseInit(qore_class_private& qc, BCList* scl) {
   if (!scl)
      return;
   //printd(5, "AbstractMethodMap::parseInit() this: %p cname: %s scl: %p ae: %d\n", this, qc.name.c_str(), scl, empty());
   for (auto& i : *this) {
      for (vmap_t::iterator vi = i.second->vlist.begin(), ve = i.second->vlist.end(); vi != ve;) {
         // if there is a matching non-abstract variant in any parent class, then move the variant from vlist to pending_save
         MethodVariantBase* v = scl->matchNonAbstractVariant(i.first, vi->second);
         if (v) {
            const char* sig = vi->second->getAbstractSignature();
            i.second->pending_save.insert(vmap_t::value_type(sig, vi->second));
            vmap_t::iterator ti = vi++;
            i.second->vlist.erase(ti);
            // replace abstract variant
            QoreMethod* m = qc.parseFindLocalMethod(i.first);
            if (!m) {
               m = new QoreMethod(qc.cls, new NormalUserMethod(qc.cls, i.first.c_str()), false);
               qc.hm[m->getName()] = m;
            }
            m->getFunction()->replaceAbstractVariant(v);
            continue;
         }
         ++vi;
      }
      //printd(5, "AbstractMethodMap::parseInit() this: %p %s::%s() vle: %d\n", this, qc.name.c_str(), i.first.c_str(), i.second->vlist.empty());
      for (vmap_t::iterator vi = i.second->pending_vlist.begin(), ve = i.second->pending_vlist.end(); vi != ve;) {
         // if there is a matching non-abstract variant in any parent class, then remove the variant from pending_vlist
         //printd(5, "AbstractMethodMap::parseInit() this: %p checking abstract %s::%s(%s): %p\n", this, qc.name.c_str(), i.first.c_str(), vi->second->getAbstractSignature(), vi->second);
         MethodVariantBase* v = scl->matchNonAbstractVariant(i.first, vi->second);
         if (v) {
            //printd(5, "AbstractMethodMap::parseInit() this: %p %s::%s() FOUND v: %p (%s)\n", this, qc.name.c_str(), i.first.c_str(), v, v->getAbstractSignature());
            vmap_t::iterator ti = vi++;
            ti->second->deref();
            i.second->pending_vlist.erase(ti);
            // replace abstract variant
            QoreMethod* m = qc.parseFindLocalMethod(i.first);
            //printd(5, "AbstractMethodMap::parseInit() this: %p %s::%s() FOUND v: %p m: %p am: %p\n", this, qc.name.c_str(), i.first.c_str(), v, m, i.second);
            if (!m) {
               m = new QoreMethod(qc.cls, new NormalUserMethod(qc.cls, i.first.c_str()), false);
               qc.hm[m->getName()] = m;
            }
            m->getFunction()->replaceAbstractVariant(v);
            continue;
         }
         ++vi;
      }
   }
}

void AbstractMethodMap::parseAddAbstractVariant(const char* name, MethodVariantBase* f) {
   amap_t::iterator i = amap_t::find(name);
   if (i == end()) {
      AbstractMethod* m = new AbstractMethod;
      // already referenced for "normal" insertion, ref again for abstract method insertion
      f->ref();
      const char* sig = f->getAbstractSignature();
      m->pending_vlist.insert(vmap_t::value_type(sig, f));
      //printd(5, "AbstractMethodMap::parseAddAbstractVariant(name: '%s', v: %p) this: %p first (%s)\n", name, f, this, sig);
      insert(amap_t::value_type(name, m));
      return;
   }
   //printd(5, "AbstractMethodMap::parseAddAbstractVariant(name: '%s', v: %p) this: %p additional\n", name, f, this);
   i->second->parseAdd(f);
}

void AbstractMethodMap::parseOverrideAbstractVariant(const char* name, MethodVariantBase* f) {
   amap_t::iterator i = amap_t::find(name);
   if (i == end())
      return;
   i->second->parseOverride(f);
}

void AbstractMethodMap::addAbstractVariant(const char* name, MethodVariantBase* f) {
   amap_t::iterator i = amap_t::find(name);
   if (i == end()) {
      AbstractMethod* m = new AbstractMethod;
      // already referenced for "normal" insertion, ref again for abstract method insertion
      f->ref();
      m->vlist.insert(vmap_t::value_type(f->getAbstractSignature(), f));
      //printd(5, "AbstractMethodMap::addAbstractVariant(name: xxx::%s asig: %s, v: %p) this: %p (new)\n", name, f->getAbstractSignature(), f, this);
      insert(amap_t::value_type(name, m));
      return;
   }
   //printd(5, "AbstractMethodMap::addAbstractVariant(name: xxx::%s asig: %s, v: %p) this: %p\n", name, f->getAbstractSignature(), f, this);
   i->second->add(f);
}

void AbstractMethodMap::overrideAbstractVariant(const char* name, MethodVariantBase* f) {
   amap_t::iterator i = amap_t::find(name);
   if (i == end())
      return;
   i->second->override(f);
   if (i->second->empty()) {
      delete i->second;
      erase(i);
   }
}

DLLLOCAL QoreStringNode* AbstractMethodMap::checkAbstract(const char* name) const {
   if (empty())
      return 0;

   QoreStringNode* desc = 0;
   for (auto& i : *this) {
      AbstractMethod::checkAbstract(name, i.first.c_str(), i.second->vlist, desc);
      AbstractMethod::checkAbstract(name, i.first.c_str(), i.second->pending_vlist, desc);
   }

   //printd(5, "AbstractMethodMap::parseCheckAbstract() class: %s desc: %p (%s)\n", name, desc, desc ? desc->getBuffer() : "n/a");
   return desc;
}

int AbstractMethodMap::runtimeCheckInstantiateClass(const char* name, ExceptionSink* xsink) const {
   QoreStringNode* desc = checkAbstract(name);
   if (desc) {
      xsink->raiseException("ABSTRACT-CLASS-ERROR", desc);
      return -1;
   }
   return 0;
}

// we check if there are any abstract method variants still in the committed lists
void AbstractMethodMap::parseCheckAbstractNew(const QoreProgramLocation& loc, const char* name) const {
   QoreStringNode* desc = checkAbstract(name);
   if (desc)
      parseException(loc, "ABSTRACT-CLASS-ERROR", desc);
}

// FIXME: check private method variant access at runtime

struct SelfLocalVarParseHelper {
   QoreProgramLocation loc;
   DLLLOCAL SelfLocalVarParseHelper(LocalVar* selfid) { push_local_var(selfid, loc); }
   DLLLOCAL ~SelfLocalVarParseHelper() { pop_local_var(); }
};

void raise_nonexistent_method_call_warning(const QoreProgramLocation& loc, const QoreClass* qc, const char* method) {
   qore_program_private::makeParseWarning(getProgram(), loc, QP_WARN_NONEXISTENT_METHOD_CALL, "NON-EXISTENT-METHOD-CALL", "call to non-existent method '%s::%s()'; this call will be evaluated at run-time, so if the method is called on an object of a subclass that implements this method, then it could be a valid call, however in any other case it will result in a run-time exception.  To avoid seeing this warning, use the cast<> operator (note that if the cast is invalid at run-time, a run-time exception will be raised) or turn off the warning by using '%%disable-warning non-existent-method-call' in your code", qc->getName(), method);
}

class VRMutexHelper {
private:
   VRMutex* m;

public:
   DLLLOCAL VRMutexHelper(VRMutex* n_m, ExceptionSink* xsink) : m(n_m) {
      if (m && m->enter(xsink))
         m = 0;
   }
   DLLLOCAL ~VRMutexHelper() {
      if (m)
         m->exit();
   }
   DLLLOCAL operator bool() const { return m != 0; }
};

qore_class_private::qore_class_private(QoreClass* n_cls, std::string&& nme, int64 dom, QoreTypeInfo* n_typeInfo)
   : name(nme),
     cls(n_cls),
     pend_constlist(this),   // pending constants
     constlist(this),        // committed constants
     classID(classIDSeq.next()),
     methodID(classID),
     sys(false),
     hierarchy_initialized(false),
     initialized(false),
     parse_init_called(false),
     parse_init_partial_called(false),
     has_delete_blocker(false),
     has_public_memdecl(false),
     pending_has_public_memdecl(false),
     owns_typeinfo(n_typeInfo ? false : true),
     resolve_copy_done(false),
     has_new_user_changes(false),
     has_sig_changes(false),
     owns_ornothingtypeinfo(false),
     pub(false),
     final(false),
     inject(false),
     gate_access(false),
     domain(dom),
     num_methods(0),
     num_user_methods(0),
     num_static_methods(0),
     num_static_user_methods(0),
     typeInfo(n_typeInfo ? n_typeInfo : new QoreClassTypeInfo(cls, name.c_str())),
     orNothingTypeInfo(nullptr),
     selfid("self", typeInfo),
     ptr(0),
     mud(0),
     spgm(0) {
   assert(methodID == classID);
   assert(!name.empty());

   printd(5, "qore_class_private::qore_class_private() this: %p creating '%s' ID:%d cls: %p pub: %d sys: %d\n", this, name.c_str(), classID, cls, pub, sys);
}

// only called while the parse lock for the QoreProgram owning "old" is held
qore_class_private::qore_class_private(const qore_class_private& old, QoreClass* n_cls)
   : name(old.name),
     cls(n_cls),
     ahm(old.ahm),
     pend_constlist(this),                 // pending constants
     constlist(old.constlist, 0, this),    // committed constants
     system_constructor(old.system_constructor ? old.system_constructor->copy(cls) : 0),
     deleteBlocker(old.deleteBlocker ? old.deleteBlocker->copy(cls) : nullptr),
     classID(old.classID),
     methodID(old.methodID),
     sys(old.sys),
     hierarchy_initialized(true),
     initialized(true),
     parse_init_called(false),
     parse_init_partial_called(false),
     has_public_memdecl(old.has_public_memdecl),
     pending_has_public_memdecl(false),
     owns_typeinfo(false),
     resolve_copy_done(false),
     has_new_user_changes(false),
     has_sig_changes(false),
     owns_ornothingtypeinfo(false),
     pub(false), // the public flag must be explicitly set if necessary after this constructor
     final(old.final),
     inject(old.inject),
     gate_access(old.gate_access),
     domain(old.domain),
     num_methods(old.num_methods),
     num_user_methods(old.num_user_methods),
     num_static_methods(old.num_static_methods),
     num_static_user_methods(old.num_static_user_methods),
     typeInfo(old.typeInfo),
     orNothingTypeInfo(old.orNothingTypeInfo),
     injectedClass(old.injectedClass),
     selfid(old.selfid),
     hash(old.hash),
     ptr(old.ptr),
     mud(old.mud ? old.mud->copy() : nullptr),
     spgm(old.spgm ? old.spgm->programRefSelf() : nullptr) {
   QORE_TRACE("qore_class_private::qore_class_private(const qore_class_private& old)");
   printd(5, "qore_class_private::qore_class_private() this: %p creating copy of '%s' ID:%d cls: %p old: %p sys: %d\n", this, name.c_str(), classID, cls, old.cls, sys);

   if (!old.initialized)
      const_cast<qore_class_private &>(old).initialize();

   // must set after old class has been initialized
   has_delete_blocker = old.has_delete_blocker;

   // set pointer to new copy
   old.new_copy = cls;

   // copy parent class list, if any, after new_copy is set in old
   scl = old.scl ? new BCList(*old.scl) : 0;

   printd(5, "qore_class_private::qore_class_private() old name: %s (%p) new name: %s (%p)\n", old.name.c_str(), old.name.c_str(), name.c_str(), name.c_str());

   // copy methods and maintain method pointers
   for (auto& i : old.hm) {
      QoreMethod* nf = i.second->copy(cls);

      hm[nf->getName()] = nf;
      if (i.second == old.constructor)
         constructor  = nf;
      else if (i.second == old.destructor)
         destructor   = nf;
      else if (i.second == old.copyMethod)
         copyMethod   = nf;
      else if (i.second == old.methodGate)
         methodGate   = nf;
      else if (i.second == old.memberGate)
         memberGate   = nf;
      else if (i.second == old.memberNotification)
         memberNotification = nf;
   }

   // copy static methods
   for (auto& i : old.shm) {
      QoreMethod* nf = i.second->copy(cls);
      shm[nf->getName()] = nf;
   }

   // copy member list
   for (QoreMemberMap::DeclOrderIterator i = old.members.beginDeclOrder(), e = old.members.endDeclOrder(); i != e; ++i)
      members.addNoCheck(strdup(i->first), i->second ? i->second->copy(i->first, this) : 0);

   // copy static var list
   for (QoreVarMap::DeclOrderIterator i = old.vars.beginDeclOrder(), e = old.vars.endDeclOrder(); i != e; ++i)
      vars.addNoCheck(strdup(i->first), i->second ? i->second->copy(i->first) : 0);
}

qore_class_private::~qore_class_private() {
   printd(5, "qore_class_private::~qore_class_private() this: %p %s\n", this, name.c_str());

   assert(vars.empty());
   assert(!spgm);

   if (!pending_vars.empty())
      pending_vars.del();

   // delete normal methods
   for (auto& i : hm) {
      //printd(5, "qore_class_private::~qore_class_private() deleting method %p %s::%s()\n", m, name, m->getName());
      delete i.second;
   }

   // delete static methods
   for (auto& i : shm) {
      //printd(5, "qore_class_private::~qore_class_private() deleting static method %p %s::%s()\n", m, name, m->getName());
      delete i.second;
   }

   delete scl;
   delete system_constructor;

   if (owns_typeinfo)
      delete typeInfo;

   if (owns_ornothingtypeinfo)
      delete orNothingTypeInfo;

   if (mud)
      mud->doDeref();
}

const QoreMethod* qore_class_private::doParseMethodAccess(const QoreMethod* m, const qore_class_private* class_ctx) {
   assert(m);
   ClassAccess ma = qore_method_private::parseGetAccess(*m);
   return ((ma == Public) || ((ma == Private && class_ctx))) ? m : 0;
}

void qore_class_private::initialize() {
   //printd(5, "qore_class_private::initialize() this: %p '%s' initialized: %d scl: %p\n", this, name.c_str(), initialized, scl);
   if (initialized)
      return;

   qcp_set_t qcp_set = {this};
   // issue #2657: initialize class hierarchy first before initializing code and members
   if (initializeHierarchy(qcp_set))
      return;

   initializeIntern();
}

// issue #2657: initialize class hierarchy first before initializing code and members
int qore_class_private::initializeHierarchy(qcp_set_t& qcp_set) {
   if (!hierarchy_initialized) {
      hierarchy_initialized = true;
      if (scl) {
         if (scl->initializeHierarchy(cls, qcp_set)) {
            initialized = true;
            return -1;
         }
      }
   }
   return 0;
}

// process signature entries for base classes
static void do_sig(QoreString& csig, BCNode& n) {
   qore_class_private* qc = qore_class_private::get(*n.sclass);
   csig.sprintf("inherits %s %s ", privpub(n.getAccess()), qc->name.c_str());
   SignatureHash& h = qc->pend_hash ? qc->pend_hash : qc->hash;
   if (h) {
      csig.concat('[');
      h.toString(csig);
      csig.concat("]\n");
   }
   else
      csig.sprintf("{%d}\n", qc->classID);
}

// process signature entries for class members
static void do_sig(QoreString& csig, QoreMemberMap::SigOrderIterator i) {
   if (i->second)
      csig.sprintf("%s mem %s %s %s\n", privpub(i->second->access), QoreTypeInfo::getName(i->second->getTypeInfo()), i->first, get_type_name(i->second->exp));
   else
      csig.sprintf("%s mem %s\n", privpub(i->second->access), i->first);
}

// process signature entries for class static vars
static void do_sig(QoreString& csig, QoreVarMap::SigOrderIterator i) {
   if (i->second)
      csig.sprintf("%s var %s %s %s\n", privpub(i->second->access), QoreTypeInfo::getName(i->second->getTypeInfo()), i->first, get_type_name(i->second->exp));
   else
      csig.sprintf("%s var %s\n", privpub(i->second->access), i->first);
}

// process signature entries for class constants
static void do_sig(QoreString& csig, ConstantList& clist) {
   ConstantListIterator cli(clist);
   while (cli.next())
      csig.sprintf("%s const %s %s\n", privpub(cli.getAccess()), cli.getName().c_str(), get_type_name(cli.getValue()));
}

int qore_class_private::initializeIntern() {
   //printd(5, "qore_class_private::initializeIntern() this: %p %s class: %p scl: %p initialized: %d\n", this, name.c_str(), cls, scl, initialized);
   if (initialized)
      return 0;

   initialized = true;

   assert(!name.empty());
   //printd(5, "qore_class_private::initializeIntern() %s class: %p scl: %p\n", name.c_str(), cls, scl);

   // initialize static vars
   if (scl) {
      bool hdb = has_delete_blocker;
      int rc = scl->initialize(cls, hdb);
      has_delete_blocker = hdb;
      if (rc)
         return -1;
   }

   QoreParseClassHelper qpch(cls);

   // first resolve types in pending variants in all method signatures (incl. return types)
   // since abstract method functions are copied by reference from the normal list; this resolves all pending
   // method function signatures as well
   for (auto& i : hm)
      i.second->priv->func->resolvePendingSignatures();
   for (auto& i : shm)
      i.second->priv->func->resolvePendingSignatures();

   QoreProgram* pgm = getProgram();
   if (pgm && !sys && (qore_program_private::parseAddDomain(pgm, domain)))
      parseException(loc, "ILLEGAL-CLASS-DEFINITION", "class '%s' inherits functionality from base classes that is restricted by current parse options", name.c_str());

   // signature string - also processed in parseCommit()
   QoreString csig;

   // initialize parent classes
   if (scl) {
      mergeAbstract();
      // add base classes to signature
      if (has_sig_changes) {
         for (auto& i : *scl) {
            // there could have been a parse failure and a pending rollback here
            // so BCNode::sclass could be null here
            if ((*i).sclass) {
               assert((*i).sclass->priv->initialized);
               do_sig(csig, *i);
            }
         }
      }
   }

   if (has_sig_changes) {
      // add methods to class signature
      // pending "normal" (non-static) method variants
      for (auto& i : hm)
         i.second->priv->func->parsePendingSignatures(csig, 0);
      // pending static method variants
      for (auto& i : shm)
         i.second->priv->func->parsePendingSignatures(csig, "static");
   }

   if (has_sig_changes) {
      // add committed vars to signature first before members
      for (QoreVarMap::SigOrderIterator i = vars.beginSigOrder(), e = vars.endSigOrder(); i != e; ++i) {
         do_sig(csig, i);
      }
   }

   {
      VariableBlockHelper vbh;

      // initialize new static vars
      for (QoreVarMap::SigOrderIterator i = pending_vars.beginSigOrder(), e = pending_vars.endSigOrder(); i != e; ++i) {
         if (has_sig_changes)
            do_sig(csig, i);
         if (i->second)
            i->second->parseInit(i->first);
      }

      if ((has_sig_changes && !members.empty()) || !pending_members.empty()) {
         SelfLocalVarParseHelper slvph(&selfid);

         // add committed members to signature
         if (has_sig_changes) {
            for (QoreMemberMap::SigOrderIterator i = members.beginSigOrder(), e = members.endSigOrder(); i != e; ++i) {
               do_sig(csig, i);
            }
         }

         for (QoreMemberMap::SigOrderIterator i = pending_members.beginSigOrder(), e = pending_members.endSigOrder(); i != e; ++i) {
            if (has_sig_changes)
               do_sig(csig, i);
            // check new members for conflicts in base classes
            parseCheckMemberInBaseClasses(i->first, i->second);
         }

         // initialize new members
         //printd(5, "qore_class_private::initializeIntern() this: %p '%s' initialing pending members: %p\n", this, name.c_str(), &pending_members);
         pending_members.parseInit();
      }
   }

   if (has_sig_changes) {
      // process constants for class signature, private first, then public
      do_sig(csig, constlist);
      do_sig(csig, pend_constlist);
   }

   if (has_sig_changes) {
      if (!csig.empty()) {
         printd(5, "qore_class_private::initializeIntern() this: %p '%s' sig:\n%s", this, name.c_str(), csig.getBuffer());
         pend_hash.update(csig);
      }

      has_sig_changes = false;
   }
   else
      assert(csig.empty());

   return 0;
}

void qore_class_private::mergeAbstract() {
   assert(scl);
   // merge direct base class abstract method lists to ourselves
   for (auto& i : *scl) {
      if ((*i).sclass) {
         assert((*i).sclass->priv->initialized);

         // called during class initialization to copy committed abstract variants to our variant lists
         AbstractMethodMap& mm = (*i).sclass->priv->ahm;
         //printd(5, "qore_class_private::initializeIntern() this: %p '%s' parent: %p '%s' mm empty: %d\n", this, name.c_str(), (*i).sclass, (*i).sclass->getName(), (int)mm.empty());
         for (auto& j : mm) {
            // skip if vlists are empty
            if (j.second->vlist.empty() && j.second->pending_vlist.empty()) {
               //printd(5, "qore_class_private::initializeIntern() this: %p '%s' skipping %s::%s(): vlist empty (pending_vlist empty: %d)\n", this, name.c_str(), (*i).sclass->getName(), j.first.c_str(), (int)j.second->pending_vlist.empty());
               continue;
            }
            amap_t::iterator vi = ahm.find(j.first);
            if (vi != ahm.end()) {
               vi->second->parseMergeBase(*(j.second), true);
               continue;
            }
            // now we import the abstract method to our class
            std::unique_ptr<AbstractMethod> m(new AbstractMethod);
            // see if there are pending normal variants...
            hm_method_t::iterator mi = hm.find(j.first);
            // merge committed parent abstract variants with any pending local variants
            m->parseMergeBase((*j.second), mi == hm.end() ? 0 : mi->second->getFunction(), true);
            if (!m->empty()) {
               ahm.insert(amap_t::value_type(j.first, m.release()));
               //printd(5, "qore_class_private::initializeIntern() this: %p '%s' insert abstract method variant %s::%s()\n", this, name.c_str(), (*i).sclass->getName(), j.first.c_str());
            }
         }
      }
   }
}

void qore_class_private::finalizeBuiltin(const char* nspath) {
   initializeBuiltin();
   generateBuiltinSignature(nspath);
}

void qore_class_private::initializeBuiltin() {
   assert(sys);
   if (!initialized) {
      initialized = true;
      if (scl) {
         // initialize builtin parent classes first
         scl->initializeBuiltin();
         // merge abstract variants from parent classes to this class
         mergeAbstract();
      }
   }
}

void qore_class_private::generateBuiltinSignature(const char* nspath) {
   // signature string - also processed in parseCommit()
   QoreStringMaker csig("class %s::%s ", nspath, name.c_str());

   // add base classes to signature
   if (scl) {
      for (auto& i : *scl) {
         assert((*i).sclass);
         assert((*i).sclass->priv->initialized);
         do_sig(csig, *i);
      }
   }

   for (auto& i : hm)
      i.second->priv->func->parseCommittedSignatures(csig, 0);
   for (auto& i : shm)
      i.second->priv->func->parseCommittedSignatures(csig, "static");

   // add committed vars to signature first before members
   for (QoreVarMap::SigOrderIterator i = vars.beginSigOrder(), e = vars.endSigOrder(); i != e; ++i) {
      do_sig(csig, i);
   }

   for (QoreMemberMap::SigOrderIterator i = members.beginSigOrder(), e = members.endSigOrder(); i != e; ++i) {
      do_sig(csig, i);
   }

   do_sig(csig, constlist);
   hash.update(csig);
}

// returns a non-static method if it exists in the local class and has been committed to the class
QoreMethod* qore_class_private::findLocalCommittedMethod(const char* nme) {
   QoreMethod* m = parseFindLocalMethod(nme);
   return m && !m->priv->func->committedEmpty() ? m : 0;
}

// returns a non-static method if it exists in the local class and has been committed to the class
const QoreMethod* qore_class_private::findLocalCommittedMethod(const char* nme) const {
   const QoreMethod* m = parseFindLocalMethod(nme);
   return m && !m->priv->func->committedEmpty() ? m : 0;
}

// returns a static method if it exists in the local class and has been committed to the class
QoreMethod* qore_class_private::findLocalCommittedStaticMethod(const char* nme) {
   QoreMethod* m = parseFindLocalStaticMethod(nme);
   return m && !m->priv->func->committedEmpty() ? m : 0;
}

// returns a static method if it exists in the local class and has been committed to the class
const QoreMethod* qore_class_private::findLocalCommittedStaticMethod(const char* nme) const {
   const QoreMethod* m = parseFindLocalStaticMethod(nme);
   return m && !m->priv->func->committedEmpty() ? m : 0;
}

int qore_class_private::initMembers(QoreObject& o, bool& need_scan, ExceptionSink* xsink) const {
   assert(xsink);
   if (members.empty() && !scl)
      return 0;

#ifdef QORE_MANAGE_STACK
   if (check_stack(xsink))
      return -1;
#endif

   // make sure the object context is set before evaluating members
   CodeContextHelperBase cch("constructor", &o, this, xsink, false);
   SelfInstantiatorHelper sih(&selfid, &o);

   return runtimeInitMembers(o, need_scan, false, xsink);
}

int qore_class_private::runtimeInitMembers(QoreObject& o, bool& need_scan, bool internal_only, ExceptionSink* xsink) const {
   if (!members.empty()) {
      for (QoreMemberMap::DeclOrderIterator i = members.beginDeclOrder(), e = members.endDeclOrder(); i != e; ++i) {
         if (!i->second || (i->second && internal_only && i->second->access != Internal))
            continue;

         AbstractQoreNode** v = qore_object_private::get(o)->getMemberValuePtrForInitialization(i->first, i->second->access == Internal ? this : 0);
         assert(!*v);
         if (i->second->exp) {
            // set runtime location
            QoreProgramLocationHelper l(i->second->loc);
            ReferenceHolder<AbstractQoreNode> val(i->second->exp->eval(xsink), xsink);
            if (*xsink)
               return -1;
            // check types
            QoreValue qv(val.release());
            //printd(5, " qore_class_private::runtimeInitMembers() '%s' member: '%s' type: '%s'\n", name.c_str(), i->first, QoreTypeInfo::getName(i->second->getTypeInfo()));
            QoreTypeInfo::acceptInputMember(i->second->getTypeInfo(), i->first, qv, xsink);
            val = qv.takeNode();
            if (*xsink)
               return -1;
            *v = val.release();
            if (needs_scan(*v)) {
               qore_object_private::incScanCount(o, 1);
               if (!need_scan)
                  need_scan = true;
            }

            //printd(5, "qore_class_private::initMembers() '%s' obj: %d\n", i->first, needs_scan(nv));
         }
#ifdef QORE_ENFORCE_DEFAULT_LVALUE
         else
            *v = QoreTypeInfo::getDefaultQoreValue(i->second->getTypeInfo()).takeNode();
#endif
      }
   }

   if (scl)
      scl->runtimeInitInternalMembers(o, need_scan, xsink);

   return 0;
}

void qore_class_private::execBaseClassConstructor(QoreObject* self, BCEAList* bceal, ExceptionSink* xsink) const {
   //printd(5, "qore_class_private::execBaseClassConstructor() '%s' constructor: %p\n", name.c_str(), constructor);
   // if there is no constructor, execute the superclass constructors directly
   if (!constructor){
      if (scl) // execute base class constructors if any
         scl->execConstructors(self, bceal, xsink);

      return;
   }
   // no lock is sent with constructor, because no variable has been assigned yet
   bool already_executed;
   const AbstractQoreFunctionVariant* variant;
   const QoreProgramLocation* aloc = nullptr;
   QoreListNode* args = bceal->findArgs(cls->getID(), &already_executed, variant, aloc);
   if (!already_executed) {
      QoreProgramOptionalLocationHelper plh(aloc);
      constructor->priv->evalConstructor(variant, self, args, bceal, xsink);
   }
}

QoreObject* qore_class_private::execConstructor(const AbstractQoreFunctionVariant* variant, const QoreValueList* args, ExceptionSink* xsink) const {
#ifdef DEBUG
   // instantiation checks have to be made at parse time
   for (auto& i : ahm) {
      printd(0, "qore_class_private::execConstructor() %s::constructor() abstract error '%s':\n", name.c_str(), i.first.c_str());
      vmap_t& v = i.second->vlist;
      for (auto& vi : v) {
         printd(0, " + vlist: %s\n", vi.first);
      }
      v = i.second->pending_vlist;
      for (auto& vi : v) {
         printd(0, " + pending_vlist: %s\n", vi.first);
      }
      v = i.second->pending_save;
      for (auto& vi : v) {
         printd(0, " + pending_save: %s\n", vi.first);
      }
   }
   assert(ahm.empty());
#endif

   // create new object
   QoreObject* self = new QoreObject(cls, getProgram());

   ReferenceHolder<BCEAList> bceal(scl ? new BCEAList : nullptr, xsink);

   printd(5, "qore_class_private::execConstructor() class: %p %s::constructor() o: %p variant: %p\n", cls, name.c_str(), self, variant);

   // if we made at least one assignment, then scan the object for recursive references after all assignments
   bool need_scan = false;

   // instantiate members first
   initMembers(*self, need_scan, xsink);

   // scan object for recursive references after all member assignments
   if (need_scan) {
      LValueHelper lvh(*self, xsink);
   }

   if (!*xsink) {
      // it's possible for constructor = 0 and variant != 0, when a class is instantiated to initialize a constant
      // and the matched variant is pending
      if (!constructor && !variant) {
         if (scl) { // execute superconstructors if any
            CodeContextHelper cch(xsink, CT_BUILTIN, "constructor", self, this);

            scl->execConstructors(self, *bceal, xsink);
         }
      }
      else {
         if (!constructor) {
            hm_method_t::const_iterator i = hm.find("constructor");
            assert(i != hm.end());
            i->second->priv->evalConstructor(variant, self, args, *bceal, xsink);
         }
         else
            constructor->priv->evalConstructor(variant, self, args, *bceal, xsink);
         printd(5, "qore_class_private::execConstructor() class: %p %s done\n", cls, name.c_str());
      }
   }

   if (*xsink) {
      // instead of executing the destructors for the superclasses that were already executed we call QoreObject::obliterate()
      // which will clear out all the private data by running their dereference methods which must be OK
      self->obliterate(xsink);
      printd(5, "qore_class_private::execConstructor() this: %p %s::constructor() o: %p, exception in constructor, obliterating QoreObject and returning 0\n", this, name.c_str(), self);
      return 0;
   }

   printd(5, "qore_class_private::execConstructor() this: %p %s::constructor() returning o: %p\n", this, name.c_str(), self);
   return self;
}

QoreObject* qore_class_private::execConstructor(const AbstractQoreFunctionVariant* variant, const QoreListNode* args, ExceptionSink* xsink) const {
#ifdef DEBUG
   // instantiation checks have to be made at parse time
   for (auto& i : ahm) {
      printd(0, "qore_class_private::execConstructor() %s::constructor() abstract error '%s':\n", name.c_str(), i.first.c_str());
      vmap_t& v = i.second->vlist;
      for (auto& vi : v) {
         printd(0, " + vlist: %s\n", vi.first);
      }
      v = i.second->pending_vlist;
      for (auto& vi : v) {
         printd(0, " + pending_vlist: %s\n", vi.first);
      }
      v = i.second->pending_save;
      for (auto& vi : v) {
         printd(0, " + pending_save: %s\n", vi.first);
      }
   }
   assert(ahm.empty());
#endif

   // create new object
   QoreObject* self = new QoreObject(cls, getProgram());

   ReferenceHolder<BCEAList> bceal(scl ? new BCEAList : 0, xsink);

   printd(5, "qore_class_private::execConstructor() class: %p %s::constructor() o: %p variant: %p\n", cls, name.c_str(), self, variant);

   // if we made at least one assignment, then scan the object for recursive references after all assignments
   bool need_scan = false;

   // instantiate members first
   initMembers(*self, need_scan, xsink);

   // scan object for recursive references after all member assignments
   if (need_scan) {
      LValueHelper lvh(*self, xsink);
   }

   if (!*xsink) {
      // it's possible for constructor = 0 and variant != 0, when a class is instantiated to initialize a constant
      // and the matched variant is pending
      if (!constructor && !variant) {
         if (scl) { // execute superconstructors if any
            CodeContextHelper cch(xsink, CT_BUILTIN, "constructor", self, this);

            scl->execConstructors(self, *bceal, xsink);
         }
      }
      else {
         if (!constructor) {
            hm_method_t::const_iterator i = hm.find("constructor");
            assert(i != hm.end());
            i->second->priv->evalConstructor(variant, self, args, *bceal, xsink);
         }
         else
            constructor->priv->evalConstructor(variant, self, args, *bceal, xsink);
         printd(5, "qore_class_private::execConstructor() class: %p %s done\n", cls, name.c_str());
      }
   }

   if (*xsink) {
      // instead of executing the destructors for the superclasses that were already executed we call QoreObject::obliterate()
      // which will clear out all the private data by running their dereference methods which must be OK
      self->obliterate(xsink);
      printd(5, "qore_class_private::execConstructor() this: %p %s::constructor() o: %p, exception in constructor, obliterating QoreObject and returning 0\n", this, name.c_str(), self);
      return 0;
   }

   printd(5, "qore_class_private::execConstructor() this: %p %s::constructor() returning o: %p\n", this, name.c_str(), self);
   return self;
}

void qore_class_private::parseCommit() {
   //printd(5, "qore_class_private::parseCommit() %s this: %p cls: %p hm.size: %d\n", name.c_str(), this, cls, hm.size());
   if (parse_init_called)
      parse_init_called = false;

   if (parse_init_partial_called)
      parse_init_partial_called = false;

   if (has_new_user_changes) {
      // signature string: note the signature is updated in two places, here and in initializeIntern()
      QoreString csig;

      // add parent classes to signature if creating for the first time
      if (has_sig_changes && scl) {
         for (auto& i : *scl) {
            assert((*i).sclass);
            (*i).sclass->priv->parseCommit();
            do_sig(csig, *i);
         }
      }

      // commit pending "normal" (non-static) method variants
      for (auto& i : hm) {
         bool is_new = i.second->priv->func->committedEmpty();
         if (has_sig_changes)
            i.second->priv->func->parseCommitMethod(csig, 0);
         else
            i.second->priv->func->parseCommitMethod();
         if (is_new) {
            checkAssignSpecial(i.second);
            ++num_methods;
            ++num_user_methods;
         }
      }

      // commit pending static method variants
      for (auto& i : shm) {
         bool is_new = i.second->priv->func->committedEmpty();
         if (has_sig_changes)
            i.second->priv->func->parseCommitMethod(csig, "static");
         else
            i.second->priv->func->parseCommitMethod();
         if (is_new) {
            ++num_static_methods;
            ++num_static_user_methods;
         }
      }

      // commit abstract method variant list changes
      ahm.parseCommit();

      // add all pending members to real member list
      pending_members.moveAllTo(members);

      if (has_sig_changes) {
         // add all committed static vars to signature
         for (QoreVarMap::SigOrderIterator i = vars.beginSigOrder(), e = vars.endSigOrder(); i != e; ++i) {
            do_sig(csig, i);
         }
         // add all pending static vars to signature
         // pending static vars are committed in the "runtime init" step after this call
         for (QoreVarMap::SigOrderIterator i = pending_vars.beginSigOrder(), e = pending_vars.endSigOrder(); i != e; ++i)
            do_sig(csig, i);

         for (QoreMemberMap::SigOrderIterator i = members.beginSigOrder(), e = members.endSigOrder(); i != e; ++i)
            do_sig(csig, i);
      }

      // set flags
      if (pending_has_public_memdecl) {
         if (!has_public_memdecl)
            has_public_memdecl = true;
         pending_has_public_memdecl = false;
      }

      // commit pending constants
      constlist.assimilate(pend_constlist);

      // process constants for signature
      if (has_sig_changes) {
         do_sig(csig, constlist);
         do_sig(csig, pend_constlist);
      }

      // if there are any signature changes, then change the class' signature
      if (has_sig_changes) {
         if (!csig.empty()) {
            printd(5, "qore_class_private::parseCommit() this:%p '%s' sig:\n%s", this, name.c_str(), csig.getBuffer());
            hash.update(csig);
         }
         has_sig_changes = false;
      }
      else {
         assert(csig.empty());
         if (pend_hash) {
            hash = pend_hash;
            pend_hash.clear();
         }
      }

      has_new_user_changes = false;
   }
   else {
#ifdef DEBUG
      for (auto& i : hm)
         assert(i.second->priv->func->pendingEmpty());
      for (auto& i : shm)
         assert(i.second->priv->func->pendingEmpty());
#endif
      assert(pending_members.empty());
      assert(pending_vars.empty());
      assert(!pending_has_public_memdecl);
   }

   if (!hash)
      hash.updateEmpty();

   assert(!pend_hash);

   // we check base classes if they have public members if we don't have any
   // it's safe to call parseHasPublicMembersInHierarchy() because the 2nd stage
   // of parsing has completed without any errors (or we wouldn't be
   // running parseCommit())
   if (!has_public_memdecl && (scl ? scl->parseHasPublicMembersInHierarchy() : false))
      has_public_memdecl = true;
}

void qore_class_private::parseCommitRuntimeInit(ExceptionSink* xsink) {
   // add all pending static vars to real list and initialize them
   if (!pending_vars.empty()) {
      for (QoreVarMap::DeclOrderIterator i = pending_vars.beginDeclOrder(), e = pending_vars.endDeclOrder(); i != e; ++i) {
         //printd(5, "qore_class_private::parseCommitRuntimeInit() %s committing %s var %p %s\n", name.c_str(), privpub(i->second->access), l->first, l->first);
         vars.addNoCheck(i->first, i->second);
         // initialize variable
         initVar(i->first, *(i->second), xsink);
      }
      pending_vars.clearNoFree();
   }
}

void qore_class_private::addBuiltinMethod(const char* mname, MethodVariantBase* variant) {
   assert(strcmp(mname, "constructor"));
   assert(strcmp(mname, "destructor"));
   assert(strcmp(mname, "copy"));

   hm_method_t::iterator i = hm.find(mname);
   QoreMethod* nm;
   if (i == hm.end()) {
      MethodFunctionBase* m = new BuiltinNormalMethod(cls, mname);
      nm = new QoreMethod(cls, m, false);
      insertBuiltinMethod(nm);
   }
   else {
      nm = i->second;
   }

   // set the pointer from the variant back to the owning method
   variant->setMethod(nm);

   nm->priv->addBuiltinVariant(variant);

   if (variant->isAbstract())
      ahm.addAbstractVariant(mname, variant);
   else
      ahm.overrideAbstractVariant(mname, variant);
}

void qore_class_private::addBuiltinStaticMethod(const char* mname, MethodVariantBase* variant) {
   assert(strcmp(mname, "constructor"));
   assert(strcmp(mname, "destructor"));

   hm_method_t::iterator i = shm.find(mname);
   QoreMethod* nm;
   if (i == shm.end()) {
      MethodFunctionBase* m = new BuiltinStaticMethod(cls, mname);
      nm = new QoreMethod(cls, m, true);
      insertBuiltinStaticMethod(nm);
   }
   else {
      nm = i->second;
   }

   // set the pointer from the variant back to the owning method
   variant->setMethod(nm);

   nm->priv->addBuiltinVariant(variant);
}

void qore_class_private::addBuiltinConstructor(BuiltinConstructorVariantBase* variant) {
   QoreMethod* nm;
   if (!constructor) {
      MethodFunctionBase* m = new ConstructorMethodFunction(cls);
      nm = new QoreMethod(cls, m, false);
      constructor = nm;
      insertBuiltinMethod(nm, true);
   }
   else {
      nm = const_cast<QoreMethod*>(constructor);
   }

   // set the pointer from the variant back to the owning method
   variant->setMethod(nm);

   nm->priv->addBuiltinVariant(variant);
}

void qore_class_private::addBuiltinDestructor(BuiltinDestructorVariantBase* variant) {
   assert(!destructor);
   DestructorMethodFunction *m = new DestructorMethodFunction(cls);
   QoreMethod* qm = new QoreMethod(cls, m, false);
   destructor = qm;
   insertBuiltinMethod(qm, true);
   // set the pointer from the variant back to the owning method
   variant->setMethod(qm);

   qm->priv->addBuiltinVariant(variant);
}

void qore_class_private::addBuiltinCopyMethod(BuiltinCopyVariantBase* variant) {
   assert(!copyMethod);
   CopyMethodFunction *m = new CopyMethodFunction(cls);
   QoreMethod* qm = new QoreMethod(cls, m, false);
   copyMethod = qm;
   insertBuiltinMethod(qm, true);
   // set the pointer from the variant back to the owning method
   variant->setMethod(qm);

   qm->priv->addBuiltinVariant(variant);
}

void qore_class_private::setDeleteBlocker(q_delete_blocker_t func) {
   assert(!deleteBlocker);
   BuiltinDeleteBlocker* m = new BuiltinDeleteBlocker(func);
   QoreMethod* qm = new QoreMethod(cls, m, false);
   qm->priv->setBuiltin();
   deleteBlocker = qm;
   insertBuiltinMethod(qm, true);
   has_delete_blocker = true;
}

void qore_class_private::setBuiltinSystemConstructor(BuiltinSystemConstructorBase* m) {
   assert(!system_constructor);
   QoreMethod* qm = new QoreMethod(cls, m, false);
   qm->priv->setBuiltin();
   system_constructor = qm;
}

void qore_class_private::setPublic() {
   assert(!pub);
   pub = true;
}

QoreListNode* BCEAList::findArgs(qore_classid_t classid, bool* aexeced, const AbstractQoreFunctionVariant*& variant, const QoreProgramLocation*& loc) {
   bceamap_t::iterator i = lower_bound(classid);
   // not found
   if (i == end() || i->first != classid) {
      insert(i, bceamap_t::value_type(classid, new BCEANode));
      *aexeced = false;
      variant = nullptr;
      return nullptr;
   }

   // already executed
   if (i->second->execed) {
      *aexeced = true;
      variant = nullptr;
      return nullptr;
   }

   // found and not yet executed
   *aexeced = false;
   i->second->execed = true;
   variant = i->second->variant;
   loc = &i->second->loc;
   return i->second->args;
}

int BCEAList::add(qore_classid_t classid, const QoreListNode* arg, const AbstractQoreFunctionVariant* variant, QoreProgramLocation& loc, ExceptionSink* xsink) {
   // see if class already exists in the list
   bceamap_t::iterator i = lower_bound(classid);
   bool n = ((i == end() || i->first != classid));
   if (!n && i->second->execed)
      return 0;

   // save arguments for evaluation in the constructor
   if (n)
      insert(i, bceamap_t::value_type(classid, new BCEANode(loc, arg ? arg->listRefSelf() : 0, variant)));
   else {
      assert(!i->second->args);
      assert(!i->second->variant);
      assert(!i->second->execed);
      i->second->args = arg ? arg->listRefSelf() : 0;
      i->second->variant = reinterpret_cast<const MethodVariant*>(variant);
   }
   return 0;
}

void BCEAList::deref(ExceptionSink* xsink) {
   bceamap_t::iterator i;
   while ((i = begin()) != end()) {
      BCEANode* n = i->second;
      erase(i);

      if (n->args)
         n->args->deref(xsink);
      delete n;
   }
   delete this;
}

// resolves classes, parses arguments, and attempts to find constructor variant
void BCANode::parseInit(BCList* bcl, const char* classname) {
   QoreClass* sclass = nullptr;
   if (ns) {
      sclass = qore_root_ns_private::parseFindScopedClass(loc, *ns);
      printd(5, "BCANode::parseInit() this: %p resolved named scoped %s -> %p\n", this, ns->ostr, sclass);
      delete ns;
      ns = 0;
   }
   else {
      sclass = qore_root_ns_private::parseFindClass(loc, name);
      printd(5, "BCANode::parseInit() this: %p resolved %s -> %p\n", this, name, sclass);
      free(name);
      name = 0;
   }

   if (sclass) {
      if (!bcl->match(sclass))
         parse_error(loc, "%s in base constructor argument list is not a base class of %s", sclass->getName(), classname);
      else {
         classid = sclass->getID();

         // find constructor variant
         const QoreMethod* m = sclass->getConstructor();
         int lvids = 0;
         if (m) {
            const QoreTypeInfo* argTypeInfo = nullptr;
            lvids = parseArgsVariant(loc, qore_class_private::getSelfId(*sclass), 0, m->getFunction(), argTypeInfo);
         }
         else {
            if (parse_args) {
               type_vec_t argTypeInfo;
               lvids += parse_args->initArgs(qore_class_private::getSelfId(*sclass), 0, argTypeInfo, args);
               parse_args = nullptr;
            }
         }
         if (lvids) {
            parse_error(loc, "illegal local variable declaration in base class constructor argument");
            while (lvids--)
               pop_local_var();
         }
      }
   }
}

int BCNode::initializeHierarchy(QoreClass* cls, qcp_set_t& qcp_set) {
<<<<<<< HEAD
    if (!sclass) {
        if (cname) {
            // if the class cannot be found, RootQoreNamespace::parseFindScopedClass() will throw the appropriate exception
            sclass = qore_root_ns_private::parseFindScopedClass(loc, *cname);
            printd(5, "BCNode::initializeHierarchy() %s inheriting %s (%p)\n", cls->getName(), cname->ostr, sclass);
            delete cname;
            cname = 0;
        }
        else {
            // if the class cannot be found, qore_root_ns_private::parseFindClass() will throw the appropriate exception
            sclass = qore_root_ns_private::parseFindClass(loc, cstr);
            printd(5, "BCNode::initializeHierarchy() %s inheriting %s (%p)\n", cls->getName(), cstr, sclass);
            free(cstr);
            cstr = 0;
        }
        if (cls == sclass) {
            parse_error(cls->priv->loc, "class '%s' cannot inherit itself", cls->getName());
            assert(cls->priv->scl);
            cls->priv->scl->valid = false;
            sclass = nullptr;
        }
        //printd(5, "BCNode::parseInit() cls: %p '%s' inherits %p '%s' final: %d\n", cls, cls->getName(), sclass, sclass ? sclass->getName() : "n/a", sclass ? sclass->priv->final : 0);
    }
    int rc;
    // recursively add base classes to special method list
    if (sclass) {
        if (!qcp_set.insert(sclass->priv).second) {
            // issue #2317: ensure that the class is really recursive in the inheritance list before throwing an exception
            if (sclass->priv->scl && sclass->priv->scl->findInHierarchy(*sclass->priv)) {
                parse_error(sclass->priv->loc, "circular reference in class hierarchy, '%s' is an ancestor of itself", sclass->getName());
                if (sclass->priv->scl)
                sclass->priv->scl->valid = false;
                return -1;
            }
            return 0;
        }
        if (sclass->priv->final)
            parse_error(cls->priv->loc, "class '%s' cannot inherit 'final' class '%s'", cls->getName(), sclass->getName());

        rc = sclass->priv->initializeHierarchy(qcp_set);
    }
    else
        rc = -1;
    return rc;
}

int BCNode::initialize(QoreClass* cls, bool& has_delete_blocker) {
   assert(sclass);
=======
   if (!sclass) {
      if (cname) {
         // if the class cannot be found, RootQoreNamespace::parseFindScopedClass() will throw the appropriate exception
         sclass = qore_root_ns_private::parseFindScopedClass(loc, *cname);
         printd(5, "BCNode::initializeHierarchy() %s inheriting %s (%p)\n", cls->getName(), cname->ostr, sclass);
         delete cname;
         cname = 0;
      }
      else {
         // if the class cannot be found, qore_root_ns_private::parseFindClass() will throw the appropriate exception
         sclass = qore_root_ns_private::parseFindClass(loc, cstr);
         printd(5, "BCNode::initializeHierarchy() %s inheriting %s (%p)\n", cls->getName(), cstr, sclass);
         free(cstr);
         cstr = 0;
      }
      if (cls == sclass) {
         parse_error(cls->priv->loc, "class '%s' cannot inherit itself", cls->getName());
         assert(cls->priv->scl);
         cls->priv->scl->valid = false;
         sclass = nullptr;
      }
      //printd(5, "BCNode::parseInit() cls: %p '%s' inherits %p '%s' final: %d\n", cls, cls->getName(), sclass, sclass ? sclass->getName() : "n/a", sclass ? sclass->priv->final : 0);
   }
>>>>>>> d807edfe
   int rc = 0;

<<<<<<< HEAD
=======
      if (sclass->priv->final)
         parse_error(cls->priv->loc, "class '%s' cannot inherit 'final' class '%s'", cls->getName(), sclass->getName());

      rc = sclass->priv->initializeHierarchy(qcp_set);
   }
   return rc;
}

int BCNode::initialize(QoreClass* cls, bool& has_delete_blocker) {
   assert(sclass);
   int rc = 0;

>>>>>>> d807edfe
   rc = sclass->priv->initializeIntern();
   if (!has_delete_blocker && sclass->has_delete_blocker())
      has_delete_blocker = true;
   // include all base class domains in this class's domain
   if (!sclass->priv->addBaseClassesToSubclass(cls, is_virtual)) {
      cls->priv->domain |= sclass->priv->domain;
      // import all base class member definitions into this class
      cls->priv->parseImportMembers(*sclass->priv, access);
   }
   if (sclass->priv->final)
      parse_error(cls->priv->loc, "class '%s' cannot inherit 'final' class '%s'", cls->getName(), sclass->getName());

   return rc;
}

int BCNode::runtimeInitInternalMembers(QoreObject& o, bool& need_scan, ExceptionSink* xsink) const {
   assert(sclass);
   return sclass->priv->runtimeInitMembers(o, need_scan, true, xsink);
}

bool BCNode::isBaseClass(QoreClass* qc, bool toplevel) const {
   assert(sclass);

   if (!toplevel && access == Internal)
      return false;

   //printd(5, "BCNode::isBaseClass() %p %s (%d) == %s (%d)\n", this, qc->getName(), qc->getID(), sclass->getName(), sclass->getID());
   if (qc->getID() == sclass->getID() || (sclass->priv->scl && sclass->priv->scl->isBaseClass(qc, false))) {
      //printd(5, "BCNode::isBaseClass() %p %s (%d) TRUE\n", this, qc->getName(), qc->getID());
      return true;
   }
   return false;
}

const QoreMethod* BCNode::runtimeFindCommittedMethod(const char* name, ClassAccess& n_access, const qore_class_private* class_ctx, bool allow_internal) const {
   assert(sclass);

   if (access == Internal && !allow_internal)
      return 0;

   const QoreMethod* m = sclass->priv->runtimeFindCommittedMethodIntern(name, n_access, class_ctx);
   if (m && n_access < access)
      n_access = access;

   return m;
}

const QoreMethod* BCNode::runtimeFindCommittedStaticMethod(const char* name, ClassAccess& n_access, const qore_class_private* class_ctx, bool allow_internal) const {
   assert(sclass);

   if (access == Internal && !allow_internal)
      return 0;

   const QoreMethod* m = sclass->priv->runtimeFindCommittedStaticMethodIntern(name, n_access, class_ctx);
   if (m && n_access < access)
      n_access = access;

   return m;
}

const QoreMethod* BCNode::parseFindNormalMethod(const char* name, const qore_class_private* class_ctx, bool allow_internal) const {
   // sclass can be 0 if the class could not be found during parse initialization
   if (!sclass)
      return 0;

   if (access > Public && (!class_ctx || (access == Internal && !allow_internal)))
      return 0;

   return sclass->priv->parseFindNormalMethodIntern(name, class_ctx);
}

const QoreMethod* BCNode::parseFindStaticMethod(const char* name, const qore_class_private* class_ctx, bool allow_internal) const {
   // sclass can be 0 if the class could not be found during parse initialization
   if (!sclass)
      return 0;

   if (access > Public && (!class_ctx || (access == Internal && !allow_internal)))
      return 0;

   return sclass->priv->parseFindStaticMethodIntern(name, class_ctx);
}

const QoreMethod* BCNode::parseResolveSelfMethod(const QoreProgramLocation& loc, const char* name, const qore_class_private* class_ctx, bool allow_internal) const {
   // sclass can be 0 if the class could not be found during parse initialization
   if (!sclass)
      return 0;

   if (access == Internal && !allow_internal)
      return 0;

   sclass->priv->initialize();
   return sclass->priv->parseResolveSelfMethodIntern(loc, name, class_ctx);
}

const QoreMemberInfo* BCNode::runtimeGetMemberInfo(const char* mem, ClassAccess& n_access, const qore_class_private* class_ctx, bool allow_internal) const {
   assert(sclass);

   if (access == Internal && !allow_internal)
      return 0;

   const QoreMemberInfo* rv = sclass->priv->runtimeGetMemberInfoIntern(mem, n_access, class_ctx);
   if (rv && n_access < access)
      n_access = access;
   return rv;
}

const qore_class_private* BCNode::runtimeGetMemberClass(const char* mem, ClassAccess& n_access, const qore_class_private* class_ctx, bool allow_internal) const {
   assert(sclass);

   if (access == Internal && !allow_internal)
      return 0;

   const qore_class_private* rv = sclass->priv->runtimeGetMemberClassIntern(mem, n_access, class_ctx);
   if (rv && n_access < access)
      n_access = access;
   return rv;
}

const QoreMemberInfo* BCNode::parseFindMember(const char* mem, const qore_class_private*& qc, ClassAccess& n_access, bool toplevel) const {
   // sclass can be 0 if the class could not be found during parse initialization
   if (!sclass)
      return 0;

   if (access == Internal && !toplevel)
      return 0;

   const QoreMemberInfo* rv = sclass->priv->parseFindMemberNoInit(mem, qc, n_access, false);
   if (rv && n_access < access)
      n_access = access;
   return rv;
}

const QoreVarInfo* BCNode::parseFindVar(const char* name, const qore_class_private*& qc, ClassAccess& n_access, bool toplevel) const {
   // sclass can be 0 if the class could not be found during parse initialization
   if (!sclass)
      return 0;

   if (access == Internal && !toplevel)
      return 0;

   const QoreVarInfo* vi = sclass->priv->parseFindVar(name, qc, n_access, false);
   if (vi && n_access < access)
      n_access = access;
   return vi;
}

const QoreClass* BCNode::findInHierarchy(const qore_class_private& qc) {
   // sclass can be 0 if the class could not be found during parse initialization
   return sclass ? sclass->priv->findInHierarchy(qc) : nullptr;
}

const QoreClass* BCNode::getClass(qore_classid_t cid, ClassAccess& n_access, bool toplevel) const {
   // sclass can be 0 if the class could not be found during parse initialization
   if (!sclass)
      return 0;

   if (access == Internal && !toplevel)
      return 0;

   const QoreClass* qc = (sclass->getID() == cid) ? sclass : sclass->priv->getClassIntern(cid, n_access, false);
   if (qc && n_access < access)
      n_access = access;

   return qc;
}

const QoreClass* BCNode::getClass(const qore_class_private& qc, ClassAccess& n_access, bool toplevel) const {
   // sclass can be 0 if the class could not be found during parse initialization
   if (!sclass)
      return 0;

   if (access == Internal && !toplevel)
      return 0;

   const QoreClass* rv = sclass->priv->getClassIntern(qc, n_access, false);

   if (rv && n_access < access)
      n_access = access;

   return rv;
}

const QoreClass* BCNode::parseGetClass(const qore_class_private& qc, ClassAccess& n_access, bool toplevel) const {
   // sclass can be 0 if the class could not be found during parse initialization
   if (!sclass)
      return nullptr;

   if (access == Internal && !toplevel)
      return nullptr;

   const QoreClass* rv = sclass->priv->parseGetClassIntern(qc, n_access, false);

   if (rv && n_access < access)
      n_access = access;

   return rv;
}

bool BCNode::runtimeIsPrivateMember(const char* str, bool toplevel) const {
   assert(sclass);

   if (access == Internal && !toplevel)
      return false;

   return sclass->priv->runtimeIsPrivateMemberIntern(str, false);
}

AbstractQoreNode* BCNode::parseFindConstantValue(const char* cname, const QoreTypeInfo*& typeInfo, const qore_class_private* class_ctx, bool allow_internal) const {
   // sclass can be 0 if the class could not be found during parse initialization
   if (!sclass)
      return 0;

   if (access == Internal && !allow_internal)
      return 0;

   return sclass->priv->parseFindConstantValueIntern(cname, typeInfo, class_ctx);
}

bool BCNode::parseCheckHierarchy(const QoreClass* cls, ClassAccess& n_access, bool toplevel) const {
   // sclass can be 0 if the class could not be found during parse initialization
   if (!sclass)
      return false;

   if (access == Internal && !toplevel)
      return false;

   if (sclass->priv->parseCheckHierarchyIntern(cls, n_access, false)) {
      //printd(5, "BCNode::parseCheckHierarchy() '%s' '%s' access: %s n_access: %s\n", sclass->getName(), cls->getName(), privpub(access), privpub(n_access));
      if (n_access < access)
         n_access = access;
      return true;
   }

   return false;
}

QoreVarInfo* BCNode::parseFindStaticVar(const char* vname, const QoreClass*& qc, ClassAccess& n_access, bool check, bool toplevel) const {
   // sclass can be 0 if the class could not be found during parse initialization
   if (!sclass)
      return 0;

   if (access == Internal && !toplevel)
      return 0;

   QoreVarInfo* vi = sclass->priv->parseFindStaticVarIntern(vname, qc, n_access, check, false);
   if (vi && n_access < access)
      n_access = access;

   return vi;
}

void BCNode::execConstructors(QoreObject* o, BCEAList* bceal, ExceptionSink* xsink) const {
   //printd(5, "BCNode::execConstructors() %s::constructor() o: %p (for subclass %s) virtual: %d\n", sclass->getName(), o, o->getClass()->getName(), is_virtual);

   // do not execute constructors for virtual base classes
   if (is_virtual)
      return;
   sclass->priv->execBaseClassConstructor(o, bceal, xsink);
}

int BCNode::addBaseClassesToSubclass(QoreClass* child, bool is_virtual) {
   // issue #2318 must check for duplicate base classes here
   // sclass may be 0 in case of a parse exception
   if (!sclass)
      return 0;

   if (sclass->priv->scl && sclass->priv->scl->findInHierarchy(*child->priv)) {
       parse_error(loc, "OOPS %s", child->getName());
       return -1;
   }

   return sclass->priv->addBaseClassesToSubclass(child, is_virtual);
}

void BCNode::initializeBuiltin() {
   assert(sclass);
   sclass->priv->initializeBuiltin();
}

void BCList::rescanParents(QoreClass* cls) {
   if (rescanned)
      return;
   rescanned = true;
   // iterate sml for all virtual parent classes; must iterate with offsets;
   // the vector can be reallocated during this operation
   for (unsigned i = 0; i < sml.size(); ++i) {
      if (sml[i].second && sml[i].first->priv->scl) {
         sml[i].first->priv->scl->rescanParents(sml[i].first);
         sml[i].first->priv->scl->sml.alignBaseClassesInSubclass(sml[i].first, cls, true);
      }
   }
}

int BCList::runtimeInitInternalMembers(QoreObject& o, bool& need_scan, ExceptionSink* xsink) const {
   for (auto& i : *this) {
      if ((*i).runtimeInitInternalMembers(o, need_scan, xsink))
         return -1;
   }
   return 0;
}

bool BCList::isBaseClass(QoreClass* qc, bool toplevel) const {
   for (auto& i : *this) {
      if ((*i).isBaseClass(qc, toplevel))
         return true;
   }
   //printd(5, "BCList::isBaseClass() %p %s (%d) FALSE\n", this, qc->getName(), qc->getID());
   return false;
}

int BCList::initializeHierarchy(QoreClass* cls, qcp_set_t& qcp_set) {
   for (bclist_t::iterator i = begin(), e = end(); i != e; ++i) {
      if ((*i)->initializeHierarchy(cls, qcp_set)) {
         if (valid)
            valid = false;
      }
   }

   // compare each class in the list to ensure that there are no duplicates
   for (bclist_t::iterator i = begin(), e = end(); i != e; ++i) {
      if ((*i)->sclass) {
         bclist_t::iterator j = i;
         while (++j != e) {
            if (!(*j)->sclass)
               continue;
            if ((*i)->sclass->getID() == (*j)->sclass->getID()) {
               parse_error(cls->priv->loc, "class '%s' cannot inherit '%s' more than once", cls->getName(), (*i)->sclass->getName());
               if (valid)
                  valid = false;
            }
         }
      }
   }

   return valid ? 0 : -1;
}

int BCList::initialize(QoreClass* cls, bool& has_delete_blocker) {
   printd(5, "BCList::initialize(%s) this: %p empty: %d\n", cls->getName(), this, empty());
   for (bclist_t::iterator i = begin(), e = end(); i != e; ++i) {
      if ((*i)->initialize(cls, has_delete_blocker)) {
         if (valid)
            valid = false;
      }
   }

   return valid ? 0 : -1;
}

const qore_class_private* BCList::runtimeGetMemberClass(const char* mem, ClassAccess& access, const qore_class_private* class_ctx, bool allow_internal) const {
   for (auto& i : *this) {
      const qore_class_private* rv = (*i).runtimeGetMemberClass(mem, access, class_ctx, allow_internal);
      if (rv)
         return rv;
   }

   return 0;
}

bool BCList::parseHasPublicMembersInHierarchy() const {
   for (bclist_t::const_iterator i = begin(), e = end(); i != e; ++i)
      if ((*i)->sclass && (*i)->sclass->parseHasPublicMembersInHierarchy())
         return true;
   return false;
}

const QoreMemberInfo* BCList::runtimeGetMemberInfo(const char* mem, ClassAccess& access, const qore_class_private* class_ctx, bool allow_internal) const {
   for (auto& i : *this) {
      const QoreMemberInfo* rv = (*i).runtimeGetMemberInfo(mem, access, class_ctx, allow_internal);
      if (rv)
         return rv;
   }

   return 0;
}

const QoreMemberInfo* BCList::parseFindMember(const char* mem, const qore_class_private*& qc, ClassAccess& access, bool toplevel) const {
   if (!valid)
      return 0;

   for (auto& i : *this) {
      const QoreMemberInfo* mi = (*i).parseFindMember(mem, qc, access, toplevel);
      if (mi)
         return mi;
   }
   return 0;
}

const QoreVarInfo* BCList::parseFindVar(const char* name, const qore_class_private*& qc, ClassAccess& n_access, bool toplevel) const {
   if (!valid)
      return 0;

   for (auto& i : *this) {
      const QoreVarInfo* rv = (*i).parseFindVar(name, qc, n_access, toplevel);
      if (rv)
         return rv;
   }
   return 0;
}

// called at run time
const QoreMethod* BCList::runtimeFindCommittedMethod(const char* name, ClassAccess& access, const qore_class_private* class_ctx, bool allow_internal) const {
   for (auto& i : *this) {
      const QoreMethod* m = (*i).runtimeFindCommittedMethod(name, access, class_ctx, allow_internal);
      if (m)
         return m;
   }
   return 0;
}

// called at run time
const QoreMethod* BCList::runtimeFindCommittedStaticMethod(const char* name, ClassAccess& access, const qore_class_private* class_ctx, bool allow_internal) const {
   for (auto& i : *this) {
      const QoreMethod* m = (*i).runtimeFindCommittedStaticMethod(name, access, class_ctx, allow_internal);
      if (m)
         return m;
   }
   return 0;
}

const QoreMethod* BCList::parseFindNormalMethod(const char* name, const qore_class_private* class_ctx, bool allow_internal) {
   if (!valid)
      return 0;

   for (auto& i : *this) {
      const QoreMethod* m = (*i).parseFindNormalMethod(name, class_ctx, allow_internal);
      if (m)
         return m;
   }
   return 0;
}

const QoreMethod* BCList::parseFindStaticMethod(const char* name, const qore_class_private* class_ctx, bool allow_internal) {
   if (!valid)
      return 0;

   for (auto& i : *this) {
      const QoreMethod* m = (*i).parseFindStaticMethod(name, class_ctx, allow_internal);
      if (m)
         return m;
   }
   return 0;
}

const QoreMethod* BCList::parseResolveSelfMethod(const QoreProgramLocation& loc, const char* name, const qore_class_private* class_ctx, bool allow_internal) {
   for (auto& i : *this) {
      const QoreMethod* m = (*i).parseResolveSelfMethod(loc, name, class_ctx, allow_internal);
      if (m)
         return m;
   }
   return 0;
}

bool BCList::match(const QoreClass* cls) {
   for (auto& i : *this) {
      if (cls == (*i).sclass) {
         return true;
      }
   }
   return false;
}

bool BCList::runtimeIsPrivateMember(const char* str, bool toplevel) const {
   for (auto& i : *this) {
      if ((*i).runtimeIsPrivateMember(str, toplevel))
         return true;
   }
   return false;
}

bool BCList::execDeleteBlockers(QoreObject* o, ExceptionSink* xsink) const {
   for (auto& i : *this) {
      //printd(5, "BCList::execDeleteBlockers() %s o: %p (for subclass %s)\n", (*i)->sclass->getName(), o, o->getClass()->getName());
      if ((*i).sclass->execDeleteBlocker(o, xsink))
         return true;
   }
   return false;
}

/*
int BCList::initMembers(QoreObject& o, BCEAList* bceal, ExceptionSink* xsink) const {
   for (auto& i : *this) {
      printd(5, "BCList::initMembers() %s::constructor() o: %p (for subclass %s) virtual: %d\n", (*i).sclass->getName(), &o, o.getClass()->getName(), (*i).is_virtual);

      if ((*i).sclass->priv->initMembers(o, bceal, xsink))
         return -1;
   }
   return 0;
}
*/

void BCList::execConstructors(QoreObject* o, BCEAList* bceal, ExceptionSink* xsink) const {
   for (auto& i : *this) {
      (*i).execConstructors(o, bceal, xsink);
      if (*xsink)
         break;
   }
}

bool BCList::parseCheckHierarchy(const QoreClass* cls, ClassAccess& access, bool toplevel) const {
   for (auto& i : *this) {
      if ((*i).parseCheckHierarchy(cls, access, toplevel))
         return true;
   }
   return false;
}

void BCList::addNewAncestors(QoreMethod* m) {
   QoreFunction *f = m->getFunction();
   const char* name = m->getName();
   for (auto& i : *this) {
      QoreClass* qc = (*i).sclass;
      // should be only called from builtin classes, therefore qc != NULL
      assert(qc);
      assert((*i).access != Internal);
      const QoreMethod* w = qc->priv->findLocalCommittedMethod(name);
      if (w)
         f->addNewAncestor(w->getFunction(), (*i).access);
      qc->priv->addNewAncestors(m);
   }
}

void BCList::addNewStaticAncestors(QoreMethod* m) {
   QoreFunction *f = m->getFunction();
   const char* name = m->getName();
   for (auto& i : *this) {
      QoreClass* qc = (*i).sclass;
      // should be only called from builtin classes, therefore qc != NULL
      assert(qc);
      assert((*i).access != Internal);
      const QoreMethod* w = qc->priv->findLocalCommittedStaticMethod(name);
      if (w)
         f->addNewAncestor(w->getFunction(), (*i).access);
      qc->priv->addNewStaticAncestors(m);
   }
}

void BCList::addAncestors(QoreMethod* m) {
   const char* name = m->getName();
   for (auto& i : *this) {
      QoreClass* qc = (*i).sclass;
      assert(qc);

      const QoreMethod* w = qc->priv->findLocalCommittedMethod(name);
      if (w)
         m->getFunction()->addAncestor(w->getFunction(), (*i).access);

      qc->priv->addAncestors(m);
   }
}

void BCList::addStaticAncestors(QoreMethod* m) {
   const char* name = m->getName();
   for (auto& i : *this) {
      QoreClass* qc = (*i).sclass;
      assert(qc);

      const QoreMethod* w = qc->priv->findLocalCommittedStaticMethod(name);
      if (w)
         m->getFunction()->addAncestor(w->getFunction(), (*i).access);
      qc->priv->addStaticAncestors(m);
   }
}

void BCList::parseAddAncestors(QoreMethod* m) {
   const char* name = m->getName();

   //printd(5, "BCList::parseAddAncestors(%p %s) this: %p size: %d\n", m, name, this, size());

   for (auto& i : *this) {
      // if there was a parse error finding the base class, then skip
      QoreClass* qc = (*i).sclass;
      if (!qc)
         continue;

      const QoreMethod* w = qc->priv->parseFindLocalMethod(name);
      //printd(5, "BCList::parseAddAncestors(%p %s) this: %p qc: %p w: %p\n", m, name, this, qc, w);

      if (w)
         m->getFunction()->addAncestor(w->getFunction(), (*i).access);

      qc->priv->parseAddAncestors(m);
   }
}

void BCList::parseAddStaticAncestors(QoreMethod* m) {
   const char* name = m->getName();
   for (auto& i : *this) {
      QoreClass* qc = (*i).sclass;
      // qc may be 0 if there were a parse error with an unknown class earlier
      if (!qc)
         continue;

      const QoreMethod* w = qc->priv->parseFindLocalStaticMethod(name);
      if (w)
         m->getFunction()->addAncestor(w->getFunction(), (*i).access);

      qc->priv->parseAddStaticAncestors(m);
   }
}

void BCList::resolveCopy() {
   for (auto& i : *this) {
      assert((*i).sclass->priv->new_copy);
      (*i).sclass = (*i).sclass->priv->new_copy;
      (*i).sclass->priv->resolveCopy();
   }

   sml.resolveCopy();
}

AbstractQoreNode* BCList::parseFindConstantValue(const char* cname, const QoreTypeInfo*& typeInfo, const qore_class_private* class_ctx, bool allow_internal) const {
   if (!valid)
      return nullptr;

   for (auto& i : *this) {
      AbstractQoreNode* rv = (*i).parseFindConstantValue(cname, typeInfo, class_ctx, allow_internal);
      if (rv)
         return rv;
   }
   return nullptr;
}

QoreVarInfo* BCList::parseFindStaticVar(const char* vname, const QoreClass*& qc, ClassAccess& access, bool check, bool toplevel) const {
   if (!valid)
      return nullptr;

   for (auto& i : *this) {
      QoreVarInfo* vi = (*i).parseFindStaticVar(vname, qc, access, check, toplevel);
      if (vi)
         return vi;
   }
   return nullptr;
}

const QoreClass* BCList::findInHierarchy(const qore_class_private& qc) {
   for (auto& i : *this) {
      const QoreClass* rv = (*i).findInHierarchy(qc);
      if (rv)
         return rv;
   }

   return nullptr;
}

const QoreClass* BCList::getClass(qore_classid_t cid, ClassAccess& n_access, bool toplevel) const {
   for (auto& i : *this) {
      const QoreClass* qc = (*i).getClass(cid, n_access, toplevel);
      if (qc)
         return qc;
   }

   return nullptr;
}

const QoreClass* BCList::getClass(const qore_class_private& qc, ClassAccess& n_access, bool toplevel) const {
   for (auto& i : *this) {
      const QoreClass* rv = (*i).getClass(qc, n_access, toplevel);
      if (rv)
         return rv;
   }

   return 0;
}

const QoreClass* BCList::parseGetClass(const qore_class_private& qc, ClassAccess& n_access, bool toplevel) const {
   for (auto& i : *this) {
      const QoreClass* rv = (*i).parseGetClass(qc, n_access, toplevel);
      if (rv)
         return rv;
   }

   return nullptr;
}

MethodVariantBase* BCList::matchNonAbstractVariant(const std::string& name, MethodVariantBase* v) const {
   for (auto& i : *this) {
      const QoreClass* nqc = (*i).sclass;
      //printd(5, "BCList::matchNonAbstractVariant() this: %p %s::%s %p (%s) ncq: %p\n", this, nqc ? nqc->getName() : "n/a", name.c_str(), v, v->getAbstractSignature(), nqc);

      // nqc may be 0 if there were a parse error with an unknown class earlier
      if (!nqc)
         continue;

      QoreMethod* m = nqc->priv->parseFindLocalMethod(name);
      if (m) {
         MethodFunctionBase* f = m->getFunction();
         MethodVariantBase* ov = f->parseHasVariantWithSignature(v);
         //printd(5, "BCList::matchNonAbstractVariant() this: %p %s::%s %p (%s) m: %p (%s) ov: %p (%s) abstract: %d\n", this, nqc ? nqc->getName() : "n/a", name.c_str(), v, v->getAbstractSignature(), m, m->getName(), ov, ov ? ov->getAbstractSignature() : "n/a", ov ? ov->isAbstract() : 0);
         if (ov && !ov->isAbstract())
            return ov;
      }
      if (nqc->priv->scl) {
         MethodVariantBase* ov = nqc->priv->scl->matchNonAbstractVariant(name, v);
         if (ov)
            return ov;
      }
   }

   return 0;
}

int BCAList::execBaseClassConstructorArgs(BCEAList* bceal, ExceptionSink* xsink) const {
   for (auto& i : *this) {
      if (bceal->add(i->classid, i->getArgs(), i->getVariant(), i->loc, xsink))
         return -1;
   }
   return 0;
}

bool QoreClass::hasAbstract() const {
   return priv->hasAbstract();
}

const QoreMethod* QoreClass::parseGetConstructor() const {
   const_cast<QoreClass*>(this)->priv->initialize();
   if (priv->constructor)
      return priv->constructor;
   return priv->parseFindLocalMethod("constructor");
}

bool QoreClass::has_delete_blocker() const {
   return priv->has_delete_blocker;
}

BCSMList* QoreClass::getBCSMList() const {
   return priv->scl ? &priv->scl->sml : 0;
}

const QoreMethod* QoreClass::findLocalStaticMethod(const char* nme) const {
   CurrentProgramRuntimeParseContextHelper pch;
   return priv->findLocalCommittedStaticMethod(nme);
}

const QoreMethod* QoreClass::findLocalMethod(const char* nme) const {
   CurrentProgramRuntimeParseContextHelper pch;
   return priv->findLocalCommittedMethod(nme);
}

const QoreMethod* QoreClass::findStaticMethod(const char* nme) const {
   const qore_class_private* class_ctx = runtime_get_class();
   if (class_ctx && !priv->runtimeCheckPrivateClassAccess(class_ctx))
      class_ctx = 0;

   CurrentProgramRuntimeParseContextHelper pch;
   ClassAccess access;
   return priv->runtimeFindCommittedStaticMethod(nme, access, class_ctx);
}

const QoreMethod* QoreClass::findStaticMethod(const char* nme, bool& priv_flag) const {
   const qore_class_private* class_ctx = runtime_get_class();
   if (class_ctx && !priv->runtimeCheckPrivateClassAccess(class_ctx))
      class_ctx = 0;

   CurrentProgramRuntimeParseContextHelper pch;
   ClassAccess access;
   const QoreMethod* rv = priv->runtimeFindCommittedStaticMethod(nme, access, class_ctx);
   priv_flag = access > Public;
   return rv;
}

const QoreMethod* QoreClass::findStaticMethod(const char* nme, ClassAccess& access) const {
   const qore_class_private* class_ctx = runtime_get_class();
   if (class_ctx && !priv->runtimeCheckPrivateClassAccess(class_ctx))
      class_ctx = 0;
   CurrentProgramRuntimeParseContextHelper pch;
   return priv->runtimeFindCommittedStaticMethod(nme, access, class_ctx);
}

const QoreMethod* QoreClass::findMethod(const char* nme) const {
   const qore_class_private* class_ctx = runtime_get_class();
   if (class_ctx && !priv->runtimeCheckPrivateClassAccess(class_ctx))
      class_ctx = 0;
   ClassAccess access = Public;
   return priv->runtimeFindCommittedMethod(nme, access, class_ctx);
}

const QoreMethod* QoreClass::findMethod(const char* nme, bool& priv_flag) const {
   const qore_class_private* class_ctx = runtime_get_class();
   if (class_ctx && !priv->runtimeCheckPrivateClassAccess(class_ctx))
      class_ctx = 0;
   ClassAccess access = Public;
   const QoreMethod* rv = priv->runtimeFindCommittedMethod(nme, access, class_ctx);
   priv_flag = access > Public;
   return rv;
}

const QoreMethod* QoreClass::findMethod(const char* nme, ClassAccess& access) const {
   const qore_class_private* class_ctx = runtime_get_class();
   if (class_ctx && !priv->runtimeCheckPrivateClassAccess(class_ctx))
      class_ctx = 0;
   return priv->runtimeFindCommittedMethod(nme, access, class_ctx);
}

bool QoreClass::hasCopy() const {
   return priv->copyMethod ? true : false;
}

qore_classid_t QoreClass::getID() const {
   return priv->classID;
}

qore_classid_t QoreClass::getIDForMethod() const {
   return priv->methodID;
}

bool QoreClass::isSystem() const {
   return priv->sys;
}

void QoreClass::setSystem() {
   priv->sys = true;
}

bool QoreClass::hasMemberGate() const {
   return priv->memberGate != 0;
}

bool QoreClass::hasMethodGate() const {
   return priv->methodGate != 0;
}

bool QoreClass::hasMemberNotification() const {
   return priv->memberNotification != 0;
}

int QoreClass::getDomain() const {
   return (int)priv->domain;
}

int64 QoreClass::getDomain64() const {
   return priv->domain;
}

const char* QoreClass::getName() const {
   return priv->name.c_str();
}

int QoreClass::numMethods() const {
   return priv->num_methods;
}

int QoreClass::numStaticMethods() const {
   return priv->num_static_methods;
}

int QoreClass::numUserMethods() const {
   return priv->num_user_methods;
}

int QoreClass::numStaticUserMethods() const {
   return priv->num_static_user_methods;
}

void QoreClass::addBuiltinBaseClass(QoreClass* qc, QoreListNode* xargs) {
   assert(!xargs);
   if (!priv->scl)
      priv->scl = new BCList;
   priv->scl->push_back(new BCNode(QoreProgramLocation(), qc));
   priv->scl->sml.add(this, qc, false);
}

void QoreClass::addDefaultBuiltinBaseClass(QoreClass* qc, QoreListNode* xargs) {
   addBuiltinBaseClass(qc, xargs);
   // make sure no methodID has already been assigned
   assert(priv->methodID == priv->classID);
   priv->methodID = qc->priv->classID;
}

void QoreClass::addBuiltinVirtualBaseClass(QoreClass* qc) {
   assert(qc);

   //printd(5, "adding %s as virtual base class to %s\n", qc->priv->name.c_str(), priv->name.c_str());
   if (!priv->scl)
      priv->scl = new BCList;
   priv->scl->push_back(new BCNode(QoreProgramLocation(), qc, true));

   if (qc->priv->scl && qc->priv->scl->valid)
      qc->priv->scl->addBaseClassesToSubclass(qc, this, true);
   priv->scl->sml.add(this, qc, true);
}

const QoreMethod* qore_class_private::parseFindNormalMethod(const char* nme, const qore_class_private* class_ctx) {
   // if we have a class context, first we have to check here for an internal method
   if (class_ctx) {
      const QoreMethod* m = class_ctx->parseFindLocalMethod(nme);
      if (m && qore_method_private::parseGetAccess(*m) == Internal)
         return m;
   }

   return parseFindNormalMethodIntern(nme, class_ctx);
}

const QoreMethod* qore_class_private::parseFindStaticMethod(const char* nme, const qore_class_private* class_ctx) {
   // if we have a class context, first we have to check here for an internal method
   if (class_ctx) {
      const QoreMethod* m = class_ctx->parseFindLocalStaticMethod(nme);
      if (m && qore_method_private::parseGetAccess(*m) == Internal)
         return m;
   }

   return parseFindStaticMethodIntern(nme, class_ctx);
}

const QoreMethod* qore_class_private::parseFindAnyMethod(const char* nme, const qore_class_private* class_ctx) {
   const QoreMethod* m = 0;

   // if we have a class context, first we have to check here for an internal method
   if (class_ctx) {
      m = class_ctx->parseFindAnyLocalMethod(nme);
      if (m && qore_method_private::parseGetAccess(*m) != Internal)
         m = 0;
   }

   if (!m)
      m = parseFindNormalMethodIntern(nme, class_ctx);

   //printd(5, "qore_class_private::parseFindAnyMethod() cls: '%s' nme: '%s' class_ctx: %p m: %p (%s) %s\n", name.c_str(), nme, class_ctx, m, m ? m->getName() : "n/a", m ? privpub(qore_method_private::parseGetAccess(*m)) : "n/a");

   if (m && strcmp(nme, "constructor") && strcmp(nme, "destructor") && strcmp(nme, "copy") && ((qore_method_private::parseGetAccess(*m) == Public) || class_ctx))
      return m;

   m = parseFindStaticMethodIntern(nme, class_ctx);
   return m && ((qore_method_private::parseGetAccess(*m) == Public) || class_ctx) ? m : 0;
}

const QoreMethod* qore_class_private::parseFindAnyMethodStaticFirst(const char* nme, const qore_class_private* class_ctx) {
   const QoreMethod* m = 0;

   // if we have a class context, first we have to check here for an internal method
   if (class_ctx) {
      m = class_ctx->parseFindLocalStaticMethod(nme);
      if (m && qore_method_private::parseGetAccess(*m) != Internal) {
         m = class_ctx->parseFindLocalMethod(nme);
         if (m && qore_method_private::parseGetAccess(*m) != Internal) {
            m = 0;
         }
      }
   }

   if (!m)
      m = parseFindStaticMethodIntern(nme, class_ctx);

   if (m && ((qore_method_private::parseGetAccess(*m) == Public) || class_ctx))
      return m;

   m = parseFindNormalMethodIntern(nme, class_ctx);

   if (m && (!strcmp(nme, "constructor") || !strcmp(nme, "destructor") || !strcmp(nme, "copy")))
      m = 0;

   return m && ((qore_method_private::parseGetAccess(*m) == Public) || class_ctx) ? m : 0;
}

// searches all methods, both pending and comitted
const QoreMethod* qore_class_private::parseResolveSelfMethod(const QoreProgramLocation& loc, const char* nme, const qore_class_private* class_ctx) {
   initialize();

   const QoreMethod* m = 0;

   if (class_ctx) {
      const QoreMethod* m = class_ctx->parseFindAnyLocalMethod(nme);
      if (m && qore_method_private::parseGetAccess(*m) != Internal)
         m = 0;
   }
   if (!m)
      m = parseResolveSelfMethodIntern(loc, nme, class_ctx);

   if (!m) {
      parse_error(loc, "no method %s::%s() has been defined; if you want to make a call to a method that will be defined in an inherited class, then use 'self.%s()' instead", name.c_str(), nme, nme);
      return 0;
   }
   printd(5, "qore_class_private::parseResolveSelfMethod(%s) resolved to %s::%s() %p (static: %d)\n", nme, name.c_str(), nme, m, m->isStatic());

   const char* mname = m->getName();
   // make sure we're not calling a method that cannot be called directly
   if (!m->isStatic() && (!strcmp(mname, "constructor") || !strcmp(mname, "destructor") || !strcmp(mname, "copy"))) {
      parse_error(loc, "explicit calls to %s() methods are not allowed", nme);
      return 0;
   }

   return m;
}

const QoreMethod* qore_class_private::parseFindSelfMethod(const char* nme) {
   initialize();

   return parseFindAnyMethod(nme, this);
}

const QoreMethod* qore_class_private::parseResolveSelfMethod(const QoreProgramLocation& loc, NamedScope* nme) {
   // first find class
   QoreClass* qc = qore_root_ns_private::parseFindScopedClassWithMethod(loc, *nme, true);
   if (!qc)
      return 0;

   // see if class is base class of this class
   if (qc != cls && (!scl || !scl->isBaseClass(qc, true))) {
      parse_error(loc, "'%s' is not a base class of '%s'", qc->getName(), name.c_str());
      return 0;
   }

   return qc->priv->parseResolveSelfMethod(loc, nme->getIdentifier(), this);
}

// finds a non-static method in the class hierarchy at parse time, optionally initializes classes
const QoreMethod* qore_class_private::parseFindNormalMethodIntern(const char* mname, const qore_class_private* class_ctx) {
   initialize();
   const QoreMethod* m = parseFindLocalMethod(mname);
   if (m && doParseMethodAccess(m, class_ctx))
      return m;
   if (scl) {
      m = scl->parseFindNormalMethod(mname, class_ctx, class_ctx == this);
      if (m && doParseMethodAccess(m, class_ctx))
         return m;
   }
   return 0;
}

// finds a static method in the class hierarchy at parse time, optionally initializes classes
const QoreMethod* qore_class_private::parseFindStaticMethodIntern(const char* mname, const qore_class_private* class_ctx) {
   initialize();
   const QoreMethod* m = parseFindLocalStaticMethod(mname);
   if (m && doParseMethodAccess(m, class_ctx))
      return m;
   if (scl) {
      m = scl->parseFindStaticMethod(mname, class_ctx, class_ctx == this);
      if (m && doParseMethodAccess(m, class_ctx))
         return m;
   }
   return 0;
}

const QoreMethod* qore_class_private::parseResolveSelfMethodIntern(const QoreProgramLocation& loc, const char* nme, const qore_class_private* class_ctx) {
   const QoreMethod* m = parseFindLocalMethod(nme);
   if (m && doMethodAccess(m, qore_method_private::parseGetAccess(*m), class_ctx))
      return m;
   m = parseFindLocalStaticMethod(nme);
   if (m && doMethodAccess(m, qore_method_private::parseGetAccess(*m), class_ctx))
      return m;
   if (scl) {
      m = scl->parseResolveSelfMethod(loc, nme, class_ctx, this == class_ctx);
      if (m && doMethodAccess(m, qore_method_private::parseGetAccess(*m), class_ctx))
         return m;
   }
   return 0;
}

int qore_class_private::parseCheckClassHierarchyMembers(const char* mname, const QoreMemberInfo& b_mi, const qore_class_private& b_qc, const QoreMemberInfo& l_mi) {
      if (l_mi.access != b_mi.access) {
      // raise an exception only if parse exceptions are enabled
      if (getProgram()->getParseExceptionSink()) {
         qore_program_private::makeParseException(getProgram(), l_mi.loc, "PARSE-ERROR", new QoreStringNodeMaker("class '%s' cannot be combined with class '%s' in the same hierarchy because member '%s' is declared both %s and %s, respectively", l_mi.getClass(this)->name.c_str(), b_mi.getClass(&b_qc)->name.c_str(), mname, privpub(l_mi.access), privpub(b_mi.access)));
      }
      return -1;
   }
   if (l_mi.parseHasTypeInfo() || b_mi.parseHasTypeInfo()) {
      //printd(5, "qore_class_private::parseCheckClassHierarchyMembers() this: %p '%s' mname: '%s' l: '%s' %p b: '%s' %p ('%s' %p)\n", this, name.c_str(), mname, l_mi.getClass(this)->name.c_str(), l_mi.getClass(this), b_qc.name.c_str(), &b_qc, b_mi.getClass(&b_qc)->name.c_str(), b_mi.getClass(&b_qc));
      // raise an exception only if parse exceptions are enabled
      if (getProgram()->getParseExceptionSink()) {
         qore_program_private::makeParseException(getProgram(), l_mi.parseHasTypeInfo() ? l_mi.loc : b_mi.loc, "PARSE-ERROR", new QoreStringNodeMaker("class '%s' cannot be combined with class '%s' in the same hierarchy because member '%s' is declared with a type definition", l_mi.getClass(this)->name.c_str(), b_mi.getClass(&b_qc)->name.c_str(), mname));
      }
      return -1;
   }
   return 0;
}

void qore_class_private::parseImportMembers(qore_class_private& qc, ClassAccess access) {
   for (QoreMemberMap::DeclOrderIterator i = qc.members.beginDeclOrder(), e = qc.members.endDeclOrder(); i != e; ++i) {
      if (i->second->access == Internal)
         continue;
      const QoreMemberInfo* mi = parseFindLocalPublicPrivateMemberNoInit(i->first);
      if (mi) {
         if (mi->access == Internal)
            continue;
         if (!mi->getClass(this)->equal(*i->second->getClass(&qc)))
            parseCheckClassHierarchyMembers(i->first, *(i->second), qc, *mi);
         continue;
      }
      members.addInheritedNoCheck(strdup(i->first), i->second->copy(i->first, &qc, access));
   }
   // issue #2657: ensure that parent class members are initialied before merging
   //printd(5, "qore_class_private::parseImportMembers() this: %p '%s' pending_members: %p init qc: %p '%s' pending_members: %p\n", this, name.c_str(), &pending_members, &qc, qc.name.c_str(), &qc.pending_members);
   qc.pending_members.parseInit();
   for (QoreMemberMap::DeclOrderIterator i = qc.pending_members.beginDeclOrder(), e = qc.pending_members.endDeclOrder(); i != e; ++i) {
      if (i->second->access == Internal)
         continue;
      const QoreMemberInfo* mi = parseFindLocalPublicPrivateMemberNoInit(i->first);
      if (mi) {
         if (mi->access == Internal)
            continue;
         if (!mi->getClass(this)->equal(*i->second->getClass(&qc)))
            parseCheckClassHierarchyMembers(i->first, *(i->second), qc, *mi);
         continue;
      }
      //printd(5, "qore_class_private::parseImportMembers() this: %p '%s' pending_members: %p add '%s' %p '%s' (%d)\n", this, name.c_str(), &pending_members, i->first, i->second->exp, get_type_name(i->second->exp), get_node_type(i->second->exp));
      pending_members.addInheritedNoCheck(strdup(i->first), i->second->copy(i->first, &qc, access));
   }
}

void qore_class_private::parseRollback() {
   if (parse_init_called)
      parse_init_called = false;

   if (parse_init_partial_called)
      parse_init_partial_called = false;

   if (has_sig_changes)
      has_sig_changes = false;

   if (!has_new_user_changes) {
#ifdef DEBUG
      // verify status
      for (hm_method_t::iterator i = hm.begin(), e = hm.end(); i != e; ++i)
         assert(i->second->priv->func->pendingEmpty());
      for (hm_method_t::iterator i = shm.begin(), e = shm.end(); i != e; ++i)
         assert(i->second->priv->func->pendingEmpty());
#endif
      assert(!pending_has_public_memdecl);
      return;
   }

   // rollback pending "normal" (non-static) method variants
   for (hm_method_t::iterator i = hm.begin(), e = hm.end(); i != e;) {
      // if there are no committed variants, then the method must be deleted
      if (i->second->priv->func->committedEmpty()) {
         delete i->second;
         hm.erase(i++);
         continue;
      }

      i->second->priv->func->parseRollbackMethod();
      ++i;
   }

   // rollback pending static method variants
   for (hm_method_t::iterator i = shm.begin(), e = shm.end(); i != e;) {
      // if there are no committed variants, then the method must be deleted
      if (i->second->priv->func->committedEmpty()) {
         delete i->second;
         shm.erase(i++);
         continue;
      }

      i->second->priv->func->parseRollbackMethod();
      ++i;
   }

   // rollback pending abstract method variant changes
   ahm.parseRollback();

   // rollback pending constants
   pend_constlist.parseDeleteAll();

   assert(pending_vars.empty());

   // set flags
   if (pending_has_public_memdecl)
      pending_has_public_memdecl = false;

   has_new_user_changes = false;
   pend_hash.clear();
}

QoreMethod::QoreMethod(const QoreClass* n_parent_class, MethodFunctionBase* n_func, bool n_static) : priv(new qore_method_private(n_parent_class, n_func, n_static)) {
}

QoreMethod::~QoreMethod() {
   delete priv;
}

MethodFunctionBase* QoreMethod::getFunction() const {
   return priv->getFunction();
}

// DEPRECATED
bool QoreMethod::newCallingConvention() const {
   return false;
}

bool QoreMethod::isUser() const {
   return priv->isUniquelyUser();
}

bool QoreMethod::isBuiltin() const {
   return !priv->isUniquelyUser();
}

bool QoreMethod::isPrivate() const {
   return priv->func->isUniquelyPrivate();
}

ClassAccess QoreMethod::getAccess() const {
   return priv->func->getAccess();
}

bool QoreMethod::isStatic() const {
   return priv->static_flag;
}

const char* QoreMethod::getName() const {
   return priv->getName();
}

const std::string& QoreMethod::getNameStr() const {
   return priv->getNameStr();
}

const QoreClass* QoreMethod::getClass() const {
   return priv->parent_class;
}

const char* QoreMethod::getClassName() const {
   return priv->parent_class->getName();
}

void QoreMethod::assign_class(const QoreClass* p_class) {
   assert(!priv->parent_class);
   priv->parent_class = p_class;
}

QoreValue QoreMethod::execManaged(QoreObject* self, const QoreListNode* args, ExceptionSink* xsink) const {
   // to ensure the object does not get referenced for the call
   ObjectSubstitutionHelper osh(self, qore_class_private::get(*priv->parent_class));
   return priv->eval(xsink, self, args);
}

// FIXME: DEPRECATED API non functional
bool QoreMethod::isSynchronized() const {
   return false;
}

// only called for ::methodGate() and ::memberGate() which cannot be overloaded
bool QoreMethod::inMethod(const QoreObject* self) const {
   return ::runtime_in_object_method(priv->func->getName(), self);
}

QoreMethod* QoreMethod::copy(const QoreClass* p_class) const {
   return new QoreMethod(p_class, priv->func->copy(p_class), priv->static_flag);
}

const QoreTypeInfo* QoreMethod::getUniqueReturnTypeInfo() const {
   return priv->getUniqueReturnTypeInfo();
}

static const QoreClass* getStackClass() {
   const qore_class_private* qc = runtime_get_class();
   return qc ? qc->cls : 0;
}

void QoreClass::addPublicMember(const char* mname, const QoreTypeInfo* n_typeInfo, AbstractQoreNode* initial_value) {
   priv->addMember(mname, Public, n_typeInfo, initial_value);
}

void QoreClass::addPrivateMember(const char* mname, const QoreTypeInfo* n_typeInfo, AbstractQoreNode* initial_value) {
   priv->addMember(mname, Private, n_typeInfo, initial_value);
}

void QoreClass::addMember(const char* mname, ClassAccess access, const QoreTypeInfo* n_typeInfo, AbstractQoreNode* initial_value) {
   priv->addMember(mname, access, n_typeInfo, initial_value);
}

BCSMList::BCSMList(const BCSMList &old) {
   reserve(old.size());
   for (class_list_t::const_iterator i = old.begin(), e = old.end(); i != e; ++i) {
      push_back(*i);
      i->first->priv->ref();
   }
}

BCSMList::~BCSMList() {
   for (class_list_t::iterator i = begin(), e = end(); i != e; ++i) {
      i->first->priv->deref();
   }
}

void BCSMList::alignBaseClassesInSubclass(QoreClass* thisclass, QoreClass* child, bool is_virtual) {
   //printd(5, "BCSMList::alignBaseClassesInSubclass(this: %s, sc: %s) size: %d\n", thisclass->getName(), sc->getName());
   // we must iterate with offsets, because the vector can be reallocated during this iteration
   for (unsigned i = 0; i < (*this).size(); ++i) {
      bool virt = is_virtual || (*this)[i].second;
      //printd(5, "BCSMList::alignBaseClassesInSubclass() %s child: %s virt: %d\n", thisclass->getName(), sc->getName(), virt);
      child->priv->scl->sml.align(child, (*this)[i].first, virt);
   }
}

void BCSMList::align(QoreClass* thisclass, QoreClass* qc, bool is_virtual) {
   assert(thisclass->getID() != qc->getID());

   // see if class already exists in vector
   for (auto& i : *this) {
      if (i.first->getID() == qc->getID())
         return;
      assert(i.first->getID() != thisclass->getID());
   }
   qc->priv->ref();

   // append to the end of the vector
   //printd(5, "BCSMList::align() adding %p '%s' (virt: %d) as a base class of %p '%s'\n", qc, qc->getName(), is_virtual, thisclass, thisclass->getName());
   push_back(std::make_pair(qc, is_virtual));
}

int BCSMList::addBaseClassesToSubclass(QoreClass* thisclass, QoreClass* sc, bool is_virtual) {
   //printd(5, "BCSMList::addBaseClassesToSubclass(this: %s, sc: %s) size: %d\n", thisclass->getName(), sc->getName());
   for (class_list_t::const_iterator i = begin(), e = end(); i != e; ++i) {
      //printd(5, "BCSMList::addBaseClassesToSubclass() %s sc: %s is_virt: %d\n", thisclass->getName(), sc->getName(), is_virtual);
      if (sc->priv->scl->sml.add(thisclass, (*i).first, is_virtual || (*i).second)) {
         //printd(5, "BCSMList::addBaseClassesToSubclass() %s sc: %s is_virt: %d FAILED\n", thisclass->getName(), sc->getName(), is_virtual);
         return -1;
      }
   }
   return 0;
}

int BCSMList::add(QoreClass* thisclass, QoreClass* qc, bool is_virtual) {
   if (thisclass->getID() == qc->getID()) {
      thisclass->priv->scl->valid = false;
      parse_error(thisclass->priv->loc, "class '%s' cannot inherit itself", thisclass->getName());
      return -1;
   }

   // see if class already exists in list
   class_list_t::const_iterator i = begin();
   while (i != end()) {
      if (i->first->getID() == qc->getID())
         return 0;
      if (i->first->getID() == thisclass->getID()) {
         thisclass->priv->scl->valid = false;
         parse_error(thisclass->priv->loc, "circular reference in class hierarchy, '%s' is an ancestor of itself", thisclass->getName());
         return -1;
      }
      i++;
   }
   qc->priv->ref();

   // append to the end of the list
   push_back(std::make_pair(qc, is_virtual));
   return 0;
}

void BCSMList::execDestructors(QoreObject* o, ExceptionSink* xsink) const {
   for (class_list_t::const_reverse_iterator i = rbegin(), e = rend(); i != e; ++i) {
      //printd(5, "BCSMList::execDestructors() %s::destructor() o: %p virt: %s (subclass %s)\n", i->first->getName(), o, i->second ? "true" : "false", o->getClass()->getName());
      if (!i->second)
         i->first->priv->execBaseClassDestructor(o, xsink);
   }
}

void BCSMList::execSystemDestructors(QoreObject* o, ExceptionSink* xsink) const {
   for (class_list_t::const_reverse_iterator i = rbegin(), e = rend(); i != e; ++i) {
      //printd(5, "BCSMList::execSystemDestructors() %s::destructor() o: %p virt: %s (subclass %s)\n", i->first->getName(), o, i->second ? "true" : "false", o->getClass()->getName());
      if (!i->second)
         i->first->priv->execBaseClassSystemDestructor(o, xsink);
   }
}

void BCSMList::execCopyMethods(QoreObject* self, QoreObject* old, ExceptionSink* xsink) const {
   for (class_list_t::const_iterator i = begin(), e = end(); i != e; ++i) {
      if (!i->second) {
         i->first->priv->execBaseClassCopy(self, old, xsink);
         if (xsink->isEvent())
            break;
      }
   }
}

QoreClass* BCSMList::getClass(qore_classid_t cid) const {
   for (class_list_t::const_iterator i = begin(), e = end(); i != e; ++i) {
      if (i->first->getID() == cid)
         return i->first;
   }
   return 0;
}

void BCSMList::resolveCopy() {
   for (class_list_t::iterator i = begin(), e = end(); i != e; ++i) {
      assert(i->first->priv->new_copy);
      i->first = i->first->priv->new_copy;
   }
}

QoreClass::QoreClass(const char* nme, int64 dom) : priv(new qore_class_private(this, std::string(nme), dom)) {
   priv->orNothingTypeInfo = new QoreClassOrNothingTypeInfo(this, nme);
   priv->owns_ornothingtypeinfo = true;
}

QoreClass::QoreClass(const char* nme, int dom) : priv(new qore_class_private(this, std::string(nme), dom)) {
   priv->orNothingTypeInfo = new QoreClassOrNothingTypeInfo(this, nme);
   priv->owns_ornothingtypeinfo = true;
}

QoreClass::QoreClass(const char* nme, int64 dom, const QoreTypeInfo* typeInfo) {
   assert(typeInfo);
   priv = new qore_class_private(this, std::string(nme), dom, const_cast<QoreTypeInfo*>(typeInfo));

   printd(5, "QoreClass::QoreClass() this: %p creating '%s' with custom typeinfo\n", this, priv->name.c_str());

   // see if typeinfo already accepts NOTHING
   if (QoreTypeInfo::parseAcceptsReturns(typeInfo, NT_NOTHING))
      priv->orNothingTypeInfo = const_cast<QoreTypeInfo*>(typeInfo);
   else {
      priv->orNothingTypeInfo = new QoreClassOrNothingTypeInfo(this, nme);
      priv->owns_ornothingtypeinfo = true;
   }
}

QoreClass::QoreClass() : priv(new qore_class_private(this, parse_pop_name())) {
   priv->orNothingTypeInfo = new QoreClassOrNothingTypeInfo(this, priv->name.c_str());
   priv->owns_ornothingtypeinfo = true;
}

QoreClass::~QoreClass() {
   delete priv;
}

void QoreClass::setUserData(const void *n_ptr) {
   priv->setUserData(n_ptr);
}

const void *QoreClass::getUserData() const {
   return priv->getUserData();
}

void QoreClass::setManagedUserData(AbstractQoreClassUserData *n_mud) {
   priv->setManagedUserData(n_mud);
}

AbstractQoreClassUserData* QoreClass::getManagedUserData() const {
   return priv->getManagedUserData();
}

QoreClass* QoreClass::getClass(qore_classid_t cid) const {
   if (cid == priv->classID)
      return (QoreClass* )this;
   return priv->scl ? priv->scl->sml.getClass(cid) : 0;
}

const QoreClass* QoreClass::getClass(qore_classid_t cid, bool& cpriv) const {
   ClassAccess access = Public;
   const QoreClass* qc = priv->getClassIntern(cid, access, true);
   cpriv = (access > Public);
   return qc;
}

const QoreClass* QoreClass::getClass(const QoreClass& qc, bool& cpriv) const {
   ClassAccess access = Public;
   const QoreClass* rv = priv->getClassIntern(*qc.priv, access, true);
   cpriv = (access > Public);
   return rv;
}

bool QoreMethod::existsVariant(const type_vec_t &paramTypeInfo) const {
   return priv->func->existsVariant(paramTypeInfo);
}

QoreClass::QoreClass(const QoreClass& old) : priv(new qore_class_private(*old.priv, this)) {
}

void QoreClass::insertMethod(QoreMethod* m) {
   priv->insertBuiltinMethod(m);
}

void QoreClass::insertStaticMethod(QoreMethod* m) {
   priv->insertBuiltinStaticMethod(m);
}

const QoreClass* qore_class_private::parseGetClass(const qore_class_private& qc, ClassAccess& n_access) const {
   n_access = Public;
   const_cast<qore_class_private*>(this)->initialize();
   if (parseEqual(qc))
      return (QoreClass*)cls;
   return scl ? scl->parseGetClass(qc, n_access, true) : 0;
}

bool qore_class_private::runtimeHasCallableMethod(const char* m, int mask) const {
   const qore_class_private* class_ctx = runtime_get_class();
   if (class_ctx && !runtimeCheckPrivateClassAccess(class_ctx))
      class_ctx = 0;

   const QoreMethod* w = 0;
   ClassAccess access;
   CurrentProgramRuntimeParseContextHelper pch;

   if (mask & QCCM_NORMAL)
      w = runtimeFindCommittedMethod(m, access, class_ctx);

   if (!w && (mask & QCCM_STATIC))
      w = runtimeFindCommittedStaticMethod(m, access, class_ctx);

   return !w || (!class_ctx && (access > Public)) ? false : true;
}

const QoreMethod* qore_class_private::getMethodForEval(const char* nme, QoreProgram* pgm, ExceptionSink* xsink) const {
   //printd(5, "qore_class_private::getMethodForEval() %s::%s() %s call attempted\n", name.c_str(), nme, runtimeCheckPrivateClassAccess() ? "external" : "internal" );

   const QoreMethod* w;
   ClassAccess access;

   const qore_class_private* class_ctx = runtime_get_class();
   if (class_ctx && !runtimeCheckPrivateClassAccess(class_ctx))
      class_ctx = 0;
   //printd(5, "qore_class_private::getMethodForEval() %s::%s() class_ctx: %p %s\n", name.c_str(), nme, class_ctx, class_ctx ? class_ctx->name.c_str() : "n/a");

   {
      ProgramRuntimeParseContextHelper pch(xsink, pgm);
      if (*xsink)
         return 0;

      if (!(w = runtimeFindCommittedMethod(nme, access, class_ctx)) && !(w = runtimeFindCommittedStaticMethod(nme, access, class_ctx)))
         return 0;
   }

   //printd(5, "QoreClass::getMethodForEval() %s::%s() found method %p class %s\n", name.c_str(), nme, w, w->getClassName());

   // check for illegal explicit call
   if (w == constructor || w == destructor || w == deleteBlocker) {
      xsink->raiseException("ILLEGAL-EXPLICIT-METHOD-CALL", "explicit calls to ::%s() methods are not allowed", nme);
      return 0;
   }

   if (w->isPrivate() && !class_ctx) {
      xsink->raiseException("METHOD-IS-PRIVATE", "%s::%s() is private and cannot be accessed externally", name.c_str(), nme);
      return 0;
   }
   else if ((access > Public) && !class_ctx) {
      xsink->raiseException("BASE-CLASS-IS-PRIVATE", "%s() is a method of a privately-inherited class %s", nme, name.c_str());
      return 0;
   }

   return w;
}

bool qore_class_private::runtimeIsPrivateMemberIntern(const char* str, bool toplevel) const {
   QoreMemberInfo* info = members.find(str);
   if (info) {
      ClassAccess ma = info->getAccess();
      if (ma != Internal || toplevel)
         return ma > Public;
   }

   return !scl ? false : scl->runtimeIsPrivateMember(str, toplevel);
}

QoreValue QoreClass::evalMethod(QoreObject* self, const char* nme, const QoreListNode* args, ExceptionSink* xsink) const {
   QORE_TRACE("QoreClass::evalMethod()");
   assert(self);

   if (!strcmp(nme, "copy")) {
      if (args) {
         xsink->raiseException("COPY-ERROR", "while calling %s::copy(): it is illegal to pass arguments to copy methods", self->getClassName());
         return QoreValue();
      }
      return execCopy(self, xsink);
   }

   const QoreMethod* w = priv->getMethodForEval(nme, self->getProgram(), xsink);
   if (*xsink)
      return QoreValue();

   if (w)
      return qore_method_private::eval(*w, xsink, self, args);

   // first see if there is a pseudo-method for this
   QoreClass* qc = nullptr;
   w = pseudo_classes_find_method(NT_OBJECT, nme, qc);
   if (w)
      return qore_method_private::evalPseudoMethod(*w, xsink, 0, self, args);
   else if (priv->methodGate && !priv->methodGate->inMethod(self)) // call methodGate with unknown method name and arguments
      return evalMethodGate(self, nme, args, xsink);

   xsink->raiseException("METHOD-DOES-NOT-EXIST", "no method %s::%s() has been defined and no pseudo-method <object>::%s() is available", self->getClassName(), nme, nme);
   return QoreValue();
}

QoreValue QoreClass::evalMethodGate(QoreObject* self, const char* nme, const QoreListNode* args, ExceptionSink* xsink) const {
   printd(5, "QoreClass::evalMethodGate() method: %s args: %p\n", nme, args);

   ReferenceHolder<QoreListNode> args_holder(xsink);

   // build new argument list
   if (args) {
      if (args->needs_eval())
         args_holder = args->evalList(xsink);
      else
         args_holder = args->copy();
      if (*xsink)
         return QoreValue();
   }
   else
      args_holder = new QoreListNode;

   args_holder->insert(new QoreStringNode(nme));

   if (priv->gate_access)
      args_holder->insert(priv->runtimeCheckPrivateClassAccess() ? (AbstractQoreNode*)&True : (AbstractQoreNode*)&False);

   return self->evalMethod(*priv->methodGate, *args_holder, xsink);
}

bool QoreClass::isPrivateMember(const char* str) const {
   return priv->runtimeIsPrivateMemberIntern(str, true);
}

QoreValue QoreClass::evalMemberGate(QoreObject* self, const QoreString *nme, ExceptionSink* xsink) const {
   assert(nme && nme->getEncoding() == QCS_DEFAULT);

   printd(5, "QoreClass::evalMemberGate() member: %s\n", nme->getBuffer());
   // do not run memberGate method if we are already in it...
   if (!priv->memberGate || priv->memberGate->inMethod(self))
      return QoreValue();

   ReferenceHolder<QoreListNode> args(new QoreListNode, xsink);
   args->push(new QoreStringNode(*nme));
   if (priv->gate_access)
      args->push(priv->runtimeCheckPrivateClassAccess() ? (AbstractQoreNode*)&True : (AbstractQoreNode*)&False);

   return self->evalMethod(*priv->memberGate, *args, xsink);
}

void QoreClass::execMemberNotification(QoreObject* self, const char* mem, ExceptionSink* xsink) const {
   // cannot run this method when executing from within the class
   assert((this != getStackClass()));

   //printd(5, "QoreClass::execMemberNotification() member: %s\n", mem);

   ReferenceHolder<QoreListNode> args(new QoreListNode(), xsink);
   args->push(new QoreStringNode(mem));
   discard(self->evalMethod(*priv->memberNotification, *args, xsink), xsink);
}

QoreObject* QoreClass::execConstructor(const QoreValueList* args, ExceptionSink* xsink) const {
   return priv->execConstructor(0, args, xsink);
}

// FIXME: remove
QoreObject* QoreClass::execConstructor(const QoreListNode* args, ExceptionSink* xsink) const {
   return priv->execConstructor(0, args, xsink);
}

QoreObject* qore_class_private::execSystemConstructor(QoreObject* self, int code, va_list args) const {
   assert(system_constructor);
   const_cast<qore_class_private*>(this)->initialize();
   // no lock is sent with constructor, because no variable has been assigned yet
   system_constructor->priv->evalSystemConstructor(self, code, args);
   return self;
}

QoreObject* QoreClass::execSystemConstructor(int code, ...) const {
   va_list args;

   // create new object
   QoreObject* o = new QoreObject(this, 0);

   va_start(args, code);
   priv->execSystemConstructor(o, code, args);
   va_end(args);

   printd(5, "QoreClass::execSystemConstructor() %s::execSystemConstructor() returning %p\n", priv->name.c_str(), o);
   return o;
}

bool QoreClass::execDeleteBlocker(QoreObject* self, ExceptionSink* xsink) const {
   return priv->execDeleteBlocker(self, xsink);
}

bool qore_class_private::execDeleteBlocker(QoreObject* self, ExceptionSink* xsink) const {
   printd(5, "qore_class_private::execDeleteBlocker(self: %p) this: %p '%s' has_delete_blocker: %s deleteBlocker: %p\n", self, this, name.c_str(), has_delete_blocker ? "true" : "false", deleteBlocker);
   if (has_delete_blocker) {
      if (scl) // execute superclass delete blockers if any
         if (scl->execDeleteBlockers(self, xsink))
            return true;
      if (deleteBlocker) {
         return deleteBlocker->priv->evalDeleteBlocker(self);
      }
   }
   return false;
}

void QoreClass::execDestructor(QoreObject* self, ExceptionSink* xsink) const {
   priv->execDestructor(self, xsink);
}

void qore_class_private::execDestructor(QoreObject* self, ExceptionSink* xsink) const {
   //printd(5, "qore_class_private::execDestructor() %s::destructor() o: %p scl: %p sml: %p, self: %p, destructor: %p, isSystemObject: %d\n", name.c_str(), self, scl, scl ? &scl->sml : 0, self, destructor, self->isSystemObject());

   // we use a new, blank exception sink to ensure all destructor code gets executed
   // in case there were already exceptions in the current exceptionsink
   ExceptionSink de;

   if (self->isSystemObject()) {
      if (destructor) {
         destructor->priv->evalSystemDestructor(self, &de);
      } else {
         self->defaultSystemDestructor(classID, &de);
      }
      // execute superclass destructors
      if (scl) {
         scl->sml.execSystemDestructors(self, &de);
      }
   }
   else {
      if (destructor) {
         destructor->priv->evalDestructor(self, &de);
      } else if (sys) {
         self->defaultSystemDestructor(classID, &de);
      }
      // execute superclass destructors
      if (scl) {
         scl->sml.execDestructors(self, &de);
      }
   }

   xsink->assimilate(de);
}

void qore_class_private::execBaseClassDestructor(QoreObject* self, ExceptionSink* xsink) const {
   // we use a new, blank exception sink to ensure all destructor code gets executed
   // in case there were already exceptions in the current exceptionsink
   ExceptionSink de;
   //printd(5, "qore_class_private::execBaseClassDestructor() %s::destructor(), destructor: %p, sys: %d\n", name.c_str(), destructor, sys);
   if (destructor)
      destructor->priv->evalDestructor(self, &de);
   else if (sys)
      self->defaultSystemDestructor(classID, &de);

   xsink->assimilate(de);
}

void qore_class_private::execBaseClassSystemDestructor(QoreObject* self, ExceptionSink* xsink) const {
   // we use a new, blank exception sink to ensure all destructor code gets executed
   // in case there were already exceptions in the current exceptionsink
   ExceptionSink de;
   if (destructor)
      destructor->priv->evalSystemDestructor(self, &de);
   else if (sys)
      self->defaultSystemDestructor(classID, &de);

   xsink->assimilate(de);
}

void qore_class_private::execBaseClassCopy(QoreObject* self, QoreObject* old, ExceptionSink* xsink) const {
   if (copyMethod)
      copyMethod->priv->evalCopy(self, old, xsink);
}

QoreObject* QoreClass::execCopy(QoreObject* old, ExceptionSink* xsink) const {
   return priv->execCopy(old, xsink);
}

QoreObject* qore_class_private::execCopy(QoreObject* old, ExceptionSink* xsink) const {
   // check for illegal private calls
   if (copyMethod && copyMethod->isPrivate() && cls != getStackClass()) {
      xsink->raiseException("METHOD-IS-PRIVATE", "%s::copy() is private and cannot be accessed externally", name.c_str());
      return 0;
   }

   QoreHashNode* h = old->copyData(xsink);
   if (*xsink) {
      assert(!h);
      return 0;
   }

   ReferenceHolder<QoreObject> self(new QoreObject(cls, getProgram(), h), xsink);

   if (copyMethod)
      copyMethod->priv->evalCopy(*self, old, xsink);
   else if (scl) // execute superclass copy methods
      scl->sml.execCopyMethods(*self, old, xsink);

   return *xsink ? 0 : self.release();
}

int qore_class_private::addBaseClassesToSubclass(QoreClass* child, bool is_virtual) {
   //printd(5, "qore_class_private::addBaseClassesToSubclass() this: %p '%s' sc: %p '%s' is_virtual: %d scl: %p\n", this, name.c_str(), sc, sc->getName(), is_virtual, scl);
   if (scl && scl->addBaseClassesToSubclass(cls, child, is_virtual))
      return -1;
   assert(child->priv->scl);
   return child->priv->scl->sml.add(child, cls, is_virtual);
}

int qore_class_private::addUserMethod(const char* mname, MethodVariantBase* f, bool n_static) {
   // FIXME: set class name at parse time
   const char* tname = name.c_str();
   printd(5, "QoreClass::addUserMethod(%s, umv: %p, priv: %d, static: %d) this: %p %s\n", mname, f, f->isPrivate(), n_static, this, tname);

   std::unique_ptr<MethodVariantBase> func(f);

   if (f->isAbstract()) {
      if (initialized) {
         parseException(static_cast<UserSignature*>(f->getSignature())->getParseLocation(), "ILLEGAL-ABSTRACT-METHOD", "abstract %s::%s(): abstract methods cannot be added to a class once the class has been committed", name.c_str(), mname);
         return -1;
      }
      if (n_static) {
         parseException(static_cast<UserSignature*>(f->getSignature())->getParseLocation(), "ILLEGAL-ABSTRACT-METHOD", "abstract %s::%s(): abstract methods cannot be static", name.c_str(), mname);
         return -1;
      }
   }

   bool dst = !strcmp(mname, "destructor");
   bool con = dst ? false : !strcmp(mname, "constructor");

   // check for illegal static method
   if (n_static) {
      if ((con || dst || checkSpecialStaticIntern(mname))) {
         parseException(static_cast<UserSignature*>(f->getSignature())->getParseLocation(), "ILLEGAL-STATIC-METHOD", "%s methods cannot be static", mname);
         return -1;
      }
   }

   bool cpy = dst || con ? false : !strcmp(mname, "copy");
   // check for illegal method overloads
   if (sys && (con || cpy)) {
      parseException(static_cast<UserSignature*>(f->getSignature())->getParseLocation(), "ILLEGAL-METHOD-OVERLOAD", "class %s is builtin; %s methods in builtin classes cannot be overloaded; create a subclass instead", name.c_str(), mname);
      return -1;
   }

   // set flags for other special methods
   bool methGate, memGate, hasMemberNotification;
   if (dst || con || cpy)
      methGate = memGate = hasMemberNotification = false;
   else {
      methGate = !strcmp(mname, "methodGate");
      memGate = methGate ? false : !strcmp(mname, "memberGate");
      hasMemberNotification = methGate || memGate ? false : !strcmp(mname, "memberNotification");
   }

   // we cannot initialize the class here
   QoreMethod* m = const_cast<QoreMethod*>(!n_static ? parseFindLocalMethod(mname) : parseFindLocalStaticMethod(mname));
   if (!n_static && m && (dst || cpy || methGate || memGate || hasMemberNotification)) {
      parseException(static_cast<UserSignature*>(f->getSignature())->getParseLocation(), "ILLEGAL-METHOD-OVERLOAD", "a %s::%s() method has already been defined; cannot overload %s methods", tname, mname, mname);
      return -1;
   }

   // now we add the new variant to a method, creating the method if necessary

   if (!has_new_user_changes)
      has_new_user_changes = true;
   if (!has_sig_changes)
      has_sig_changes = true;

   bool is_new = false;
   // if the method does not exist, then create it
   if (!m) {
      is_new = true;
      MethodFunctionBase* mfb;
      if (con) {
         mfb = new ConstructorMethodFunction(cls);
         // set selfid immediately if adding a constructor variant
         reinterpret_cast<UserConstructorVariant*>(f)->getUserSignature()->setSelfId(&selfid);
      }
      else if (dst)
         mfb = new DestructorMethodFunction(cls);
      else if (cpy)
         mfb = new CopyMethodFunction(cls);
      else if (n_static)
         mfb = new StaticUserMethod(cls, mname);
      else
         mfb = new NormalUserMethod(cls, mname);

      m = new QoreMethod(cls, mfb, n_static);
   }

   // add this variant to the method
   if (m->priv->addUserVariant(func.release())) {
      if (is_new)
         delete m;
      return -1;
   }

   //printd(5, "qore_class_private::addUserMethod() %s %s::%s(%s) f: %p (%d) new: %d\n", privpub(f->getAccess()), tname, mname, f->getSignature()->getSignatureText(), f, ((QoreReferenceCounter*)f)->reference_count(), is_new);

   // set the pointer from the variant back to the owning method
   f->setMethod(m);

   // add the new method to the class if it's a new method
   if (is_new) {
      if (n_static) {
         shm[m->getName()] = m;
      }
      else {
         hm[m->getName()] = m;
      }
   }

   // add this variant to the abstract map if it's an abstract variant
   if (f->isAbstract()) {
      assert(!n_static);
      if (!f->hasBody()) {
         //printd(5, "qore_class_private::addUserMethod() this: %p adding abstract method variant %s::%s()\n", this, name.c_str(), mname);
         ahm.parseAddAbstractVariant(mname, f);
      }
      else {
         // this is a concrete method variant that must have an abstract implementation in a parent class
         f->clearAbstract();
         ahm.parseOverrideAbstractVariant(mname, f);
      }
   }
   else if (!n_static && !con && !dst)
      ahm.parseOverrideAbstractVariant(mname, f);

   return 0;
}

void QoreClass::addMethod(const char* nme, q_method_n_t m, ClassAccess access, int64 flags, int64 domain, const QoreTypeInfo* returnTypeInfo, unsigned num_params, ...) {
   type_vec_t typeList;
   arg_vec_t defaultArgList;
   name_vec_t nameList;
   if (num_params) {
      va_list args;
      va_start(args, num_params);
      qore_process_params(num_params, typeList, defaultArgList, nameList, args);
      va_end(args);
   }

   priv->addBuiltinMethod(nme, new BuiltinNormalMethodValueVariant(m, access, false, flags, domain, returnTypeInfo, typeList, defaultArgList, nameList));
}

void QoreClass::addMethodVariant(const void* ptr, const char* nme, q_external_method_t m, ClassAccess access, int64 flags, int64 domain, const QoreTypeInfo* returnTypeInfo, const type_vec_t& typeList, const arg_vec_t& defaultArgList, const name_vec_t& nameList) {
   priv->addBuiltinMethod(nme, new BuiltinExternalNormalMethodValueVariant(ptr, m, access, false, flags, domain, returnTypeInfo, typeList, defaultArgList, nameList));
}

void QoreClass::addStaticMethod(const char* nme, q_func_n_t m, ClassAccess access, int64 flags, int64 domain, const QoreTypeInfo* returnTypeInfo, unsigned num_params, ...) {
   type_vec_t typeList;
   arg_vec_t defaultArgList;
   name_vec_t nameList;
   if (num_params) {
      va_list args;
      va_start(args, num_params);
      qore_process_params(num_params, typeList, defaultArgList, nameList, args);
      va_end(args);
   }

   priv->addBuiltinStaticMethod(nme, new BuiltinStaticMethodValueVariant(m, access, false, flags, domain, returnTypeInfo, typeList, defaultArgList, nameList));
}

void QoreClass::addStaticMethodVariant(const void* ptr, const char* nme, q_external_static_method_t m, ClassAccess access, int64 flags, int64 domain, const QoreTypeInfo* returnTypeInfo, const type_vec_t& typeList, const arg_vec_t& defaultArgList, const name_vec_t& nameList) {
   priv->addBuiltinStaticMethod(nme, new BuiltinExternalStaticMethodValueVariant(ptr, m, access, false, flags, domain, returnTypeInfo, typeList, defaultArgList, nameList));
}

void QoreClass::addConstructor(q_constructor_n_t m, ClassAccess access, int64 n_flags, int64 n_domain, unsigned num_params, ...) {
   type_vec_t typeList;
   arg_vec_t defaultArgList;
   name_vec_t nameList;
   if (num_params) {
      va_list args;
      va_start(args, num_params);
      qore_process_params(num_params, typeList, defaultArgList, nameList, args);
      va_end(args);
   }
   priv->addBuiltinConstructor(new BuiltinConstructorValueVariant(m, access, n_flags, n_domain, typeList, defaultArgList, nameList));
}

void QoreClass::addConstructorVariant(const void* ptr, q_external_constructor_t m, ClassAccess access, int64 n_flags, int64 n_domain, const type_vec_t& typeList, const arg_vec_t& defaultArgList, const name_vec_t& nameList) {
   priv->addBuiltinConstructor(new BuiltinExternalConstructorValueVariant(ptr, m, access, n_flags, n_domain, typeList, defaultArgList, nameList));
}

void QoreClass::addAbstractMethodVariant(const char *n_name, ClassAccess access, int64 n_flags, const QoreTypeInfo* returnTypeInfo, unsigned num_params, ...) {
   type_vec_t typeList;
   arg_vec_t defaultArgList;
   name_vec_t nameList;
   if (num_params) {
      va_list args;
      va_start(args, num_params);
      qore_process_params(num_params, typeList, defaultArgList, nameList, args);
      va_end(args);
   }
   //printd(5, "QoreClass::addAbstractMethodVariantExtended3() %s::%s() num_params: %d\n", getName(), n_name, num_params);

   priv->addBuiltinMethod(n_name, new BuiltinAbstractMethodVariant(access, n_flags, returnTypeInfo, typeList, defaultArgList, nameList));
}

void QoreClass::addAbstractMethodVariant(const char* n_name, ClassAccess access, int64 n_flags, const QoreTypeInfo* returnTypeInfo, const type_vec_t& typeList, const arg_vec_t& defaultArgList, const name_vec_t& nameList) {
   priv->addBuiltinMethod(n_name, new BuiltinAbstractMethodVariant(access, n_flags, returnTypeInfo, typeList, defaultArgList, nameList));
}

void QoreClass::addAbstractMethodVariantExtended3(const char *n_name, bool n_priv, int64 n_flags, const QoreTypeInfo* returnTypeInfo, unsigned num_params, ...) {
   type_vec_t typeList;
   arg_vec_t defaultArgList;
   name_vec_t nameList;
   if (num_params) {
      va_list args;
      va_start(args, num_params);
      qore_process_params(num_params, typeList, defaultArgList, nameList, args);
      va_end(args);
   }
   //printd(5, "QoreClass::addAbstractMethodVariantExtended3() %s::%s() num_params: %d\n", getName(), n_name, num_params);

   priv->addBuiltinMethod(n_name, new BuiltinAbstractMethodVariant(n_priv ? Private : Public, n_flags, returnTypeInfo, typeList, defaultArgList, nameList));
}

void QoreClass::addMethod(const char* nme, q_method_n_t m, bool priv_flag, int64 flags, int64 domain, const QoreTypeInfo* returnTypeInfo, unsigned num_params, ...) {
   type_vec_t typeList;
   arg_vec_t defaultArgList;
   name_vec_t nameList;
   if (num_params) {
      va_list args;
      va_start(args, num_params);
      qore_process_params(num_params, typeList, defaultArgList, nameList, args);
      va_end(args);
   }

   priv->addBuiltinMethod(nme, new BuiltinNormalMethodValueVariant(m, priv_flag ? Private : Public, false, flags, domain, returnTypeInfo, typeList, defaultArgList, nameList));
}

void QoreClass::addStaticMethod(const char* nme, q_func_n_t m, bool priv_flag, int64 flags, int64 domain, const QoreTypeInfo* returnTypeInfo, unsigned num_params, ...) {
   type_vec_t typeList;
   arg_vec_t defaultArgList;
   name_vec_t nameList;
   if (num_params) {
      va_list args;
      va_start(args, num_params);
      qore_process_params(num_params, typeList, defaultArgList, nameList, args);
      va_end(args);
   }

   priv->addBuiltinStaticMethod(nme, new BuiltinStaticMethodValueVariant(m, priv_flag ? Private : Public, false, flags, domain, returnTypeInfo, typeList, defaultArgList, nameList));
}

// adds a builtin method to the class (duplicate checking is made in debug mode and causes an abort)
// deprecated
void QoreClass::addMethod(const char* nme, q_method_t m, bool priv_flag) {
   priv->addBuiltinMethod(nme, new BuiltinNormalMethodVariant(m, priv_flag ? Private : Public));
}

// deprecated
void QoreClass::addMethodExtended(const char* nme, q_method_t m, bool priv_flag, int64 flags, int64 domain, const QoreTypeInfo* returnTypeInfo, unsigned num_params, ...) {
   type_vec_t typeList;
   arg_vec_t defaultArgList;
   if (num_params) {
      va_list args;
      va_start(args, num_params);
      qore_process_params(num_params, typeList, defaultArgList, args);
      va_end(args);
   }

   priv->addBuiltinMethod(nme, new BuiltinNormalMethodVariant(m, priv_flag ? Private : Public, false, flags, domain, returnTypeInfo, typeList, defaultArgList));
}

// deprecated
void QoreClass::addMethodExtended3(const char* nme, q_method_t m, bool priv_flag, int64 flags, int64 domain, const QoreTypeInfo* returnTypeInfo, unsigned num_params, ...) {
   type_vec_t typeList;
   arg_vec_t defaultArgList;
   name_vec_t nameList;
   if (num_params) {
      va_list args;
      va_start(args, num_params);
      qore_process_params(num_params, typeList, defaultArgList, nameList, args);
      va_end(args);
   }

   priv->addBuiltinMethod(nme, new BuiltinNormalMethodVariant(m, priv_flag ? Private : Public, false, flags, domain, returnTypeInfo, typeList, defaultArgList, nameList));
}

// deprecated
void QoreClass::addMethodExtended3(const char* nme, q_method_int64_t m, bool priv_flag, int64 flags, int64 domain, const QoreTypeInfo* returnTypeInfo, unsigned num_params, ...) {
   type_vec_t typeList;
   arg_vec_t defaultArgList;
   name_vec_t nameList;
   if (num_params) {
      va_list args;
      va_start(args, num_params);
      qore_process_params(num_params, typeList, defaultArgList, nameList, args);
      va_end(args);
   }

   priv->addBuiltinMethod(nme, new BuiltinNormalMethodBigIntVariant(m, priv_flag ? Private : Public, false, flags, domain, returnTypeInfo, typeList, defaultArgList, nameList));
}

// deprecated
void QoreClass::addMethodExtended3(const char* nme, q_method_bool_t m, bool priv_flag, int64 flags, int64 domain, const QoreTypeInfo* returnTypeInfo, unsigned num_params, ...) {
   type_vec_t typeList;
   arg_vec_t defaultArgList;
   name_vec_t nameList;
   if (num_params) {
      va_list args;
      va_start(args, num_params);
      qore_process_params(num_params, typeList, defaultArgList, nameList, args);
      va_end(args);
   }

   priv->addBuiltinMethod(nme, new BuiltinNormalMethodBoolVariant(m, priv_flag ? Private : Public, false, flags, domain, returnTypeInfo, typeList, defaultArgList, nameList));
}

// deprecated
void QoreClass::addMethodExtended3(const char* nme, q_method_double_t m, bool priv_flag, int64 flags, int64 domain, const QoreTypeInfo* returnTypeInfo, unsigned num_params, ...) {
   type_vec_t typeList;
   arg_vec_t defaultArgList;
   name_vec_t nameList;
   if (num_params) {
      va_list args;
      va_start(args, num_params);
      qore_process_params(num_params, typeList, defaultArgList, nameList, args);
      va_end(args);
   }

   priv->addBuiltinMethod(nme, new BuiltinNormalMethodFloatVariant(m, priv_flag ? Private : Public, false, flags, domain, returnTypeInfo, typeList, defaultArgList, nameList));
}

// deprecated
void QoreClass::addMethodExtendedList(const char* nme, q_method_t m, bool priv_flag, int64 flags, int64 domain, const QoreTypeInfo* returnTypeInfo, const type_vec_t &n_typeList, const arg_vec_t &n_defaultArgList) {
   priv->addBuiltinMethod(nme, new BuiltinNormalMethodVariant(m, priv_flag ? Private : Public, false, flags, domain, returnTypeInfo, n_typeList, n_defaultArgList));
}

// adds a builtin method with the new generic calling convention to the class (duplicate checking is made in debug mode and causes an abort)
// deprecated
void QoreClass::addMethod2(const char* nme, q_method2_t m, bool priv_flag) {
   priv->addBuiltinMethod(nme, new BuiltinNormalMethod2Variant(m, priv_flag ? Private : Public));
}

// deprecated
void QoreClass::addMethodExtended2(const char* nme, q_method2_t m, bool priv_flag, int64 flags, int64 domain, const QoreTypeInfo* returnTypeInfo, unsigned num_params, ...) {
   type_vec_t typeList;
   arg_vec_t defaultArgList;
   if (num_params) {
      va_list args;
      va_start(args, num_params);
      qore_process_params(num_params, typeList, defaultArgList, args);
      va_end(args);
   }

   priv->addBuiltinMethod(nme, new BuiltinNormalMethod2Variant(m, priv_flag ? Private : Public, false, flags, domain, returnTypeInfo, typeList, defaultArgList));
}

// deprecated
void QoreClass::addMethodExtendedList2(const char* nme, q_method2_t m, bool priv_flag, int64 flags, int64 domain, const QoreTypeInfo* returnTypeInfo, const type_vec_t &n_typeList, const arg_vec_t &n_defaultArgList) {
   priv->addBuiltinMethod(nme, new BuiltinNormalMethod2Variant(m, priv_flag ? Private : Public, false, flags, domain, returnTypeInfo, n_typeList, n_defaultArgList));
}

// deprecated
void QoreClass::addMethodExtendedList3(const void *ptr, const char* nme, q_method3_t m, bool priv_flag, int64 flags, int64 domain, const QoreTypeInfo* returnTypeInfo, const type_vec_t &n_typeList, const arg_vec_t &n_defaultArgList) {
   priv->addBuiltinMethod(nme, new BuiltinNormalMethod3Variant(ptr, m, priv_flag ? Private : Public, false, flags, domain, returnTypeInfo, n_typeList, n_defaultArgList));
}

// adds a builtin static method to the class
// deprecated
void QoreClass::addStaticMethod2(const char* nme, q_static_method2_t m, bool priv_flag) {
   priv->addBuiltinStaticMethod(nme, new BuiltinStaticMethod2Variant(m, priv_flag ? Private : Public));
}

// deprecated
void QoreClass::addStaticMethodExtended2(const char* nme, q_static_method2_t m, bool priv_flag, int64 flags, int64 domain, const QoreTypeInfo* returnTypeInfo, unsigned num_params, ...) {
   type_vec_t typeList;
   arg_vec_t defaultArgList;
   if (num_params) {
      va_list args;
      va_start(args, num_params);
      qore_process_params(num_params, typeList, defaultArgList, args);
      va_end(args);
   }

   priv->addBuiltinStaticMethod(nme, new BuiltinStaticMethod2Variant(m, priv_flag ? Private : Public, false, flags, domain, returnTypeInfo, typeList, defaultArgList));
}

// deprecated
void QoreClass::addStaticMethodExtendedList2(const char* nme, q_static_method2_t m, bool priv_flag, int64 flags, int64 domain, const QoreTypeInfo* returnTypeInfo, const type_vec_t &n_typeList, const arg_vec_t &n_defaultArgList) {
   priv->addBuiltinStaticMethod(nme, new BuiltinStaticMethod2Variant(m, priv_flag ? Private : Public, false, flags, domain, returnTypeInfo, n_typeList, n_defaultArgList));
}

// deprecated
void QoreClass::addStaticMethodExtendedList3(const void *ptr, const char* nme, q_static_method3_t m, bool priv_flag, int64 flags, int64 domain, const QoreTypeInfo* returnTypeInfo, const type_vec_t &n_typeList, const arg_vec_t &n_defaultArgList) {
   priv->addBuiltinStaticMethod(nme, new BuiltinStaticMethod3Variant(ptr, m, priv_flag ? Private : Public, false, flags, domain, returnTypeInfo, n_typeList, n_defaultArgList));
}

// adds a builtin static method to the class
// deprecated
void QoreClass::addStaticMethod(const char* nme, q_func_t m, bool priv_flag) {
   priv->addBuiltinStaticMethod(nme, new BuiltinStaticMethodVariant(m, priv_flag ? Private : Public));
}

// deprecated
void QoreClass::addStaticMethodExtended(const char* nme, q_func_t m, bool priv_flag, int64 flags, int64 domain, const QoreTypeInfo* returnTypeInfo, unsigned num_params, ...) {
   type_vec_t typeList;
   arg_vec_t defaultArgList;
   if (num_params) {
      va_list args;
      va_start(args, num_params);
      qore_process_params(num_params, typeList, defaultArgList, args);
      va_end(args);
   }

   priv->addBuiltinStaticMethod(nme, new BuiltinStaticMethodVariant(m, priv_flag ? Private : Public, false, flags, domain, returnTypeInfo, typeList, defaultArgList));
}

// deprecated
void QoreClass::addStaticMethodExtended3(const char* nme, q_func_t m, bool priv_flag, int64 flags, int64 domain, const QoreTypeInfo* returnTypeInfo, unsigned num_params, ...) {
   type_vec_t typeList;
   arg_vec_t defaultArgList;
   name_vec_t nameList;
   if (num_params) {
      va_list args;
      va_start(args, num_params);
      qore_process_params(num_params, typeList, defaultArgList, nameList, args);
      va_end(args);
   }

   priv->addBuiltinStaticMethod(nme, new BuiltinStaticMethodVariant(m, priv_flag ? Private : Public, false, flags, domain, returnTypeInfo, typeList, defaultArgList, nameList));
}

// deprecated
void QoreClass::addStaticMethodExtended3(const char* nme, q_func_int64_t m, bool priv_flag, int64 flags, int64 domain, const QoreTypeInfo* returnTypeInfo, unsigned num_params, ...) {
   type_vec_t typeList;
   arg_vec_t defaultArgList;
   name_vec_t nameList;
   if (num_params) {
      va_list args;
      va_start(args, num_params);
      qore_process_params(num_params, typeList, defaultArgList, nameList, args);
      va_end(args);
   }

   priv->addBuiltinMethod(nme, new BuiltinStaticMethodBigIntVariant(m, priv_flag ? Private : Public, false, flags, domain, returnTypeInfo, typeList, defaultArgList, nameList));
}

// deprecated
void QoreClass::addStaticMethodExtended3(const char* nme, q_func_bool_t m, bool priv_flag, int64 flags, int64 domain, const QoreTypeInfo* returnTypeInfo, unsigned num_params, ...) {
   type_vec_t typeList;
   arg_vec_t defaultArgList;
   name_vec_t nameList;
   if (num_params) {
      va_list args;
      va_start(args, num_params);
      qore_process_params(num_params, typeList, defaultArgList, nameList, args);
      va_end(args);
   }

   priv->addBuiltinMethod(nme, new BuiltinStaticMethodBoolVariant(m, priv_flag ? Private : Public, false, flags, domain, returnTypeInfo, typeList, defaultArgList, nameList));
}

// deprecated
void QoreClass::addStaticMethodExtended3(const char* nme, q_func_double_t m, bool priv_flag, int64 flags, int64 domain, const QoreTypeInfo* returnTypeInfo, unsigned num_params, ...) {
   type_vec_t typeList;
   arg_vec_t defaultArgList;
   name_vec_t nameList;
   if (num_params) {
      va_list args;
      va_start(args, num_params);
      qore_process_params(num_params, typeList, defaultArgList, nameList, args);
      va_end(args);
   }

   priv->addBuiltinMethod(nme, new BuiltinStaticMethodFloatVariant(m, priv_flag ? Private : Public, false, flags, domain, returnTypeInfo, typeList, defaultArgList, nameList));
}

// deprecated
void QoreClass::addStaticMethodExtendedList(const char* nme, q_func_t m, bool priv_flag, int64 n_flags, int64 n_domain, const QoreTypeInfo* n_returnTypeInfo, const type_vec_t &n_typeList, const arg_vec_t &n_defaultArgList) {
   priv->addBuiltinStaticMethod(nme, new BuiltinStaticMethodVariant(m, priv_flag ? Private : Public, false, n_flags, n_domain, n_returnTypeInfo, n_typeList, n_defaultArgList));
}

void QoreClass::addConstructor(q_constructor_n_t m, bool priv_flag, int64 n_flags, int64 n_domain, unsigned num_params, ...) {
   type_vec_t typeList;
   arg_vec_t defaultArgList;
   name_vec_t nameList;
   if (num_params) {
      va_list args;
      va_start(args, num_params);
      qore_process_params(num_params, typeList, defaultArgList, nameList, args);
      va_end(args);
   }
   priv->addBuiltinConstructor(new BuiltinConstructorValueVariant(m, priv_flag ? Private : Public, n_flags, n_domain, typeList, defaultArgList, nameList));
}

// sets a builtin function as constructor - no duplicate checking is made
// deprecated
void QoreClass::setConstructor(q_constructor_t m) {
   priv->addBuiltinConstructor(new BuiltinConstructorVariant(m, Public));
}

// deprecated
void QoreClass::setConstructorExtended(q_constructor_t m, bool priv_flag, int64 n_flags, int64 n_domain, unsigned num_params, ...) {
   type_vec_t typeList;
   arg_vec_t defaultArgList;
   if (num_params) {
      va_list args;
      va_start(args, num_params);
      qore_process_params(num_params, typeList, defaultArgList, args);
      va_end(args);
   }
   priv->addBuiltinConstructor(new BuiltinConstructorVariant(m, priv_flag ? Private : Public, n_flags, n_domain, typeList, defaultArgList));
}

// deprecated
void QoreClass::setConstructorExtended3(q_constructor_t m, bool priv_flag, int64 n_flags, int64 n_domain, unsigned num_params, ...) {
   type_vec_t typeList;
   arg_vec_t defaultArgList;
   name_vec_t nameList;
   if (num_params) {
      va_list args;
      va_start(args, num_params);
      qore_process_params(num_params, typeList, defaultArgList, nameList, args);
      va_end(args);
   }
   priv->addBuiltinConstructor(new BuiltinConstructorVariant(m, priv_flag ? Private : Public, n_flags, n_domain, typeList, defaultArgList, nameList));
}

// deprecated
void QoreClass::setConstructorExtendedList(q_constructor_t m, bool priv_flag, int64 n_flags, int64 n_domain, const type_vec_t &n_typeList, const arg_vec_t &n_defaultArgList) {
   priv->addBuiltinConstructor(new BuiltinConstructorVariant(m, priv_flag ? Private : Public, n_flags, n_domain, n_typeList, n_defaultArgList));
}

// sets a builtin function as constructor - no duplicate checking is made
// deprecated
void QoreClass::setConstructor2(q_constructor2_t m) {
   priv->addBuiltinConstructor(new BuiltinConstructor2Variant(m, Public));
}

// deprecated
void QoreClass::setConstructorExtended2(q_constructor2_t m, bool priv_flag, int64 n_flags, int64 n_domain, unsigned num_params, ...) {
   type_vec_t typeList;
   arg_vec_t defaultArgList;
   if (num_params) {
      va_list args;
      va_start(args, num_params);
      qore_process_params(num_params, typeList, defaultArgList, args);
      va_end(args);
   }
   priv->addBuiltinConstructor(new BuiltinConstructor2Variant(m, priv_flag ? Private : Public, n_flags, n_domain, typeList, defaultArgList));
}

// deprecated
void QoreClass::setConstructorExtendedList2(q_constructor2_t m, bool priv_flag, int64 n_flags, int64 n_domain, const type_vec_t &n_typeList, const arg_vec_t &n_defaultArgList) {
   priv->addBuiltinConstructor(new BuiltinConstructor2Variant(m, priv_flag ? Private : Public, n_flags, n_domain, n_typeList, n_defaultArgList));
}

// deprecated
void QoreClass::setConstructorExtendedList3(const void *ptr, q_constructor3_t m, bool priv_flag, int64 n_flags, int64 n_domain, const type_vec_t &n_typeList, const arg_vec_t &n_defaultArgList) {
   priv->addBuiltinConstructor(new BuiltinConstructor3Variant(ptr, m, priv_flag ? Private : Public, n_flags, n_domain, n_typeList, n_defaultArgList));
}

// sets a builtin function as class destructor - no duplicate checking is made
void QoreClass::setDestructor(q_destructor_t m) {
   priv->addBuiltinDestructor(new BuiltinDestructorVariant(m));
}

// sets a builtin function as class destructor - no duplicate checking is made
void QoreClass::setDestructor2(q_destructor2_t m) {
   priv->addBuiltinDestructor(new BuiltinDestructor2Variant(m));
}

// sets a builtin function as class destructor - no duplicate checking is made
void QoreClass::setDestructor3(const void *ptr, q_destructor3_t m) {
   priv->addBuiltinDestructor(new BuiltinDestructor3Variant(ptr, m));
}

// sets a builtin function as class copy constructor - no duplicate checking is made
void QoreClass::setCopy(q_copy_t m) {
   priv->addBuiltinCopyMethod(new BuiltinCopyVariant(this, m));
}

// sets a builtin function as class copy constructor - no duplicate checking is made
void QoreClass::setCopy2(q_copy2_t m) {
   priv->addBuiltinCopyMethod(new BuiltinCopy2Variant(this, m));
}

// sets a builtin function as class copy constructor - no duplicate checking is made
void QoreClass::setCopy3(const void *ptr, q_copy3_t m) {
   priv->addBuiltinCopyMethod(new BuiltinCopy3Variant(ptr, this, m));
}

// sets the delete_blocker function
void QoreClass::setDeleteBlocker(q_delete_blocker_t m) {
   priv->setDeleteBlocker(m);
}

// sets the final flag
void QoreClass::setFinal() {
   qore_class_private::setFinal(*this);
}

void QoreClass::setSystemConstructor(q_system_constructor_t m) {
   priv->setBuiltinSystemConstructor(new BuiltinSystemConstructor(this, m));
}

void QoreClass::setSystemConstructor2(q_system_constructor2_t m) {
   priv->setBuiltinSystemConstructor(new BuiltinSystemConstructor2(this, m));
}

QoreListNode* QoreClass::getMethodList() const {
   QoreListNode* l = new QoreListNode;

   for (hm_method_t::const_iterator i = priv->hm.begin(), e = priv->hm.end(); i != e; ++i)
      l->push(new QoreStringNode(i->first));
   return l;
}

QoreListNode* QoreClass::getStaticMethodList() const {
   QoreListNode* l = new QoreListNode;

   for (hm_method_t::const_iterator i = priv->shm.begin(), e = priv->shm.end(); i != e; ++i)
      l->push(new QoreStringNode(i->first));
   return l;
}

void qore_class_private::parseInitPartial() {
   if (parse_init_partial_called)
      return;

   initialize();

   // the class could be initialized out of line during initialize9)
   if (parse_init_partial_called)
      return;

   NamespaceParseContextHelper nspch(ns);
   QoreParseClassHelper qpch(cls);
   parseInitPartialIntern();
}

void qore_class_private::parseInitPartialIntern() {
   assert(!parse_init_partial_called);
   parse_init_partial_called = true;

   //printd(5, "class_private::parseInitPartialIntern() this: %p '%s' scl: %p user_changes: %d\n", this, name.c_str(), scl, has_new_user_changes);

   // initialize parents first for abstract method handling
   if (scl) {
      for (bclist_t::iterator i = scl->begin(), e = scl->end(); i != e; ++i) {
         if ((*i)->sclass) {
            (*i)->sclass->priv->parseInit();
            //printd(5, "qore_class_private::parseInitPartialIntern() this: %p '%s' merging base class abstract methods from %p '%s'\n", this, name.c_str(), (*i)->sclass, (*i)->sclass->getName());

            // copy pending abstract changes from parent classes to the local class

            // get parent's abstract method map
            AbstractMethodMap& mm = (*i)->sclass->priv->ahm;

            // iterate parent's method map and merge parent changes to our method map
            for (amap_t::iterator ai = mm.begin(), ae = mm.end(); ai != ae; ++ai) {
               amap_t::iterator vi = ahm.find(ai->first);
               //printd(5, "qore_class_private::parseInitPartialIntern() this: %p '%s' checking '%s::%s()' found: %d\n", this, name.c_str(), (*i)->sclass->getName(), ai->first.c_str(), vi != ahm.end());
               if (vi != ahm.end()) {
                  vi->second->parseMergeBase(*(ai->second));
                  continue;
               }
               AbstractMethod* m = new AbstractMethod;
               // see if there are pending normal variants...
               hm_method_t::iterator mi = hm.find(ai->first);
               //printd(5, "qore_class_private::parseInitPartialIntern() this: %p '%s' looking for local '%s': %d\n", this, name.c_str(), ai->first.c_str(), mi != hm.end());
               m->parseMergeBase(*(ai->second), mi == hm.end() ? 0 : mi->second->getFunction());
               if (m->empty())
                  delete m;
               else
                  ahm.insert(amap_t::value_type(ai->first, m));
               //printd(5, "qore_class_private::parseInitPartialIntern() this: %p '%s' insert abstract method variant %s::%s()\n", this, name.c_str(), name.c_str(), ai->first.c_str());
            }
         }
      }
   }

   if (!has_new_user_changes)
      return;

   // do processing related to parent classes
   if (scl) {
      // setup inheritance list for new methods
      for (hm_method_t::iterator i = hm.begin(), e = hm.end(); i != e; ++i) {
         bool is_new = i->second->priv->func->committedEmpty();

         //printd(5, "class_private::parseInitPartialIntern() this: %p %s::%s is_new: %d cs: %d (%s)\n", this, name.c_str(), i->first.c_str(), is_new, checkSpecial(i->second->getName()), i->second->getName());

         if (is_new && !checkSpecial(i->second->getName()))
            parseAddAncestors(i->second);
      }

      // setup inheritance list for new static methods
      for (hm_method_t::iterator i = shm.begin(), e = shm.end(); i != e; ++i) {
         bool is_new = i->second->priv->func->committedEmpty();
         if (is_new)
            parseAddStaticAncestors(i->second);
      }
   }
}

void qore_class_private::parseInit() {
   // make sure initialize() is called first
   initialize();

   //printd(5, "qore_class_private::parseInit() this: %p '%s' parse_init_called: %d parse_init_partial_called: %d\n", this, name.c_str(), parse_init_called, parse_init_partial_called);
   if (parse_init_called)
      return;

   parse_init_called = true;

   if (has_new_user_changes) {
      NamespaceParseContextHelper nspch(ns);
      QoreParseClassHelper qpch(cls);

      if (!parse_init_partial_called)
         parseInitPartialIntern();

      // initialize constants
      pend_constlist.parseInit();

      // initialize methods
      for (hm_method_t::iterator i = hm.begin(), e = hm.end(); i != e; ++i) {
         i->second->priv->parseInit();
      }

      // initialize static methods
      for (hm_method_t::iterator i = shm.begin(), e = shm.end(); i != e; ++i) {
         i->second->priv->parseInitStatic();
      }
      // search for new concrete variants of abstract variants last
      ahm.parseInit(*this, scl);
   }

   //printd(5, "qore_class_private::parseInit() this: %p cls: %p %s scl: %p\n", this, cls, name.c_str(), scl);
}

void qore_class_private::recheckBuiltinMethodHierarchy() {
   initialize();

   if (!scl)
      return;

   for (hm_method_t::iterator i = hm.begin(), e = hm.end(); i != e; ++i)
      scl->addNewAncestors(i->second);

   for (hm_method_t::iterator i = shm.begin(), e = shm.end(); i != e; ++i)
      scl->addNewStaticAncestors(i->second);
}

void qore_class_private::resolveCopy() {
   if (resolve_copy_done)
      return;

   resolve_copy_done = true;

   // resolve inheritance lists in methods
   for (hm_method_t::iterator i = hm.begin(), e = hm.end(); i != e; ++i)
      i->second->priv->func->resolveCopy();

   for (hm_method_t::iterator i = shm.begin(), e = shm.end(); i != e; ++i)
      i->second->priv->func->resolveCopy();

   if (scl)
      scl->resolveCopy();
}

int qore_class_private::checkExistingVarMember(const char* dname, const QoreMemberInfoBaseAccess* mi, const QoreMemberInfoBaseAccess* omi, const qore_class_private* qc, ClassAccess oaccess, bool var) const {
   //printd(5, "qore_class_private::checkExistingVarMember() name: %s priv: %d is_priv: %d sclass: %s\n", name.c_str(), priv, is_priv, sclass->getName());

   // here we know that the member or var already exists, so either it will be a
   // duplicate declaration, in which case it is ignored if it has no type info, or it is a
   // contradictory declaration, in which case a parse exception is raised

   // if the var was previously declared public
   if (mi->access != oaccess) {
      // raise an exception only if parse exceptions are enabled
      if (getProgram()->getParseExceptionSink()) {
         QoreStringNode* desc = new QoreStringNode;
         desc->sprintf("class '%s' ", name.c_str());
         desc->concat("cannot declare ");
         desc->sprintf("%s %s ", privpub(mi->access), var ? "static variable" : "member");
         desc->sprintf("'%s' when ", dname);
         if (qc == this)
            desc->concat("this class");
         else
            desc->sprintf("base class '%s'", qc->name.c_str());
         desc->sprintf(" already declared this %s as %s", var ? "variable" : "member", privpub(oaccess));
         qore_program_private::makeParseException(getProgram(), mi->loc, "PARSE-ERROR", desc);
      }
      return -1;
   }
   else if ((mi && mi->parseHasTypeInfo()) || (omi && omi->parseHasTypeInfo())) {
      if (getProgram()->getParseExceptionSink()) {
         QoreStringNode* desc = new QoreStringNode;
         desc->sprintf("%s %s ", privpub(mi->access), var ? "static variable" : "member");
         desc->sprintf("'%s' was already declared in ", dname);
         if (qc == this)
            desc->concat("this class");
         else
            desc->sprintf("base class '%s'", qc->name.c_str());
         if (mi && mi->parseHasTypeInfo())
            desc->sprintf(" with a type definition");
         desc->concat(" and cannot be declared again");
         desc->sprintf(" in class '%s'", name.c_str());
         desc->concat(" if the declaration has a type definition");

         qore_program_private::makeParseException(getProgram(), mi->loc, "PARSE-TYPE-ERROR", desc);
      }
      return -1;
   }

   return 0;
}

QoreValue qore_class_private::evalPseudoMethod(const QoreValue n, const char* nme, const QoreListNode* args, ExceptionSink* xsink) const {
   QORE_TRACE("qore_class_private::evalPseudoMethod()");

   const QoreMethod* m = runtimeFindPseudoMethod(n, nme, xsink);
   if (!m)
      return QoreValue();

   //printd(5, "qore_class_private::evalPseudoMethod() %s::%s() found method %p class %s\n", priv->name, nme, w, w->getClassName());

   return qore_method_private::evalPseudoMethod(*m, xsink, 0, n, args);
}

QoreValue qore_class_private::evalPseudoMethod(const QoreMethod* m, const AbstractQoreFunctionVariant* variant, const QoreValue n, const QoreListNode* args, ExceptionSink* xsink) const {
   return qore_method_private::evalPseudoMethod(*m, xsink, variant, n, args);
}

bool qore_class_private::parseCheckPrivateClassAccess(const qore_class_private* opc) const {
   // see if shouldBeClass is a parent class of the class currently being parsed
   //ClassAccess access1 = Public;
   //printd(5, "qore_class_private::parseCheckPrivateClassAccess(%p '%s') pc: %p '%s' found: %p\n", this, name.c_str(), opc, opc ? opc->name.c_str() : "n/a", opc ? opc->getClass(*this, access1) : nullptr);

   if (!opc)
      return false;

   ClassAccess access = Public;
   return opc->parseGetClass(*this, access) || (scl && scl->parseGetClass(*opc, access, true));
}

bool qore_class_private::runtimeCheckPrivateClassAccess(const qore_class_private* qc) const {
   if (!qc) {
      //printd(5, "runtimeCheckPrivateClassAccess() this: %p '%s' no runtime class context: failed\n", this, name.c_str());
      return false;
   }

   ClassAccess access = Public;
   //printd(5, "runtimeCheckPrivateClassAccess() qc: %p '%s' test: %p '%s' okl: %d okr: %d\n", qc, qc->name.c_str(), this, name.c_str(), qc->getClassIntern(*this, access, true), (scl && scl->getClass(*qc, access, true)));
   return qc->getClassIntern(*this, access, true) || (scl && scl->getClass(*qc, access, true));
}

qore_type_result_e qore_class_private::parseCheckCompatibleClass(const qore_class_private& oc, bool& may_not_match) const {
   qore_type_result_e rv = parseCheckCompatibleClassIntern(oc, may_not_match);
   if (rv != QTI_NOT_EQUAL)
      return rv;
   if (injectedClass) {
      rv = injectedClass->parseCheckCompatibleClass(oc, may_not_match);
      if (rv != QTI_NOT_EQUAL)
         return rv;
   }
   // FIXME: with %strict-types, this check should not be made (cast<>s are obligatory in that case)
   if (oc.injectedClass) {
      qore_type_result_e rv = oc.injectedClass->parseCheckCompatibleClass(*this, may_not_match);
      if (!may_not_match && rv != QTI_NOT_EQUAL)
         may_not_match = true;
      return rv;
   }
   return QTI_NOT_EQUAL;
}

qore_type_result_e qore_class_private::parseCheckCompatibleClassIntern(const qore_class_private& oc, bool& may_not_match) const {
   // make sure both classes are initialized
   const_cast<qore_class_private*>(this)->initialize();
   const_cast<qore_class_private&>(oc).initialize();

#ifdef DEBUG_SKIP
   QoreString h1, h2;
   pend_hash.toString(h1);
   oc.pend_hash.toString(h2);
   printd(5, "qore_class_private::parseCheckCompatibleClass() %p '%s' (%d %s) == %p '%s' (%d %s)\n", this, name.c_str(), classID, h1.getBuffer(), &oc, oc.name.c_str(), oc.classID, h2.getBuffer());
#endif

   if (parseEqual(oc))
      return QTI_IDENT;

   // FIXME: with %strict-types, the second check should not be made (cast<>s are obligatory in that case)
   ClassAccess access;
   if (!parseGetClass(oc, access)) {
      if (!oc.parseGetClass(*this, access))
         return QTI_NOT_EQUAL;
      may_not_match = true;
   }

   if (access == Public)
      return QTI_AMBIGUOUS;

   if (parseCheckPrivateClassAccess())
      return QTI_AMBIGUOUS;

   if (!parseCheckPrivateClassAccess()) {
      if (may_not_match)
         may_not_match = false;
      return QTI_NOT_EQUAL;
   }

   return QTI_AMBIGUOUS;
}

qore_type_result_e qore_class_private::runtimeCheckCompatibleClass(const qore_class_private& oc) const {
   qore_type_result_e rv = runtimeCheckCompatibleClassIntern(oc);
   if (rv != QTI_NOT_EQUAL)
      return rv;
   if (injectedClass) {
      rv = injectedClass->runtimeCheckCompatibleClassIntern(oc);
      if (rv != QTI_NOT_EQUAL)
         return rv;
   }
   return QTI_NOT_EQUAL;
}

qore_type_result_e qore_class_private::runtimeCheckCompatibleClassIntern(const qore_class_private& oc) const {
   if (equal(oc))
      return QTI_IDENT;

   ClassAccess access = Public;
   if (!oc.scl || !oc.scl->getClass(*this, access, true))
      return QTI_NOT_EQUAL;

   if (access == Public)
      return QTI_AMBIGUOUS;

   return runtimeCheckPrivateClassAccess() ? QTI_AMBIGUOUS : QTI_NOT_EQUAL;
}

bool QoreClass::hasParentClass() const {
   return (bool)priv->scl;
}

const QoreMethod* QoreClass::getConstructor() const {
   return priv->constructor;
}

const QoreMethod* QoreClass::getSystemConstructor() const {
   return priv->system_constructor;
}

const QoreMethod* QoreClass::getDestructor() const {
   return priv->destructor;
}

const QoreMethod* QoreClass::getCopyMethod() const {
   return priv->copyMethod;
}

const QoreMethod* QoreClass::getMemberGateMethod() const {
   return priv->memberGate;
}

const QoreMethod* QoreClass::getMethodGate() const {
   return priv->methodGate;
}

const QoreMethod* QoreClass::getMemberNotificationMethod() const {
   return priv->memberNotification;
}

const QoreTypeInfo* QoreClass::getTypeInfo() const {
   return priv->getTypeInfo();
}

const QoreTypeInfo* QoreClass::getOrNothingTypeInfo() const {
   return priv->getOrNothingTypeInfo();
}

bool QoreClass::parseHasPublicMembersInHierarchy() const {
   return priv->parseHasPublicMembersInHierarchy();
}

bool QoreClass::runtimeHasPublicMembersInHierarchy() const {
   return priv->has_public_memdecl;
}

void QoreClass::parseSetEmptyPublicMemberDeclaration() {
   priv->pending_has_public_memdecl = true;
   if (!priv->has_new_user_changes)
      priv->has_new_user_changes = true;
}

bool QoreClass::isPublicOrPrivateMember(const char* str, bool& priv_member) const {
   ClassAccess access;
   bool internal_member;
   const qore_class_private* class_ctx = runtime_get_class();
   if (class_ctx && !priv->runtimeCheckPrivateClassAccess(class_ctx))
      class_ctx = 0;
   bool rv = (bool)priv->runtimeGetMemberClass(str, access, class_ctx, internal_member);
   priv_member = access > Public;
   return rv;
}

bool QoreClass::hasPrivateCopyMethod() const {
   return priv->copyMethod && priv->copyMethod->isPrivate();
}

bool QoreClass::parseHasPrivateCopyMethod() const {
   return priv->copyMethod && (qore_method_private::parseGetAccess(*priv->copyMethod) > Public);
}

bool QoreClass::parseHasMethodGate() const {
   return priv->parseHasMethodGate();
}

void QoreClass::recheckBuiltinMethodHierarchy() {
   priv->recheckBuiltinMethodHierarchy();
}

void QoreClass::unsetPublicMemberFlag() {
   assert(priv->has_public_memdecl);
   priv->has_public_memdecl = false;
}

void QoreClass::addBuiltinConstant(const char* name, AbstractQoreNode* value, bool is_priv, const QoreTypeInfo* typeInfo) {
   priv->addBuiltinConstant(name, value, is_priv ? Private : Public, typeInfo);
}

void QoreClass::addBuiltinStaticVar(const char* name, AbstractQoreNode* value, bool is_priv, const QoreTypeInfo* typeInfo) {
   priv->addBuiltinStaticVar(name, value, is_priv ? Private : Public, typeInfo);
}

void QoreClass::addBuiltinConstant(const char* name, QoreValue value, ClassAccess access, const QoreTypeInfo* typeInfo) {
   priv->addBuiltinConstant(name, value.takeNode(), access, typeInfo);
}

void QoreClass::addBuiltinStaticVar(const char* name, QoreValue value, ClassAccess access, const QoreTypeInfo* typeInfo) {
   priv->addBuiltinStaticVar(name, value.takeNode(), access, typeInfo);
}

void QoreClass::rescanParents() {
   // rebuild parent class data
   if (priv->scl)
      priv->scl->rescanParents(this);
}

void QoreClass::setPublicMemberFlag() {
   priv->has_public_memdecl = true;
}

void QoreClass::setGateAccessFlag() {
   priv->gate_access = true;
}

void MethodFunctionBase::parseInit() {
   QoreFunction::parseInit();
}

void MethodFunctionBase::parseCommit() {
   QoreFunction::parseCommit();
   if (!pending_save.empty()) {
      // purge abstract variants from pending_save
      for (vlist_t::iterator i = pending_save.begin(), e = pending_save.end(); i != e; ++i)
         (*i)->deref();
      pending_save.clear();
   }
}

void MethodFunctionBase::parseRollback() {
   QoreFunction::parseRollback();
   if (!pending_save.empty()) {
      // move abstract variants from pending_save back to vlist
      for (vlist_t::iterator i = pending_save.begin(), e = pending_save.end(); i != e; ++i)
         vlist.push_back(*i);
      pending_save.clear();
   }
}

int MethodFunctionBase::checkFinalVariant(const MethodFunctionBase* m, const MethodVariantBase* v) const {
   if (!v->isFinal())
      return 0;

   const AbstractFunctionSignature* sig = v->getSignature();
   const AbstractFunctionSignature* vs = nullptr;
   int rc = parseCompareResolvedSignature(pending_vlist, sig, vs);
   if (rc == QTI_NOT_EQUAL)
      return 0;

   const char* stat = isStatic() ? "static " : "";
   // can only be overridden with a user variant
   assert(dynamic_cast<const UserSignature*>(vs));
   parse_error(static_cast<const UserSignature*>(vs)->getParseLocation(), "child class method %s%s::%s(%s) cannot override parent class method final %s%s::%s(%s)", stat, qc->getName(), getName(), vs->getSignatureText(), stat, m->qc->getName(), getName(), sig->getSignatureText());
   return -1;
}

void MethodFunctionBase::checkFinal() const {
   // only check if we have new pending variants in this method
   if (pending_vlist.empty()) {
      //printd(5, "MethodFunctionBase::checkFinal() %s::%s() pending list is empty\n", qc->getName(), getName());
      return;
   }

   ilist_t::const_iterator i = ilist.begin(), e = ilist.end();
   ++i;
   for (; i != e; ++i) {
      const MethodFunctionBase* m = METHFB_const((*i).func);
      //printd(5, "MethodFunctionBase::checkFinal() base method %s::%s() pend_has_final: %d has_final: %d against child %s::%s()\n", m->qc->getName(), getName(), m->pending_has_final, m->has_final, qc->getName(), getName());
      if (m->pending_has_final) {
         for (vlist_t::const_iterator i = m->pending_vlist.begin(), e = m->pending_vlist.end(); i != e; ++i) {
            if (checkFinalVariant(m, METHVB_const(*i)))
               return;
         }
      }
      if (m->has_final) {
         for (vlist_t::const_iterator i = m->vlist.begin(), e = m->vlist.end(); i != e; ++i) {
            if (checkFinalVariant(m, METHVB_const(*i)))
               return;
         }
      }
   }
}

void MethodFunctionBase::addBuiltinMethodVariant(MethodVariantBase* variant) {
   ClassAccess ma = variant->getAccess();
   if (access > ma)
      access = ma;
   if (pending_access > ma)
      pending_access = ma;
   if (!has_final && variant->isFinal())
      has_final = true;
   addBuiltinVariant(variant);
}

int MethodFunctionBase::parseAddUserMethodVariant(MethodVariantBase* variant) {
   int rc = addPendingVariant(variant);
   if (!rc) {
      ClassAccess ma = variant->getAccess();
      if (pending_access > ma)
         pending_access = ma;
      if (!pending_has_final && variant->isFinal())
         pending_has_final = true;
   }
   return rc;
}

static void do_variant_sig(QoreString& csig, const std::string& name, const MethodVariantBase* v, const char* mod) {
   csig.concat("abstract ");
   csig.concat(v->isPrivate() ? "priv " : "pub ");
   if (mod) {
      csig.concat(mod);
      csig.concat(' ');
   }
   csig.concat(name);
   csig.concat('(');
   csig.concat(v->getSignature()->getSignatureText());
   csig.concat(')');
   csig.concat('\n');
}

void MethodFunctionBase::parsePendingSignatures(QoreString& csig, const char* mod) const {
   for (vlist_t::const_iterator i = pending_vlist.begin(), e = pending_vlist.end(); i != e; ++i) {
      const MethodVariantBase* v = METHVB_const(*i);
      do_variant_sig(csig, name, v, mod);
   }
}

void MethodFunctionBase::parseCommittedSignatures(QoreString& csig, const char* mod) const {
   for (vlist_t::const_iterator i = vlist.begin(), e = vlist.end(); i != e; ++i) {
      const MethodVariantBase* v = METHVB_const(*i);
      do_variant_sig(csig, name, v, mod);
   }
}

void MethodFunctionBase::parseCommitMethod(QoreString& csig, const char* mod) {
   parsePendingSignatures(csig, mod);
   parseCommitMethod();
}

void MethodFunctionBase::parseCommitMethod() {
   parseCommit();

   if (pending_access < access)
      access = pending_access;

   // pending_access must be the lowest of access and any pending access
   assert(pending_access == access);

   if (pending_has_final) {
      if (!has_final)
         has_final = true;
      pending_has_final = false;
   }
}

void MethodFunctionBase::parseRollbackMethod() {
   parseRollback();
   pending_access = access;
}

void MethodFunctionBase::replaceAbstractVariantIntern(MethodVariantBase* variant) {
   variant->ref();
   AbstractFunctionSignature& sig = *(variant->getSignature());
   for (vlist_t::iterator i = pending_vlist.begin(), e = pending_vlist.end(); i != e; ++i) {
      (*i)->parseResolveUserSignature();
      if ((*i)->isSignatureIdentical(sig)) {
         (*i)->deref();
         pending_vlist.erase(i);
         pending_vlist.push_back(variant);
         //printd(5, "MethodFunctionBase::replaceAbstractVariantIntern() this: %p replacing %p ::%s%s in pending_vlist\n", this, variant, getName(), variant->getAbstractSignature());
         return;
      }
   }
   for (vlist_t::iterator i = vlist.begin(), e = vlist.end(); i != e; ++i) {
      if ((*i)->isSignatureIdentical(sig)) {
         pending_save.push_back(*i);
         vlist.erase(i);
         vlist.push_back(variant);
         //printd(5, "MethodFunctionBase::replaceAbstractVariantIntern() this: %p replacing %p ::%s%s in vlist\n", this, variant, getName(), variant->getAbstractSignature());
         return;
      }
   }
   //printd(5, "MethodFunctionBase::replaceAbstractVariantIntern() this: %p adding %p ::%s%s to pending_vlist\n", this, variant, getName(), variant->getAbstractSignature());
   pending_vlist.push_back(variant);
}

void MethodFunctionBase::replaceAbstractVariant(MethodVariantBase* variant) {
   replaceAbstractVariantIntern(variant);

   ClassAccess ma = variant->getAccess();
   if (pending_access > ma)
      pending_access = ma;

   if (!pending_has_final && variant->isFinal())
      pending_has_final = true;
}

// if an identical signature is found to the passed variant, then it is removed from the abstract list
MethodVariantBase* MethodFunctionBase::parseHasVariantWithSignature(MethodVariantBase* v) const {
   v->parseResolveUserSignature();
   AbstractFunctionSignature& sig = *(v->getSignature());
   for (vlist_t::const_iterator i = pending_vlist.begin(), e = pending_vlist.end(); i != e; ++i) {
      (*i)->parseResolveUserSignature();
      if ((*i)->isSignatureIdentical(sig))
         return reinterpret_cast<MethodVariantBase*>(*i);
   }
   for (vlist_t::const_iterator i = vlist.begin(), e = vlist.end(); i != e; ++i) {
      if ((*i)->isSignatureIdentical(sig))
         return reinterpret_cast<MethodVariantBase*>(*i);
   }
   return 0;
}

QoreValue UserMethodVariant::evalMethod(QoreObject* self, CodeEvaluationHelper &ceh, ExceptionSink* xsink) const {
   VRMutexOptionalLockHelper vrmolh(synchronized ? (self ? qore_object_private::get(*self)->getGate() : ceh.getClass()->getGate()) : 0, xsink);
   if (*xsink)
      return QoreValue();
   return eval(qmethod->getName(), &ceh, self, xsink, getClassPriv());
}

void BuiltinConstructorValueVariant::evalConstructor(const QoreClass& thisclass, QoreObject* self, CodeEvaluationHelper &ceh, BCList* bcl, BCEAList* bceal, ExceptionSink* xsink) const {
   CodeContextHelper cch(xsink, CT_BUILTIN, "constructor", self, qore_class_private::get(thisclass));

   if (constructorPrelude(thisclass, ceh, self, bcl, bceal, xsink))
      return;

   constructor(self, ceh.getArgs(), ceh.getRuntimeFlags(), xsink);
}

void BuiltinExternalConstructorValueVariant::evalConstructor(const QoreClass& thisclass, QoreObject* self, CodeEvaluationHelper &ceh, BCList* bcl, BCEAList* bceal, ExceptionSink* xsink) const {
   CodeContextHelper cch(xsink, CT_BUILTIN, "constructor", self, qore_class_private::get(thisclass));

   if (constructorPrelude(thisclass, ceh, self, bcl, bceal, xsink))
      return;

   constructor(*qmethod, ptr, self, ceh.getArgs(), ceh.getRuntimeFlags(), xsink);
}

void BuiltinConstructorVariant::evalConstructor(const QoreClass &thisclass, QoreObject* self, CodeEvaluationHelper &ceh, BCList* bcl, BCEAList* bceal, ExceptionSink* xsink) const {
   CodeContextHelper cch(xsink, CT_BUILTIN, "constructor", self, qore_class_private::get(thisclass));

   if (constructorPrelude(thisclass, ceh, self, bcl, bceal, xsink))
      return;

   const QoreValueList* args = ceh.getArgs();
   ReferenceHolder<QoreListNode> l(args ? args->getOldList() : 0, xsink);
   constructor(self, *l, xsink);
}

void BuiltinConstructor2Variant::evalConstructor(const QoreClass &thisclass, QoreObject* self, CodeEvaluationHelper &ceh, BCList* bcl, BCEAList* bceal, ExceptionSink* xsink) const {
   CodeContextHelper cch(xsink, CT_BUILTIN, "constructor", self, qore_class_private::get(thisclass));

   if (constructorPrelude(thisclass, ceh, self, bcl, bceal, xsink))
      return;

   const QoreValueList* args = ceh.getArgs();
   ReferenceHolder<QoreListNode> l(args ? args->getOldList() : 0, xsink);
   constructor(thisclass, self, *l, xsink);
}

void BuiltinConstructor3Variant::evalConstructor(const QoreClass &thisclass, QoreObject* self, CodeEvaluationHelper &ceh, BCList* bcl, BCEAList* bceal, ExceptionSink* xsink) const {
   CodeContextHelper cch(xsink, CT_BUILTIN, "constructor", self, qore_class_private::get(thisclass));

   if (constructorPrelude(thisclass, ceh, self, bcl, bceal, xsink))
      return;

   const QoreValueList* args = ceh.getArgs();
   ReferenceHolder<QoreListNode> l(args ? args->getOldList() : 0, xsink);
   constructor(thisclass, signature.getTypeList(), ptr, self, *l, xsink);
}

int ConstructorMethodVariant::constructorPrelude(const QoreClass& thisclass, CodeEvaluationHelper& ceh, QoreObject* self, BCList* bcl, BCEAList* bceal, ExceptionSink* xsink) const {
   if (bcl) {
      const BCAList* bcal = getBaseClassArgumentList();
      if (bcal) {
         bcal->execBaseClassConstructorArgs(bceal, xsink);
         if (*xsink)
            return -1;
      }
      bcl->execConstructors(self, bceal, xsink);
      if (*xsink)
         return -1;
   }

   ceh.restorePosition();
   return 0;
}

UserConstructorVariant::~UserConstructorVariant() {
   delete bcal;
}

void UserConstructorVariant::evalConstructor(const QoreClass &thisclass, QoreObject* self, CodeEvaluationHelper &ceh, BCList* bcl, BCEAList* bceal, ExceptionSink* xsink) const {
   UserVariantExecHelper uveh(this, &ceh, xsink);
   if (!uveh)
      return;

   CodeContextHelper cch(xsink, CT_USER, "constructor", self, qore_class_private::get(thisclass), false);

   // instantiate "self" before executing base class constructors in case base class constructor arguments reference "self"
   assert(signature.selfid);
   signature.selfid->instantiateSelf(self);

   // instantiate argv and push id on stack for base class constructors
   if (bcl) {
      ReferenceHolder<QoreListNode>& argv = uveh.getArgv();
      signature.argvid->instantiate(argv ? argv->refSelf() : 0);
      ArgvContextHelper argv_helper(argv ? argv->listRefSelf() : 0, xsink);
   }

   if (!constructorPrelude(thisclass, ceh, self, bcl, bceal, xsink)) {
      evalIntern(uveh.getArgv(), 0, xsink).discard(xsink);
   }

   // uninstantiate argv
   if (bcl)
      signature.argvid->uninstantiate(xsink);

   // if self then uninstantiate
   signature.selfid->uninstantiateSelf();
}

void UserConstructorVariant::parseInit(QoreFunction* f) {
   MethodFunctionBase* mf = static_cast<MethodFunctionBase*>(f);
   const QoreClass& parent_class = *(mf->MethodFunctionBase::getClass());

   signature.resolve();
   assert(!signature.getReturnTypeInfo() || signature.getReturnTypeInfo() == nothingTypeInfo);

   // push return type on stack (no return value can be used)
   ParseCodeInfoHelper rtih("constructor", nothingTypeInfo);

   if (bcal && !parent_class.hasParentClass()) {
      parse_error(signature.getParseLocation(), "base constructor arguments given for class '%s' that has no parent classes", parent_class.getName());
      delete bcal;
      bcal = nullptr;
   }

   //printd(5, "UserConstructorVariant::parseInitConstructor() this: %p %s::constructor() params: %d\n", this, parent_class.getName(), signature.numParams());
   // must be called even if statements is NULL
   statements->parseInitConstructor(parent_class.getTypeInfo(), this, bcal, parent_class);

   // recheck types against committed types if necessary
   if (recheck)
      f->parseCheckDuplicateSignatureCommitted(&signature);
}

void BuiltinDestructorVariant::evalDestructor(const QoreClass &thisclass, QoreObject* self, ExceptionSink* xsink) const {
   CodeContextHelper cch(xsink, CT_BUILTIN, "destructor", self, qore_class_private::get(thisclass));

   AbstractPrivateData* private_data = self->getAndClearPrivateData(thisclass.getID(), xsink);
   //printd(5, "BuiltinDestructorVariant::evalDestructor() o: %p, v: %d, classid: %d, private: %p\n", self, self->isValid(), thisclass.getID(), private_data);
   if (!private_data)
      return;
   destructor(self, private_data, xsink);
}

void BuiltinDestructor2Variant::evalDestructor(const QoreClass &thisclass, QoreObject* self, ExceptionSink* xsink) const {
   CodeContextHelper cch(xsink, CT_BUILTIN, "destructor", self, qore_class_private::get(thisclass));

   AbstractPrivateData* private_data = self->getAndClearPrivateData(thisclass.getID(), xsink);
   //printd(5, "BuiltinDestructor2Variant::evalDestructor() o: %p, v: %d, private: %p\n", self, self->isValid(), private_data);
   if (!private_data)
      return;
   destructor(thisclass, self, private_data, xsink);
}

void BuiltinDestructor3Variant::evalDestructor(const QoreClass &thisclass, QoreObject* self, ExceptionSink* xsink) const {
   CodeContextHelper cch(xsink, CT_BUILTIN, "destructor", self, qore_class_private::get(thisclass));

   AbstractPrivateData* private_data = self->getAndClearPrivateData(thisclass.getID(), xsink);
   //printd(5, "BuiltinDestructor3Variant::evalDestructor() o: %p, v: %d, private: %p\n", self, self->isValid(), private_data);
   if (!private_data)
      return;
   destructor(thisclass, ptr, self, private_data, xsink);
}

void UserCopyVariant::evalCopy(const QoreClass& thisclass, QoreObject* self, QoreObject* old, CodeEvaluationHelper& ceh, BCList* scl, ExceptionSink* xsink) const {
   // there can only be max 1 param
   assert(signature.numParams() <= 1);

   QoreValueList* args = new QoreValueList;
   args->push(self->refSelf());
   ceh.setArgs(args);

   UserVariantExecHelper uveh(this, &ceh, xsink);
   if (!uveh)
      return;

   CodeContextHelper cch(xsink, CT_USER, "copy", self, qore_class_private::get(thisclass));

   if (scl) {
      scl->sml.execCopyMethods(self, old, xsink);
      if (*xsink)
         return;
      ceh.restorePosition();
   }

   evalIntern(uveh.getArgv(), self, xsink).discard(xsink);
}

void UserCopyVariant::parseInit(QoreFunction* f) {
   MethodFunctionBase* mf = static_cast<MethodFunctionBase*>(f);
   const QoreClass& parent_class = *(mf->MethodFunctionBase::getClass());

   signature.resolve();

   // make sure there is max one parameter in the copy method
   if (signature.numParams() > 1)
      parse_error(signature.getParseLocation(), "maximum of one parameter may be defined in class copy methods (%d defined); this parameter will be assigned to the old object when the method is executed", signature.numParams());

   // push return type on stack (no return value can be used)
   ParseCodeInfoHelper rtih("copy", nothingTypeInfo);

   // must be called even if statements is NULL
   statements->parseInitMethod(parent_class.getTypeInfo(), this);

   // see if there is a type specification for the sole parameter and make sure it matches the class if there is
   if (signature.numParams()) {
      const QoreTypeInfo* typeInfo = signature.getParamTypeInfo(0);
      if (typeInfo) {
         if (QoreTypeInfo::parseReturns(typeInfo, &parent_class) == QTI_NOT_EQUAL) {
            // raise parse exception if parse exceptions have not been suppressed
            if (getProgram()->getParseExceptionSink()) {
               QoreStringNode* desc = new QoreStringNode("the copy constructor will be passed ");
               QoreTypeInfo::getThisType(parent_class.getTypeInfo(), *desc);
               desc->concat(", but the object's parameter was defined expecting ");
               QoreTypeInfo::getThisType(typeInfo, *desc);
               desc->concat(" instead");
               qore_program_private::makeParseException(getProgram(), signature.getParseLocation(), "PARSE-TYPE-ERROR", desc);
            }
         }
      }
      else { // set to class' type
         signature.setFirstParamType(parent_class.getTypeInfo());
      }
   }

   // only 1 variant is possible, no need to recheck types
}

void BuiltinCopyVariantBase::evalCopy(const QoreClass& thisclass, QoreObject* self, QoreObject* old, CodeEvaluationHelper& ceh, BCList* scl, ExceptionSink* xsink) const {
   CodeContextHelper cch(xsink, CT_BUILTIN, "copy", self, qore_class_private::get(thisclass));

   if (scl) {
      scl->sml.execCopyMethods(self, old, xsink);
      if (*xsink)
         return;
      ceh.restorePosition();
   }

   old->evalCopyMethodWithPrivateData(thisclass, this, self, xsink);
}

void ConstructorMethodFunction::evalConstructor(const AbstractQoreFunctionVariant* variant, const QoreClass& thisclass, QoreObject* self, const QoreValueList* args, BCList* bcl, BCEAList* bceal, ExceptionSink* xsink) const {
   // setup call, save runtime position, and evaluate arguments
   CodeEvaluationHelper ceh(xsink, this, variant, "constructor", args, self, qore_class_private::get(thisclass));
   if (*xsink)
      return;

   CONMV_const(variant)->evalConstructor(thisclass, self, ceh, bcl, bceal, xsink);
}

void ConstructorMethodFunction::evalConstructor(const AbstractQoreFunctionVariant* variant, const QoreClass& thisclass, QoreObject* self, const QoreListNode* args, BCList* bcl, BCEAList* bceal, ExceptionSink* xsink) const {
   // setup call, save runtime position, and evaluate arguments
   CodeEvaluationHelper ceh(xsink, this, variant, "constructor", args, self, qore_class_private::get(thisclass));
   if (*xsink)
      return;

   CONMV_const(variant)->evalConstructor(thisclass, self, ceh, bcl, bceal, xsink);
}

void CopyMethodFunction::evalCopy(const QoreClass& thisclass, QoreObject* self, QoreObject* old, BCList* scl, ExceptionSink* xsink) const {
   assert(vlist.singular());

   const AbstractQoreFunctionVariant* variant = first();
   qore_call_t ct = variant->getCallType();

   // setup call, save runtime position
   CodeEvaluationHelper ceh(xsink, this, variant, "copy", (QoreValueList*)0, self, qore_class_private::get(thisclass), ct, true);
   if (*xsink) return;

   COPYMV_const(variant)->evalCopy(thisclass, self, old, ceh, scl, xsink);
}

void DestructorMethodFunction::evalDestructor(const QoreClass& thisclass, QoreObject* self, ExceptionSink* xsink) const {
   assert(vlist.singular());

   const AbstractQoreFunctionVariant* variant = first();
   qore_call_t ct = variant->getCallType();

   // setup call, save runtime position
   //printd(5, "DestructorMethodFunction::evalDestructor() %s::%s() o: %p, v: %d, ct: %d\n", getClassName(), getName(), self, self->isValid(),ct);
   CodeEvaluationHelper ceh(xsink, this, variant, "destructor", (QoreValueList*)0, self, qore_class_private::get(thisclass), ct);
   if (*xsink) return;

   DESMV_const(variant)->evalDestructor(thisclass, self, xsink);
}

// if the variant was identified at parse time, then variant will not be NULL, otherwise if NULL then it is identified at run time
QoreValue NormalMethodFunction::evalMethod(ExceptionSink* xsink, const AbstractQoreFunctionVariant* variant, QoreObject* self, const QoreListNode* args, const qore_class_private* cctx) const {
   const char* cname = getClassName();
   const char* mname = getName();
   //printd(5, "NormalMethodFunction::evalMethod() %s::%s() v: %d\n", cname, mname, self->isValid());

   CodeEvaluationHelper ceh(xsink, this, variant, mname, args, self, qore_class_private::get(*qc), CT_UNUSED, false, cctx);
   if (*xsink)
      return QoreValue();

   const MethodVariant* mv = METHV_const(variant);
   if (mv->isAbstract()) {
      xsink->raiseException("ABSTRACT-VARIANT-ERROR", "cannot call abstract variant %s::%s(%s) directly", cname, mname, mv->getSignature()->getSignatureText());
      return QoreValue();
   }
   //printd(5, "NormalMethodFunction::evalMethod() %s::%s(%s) (self: %s) variant: %p, mv: %p priv: %d access: %d (%p %s)\n",getClassName(), mname, mv->getSignature()->getSignatureText(), self->getClass()->getName(), variant, mv, mv->isPrivate(), qore_class_private::runtimeCheckPrivateClassAccess(*mv->getClass()), runtime_get_class(), runtime_get_class() ? runtime_get_class()->name.c_str() : "n/a");

   return mv->evalMethod(self, ceh, xsink);
}

// if the variant was identified at parse time, then variant will not be NULL, otherwise if NULL then it is identified at run time
QoreValue NormalMethodFunction::evalMethodTmpArgs(ExceptionSink* xsink, const AbstractQoreFunctionVariant* variant, QoreObject* self, QoreListNode* args, const qore_class_private* cctx) const {
   const char* cname = getClassName();
   const char* mname = getName();
   //printd(5, "NormalMethodFunction::evalMethod() %s::%s() v: %d\n", cname, mname, self->isValid());

   CodeEvaluationHelper ceh(xsink, this, variant, mname, args, self, qore_class_private::get(*qc), CT_UNUSED, false, cctx);
   if (*xsink)
      return QoreValue();

   const MethodVariant* mv = METHV_const(variant);
   if (mv->isAbstract()) {
      xsink->raiseException("ABSTRACT-VARIANT-ERROR", "cannot call abstract variant %s::%s(%s) directly", cname, mname, mv->getSignature()->getSignatureText());
      return QoreValue();
   }
   //printd(5, "NormalMethodFunction::evalMethod() %s::%s(%s) (self: %s) variant: %p, mv: %p priv: %d access: %d (%p %s)\n",getClassName(), mname, mv->getSignature()->getSignatureText(), self->getClass()->getName(), variant, mv, mv->isPrivate(), qore_class_private::runtimeCheckPrivateClassAccess(*mv->getClass()), runtime_get_class(), runtime_get_class() ? runtime_get_class()->name.c_str() : "n/a");

   return mv->evalMethod(self, ceh, xsink);
}

// if the variant was identified at parse time, then variant will not be NULL, otherwise if NULL then it is identified at run time
QoreValue NormalMethodFunction::evalPseudoMethod(ExceptionSink* xsink, const AbstractQoreFunctionVariant* variant, const QoreValue n, const QoreListNode* args, const qore_class_private* cctx) const {
   const char* mname = getName();
   CodeEvaluationHelper ceh(xsink, this, variant, mname, args, 0, qore_class_private::get(*qc), CT_UNUSED, false, cctx);
   if (*xsink)
      return QoreValue();

   return METHV_const(variant)->evalPseudoMethod(n, ceh, xsink);
}

// if the variant was identified at parse time, then variant will not be NULL, otherwise if NULL then it is identified at run time
QoreValue StaticMethodFunction::evalMethod(ExceptionSink* xsink, const AbstractQoreFunctionVariant* variant, const QoreListNode* args, const qore_class_private* cctx) const {
   const char* mname = getName();
   CodeEvaluationHelper ceh(xsink, this, variant, mname, args, 0, qore_class_private::get(*qc), CT_UNUSED, false, cctx);
   if (*xsink)
      return QoreValue();

   return METHV_const(variant)->evalMethod(0, ceh, xsink);
}

// if the variant was identified at parse time, then variant will not be NULL, otherwise if NULL then it is identified at run time
QoreValue StaticMethodFunction::evalMethodTmpArgs(ExceptionSink* xsink, const AbstractQoreFunctionVariant* variant, QoreListNode* args, const qore_class_private* cctx) const {
   const char* mname = getName();
   CodeEvaluationHelper ceh(xsink, this, variant, mname, args, 0, qore_class_private::get(*qc), CT_UNUSED, false, cctx);
   if (*xsink)
      return QoreValue();

   return METHV_const(variant)->evalMethod(0, ceh, xsink);
}

const qore_class_private* MethodVariantBase::getClassPriv() const {
   return qore_class_private::get(*(qmethod->getClass()));
}

const char* MethodVariantBase::getAbstractSignature() {
   if (asig.empty())
      getSignature()->addAbstractParameterSignature(asig);
   return asig.c_str();
}

QoreValue BuiltinNormalMethodVariantBase::evalMethod(QoreObject* self, CodeEvaluationHelper& ceh, ExceptionSink* xsink) const {
   CodeContextHelper cch(xsink, CT_BUILTIN, qmethod->getName(), self, qore_class_private::get(*qmethod->getClass()));
   return qore_object_private::evalBuiltinMethodWithPrivateData(*self, *qmethod, this, ceh.getArgs(), ceh.getRuntimeFlags(), xsink);
}

QoreValue BuiltinNormalMethodVariantBase::evalPseudoMethod(const QoreValue n, CodeEvaluationHelper& ceh, ExceptionSink* xsink) const {
   CodeContextHelper cch(xsink, CT_BUILTIN, qmethod->getName());
   return evalImpl(NULL, (AbstractPrivateData*)&n, ceh.getArgs(), ceh.getRuntimeFlags(), xsink);
}

class qmi_priv {
public:
   hm_method_t &m;
   hm_method_t::iterator i;

   DLLLOCAL qmi_priv(hm_method_t &n_m) : m(n_m) {
      i = m.end();
   }
   DLLLOCAL bool next() {
      if (i == m.end())
         i = m.begin();
      else
         ++i;
      return i != m.end();
   }
   DLLLOCAL const QoreMethod* getMethod() const {
      assert(i != m.end());
      return i->second;
   }
};
#define HMI_CAST(p) (reinterpret_cast<qmi_priv*>(p))

QoreMethodIterator::QoreMethodIterator(const QoreClass* qc) : priv(new qmi_priv(qc->priv->hm)) {
}

QoreMethodIterator::~QoreMethodIterator() {
   delete HMI_CAST(priv);
}

bool QoreMethodIterator::next() {
   return HMI_CAST(priv)->next();
}

const QoreMethod* QoreMethodIterator::getMethod() const {
   return HMI_CAST(priv)->getMethod();
}

QoreStaticMethodIterator::QoreStaticMethodIterator(const QoreClass* qc) : priv(new qmi_priv(qc->priv->shm)) {
}

QoreStaticMethodIterator::~QoreStaticMethodIterator() {
   delete HMI_CAST(priv);
}

bool QoreStaticMethodIterator::next() {
   return HMI_CAST(priv)->next();
}

const QoreMethod* QoreStaticMethodIterator::getMethod() const {
   return HMI_CAST(priv)->getMethod();
}

void QoreMemberInfo::parseInit(const char* name) {
   if (init)
      return;
   init = true;

   if (!typeInfo) {
      typeInfo = QoreParseTypeInfo::resolveAndDelete(parseTypeInfo, loc);
      parseTypeInfo = 0;
   }
#ifdef DEBUG
   else assert(!parseTypeInfo);
#endif

   if (exp) {
      const QoreTypeInfo* argTypeInfo = 0;
      int lvids = 0;
      //printd(5, "QoreMemberInfo::parseInit() this: %p '%s' %p '%s' %d\n", this, name, exp, get_type_name(exp), get_node_type(exp));
      exp = exp->parseInit(0, 0, lvids, argTypeInfo);
      if (lvids) {
         parse_error(loc, "illegal local variable declaration in member initialization expression");
         while (lvids--)
            pop_local_var();
      }
      // throw a type exception only if parse exceptions are enabled
      if (!QoreTypeInfo::parseAccepts(typeInfo, argTypeInfo) && getProgram()->getParseExceptionSink()) {
         QoreStringNode* desc = new QoreStringNode("initialization expression for ");
         desc->sprintf("%s member '%s' returns ", privpub(access), name);
         QoreTypeInfo::getThisType(argTypeInfo, *desc);
         desc->concat(", but the member was declared as ");
         QoreTypeInfo::getThisType(typeInfo, *desc);
         qore_program_private::makeParseException(getProgram(), loc, "PARSE-TYPE-ERROR", desc);
      }
   }
}

void QoreVarInfo::parseInit(const char* name) {
   if (QoreMemberInfoBaseAccess::init)
      return;
   QoreMemberInfoBaseAccess::init = true;

   if (!typeInfo) {
      typeInfo = QoreParseTypeInfo::resolveAndDelete(parseTypeInfo, loc);
      parseTypeInfo = 0;
   }
#ifdef DEBUG
   else assert(!parseTypeInfo);
#endif

   val.set(typeInfo);

   if (exp) {
      const QoreTypeInfo* argTypeInfo = 0;
      int lvids = 0;
      exp = exp->parseInit(0, 0, lvids, argTypeInfo);
      if (lvids) {
         parse_error(loc, "illegal local variable declaration in class static variable initialization expression");
         while (lvids--)
            pop_local_var();
      }
      // throw a type exception only if parse exceptions are enabled
      if (!QoreTypeInfo::parseAccepts(typeInfo, argTypeInfo) && getProgram()->getParseExceptionSink()) {
         QoreStringNode* desc = new QoreStringNode("initialization expression for ");
         desc->sprintf("%s class static variable '%s' returns ", privpub(access), name);
         QoreTypeInfo::getThisType(argTypeInfo, *desc);
         desc->concat(", but the variable was declared as ");
         QoreTypeInfo::getThisType(typeInfo, *desc);
         qore_program_private::makeParseException(getProgram(), loc, "PARSE-TYPE-ERROR", desc);
      }
   }
}

QoreParseClassHelper::QoreParseClassHelper(QoreClass* cls) : old(parse_get_class()), oldns(cls ? parse_get_ns() : 0), rn(cls) {
   setParseClass(cls);
   if (cls)
      parse_set_ns(qore_class_private::get(*cls)->ns);
}

QoreParseClassHelper::~QoreParseClassHelper() {
   if (rn)
      parse_set_ns(oldns);
   setParseClass(old);
}

void QoreMemberMap::parseInit() {
   //printd(5, "QoreMemberMap::parseInit() this: %p init: %d\n", this, init);
   if (init)
      return;
   init = true;
   for (SigOrderIterator i = beginSigOrder(), e = endSigOrder(); i != e; ++i) {
      printd(5, "QoreMemberMap::parseInit() this: %p mem: '%s' (%p) type: %s (%d)\n", this, i->first, i->second, get_type_name(i->second->exp), get_node_type(i->second->exp));
      if (i->second)
         i->second->parseInit(i->first);
   }
}

void QoreMemberMap::moveAllTo(QoreClass* qc, ClassAccess access) {
   if (empty() && access == Public) {
      qc->parseSetEmptyPublicMemberDeclaration();
      return;
   }
   for (DeclOrderIterator i = beginDeclOrder(); i != endDeclOrder(); ++i) {
      qore_class_private::parseAddMember(*qc, i->first, access, i->second);
   }
   map.clear();
   list.clear();
}

void QoreVarMap::moveAllTo(QoreClass* qc, ClassAccess access) {
   if (empty() && access == Public) {
      qc->parseSetEmptyPublicMemberDeclaration();
      return;
   }
   for (DeclOrderIterator i = beginDeclOrder(); i != endDeclOrder(); ++i) {
      qore_class_private::parseAddStaticVar(qc, i->first, access, i->second);
   }
   map.clear();
   list.clear();
}

QoreClassHolder::~QoreClassHolder() {
   if (c)
      qore_class_private::get(*c)->deref();
}

QoreBuiltinClass::QoreBuiltinClass(const char* name, int64 n_domain) : QoreClass(name, n_domain) {
   setSystem();
}

QoreBuiltinClass::QoreBuiltinClass(const QoreBuiltinClass& old) : QoreClass(old) {
}<|MERGE_RESOLUTION|>--- conflicted
+++ resolved
@@ -1535,7 +1535,6 @@
 }
 
 int BCNode::initializeHierarchy(QoreClass* cls, qcp_set_t& qcp_set) {
-<<<<<<< HEAD
     if (!sclass) {
         if (cname) {
             // if the class cannot be found, RootQoreNamespace::parseFindScopedClass() will throw the appropriate exception
@@ -1583,81 +1582,41 @@
 }
 
 int BCNode::initialize(QoreClass* cls, bool& has_delete_blocker) {
-   assert(sclass);
-=======
-   if (!sclass) {
-      if (cname) {
-         // if the class cannot be found, RootQoreNamespace::parseFindScopedClass() will throw the appropriate exception
-         sclass = qore_root_ns_private::parseFindScopedClass(loc, *cname);
-         printd(5, "BCNode::initializeHierarchy() %s inheriting %s (%p)\n", cls->getName(), cname->ostr, sclass);
-         delete cname;
-         cname = 0;
-      }
-      else {
-         // if the class cannot be found, qore_root_ns_private::parseFindClass() will throw the appropriate exception
-         sclass = qore_root_ns_private::parseFindClass(loc, cstr);
-         printd(5, "BCNode::initializeHierarchy() %s inheriting %s (%p)\n", cls->getName(), cstr, sclass);
-         free(cstr);
-         cstr = 0;
-      }
-      if (cls == sclass) {
-         parse_error(cls->priv->loc, "class '%s' cannot inherit itself", cls->getName());
-         assert(cls->priv->scl);
-         cls->priv->scl->valid = false;
-         sclass = nullptr;
-      }
-      //printd(5, "BCNode::parseInit() cls: %p '%s' inherits %p '%s' final: %d\n", cls, cls->getName(), sclass, sclass ? sclass->getName() : "n/a", sclass ? sclass->priv->final : 0);
-   }
->>>>>>> d807edfe
-   int rc = 0;
-
-<<<<<<< HEAD
-=======
-      if (sclass->priv->final)
-         parse_error(cls->priv->loc, "class '%s' cannot inherit 'final' class '%s'", cls->getName(), sclass->getName());
-
-      rc = sclass->priv->initializeHierarchy(qcp_set);
-   }
-   return rc;
-}
-
-int BCNode::initialize(QoreClass* cls, bool& has_delete_blocker) {
-   assert(sclass);
-   int rc = 0;
-
->>>>>>> d807edfe
-   rc = sclass->priv->initializeIntern();
-   if (!has_delete_blocker && sclass->has_delete_blocker())
-      has_delete_blocker = true;
-   // include all base class domains in this class's domain
-   if (!sclass->priv->addBaseClassesToSubclass(cls, is_virtual)) {
-      cls->priv->domain |= sclass->priv->domain;
-      // import all base class member definitions into this class
-      cls->priv->parseImportMembers(*sclass->priv, access);
-   }
-   if (sclass->priv->final)
-      parse_error(cls->priv->loc, "class '%s' cannot inherit 'final' class '%s'", cls->getName(), sclass->getName());
-
-   return rc;
+    assert(sclass);
+    int rc = 0;
+
+    rc = sclass->priv->initializeIntern();
+    if (!has_delete_blocker && sclass->has_delete_blocker())
+        has_delete_blocker = true;
+    // include all base class domains in this class's domain
+    if (!sclass->priv->addBaseClassesToSubclass(cls, is_virtual)) {
+        cls->priv->domain |= sclass->priv->domain;
+        // import all base class member definitions into this class
+        cls->priv->parseImportMembers(*sclass->priv, access);
+    }
+    if (sclass->priv->final)
+        parse_error(cls->priv->loc, "class '%s' cannot inherit 'final' class '%s'", cls->getName(), sclass->getName());
+
+    return rc;
 }
 
 int BCNode::runtimeInitInternalMembers(QoreObject& o, bool& need_scan, ExceptionSink* xsink) const {
-   assert(sclass);
-   return sclass->priv->runtimeInitMembers(o, need_scan, true, xsink);
+    assert(sclass);
+    return sclass->priv->runtimeInitMembers(o, need_scan, true, xsink);
 }
 
 bool BCNode::isBaseClass(QoreClass* qc, bool toplevel) const {
-   assert(sclass);
-
-   if (!toplevel && access == Internal)
-      return false;
-
-   //printd(5, "BCNode::isBaseClass() %p %s (%d) == %s (%d)\n", this, qc->getName(), qc->getID(), sclass->getName(), sclass->getID());
-   if (qc->getID() == sclass->getID() || (sclass->priv->scl && sclass->priv->scl->isBaseClass(qc, false))) {
-      //printd(5, "BCNode::isBaseClass() %p %s (%d) TRUE\n", this, qc->getName(), qc->getID());
-      return true;
-   }
-   return false;
+    assert(sclass);
+
+    if (!toplevel && access == Internal)
+        return false;
+
+    //printd(5, "BCNode::isBaseClass() %p %s (%d) == %s (%d)\n", this, qc->getName(), qc->getID(), sclass->getName(), sclass->getID());
+    if (qc->getID() == sclass->getID() || (sclass->priv->scl && sclass->priv->scl->isBaseClass(qc, false))) {
+        //printd(5, "BCNode::isBaseClass() %p %s (%d) TRUE\n", this, qc->getName(), qc->getID());
+        return true;
+    }
+    return false;
 }
 
 const QoreMethod* BCNode::runtimeFindCommittedMethod(const char* name, ClassAccess& n_access, const qore_class_private* class_ctx, bool allow_internal) const {
