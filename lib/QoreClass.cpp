/*
  QoreClass.cpp

  Qore Programming Language

  Copyright (C) 2003 - 2016 Qore Technologies, s.r.o.

  Permission is hereby granted, free of charge, to any person obtaining a
  copy of this software and associated documentation files (the "Software"),
  to deal in the Software without restriction, including without limitation
  the rights to use, copy, modify, merge, publish, distribute, sublicense,
  and/or sell copies of the Software, and to permit persons to whom the
  Software is furnished to do so, subject to the following conditions:

  The above copyright notice and this permission notice shall be included in
  all copies or substantial portions of the Software.

  THE SOFTWARE IS PROVIDED "AS IS", WITHOUT WARRANTY OF ANY KIND, EXPRESS OR
  IMPLIED, INCLUDING BUT NOT LIMITED TO THE WARRANTIES OF MERCHANTABILITY,
  FITNESS FOR A PARTICULAR PURPOSE AND NONINFRINGEMENT. IN NO EVENT SHALL THE
  AUTHORS OR COPYRIGHT HOLDERS BE LIABLE FOR ANY CLAIM, DAMAGES OR OTHER
  LIABILITY, WHETHER IN AN ACTION OF CONTRACT, TORT OR OTHERWISE, ARISING
  FROM, OUT OF OR IN CONNECTION WITH THE SOFTWARE OR THE USE OR OTHER
  DEALINGS IN THE SOFTWARE.

  Note that the Qore library is released under a choice of three open-source
  licenses: MIT (as above), LGPL 2+, or GPL 2+; see README-LICENSE for more
  information.
*/

#include <qore/Qore.h>
#include <qore/intern/Sequence.h>
#include <qore/intern/QoreClassIntern.h>
#include <qore/intern/ConstantList.h>
#include <qore/intern/qore_program_private.h>
#include <qore/intern/ql_crypto.h>
#include <qore/intern/QoreObjectIntern.h>

#include <string.h>
#include <stdlib.h>
#include <assert.h>

// global class ID sequence
DLLLOCAL Sequence classIDSeq(1);

DLLLOCAL QoreValue qore_method_private::evalNormalVariant(QoreObject* self, const QoreExternalMethodVariant* ev, const QoreListNode* args, ExceptionSink* xsink) const {
   const AbstractQoreFunctionVariant* variant = reinterpret_cast<const AbstractQoreFunctionVariant*>(ev);

   CodeEvaluationHelper ceh(xsink, getFunction(), variant, getName(), args, parent_class->priv);
   if (*xsink) return QoreValue();

   return METHV_const(variant)->evalMethod(self, ceh, xsink);
}

void qore_method_private::parseInit() {
   assert(!static_flag);

   //printd(5, "qore_method_private::parseInit() this: %p %s::%s() func: %p\n", this, parent_class->getName(), func->getName(), func);
   func->parseInit();

   const char* name = func->getName();
   if (strcmp(name, "constructor")
       && strcmp(name, "destructor")
       && strcmp(name, "copy")) {

      if ((!strcmp(name, "methodGate")
	   || !strcmp(name, "memberGate")
	   || !strcmp(name, "memberNotification"))) {

	 if (!func->pendingEmpty()) {
	    // ensure that there is no more than one parameter declared, and if it
	    // has a type, it must be a string
	    UserSignature* sig = UMV(func->pending_first())->getUserSignature();
	    const QoreTypeInfo* t = sig->getParamTypeInfo(0);
	    if (!stringTypeInfo->parseAccepts(t)) {
	       QoreStringNode* desc = new QoreStringNode;
	       desc->sprintf("%s::%s(%s) has an invalid signature; the first argument declared as ", parent_class->getName(), func->getName(), sig->getSignatureText());
	       t->getThisType(*desc);
	       desc->concat(" is not compatible with 'string'");
	       qore_program_private::makeParseException(getProgram(), "PARSE-TYPE-ERROR", desc);
	    }
	 }
      }
      else {
	 // make sure the method doesn't override a "final" method in a base class
	 func->checkFinal();
      }
   }
}

ClassAccess qore_method_private::parseGetAccess() const {
   return func->parseGetAccess();
}

void SignatureHash::set(const QoreString& str) {
   DigestHelper dh(str.getBuffer(), str.size());
   dh.doDigest(0, EVP_sha1());
   assert(dh.size() == SH_SIZE);
   memcpy(buf, dh.getBuffer(), dh.size());
}

void SignatureHash::update(const QoreString& str) {
   if (!is_set) {
      set(str);
      is_set = true;
   }
   else {
      // make copy of old buffer
      unsigned char cbuf[SH_SIZE];
      memcpy(cbuf, buf, SH_SIZE);
      // set hash for new addition
      set(str);
      // xor old hash with new hash
      for (unsigned i = 0; i < SH_SIZE; ++i)
	 buf[i] ^= cbuf[i];
   }

#ifdef DEBUG
   //QoreString dbg;
   //toString(dbg);
   //printd(5, "class hash %p set to: %s\n", this, dbg.getBuffer());
#endif
}

AbstractMethod::AbstractMethod(const AbstractMethod& old) {
   assert(!old.vlist.empty());
   for (auto& i : old.vlist) {
      assert(vlist.find(i.first) == vlist.end());
      i.second->ref();
      vlist.insert(vmap_t::value_type(i.first, i.second));
   }
}

AbstractMethod::~AbstractMethod() {
   for (auto& i : vlist)
      i.second->deref();
   for (auto& i : pending_vlist)
      i.second->deref();
   for (auto& i : pending_save)
      i.second->deref();
}

int AbstractMethod::parseCommit() {
   for (auto& i : pending_save)
      i.second->deref();
   pending_save.clear();
   for (auto& i : pending_vlist) {
      assert(vlist.find(i.first) == vlist.end());
      vlist.insert(vmap_t::value_type(i.first, i.second));
   }
   pending_vlist.clear();
   return vlist.empty() ? -1 : 0;
}

// merge changes from parent class method of the same name during parse initialization
void AbstractMethod::parseMergeBase(AbstractMethod& m, bool committed) {
   //printd(5, "AbstractMethod::parseMergeBase(m: %p) this: %p m.pending_save: %d m.pending_vlist: %d\n", &m, this, !m.pending_save.empty(), !m.pending_vlist.empty());
   // move pending committed variants from our vlist that are in parent's pending_save list to our pending_save
   for (auto& i : m.pending_save) {
      const char* sig = i.second->getAbstractSignature();
      vmap_t::iterator vi = vlist.find(sig);
      if (vi != vlist.end()) {
         pending_save.insert(vmap_t::value_type(sig, i.second));
         vlist.erase(vi);
      }
   }

   // add new pending abstract methods from parent to our list - if they are not already in our pending_vlist or in our pending_save list
   for (auto& i : m.pending_vlist) {
      const char* sig = i.second->getAbstractSignature();
      //printd(5, "AbstractMethod::parseMergeBase(m: %p) this: %p checking parent: '%s'\n", &m, this, sig);
      if (pending_save.find(sig) != pending_save.end()) {
         continue;
      }
      if (pending_vlist.find(sig) != pending_vlist.end()) {
         continue;
      }
      //printd(5, "AbstractMethod::parseMergeBase(m: %p) this: %p adding to pending_vlist from parent: '%s'\n", &m, this, sig);
      i.second->ref();
      pending_vlist.insert(vmap_t::value_type(sig, i.second));
   }

   if (!committed)
      return;

   // add committed variants to our committed list
   for (auto& i : m.vlist) {
      const char* sig = i.second->getAbstractSignature();
      // see if this method already exists in this class
      if (vlist.find(sig) != vlist.end())
         return;
      // add to vlist
      i.second->ref();
      vlist.insert(vmap_t::value_type(sig, i.second));
      // remove from pending_vlist if present because we've already added it to the committed list
      vmap_t::iterator vi = pending_vlist.find(sig);
      if (vi != pending_vlist.end()) {
	 vi->second->deref();
         pending_vlist.erase(vi);
      }
   }
}

// merge changes from parent class method of the same name during parse initialization
void AbstractMethod::parseMergeBase(AbstractMethod& m, MethodFunctionBase* f, bool committed) {
   //printd(5, "AbstractMethod::parseMergeBase(m: %p, f: %p %s::%s) this: %p m.pending_save: %d m.pending_vlist: %d\n", &m, f, f ? f->getClassName() : "n/a", f ? f->getName() : "n/a", this, !m.pending_save.empty(), !m.pending_vlist.empty());
   // move pending committed variants from our vlist that are in parent's pending_save list to our pending_save
   for (auto& i : m.pending_save) {
      const char* sig = i.second->getAbstractSignature();
      vmap_t::iterator vi = vlist.find(sig);
      if (vi != vlist.end()) {
         pending_save.insert(vmap_t::value_type(sig, i.second));
         vlist.erase(vi);
      }
   }

   // add new pending abstract methods from parent to our list - if they are not already in our pending_vlist or in our pending_save list
   for (auto& i : m.pending_vlist) {
      const char* sig = i.second->getAbstractSignature();
      //printd(5, "AbstractMethod::parseMergeBase(m: %p, f: %p %s::%s) this: %p checking parent: '%s' (f: %p: %d) '%s'\n", &m, f, f ? f->getClassName() : "n/a", f ? f->getName() : "n/a", this, sig, f, f && f->parseHasVariantWithSignature(i.second), sig);

      if (f && f->parseHasVariantWithSignature(i.second)) {
         // add to our pending_save
	 i.second->ref();
         pending_save.insert(vmap_t::value_type(sig, i.second));
         continue;
      }

      if (pending_save.find(sig) != pending_save.end()) {
         continue;
      }
      if (pending_vlist.find(sig) != pending_vlist.end()) {
         continue;
      }
      //printd(5, "AbstractMethod::parseMergeBase(m: %p, f: %p %s::%s) this: %p adding to pending_vlist from parent: '%s'\n", &m, f, f ? f->getClassName() : "n/a", f ? f->getName() : "n/a", this, sig);
      i.second->ref();
      pending_vlist.insert(vmap_t::value_type(sig, i.second));
   }

   if (!committed)
      return;

   // add committed variants to our committed list
   for (auto& i : m.vlist) {
      const char* sig = i.second->getAbstractSignature();
      if (f && f->parseHasVariantWithSignature(i.second)) {
         // we already have a pending variant with this signature, so we can ignore the parent's abstract variant
         // if there is a parse commit - the pending variant is committed and we don't need the parent's abstract record
         // if there is a parse rollback - the current class is rolled back entirely (this function is only executed
         // in one time class initialization)
         continue;
      }
      else {
         //printd(5, "AbstractMethod::parseMergeCommitted() inheriting abstract method variant %s::%s asig: %s\n", f ? f->getClassName() : "xxx", f ? f->getName() : "xxx", sig);
         // insert in the committed list for this class
         assert(vlist.find(sig) == vlist.end());
	 i.second->ref();
         vlist.insert(vmap_t::value_type(sig, i.second));
         // cannot be in pending_vlist
         assert(pending_vlist.find(sig) == pending_vlist.end());
      }
   }
}

void AbstractMethod::parseAdd(MethodVariantBase* v) {
   // see if there is already an committed variant matching this signature
   // in this case it must be inherited
   const char* sig = v->getAbstractSignature();
   if (vlist.find(sig) != vlist.end())
      return;
   //printd(5, "AbstractMethod::parseAdd(v: %p) this: %p (%s) new\n", v, this, sig);

   // already referenced for "normal" insertion, ref again for abstract method insertion
   v->ref();
   pending_vlist.insert(vmap_t::value_type(sig, v));
}

void AbstractMethod::parseOverride(MethodVariantBase* v) {
   // see if there is already an committed variant matching this signature
   // in this case it must be inherited
   const char* sig = v->getAbstractSignature();
   vmap_t::iterator vi = vlist.find(sig);
   if (vi != vlist.end()) {
      pending_save.insert(vmap_t::value_type(sig, vi->second));
      // move from vlist to pending_save
      vlist.erase(vi);
      // if override is true, then we know we have a variant in a base class, so we can do nothing here
      return;
   }
}

void AbstractMethod::add(MethodVariantBase* v) {
   // see if there is already an committed variant matching this signature
   // in this case it must be inherited
   const char* sig = v->getAbstractSignature();
   if (vlist.find(sig) != vlist.end())
      return;
   // already referenced for "normal" insertion, ref again for abstract method insertion
   v->ref();
   vlist.insert(vmap_t::value_type(sig, v));
   //printd(5, "AbstractMethod::add() adding xxx::xxx(%s)\n", sig);
}

void AbstractMethod::override(MethodVariantBase* v) {
   // see if there is already an committed variant matching this signature
   // in this case it must be inherited
   const char* sig = v->getAbstractSignature();
   vmap_t::iterator vi = vlist.find(sig);
   if (vi != vlist.end()) {
      vi->second->deref();
      vlist.erase(vi);
   }
}

void AbstractMethod::checkAbstract(const char* cname, const char* mname, vmap_t& vlist, QoreStringNode*& desc) {
   //printd(5, "AbstractMethod::checkAbstract() checking %s::%s() vlist: %d\n", cname, mname, !vlist.empty());
   if (!vlist.empty()) {
      if (!desc)
         desc = new QoreStringNodeMaker("class '%s' cannot be instantiated because it has the following unimplemented abstract variants:", cname);
      for (auto& vi : vlist) {
         MethodVariantBase* v = vi.second;
         desc->sprintf("\n * abstract %s %s::%s(%s);", v->getReturnTypeInfo()->getName(), cname, mname, v->getSignature()->getSignatureText());
      }
   }
}

// try to find match non-abstract variants in base classes (allows concrete variants to be inherited from another parent class)
void AbstractMethodMap::parseInit(qore_class_private& qc, BCList* scl) {
   if (!scl)
      return;
   //printd(5, "AbstractMethodMap::parseInit() this: %p cname: %s scl: %p ae: %d\n", this, qc.name.c_str(), scl, empty());
   for (auto& i : *this) {
      for (vmap_t::iterator vi = i.second->vlist.begin(), ve = i.second->vlist.end(); vi != ve;) {
	 // if there is a matching non-abstract variant in any parent class, then move the variant from vlist to pending_save
	 MethodVariantBase* v = scl->matchNonAbstractVariant(i.first, vi->second);
	 if (v) {
	    const char* sig = vi->second->getAbstractSignature();
	    i.second->pending_save.insert(vmap_t::value_type(sig, vi->second));
	    vmap_t::iterator ti = vi++;
	    i.second->vlist.erase(ti);
	    // replace abstract variant
	    QoreMethod* m = qc.parseFindLocalMethod(i.first);
	    if (!m) {
	       m = new QoreMethod(qc.cls, new NormalUserMethod(qc.cls, i.first.c_str()), false);
	       qc.hm[m->getName()] = m;
	    }
	    m->getFunction()->replaceAbstractVariant(v);
	    continue;
	 }
	 ++vi;
      }
      //printd(5, "AbstractMethodMap::parseInit() this: %p %s::%s() vle: %d\n", this, qc.name.c_str(), i.first.c_str(), i.second->vlist.empty());
      for (vmap_t::iterator vi = i.second->pending_vlist.begin(), ve = i.second->pending_vlist.end(); vi != ve;) {
	 // if there is a matching non-abstract variant in any parent class, then remove the variant from pending_vlist
	 //printd(5, "AbstractMethodMap::parseInit() this: %p checking abstract %s::%s(%s): %p\n", this, qc.name.c_str(), i.first.c_str(), vi->second->getAbstractSignature(), vi->second);
	 MethodVariantBase* v = scl->matchNonAbstractVariant(i.first, vi->second);
	 if (v) {
	    //printd(5, "AbstractMethodMap::parseInit() this: %p %s::%s() FOUND v: %p (%s)\n", this, qc.name.c_str(), i.first.c_str(), v, v->getAbstractSignature());
	    vmap_t::iterator ti = vi++;
	    ti->second->deref();
	    i.second->pending_vlist.erase(ti);
	    // replace abstract variant
	    QoreMethod* m = qc.parseFindLocalMethod(i.first);
	    //printd(5, "AbstractMethodMap::parseInit() this: %p %s::%s() FOUND v: %p m: %p am: %p\n", this, qc.name.c_str(), i.first.c_str(), v, m, i.second);
	    if (!m) {
	       m = new QoreMethod(qc.cls, new NormalUserMethod(qc.cls, i.first.c_str()), false);
	       qc.hm[m->getName()] = m;
	    }
	    m->getFunction()->replaceAbstractVariant(v);
	    continue;
	 }
	 ++vi;
      }
   }
}

void AbstractMethodMap::parseAddAbstractVariant(const char* name, MethodVariantBase* f) {
   amap_t::iterator i = amap_t::find(name);
   if (i == end()) {
      AbstractMethod* m = new AbstractMethod;
      // already referenced for "normal" insertion, ref again for abstract method insertion
      f->ref();
      const char* sig = f->getAbstractSignature();
      m->pending_vlist.insert(vmap_t::value_type(sig, f));
      //printd(5, "AbstractMethodMap::parseAddAbstractVariant(name: '%s', v: %p) this: %p first (%s)\n", name, f, this, sig);
      insert(amap_t::value_type(name, m));
      return;
   }
   //printd(5, "AbstractMethodMap::parseAddAbstractVariant(name: '%s', v: %p) this: %p additional\n", name, f, this);
   i->second->parseAdd(f);
}

void AbstractMethodMap::parseOverrideAbstractVariant(const char* name, MethodVariantBase* f) {
   amap_t::iterator i = amap_t::find(name);
   if (i == end())
      return;
   i->second->parseOverride(f);
}

void AbstractMethodMap::addAbstractVariant(const char* name, MethodVariantBase* f) {
   amap_t::iterator i = amap_t::find(name);
   if (i == end()) {
      AbstractMethod* m = new AbstractMethod;
      // already referenced for "normal" insertion, ref again for abstract method insertion
      f->ref();
      m->vlist.insert(vmap_t::value_type(f->getAbstractSignature(), f));
      //printd(5, "AbstractMethodMap::addAbstractVariant(name: xxx::%s asig: %s, v: %p) this: %p (new)\n", name, f->getAbstractSignature(), f, this);
      insert(amap_t::value_type(name, m));
      return;
   }
   //printd(5, "AbstractMethodMap::addAbstractVariant(name: xxx::%s asig: %s, v: %p) this: %p\n", name, f->getAbstractSignature(), f, this);
   i->second->add(f);
}

void AbstractMethodMap::overrideAbstractVariant(const char* name, MethodVariantBase* f) {
   amap_t::iterator i = amap_t::find(name);
   if (i == end())
      return;
   i->second->override(f);
   if (i->second->empty()) {
      delete i->second;
      erase(i);
   }
}

DLLLOCAL QoreStringNode* AbstractMethodMap::checkAbstract(const char* name) const {
   if (empty())
      return 0;

   QoreStringNode* desc = 0;
   for (auto& i : *this) {
      AbstractMethod::checkAbstract(name, i.first.c_str(), i.second->vlist, desc);
      AbstractMethod::checkAbstract(name, i.first.c_str(), i.second->pending_vlist, desc);
   }

   //printd(5, "AbstractMethodMap::parseCheckAbstractNew() class: %s desc: %p (%s)\n", name, desc, desc ? desc->getBuffer() : "n/a");
   return desc;
}

int AbstractMethodMap::runtimeCheckInstantiateClass(const char* name, ExceptionSink* xsink) const {
   QoreStringNode* desc = checkAbstract(name);
   if (desc) {
      xsink->raiseException("ABSTRACT-CLASS-ERROR", desc);
      return -1;
   }
   return 0;
}

// we check if there are any abstract method variants still in the committed lists
void AbstractMethodMap::parseCheckAbstractNew(const char* name) const {
   QoreStringNode* desc = checkAbstract(name);
   if (desc)
      parseException("ABSTRACT-CLASS-ERROR", desc);
}

// FIXME: check private method variant access at runtime

struct SelfLocalVarParseHelper {
   QoreProgramLocation loc;
   DLLLOCAL SelfLocalVarParseHelper(LocalVar* selfid) { push_local_var(selfid, loc); }
   DLLLOCAL ~SelfLocalVarParseHelper() { pop_local_var(); }
};

void raiseNonExistentMethodCallWarning(const QoreClass* qc, const char* method) {
   qore_program_private::makeParseWarning(getProgram(), QP_WARN_NONEXISTENT_METHOD_CALL, "NON-EXISTENT-METHOD-CALL", "call to non-existent method '%s::%s()'; this call will be evaluated at run-time, so if the method is called on an object of a subclass that implements this method, then it could be a valid call, however in any other case it will result in a run-time exception.  To avoid seeing this warning, use the cast<> operator (note that if the cast is invalid at run-time, a run-time exception will be raised) or turn off the warning by using '%%disable-warning non-existent-method-call' in your code", qc->getName(), method);
}

class VRMutexHelper {
private:
   VRMutex* m;

public:
   DLLLOCAL VRMutexHelper(VRMutex* n_m, ExceptionSink* xsink) : m(n_m) {
      if (m && m->enter(xsink))
	 m = 0;
   }
   DLLLOCAL ~VRMutexHelper() {
      if (m)
	 m->exit();
   }
   DLLLOCAL operator bool() const { return m != 0; }
};

qore_class_private::qore_class_private(QoreClass* n_cls, const char* nme, int64 dom, QoreTypeInfo* n_typeInfo)
   : cls(n_cls),
     ns(0),
     scl(0),
     pend_pub_const(this),   // pending public constants
     pend_priv_const(this),  // pending private constants
     pend_int_const(this),   // pending internal constants
     pub_const(this),        // committed public constants
     priv_const(this),       // committed private constants
     int_const(this),        // committed internal constants
     system_constructor(0),
     constructor(0),
     destructor(0),
     copyMethod(0),
     methodGate(0),
     memberGate(0),
     deleteBlocker(0),
     memberNotification(0),
     classID(classIDSeq.next()),
     methodID(classID),
     sys(false),
     initialized(false),
     parse_init_called(false),
     parse_init_partial_called(false),
     has_delete_blocker(false),
     has_public_memdecl(false),
     pending_has_public_memdecl(false),
     owns_typeinfo(n_typeInfo ? false : true),
     resolve_copy_done(false),
     has_new_user_changes(false),
     has_sig_changes(false),
     owns_ornothingtypeinfo(false),
     pub(false),
     final(false),
     inject(false),
     domain(dom),
     num_methods(0),
     num_user_methods(0),
     num_static_methods(0),
     num_static_user_methods(0),
     typeInfo(n_typeInfo ? n_typeInfo : new QoreTypeInfo(cls)),
     orNothingTypeInfo(0),
     selfid("self", typeInfo),
     ptr(0),
     new_copy(0),
     spgm(0) {
   assert(methodID == classID);

   if (nme)
      name = nme;
   else {
      name = parse_pop_name();
   }
   printd(5, "qore_class_private::qore_class_private() this: %p creating '%s' ID:%d cls: %p pub: %d\n", this, name.c_str(), classID, cls, pub);
}

// only called while the parse lock for the QoreProgram owning "old" is held
qore_class_private::qore_class_private(const qore_class_private& old, QoreClass* n_cls)
   : name(old.name),
     cls(n_cls),
     ns(0),
     scl(0), // parent class list must be copied after new_copy set in old
     ahm(old.ahm),
     pend_pub_const(this),                 // pending public constants
     pend_priv_const(this),                // pending private constants
     pend_int_const(this),                 // pending internal constants
     pub_const(old.pub_const, 0, this),    // committed public constants
     priv_const(old.priv_const, 0, this),  // committed private constants
     int_const(old.int_const, 0, this),    // committed internal constants
     system_constructor(old.system_constructor ? old.system_constructor->copy(cls) : 0),
     constructor(0), // method pointers set below when methods are copied
     destructor(0),
     copyMethod(0),
     methodGate(0),
     memberGate(0),
     deleteBlocker(old.deleteBlocker ? old.deleteBlocker->copy(cls) : 0),
     memberNotification(0),
     classID(old.classID),
     methodID(old.methodID),
     sys(old.sys),
     initialized(true),
     parse_init_called(false),
     parse_init_partial_called(false),
     has_public_memdecl(old.has_public_memdecl),
     pending_has_public_memdecl(false),
     owns_typeinfo(false),
     resolve_copy_done(false),
     has_new_user_changes(false),
     has_sig_changes(false),
     owns_ornothingtypeinfo(false),
     pub(false), // the public flag must be explicitly set if necessary after this constructor
     final(old.final),
     inject(old.inject),
     domain(old.domain),
     num_methods(old.num_methods),
     num_user_methods(old.num_user_methods),
     num_static_methods(old.num_static_methods),
     num_static_user_methods(old.num_static_user_methods),
     typeInfo(old.typeInfo),
     orNothingTypeInfo(old.orNothingTypeInfo),
     selfid(old.selfid),
     hash(old.hash),
     ptr(old.ptr),
     new_copy(0),
     spgm(old.spgm ? old.spgm->programRefSelf() : 0) {
   QORE_TRACE("qore_class_private::qore_class_private(const qore_class_private& old)");
   printd(5, "qore_class_private::qore_class_private() this: %p creating copy of '%s' ID:%d cls: %p old: %p\n", this, name.c_str(), classID, cls, old.cls);

   if (!old.initialized)
      const_cast<qore_class_private &>(old).initialize();

   // must set after old class has been initialized
   has_delete_blocker = old.has_delete_blocker;

   // set pointer to new copy
   old.new_copy = cls;

   // copy parent class list, if any, after new_copy is set in old
   scl = old.scl ? new BCList(*old.scl) : 0;

   printd(5, "qore_class_private::qore_class_private() old name: %s (%p) new name: %s (%p)\n", old.name.c_str(), old.name.c_str(), name.c_str(), name.c_str());

   // copy methods and maintain method pointers
   for (auto& i : old.hm) {
      QoreMethod* nf = i.second->copy(cls);

      hm[nf->getName()] = nf;
      if (i.second == old.constructor)
	 constructor  = nf;
      else if (i.second == old.destructor)
	 destructor   = nf;
      else if (i.second == old.copyMethod)
	 copyMethod   = nf;
      else if (i.second == old.methodGate)
	 methodGate   = nf;
      else if (i.second == old.memberGate)
	 memberGate   = nf;
      else if (i.second == old.memberNotification)
	 memberNotification = nf;
   }

   // copy static methods
   for (auto& i : old.shm) {
      QoreMethod* nf = i.second->copy(cls);
      shm[nf->getName()] = nf;
   }

   // copy member list
   for (QoreMemberMap::DeclOrderIterator i = old.members.beginDeclOrder(), e = old.members.endDeclOrder(); i != e; ++i)
      members.addNoCheck(strdup(i->first), i->second->copy(this));

   // copy static var list
   for (QoreVarMap::DeclOrderIterator i = old.vars.beginDeclOrder(), e = old.vars.endDeclOrder(); i != e; ++i)
      vars.addNoCheck(strdup(i->first), i->second->copy());
}

qore_class_private::~qore_class_private() {
   printd(5, "qore_class_private::~qore_class_private() this: %p %s\n", this, name.c_str());

   assert(vars.empty());
   assert(!spgm);

   if (!pending_vars.empty())
      pending_vars.del();

   // delete normal methods
<<<<<<< HEAD
   for (hm_method_t::iterator i = hm.begin(), e = hm.end(); i != e; ++i) {
      //printd(5, "qore_class_private::~qore_class_private() deleting method %p %s::%s()\n", m, name, m->getName());
      delete i->second;
   }

   // delete static methods
   for (hm_method_t::iterator i = shm.begin(), e = shm.end(); i != e; ++i) {
      //printd(5, "qore_class_private::~qore_class_private() deleting static method %p %s::%s()\n", m, name, m->getName());
      delete i->second;
=======
   for (auto& i : hm) {
      //printd(5, "QoreClass::~QoreClass() deleting method %p %s::%s()\n", m, name, m->getName());
      delete i.second;
   }

   // delete static methods
   for (auto& i : shm) {
      //printd(5, "QoreClass::~QoreClass() deleting static method %p %s::%s()\n", m, name, m->getName());
      delete i.second;
>>>>>>> 42428924
   }

   delete scl;
   delete system_constructor;

   if (owns_typeinfo)
      delete typeInfo;

   if (owns_ornothingtypeinfo)
      delete orNothingTypeInfo;
}

void qore_class_private::initialize() {
   //printd(5, "qore_class_private::initialize() this: %p '%s' initialized: %d scl: %p\n", this, name.c_str(), initialized, scl);
   if (initialized)
      return;

   qcp_set_t qcp_set;
   initializeIntern(qcp_set);
}

// process signature entries for base classes
static void do_sig(QoreString& csig, BCNode& n) {
   qore_class_private* qc = qore_class_private::get(*n.sclass);
   csig.sprintf("inherits %s %s ", privpub(n.getAccess()), qc->name.c_str());
   SignatureHash& h = qc->pend_hash ? qc->pend_hash : qc->hash;
   if (h) {
      csig.concat('[');
      h.toString(csig);
      csig.concat("]\n");
   }
   else
      csig.sprintf("{%d}\n", qc->classID);
}

// process signature entries for class members
static void do_sig(QoreString& csig, QoreMemberMap::SigOrderIterator i) {
   if (i->second)
      csig.sprintf("%s mem %s %s %s\n", privpub(i->second->access), i->second->getTypeInfo()->getName(), i->first, get_type_name(i->second->exp));
   else
      csig.sprintf("%s mem %s\n", privpub(i->second->access), i->first);
}

// process signature entries for class static vars
static void do_sig(QoreString& csig, QoreVarMap::SigOrderIterator i) {
   if (i->second)
      csig.sprintf("%s var %s %s %s\n", privpub(i->second->access), i->second->getTypeInfo()->getName(), i->first, get_type_name(i->second->exp));
   else
      csig.sprintf("%s var %s\n", privpub(i->second->access), i->first);
}

// process signature entries for class constants
static void do_sig(QoreString& csig, ConstantList& clist, const char* prot) {
   ConstantListIterator cli(clist);
   while (cli.next())
      csig.sprintf("%s const %s %s\n", prot, cli.getName().c_str(), get_type_name(cli.getValue()));
}

int qore_class_private::initializeIntern(qcp_set_t& qcp_set) {
   //printd(5, "QoreClass::initializeIntern() this: %p %s class: %p scl: %p initialized: %d\n", this, name.c_str(), cls, scl, initialized);
   if (initialized)
      return 0;

   initialized = true;

   assert(!name.empty());
   //printd(5, "QoreClass::initializeIntern() %s class: %p scl: %p\n", name.c_str(), cls, scl);

   // initialize static vars
   if (scl) {
      bool hdb = has_delete_blocker;
      int rc = scl->initialize(cls, hdb, qcp_set);
      has_delete_blocker = hdb;
      if (rc)
	 return -1;
   }

   QoreParseClassHelper qpch(cls);

   // first resolve types in pending variants in all method signatures (incl. return types)
   // since abstract method functions are copied by reference from the normal list; this resolves all pending
   // method function signatures as well
   for (auto& i : hm)
      i.second->priv->func->resolvePendingSignatures();
   for (auto& i : shm)
      i.second->priv->func->resolvePendingSignatures();

   QoreProgram* pgm = getProgram();
   if (pgm && !sys && (qore_program_private::parseAddDomain(pgm, domain)))
      parseException("ILLEGAL-CLASS-DEFINITION", "class '%s' inherits functionality from base classes that is restricted by current parse options", name.c_str());

   if (!qcp_set.insert(this).second) {
      parse_error("circular reference in class hierarchy, '%s' is an ancestor of itself", name.c_str());
      scl->valid = false;
      return -1;
   }

   // signature string - also processed in parseCommit()
   QoreString csig;

   // initialize parent classes
   if (scl) {
      // merge direct base class abstract method lists to ourselves
      for (auto& i : *scl) {
         if ((*i).sclass) {
	    if (has_sig_changes)
	       do_sig(csig, *i);

            // called during class initialization to copy committed abstract variants to our variant lists
            AbstractMethodMap& mm = (*i).sclass->priv->ahm;
            //printd(5, "qore_class_private::initializeIntern() this: %p '%s' parent: %p '%s' mm empty: %d\n", this, name.c_str(), (*i).sclass, (*i).sclass->getName(), (int)mm.empty());
	    for (auto& j : mm) {
               // skip if vlist is empty
               if (j.second->vlist.empty() && j.second->pending_vlist.empty()) {
                  //printd(5, "qore_class_private::initializeIntern() this: %p '%s' skipping %s::%s(): vlist empty (pending_vlist empty: %d)\n", this, name.c_str(), (*i).sclass->getName(), j.first.c_str(), (int)j.second->pending_vlist.empty());
                  continue;
               }
               amap_t::iterator vi = ahm.find(j.first);
               if (vi != ahm.end()) {
                  vi->second->parseMergeBase(*(j.second), true);
                  continue;
               }
               // now we import the abstract method to our class
               AbstractMethod* m = new AbstractMethod;
               // see if there are pending normal variants...
               hm_method_t::iterator mi = hm.find(j.first);
               // merge committed parent abstract variants with any pending local variants
               m->parseMergeBase((*j.second), mi == hm.end() ? 0 : mi->second->getFunction(), true);
               //if (m->vlist.empty())
               //if (m->vlist.empty() && m->pending_vlist.empty())
	       if (m->empty())
                  delete m;
               else {
                  ahm.insert(amap_t::value_type(j.first, m));
		  //printd(5, "qore_class_private::initializeIntern() this: %p '%s' insert abstract method variant %s::%s()\n", this, name.c_str(), (*i).sclass->getName(), j.first.c_str());
	       }
	    }
	 }
      }
   }

   if (has_sig_changes) {
      // add methods to class signature
      // pending "normal" (non-static) method variants
      for (auto& i : hm)
	 i.second->priv->func->parsePendingSignatures(csig, 0);
      // pending static method variants
      for (auto& i : shm)
	 i.second->priv->func->parsePendingSignatures(csig, "static");
   }

   if (has_sig_changes) {
      // add committed vars to signature first before members
      for (QoreVarMap::SigOrderIterator i = vars.beginSigOrder(), e = vars.endSigOrder(); i != e; ++i) {
	 do_sig(csig, i);
      }
   }

   {
      VariableBlockHelper vbh;

      // initialize new static vars
      for (QoreVarMap::SigOrderIterator i = pending_vars.beginSigOrder(), e = pending_vars.endSigOrder(); i != e; ++i) {
	 if (has_sig_changes)
	    do_sig(csig, i);
	 if (i->second)
	    i->second->parseInit(i->first, true);
      }

      if ((has_sig_changes && !members.empty()) || !pending_members.empty()) {
	 SelfLocalVarParseHelper slvph(&selfid);

	 // add committed members to signature
	 if (has_sig_changes) {
	    for (QoreMemberMap::SigOrderIterator i = members.beginSigOrder(), e = members.endSigOrder(); i != e; ++i) {
	       do_sig(csig, i);
	    }
	 }

	 // initialize new members
	 for (QoreMemberMap::SigOrderIterator i = pending_members.beginSigOrder(), e = pending_members.endSigOrder(); i != e; ++i) {
	    if (has_sig_changes)
	       do_sig(csig, i);
	    if (i->second)
	       i->second->parseInit(i->first, true);
	    // check new members for conflicts in base classes
	    parseCheckMemberInBaseClasses(i->first, i->second);
	 }
      }
   }

   if (has_sig_changes) {
      // process constants for class signature, private first, then public
      do_sig(csig, priv_const, "priv");
      do_sig(csig, pend_priv_const, "priv");
      do_sig(csig, pub_const, "pub");
      do_sig(csig, pend_pub_const, "pub");
      do_sig(csig, int_const, "priv(int)");
      do_sig(csig, pend_int_const, "priv(int)");
   }

   if (has_sig_changes) {
      if (!csig.empty()) {
	 printd(5, "qore_class_private::initializeIntern() this: %p '%s' sig:\n%s", this, name.c_str(), csig.getBuffer());
	 pend_hash.update(csig);
      }

      has_sig_changes = false;
   }
   else
      assert(csig.empty());

   return 0;
}

// returns a non-static method if it exists in the local class and has been committed to the class
QoreMethod* qore_class_private::findLocalCommittedMethod(const char* nme) {
   QoreMethod* m = parseFindLocalMethod(nme);
   return m && !m->priv->func->committedEmpty() ? m : 0;
}

// returns a non-static method if it exists in the local class and has been committed to the class
const QoreMethod* qore_class_private::findLocalCommittedMethod(const char* nme) const {
   const QoreMethod* m = parseFindLocalMethod(nme);
   return m && !m->priv->func->committedEmpty() ? m : 0;
}

// returns a static method if it exists in the local class and has been committed to the class
QoreMethod* qore_class_private::findLocalCommittedStaticMethod(const char* nme) {
   QoreMethod* m = parseFindLocalStaticMethod(nme);
   return m && !m->priv->func->committedEmpty() ? m : 0;
}

// returns a static method if it exists in the local class and has been committed to the class
const QoreMethod* qore_class_private::findLocalCommittedStaticMethod(const char* nme) const {
   const QoreMethod* m = parseFindLocalStaticMethod(nme);
   return m && !m->priv->func->committedEmpty() ? m : 0;
}

int qore_class_private::initMembers(QoreObject& o, bool& need_scan, ExceptionSink* xsink) const {
   if (members.empty())
      return 0;

   // make sure the object context is set before evaluating members
   CodeContextHelperBase cch("constructor", &o, this, xsink);
   SelfInstantiatorHelper sih(&selfid, &o);

   for (QoreMemberMap::DeclOrderIterator i = members.beginDeclOrder(), e = members.endDeclOrder(); i != e; ++i) {
      if (i->second) {
	 AbstractQoreNode** v = qore_object_private::get(o)->getMemberValuePtrForInitialization(i->first, i->second->access == Internal ? this : 0);
	 assert(!*v);
	 if (i->second->exp) {
	    ReferenceHolder<AbstractQoreNode> val(i->second->exp->eval(xsink), xsink);
	    if (*xsink)
	       return -1;
	    // check types
	    AbstractQoreNode* nv = i->second->getTypeInfo()->acceptInputMember(i->first, *val, xsink);
	    if (*xsink)
	       return -1;
	    *v = nv;
	    val.release();
	    if (needs_scan(nv)) {
	       qore_object_private::incScanCount(o, 1);
	       if (!need_scan)
		  need_scan = true;
	    }

	    //printd(5, "qore_class_private::initMembers() '%s' obj: %d\n", i->first, needs_scan(nv));
	 }
#ifdef QORE_ENFORCE_DEFAULT_LVALUE
	 else
	    *v = i->second->getTypeInfo()->getDefaultValue();
#endif
      }
   }

   return 0;
}

void qore_class_private::execBaseClassConstructor(QoreObject* self, BCEAList* bceal, ExceptionSink* xsink) const {
   // if there is no constructor, execute the superclass constructors directly
   if (!constructor){
      if (scl) // execute base class constructors if any
	 scl->execConstructors(self, bceal, xsink);

      return;
   }
   // no lock is sent with constructor, because no variable has been assigned yet
   bool already_executed;
   const AbstractQoreFunctionVariant* variant;
   QoreListNode* args = bceal->findArgs(cls->getID(), &already_executed, variant);
   if (!already_executed) {
      constructor->priv->evalConstructor(variant, self, args, bceal, xsink);
   }
}

QoreObject* qore_class_private::execConstructor(const AbstractQoreFunctionVariant* variant, const QoreValueList* args, ExceptionSink* xsink) const {
#ifdef DEBUG
   // instantiation checks have to be made at parse time
   for (auto& i : ahm) {
      printd(0, "qore_class_private::execConstructor() %s::constructor() abstract error '%s':\n", name.c_str(), i.first.c_str());
      vmap_t& v = i.second->vlist;
      for (auto& vi : v) {
	 printd(0, " + vlist: %s\n", vi.first);
      }
      v = i.second->pending_vlist;
      for (auto& vi : v) {
	 printd(0, " + pending_vlist: %s\n", vi.first);
      }
      v = i.second->pending_save;
      for (auto& vi : v) {
	 printd(0, " + pending_save: %s\n", vi.first);
      }
   }
   assert(ahm.empty());
#endif

   // create new object
   QoreObject* self = new QoreObject(cls, getProgram());

   ReferenceHolder<BCEAList> bceal(scl ? new BCEAList : 0, xsink);

   printd(5, "qore_class_private::execConstructor() class: %p %s::constructor() o: %p variant: %p\n", cls, name.c_str(), self, variant);

   // if we made at least one assignment, then scan the object for recursive references after all assignments
   bool need_scan = false;

   // instantiate members first
   initMembers(*self, need_scan, xsink);

   // scan object for recursive references after all member assignments
   if (need_scan) {
      LValueHelper lvh(*self, xsink);
   }

   if (!*xsink) {
      // it's possible for constructor = 0 and variant != 0, when a class is instantiated to initialize a constant
      // and the matched variant is pending
      if (!constructor && !variant) {
	 if (scl) { // execute superconstructors if any
	    CodeContextHelper cch(xsink, CT_BUILTIN, "constructor", self, this);

	    scl->execConstructors(self, *bceal, xsink);
	 }
      }
      else {
	 if (!constructor) {
	    hm_method_t::const_iterator i = hm.find("constructor");
	    assert(i != hm.end());
	    i->second->priv->evalConstructor(variant, self, args, *bceal, xsink);
	 }
	 else
	    constructor->priv->evalConstructor(variant, self, args, *bceal, xsink);
	 printd(5, "qore_class_private::execConstructor() class: %p %s done\n", cls, name.c_str());
      }
   }

   if (*xsink) {
      // instead of executing the destructors for the superclasses that were already executed we call QoreObject::obliterate()
      // which will clear out all the private data by running their dereference methods which must be OK
      self->obliterate(xsink);
      printd(5, "qore_class_private::execConstructor() this: %p %s::constructor() o: %p, exception in constructor, obliterating QoreObject and returning 0\n", this, name.c_str(), self);
      return 0;
   }

   printd(5, "qore_class_private::execConstructor() this: %p %s::constructor() returning o: %p\n", this, name.c_str(), self);
   return self;
}

QoreObject* qore_class_private::execConstructor(const AbstractQoreFunctionVariant* variant, const QoreListNode* args, ExceptionSink* xsink) const {
#ifdef DEBUG
   // instantiation checks have to be made at parse time
   for (auto& i : ahm) {
      printd(0, "qore_class_private::execConstructor() %s::constructor() abstract error '%s':\n", name.c_str(), i.first.c_str());
      vmap_t& v = i.second->vlist;
      for (auto& vi : v) {
	 printd(0, " + vlist: %s\n", vi.first);
      }
      v = i.second->pending_vlist;
      for (auto& vi : v) {
	 printd(0, " + pending_vlist: %s\n", vi.first);
      }
      v = i.second->pending_save;
      for (auto& vi : v) {
	 printd(0, " + pending_save: %s\n", vi.first);
      }
   }
   assert(ahm.empty());
#endif

   // create new object
   QoreObject* self = new QoreObject(cls, getProgram());

   ReferenceHolder<BCEAList> bceal(scl ? new BCEAList : 0, xsink);

   printd(5, "qore_class_private::execConstructor() class: %p %s::constructor() o: %p variant: %p\n", cls, name.c_str(), self, variant);

   // if we made at least one assignment, then scan the object for recursive references after all assignments
   bool need_scan = false;

   // instantiate members first
   initMembers(*self, need_scan, xsink);

   // scan object for recursive references after all member assignments
   if (need_scan) {
      LValueHelper lvh(*self, xsink);
   }

   if (!*xsink) {
      // it's possible for constructor = 0 and variant != 0, when a class is instantiated to initialize a constant
      // and the matched variant is pending
      if (!constructor && !variant) {
	 if (scl) { // execute superconstructors if any
	    CodeContextHelper cch(xsink, CT_BUILTIN, "constructor", self, this);

	    scl->execConstructors(self, *bceal, xsink);
	 }
      }
      else {
	 if (!constructor) {
	    hm_method_t::const_iterator i = hm.find("constructor");
	    assert(i != hm.end());
	    i->second->priv->evalConstructor(variant, self, args, *bceal, xsink);
	 }
	 else
	    constructor->priv->evalConstructor(variant, self, args, *bceal, xsink);
	 printd(5, "qore_class_private::execConstructor() class: %p %s done\n", cls, name.c_str());
      }
   }

   if (*xsink) {
      // instead of executing the destructors for the superclasses that were already executed we call QoreObject::obliterate()
      // which will clear out all the private data by running their dereference methods which must be OK
      self->obliterate(xsink);
      printd(5, "qore_class_private::execConstructor() this: %p %s::constructor() o: %p, exception in constructor, obliterating QoreObject and returning 0\n", this, name.c_str(), self);
      return 0;
   }

   printd(5, "qore_class_private::execConstructor() this: %p %s::constructor() returning o: %p\n", this, name.c_str(), self);
   return self;
}

void qore_class_private::parseCommit() {
   //printd(5, "qore_class_private::parseCommit() %s this: %p cls: %p hm.size: %d\n", name.c_str(), this, cls, hm.size());
   if (parse_init_called)
      parse_init_called = false;

   if (parse_init_partial_called)
      parse_init_partial_called = false;

   if (has_new_user_changes) {
      // signature string: note the signature is updated in two places, here and in initializeIntern()
      QoreString csig;

      // add parent classes to signature if creating for the first time
      if (has_sig_changes && scl) {
	 for (auto& i : *scl) {
            assert((*i).sclass);
	    (*i).sclass->priv->parseCommit();
	    do_sig(csig, *i);
         }
      }

      // commit pending "normal" (non-static) method variants
      for (auto& i : hm) {
	 bool is_new = i.second->priv->func->committedEmpty();
	 if (has_sig_changes)
	    i.second->priv->func->parseCommitMethod(csig, 0);
	 else
	    i.second->priv->func->parseCommitMethod();
	 if (is_new) {
	    checkAssignSpecial(i.second);
	    ++num_methods;
	    ++num_user_methods;
	 }
      }

      // commit pending static method variants
      for (auto& i : shm) {
	 bool is_new = i.second->priv->func->committedEmpty();
	 if (has_sig_changes)
	    i.second->priv->func->parseCommitMethod(csig, "static");
	 else
	    i.second->priv->func->parseCommitMethod();
	 if (is_new) {
	    ++num_static_methods;
	    ++num_static_user_methods;
	 }
      }

      // commit abstract method variant list changes
      ahm.parseCommit();

      // add all pending members to real member list
      pending_members.moveAllTo(members);

      if (has_sig_changes) {
	 // add all committed static vars to signature
	 for (QoreVarMap::SigOrderIterator i = vars.beginSigOrder(), e = vars.endSigOrder(); i != e; ++i) {
	    do_sig(csig, i);
	 }
	 // add all pending static vars to signature
	 // pending static vars are committed in the "runtime init" step after this call
	 for (QoreVarMap::SigOrderIterator i = pending_vars.beginSigOrder(), e = pending_vars.endSigOrder(); i != e; ++i)
	    do_sig(csig, i);

	 for (QoreMemberMap::SigOrderIterator i = members.beginSigOrder(), e = members.endSigOrder(); i != e; ++i)
	    do_sig(csig, i);
      }

      // set flags
      if (pending_has_public_memdecl) {
	 if (!has_public_memdecl)
	    has_public_memdecl = true;
	 pending_has_public_memdecl = false;
      }

      // commit pending constants
      priv_const.assimilate(pend_priv_const);
      pub_const.assimilate(pend_pub_const);
      int_const.assimilate(pend_int_const);

      // process constants for signature
      if (has_sig_changes) {
	 do_sig(csig, pub_const, "pub");
	 do_sig(csig, priv_const, "priv");
	 do_sig(csig, int_const, "priv(int)");
      }

      // if there are any signature changes, then change the class' signature
      if (has_sig_changes) {
	 if (!csig.empty()) {
	    printd(5, "qore_class_private::parseCommit() this:%p '%s' sig:\n%s", this, name.c_str(), csig.getBuffer());
	    hash.update(csig);
	 }
	 has_sig_changes = false;
      }
      else {
	 assert(csig.empty());
	 if (pend_hash) {
	    hash = pend_hash;
	    pend_hash.clear();
	 }
      }

      has_new_user_changes = false;
   }
#ifdef DEBUG
   else {
      for (auto& i : hm)
	 assert(i.second->priv->func->pendingEmpty());
      for (auto& i : shm)
	 assert(i.second->priv->func->pendingEmpty());
      assert(pending_members.empty());
      assert(pending_vars.empty());
      assert(!pending_has_public_memdecl);
   }
#endif

   assert(!pend_hash);

   // we check base classes if they have public members if we don't have any
   // it's safe to call parseHasPublicMembersInHierarchy() because the 2nd stage
   // of parsing has completed without any errors (or we wouldn't be
   // running parseCommit())
   if (!has_public_memdecl && (scl ? scl->parseHasPublicMembersInHierarchy() : false))
      has_public_memdecl = true;
}

void qore_class_private::parseCommitRuntimeInit(ExceptionSink* xsink) {
   // add all pending static vars to real list and initialize them
   if (!pending_vars.empty()) {
      for (QoreVarMap::DeclOrderIterator i = pending_vars.beginDeclOrder(), e = pending_vars.endDeclOrder(); i != e; ++i) {
         //printd(5, "QoreClass::parseCommitRuntimeInit() %s committing %s var %p %s\n", name.c_str(), privpub(i->second->access), l->first, l->first);
         vars.addNoCheck(i->first, i->second);
         // initialize variable
         initVar(i->first, *(i->second), xsink);
      }
      pending_vars.clearNoFree();
   }
}

void qore_class_private::addBuiltinMethod(const char* mname, MethodVariantBase* variant) {
   assert(strcmp(mname, "constructor"));
   assert(strcmp(mname, "destructor"));
   assert(strcmp(mname, "copy"));

   hm_method_t::iterator i = hm.find(mname);
   QoreMethod* nm;
   if (i == hm.end()) {
      MethodFunctionBase* m = new BuiltinNormalMethod(cls, mname);
      nm = new QoreMethod(cls, m, false);
      insertBuiltinMethod(nm);
   }
   else {
      nm = i->second;
   }

   // set the pointer from the variant back to the owning method
   variant->setMethod(nm);

   nm->priv->addBuiltinVariant(variant);

   if (variant->isAbstract())
      ahm.addAbstractVariant(mname, variant);
   else
      ahm.overrideAbstractVariant(mname, variant);
}

void qore_class_private::addBuiltinStaticMethod(const char* mname, MethodVariantBase* variant) {
   assert(strcmp(mname, "constructor"));
   assert(strcmp(mname, "destructor"));

   hm_method_t::iterator i = shm.find(mname);
   QoreMethod* nm;
   if (i == shm.end()) {
      MethodFunctionBase* m = new BuiltinStaticMethod(cls, mname);
      nm = new QoreMethod(cls, m, true);
      insertBuiltinStaticMethod(nm);
   }
   else {
      nm = i->second;
   }

   // set the pointer from the variant back to the owning method
   variant->setMethod(nm);

   nm->priv->addBuiltinVariant(variant);
}

void qore_class_private::addBuiltinConstructor(BuiltinConstructorVariantBase* variant) {
   QoreMethod* nm;
   if (!constructor) {
      MethodFunctionBase* m = new ConstructorMethodFunction(cls);
      nm = new QoreMethod(cls, m, false);
      constructor = nm;
      insertBuiltinMethod(nm, true);
   }
   else {
      nm = const_cast<QoreMethod*>(constructor);
   }

   // set the pointer from the variant back to the owning method
   variant->setMethod(nm);

   nm->priv->addBuiltinVariant(variant);
}

void qore_class_private::addBuiltinDestructor(BuiltinDestructorVariantBase* variant) {
   assert(!destructor);
   DestructorMethodFunction *m = new DestructorMethodFunction(cls);
   QoreMethod* qm = new QoreMethod(cls, m, false);
   destructor = qm;
   insertBuiltinMethod(qm, true);
   // set the pointer from the variant back to the owning method
   variant->setMethod(qm);

   qm->priv->addBuiltinVariant(variant);
}

void qore_class_private::addBuiltinCopyMethod(BuiltinCopyVariantBase* variant) {
   assert(!copyMethod);
   CopyMethodFunction *m = new CopyMethodFunction(cls);
   QoreMethod* qm = new QoreMethod(cls, m, false);
   copyMethod = qm;
   insertBuiltinMethod(qm, true);
   // set the pointer from the variant back to the owning method
   variant->setMethod(qm);

   qm->priv->addBuiltinVariant(variant);
}

void qore_class_private::setDeleteBlocker(q_delete_blocker_t func) {
   assert(!deleteBlocker);
   BuiltinDeleteBlocker* m = new BuiltinDeleteBlocker(func);
   QoreMethod* qm = new QoreMethod(cls, m, false);
   qm->priv->setBuiltin();
   deleteBlocker = qm;
   insertBuiltinMethod(qm, true);
   has_delete_blocker = true;
}

void qore_class_private::setBuiltinSystemConstructor(BuiltinSystemConstructorBase* m) {
   assert(!system_constructor);
   QoreMethod* qm = new QoreMethod(cls, m, false);
   qm->priv->setBuiltin();
   system_constructor = qm;
}

void qore_class_private::setPublic() {
   assert(!pub);
   pub = true;
}

QoreListNode* BCEAList::findArgs(qore_classid_t classid, bool* aexeced, const AbstractQoreFunctionVariant*& variant) {
   bceamap_t::iterator i = lower_bound(classid);
   if (i == end() || i->first != classid) {
      insert(i, bceamap_t::value_type(classid, new BCEANode));
      *aexeced = false;
      variant = 0;
      return 0;
   }

   if (i->second->execed) {
      *aexeced = true;
      variant = 0;
      return 0;
   }

   *aexeced = false;
   i->second->execed = true;
   variant = i->second->variant;
   return i->second->args;
}

int BCEAList::add(qore_classid_t classid, const QoreListNode* arg, const AbstractQoreFunctionVariant* variant, QoreProgramLocation& loc, ExceptionSink* xsink) {
   // see if class already exists in the list
   bceamap_t::iterator i = lower_bound(classid);
   bool n = ((i == end() || i->first != classid));
   if (!n && i->second->execed)
      return 0;

   QoreProgramOptionalLocationHelper plh(arg ? &loc : 0);
   // evaluate arguments
   ReferenceHolder<QoreListNode> nargs(arg ? arg->evalList(xsink) : 0, xsink);
   if (*xsink)
      return -1;

   // save arguments
   if (n)
      insert(i, bceamap_t::value_type(classid, new BCEANode(nargs.release(), variant)));
   else {
      assert(!i->second->args);
      assert(!i->second->variant);
      assert(!i->second->execed);
      i->second->args = nargs.release();
      i->second->variant = variant;
   }
   return 0;
}

void BCEAList::deref(ExceptionSink* xsink) {
   bceamap_t::iterator i;
   while ((i = begin()) != end()) {
      BCEANode* n = i->second;
      erase(i);

      if (n->args)
	 n->args->deref(xsink);
      delete n;
   }
   delete this;
}

// resolves classes, parses arguments, and attempts to find constructor variant
void BCANode::parseInit(BCList* bcl, const char* classname) {
   QoreClass* sclass = 0;
   if (ns) {
      sclass = qore_root_ns_private::parseFindScopedClass(loc, *ns);
      printd(5, "BCANode::parseInit() this: %p resolved named scoped %s -> %p\n", this, ns->ostr, sclass);
      delete ns;
      ns = 0;
   }
   else {
      sclass = qore_root_ns_private::parseFindClass(loc, name);
      printd(5, "BCANode::parseInit() this: %p resolved %s -> %p\n", this, name, sclass);
      free(name);
      name = 0;
   }

   if (sclass) {
      if (!bcl->match(sclass))
	 parse_error(loc, "%s in base constructor argument list is not a base class of %s", sclass->getName(), classname);
      else {
	 classid = sclass->getID();

	 // find constructor variant
	 const QoreMethod* m = sclass->getConstructor();
	 int lvids = 0;
	 const QoreTypeInfo* argTypeInfo;
	 if (m) {
	    lvids = parseArgsVariant(loc, qore_class_private::getSelfId(*sclass), 0, m->getFunction(), argTypeInfo);
	 }
	 else {
	    if (args)
	       args = args->parseInitList(qore_class_private::getSelfId(*sclass), 0, lvids, argTypeInfo);
	 }
	 if (lvids) {
	    parse_error(loc, "illegal local variable declaration in base class constructor argument");
	    while (lvids--)
	       pop_local_var();
	 }
      }
   }
}

int BCNode::initialize(QoreClass* cls, bool& has_delete_blocker, qcp_set_t& qcp_set) {
   if (!sclass) {
      if (cname) {
	 // if the class cannot be found, RootQoreNamespace::parseFindScopedClass() will throw the appropriate exception
	 sclass = qore_root_ns_private::parseFindScopedClass(loc, *cname);
	 printd(5, "BCNode::parseInit() %s inheriting %s (%p)\n", cls->getName(), cname->ostr, sclass);
	 delete cname;
	 cname = 0;
      }
      else {
	 // if the class cannot be found, qore_root_ns_private::parseFindClass() will throw the appropriate exception
	 sclass = qore_root_ns_private::parseFindClass(loc, cstr);
	 printd(5, "BCNode::parseInit() %s inheriting %s (%p)\n", cls->getName(), cstr, sclass);
	 free(cstr);
	 cstr = 0;
      }
      //printd(5, "BCNode::parseInit() cls: %p '%s' inherits %p '%s' final: %d\n", cls, cls->getName(), sclass, sclass ? sclass->getName() : "n/a", sclass ? sclass->priv->final : 0);
   }
   int rc = 0;
   // recursively add base classes to special method list
   if (sclass) {
      rc = sclass->priv->initializeIntern(qcp_set);
      if (!has_delete_blocker && sclass->has_delete_blocker())
	 has_delete_blocker = true;
      // include all base class domains in this class's domain
      if (!sclass->priv->addBaseClassesToSubclass(cls, is_virtual)) {
         cls->priv->domain |= sclass->priv->domain;
	 // import all base class member definitions into this class
	 cls->priv->parseImportMembers(*sclass->priv, access);
      }
      if (sclass->priv->final)
         parse_error("class '%s' cannot inherit 'final' class '%s'", cls->getName(), sclass->getName());
   }

   return rc;
}

bool BCNode::isBaseClass(QoreClass* qc, bool toplevel) const {
   assert(sclass);

   if (!toplevel && access == Internal)
      return false;

   //printd(5, "BCNode::isBaseClass() %p %s (%d) == %s (%d)\n", this, qc->getName(), qc->getID(), sclass->getName(), sclass->getID());
   if (qc->getID() == sclass->getID() || (sclass->priv->scl && sclass->priv->scl->isBaseClass(qc, false))) {
      //printd(5, "BCNode::isBaseClass() %p %s (%d) TRUE\n", this, qc->getName(), qc->getID());
      return true;
   }
   return false;
}

const QoreMethod* BCNode::runtimeFindCommittedMethod(const char* name, ClassAccess& n_access, const qore_class_private* class_ctx, bool allow_internal) const {
   // sclass can be 0 if the class could not be found during parse initialization
   if (!sclass)
      return 0;

   if (access == Internal && !allow_internal)
      return 0;

   const QoreMethod* m = sclass->priv->runtimeFindCommittedMethodIntern(name, n_access, class_ctx);
   if (m && n_access < access)
      n_access = access;

   return m;
}

const QoreMethod* BCNode::runtimeFindCommittedStaticMethod(const char* name, ClassAccess& n_access, const qore_class_private* class_ctx, bool allow_internal) const {
   // sclass can be 0 if the class could not be found during parse initialization
   if (!sclass)
      return 0;

   if (access == Internal && !allow_internal)
      return 0;

   const QoreMethod* m = sclass->priv->runtimeFindCommittedStaticMethodIntern(name, n_access, class_ctx);
   if (m && n_access < access)
      n_access = access;

   return m;
}

const QoreMethod* BCNode::parseFindMethod(const char* name, ClassAccess& n_access, const qore_class_private* class_ctx, bool allow_internal) const {
   // sclass can be 0 if the class could not be found during parse initialization
   if (!sclass)
      return 0;

   if (access == Internal && !allow_internal)
      return 0;

   const QoreMethod* m = sclass->priv->parseFindMethodIntern(name, n_access, class_ctx);
   if (m && n_access < access)
      n_access = access;

   return m;
}

const QoreMethod* BCNode::parseFindStaticMethod(const char* name, ClassAccess& n_access, const qore_class_private* class_ctx, bool allow_internal) const {
   // sclass can be 0 if the class could not be found during parse initialization
   if (!sclass)
      return 0;

   if (access == Internal && !allow_internal)
      return 0;

   const QoreMethod* m = sclass->priv->parseFindStaticMethodIntern(name, n_access, class_ctx);
   if (m && n_access < access)
      n_access = access;

   return m;
}

const QoreMethod* BCNode::parseFindAnyMethod(const char* name, ClassAccess& n_access, const qore_class_private* class_ctx, bool allow_internal) const {
   // sclass can be 0 if the class could not be found during parse initialization
   if (!sclass)
      return 0;

   if (access == Internal && !allow_internal)
      return 0;

   const QoreMethod* m = sclass->priv->parseFindAnyMethodIntern(name, n_access, class_ctx);
   if (m && n_access < access)
      n_access = access;

   return m;
}

const QoreMethod* BCNode::parseResolveSelfMethod(const char* name, ClassAccess& n_access, const qore_class_private* class_ctx, bool allow_internal) const {
   // sclass can be 0 if the class could not be found during parse initialization
   if (!sclass)
      return 0;

   if (access == Internal && !allow_internal)
      return 0;

   sclass->priv->initialize();
   const QoreMethod* m = sclass->priv->parseResolveSelfMethodIntern(name, n_access, class_ctx);
   if (m && n_access < access)
      n_access = access;

   return m;
}

const QoreMemberInfo* BCNode::runtimeGetMemberInfo(const char* mem, ClassAccess& n_access, const qore_class_private* class_ctx, bool allow_internal) const {
   // sclass can be 0 if the class could not be found during parse initialization
   if (!sclass)
      return 0;

   if (access == Internal && !allow_internal)
      return 0;

   const QoreMemberInfo* rv = sclass->priv->runtimeGetMemberInfoIntern(mem, n_access, class_ctx);
   if (rv && n_access < access)
      n_access = access;
   return rv;
}

const qore_class_private* BCNode::runtimeGetMemberClass(const char* mem, ClassAccess& n_access, const qore_class_private* class_ctx, bool allow_internal) const {
   // sclass can be 0 if the class could not be found during parse initialization
   if (!sclass)
      return 0;

   if (access == Internal && !allow_internal)
      return 0;

   const qore_class_private* rv = sclass->priv->runtimeGetMemberClassIntern(mem, n_access, class_ctx);
   if (rv && n_access < access)
      n_access = access;
   return rv;
}

const QoreMemberInfo* BCNode::parseFindMember(const char* mem, const qore_class_private*& qc, ClassAccess& n_access, bool toplevel) const {
   // sclass can be 0 if the class could not be found during parse initialization
   if (!sclass)
      return 0;

   if (access == Internal && !toplevel)
      return 0;

   const QoreMemberInfo* rv = sclass->priv->parseFindMemberNoInit(mem, qc, n_access, false);
   if (rv && n_access < access)
      n_access = access;
   return rv;
}

const QoreVarInfo* BCNode::parseFindVar(const char* name, const qore_class_private*& qc, ClassAccess& n_access, bool toplevel) const {
   // sclass can be 0 if the class could not be found during parse initialization
   if (!sclass)
      return 0;

   if (access == Internal && !toplevel)
      return 0;

   const QoreVarInfo* vi = sclass->priv->parseFindVar(name, qc, n_access, false);
   if (vi && n_access < access)
      n_access = access;
   return vi;
}

const QoreClass* BCNode::getClass(qore_classid_t cid, ClassAccess& n_access, bool toplevel) const {
   // sclass can be 0 if the class could not be found during parse initialization
   if (!sclass)
      return 0;

   if (access == Internal && !toplevel)
      return 0;

   const QoreClass* qc = (sclass->getID() == cid) ? sclass : sclass->priv->getClassIntern(cid, n_access, false);
   if (qc && n_access < access)
      n_access = access;

   return qc;
}

const QoreClass* BCNode::getClass(const qore_class_private& qc, ClassAccess& n_access, bool toplevel) const {
   // sclass can be 0 if the class could not be found during parse initialization
   if (!sclass)
      return 0;

   if (access == Internal && !toplevel)
      return 0;

   const QoreClass* rv = sclass->priv->getClassIntern(qc, n_access, false);

   if (rv && n_access < access)
      n_access = access;

   return rv;
}

const QoreClass* BCNode::parseGetClass(const qore_class_private& qc, ClassAccess& n_access, bool toplevel) const {
   // sclass can be 0 if the class could not be found during parse initialization
   if (!sclass)
      return 0;

   if (access == Internal && !toplevel)
      return 0;

   const QoreClass* rv = sclass->priv->parseGetClassIntern(qc, n_access, false);

   if (rv && n_access < access)
      n_access = access;

   return rv;
}

bool BCNode::runtimeIsPrivateMember(const char* str, bool toplevel) const {
   // sclass can be 0 if the class could not be found during parse initialization
   if (!sclass)
      return false;

   if (access == Internal && !toplevel)
      return false;

   return sclass->priv->runtimeIsPrivateMemberIntern(str, false);
}

AbstractQoreNode* BCNode::parseFindConstantValue(const char* cname, const QoreTypeInfo*& typeInfo, bool check, bool toplevel) const {
   // sclass can be 0 if the class could not be found during parse initialization
   if (!sclass)
      return 0;

   if (access == Internal && !toplevel)
      return 0;

   return sclass->priv->parseFindConstantValueIntern(cname, typeInfo, check, false);
}

bool BCNode::parseCheckHierarchy(const QoreClass* cls, ClassAccess& n_access, bool toplevel) const {
   // sclass can be 0 if the class could not be found during parse initialization
   if (!sclass)
      return false;

   if (access == Internal && !toplevel)
      return false;

   if (sclass->priv->parseCheckHierarchyIntern(cls, n_access, false)) {
      //printd(5, "BCNode::parseCheckHierarchy() '%s' '%s' access: %s n_access: %s\n", sclass->getName(), cls->getName(), privpub(access), privpub(n_access));
      if (n_access < access)
	 n_access = access;
      return true;
   }

   return false;
}

QoreVarInfo* BCNode::parseFindStaticVar(const char* vname, const QoreClass*& qc, ClassAccess& n_access, bool check, bool toplevel) const {
   // sclass can be 0 if the class could not be found during parse initialization
   if (!sclass)
      return 0;

   if (access == Internal && !toplevel)
      return 0;

   QoreVarInfo* vi = sclass->priv->parseFindStaticVarIntern(vname, qc, n_access, check, false);
   if (vi && n_access < access)
      n_access = access;

   return vi;
}

bool BCList::isBaseClass(QoreClass* qc, bool toplevel) const {
   for (auto& i : *this) {
      if ((*i).isBaseClass(qc, toplevel))
	 return true;
   }
   //printd(5, "BCList::isBaseClass() %p %s (%d) FALSE\n", this, qc->getName(), qc->getID());
   return false;
}

int BCList::initialize(QoreClass* cls, bool& has_delete_blocker, qcp_set_t& qcp_set) {
   printd(5, "BCList::parseInit(%s) this: %p empty: %d\n", cls->getName(), this, empty());
   for (bclist_t::iterator i = begin(), e = end(); i != e;) {
      if ((*i)->initialize(cls, has_delete_blocker, qcp_set)) {
         valid = false;
         delete *i;
         erase(i++);
         continue;
      }
      ++i;
   }

   // compare each class in the list to ensure that there are no duplicates
   for (bclist_t::iterator i = begin(), e = end(); i != e; ++i) {
      if ((*i)->sclass) {
	 bclist_t::iterator j = i;
	 while (++j != e) {
	    if (!(*j)->sclass)
	       continue;
	    if ((*i)->sclass->getID() == (*j)->sclass->getID())
	       parse_error("class '%s' cannot inherit '%s' more than once", cls->getName(), (*i)->sclass->getName());
	 }
      }
   }

   return valid ? 0 : -1;
}

const qore_class_private* BCList::runtimeGetMemberClass(const char* mem, ClassAccess& access, const qore_class_private* class_ctx, bool allow_internal) const {
   for (auto& i : *this) {
      const qore_class_private* rv = (*i).runtimeGetMemberClass(mem, access, class_ctx, allow_internal);
      if (rv)
	 return rv;
   }

   return 0;
}

bool BCList::parseHasPublicMembersInHierarchy() const {
   for (bclist_t::const_iterator i = begin(), e = end(); i != e; ++i)
      if ((*i)->sclass && (*i)->sclass->parseHasPublicMembersInHierarchy())
	 return true;
   return false;
}

const QoreMemberInfo* BCList::runtimeGetMemberInfo(const char* mem, ClassAccess& access, const qore_class_private* class_ctx, bool allow_internal) const {
   for (auto& i : *this) {
      const QoreMemberInfo* rv = (*i).runtimeGetMemberInfo(mem, access, class_ctx, allow_internal);
      if (rv)
	 return rv;
   }

   return 0;
}

const QoreMemberInfo* BCList::parseFindMember(const char* mem, const qore_class_private*& qc, ClassAccess& access, bool toplevel) const {
   if (!valid)
      return 0;

   for (auto& i : *this) {
      const QoreMemberInfo* mi = (*i).parseFindMember(mem, qc, access, toplevel);
      if (mi)
	 return mi;
   }
   return 0;
}

const QoreVarInfo* BCList::parseFindVar(const char* name, const qore_class_private*& qc, ClassAccess& n_access, bool toplevel) const {
   if (!valid)
      return 0;

   for (auto& i : *this) {
      const QoreVarInfo* rv = (*i).parseFindVar(name, qc, n_access, toplevel);
      if (rv)
	 return rv;
   }
   return 0;
}

// called at run time
const QoreMethod* BCList::runtimeFindCommittedMethod(const char* name, ClassAccess& access, const qore_class_private* class_ctx, bool allow_internal) const {
   for (auto& i : *this) {
      const QoreMethod* m = (*i).runtimeFindCommittedMethod(name, access, class_ctx, allow_internal);
      if (m)
	 return m;
   }
   return 0;
}

// called at run time
const QoreMethod* BCList::runtimeFindCommittedStaticMethod(const char* name, ClassAccess& access, const qore_class_private* class_ctx, bool allow_internal) const {
   for (auto& i : *this) {
      const QoreMethod* m = (*i).runtimeFindCommittedStaticMethod(name, access, class_ctx, allow_internal);
      if (m)
	 return m;
   }
   return 0;
}

const QoreMethod* BCList::parseFindMethod(const char* name, ClassAccess& access, const qore_class_private* class_ctx, bool allow_internal) {
   if (!valid)
      return 0;

   for (auto& i : *this) {
      const QoreMethod* m = (*i).parseFindMethod(name, access, class_ctx, allow_internal);
      if (m)
	 return m;
   }
   return 0;
}

const QoreMethod* BCList::parseFindAnyMethod(const char* name, ClassAccess& access, const qore_class_private* class_ctx, bool allow_internal) {
   if (!valid)
      return 0;

   for (auto& i : *this) {
      const QoreMethod* m = (*i).parseFindAnyMethod(name, access, class_ctx, allow_internal);
      if (m)
	 return m;
   }
   return 0;
}

const QoreMethod* BCList::parseFindStaticMethod(const char* name, ClassAccess& access, const qore_class_private* class_ctx, bool allow_internal) {
   if (!valid)
      return 0;

   for (auto& i : *this) {
      const QoreMethod* m = (*i).parseFindStaticMethod(name, access, class_ctx, allow_internal);
      if (m)
	 return m;
   }
   return 0;
}

const QoreMethod* BCList::parseResolveSelfMethod(const char* name, ClassAccess& access, const qore_class_private* class_ctx, bool allow_internal) {
   for (auto& i : *this) {
      const QoreMethod* m = (*i).parseResolveSelfMethod(name, access, class_ctx, allow_internal);
      if (m)
	 return m;
   }
   return 0;
}

bool BCList::match(const QoreClass* cls) {
   for (auto& i : *this) {
      if (cls == (*i).sclass) {
	 return true;
      }
   }
   return false;
}

bool BCList::runtimeIsPrivateMember(const char* str, bool toplevel) const {
   for (auto& i : *this) {
      if ((*i).runtimeIsPrivateMember(str, toplevel))
	 return true;
   }
   return false;
}

bool BCList::execDeleteBlockers(QoreObject* o, ExceptionSink* xsink) const {
   for (auto& i : *this) {
      //printd(5, "BCList::execDeleteBlockers() %s o: %p (for subclass %s)\n", (*i)->sclass->getName(), o, o->getClass()->getName());
      if ((*i).sclass->execDeleteBlocker(o, xsink))
	 return true;
   }
   return false;
}

/*
int BCList::initMembers(QoreObject& o, BCEAList* bceal, ExceptionSink* xsink) const {
   for (auto& i : *this) {
      printd(5, "BCList::initMembers() %s::constructor() o: %p (for subclass %s) virtual: %d\n", (*i).sclass->getName(), &o, o.getClass()->getName(), (*i).is_virtual);

      if ((*i).sclass->priv->initMembers(o, bceal, xsink))
	 return -1;
   }
   return 0;
}
*/

void BCList::execConstructors(QoreObject* o, BCEAList* bceal, ExceptionSink* xsink) const {
   for (auto& i : *this) {
      printd(5, "BCList::execConstructors() %s::constructor() o: %p (for subclass %s) virtual: %d\n", (*i).sclass->getName(), o, o->getClass()->getName(), (*i).is_virtual);

      // do not execute constructors for virtual base classes
      if ((*i).is_virtual)
	 continue;
      (*i).sclass->priv->execBaseClassConstructor(o, bceal, xsink);
      if (*xsink)
	 break;
   }
}

bool BCList::parseCheckHierarchy(const QoreClass* cls, ClassAccess& access, bool toplevel) const {
   for (auto& i : *this) {
      if ((*i).parseCheckHierarchy(cls, access, toplevel))
	 return true;
   }
   return false;
}

void BCList::addNewAncestors(QoreMethod* m) {
   QoreFunction *f = m->getFunction();
   const char* name = m->getName();
   for (auto& i : *this) {
      QoreClass* qc = (*i).sclass;
      // should be only called from builtin classes, therefore qc != NULL
      assert(qc);
      const QoreMethod* w = qc->priv->findLocalCommittedMethod(name);
      if (w)
	 f->addNewAncestor(w->getFunction());
      qc->priv->addNewAncestors(m);
   }
}

void BCList::addNewStaticAncestors(QoreMethod* m) {
   QoreFunction *f = m->getFunction();
   const char* name = m->getName();
   for (auto& i : *this) {
      QoreClass* qc = (*i).sclass;
      // should be only called from builtin classes, therefore qc != NULL
      assert(qc);
      const QoreMethod* w = qc->priv->findLocalCommittedStaticMethod(name);
      if (w)
	 f->addNewAncestor(w->getFunction());
      qc->priv->addNewStaticAncestors(m);
   }
}

void BCList::addAncestors(QoreMethod* m) {
   const char* name = m->getName();
   for (auto& i : *this) {
      QoreClass* qc = (*i).sclass;
      assert(qc);

      const QoreMethod* w = qc->priv->findLocalCommittedMethod(name);
      if (w)
	 m->getFunction()->addAncestor(w->getFunction());

      qc->priv->addAncestors(m);
   }
}

void BCList::addStaticAncestors(QoreMethod* m) {
   const char* name = m->getName();
   for (auto& i : *this) {
      QoreClass* qc = (*i).sclass;
      assert(qc);

      const QoreMethod* w = qc->priv->findLocalCommittedStaticMethod(name);
      if (w)
	 m->getFunction()->addAncestor(w->getFunction());
      qc->priv->addStaticAncestors(m);
   }
}

void BCList::parseAddAncestors(QoreMethod* m) {
   const char* name = m->getName();

   //printd(5, "BCList::parseAddAncestors(%p %s) this: %p size: %d\n", m, name, this, size());

   for (auto& i : *this) {
      // if there was a parse error finding the base class, then skip
      QoreClass* qc = (*i).sclass;
      if (!qc) {
	 //printd(5, "BCList::parseAddAncestors(%p %s) this: %p qc: %p NOT FOUND\n", m, name, this, qc);
	 continue;
      }

      const QoreMethod* w = qc->priv->parseFindLocalMethod(name);
      //printd(5, "BCList::parseAddAncestors(%p %s) this: %p qc: %p w: %p\n", m, name, this, qc, w);

      if (w)
         m->getFunction()->addAncestor(w->getFunction());

      qc->priv->parseAddAncestors(m);
   }
}

void BCList::parseAddStaticAncestors(QoreMethod* m) {
   const char* name = m->getName();
   for (auto& i : *this) {
      QoreClass* qc = (*i).sclass;
      // qc may be 0 if there were a parse error with an unknown class earlier
      if (!qc)
	 continue;
      const QoreMethod* w = qc->priv->parseFindLocalStaticMethod(name);
      if (w)
	 m->getFunction()->addAncestor(w->getFunction());

      qc->priv->parseAddStaticAncestors(m);
   }
}

void BCList::resolveCopy() {
   for (auto& i : *this) {
      assert((*i).sclass->priv->new_copy);
      (*i).sclass = (*i).sclass->priv->new_copy;
      (*i).sclass->priv->resolveCopy();
   }

   sml.resolveCopy();
}

AbstractQoreNode* BCList::parseFindConstantValue(const char* cname, const QoreTypeInfo*& typeInfo, bool check, bool toplevel) const {
   if (!valid)
      return 0;

   for (auto& i : *this) {
      AbstractQoreNode* rv = (*i).parseFindConstantValue(cname, typeInfo, check, toplevel);
      if (rv)
	 return rv;
   }
   return 0;
}

QoreVarInfo* BCList::parseFindStaticVar(const char* vname, const QoreClass*& qc, ClassAccess& access, bool check, bool toplevel) const {
   if (!valid)
      return 0;

   for (auto& i : *this) {
      QoreVarInfo* vi = (*i).parseFindStaticVar(vname, qc, access, check, toplevel);
      if (vi)
	 return vi;
   }
   return 0;
}

const QoreClass* BCList::getClass(qore_classid_t cid, ClassAccess& n_access, bool toplevel) const {
   for (auto& i : *this) {
      const QoreClass* qc = (*i).getClass(cid, n_access, toplevel);
      if (qc)
	 return qc;
   }

   return 0;
}

const QoreClass* BCList::getClass(const qore_class_private& qc, ClassAccess& n_access, bool toplevel) const {
   for (auto& i : *this) {
      const QoreClass* rv = (*i).getClass(qc, n_access, toplevel);
      if (rv)
	 return rv;
   }

   return 0;
}

const QoreClass* BCList::parseGetClass(const qore_class_private& qc, ClassAccess& n_access, bool toplevel) const {
   for (auto& i : *this) {
      const QoreClass* rv = (*i).parseGetClass(qc, n_access, toplevel);
      if (rv)
	 return rv;
   }

   return 0;
}

MethodVariantBase* BCList::matchNonAbstractVariant(const std::string& name, MethodVariantBase* v) const {
   for (auto& i : *this) {
      const QoreClass* nqc = (*i).sclass;
      //printd(5, "BCList::matchNonAbstractVariant() this: %p %s::%s %p (%s) ncq: %p\n", this, nqc ? nqc->getName() : "n/a", name.c_str(), v, v->getAbstractSignature(), nqc);

      // nqc may be 0 if there were a parse error with an unknown class earlier
      if (!nqc)
	 continue;

      QoreMethod* m = nqc->priv->parseFindLocalMethod(name);
      if (m) {
	 MethodFunctionBase* f = m->getFunction();
	 MethodVariantBase* ov = f->parseHasVariantWithSignature(v);
	 //printd(5, "BCList::matchNonAbstractVariant() this: %p %s::%s %p (%s) m: %p (%s) ov: %p (%s) abstract: %d\n", this, nqc ? nqc->getName() : "n/a", name.c_str(), v, v->getAbstractSignature(), m, m->getName(), ov, ov ? ov->getAbstractSignature() : "n/a", ov ? ov->isAbstract() : 0);
	 if (ov && !ov->isAbstract())
	    return ov;
      }
      if (nqc->priv->scl) {
	 MethodVariantBase* ov = nqc->priv->scl->matchNonAbstractVariant(name, v);
	 if (ov)
	    return ov;
      }
   }

   return 0;
}

int BCAList::execBaseClassConstructorArgs(BCEAList* bceal, ExceptionSink* xsink) const {
   for (auto& i : *this) {
      if (bceal->add((*i).classid, (*i).getArgs(), (*i).getVariant(), (*i).loc, xsink))
	 return -1;
   }
   return 0;
}

bool QoreClass::hasAbstract() const {
   return priv->hasAbstract();
}

const QoreMethod* QoreClass::parseGetConstructor() const {
   const_cast<QoreClass*>(this)->priv->initialize();
   if (priv->constructor)
      return priv->constructor;
   return priv->parseFindLocalMethod("constructor");
}

bool QoreClass::has_delete_blocker() const {
   return priv->has_delete_blocker;
}

BCSMList* QoreClass::getBCSMList() const {
   return priv->scl ? &priv->scl->sml : 0;
}

const QoreMethod* QoreClass::findLocalStaticMethod(const char* nme) const {
   CurrentProgramRuntimeParseContextHelper pch;
   return priv->findLocalCommittedStaticMethod(nme);
}

const QoreMethod* QoreClass::findLocalMethod(const char* nme) const {
   CurrentProgramRuntimeParseContextHelper pch;
   return priv->findLocalCommittedMethod(nme);
}

const QoreMethod* QoreClass::findStaticMethod(const char* nme) const {
   const qore_class_private* class_ctx = runtime_get_class();
   if (class_ctx && !priv->runtimeCheckPrivateClassAccess(class_ctx))
      class_ctx = 0;

   CurrentProgramRuntimeParseContextHelper pch;
   ClassAccess access;
   return priv->runtimeFindCommittedStaticMethod(nme, access, class_ctx);
}

const QoreMethod* QoreClass::findStaticMethod(const char* nme, bool& priv_flag) const {
   const qore_class_private* class_ctx = runtime_get_class();
   if (class_ctx && !priv->runtimeCheckPrivateClassAccess(class_ctx))
      class_ctx = 0;

   CurrentProgramRuntimeParseContextHelper pch;
   ClassAccess access;
   const QoreMethod* rv = priv->runtimeFindCommittedStaticMethod(nme, access, class_ctx);
   priv_flag = access > Public;
   return rv;
}

const QoreMethod* QoreClass::findStaticMethod(const char* nme, ClassAccess& access) const {
   const qore_class_private* class_ctx = runtime_get_class();
   if (class_ctx && !priv->runtimeCheckPrivateClassAccess(class_ctx))
      class_ctx = 0;
   CurrentProgramRuntimeParseContextHelper pch;
   return priv->runtimeFindCommittedStaticMethod(nme, access, class_ctx);
}

const QoreMethod* QoreClass::findMethod(const char* nme) const {
   const qore_class_private* class_ctx = runtime_get_class();
   if (class_ctx && !priv->runtimeCheckPrivateClassAccess(class_ctx))
      class_ctx = 0;
   ClassAccess access = Public;
   return priv->runtimeFindCommittedMethod(nme, access, class_ctx);
}

const QoreMethod* QoreClass::findMethod(const char* nme, bool& priv_flag) const {
   const qore_class_private* class_ctx = runtime_get_class();
   if (class_ctx && !priv->runtimeCheckPrivateClassAccess(class_ctx))
      class_ctx = 0;
   ClassAccess access = Public;
   const QoreMethod* rv = priv->runtimeFindCommittedMethod(nme, access, class_ctx);
   priv_flag = access > Public;
   return rv;
}

const QoreMethod* QoreClass::findMethod(const char* nme, ClassAccess& access) const {
   const qore_class_private* class_ctx = runtime_get_class();
   if (class_ctx && !priv->runtimeCheckPrivateClassAccess(class_ctx))
      class_ctx = 0;
   return priv->runtimeFindCommittedMethod(nme, access, class_ctx);
}

bool QoreClass::hasCopy() const {
   return priv->copyMethod ? true : false;
}

qore_classid_t QoreClass::getID() const {
   return priv->classID;
}

qore_classid_t QoreClass::getIDForMethod() const {
   return priv->methodID;
}

bool QoreClass::isSystem() const {
   return priv->sys;
}

void QoreClass::setSystem() {
   priv->sys = true;
}

bool QoreClass::hasMemberGate() const {
   return priv->memberGate != 0;
}

bool QoreClass::hasMethodGate() const {
   return priv->methodGate != 0;
}

bool QoreClass::hasMemberNotification() const {
   return priv->memberNotification != 0;
}

int QoreClass::getDomain() const {
   return (int)priv->domain;
}

int64 QoreClass::getDomain64() const {
   return priv->domain;
}

const char* QoreClass::getName() const {
   return priv->name.c_str();
}

int QoreClass::numMethods() const {
   return priv->num_methods;
}

int QoreClass::numStaticMethods() const {
   return priv->num_static_methods;
}

int QoreClass::numUserMethods() const {
   return priv->num_user_methods;
}

int QoreClass::numStaticUserMethods() const {
   return priv->num_static_user_methods;
}

void QoreClass::addBuiltinBaseClass(QoreClass* qc, QoreListNode* xargs) {
   assert(!xargs);
   if (!priv->scl)
      priv->scl = new BCList;
   priv->scl->push_back(new BCNode(qc));
}

void QoreClass::addDefaultBuiltinBaseClass(QoreClass* qc, QoreListNode* xargs) {
   addBuiltinBaseClass(qc, xargs);
   // make sure no methodID has already been assigned
   assert(priv->methodID == priv->classID);
   priv->methodID = qc->priv->classID;
}

void QoreClass::addBuiltinVirtualBaseClass(QoreClass* qc) {
   assert(qc);

   //printd(5, "adding %s as virtual base class to %s\n", qc->priv->name.c_str(), priv->name.c_str());
   if (!priv->scl)
      priv->scl = new BCList;
   priv->scl->push_back(new BCNode(qc, true));
}

const QoreMethod* qore_class_private::parseFindMethod(const char* nme, ClassAccess& access, const qore_class_private* class_ctx) {
   access = Public;
   initialize();

   // if we have a class context, first we have to check here for an internal method
   if (class_ctx) {
      const QoreMethod* m = class_ctx->parseFindLocalMethod(nme);
      if (m && qore_method_private::parseGetAccess(*m) == Internal) {
	 access = Internal;
	 return m;
      }
   }

   return parseFindMethodIntern(nme, access, class_ctx);
}

const QoreMethod* qore_class_private::parseFindStaticMethod(const char* nme, ClassAccess& access, const qore_class_private* class_ctx) {
   access = Public;
   initialize();

   // if we have a class context, first we have to check here for an internal method
   if (class_ctx) {
      const QoreMethod* m = class_ctx->parseFindLocalStaticMethod(nme);
      if (m && qore_method_private::parseGetAccess(*m) == Internal) {
	 access = Internal;
	 return m;
      }
   }

   return parseFindStaticMethodIntern(nme, access, class_ctx);
}

const QoreMethod* qore_class_private::parseFindAnyMethod(const char* nme, ClassAccess& access, const qore_class_private* class_ctx) {
   access = Public;

   // if we have a class context, first we have to check here for an internal method
   if (class_ctx) {
      const QoreMethod* m = class_ctx->parseFindAnyLocalMethod(nme);
      if (m && qore_method_private::parseGetAccess(*m) == Internal) {
	 access = Internal;
	 return m;
      }
   }

   return parseFindAnyMethodIntern(nme, access, class_ctx);
}

const QoreMethod* qore_class_private::parseResolveSelfMethod(const char* nme, ClassAccess& access, const qore_class_private* class_ctx) {
   access = Public;

   if (class_ctx) {
      const QoreMethod* m = class_ctx->parseFindAnyLocalMethod(nme);
      if (m && qore_method_private::parseGetAccess(*m) == Internal) {
	 access = Internal;
	 return m;
      }
   }

   return parseResolveSelfMethodIntern(nme, access, class_ctx);
}

// searches all methods, both pending and comitted
const QoreMethod* qore_class_private::parseResolveSelfMethod(const char* nme, const qore_class_private* class_ctx) {
   initialize();
   ClassAccess access;

   const QoreMethod* m;

   if (this == class_ctx)
      m = parseResolveSelfMethod(nme, access, class_ctx);
   else {
      access = Public;
      m = parseResolveSelfMethodIntern(nme, access, class_ctx);
   }

   if (!m) {
      parse_error("no method %s::%s() has been defined; if you want to make a call to a method that will be defined in an inherited class, then use 'self.%s()' instead", name.c_str(), nme, nme);
      return 0;
   }
   printd(5, "qore_class_private::parseResolveSelfMethod(%s) resolved to %s::%s() %p (static: %d)\n", nme, name.c_str(), nme, m, m->isStatic());

   const char* mname = m->getName();
   // make sure we're not calling a method that cannot be called directly
   if (!m->isStatic() && (!strcmp(mname, "constructor") || !strcmp(mname, "destructor") || !strcmp(mname, "copy"))) {
      parse_error("explicit calls to %s() methods are not allowed", nme);
      return 0;
   }

   return m;
}

const QoreMethod* qore_class_private::parseResolveSelfMethod(NamedScope* nme) {
   // first find class
   QoreClass* qc = qore_root_ns_private::parseFindScopedClassWithMethod(*nme, true);
   if (!qc)
      return 0;

   // see if class is base class of this class
   if (qc != cls && (!scl || !scl->isBaseClass(qc, true))) {
      parse_error("'%s' is not a base class of '%s'", qc->getName(), name.c_str());
      return 0;
   }

   return qc->priv->parseResolveSelfMethod(nme->getIdentifier(), this);
}

const QoreMethod* qore_class_private::parseFindAnyMethodIntern(const char* mname, ClassAccess& access, const qore_class_private* class_ctx) {
   const QoreMethod* m = parseFindAnyLocalMethod(mname);
   if (m) {
      m = doMethodAccess(m, access, qore_method_private::parseGetAccess(*m));
      if (m)
	 return m;
   }
   if (!scl)
      return 0;
   m = scl->parseFindAnyMethod(mname, access, class_ctx, class_ctx == this);
   return m ? doMethodAccess(m, access, qore_method_private::parseGetAccess(*m)) : 0;
}

// finds a non-static method in the class hierarchy at parse time, optionally initializes classes
const QoreMethod* qore_class_private::parseFindMethodIntern(const char* mname, ClassAccess& access, const qore_class_private* class_ctx) {
   const QoreMethod* m = parseFindLocalMethod(mname);
   if (m) {
      m = doMethodAccess(m, access, qore_method_private::parseGetAccess(*m));
      if (m)
	 return m;
   }
   if (!scl)
      return 0;
   m = scl->parseFindMethod(mname, access, class_ctx, class_ctx == this);
   return m ? doMethodAccess(m, access, qore_method_private::parseGetAccess(*m)) : 0;
}

// finds a static method in the class hierarchy at parse time, optionally initializes classes
const QoreMethod* qore_class_private::parseFindStaticMethodIntern(const char* mname, ClassAccess& access, const qore_class_private* class_ctx) {
   const QoreMethod* m = parseFindLocalStaticMethod(mname);
   if (m) {
      m = doMethodAccess(m, access, qore_method_private::parseGetAccess(*m));
      if (m)
	 return m;
   }
   if (!scl)
      return 0;
   m = scl->parseFindStaticMethod(mname, access, class_ctx, class_ctx == this);
   return m ? doMethodAccess(m, access, qore_method_private::parseGetAccess(*m)) : 0;
}

const QoreMethod* qore_class_private::parseResolveSelfMethodIntern(const char* nme, ClassAccess& access, const qore_class_private* class_ctx) {
   const QoreMethod* m = parseFindLocalMethod(nme);
   if (m) {
      m = doMethodAccess(m, access, qore_method_private::parseGetAccess(*m));
      if (m)
	 return m;
   }
   m = parseFindLocalStaticMethod(nme);
   if (m) {
      m = doMethodAccess(m, access, qore_method_private::parseGetAccess(*m));
      if (m)
	 return m;
   }
   if (!scl)
      return 0;

   // if still not found now look in superclass methods
   m = scl->parseResolveSelfMethod(nme, access, class_ctx, this == class_ctx);
   return m ? doMethodAccess(m, access, qore_method_private::parseGetAccess(*m)) : 0;
}

int qore_class_private::parseCheckClassHierarchyMembers(const char* mname, const QoreMemberInfo& b_mi, const qore_class_private& b_qc, const QoreMemberInfo& l_mi) {
      if (l_mi.access != b_mi.access) {
      // raise an exception only if parse exceptions are enabled
      if (getProgram()->getParseExceptionSink()) {
	 qore_program_private::makeParseException(getProgram(), l_mi.loc, "PARSE-ERROR", new QoreStringNodeMaker("class '%s' cannot be combined with class '%s' in the same hierarchy because member '%s' is declared both %s and %s, respectively", l_mi.getClass(this)->name.c_str(), b_mi.getClass(&b_qc)->name.c_str(), mname, privpub(l_mi.access), privpub(b_mi.access)));
      }
      return -1;
   }
   if (l_mi.parseHasTypeInfo() || b_mi.parseHasTypeInfo()) {
      //printd(5, "qore_class_private::parseCheckClassHierarchyMembers() this: %p '%s' mname: '%s' l: '%s' %p b: '%s' %p ('%s' %p)\n", this, name.c_str(), mname, l_mi.getClass(this)->name.c_str(), l_mi.getClass(this), b_qc.name.c_str(), &b_qc, b_mi.getClass(&b_qc)->name.c_str(), b_mi.getClass(&b_qc));
      // raise an exception only if parse exceptions are enabled
      if (getProgram()->getParseExceptionSink()) {
	 qore_program_private::makeParseException(getProgram(), l_mi.parseHasTypeInfo() ? l_mi.loc : b_mi.loc, "PARSE-ERROR", new QoreStringNodeMaker("class '%s' cannot be combined with class '%s' in the same hierarchy because member '%s' is declared with a type definition", l_mi.getClass(this)->name.c_str(), b_mi.getClass(&b_qc)->name.c_str(), mname));
      }
      return -1;
   }
   return 0;
}

void qore_class_private::parseImportMembers(qore_class_private& qc, ClassAccess access) {
   for (QoreMemberMap::DeclOrderIterator i = qc.members.beginDeclOrder(), e = qc.members.endDeclOrder(); i != e; ++i) {
      if (i->second->access == Internal)
	 continue;
      const QoreMemberInfo* mi = parseFindLocalPublicPrivateMemberNoInit(i->first);
      if (mi) {
	 if (mi->access == Internal)
	    continue;
         if (!mi->getClass(this)->equal(*i->second->getClass(&qc)))
            parseCheckClassHierarchyMembers(i->first, *(i->second), qc, *mi);
         continue;
      }
      members.addInheritedNoCheck(strdup(i->first), i->second->copy(&qc, access));
   }
   for (QoreMemberMap::DeclOrderIterator i = qc.pending_members.beginDeclOrder(), e = qc.pending_members.endDeclOrder(); i != e; ++i) {
      if (i->second->access == Internal)
	 continue;
      const QoreMemberInfo* mi = parseFindLocalPublicPrivateMemberNoInit(i->first);
      if (mi) {
	 if (mi->access == Internal)
	    continue;
         if (!mi->getClass(this)->equal(*i->second->getClass(&qc)))
            parseCheckClassHierarchyMembers(i->first, *(i->second), qc, *mi);
         continue;
      }
      pending_members.addInheritedNoCheck(strdup(i->first), i->second->copy(&qc, access));
   }
}

void qore_class_private::parseRollback() {
   if (parse_init_called)
      parse_init_called = false;

   if (parse_init_partial_called)
      parse_init_partial_called = false;

   if (has_sig_changes)
      has_sig_changes = false;

   if (!has_new_user_changes) {
#ifdef DEBUG
      // verify status
      for (hm_method_t::iterator i = hm.begin(), e = hm.end(); i != e; ++i)
	 assert(i->second->priv->func->pendingEmpty());
      for (hm_method_t::iterator i = shm.begin(), e = shm.end(); i != e; ++i)
	 assert(i->second->priv->func->pendingEmpty());
#endif
      assert(!pending_has_public_memdecl);
      return;
   }

   // rollback pending "normal" (non-static) method variants
   for (hm_method_t::iterator i = hm.begin(), e = hm.end(); i != e;) {
      // if there are no committed variants, then the method must be deleted
      if (i->second->priv->func->committedEmpty()) {
	 delete i->second;
	 hm.erase(i++);
	 continue;
      }

      i->second->priv->func->parseRollbackMethod();
      ++i;
   }

   // rollback pending static method variants
   for (hm_method_t::iterator i = shm.begin(), e = shm.end(); i != e;) {
      // if there are no committed variants, then the method must be deleted
      if (i->second->priv->func->committedEmpty()) {
	 delete i->second;
	 shm.erase(i++);
	 continue;
      }

      i->second->priv->func->parseRollbackMethod();
      ++i;
   }

   // rollback pending abstract method variant changes
   ahm.parseRollback();

   // rollback pending constants
   pend_int_const.parseDeleteAll();
   pend_priv_const.parseDeleteAll();
   pend_pub_const.parseDeleteAll();

   assert(pending_vars.empty());

   // set flags
   if (pending_has_public_memdecl)
      pending_has_public_memdecl = false;

   has_new_user_changes = false;
   pend_hash.clear();
}

QoreMethod::QoreMethod(const QoreClass* n_parent_class, MethodFunctionBase* n_func, bool n_static) : priv(new qore_method_private(n_parent_class, n_func, n_static)) {
}

QoreMethod::~QoreMethod() {
   delete priv;
}

MethodFunctionBase* QoreMethod::getFunction() const {
   return priv->getFunction();
}

// DEPRECATED
bool QoreMethod::newCallingConvention() const {
   return false;
}

bool QoreMethod::isUser() const {
   return priv->isUniquelyUser();
}

bool QoreMethod::isBuiltin() const {
   return !priv->isUniquelyUser();
}

bool QoreMethod::isPrivate() const {
   return priv->func->isUniquelyPrivate();
}

ClassAccess QoreMethod::getAccess() const {
   return priv->func->getAccess();
}

bool QoreMethod::isStatic() const {
   return priv->static_flag;
}

const char* QoreMethod::getName() const {
   return priv->getName();
}

const std::string& QoreMethod::getNameStr() const {
   return priv->getNameStr();
}

const QoreClass* QoreMethod::getClass() const {
   return priv->parent_class;
}

const char* QoreMethod::getClassName() const {
   return priv->parent_class->getName();
}

void QoreMethod::assign_class(const QoreClass* p_class) {
   assert(!priv->parent_class);
   priv->parent_class = p_class;
}

QoreValue QoreMethod::execManaged(QoreObject* self, const QoreListNode* args, ExceptionSink* xsink) const {
   // to ensure the object does not get referenced for the call
   ObjectSubstitutionHelper osh(self, qore_class_private::get(*priv->parent_class));
   return qore_method_private::eval(*this, self, args, xsink);
}

// FIXME: DEPRECATED API non functional
bool QoreMethod::isSynchronized() const {
   return false;
}

// only called for ::methodGate() and ::memberGate() which cannot be overloaded
bool QoreMethod::inMethod(const QoreObject* self) const {
   return ::runtime_in_object_method(priv->func->getName(), self);
}

QoreMethod* QoreMethod::copy(const QoreClass* p_class) const {
   return new QoreMethod(p_class, priv->func->copy(p_class), priv->static_flag);
}

const QoreTypeInfo* QoreMethod::getUniqueReturnTypeInfo() const {
   return priv->getUniqueReturnTypeInfo();
}

static const QoreClass* getStackClass() {
   const qore_class_private* qc = runtime_get_class();
   return qc ? qc->cls : 0;
}

void QoreClass::addPublicMember(const char* mname, const QoreTypeInfo* n_typeInfo, AbstractQoreNode* initial_value) {
   priv->addMember(mname, Public, n_typeInfo, initial_value);
}

void QoreClass::addPrivateMember(const char* mname, const QoreTypeInfo* n_typeInfo, AbstractQoreNode* initial_value) {
   priv->addMember(mname, Private, n_typeInfo, initial_value);
}

void QoreClass::addMember(const char* mname, ClassAccess access, const QoreTypeInfo* n_typeInfo, AbstractQoreNode* initial_value) {
   priv->addMember(mname, access, n_typeInfo, initial_value);
}

int BCSMList::addBaseClassesToSubclass(QoreClass* thisclass, QoreClass* sc, bool is_virtual) {
   //printd(5, "BCSMList::addBaseClassesToSubclass(this: %s, sc: %s) size: %d\n", thisclass->getName(), sc->getName());
   for (class_list_t::const_iterator i = begin(), e = end(); i != e; ++i) {
      //printd(5, "BCSMList::addBaseClassesToSubclass() %s sc: %s is_virt: %d\n", thisclass->getName(), sc->getName(), is_virtual);
      if (sc->priv->scl->sml.add(thisclass, (*i).first, is_virtual || (*i).second)) {
         //printd(5, "BCSMList::addBaseClassesToSubclass() %s sc: %s is_virt: %d FAILED\n", thisclass->getName(), sc->getName(), is_virtual);
         return -1;
      }
   }
   return 0;
}

int BCSMList::add(QoreClass* thisclass, QoreClass* qc, bool is_virtual) {
   if (thisclass->getID() == qc->getID()) {
      thisclass->priv->scl->valid = false;
      parse_error("class '%s' cannot inherit itself", thisclass->getName());
      return -1;
   }

   // see if class already exists in list
   class_list_t::const_iterator i = begin();
   while (i != end()) {
      if (i->first->getID() == qc->getID())
         return 0;
      if (i->first->getID() == thisclass->getID()) {
         thisclass->priv->scl->valid = false;
      	 parse_error("circular reference in class hierarchy, '%s' is an ancestor of itself", thisclass->getName());
      	 return -1;
      }
      i++;
   }

   // append to the end of the list
   push_back(std::make_pair(qc, is_virtual));
   return 0;
}

void BCSMList::execDestructors(QoreObject* o, ExceptionSink* xsink) const {
   for (class_list_t::const_reverse_iterator i = rbegin(), e = rend(); i != e; ++i) {
      //printd(5, "BCSMList::execDestructors() %s::destructor() o: %p virt: %s (subclass %s)\n", i->first->getName(), o, i->second ? "true" : "false", o->getClass()->getName());
      if (!i->second)
	 i->first->priv->execBaseClassDestructor(o, xsink);
   }
}

void BCSMList::execSystemDestructors(QoreObject* o, ExceptionSink* xsink) const {
   for (class_list_t::const_reverse_iterator i = rbegin(), e = rend(); i != e; ++i) {
      printd(5, "BCSMList::execSystemDestructors() %s::destructor() o: %p virt: %s (subclass %s)\n", i->first->getName(), o, i->second ? "true" : "false", o->getClass()->getName());
      if (!i->second)
	 i->first->priv->execBaseClassSystemDestructor(o, xsink);
   }
}

void BCSMList::execCopyMethods(QoreObject* self, QoreObject* old, ExceptionSink* xsink) const {
   for (class_list_t::const_iterator i = begin(), e = end(); i != e; ++i) {
      if (!i->second) {
	 i->first->priv->execBaseClassCopy(self, old, xsink);
	 if (xsink->isEvent())
	    break;
      }
   }
}

QoreClass* BCSMList::getClass(qore_classid_t cid) const {
   for (class_list_t::const_iterator i = begin(), e = end(); i != e; ++i) {
      if (i->first->getID() == cid)
	 return i->first;
   }
   return 0;
}

void BCSMList::resolveCopy() {
   for (class_list_t::iterator i = begin(), e = end(); i != e; ++i) {
      assert(i->first->priv->new_copy);
      i->first = i->first->priv->new_copy;
   }
}

QoreClass::QoreClass(const char* nme, int dom) : priv(new qore_class_private(this, nme, dom)) {
   priv->orNothingTypeInfo = new OrNothingTypeInfo(*(priv->typeInfo), nme);
   priv->owns_ornothingtypeinfo = true;
}

QoreClass::QoreClass(const char* nme, int64 dom, const QoreTypeInfo* typeInfo) {
   assert(typeInfo);
   priv = new qore_class_private(this, nme, dom, const_cast<QoreTypeInfo*>(typeInfo));

   printd(5, "QoreClass::QoreClass() this: %p creating '%s' with custom typeinfo\n", this, priv->name.c_str());

   // see if typeinfo already accepts NOTHING
   if (typeInfo->parseAcceptsReturns(NT_NOTHING))
      priv->orNothingTypeInfo = const_cast<QoreTypeInfo*>(typeInfo);
   else {
      if (!typeInfo->hasInputFilter()) {
	 priv->orNothingTypeInfo = new OrNothingTypeInfo(*typeInfo, nme);
	 priv->owns_ornothingtypeinfo = true;
      }
   }
}

QoreClass::QoreClass() : priv(new qore_class_private(this, 0)) {
   priv->orNothingTypeInfo = new OrNothingTypeInfo(*(priv->typeInfo), priv->name.c_str());
   priv->owns_ornothingtypeinfo = true;
}

QoreClass::~QoreClass() {
   delete priv;
}

void QoreClass::setUserData(const void *n_ptr) {
   priv->setUserData(n_ptr);
}

const void *QoreClass::getUserData() const {
   return priv->getUserData();
}

QoreClass* QoreClass::getClass(qore_classid_t cid) const {
   if (cid == priv->classID)
      return (QoreClass* )this;
   return priv->scl ? priv->scl->sml.getClass(cid) : 0;
}

const QoreClass* QoreClass::getClass(qore_classid_t cid, bool& cpriv) const {
   ClassAccess access = Public;
   const QoreClass* qc = priv->getClassIntern(cid, access, true);
   cpriv = (access > Public);
   return qc;
}

const QoreClass* QoreClass::getClass(const QoreClass& qc, bool& cpriv) const {
   ClassAccess access = Public;
   const QoreClass* rv = priv->getClassIntern(*qc.priv, access, true);
   cpriv = (access > Public);
   return rv;
}

bool QoreMethod::existsVariant(const type_vec_t &paramTypeInfo) const {
   return priv->func->existsVariant(paramTypeInfo);
}

QoreClass::QoreClass(const QoreClass& old) : priv(new qore_class_private(*old.priv, this)) {
}

void QoreClass::insertMethod(QoreMethod* m) {
   priv->insertBuiltinMethod(m);
}

void QoreClass::insertStaticMethod(QoreMethod* m) {
   priv->insertBuiltinStaticMethod(m);
}

const QoreClass* qore_class_private::parseGetClass(const qore_class_private& qc, ClassAccess& n_access) const {
   n_access = Public;
   const_cast<qore_class_private*>(this)->initialize();
   if (qc.classID == classID || (qc.name == name && qc.hash == hash))
      return (QoreClass*)cls;
   return scl ? scl->parseGetClass(qc, n_access, true) : 0;
}

bool qore_class_private::runtimeHasCallableMethod(const char* m, int mask) const {
   const qore_class_private* class_ctx = runtime_get_class();
   if (class_ctx && !runtimeCheckPrivateClassAccess(class_ctx))
      class_ctx = 0;

   const QoreMethod* w = 0;
   ClassAccess access;
   CurrentProgramRuntimeParseContextHelper pch;

   if (mask & QCCM_NORMAL)
      w = runtimeFindCommittedMethod(m, access, class_ctx);

   if (!w && (mask & QCCM_STATIC))
      w = runtimeFindCommittedStaticMethod(m, access, class_ctx);

   return !w || (!class_ctx && (access > Public)) ? false : true;
}

const QoreMethod* qore_class_private::getMethodForEval(const char* nme, QoreProgram* pgm, ExceptionSink* xsink) const {
   //printd(5, "qore_class_private::getMethodForEval() %s::%s() %s call attempted\n", name.c_str(), nme, runtimeCheckPrivateClassAccess() ? "external" : "internal" );

   const QoreMethod* w;
   ClassAccess access;

   const qore_class_private* class_ctx = runtime_get_class();
   if (class_ctx && !runtimeCheckPrivateClassAccess(class_ctx))
      class_ctx = 0;

   {
      ProgramRuntimeParseContextHelper pch(xsink, pgm);
      if (*xsink)
	 return 0;

      if (!(w = runtimeFindCommittedMethod(nme, access, class_ctx)) && !(w = runtimeFindCommittedStaticMethod(nme, access, class_ctx)))
	 return 0;
   }

   //printd(5, "QoreClass::getMethodForEval() %s::%s() found method %p class %s\n", name.c_str(), nme, w, w->getClassName());

   // check for illegal explicit call
   if (w == constructor || w == destructor || w == deleteBlocker) {
      xsink->raiseException("ILLEGAL-EXPLICIT-METHOD-CALL", "explicit calls to ::%s() methods are not allowed", nme);
      return 0;
   }

   if (w->isPrivate() && !class_ctx) {
      xsink->raiseException("METHOD-IS-PRIVATE", "%s::%s() is private and cannot be accessed externally", name.c_str(), nme);
      return 0;
   }
   else if ((access > Public) && !class_ctx) {
      xsink->raiseException("BASE-CLASS-IS-PRIVATE", "%s() is a method of a privately-inherited class %s", nme, name.c_str());
      return 0;
   }

   return w;
}

bool qore_class_private::runtimeIsPrivateMemberIntern(const char* str, bool toplevel) const {
   QoreMemberInfo *info = members.findByName(str);
   if (info) {
      ClassAccess ma = info->getAccess();
      if (ma != Internal || toplevel)
	 return ma > Public;
   }

   return !scl ? false : scl->runtimeIsPrivateMember(str, toplevel);
}

QoreValue QoreClass::evalMethod(QoreObject* self, const char* nme, const QoreListNode* args, ExceptionSink* xsink) const {
   QORE_TRACE("QoreClass::evalMethod()");
   assert(self);

   if (!strcmp(nme, "copy")) {
      if (args) {
         xsink->raiseException("COPY-ERROR", "while calling %s::copy(): it is illegal to pass arguments to copy methods", self->getClassName());
         return QoreValue();
      }
      return execCopy(self, xsink);
   }

   const QoreMethod* w = priv->getMethodForEval(nme, self->getProgram(), xsink);
   if (*xsink)
      return QoreValue();

   if (w)
      return qore_method_private::eval(*w, self, args, xsink);

   // first see if there is a pseudo-method for this
   QoreClass* qc = 0;
   w = pseudo_classes_find_method(NT_OBJECT, nme, qc);
   if (w)
      return qore_method_private::evalPseudoMethod(w, 0, self, args, xsink);
   else if (priv->methodGate && !priv->methodGate->inMethod(self)) // call methodGate with unknown method name and arguments
      return evalMethodGate(self, nme, args, xsink);

   xsink->raiseException("METHOD-DOES-NOT-EXIST", "no method %s::%s() has been defined and no pseudo-method <object>::%s() is available", self->getClassName(), nme, nme);
   return QoreValue();
}

QoreValue QoreClass::evalMethodGate(QoreObject* self, const char* nme, const QoreListNode* args, ExceptionSink* xsink) const {
   printd(5, "QoreClass::evalMethodGate() method: %s args: %p\n", nme, args);

   ReferenceHolder<QoreListNode> args_holder(xsink);

   // build new argument list
   if (args) {
      if (args->needs_eval())
	 args_holder = args->evalList(xsink);
      else
	 args_holder = args->copy();
      if (*xsink)
	 return QoreValue();
   }
   else
      args_holder = new QoreListNode;

   args_holder->insert(new QoreStringNode(nme));

   return self->evalMethod(*priv->methodGate, *args_holder, xsink);
}

bool QoreClass::isPrivateMember(const char* str) const {
   return priv->runtimeIsPrivateMemberIntern(str, true);
}

QoreValue QoreClass::evalMemberGate(QoreObject* self, const QoreString *nme, ExceptionSink* xsink) const {
   assert(nme && nme->getEncoding() == QCS_DEFAULT);

   printd(5, "QoreClass::evalMemberGate() member: %s\n", nme->getBuffer());
   // do not run memberGate method if we are already in it...
   if (!priv->memberGate || priv->memberGate->inMethod(self))
      return QoreValue();

   ReferenceHolder<QoreListNode> args(new QoreListNode(), xsink);
   args->push(new QoreStringNode(*nme));

   return self->evalMethod(*priv->memberGate, *args, xsink);
}

void QoreClass::execMemberNotification(QoreObject* self, const char* mem, ExceptionSink* xsink) const {
   // cannot run this method when executing from within the class
   assert((this != getStackClass()));

   //printd(5, "QoreClass::execMemberNotification() member: %s\n", mem);

   ReferenceHolder<QoreListNode> args(new QoreListNode(), xsink);
   args->push(new QoreStringNode(mem));
   discard(self->evalMethod(*priv->memberNotification, *args, xsink), xsink);
}

QoreObject* QoreClass::execConstructor(const QoreValueList* args, ExceptionSink* xsink) const {
   return priv->execConstructor(0, args, xsink);
}

// FIXME: remove
QoreObject* QoreClass::execConstructor(const QoreListNode* args, ExceptionSink* xsink) const {
   return priv->execConstructor(0, args, xsink);
}

QoreObject* qore_class_private::execSystemConstructor(QoreObject* self, int code, va_list args) const {
   assert(system_constructor);
   const_cast<qore_class_private*>(this)->initialize();
   // no lock is sent with constructor, because no variable has been assigned yet
   system_constructor->priv->evalSystemConstructor(self, code, args);
   return self;
}

QoreObject* QoreClass::execSystemConstructor(int code, ...) const {
   va_list args;

   // create new object
   QoreObject* o = new QoreObject(this, 0);

   va_start(args, code);
   priv->execSystemConstructor(o, code, args);
   va_end(args);

   printd(5, "QoreClass::execSystemConstructor() %s::execSystemConstructor() returning %p\n", priv->name.c_str(), o);
   return o;
}

bool QoreClass::execDeleteBlocker(QoreObject* self, ExceptionSink* xsink) const {
   return priv->execDeleteBlocker(self, xsink);
}

bool qore_class_private::execDeleteBlocker(QoreObject* self, ExceptionSink* xsink) const {
   printd(5, "qore_class_private::execDeleteBlocker(self: %p) this: %p '%s' has_delete_blocker: %s deleteBlocker: %p\n", self, this, name.c_str(), has_delete_blocker ? "true" : "false", deleteBlocker);
   if (has_delete_blocker) {
      if (scl) // execute superclass delete blockers if any
	 if (scl->execDeleteBlockers(self, xsink))
	    return true;
      if (deleteBlocker) {
	 return deleteBlocker->priv->evalDeleteBlocker(self);
      }
   }
   return false;
}

void QoreClass::execDestructor(QoreObject* self, ExceptionSink* xsink) const {
   priv->execDestructor(self, xsink);
}

void qore_class_private::execDestructor(QoreObject* self, ExceptionSink* xsink) const {
   //printd(5, "qore_class_private::execDestructor() %s::destructor() o: %p scl: %p sml: %p\n", name.c_str(), self, scl, scl ? &scl->sml : 0);

   // we use a new, blank exception sink to ensure all destructor code gets executed
   // in case there were already exceptions in the current exceptionsink
   ExceptionSink de;

   if (self->isSystemObject()) {
      if (destructor)
	 destructor->priv->evalSystemDestructor(self, &de);
      else
	 self->defaultSystemDestructor(classID, &de);

      // execute superclass destructors
      if (scl)
	 scl->sml.execSystemDestructors(self, &de);
   }
   else {
      if (destructor)
	 destructor->priv->evalDestructor(self, &de);
      else if (sys)
	 self->defaultSystemDestructor(classID, &de);

      // execute superclass destructors
      if (scl)
	 scl->sml.execDestructors(self, &de);
   }

   xsink->assimilate(de);
}

void qore_class_private::execBaseClassDestructor(QoreObject* self, ExceptionSink* xsink) const {
   // we use a new, blank exception sink to ensure all destructor code gets executed
   // in case there were already exceptions in the current exceptionsink
   ExceptionSink de;
   if (destructor)
      destructor->priv->evalDestructor(self, &de);
   else if (sys)
      self->defaultSystemDestructor(classID, &de);

   xsink->assimilate(de);
}

void qore_class_private::execBaseClassSystemDestructor(QoreObject* self, ExceptionSink* xsink) const {
   // we use a new, blank exception sink to ensure all destructor code gets executed
   // in case there were already exceptions in the current exceptionsink
   ExceptionSink de;
   if (destructor)
      destructor->priv->evalSystemDestructor(self, &de);
   else if (sys)
      self->defaultSystemDestructor(classID, &de);

   xsink->assimilate(de);
}

void qore_class_private::execBaseClassCopy(QoreObject* self, QoreObject* old, ExceptionSink* xsink) const {
   if (copyMethod)
      copyMethod->priv->evalCopy(self, old, xsink);
}

QoreObject* QoreClass::execCopy(QoreObject* old, ExceptionSink* xsink) const {
   return priv->execCopy(old, xsink);
}

QoreObject* qore_class_private::execCopy(QoreObject* old, ExceptionSink* xsink) const {
   // check for illegal private calls
   if (copyMethod && copyMethod->isPrivate() && cls != getStackClass()) {
      xsink->raiseException("METHOD-IS-PRIVATE", "%s::copy() is private and cannot be accessed externally", name.c_str());
      return 0;
   }

   QoreHashNode* h = old->copyData(xsink);
   if (*xsink) {
      assert(!h);
      return 0;
   }

   ReferenceHolder<QoreObject> self(new QoreObject(cls, getProgram(), h), xsink);

   if (copyMethod)
      copyMethod->priv->evalCopy(*self, old, xsink);
   else if (scl) // execute superclass copy methods
      scl->sml.execCopyMethods(*self, old, xsink);

   return *xsink ? 0 : self.release();
}

int qore_class_private::addBaseClassesToSubclass(QoreClass* sc, bool is_virtual) {
   //printd(5, "qore_class_private::addBaseClassesToSubclass() this: %p '%s' sc: %p '%s' is_virtual: %d scl: %p\n", this, name.c_str(), sc, sc->getName(), is_virtual, scl);
   if (scl && scl->sml.addBaseClassesToSubclass(cls, sc, is_virtual))
      return -1;
   return sc->priv->scl->sml.add(sc, cls, is_virtual);
}

int qore_class_private::addUserMethod(const char* mname, MethodVariantBase* f, bool n_static) {
   // FIXME: set class name at parse time
   const char* tname = name.c_str();
   printd(5, "QoreClass::addUserMethod(%s, umv: %p, priv: %d, static: %d) this: %p %s\n", mname, f, f->isPrivate(), n_static, this, tname);

   std::unique_ptr<MethodVariantBase> func(f);

   if (f->isAbstract() && initialized) {
      parseException("ILLEGAL-ABSTRACT-METHOD", "abstract %s::%s(): abstract methods cannot be added to a class once the class has been committed", name.c_str(), mname);
      return -1;
   }

   bool dst = !strcmp(mname, "destructor");
   bool con = dst ? false : !strcmp(mname, "constructor");

   // check for illegal static method
   if (n_static) {
      if ((con || dst || checkSpecialStaticIntern(mname))) {
         parseException("ILLEGAL-STATIC-METHOD", "%s methods cannot be static", mname);
         return -1;
      }
   }

   bool cpy = dst || con ? false : !strcmp(mname, "copy");
   // check for illegal method overloads
   if (sys && (con || cpy)) {
      parseException("ILLEGAL-METHOD-OVERLOAD", "class %s is builtin; %s methods in builtin classes cannot be overloaded; create a subclass instead", name.c_str(), mname);
      return -1;
   }

   // set flags for other special methods
   bool methGate, memGate, hasMemberNotification;
   if (dst || con || cpy)
      methGate = memGate = hasMemberNotification = false;
   else {
      methGate = !strcmp(mname, "methodGate");
      memGate = methGate ? false : !strcmp(mname, "memberGate");
      hasMemberNotification = methGate || memGate ? false : !strcmp(mname, "memberNotification");
   }

   ClassAccess n_access = Public;
   // we cannot initialize the class here, so we have to use the "Intern" versions of the functions to find the method below
   QoreMethod* m = const_cast<QoreMethod*>(!n_static ? parseFindMethodIntern(mname, n_access, this) : parseFindStaticMethodIntern(mname, n_access, this));
   if (!n_static && m && (dst || cpy || methGate || memGate || hasMemberNotification)) {
      parseException("ILLEGAL-METHOD-OVERLOAD", "a %s::%s() method has already been defined; cannot overload %s methods", tname, mname, mname);
      return -1;
   }

   // now we add the new variant to a method, creating the method if necessary

   if (!has_new_user_changes)
      has_new_user_changes = true;
   if (!has_sig_changes)
      has_sig_changes = true;

   bool is_new = false;
   // if the method does not exist, then create it
   if (!m) {
      is_new = true;
      MethodFunctionBase* mfb;
      if (con) {
	 mfb = new ConstructorMethodFunction(cls);
	 // set selfid immediately if adding a constructor variant
	 reinterpret_cast<UserConstructorVariant*>(f)->getUserSignature()->setSelfId(&selfid);
      }
      else if (dst)
	 mfb = new DestructorMethodFunction(cls);
      else if (cpy)
	 mfb = new CopyMethodFunction(cls);
      else if (n_static)
	 mfb = new StaticUserMethod(cls, mname);
      else
	 mfb = new NormalUserMethod(cls, mname);

      m = new QoreMethod(cls, mfb, n_static);
   }

   // add this variant to the method
   if (m->priv->addUserVariant(func.release())) {
      if (is_new)
	 delete m;
      return -1;
   }

   //printd(5, "qore_class_private::addUserMethod() %s::%s() f: %p (%d)\n", tname, mname, f, ((QoreReferenceCounter*)f)->reference_count());

   // set the pointer from the variant back to the owning method
   f->setMethod(m);

   // add the new method to the class if it's a new method
   if (is_new) {
      if (n_static) {
         shm[m->getName()] = m;
      }
      else {
         hm[m->getName()] = m;
      }
   }

   // add this variant to the abstract map if it's an abstract variant
   if (f->isAbstract()) {
      assert(!n_static);
      if (!f->hasBody()) {
         //printd(5, "qore_class_private::addUserMethod() this: %p adding abstract method variant %s::%s()\n", this, name.c_str(), mname);
         ahm.parseAddAbstractVariant(mname, f);
      }
      else {
         // this is a concrete method variant that must have an abstract implementation in a parent class
         f->clearAbstract();
         ahm.parseOverrideAbstractVariant(mname, f);
      }
   }
   else if (!n_static)
      ahm.parseOverrideAbstractVariant(mname, f);

   return 0;
}

void QoreClass::addMethod(const char* nme, q_method_n_t m, ClassAccess access, int64 flags, int64 domain, const QoreTypeInfo* returnTypeInfo, unsigned num_params, ...) {
   type_vec_t typeList;
   arg_vec_t defaultArgList;
   name_vec_t nameList;
   if (num_params) {
      va_list args;
      va_start(args, num_params);
      qore_process_params(num_params, typeList, defaultArgList, nameList, args);
      va_end(args);
   }

   priv->addBuiltinMethod(nme, new BuiltinNormalMethodValueVariant(m, access, false, flags, domain, returnTypeInfo, typeList, defaultArgList, nameList));
}

void QoreClass::addStaticMethod(const char* nme, q_func_n_t m, ClassAccess access, int64 flags, int64 domain, const QoreTypeInfo* returnTypeInfo, unsigned num_params, ...) {
   type_vec_t typeList;
   arg_vec_t defaultArgList;
   name_vec_t nameList;
   if (num_params) {
      va_list args;
      va_start(args, num_params);
      qore_process_params(num_params, typeList, defaultArgList, nameList, args);
      va_end(args);
   }

   priv->addBuiltinStaticMethod(nme, new BuiltinStaticMethodValueVariant(m, access, false, flags, domain, returnTypeInfo, typeList, defaultArgList, nameList));
}

void QoreClass::addConstructor(q_constructor_n_t m, ClassAccess access, int64 n_flags, int64 n_domain, unsigned num_params, ...) {
   type_vec_t typeList;
   arg_vec_t defaultArgList;
   name_vec_t nameList;
   if (num_params) {
      va_list args;
      va_start(args, num_params);
      qore_process_params(num_params, typeList, defaultArgList, nameList, args);
      va_end(args);
   }
   priv->addBuiltinConstructor(new BuiltinConstructorValueVariant(m, access, n_flags, n_domain, typeList, defaultArgList, nameList));
}

void QoreClass::addAbstractMethodVariant(const char *n_name, ClassAccess access, int64 n_flags, const QoreTypeInfo* returnTypeInfo, unsigned num_params, ...) {
   type_vec_t typeList;
   arg_vec_t defaultArgList;
   name_vec_t nameList;
   if (num_params) {
      va_list args;
      va_start(args, num_params);
      qore_process_params(num_params, typeList, defaultArgList, nameList, args);
      va_end(args);
   }
   //printd(5, "QoreClass::addAbstractMethodVariantExtended3() %s::%s() num_params: %d\n", getName(), n_name, num_params);

   priv->addBuiltinMethod(n_name, new BuiltinAbstractMethodVariant(access, n_flags, returnTypeInfo, typeList, defaultArgList, nameList));
}

void QoreClass::addAbstractMethodVariantExtended3(const char *n_name, bool n_priv, int64 n_flags, const QoreTypeInfo* returnTypeInfo, unsigned num_params, ...) {
   type_vec_t typeList;
   arg_vec_t defaultArgList;
   name_vec_t nameList;
   if (num_params) {
      va_list args;
      va_start(args, num_params);
      qore_process_params(num_params, typeList, defaultArgList, nameList, args);
      va_end(args);
   }
   //printd(5, "QoreClass::addAbstractMethodVariantExtended3() %s::%s() num_params: %d\n", getName(), n_name, num_params);

   priv->addBuiltinMethod(n_name, new BuiltinAbstractMethodVariant(n_priv ? Private : Public, n_flags, returnTypeInfo, typeList, defaultArgList, nameList));
}

void QoreClass::addMethod(const char* nme, q_method_n_t m, bool priv_flag, int64 flags, int64 domain, const QoreTypeInfo* returnTypeInfo, unsigned num_params, ...) {
   type_vec_t typeList;
   arg_vec_t defaultArgList;
   name_vec_t nameList;
   if (num_params) {
      va_list args;
      va_start(args, num_params);
      qore_process_params(num_params, typeList, defaultArgList, nameList, args);
      va_end(args);
   }

   priv->addBuiltinMethod(nme, new BuiltinNormalMethodValueVariant(m, priv_flag ? Private : Public, false, flags, domain, returnTypeInfo, typeList, defaultArgList, nameList));
}

void QoreClass::addStaticMethod(const char* nme, q_func_n_t m, bool priv_flag, int64 flags, int64 domain, const QoreTypeInfo* returnTypeInfo, unsigned num_params, ...) {
   type_vec_t typeList;
   arg_vec_t defaultArgList;
   name_vec_t nameList;
   if (num_params) {
      va_list args;
      va_start(args, num_params);
      qore_process_params(num_params, typeList, defaultArgList, nameList, args);
      va_end(args);
   }

   priv->addBuiltinStaticMethod(nme, new BuiltinStaticMethodValueVariant(m, priv_flag ? Private : Public, false, flags, domain, returnTypeInfo, typeList, defaultArgList, nameList));
}

// adds a builtin method to the class (duplicate checking is made in debug mode and causes an abort)
// deprecated
void QoreClass::addMethod(const char* nme, q_method_t m, bool priv_flag) {
   priv->addBuiltinMethod(nme, new BuiltinNormalMethodVariant(m, priv_flag ? Private : Public));
}

// deprecated
void QoreClass::addMethodExtended(const char* nme, q_method_t m, bool priv_flag, int64 flags, int64 domain, const QoreTypeInfo* returnTypeInfo, unsigned num_params, ...) {
   type_vec_t typeList;
   arg_vec_t defaultArgList;
   if (num_params) {
      va_list args;
      va_start(args, num_params);
      qore_process_params(num_params, typeList, defaultArgList, args);
      va_end(args);
   }

   priv->addBuiltinMethod(nme, new BuiltinNormalMethodVariant(m, priv_flag ? Private : Public, false, flags, domain, returnTypeInfo, typeList, defaultArgList));
}

// deprecated
void QoreClass::addMethodExtended3(const char* nme, q_method_t m, bool priv_flag, int64 flags, int64 domain, const QoreTypeInfo* returnTypeInfo, unsigned num_params, ...) {
   type_vec_t typeList;
   arg_vec_t defaultArgList;
   name_vec_t nameList;
   if (num_params) {
      va_list args;
      va_start(args, num_params);
      qore_process_params(num_params, typeList, defaultArgList, nameList, args);
      va_end(args);
   }

   priv->addBuiltinMethod(nme, new BuiltinNormalMethodVariant(m, priv_flag ? Private : Public, false, flags, domain, returnTypeInfo, typeList, defaultArgList, nameList));
}

// deprecated
void QoreClass::addMethodExtended3(const char* nme, q_method_int64_t m, bool priv_flag, int64 flags, int64 domain, const QoreTypeInfo* returnTypeInfo, unsigned num_params, ...) {
   type_vec_t typeList;
   arg_vec_t defaultArgList;
   name_vec_t nameList;
   if (num_params) {
      va_list args;
      va_start(args, num_params);
      qore_process_params(num_params, typeList, defaultArgList, nameList, args);
      va_end(args);
   }

   priv->addBuiltinMethod(nme, new BuiltinNormalMethodBigIntVariant(m, priv_flag ? Private : Public, false, flags, domain, returnTypeInfo, typeList, defaultArgList, nameList));
}

// deprecated
void QoreClass::addMethodExtended3(const char* nme, q_method_bool_t m, bool priv_flag, int64 flags, int64 domain, const QoreTypeInfo* returnTypeInfo, unsigned num_params, ...) {
   type_vec_t typeList;
   arg_vec_t defaultArgList;
   name_vec_t nameList;
   if (num_params) {
      va_list args;
      va_start(args, num_params);
      qore_process_params(num_params, typeList, defaultArgList, nameList, args);
      va_end(args);
   }

   priv->addBuiltinMethod(nme, new BuiltinNormalMethodBoolVariant(m, priv_flag ? Private : Public, false, flags, domain, returnTypeInfo, typeList, defaultArgList, nameList));
}

// deprecated
void QoreClass::addMethodExtended3(const char* nme, q_method_double_t m, bool priv_flag, int64 flags, int64 domain, const QoreTypeInfo* returnTypeInfo, unsigned num_params, ...) {
   type_vec_t typeList;
   arg_vec_t defaultArgList;
   name_vec_t nameList;
   if (num_params) {
      va_list args;
      va_start(args, num_params);
      qore_process_params(num_params, typeList, defaultArgList, nameList, args);
      va_end(args);
   }

   priv->addBuiltinMethod(nme, new BuiltinNormalMethodFloatVariant(m, priv_flag ? Private : Public, false, flags, domain, returnTypeInfo, typeList, defaultArgList, nameList));
}

// deprecated
void QoreClass::addMethodExtendedList(const char* nme, q_method_t m, bool priv_flag, int64 flags, int64 domain, const QoreTypeInfo* returnTypeInfo, const type_vec_t &n_typeList, const arg_vec_t &n_defaultArgList) {
   priv->addBuiltinMethod(nme, new BuiltinNormalMethodVariant(m, priv_flag ? Private : Public, false, flags, domain, returnTypeInfo, n_typeList, n_defaultArgList));
}

// adds a builtin method with the new generic calling convention to the class (duplicate checking is made in debug mode and causes an abort)
// deprecated
void QoreClass::addMethod2(const char* nme, q_method2_t m, bool priv_flag) {
   priv->addBuiltinMethod(nme, new BuiltinNormalMethod2Variant(m, priv_flag ? Private : Public));
}

// deprecated
void QoreClass::addMethodExtended2(const char* nme, q_method2_t m, bool priv_flag, int64 flags, int64 domain, const QoreTypeInfo* returnTypeInfo, unsigned num_params, ...) {
   type_vec_t typeList;
   arg_vec_t defaultArgList;
   if (num_params) {
      va_list args;
      va_start(args, num_params);
      qore_process_params(num_params, typeList, defaultArgList, args);
      va_end(args);
   }

   priv->addBuiltinMethod(nme, new BuiltinNormalMethod2Variant(m, priv_flag ? Private : Public, false, flags, domain, returnTypeInfo, typeList, defaultArgList));
}

// deprecated
void QoreClass::addMethodExtendedList2(const char* nme, q_method2_t m, bool priv_flag, int64 flags, int64 domain, const QoreTypeInfo* returnTypeInfo, const type_vec_t &n_typeList, const arg_vec_t &n_defaultArgList) {
   priv->addBuiltinMethod(nme, new BuiltinNormalMethod2Variant(m, priv_flag ? Private : Public, false, flags, domain, returnTypeInfo, n_typeList, n_defaultArgList));
}

// deprecated
void QoreClass::addMethodExtendedList3(const void *ptr, const char* nme, q_method3_t m, bool priv_flag, int64 flags, int64 domain, const QoreTypeInfo* returnTypeInfo, const type_vec_t &n_typeList, const arg_vec_t &n_defaultArgList) {
   priv->addBuiltinMethod(nme, new BuiltinNormalMethod3Variant(ptr, m, priv_flag ? Private : Public, false, flags, domain, returnTypeInfo, n_typeList, n_defaultArgList));
}

// adds a builtin static method to the class
// deprecated
void QoreClass::addStaticMethod2(const char* nme, q_static_method2_t m, bool priv_flag) {
   priv->addBuiltinStaticMethod(nme, new BuiltinStaticMethod2Variant(m, priv_flag ? Private : Public));
}

// deprecated
void QoreClass::addStaticMethodExtended2(const char* nme, q_static_method2_t m, bool priv_flag, int64 flags, int64 domain, const QoreTypeInfo* returnTypeInfo, unsigned num_params, ...) {
   type_vec_t typeList;
   arg_vec_t defaultArgList;
   if (num_params) {
      va_list args;
      va_start(args, num_params);
      qore_process_params(num_params, typeList, defaultArgList, args);
      va_end(args);
   }

   priv->addBuiltinStaticMethod(nme, new BuiltinStaticMethod2Variant(m, priv_flag ? Private : Public, false, flags, domain, returnTypeInfo, typeList, defaultArgList));
}

// deprecated
void QoreClass::addStaticMethodExtendedList2(const char* nme, q_static_method2_t m, bool priv_flag, int64 flags, int64 domain, const QoreTypeInfo* returnTypeInfo, const type_vec_t &n_typeList, const arg_vec_t &n_defaultArgList) {
   priv->addBuiltinStaticMethod(nme, new BuiltinStaticMethod2Variant(m, priv_flag ? Private : Public, false, flags, domain, returnTypeInfo, n_typeList, n_defaultArgList));
}

// deprecated
void QoreClass::addStaticMethodExtendedList3(const void *ptr, const char* nme, q_static_method3_t m, bool priv_flag, int64 flags, int64 domain, const QoreTypeInfo* returnTypeInfo, const type_vec_t &n_typeList, const arg_vec_t &n_defaultArgList) {
   priv->addBuiltinStaticMethod(nme, new BuiltinStaticMethod3Variant(ptr, m, priv_flag ? Private : Public, false, flags, domain, returnTypeInfo, n_typeList, n_defaultArgList));
}

// adds a builtin static method to the class
// deprecated
void QoreClass::addStaticMethod(const char* nme, q_func_t m, bool priv_flag) {
   priv->addBuiltinStaticMethod(nme, new BuiltinStaticMethodVariant(m, priv_flag ? Private : Public));
}

// deprecated
void QoreClass::addStaticMethodExtended(const char* nme, q_func_t m, bool priv_flag, int64 flags, int64 domain, const QoreTypeInfo* returnTypeInfo, unsigned num_params, ...) {
   type_vec_t typeList;
   arg_vec_t defaultArgList;
   if (num_params) {
      va_list args;
      va_start(args, num_params);
      qore_process_params(num_params, typeList, defaultArgList, args);
      va_end(args);
   }

   priv->addBuiltinStaticMethod(nme, new BuiltinStaticMethodVariant(m, priv_flag ? Private : Public, false, flags, domain, returnTypeInfo, typeList, defaultArgList));
}

// deprecated
void QoreClass::addStaticMethodExtended3(const char* nme, q_func_t m, bool priv_flag, int64 flags, int64 domain, const QoreTypeInfo* returnTypeInfo, unsigned num_params, ...) {
   type_vec_t typeList;
   arg_vec_t defaultArgList;
   name_vec_t nameList;
   if (num_params) {
      va_list args;
      va_start(args, num_params);
      qore_process_params(num_params, typeList, defaultArgList, nameList, args);
      va_end(args);
   }

   priv->addBuiltinStaticMethod(nme, new BuiltinStaticMethodVariant(m, priv_flag ? Private : Public, false, flags, domain, returnTypeInfo, typeList, defaultArgList, nameList));
}

// deprecated
void QoreClass::addStaticMethodExtended3(const char* nme, q_func_int64_t m, bool priv_flag, int64 flags, int64 domain, const QoreTypeInfo* returnTypeInfo, unsigned num_params, ...) {
   type_vec_t typeList;
   arg_vec_t defaultArgList;
   name_vec_t nameList;
   if (num_params) {
      va_list args;
      va_start(args, num_params);
      qore_process_params(num_params, typeList, defaultArgList, nameList, args);
      va_end(args);
   }

   priv->addBuiltinMethod(nme, new BuiltinStaticMethodBigIntVariant(m, priv_flag ? Private : Public, false, flags, domain, returnTypeInfo, typeList, defaultArgList, nameList));
}

// deprecated
void QoreClass::addStaticMethodExtended3(const char* nme, q_func_bool_t m, bool priv_flag, int64 flags, int64 domain, const QoreTypeInfo* returnTypeInfo, unsigned num_params, ...) {
   type_vec_t typeList;
   arg_vec_t defaultArgList;
   name_vec_t nameList;
   if (num_params) {
      va_list args;
      va_start(args, num_params);
      qore_process_params(num_params, typeList, defaultArgList, nameList, args);
      va_end(args);
   }

   priv->addBuiltinMethod(nme, new BuiltinStaticMethodBoolVariant(m, priv_flag ? Private : Public, false, flags, domain, returnTypeInfo, typeList, defaultArgList, nameList));
}

// deprecated
void QoreClass::addStaticMethodExtended3(const char* nme, q_func_double_t m, bool priv_flag, int64 flags, int64 domain, const QoreTypeInfo* returnTypeInfo, unsigned num_params, ...) {
   type_vec_t typeList;
   arg_vec_t defaultArgList;
   name_vec_t nameList;
   if (num_params) {
      va_list args;
      va_start(args, num_params);
      qore_process_params(num_params, typeList, defaultArgList, nameList, args);
      va_end(args);
   }

   priv->addBuiltinMethod(nme, new BuiltinStaticMethodFloatVariant(m, priv_flag ? Private : Public, false, flags, domain, returnTypeInfo, typeList, defaultArgList, nameList));
}

// deprecated
void QoreClass::addStaticMethodExtendedList(const char* nme, q_func_t m, bool priv_flag, int64 n_flags, int64 n_domain, const QoreTypeInfo* n_returnTypeInfo, const type_vec_t &n_typeList, const arg_vec_t &n_defaultArgList) {
   priv->addBuiltinStaticMethod(nme, new BuiltinStaticMethodVariant(m, priv_flag ? Private : Public, false, n_flags, n_domain, n_returnTypeInfo, n_typeList, n_defaultArgList));
}

void QoreClass::addConstructor(q_constructor_n_t m, bool priv_flag, int64 n_flags, int64 n_domain, unsigned num_params, ...) {
   type_vec_t typeList;
   arg_vec_t defaultArgList;
   name_vec_t nameList;
   if (num_params) {
      va_list args;
      va_start(args, num_params);
      qore_process_params(num_params, typeList, defaultArgList, nameList, args);
      va_end(args);
   }
   priv->addBuiltinConstructor(new BuiltinConstructorValueVariant(m, priv_flag ? Private : Public, n_flags, n_domain, typeList, defaultArgList, nameList));
}

// sets a builtin function as constructor - no duplicate checking is made
// deprecated
void QoreClass::setConstructor(q_constructor_t m) {
   priv->addBuiltinConstructor(new BuiltinConstructorVariant(m, Public));
}

// deprecated
void QoreClass::setConstructorExtended(q_constructor_t m, bool priv_flag, int64 n_flags, int64 n_domain, unsigned num_params, ...) {
   type_vec_t typeList;
   arg_vec_t defaultArgList;
   if (num_params) {
      va_list args;
      va_start(args, num_params);
      qore_process_params(num_params, typeList, defaultArgList, args);
      va_end(args);
   }
   priv->addBuiltinConstructor(new BuiltinConstructorVariant(m, priv_flag ? Private : Public, n_flags, n_domain, typeList, defaultArgList));
}

// deprecated
void QoreClass::setConstructorExtended3(q_constructor_t m, bool priv_flag, int64 n_flags, int64 n_domain, unsigned num_params, ...) {
   type_vec_t typeList;
   arg_vec_t defaultArgList;
   name_vec_t nameList;
   if (num_params) {
      va_list args;
      va_start(args, num_params);
      qore_process_params(num_params, typeList, defaultArgList, nameList, args);
      va_end(args);
   }
   priv->addBuiltinConstructor(new BuiltinConstructorVariant(m, priv_flag ? Private : Public, n_flags, n_domain, typeList, defaultArgList, nameList));
}

// deprecated
void QoreClass::setConstructorExtendedList(q_constructor_t m, bool priv_flag, int64 n_flags, int64 n_domain, const type_vec_t &n_typeList, const arg_vec_t &n_defaultArgList) {
   priv->addBuiltinConstructor(new BuiltinConstructorVariant(m, priv_flag ? Private : Public, n_flags, n_domain, n_typeList, n_defaultArgList));
}

// sets a builtin function as constructor - no duplicate checking is made
// deprecated
void QoreClass::setConstructor2(q_constructor2_t m) {
   priv->addBuiltinConstructor(new BuiltinConstructor2Variant(m, Public));
}

// deprecated
void QoreClass::setConstructorExtended2(q_constructor2_t m, bool priv_flag, int64 n_flags, int64 n_domain, unsigned num_params, ...) {
   type_vec_t typeList;
   arg_vec_t defaultArgList;
   if (num_params) {
      va_list args;
      va_start(args, num_params);
      qore_process_params(num_params, typeList, defaultArgList, args);
      va_end(args);
   }
   priv->addBuiltinConstructor(new BuiltinConstructor2Variant(m, priv_flag ? Private : Public, n_flags, n_domain, typeList, defaultArgList));
}

// deprecated
void QoreClass::setConstructorExtendedList2(q_constructor2_t m, bool priv_flag, int64 n_flags, int64 n_domain, const type_vec_t &n_typeList, const arg_vec_t &n_defaultArgList) {
   priv->addBuiltinConstructor(new BuiltinConstructor2Variant(m, priv_flag ? Private : Public, n_flags, n_domain, n_typeList, n_defaultArgList));
}

// deprecated
void QoreClass::setConstructorExtendedList3(const void *ptr, q_constructor3_t m, bool priv_flag, int64 n_flags, int64 n_domain, const type_vec_t &n_typeList, const arg_vec_t &n_defaultArgList) {
   priv->addBuiltinConstructor(new BuiltinConstructor3Variant(ptr, m, priv_flag ? Private : Public, n_flags, n_domain, n_typeList, n_defaultArgList));
}

// sets a builtin function as class destructor - no duplicate checking is made
void QoreClass::setDestructor(q_destructor_t m) {
   priv->addBuiltinDestructor(new BuiltinDestructorVariant(m));
}

// sets a builtin function as class destructor - no duplicate checking is made
void QoreClass::setDestructor2(q_destructor2_t m) {
   priv->addBuiltinDestructor(new BuiltinDestructor2Variant(m));
}

// sets a builtin function as class destructor - no duplicate checking is made
void QoreClass::setDestructor3(const void *ptr, q_destructor3_t m) {
   priv->addBuiltinDestructor(new BuiltinDestructor3Variant(ptr, m));
}

// sets a builtin function as class copy constructor - no duplicate checking is made
void QoreClass::setCopy(q_copy_t m) {
   priv->addBuiltinCopyMethod(new BuiltinCopyVariant(this, m));
}

// sets a builtin function as class copy constructor - no duplicate checking is made
void QoreClass::setCopy2(q_copy2_t m) {
   priv->addBuiltinCopyMethod(new BuiltinCopy2Variant(this, m));
}

// sets a builtin function as class copy constructor - no duplicate checking is made
void QoreClass::setCopy3(const void *ptr, q_copy3_t m) {
   priv->addBuiltinCopyMethod(new BuiltinCopy3Variant(ptr, this, m));
}

// sets the delete_blocker function
void QoreClass::setDeleteBlocker(q_delete_blocker_t m) {
   priv->setDeleteBlocker(m);
}

// sets the final flag
void QoreClass::setFinal() {
   qore_class_private::setFinal(*this);
}

void QoreClass::setSystemConstructor(q_system_constructor_t m) {
   priv->setBuiltinSystemConstructor(new BuiltinSystemConstructor(this, m));
}

void QoreClass::setSystemConstructor2(q_system_constructor2_t m) {
   priv->setBuiltinSystemConstructor(new BuiltinSystemConstructor2(this, m));
}

QoreListNode* QoreClass::getMethodList() const {
   QoreListNode* l = new QoreListNode;

   for (hm_method_t::const_iterator i = priv->hm.begin(), e = priv->hm.end(); i != e; ++i)
      l->push(new QoreStringNode(i->first));
   return l;
}

QoreListNode* QoreClass::getStaticMethodList() const {
   QoreListNode* l = new QoreListNode;

   for (hm_method_t::const_iterator i = priv->shm.begin(), e = priv->shm.end(); i != e; ++i)
      l->push(new QoreStringNode(i->first));
   return l;
}

void qore_class_private::parseInitPartial() {
   if (parse_init_partial_called)
      return;

   initialize();

   // the class could be initialized out of line during initialize9)
   if (parse_init_partial_called)
      return;

   NamespaceParseContextHelper nspch(ns);
   QoreParseClassHelper qpch(cls);
   parseInitPartialIntern();
}

void qore_class_private::parseInitPartialIntern() {
   assert(!parse_init_partial_called);
   parse_init_partial_called = true;

   //printd(5, "class_private::parseInitPartialIntern() this: %p '%s' scl: %p user_changes: %d\n", this, name.c_str(), scl, has_new_user_changes);

   // initialize parents first for abstract method handling
   if (scl) {
      for (bclist_t::iterator i = scl->begin(), e = scl->end(); i != e; ++i) {
         if ((*i)->sclass) {
            (*i)->sclass->priv->parseInit();
            //printd(5, "qore_class_private::parseInitPartialIntern() this: %p '%s' merging base class abstract methods from %p '%s'\n", this, name.c_str(), (*i)->sclass, (*i)->sclass->getName());

            // copy pending abstract changes from parent classes to the local class

            // get parent's abstract method map
            AbstractMethodMap& mm = (*i)->sclass->priv->ahm;

            // iterate parent's method map and merge parent changes to our method map
            for (amap_t::iterator ai = mm.begin(), ae = mm.end(); ai != ae; ++ai) {
               amap_t::iterator vi = ahm.find(ai->first);
               //printd(5, "qore_class_private::parseInitPartialIntern() this: %p '%s' checking '%s::%s()' found: %d\n", this, name.c_str(), (*i)->sclass->getName(), ai->first.c_str(), vi != ahm.end());
               if (vi != ahm.end()) {
                  vi->second->parseMergeBase(*(ai->second));
                  continue;
               }
               AbstractMethod* m = new AbstractMethod;
               // see if there are pending normal variants...
               hm_method_t::iterator mi = hm.find(ai->first);
               //printd(5, "qore_class_private::parseInitPartialIntern() this: %p '%s' looking for local '%s': %d\n", this, name.c_str(), ai->first.c_str(), mi != hm.end());
               m->parseMergeBase(*(ai->second), mi == hm.end() ? 0 : mi->second->getFunction());
	       if (m->empty())
		  delete m;
	       else
		  ahm.insert(amap_t::value_type(ai->first, m));
               //printd(5, "qore_class_private::parseInitPartialIntern() this: %p '%s' insert abstract method variant %s::%s()\n", this, name.c_str(), name.c_str(), ai->first.c_str());
            }
         }
      }
   }

   if (!has_new_user_changes)
      return;

   // do processing related to parent classes
   if (scl) {
      // setup inheritance list for new methods
      for (hm_method_t::iterator i = hm.begin(), e = hm.end(); i != e; ++i) {
         bool is_new = i->second->priv->func->committedEmpty();

	 //printd(5, "class_private::parseInitPartialIntern() this: %p %s::%s is_new: %d cs: %d (%s)\n", this, name.c_str(), i->first.c_str(), is_new, checkSpecial(i->second->getName()), i->second->getName());

         if (is_new && !checkSpecial(i->second->getName()))
	    parseAddAncestors(i->second);
      }

      // setup inheritance list for new static methods
      for (hm_method_t::iterator i = shm.begin(), e = shm.end(); i != e; ++i) {
         bool is_new = i->second->priv->func->committedEmpty();
         if (is_new)
            parseAddStaticAncestors(i->second);
      }
   }
}

void qore_class_private::parseInit() {
   // make sure initialize() is called first
   initialize();

   //printd(5, "qore_class_private::parseInit() this: %p '%s' parse_init_called: %d parse_init_partial_called: %d\n", this, name.c_str(), parse_init_called, parse_init_partial_called);
   if (parse_init_called)
      return;

   parse_init_called = true;

   if (has_new_user_changes) {
      NamespaceParseContextHelper nspch(ns);
      QoreParseClassHelper qpch(cls);

      if (!parse_init_partial_called)
	 parseInitPartialIntern();

      // initialize constants
      pend_pub_const.parseInit();
      pend_priv_const.parseInit();
      pend_int_const.parseInit();

      // initialize methods
      for (hm_method_t::iterator i = hm.begin(), e = hm.end(); i != e; ++i) {
	 i->second->priv->parseInit();
      }

      // initialize static methods
      for (hm_method_t::iterator i = shm.begin(), e = shm.end(); i != e; ++i) {
	 i->second->priv->parseInitStatic();
      }
   }

   //printd(5, "qore_class_private::parseInit() this: %p cls: %p %s scl: %p\n", this, cls, name.c_str(), scl);
   // search for new concrete variants of abstract variants last
   ahm.parseInit(*this, scl);
}

void qore_class_private::recheckBuiltinMethodHierarchy() {
   initialize();

   if (!scl)
      return;

   for (hm_method_t::iterator i = hm.begin(), e = hm.end(); i != e; ++i)
      scl->addNewAncestors(i->second);

   for (hm_method_t::iterator i = shm.begin(), e = shm.end(); i != e; ++i)
      scl->addNewStaticAncestors(i->second);
}

void qore_class_private::resolveCopy() {
   if (resolve_copy_done)
      return;

   resolve_copy_done = true;

   // resolve inheritance lists in methods
   for (hm_method_t::iterator i = hm.begin(), e = hm.end(); i != e; ++i)
      i->second->priv->func->resolveCopy();

   for (hm_method_t::iterator i = shm.begin(), e = shm.end(); i != e; ++i)
      i->second->priv->func->resolveCopy();

   if (scl)
      scl->resolveCopy();
}

int qore_class_private::checkExistingVarMember(const char* dname, const QoreMemberInfoBase* mi, const QoreMemberInfoBase* omi, const qore_class_private* qc, ClassAccess oaccess, bool var) const {
   //printd(5, "qore_class_private::checkExistingVarMember() name: %s priv: %d is_priv: %d sclass: %s\n", name.c_str(), priv, is_priv, sclass->getName());

   // here we know that the member or var already exists, so either it will be a
   // duplicate declaration, in which case it is ignored if it has no type info, or it is a
   // contradictory declaration, in which case a parse exception is raised

   // if the var was previously declared public
   if (mi->access != oaccess) {
      // raise an exception only if parse exceptions are enabled
      if (getProgram()->getParseExceptionSink()) {
	 QoreStringNode* desc = new QoreStringNode;
	 desc->sprintf("class '%s' ", name.c_str());
	 desc->concat("cannot declare ");
	 desc->sprintf("%s %s ", privpub(mi->access), var ? "static variable" : "member");
	 desc->sprintf("'%s' when ", dname);
	 if (qc == this)
	    desc->concat("this class");
	 else
	    desc->sprintf("base class '%s'", qc->name.c_str());
	 desc->sprintf(" already declared this %s as %s", var ? "variable" : "member", privpub(oaccess));
	 qore_program_private::makeParseException(getProgram(), mi->loc, "PARSE-ERROR", desc);
      }
      return -1;
   }
   else if (mi->parseHasTypeInfo() || omi->parseHasTypeInfo()) {
      if (getProgram()->getParseExceptionSink()) {
	 QoreStringNode* desc = new QoreStringNode;
	 desc->sprintf("%s %s ", privpub(mi->access), var ? "static variable" : "member");
	 desc->sprintf("'%s' was already declared in ", dname);
	 if (qc == this)
	    desc->concat("this class");
	 else
	    desc->sprintf("base class '%s'", qc->name.c_str());
	 if (mi->parseHasTypeInfo())
	    desc->sprintf(" with a type definition");
	 desc->concat(" and cannot be declared again");
	 desc->sprintf(" in class '%s'", name.c_str());
	 desc->concat(" if the declaration has a type definition");

	 qore_program_private::makeParseException(getProgram(), mi->loc, "PARSE-TYPE-ERROR", desc);
      }
      return -1;
   }

   return 0;
}

QoreValue qore_class_private::evalPseudoMethod(const QoreValue n, const char* nme, const QoreListNode* args, ExceptionSink* xsink) const {
   QORE_TRACE("qore_class_private::evalPseudoMethod()");

   const QoreMethod* m = runtimeFindPseudoMethod(n, nme, xsink);
   if (!m)
      return QoreValue();

   //printd(5, "qore_class_private::evalPseudoMethod() %s::%s() found method %p class %s\n", priv->name, nme, w, w->getClassName());

   return qore_method_private::evalPseudoMethod(m, 0, n, args, xsink);
}

QoreValue qore_class_private::evalPseudoMethod(const QoreMethod* m, const AbstractQoreFunctionVariant* variant, const QoreValue n, const QoreListNode* args, ExceptionSink* xsink) const {
   return qore_method_private::evalPseudoMethod(m, variant, n, args, xsink);
}

bool qore_class_private::parseCheckPrivateClassAccess(const qore_class_private* opc) const {
   // see if shouldBeClass is a parent class of the class currently being parsed
   //printd(5, "qore_class_private::parseCheckPrivateClassAccess(%p '%s') pc: %p '%s' found: %p\n", this, name.c_str(), pc, pc ? pc->getName() : "n/a", pc ? pc->getClass(classID) : 0);

   if (!opc)
      return false;

   if (opc->classID == classID || (opc->name == name && parseCheckEqualHash(*opc)))
      return true;

   ClassAccess access = Public;
   return opc->parseGetClass(*this, access) || (scl && scl->parseGetClass(*opc, access, true));
}

bool qore_class_private::runtimeCheckPrivateClassAccess(const qore_class_private* qc) const {
   if (!qc) {
      //printd(5, "runtimeCheckPrivateClassAccess() this: %p '%s' no runtime class context: failed\n", this, name.c_str());
      return QTI_NOT_EQUAL;
   }
   //bool np = false; printd(5, "runtimeCheckPrivateClassAccess() qc: %p '%s' test: %p '%s' okl: %d okr: %d\n", qc, qc->name.c_str(), this, name.c_str(), qc->getClassIntern(*this, np), (scl && scl->getClass(*qc, np)));
   ClassAccess access = Public;
   return qc->getClassIntern(*this, access, true) || (scl && scl->getClass(*qc, access, true)) ? QTI_AMBIGUOUS : QTI_NOT_EQUAL;
}

qore_type_result_e qore_class_private::parseCheckCompatibleClass(const qore_class_private& oc) const {
   // make sure both classes are initialized
   const_cast<qore_class_private*>(this)->initialize();
   const_cast<qore_class_private&>(oc).initialize();

#ifdef DEBUG_SKIP
   QoreString h1, h2;
   pend_hash.toString(h1);
   oc.pend_hash.toString(h2);
   printd(5, "qore_class_private::parseCheckCompatibleClass() %p '%s' (%d %s) == %p '%s' (%d %s)\n", this, name.c_str(), classID, h1.getBuffer(), &oc, oc.name.c_str(), oc.classID, h2.getBuffer());
#endif

   if (classID == oc.classID || (oc.name == name && parseCheckEqualHash(oc)))
      return QTI_IDENT;

   ClassAccess access;
   if (!parseGetClass(oc, access) && !oc.parseGetClass(*this, access))
      return QTI_NOT_EQUAL;

   if (access == Public)
      return QTI_AMBIGUOUS;

   return parseCheckPrivateClassAccess() ? QTI_AMBIGUOUS : QTI_NOT_EQUAL;
}

qore_type_result_e qore_class_private::runtimeCheckCompatibleClass(const qore_class_private& oc) const {
   if (classID == oc.classID || (oc.name == name && oc.hash == hash))
      return QTI_IDENT;

   ClassAccess access = Public;
   if (!oc.scl || !oc.scl->getClass(*this, access, true))
      return QTI_NOT_EQUAL;

   if (access == Public)
      return QTI_AMBIGUOUS;

   return runtimeCheckPrivateClassAccess() ? QTI_AMBIGUOUS : QTI_NOT_EQUAL;
}

bool QoreClass::hasParentClass() const {
   return (bool)priv->scl;
}

const QoreMethod* QoreClass::getConstructor() const {
   return priv->constructor;
}

const QoreMethod* QoreClass::getSystemConstructor() const {
   return priv->system_constructor;
}

const QoreMethod* QoreClass::getDestructor() const {
   return priv->destructor;
}

const QoreMethod* QoreClass::getCopyMethod() const {
   return priv->copyMethod;
}

const QoreMethod* QoreClass::getMemberGateMethod() const {
   return priv->memberGate;
}

const QoreMethod* QoreClass::getMethodGate() const {
   return priv->methodGate;
}

const QoreMethod* QoreClass::getMemberNotificationMethod() const {
   return priv->memberNotification;
}

const QoreTypeInfo* QoreClass::getTypeInfo() const {
   return priv->getTypeInfo();
}

const QoreTypeInfo* QoreClass::getOrNothingTypeInfo() const {
   return priv->getOrNothingTypeInfo();
}

bool QoreClass::parseHasPublicMembersInHierarchy() const {
   return priv->parseHasPublicMembersInHierarchy();
}

bool QoreClass::runtimeHasPublicMembersInHierarchy() const {
   return priv->has_public_memdecl;
}

void QoreClass::parseSetEmptyPublicMemberDeclaration() {
   priv->pending_has_public_memdecl = true;
   if (!priv->has_new_user_changes)
      priv->has_new_user_changes = true;
}

bool QoreClass::isPublicOrPrivateMember(const char* str, bool& priv_member) const {
   ClassAccess access;
   bool internal_member;
   const qore_class_private* class_ctx = runtime_get_class();
   if (class_ctx && !priv->runtimeCheckPrivateClassAccess(class_ctx))
      class_ctx = 0;
   bool rv = (bool)priv->runtimeGetMemberClass(str, access, class_ctx, internal_member);
   priv_member = access > Public;
   return rv;
}

bool QoreClass::hasPrivateCopyMethod() const {
   return priv->copyMethod && priv->copyMethod->isPrivate();
}

bool QoreClass::parseHasPrivateCopyMethod() const {
   return priv->copyMethod && (qore_method_private::parseGetAccess(*priv->copyMethod) > Public);
}

bool QoreClass::parseHasMethodGate() const {
   return priv->parseHasMethodGate();
}

void QoreClass::recheckBuiltinMethodHierarchy() {
   priv->recheckBuiltinMethodHierarchy();
}

void QoreClass::unsetPublicMemberFlag() {
   assert(priv->has_public_memdecl);
   priv->has_public_memdecl = false;
}

void QoreClass::addBuiltinConstant(const char* name, AbstractQoreNode* value, bool is_priv, const QoreTypeInfo* typeInfo) {
   priv->addBuiltinConstant(name, value, is_priv ? Private : Public, typeInfo);
}

void QoreClass::addBuiltinStaticVar(const char* name, AbstractQoreNode* value, bool is_priv, const QoreTypeInfo* typeInfo) {
   priv->addBuiltinStaticVar(name, value, is_priv ? Private : Public, typeInfo);
}

void MethodFunctionBase::parseInit() {
   QoreFunction::parseInit();
}

void MethodFunctionBase::parseCommit() {
   QoreFunction::parseCommit();
   if (!pending_save.empty()) {
      // purge abstract variants from pending_save
      for (vlist_t::iterator i = pending_save.begin(), e = pending_save.end(); i != e; ++i)
	 (*i)->deref();
      pending_save.clear();
   }
}

void MethodFunctionBase::parseRollback() {
   QoreFunction::parseRollback();
   if (!pending_save.empty()) {
      // move abstract variants from pending_save back to vlist
      for (vlist_t::iterator i = pending_save.begin(), e = pending_save.end(); i != e; ++i)
	 vlist.push_back(*i);
      pending_save.clear();
   }
}

int MethodFunctionBase::checkFinalVariant(const MethodFunctionBase* m, const MethodVariantBase* v) const {
   if (!v->isFinal())
      return 0;

   const AbstractFunctionSignature* sig = v->getSignature(), * vs = 0;
   int rc = parseCompareResolvedSignature(pending_vlist, sig, vs);
   if (rc == QTI_NOT_EQUAL)
      return 0;

   const char* stat = isStatic() ? "static " : "";
   parse_error("'final' method %s%s::%s(%s) cannot be overridden in a child class with %s%s::%s(%s)", stat, m->qc->getName(), getName(), sig->getSignatureText(), stat, qc->getName(), getName(), vs->getSignatureText());
   return -1;
}

void MethodFunctionBase::checkFinal() const {
   // only check if we have new pending variants in this method
   if (pending_vlist.empty()) {
      //printd(5, "MethodFunctionBase::checkFinal() %s::%s() pending list is empty\n", qc->getName(), getName());
      return;
   }

   ilist_t::const_iterator i = ilist.begin(), e = ilist.end();
   ++i;
   for (; i != e; ++i) {
      const MethodFunctionBase* m = METHFB_const(*i);
      //printd(5, "MethodFunctionBase::checkFinal() base method %s::%s() pend_has_final: %d has_final: %d against child %s::%s()\n", m->qc->getName(), getName(), m->pending_has_final, m->has_final, qc->getName(), getName());
      if (m->pending_has_final) {
         for (vlist_t::const_iterator i = m->pending_vlist.begin(), e = m->pending_vlist.end(); i != e; ++i) {
            if (checkFinalVariant(m, METHVB_const(*i)))
               return;
         }
      }
      if (m->has_final) {
         for (vlist_t::const_iterator i = m->vlist.begin(), e = m->vlist.end(); i != e; ++i) {
            if (checkFinalVariant(m, METHVB_const(*i)))
               return;
         }
      }
   }
}

void MethodFunctionBase::addBuiltinMethodVariant(MethodVariantBase* variant) {
   ClassAccess ma = variant->getAccess();
   if (access > ma)
      access = ma;
   if (pending_access > ma)
      pending_access = ma;
   if (!has_final && variant->isFinal())
      has_final = true;
   addBuiltinVariant(variant);
}

int MethodFunctionBase::parseAddUserMethodVariant(MethodVariantBase* variant) {
   int rc = addPendingVariant(variant);
   if (!rc) {
      ClassAccess ma = variant->getAccess();
      if (pending_access > ma)
	 pending_access = ma;
      if (!pending_has_final && variant->isFinal())
         pending_has_final = true;
   }
   return rc;
}

static void do_variant_sig(QoreString& csig, const std::string& name, const MethodVariantBase* v, const char* mod) {
   csig.concat("abstract ");
   csig.concat(v->isPrivate() ? "priv " : "pub ");
   if (mod) {
      csig.concat(mod);
      csig.concat(' ');
   }
   csig.concat(name);
   csig.concat('(');
   csig.concat(v->getSignature()->getSignatureText());
   csig.concat(')');
   csig.concat('\n');
}

void MethodFunctionBase::parsePendingSignatures(QoreString& csig, const char* mod) const {
   for (vlist_t::const_iterator i = pending_vlist.begin(), e = pending_vlist.end(); i != e; ++i) {
      const MethodVariantBase* v = METHVB_const(*i);
      do_variant_sig(csig, name, v, mod);
   }
}

void MethodFunctionBase::parseCommittedSignatures(QoreString& csig, const char* mod) const {
   for (vlist_t::const_iterator i = vlist.begin(), e = vlist.end(); i != e; ++i) {
      const MethodVariantBase* v = METHVB_const(*i);
      do_variant_sig(csig, name, v, mod);
   }
}

void MethodFunctionBase::parseCommitMethod(QoreString& csig, const char* mod) {
   parsePendingSignatures(csig, mod);
   parseCommitMethod();
}

void MethodFunctionBase::parseCommitMethod() {
   parseCommit();

   if (pending_access < access)
      access = pending_access;

   // pending_access must be the lowest of access and any pending access
   assert(pending_access == access);

   if (pending_has_final) {
      if (!has_final)
         has_final = true;
      pending_has_final = false;
   }
}

void MethodFunctionBase::parseRollbackMethod() {
   parseRollback();
   pending_access = access;
}

void MethodFunctionBase::replaceAbstractVariantIntern(MethodVariantBase* variant) {
   variant->ref();
   AbstractFunctionSignature& sig = *(variant->getSignature());
   for (vlist_t::iterator i = pending_vlist.begin(), e = pending_vlist.end(); i != e; ++i) {
      (*i)->parseResolveUserSignature();
      if ((*i)->isSignatureIdentical(sig)) {
	 (*i)->deref();
	 pending_vlist.erase(i);
	 pending_vlist.push_back(variant);
	 //printd(5, "MethodFunctionBase::replaceAbstractVariantIntern() this: %p replacing %p ::%s%s in pending_vlist\n", this, variant, getName(), variant->getAbstractSignature());
	 return;
      }
   }
   for (vlist_t::iterator i = vlist.begin(), e = vlist.end(); i != e; ++i) {
      if ((*i)->isSignatureIdentical(sig)) {
	 pending_save.push_back(*i);
	 vlist.erase(i);
	 vlist.push_back(variant);
	 //printd(5, "MethodFunctionBase::replaceAbstractVariantIntern() this: %p replacing %p ::%s%s in vlist\n", this, variant, getName(), variant->getAbstractSignature());
	 return;
      }
   }
   //printd(5, "MethodFunctionBase::replaceAbstractVariantIntern() this: %p adding %p ::%s%s to pending_vlist\n", this, variant, getName(), variant->getAbstractSignature());
   pending_vlist.push_back(variant);
}

void MethodFunctionBase::replaceAbstractVariant(MethodVariantBase* variant) {
   replaceAbstractVariantIntern(variant);

   ClassAccess ma = variant->getAccess();
   if (pending_access > ma)
      pending_access = ma;

   if (!pending_has_final && variant->isFinal())
      pending_has_final = true;
}

// if an identical signature is found to the passed variant, then it is removed from the abstract list
MethodVariantBase* MethodFunctionBase::parseHasVariantWithSignature(MethodVariantBase* v) const {
   v->parseResolveUserSignature();
   AbstractFunctionSignature& sig = *(v->getSignature());
   for (vlist_t::const_iterator i = pending_vlist.begin(), e = pending_vlist.end(); i != e; ++i) {
      (*i)->parseResolveUserSignature();
      if ((*i)->isSignatureIdentical(sig))
	 return reinterpret_cast<MethodVariantBase*>(*i);
   }
   for (vlist_t::const_iterator i = vlist.begin(), e = vlist.end(); i != e; ++i) {
      if ((*i)->isSignatureIdentical(sig))
	 return reinterpret_cast<MethodVariantBase*>(*i);
   }
   return 0;
}

void BuiltinConstructorValueVariant::evalConstructor(const QoreClass& thisclass, QoreObject* self, CodeEvaluationHelper &ceh, BCList* bcl, BCEAList* bceal, ExceptionSink* xsink) const {
   CodeContextHelper cch(xsink, CT_BUILTIN, "constructor", self, qore_class_private::get(thisclass));

   if (constructorPrelude(thisclass, ceh, self, bcl, bceal, xsink))
      return;

   constructor(self, ceh.getArgs(), ceh.getRuntimeFlags(), xsink);
}

void BuiltinConstructorVariant::evalConstructor(const QoreClass &thisclass, QoreObject* self, CodeEvaluationHelper &ceh, BCList* bcl, BCEAList* bceal, ExceptionSink* xsink) const {
   CodeContextHelper cch(xsink, CT_BUILTIN, "constructor", self, qore_class_private::get(thisclass));

   if (constructorPrelude(thisclass, ceh, self, bcl, bceal, xsink))
      return;

   const QoreValueList* args = ceh.getArgs();
   ReferenceHolder<QoreListNode> l(args ? args->getOldList() : 0, xsink);
   constructor(self, *l, xsink);
}

void BuiltinConstructor2Variant::evalConstructor(const QoreClass &thisclass, QoreObject* self, CodeEvaluationHelper &ceh, BCList* bcl, BCEAList* bceal, ExceptionSink* xsink) const {
   CodeContextHelper cch(xsink, CT_BUILTIN, "constructor", self, qore_class_private::get(thisclass));

   if (constructorPrelude(thisclass, ceh, self, bcl, bceal, xsink))
      return;

   const QoreValueList* args = ceh.getArgs();
   ReferenceHolder<QoreListNode> l(args ? args->getOldList() : 0, xsink);
   constructor(thisclass, self, *l, xsink);
}

void BuiltinConstructor3Variant::evalConstructor(const QoreClass &thisclass, QoreObject* self, CodeEvaluationHelper &ceh, BCList* bcl, BCEAList* bceal, ExceptionSink* xsink) const {
   CodeContextHelper cch(xsink, CT_BUILTIN, "constructor", self, qore_class_private::get(thisclass));

   if (constructorPrelude(thisclass, ceh, self, bcl, bceal, xsink))
      return;

   const QoreValueList* args = ceh.getArgs();
   ReferenceHolder<QoreListNode> l(args ? args->getOldList() : 0, xsink);
   constructor(thisclass, signature.getTypeList(), ptr, self, *l, xsink);
}

int ConstructorMethodVariant::constructorPrelude(const QoreClass& thisclass, CodeEvaluationHelper& ceh, QoreObject* self, BCList* bcl, BCEAList* bceal, ExceptionSink* xsink) const {
   if (bcl) {
      const BCAList* bcal = getBaseClassArgumentList();
      if (bcal) {
	 bcal->execBaseClassConstructorArgs(bceal, xsink);
	 if (*xsink)
	    return -1;
      }
      bcl->execConstructors(self, bceal, xsink);
      if (*xsink)
	 return -1;
   }

   ceh.restorePosition();
   return 0;
}

UserConstructorVariant::~UserConstructorVariant() {
   delete bcal;
}

void UserConstructorVariant::evalConstructor(const QoreClass &thisclass, QoreObject* self, CodeEvaluationHelper &ceh, BCList* bcl, BCEAList* bceal, ExceptionSink* xsink) const {
   // in case this method is called from a subclass, switch to the program where the class was created
   ProgramThreadCountContextHelper pch(xsink, pgm, true);
   if (*xsink)
      return;

   UserVariantExecHelper uveh(this, &ceh, xsink);
   if (!uveh)
      return;

   CodeContextHelper cch(xsink, CT_USER, "constructor", self, qore_class_private::get(thisclass));

   // instantiate "self" before executing base class constructors in case base class constructor arguments reference "self"
   assert(signature.selfid);
   signature.selfid->instantiateSelf(self);

   if (!constructorPrelude(thisclass, ceh, self, bcl, bceal, xsink))
      evalIntern(uveh.getArgv(), 0, xsink).discard(xsink);

   // if self then uninstantiate
   signature.selfid->uninstantiateSelf();
}

void UserConstructorVariant::parseInit(QoreFunction* f) {
   MethodFunctionBase* mf = static_cast<MethodFunctionBase*>(f);
   const QoreClass& parent_class = *(mf->MethodFunctionBase::getClass());

   signature.resolve();
   assert(!signature.getReturnTypeInfo() || signature.getReturnTypeInfo() == nothingTypeInfo);

   // push return type on stack (no return value can be used)
   ParseCodeInfoHelper rtih("constructor", nothingTypeInfo);

   if (bcal && !parent_class.hasParentClass()) {
      parse_error("base constructor arguments given for class '%s' that has no parent classes", parent_class.getName());
      delete bcal;
      bcal = 0;
   }

   //printd(5, "UserConstructorVariant::parseInitConstructor() this: %p %s::constructor() params: %d\n", this, parent_class.getName(), signature.numParams());
   // must be called even if statements is NULL
   statements->parseInitConstructor(parent_class.getTypeInfo(), this, bcal, parent_class);

   // recheck types against committed types if necessary
   if (recheck)
      f->parseCheckDuplicateSignatureCommitted(&signature);
}

void BuiltinDestructorVariant::evalDestructor(const QoreClass &thisclass, QoreObject* self, ExceptionSink* xsink) const {
   CodeContextHelper cch(xsink, CT_BUILTIN, "destructor", self, qore_class_private::get(thisclass));

   AbstractPrivateData* private_data = self->getAndClearPrivateData(thisclass.getID(), xsink);
   if (!private_data)
      return;
   destructor(self, private_data, xsink);
}

void BuiltinDestructor2Variant::evalDestructor(const QoreClass &thisclass, QoreObject* self, ExceptionSink* xsink) const {
   CodeContextHelper cch(xsink, CT_BUILTIN, "destructor", self, qore_class_private::get(thisclass));

   AbstractPrivateData* private_data = self->getAndClearPrivateData(thisclass.getID(), xsink);
   if (!private_data)
      return;
   destructor(thisclass, self, private_data, xsink);
}

void BuiltinDestructor3Variant::evalDestructor(const QoreClass &thisclass, QoreObject* self, ExceptionSink* xsink) const {
   CodeContextHelper cch(xsink, CT_BUILTIN, "destructor", self, qore_class_private::get(thisclass));

   AbstractPrivateData* private_data = self->getAndClearPrivateData(thisclass.getID(), xsink);
   if (!private_data)
      return;
   destructor(thisclass, ptr, self, private_data, xsink);
}

void UserCopyVariant::evalCopy(const QoreClass& thisclass, QoreObject* self, QoreObject* old, CodeEvaluationHelper& ceh, BCList* scl, ExceptionSink* xsink) const {
   // there can only be max 1 param
   assert(signature.numParams() <= 1);

   QoreValueList* args = new QoreValueList;
   args->push(self->refSelf());
   ceh.setArgs(args);

   UserVariantExecHelper uveh(this, &ceh, xsink);
   if (!uveh)
      return;

   CodeContextHelper cch(xsink, CT_USER, "copy", self, qore_class_private::get(thisclass));

   if (scl) {
      scl->sml.execCopyMethods(self, old, xsink);
      if (*xsink)
	 return;
      ceh.restorePosition();
   }

   evalIntern(uveh.getArgv(), self, xsink).discard(xsink);
}

void UserCopyVariant::parseInit(QoreFunction* f) {
   MethodFunctionBase* mf = static_cast<MethodFunctionBase*>(f);
   const QoreClass& parent_class = *(mf->MethodFunctionBase::getClass());

   signature.resolve();

   // make sure there is max one parameter in the copy method
   if (signature.numParams() > 1)
      parse_error("maximum of one parameter may be defined in class copy methods (%d defined); this parameter will be assigned to the old object when the method is executed", signature.numParams());

   // push return type on stack (no return value can be used)
   ParseCodeInfoHelper rtih("copy", nothingTypeInfo);

   // must be called even if statements is NULL
   statements->parseInitMethod(parent_class.getTypeInfo(), this);

   // see if there is a type specification for the sole parameter and make sure it matches the class if there is
   if (signature.numParams()) {
      const QoreTypeInfo* typeInfo = signature.getParamTypeInfo(0);
      if (typeInfo) {
	 if (typeInfo->parseReturnsClass(&parent_class) == QTI_NOT_EQUAL) {
	    // raise parse exception if parse exceptions have not been suppressed
	    if (getProgram()->getParseExceptionSink()) {
	       QoreStringNode* desc = new QoreStringNode("the copy constructor will be passed ");
	       parent_class.getTypeInfo()->getThisType(*desc);
	       desc->concat(", but the object's parameter was defined expecting ");
	       typeInfo->getThisType(*desc);
	       desc->concat(" instead");
	       qore_program_private::makeParseException(getProgram(), "PARSE-TYPE-ERROR", desc);
	    }
	 }
      }
      else { // set to class' type
	 signature.setFirstParamType(parent_class.getTypeInfo());
      }
   }

   // only 1 variant is possible, no need to recheck types
}

void BuiltinCopyVariantBase::evalCopy(const QoreClass& thisclass, QoreObject* self, QoreObject* old, CodeEvaluationHelper& ceh, BCList* scl, ExceptionSink* xsink) const {
   CodeContextHelper cch(xsink, CT_BUILTIN, "copy", self, qore_class_private::get(thisclass));

   if (scl) {
      scl->sml.execCopyMethods(self, old, xsink);
      if (*xsink)
	 return;
      ceh.restorePosition();
   }

   old->evalCopyMethodWithPrivateData(thisclass, this, self, xsink);
}

void ConstructorMethodFunction::evalConstructor(const AbstractQoreFunctionVariant* variant, const QoreClass& thisclass, QoreObject* self, const QoreValueList* args, BCList* bcl, BCEAList* bceal, ExceptionSink* xsink) const {
   // setup call, save runtime position, and evaluate arguments
   CodeEvaluationHelper ceh(xsink, this, variant, "constructor", args, qore_class_private::get(thisclass));
   if (*xsink)
      return;

   if (CONMV_const(variant)->isPrivate() && !qore_class_private::runtimeCheckPrivateClassAccess(thisclass)) {
      xsink->raiseException("CONSTRUCTOR-IS-PRIVATE", "%s::constructor(%s) is private and therefore this class cannot be directly instantiated with the new operator by external code", thisclass.getName(), variant->getSignature()->getSignatureText());
      return;
   }

   CONMV_const(variant)->evalConstructor(thisclass, self, ceh, bcl, bceal, xsink);
}

void ConstructorMethodFunction::evalConstructor(const AbstractQoreFunctionVariant* variant, const QoreClass& thisclass, QoreObject* self, const QoreListNode* args, BCList* bcl, BCEAList* bceal, ExceptionSink* xsink) const {
   // setup call, save runtime position, and evaluate arguments
   CodeEvaluationHelper ceh(xsink, this, variant, "constructor", args, qore_class_private::get(thisclass));
   if (*xsink)
      return;

   if (CONMV_const(variant)->isPrivate() && !qore_class_private::runtimeCheckPrivateClassAccess(thisclass)) {
      xsink->raiseException("CONSTRUCTOR-IS-PRIVATE", "%s::constructor(%s) is private and therefore this class cannot be directly instantiated with the new operator by external code", thisclass.getName(), variant->getSignature()->getSignatureText());
      return;
   }

   CONMV_const(variant)->evalConstructor(thisclass, self, ceh, bcl, bceal, xsink);
}

void CopyMethodFunction::evalCopy(const QoreClass& thisclass, QoreObject* self, QoreObject* old, BCList* scl, ExceptionSink* xsink) const {
   assert(vlist.singular());

   const AbstractQoreFunctionVariant* variant = first();
   qore_call_t ct = variant->getCallType();

   // setup call, save runtime position
   CodeEvaluationHelper ceh(xsink, this, variant, "copy", (QoreValueList*)0, qore_class_private::get(thisclass), ct, true);
   if (*xsink) return;

   COPYMV_const(variant)->evalCopy(thisclass, self, old, ceh, scl, xsink);
}

void DestructorMethodFunction::evalDestructor(const QoreClass& thisclass, QoreObject* self, ExceptionSink* xsink) const {
   assert(vlist.singular());

   const AbstractQoreFunctionVariant* variant = first();
   qore_call_t ct = variant->getCallType();

   // setup call, save runtime position
   CodeEvaluationHelper ceh(xsink, this, variant, "destructor", (QoreValueList*)0, qore_class_private::get(thisclass), ct);
   if (*xsink) return;

   DESMV_const(variant)->evalDestructor(thisclass, self, xsink);
}

// if the variant was identified at parse time, then variant will not be NULL, otherwise if NULL then it is identified at run time
QoreValue NormalMethodFunction::evalMethod(const AbstractQoreFunctionVariant* variant, QoreObject* self, const QoreListNode* args, ExceptionSink* xsink) const {
   const char* cname = getClassName();
   const char* mname = getName();
<<<<<<< HEAD
   //printd(5, "NormalMethodFunction::evalMethod() %s::%s() v: %d\n", cname, mname, self->isValid());
   if (!self->isValid()) {
      xsink->raiseException("OBJECT-ALREADY-DELETED", "cannot call %s::%s() on an object that has already been deleted", cname, mname);
      return QoreValue();
   }

   bool had_variant = (bool)variant;
   CodeEvaluationHelper ceh(xsink, this, variant, mname, args, cname);
=======
   CodeEvaluationHelper ceh(xsink, this, variant, mname, args, qore_class_private::get(*qc));
>>>>>>> 42428924
   if (*xsink) return QoreValue();

   const MethodVariant* mv = METHV_const(variant);
   if (mv->isAbstract()) {
<<<<<<< HEAD
      xsink->raiseException("ABSTRACT-VARIANT-ERROR", "cannot call abstract variant %s::%s(%s) directly", cname, mname, mv->getSignature()->getSignatureText());
=======
      xsink->raiseException("ABSTRACT-VARIANT-ERROR", "cannot call abstract variant %s::%s(%s) directly", qc->getName(), mname, mv->getSignature()->getSignatureText());
>>>>>>> 42428924
      return QoreValue();
   }
   //printd(5, "NormalMethodFunction::evalMethod() %s::%s(%s) (self: %s) variant: %p, mv: %p priv: %d access: %d (%p %s)\n",getClassName(), mname, mv->getSignature()->getSignatureText(), self->getClass()->getName(), variant, mv, mv->isPrivate(), qore_class_private::runtimeCheckPrivateClassAccess(*mv->getClass()), runtime_get_class(), runtime_get_class() ? runtime_get_class()->name.c_str() : "n/a");
   if (!had_variant && mv->isPrivate() && !qore_class_private::runtimeCheckPrivateClassAccess(*mv->getClass())) {
<<<<<<< HEAD
      xsink->raiseException("ILLEGAL-CALL", "cannot call private variant %s::%s(%s) from outside the class", cname, mname, mv->getSignature()->getSignatureText());
=======
      xsink->raiseException("ILLEGAL-CALL", "cannot call private variant %s::%s(%s) from outside the class", qc->getName(), mname, mv->getSignature()->getSignatureText());
>>>>>>> 42428924
      return QoreValue();
   }

   return mv->evalMethod(self, ceh, xsink);
}

// if the variant was identified at parse time, then variant will not be NULL, otherwise if NULL then it is identified at run time
QoreValue NormalMethodFunction::evalPseudoMethod(const AbstractQoreFunctionVariant* variant, const QoreValue n, const QoreListNode* args, ExceptionSink* xsink) const {
   const char* mname = getName();
   CodeEvaluationHelper ceh(xsink, this, variant, mname, args, qore_class_private::get(*qc));
   if (*xsink)
      return QoreValue();

   return METHV_const(variant)->evalPseudoMethod(n, ceh, xsink);
}

// if the variant was identified at parse time, then variant will not be NULL, otherwise if NULL then it is identified at run time
QoreValue StaticMethodFunction::evalMethod(const AbstractQoreFunctionVariant* variant, const QoreListNode* args, ExceptionSink* xsink) const {
   const char* mname = getName();
   CodeEvaluationHelper ceh(xsink, this, variant, mname, args, qore_class_private::get(*qc));
   if (*xsink) return QoreValue();

   return METHV_const(variant)->evalMethod(0, ceh, xsink);
}

const qore_class_private* MethodVariantBase::getClassPriv() const {
   return qore_class_private::get(*(qmethod->getClass()));
}

const char* MethodVariantBase::getAbstractSignature() {
   if (asig.empty())
      getSignature()->addAbstractParameterSignature(asig);
   return asig.c_str();
}

QoreValue BuiltinNormalMethodVariantBase::evalMethod(QoreObject* self, CodeEvaluationHelper& ceh, ExceptionSink* xsink) const {
   CodeContextHelper cch(xsink, CT_BUILTIN, qmethod->getName(), self, qore_class_private::get(*qmethod->getClass()));
   return qore_object_private::evalBuiltinMethodWithPrivateData(*self, *qmethod, this, ceh.getArgs(), ceh.getRuntimeFlags(), xsink);
}

QoreValue BuiltinNormalMethodVariantBase::evalPseudoMethod(const QoreValue n, CodeEvaluationHelper& ceh, ExceptionSink* xsink) const {
   CodeContextHelper cch(xsink, CT_BUILTIN, qmethod->getName());
   return evalImpl(NULL, (AbstractPrivateData*)&n, ceh.getArgs(), ceh.getRuntimeFlags(), xsink);
}

class qmi_priv {
public:
   hm_method_t &m;
   hm_method_t::iterator i;

   DLLLOCAL qmi_priv(hm_method_t &n_m) : m(n_m) {
      i = m.end();
   }
   DLLLOCAL bool next() {
      if (i == m.end())
	 i = m.begin();
      else
	 ++i;
      return i != m.end();
   }
   DLLLOCAL const QoreMethod* getMethod() const {
      assert(i != m.end());
      return i->second;
   }
};
#define HMI_CAST(p) (reinterpret_cast<qmi_priv*>(p))

QoreMethodIterator::QoreMethodIterator(const QoreClass* qc) : priv(new qmi_priv(qc->priv->hm)) {
}

QoreMethodIterator::~QoreMethodIterator() {
   delete HMI_CAST(priv);
}

bool QoreMethodIterator::next() {
   return HMI_CAST(priv)->next();
}

const QoreMethod* QoreMethodIterator::getMethod() const {
   return HMI_CAST(priv)->getMethod();
}

QoreStaticMethodIterator::QoreStaticMethodIterator(const QoreClass* qc) : priv(new qmi_priv(qc->priv->shm)) {
}

QoreStaticMethodIterator::~QoreStaticMethodIterator() {
   delete HMI_CAST(priv);
}

bool QoreStaticMethodIterator::next() {
   return HMI_CAST(priv)->next();
}

const QoreMethod* QoreStaticMethodIterator::getMethod() const {
   return HMI_CAST(priv)->getMethod();
}

void QoreMemberInfo::parseInit(const char* name, bool priv) {
   if (!typeInfo) {
      typeInfo = parseTypeInfo->resolveAndDelete(loc);
      parseTypeInfo = 0;
   }
#ifdef DEBUG
   else assert(!parseTypeInfo);
#endif

   if (exp) {
      const QoreTypeInfo* argTypeInfo = 0;
      int lvids = 0;
      exp = exp->parseInit(0, 0, lvids, argTypeInfo);
      if (lvids) {
	 parse_error(loc, "illegal local variable declaration in member initialization expression");
	 while (lvids--)
	    pop_local_var();
      }
      // throw a type exception only if parse exceptions are enabled
      if (!typeInfo->parseAccepts(argTypeInfo) && getProgram()->getParseExceptionSink()) {
	 QoreStringNode* desc = new QoreStringNode("initialization expression for ");
	 desc->sprintf("%s member '%s' returns ", priv ? "private" : "public", name);
	 argTypeInfo->getThisType(*desc);
	 desc->concat(", but the member was declared as ");
	 typeInfo->getThisType(*desc);
	 qore_program_private::makeParseException(getProgram(), loc, "PARSE-TYPE-ERROR", desc);
      }
   }
}

void QoreVarInfo::parseInit(const char* name, bool priv) {
   if (!typeInfo) {
      typeInfo = parseTypeInfo->resolveAndDelete(loc);
      parseTypeInfo = 0;
   }
#ifdef DEBUG
   else assert(!parseTypeInfo);
#endif

   val.set(typeInfo);

   if (exp) {
      const QoreTypeInfo* argTypeInfo = 0;
      int lvids = 0;
      exp = exp->parseInit(0, 0, lvids, argTypeInfo);
      if (lvids) {
	 parse_error(loc, "illegal local variable declaration in class static variable initialization expression");
	 while (lvids--)
	    pop_local_var();
      }
      // throw a type exception only if parse exceptions are enabled
      if (!typeInfo->parseAccepts(argTypeInfo) && getProgram()->getParseExceptionSink()) {
	 QoreStringNode* desc = new QoreStringNode("initialization expression for ");
	 desc->sprintf("%s class static variable '%s' returns ", priv ? "private" : "public", name);
	 argTypeInfo->getThisType(*desc);
	 desc->concat(", but the variable was declared as ");
	 typeInfo->getThisType(*desc);
	 qore_program_private::makeParseException(getProgram(), loc, "PARSE-TYPE-ERROR", desc);
      }
   }
}

QoreParseClassHelper::QoreParseClassHelper(QoreClass* cls) : old(parse_get_class()), oldns(cls ? parse_get_ns() : 0), rn(cls) {
   setParseClass(cls);
   if (cls)
      parse_set_ns(qore_class_private::get(*cls)->ns);
}

QoreParseClassHelper::~QoreParseClassHelper() {
   if (rn)
      parse_set_ns(oldns);
   setParseClass(old);
}

void QoreMemberMap::moveAllTo(QoreClass* qc, ClassAccess access) {
   if (empty() && access == Public) {
      qc->parseSetEmptyPublicMemberDeclaration();
      return;
   }
   for (DeclOrderIterator i = beginDeclOrder(); i != endDeclOrder(); ++i) {
      qore_class_private::parseAddMember(*qc, i->first, access, i->second);
   }
   map.clear();
   list.clear();
}

void QoreVarMap::moveAllTo(QoreClass* qc, ClassAccess access) {
   if (empty() && access == Public) {
      qc->parseSetEmptyPublicMemberDeclaration();
      return;
   }
   for (DeclOrderIterator i = beginDeclOrder(); i != endDeclOrder(); ++i) {
      qore_class_private::parseAddStaticVar(qc, i->first, access, i->second);
   }
   map.clear();
   list.clear();
}<|MERGE_RESOLUTION|>--- conflicted
+++ resolved
@@ -647,27 +647,15 @@
       pending_vars.del();
 
    // delete normal methods
-<<<<<<< HEAD
-   for (hm_method_t::iterator i = hm.begin(), e = hm.end(); i != e; ++i) {
+   for (auto& i : hm) {
       //printd(5, "qore_class_private::~qore_class_private() deleting method %p %s::%s()\n", m, name, m->getName());
-      delete i->second;
-   }
-
-   // delete static methods
-   for (hm_method_t::iterator i = shm.begin(), e = shm.end(); i != e; ++i) {
-      //printd(5, "qore_class_private::~qore_class_private() deleting static method %p %s::%s()\n", m, name, m->getName());
-      delete i->second;
-=======
-   for (auto& i : hm) {
-      //printd(5, "QoreClass::~QoreClass() deleting method %p %s::%s()\n", m, name, m->getName());
       delete i.second;
    }
 
    // delete static methods
    for (auto& i : shm) {
-      //printd(5, "QoreClass::~QoreClass() deleting static method %p %s::%s()\n", m, name, m->getName());
+      //printd(5, "qore_class_private::~qore_class_private() deleting static method %p %s::%s()\n", m, name, m->getName());
       delete i.second;
->>>>>>> 42428924
    }
 
    delete scl;
@@ -4599,7 +4587,6 @@
 QoreValue NormalMethodFunction::evalMethod(const AbstractQoreFunctionVariant* variant, QoreObject* self, const QoreListNode* args, ExceptionSink* xsink) const {
    const char* cname = getClassName();
    const char* mname = getName();
-<<<<<<< HEAD
    //printd(5, "NormalMethodFunction::evalMethod() %s::%s() v: %d\n", cname, mname, self->isValid());
    if (!self->isValid()) {
       xsink->raiseException("OBJECT-ALREADY-DELETED", "cannot call %s::%s() on an object that has already been deleted", cname, mname);
@@ -4607,28 +4594,17 @@
    }
 
    bool had_variant = (bool)variant;
-   CodeEvaluationHelper ceh(xsink, this, variant, mname, args, cname);
-=======
    CodeEvaluationHelper ceh(xsink, this, variant, mname, args, qore_class_private::get(*qc));
->>>>>>> 42428924
    if (*xsink) return QoreValue();
 
    const MethodVariant* mv = METHV_const(variant);
    if (mv->isAbstract()) {
-<<<<<<< HEAD
       xsink->raiseException("ABSTRACT-VARIANT-ERROR", "cannot call abstract variant %s::%s(%s) directly", cname, mname, mv->getSignature()->getSignatureText());
-=======
-      xsink->raiseException("ABSTRACT-VARIANT-ERROR", "cannot call abstract variant %s::%s(%s) directly", qc->getName(), mname, mv->getSignature()->getSignatureText());
->>>>>>> 42428924
       return QoreValue();
    }
    //printd(5, "NormalMethodFunction::evalMethod() %s::%s(%s) (self: %s) variant: %p, mv: %p priv: %d access: %d (%p %s)\n",getClassName(), mname, mv->getSignature()->getSignatureText(), self->getClass()->getName(), variant, mv, mv->isPrivate(), qore_class_private::runtimeCheckPrivateClassAccess(*mv->getClass()), runtime_get_class(), runtime_get_class() ? runtime_get_class()->name.c_str() : "n/a");
    if (!had_variant && mv->isPrivate() && !qore_class_private::runtimeCheckPrivateClassAccess(*mv->getClass())) {
-<<<<<<< HEAD
       xsink->raiseException("ILLEGAL-CALL", "cannot call private variant %s::%s(%s) from outside the class", cname, mname, mv->getSignature()->getSignatureText());
-=======
-      xsink->raiseException("ILLEGAL-CALL", "cannot call private variant %s::%s(%s) from outside the class", qc->getName(), mname, mv->getSignature()->getSignatureText());
->>>>>>> 42428924
       return QoreValue();
    }
 
