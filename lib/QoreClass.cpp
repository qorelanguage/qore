--- conflicted
+++ resolved
@@ -568,29 +568,19 @@
     }
 
     // copy member list
-<<<<<<< HEAD
-    for (QoreMemberMap::DeclOrderIterator i = old.members.beginDeclOrder(), e = old.members.endDeclOrder(); i != e; ++i) {
-        members.addNoCheck(strdup(i->first), i->second ? new QoreMemberInfo(*i->second, this) : nullptr);
+    for (auto& i : old.members.member_list) {
+        members.addNoCheck(strdup(i.first), i.second ? new QoreMemberInfo(*i.second, this) : nullptr);
     }
 
     // copy static var list
-    for (QoreVarMap::DeclOrderIterator i = old.vars.beginDeclOrder(), e = old.vars.endDeclOrder(); i != e; ++i) {
-        i->second->parseInit(i->first);
-        vars.addNoCheck(strdup(i->first), i->second ? new QoreVarInfo(*i->second) : nullptr);
+    for (auto& i : old.vars.member_list) {
+        i.second->parseInit(i.first);
+        vars.addNoCheck(strdup(i.first), i.second ? new QoreVarInfo(*i.second) : nullptr);
     }
 
     // setup initialization order
     if (scl) {
         scl->sml.processMemberInitializationList(members, member_init_list);
-=======
-    for (auto& i : old.members.member_list) {
-        members.addNoCheck(strdup(i.first), i.second ? i.second->copy(i.first, this) : nullptr);
-    }
-
-    // copy static var list
-    for (auto& i : old.vars.member_list) {
-        vars.addNoCheck(strdup(i.first), i.second ? i.second->copy(i.first) : nullptr);
->>>>>>> dc8bcd3e
     }
 }
 
@@ -690,26 +680,11 @@
 }
 
 // process signature entries for class members
-<<<<<<< HEAD
-static void do_sig(QoreString& csig, QoreMemberMap::DeclOrderIterator i) {
-    if (!i->second->local()) {
+static void do_sig(QoreString& csig, const QoreMemberMap::member_list_element_t& i) {
+    if (!i.second->local()) {
         return;
     }
 
-    if (i->second)
-        csig.sprintf("%s mem %s %s %s\n", privpub(i->second->access), QoreTypeInfo::getName(i->second->getTypeInfo()), i->first, i->second->exp.getTypeName());
-    else
-        csig.sprintf("%s mem %s\n", privpub(i->second->access), i->first);
-}
-
-// process signature entries for class static vars
-static void do_sig(QoreString& csig, QoreVarMap::DeclOrderIterator i) {
-    if (i->second)
-        csig.sprintf("%s var %s %s %s\n", privpub(i->second->access), QoreTypeInfo::getName(i->second->getTypeInfo()), i->first, i->second->exp.getTypeName());
-    else
-        csig.sprintf("%s var %s\n", privpub(i->second->access), i->first);
-=======
-static void do_sig(QoreString& csig, const QoreMemberMap::member_list_element_t& i) {
     if (i.second) {
         csig.sprintf("%s mem %s %s %s\n", privpub(i.second->access), QoreTypeInfo::getName(i.second->getTypeInfo()), i.first, i.second->exp.getTypeName());
     }
@@ -726,7 +701,6 @@
     else {
         csig.sprintf("%s var %s\n", privpub(i.second->access), i.first);
     }
->>>>>>> dc8bcd3e
 }
 
 // process signature entries for class constants
@@ -800,11 +774,7 @@
 
     // add committed vars to signature first before members
     if (!vars.empty()) {
-<<<<<<< HEAD
-        for (QoreVarMap::DeclOrderIterator i = vars.beginDeclOrder(), e = vars.endDeclOrder(); i != e; ++i) {
-=======
         for (auto& i : vars.member_list) {
->>>>>>> dc8bcd3e
             do_sig(csig, i);
         }
 
@@ -812,27 +782,17 @@
             VariableBlockHelper vbh;
 
             // initialize new static vars
-<<<<<<< HEAD
-            for (QoreVarMap::DeclOrderIterator i = vars.beginDeclOrder(), e = vars.endDeclOrder(); i != e; ++i) {
-                if (i->second)
-                    i->second->parseInit(i->first);
-=======
             for (auto& i : vars.member_list) {
                 if (i.second) {
                     i.second->parseInit(i.first);
                 }
->>>>>>> dc8bcd3e
             }
         }
     }
 
     if (!members.empty()) {
         // add committed members to signature
-<<<<<<< HEAD
-        for (QoreMemberMap::DeclOrderIterator i = members.beginDeclOrder(), e = members.endDeclOrder(); i != e; ++i) {
-=======
         for (auto& i : members.member_list) {
->>>>>>> dc8bcd3e
             do_sig(csig, i);
         }
 
@@ -840,11 +800,7 @@
             SelfLocalVarParseHelper slvph(&selfid);
 
             // add committed members to signature
-<<<<<<< HEAD
-            for (QoreMemberMap::DeclOrderIterator i = members.beginDeclOrder(), e = members.endDeclOrder(); i != e; ++i) {
-=======
             for (auto& i : members.member_list) {
->>>>>>> dc8bcd3e
                 // check new members for conflicts in base classes
                 parseCheckMemberInBaseClasses(i.first, i.second);
             }
@@ -945,19 +901,11 @@
       i.second->priv->func->parseSignatures(csig, "static");
 
    // add committed vars to signature first before members
-<<<<<<< HEAD
-   for (QoreVarMap::DeclOrderIterator i = vars.beginDeclOrder(), e = vars.endDeclOrder(); i != e; ++i) {
-      do_sig(csig, i);
-   }
-
-   for (QoreMemberMap::DeclOrderIterator i = members.beginDeclOrder(), e = members.endDeclOrder(); i != e; ++i) {
-=======
    for (auto& i : vars.member_list) {
       do_sig(csig, i);
    }
 
    for (auto& i : members.member_list) {
->>>>>>> dc8bcd3e
       do_sig(csig, i);
    }
 
@@ -1015,7 +963,6 @@
     return 0;
 }
 
-<<<<<<< HEAD
 int qore_class_private::initMember(QoreObject& o, bool& need_scan, const char* member_name, const QoreMemberInfo& info, const qore_class_private* member_class_ctx, ExceptionSink* xsink) const {
     //printd(5, "qore_class_private::initMember() this: %p '%s::%s' initializing '%s::%s' member_class_ctx: %p'\n", this, name.c_str(), member_name, member_class_ctx ? member_class_ctx->name.c_str() : "<self>", member_name, member_class_ctx);
     QoreValue& v = qore_object_private::get(o)->getMemberValueRefForInitialization(member_name, member_class_ctx);
@@ -1041,42 +988,6 @@
             qore_object_private::incScanCount(o, 1);
             if (!need_scan) {
                 need_scan = true;
-=======
-int qore_class_private::runtimeInitLocalMembers(QoreObject& o, bool& need_scan, bool internal_only, ExceptionSink* xsink) const {
-    //printd(5, "qore_class_private::runtimeInitLocalMembers() this: %p '%s' o: %p size: %d\n", this, name.c_str(), &o, (int)members.size());
-
-    if (!members.empty()) {
-        for (auto& i : members.member_list) {
-            if (!i.second || (i.second && internal_only && i.second->access != Internal))
-                continue;
-
-            QoreValue& v = qore_object_private::get(o)->getMemberValueRefForInitialization(i.first, i.second->access == Internal ? this : nullptr);
-            assert(v.isNothing());
-            if (!i.second->exp.isNothing()) {
-                // set runtime location
-                QoreProgramLocationHelper l(i.second->loc);
-                ValueEvalRefHolder val(i.second->exp, xsink);
-                if (*xsink)
-                    return -1;
-                if (QoreTypeInfo::mayRequireFilter(i.second->getTypeInfo(), *val)) {
-                    val.ensureReferencedValue();
-                    QoreTypeInfo::acceptInputMember(i.second->getTypeInfo(), i.first, *val, xsink);
-                    if (*xsink)
-                        return -1;
-                }
-                val.sanitize();
-                v = val.takeReferencedValue();
-                if (needs_scan(v)) {
-                    qore_object_private::incScanCount(o, 1);
-                    if (!need_scan)
-                        need_scan = true;
-                }
-                //printd(5, "qore_class_private::initMembers() '%s' obj: %d v: '%s' (%p) refs: %d exp: %p refs: %d\n", i.first, needs_scan(v), v.getTypeName(), v.getInternalNode(), v.hasNode() ? v.getInternalNode()->reference_count() : 0, i.second->exp, i.second->exp->reference_count());
-            }
-#ifdef QORE_ENFORCE_DEFAULT_LVALUE
-            else {
-                v = QoreTypeInfo::getDefaultQoreValue(i.second->getTypeInfo());
->>>>>>> dc8bcd3e
             }
         }
     }
@@ -1237,19 +1148,11 @@
 
             if (has_sig_changes) {
                 // add all static vars to signature
-<<<<<<< HEAD
-                for (QoreVarMap::DeclOrderIterator i = vars.beginDeclOrder(), e = vars.endDeclOrder(); i != e; ++i) {
-                    do_sig(csig, i);
-                }
-
-                for (QoreMemberMap::DeclOrderIterator i = members.beginDeclOrder(), e = members.endDeclOrder(); i != e; ++i) {
-=======
                 for (auto& i : vars.member_list) {
                     do_sig(csig, i);
                 }
 
                 for (auto& i : members.member_list) {
->>>>>>> dc8bcd3e
                     do_sig(csig, i);
                 }
             }
@@ -1283,16 +1186,16 @@
                 scl->sml.processMemberInitializationList(members, member_init_list);
             }
             // now add local members last
-            for (QoreMemberMap::DeclOrderIterator i = members.beginDeclOrder(), e = members.endDeclOrder(); i != e; ++i) {
+            for (auto& i : members.member_list) {
                 // skip imported members
-                if (!i->second->local()) {
+                if (!i.second->local()) {
                     continue;
                 }
 
-                const qore_class_private* member_class_ctx = i->second->getClassContext(this);
+                const qore_class_private* member_class_ctx = i.second->getClassContext(this);
                 // local members can only be stored in the standard object hash or in the private:internal hash for this class
                 assert(!member_class_ctx || member_class_ctx == this);
-                member_init_list.push_back(member_init_entry_t(i->first, i->second, member_class_ctx));
+                member_init_list.push_back(member_init_entry_t(i.first, i.second, member_class_ctx));
             }
 
             has_new_user_changes = false;
@@ -2742,54 +2645,34 @@
 
 // imports members from qc -> this
 void qore_class_private::parseImportMembers(qore_class_private& qc, ClassAccess access) {
-<<<<<<< HEAD
     assert(qc.name != name || qc.cls->priv->ns->name != cls->priv->ns->name);
     //printd(5, "qore_class_private::parseImportMembers() this: %p '%s' members: %p init qc: %p '%s' qc.members: %p\n", this, name.c_str(), &members, &qc, qc.name.c_str(), &qc.members);
     // issue #2657: ensure that parent class members are initialied before merging
     qc.members.parseInit();
-    for (QoreMemberMap::DeclOrderIterator i = qc.members.beginDeclOrder(), e = qc.members.endDeclOrder(); i != e; ++i) {
-        QoreMemberInfo* mi = members.find(i->first);
+    for (auto& i : qc.members.member_list) {
+        QoreMemberInfo* mi = members.find(i.first);
         if (mi) {
             // issue #2970: if the member is declared as private:internal in this class
             // or if the current or new member are inaccessible, add contextual access information
             // so that the member can be properly accessed from base classes
-            if (mi->isLocalInternal() || i->second->access >= Internal || mi->access == Inaccessible) {
+            if (mi->isLocalInternal() || i.second->access >= Internal || mi->access == Inaccessible) {
                 //printd(5, "qore_class_private::parseImportMembers() this: %p importing '%s' <- '%s::%s' this: '%s' other: '%s' context access\n", this, name.c_str(), qc.name.c_str(), i->first, privpub(mi->access), privpub(i->second->access));
-                mi->addContextAccess(*i->second);
+                mi->addContextAccess(*i.second);
                 continue;
             }
 
             //printd(5, "qore_class_private::parseImportMembers() this: %p importing '%s' <- '%s::%s' ('%s') parent access: '%s' this access: '%s'\n", this, name.c_str(), qc.name.c_str(), i->first, i->second->exp.getTypeName(), privpub(access), privpub(mi->access));
 
-            if (!mi->getClass()->equal(*i->second->getClass())) {
-                parseCheckClassHierarchyMembers(i->first, *(i->second), qc, *mi);
+            if (!mi->getClass()->equal(*i.second->getClass())) {
+                parseCheckClassHierarchyMembers(i.first, *(i.second), qc, *mi);
             }
             continue;
         }
-        i->second->parseInit(i->first);
-        QoreMemberInfo* nmi = new QoreMemberInfo(*i->second, this, access);
+        i.second->parseInit(i.first);
+        QoreMemberInfo* nmi = new QoreMemberInfo(*i.second, this, access);
         //printd(5, "qore_class_private::parseImportMembers() this: %p '%s' importing <- '%s::%s' ('%s') new access: '%s' old: '%s'\n", this, name.c_str(), qc.name.c_str(), i->first, i->second->exp.getTypeName(), privpub(nmi->access), privpub(i->second->access));
-        members.addInheritedNoCheck(strdup(i->first), nmi);
-    }
-=======
-   // issue #2657: ensure that parent class members are initialied before merging
-   //printd(5, "qore_class_private::parseImportMembers() this: %p '%s' members: %p init qc: %p '%s' qc.members: %p\n", this, name.c_str(), &members, &qc, qc.name.c_str(), &qc.members);
-   qc.members.parseInit();
-   for (auto& i : qc.members.member_list) {
-      if (i.second->access == Internal)
-         continue;
-      const QoreMemberInfo* mi = parseFindLocalPublicPrivateMemberNoInit(i.first);
-      if (mi) {
-         if (mi->access == Internal)
-            continue;
-         if (!mi->getClass(this)->equal(*i.second->getClass(&qc)))
-            parseCheckClassHierarchyMembers(i.first, *(i.second), qc, *mi);
-         continue;
-      }
-      //printd(5, "qore_class_private::parseImportMembers() this: %p '%s' members: %p add '%s' %p '%s' (%d)\n", this, name.c_str(), &members, i.first, i.second->exp, get_type_name(i.second->exp), get_node_type(i.second->exp));
-      members.addInheritedNoCheck(strdup(i.first), i.second->copy(i.first, &qc, access));
-   }
->>>>>>> dc8bcd3e
+        members.addInheritedNoCheck(strdup(i.first), nmi);
+    }
 }
 
 void qore_class_private::parseRollback() {
@@ -2968,14 +2851,14 @@
         assert(i.first);
 
         //printd(5, "BCSMList::processMemberInitializationList() processing %p '%s'\n", i.first->priv, i.first->getName());
-        for (QoreMemberMap::DeclOrderIterator mi = i.first->priv->members.beginDeclOrder(), me = i.first->priv->members.endDeclOrder(); mi != me; ++mi) {
+        for (auto& mi : i.first->priv->members.member_list) {
             // skip imported members
-            if (!mi->second->local()) {
-                //printd(5, "BCSMList::processMemberInitializationList() %p '%s::%s' NOT LOCAL\n", i.first->priv, i.first->getName(), mi->first);
+            if (!mi.second->local()) {
+                //printd(5, "BCSMList::processMemberInitializationList() %p '%s::%s' NOT LOCAL\n", i.first->priv, i.first->getName(), mi.first);
                 continue;
             }
             // find corresponding member in derived class
-            const QoreMemberInfo* info = members.find(mi->first);
+            const QoreMemberInfo* info = members.find(mi.first);
             if (!info) {
                 //printd(5, "BCSMList::processMemberInitializationList() %p '%s' NOT FOUND\n", i.first->priv, i.first->getName());
                 // in case dependency injections, the member may not be found in the class
@@ -2983,9 +2866,9 @@
             }
 
             const qore_class_private* member_class_ctx = info->getClassContext(i.first->priv);
-            //printd(5, "BCSMList::processMemberInitializationList() adding '%s::%s' ctx: %p '%s'\n", i.first->getName(), mi->first, member_class_ctx, member_class_ctx ? member_class_ctx->name.c_str() : "n/a");
+            //printd(5, "BCSMList::processMemberInitializationList() adding '%s::%s' ctx: %p '%s'\n", i.first->getName(), mi.first, member_class_ctx, member_class_ctx ? member_class_ctx->name.c_str() : "n/a");
             // insert this entry with the class context for saving against the object
-            member_init_list.push_back(member_init_entry_t(mi->first, mi->second, member_class_ctx));
+            member_init_list.push_back(member_init_entry_t(mi.first, mi.second, member_class_ctx));
         }
         //printd(5, "BCSMList::processMemberInitializationList() done processing %p '%s'\n", i.first->priv, i.first->getName());
     }
@@ -4992,17 +4875,10 @@
         return;
     }
     init = true;
-<<<<<<< HEAD
-    for (DeclOrderIterator i = beginDeclOrder(), e = endDeclOrder(); i != e; ++i) {
-        printd(5, "QoreMemberMap::parseInit() this: %p mem: '%s' (%p) type: %s (%d)\n", this, i->first, i->second, i->second->exp.getTypeName(), i->second->exp.getType());
-        if (i->second) {
-            i->second->parseInit(i->first);
-=======
     for (auto& i : member_list) {
         printd(5, "QoreMemberMap::parseInit() this: %p mem: '%s' (%p) type: %s (%d)\n", this, i.first, i.second, i.second->exp.getTypeName(), i.second->exp.getType());
         if (i.second) {
             i.second->parseInit(i.first);
->>>>>>> dc8bcd3e
         }
     }
 }
@@ -5012,13 +4888,8 @@
         qc->parseSetEmptyPublicMemberDeclaration();
         return;
     }
-<<<<<<< HEAD
-    for (DeclOrderIterator i = beginDeclOrder(); i != endDeclOrder(); ++i) {
-        qore_class_private::parseAddMember(*qc, i->first, access, i->second);
-=======
     for (auto& i : member_list) {
         qore_class_private::parseAddMember(*qc, i.first, access, i.second);
->>>>>>> dc8bcd3e
     }
     member_list.clear();
 }
@@ -5059,25 +4930,14 @@
 }
 
 void QoreVarMap::moveAllTo(QoreClass* qc, ClassAccess access) {
-<<<<<<< HEAD
     if (empty() && access == Public) {
         qc->parseSetEmptyPublicMemberDeclaration();
         return;
     }
-    for (DeclOrderIterator i = beginDeclOrder(); i != endDeclOrder(); ++i) {
-        qore_class_private::parseAddStaticVar(qc, i->first, access, i->second);
+    for (auto& i : member_list) {
+        qore_class_private::parseAddStaticVar(qc, i.first, access, i.second);
     }
     member_list.clear();
-=======
-   if (empty() && access == Public) {
-      qc->parseSetEmptyPublicMemberDeclaration();
-      return;
-   }
-   for (auto& i : member_list) {
-      qore_class_private::parseAddStaticVar(qc, i.first, access, i.second);
-   }
-   member_list.clear();
->>>>>>> dc8bcd3e
 }
 
 QoreClassHolder::~QoreClassHolder() {
@@ -5184,9 +5044,9 @@
     return *priv->get();
 }
 
-class qore_class_member_iterator_private : public PrivateMemberIteratorBase<QoreMemberMap, QoreExternalMemberVarBase> {
+class qore_class_member_iterator_private : public PrivateMemberIteratorBase<QoreMemberMap, QoreExternalNormalMember> {
 public:
-    DLLLOCAL qore_class_member_iterator_private(const qore_class_private& obj) : PrivateMemberIteratorBase<QoreMemberMap, QoreExternalMemberVarBase>(obj.members.member_list) {
+    DLLLOCAL qore_class_member_iterator_private(const qore_class_private& obj) : PrivateMemberIteratorBase<QoreMemberMap, QoreExternalNormalMember>(obj.members.member_list) {
     }
 
     DLLLOCAL bool next() {
@@ -5199,25 +5059,7 @@
         while (i != obj.end() && !i->second->local()) {
             ++i;
         }
-<<<<<<< HEAD
-        return i != qc->members.endDeclOrder();
-    }
-
-    DLLLOCAL const QoreExternalNormalMember* getMember() const {
-        assert(valid());
-        return reinterpret_cast<const QoreExternalNormalMember*>(i->second);
-    }
-
-    DLLLOCAL const char* getName() const {
-        assert(valid());
-        return i->first;
-    }
-
-    DLLLOCAL bool valid() const {
-        return i != qc->members.endDeclOrder();
-=======
         return (i != obj.end());
->>>>>>> dc8bcd3e
     }
 };
 
@@ -5235,11 +5077,7 @@
     return priv->valid();
 }
 
-<<<<<<< HEAD
-const QoreExternalNormalMember* QoreClassMemberIterator::getMember() const {
-=======
-const QoreExternalMemberVarBase& QoreClassMemberIterator::getMember() const {
->>>>>>> dc8bcd3e
+const QoreExternalNormalMember& QoreClassMemberIterator::getMember() const {
     return priv->getMember();
 }
 
