/* -*- indent-tabs-mode: nil -*- */
/*
    QoreClass.cpp

    Qore Programming Language

    Copyright (C) 2003 - 2018 Qore Technologies, s.r.o.

    Permission is hereby granted, free of charge, to any person obtaining a
    copy of this software and associated documentation files (the "Software"),
    to deal in the Software without restriction, including without limitation
    the rights to use, copy, modify, merge, publish, distribute, sublicense,
    and/or sell copies of the Software, and to permit persons to whom the
    Software is furnished to do so, subject to the following conditions:

    The above copyright notice and this permission notice shall be included in
    all copies or substantial portions of the Software.

    THE SOFTWARE IS PROVIDED "AS IS", WITHOUT WARRANTY OF ANY KIND, EXPRESS OR
    IMPLIED, INCLUDING BUT NOT LIMITED TO THE WARRANTIES OF MERCHANTABILITY,
    FITNESS FOR A PARTICULAR PURPOSE AND NONINFRINGEMENT. IN NO EVENT SHALL THE
    AUTHORS OR COPYRIGHT HOLDERS BE LIABLE FOR ANY CLAIM, DAMAGES OR OTHER
    LIABILITY, WHETHER IN AN ACTION OF CONTRACT, TORT OR OTHERWISE, ARISING
    FROM, OUT OF OR IN CONNECTION WITH THE SOFTWARE OR THE USE OR OTHER
    DEALINGS IN THE SOFTWARE.

    Note that the Qore library is released under a choice of three open-source
    licenses: MIT (as above), LGPL 2+, or GPL 2+; see README-LICENSE for more
    information.
*/

#include <qore/Qore.h>
#include "qore/intern/Sequence.h"
#include "qore/intern/QoreClassIntern.h"
#include "qore/intern/ConstantList.h"
#include "qore/intern/qore_program_private.h"
#include "qore/intern/ql_crypto.h"
#include "qore/intern/QoreObjectIntern.h"

#include <string.h>
#include <stdlib.h>
#include <assert.h>

// global class ID sequence
DLLLOCAL Sequence classIDSeq(1);

AbstractQoreClassUserData::~AbstractQoreClassUserData() {
}

QoreValue qore_method_private::evalNormalVariant(QoreObject* self, const QoreExternalMethodVariant* ev, const QoreListNode* args, ExceptionSink* xsink) const {
    const AbstractQoreFunctionVariant* variant = reinterpret_cast<const AbstractQoreFunctionVariant*>(ev);

    CodeEvaluationHelper ceh(xsink, getFunction(), variant, getName(), args, self, parent_class->priv);
    if (*xsink) return QoreValue();

    return METHV_const(variant)->evalMethod(self, ceh, xsink);
}

void qore_method_private::parseInit() {
    assert(!static_flag);

    //printd(5, "qore_method_private::parseInit() this: %p %s::%s() func: %p\n", this, parent_class->getName(), func->getName(), func);
    func->parseInit();

    const char* name = func->getName();
    if (strcmp(name, "constructor")
        && strcmp(name, "destructor")
        && strcmp(name, "copy")) {

        if ((!strcmp(name, "methodGate")
            || !strcmp(name, "memberGate")
            || !strcmp(name, "memberNotification"))) {

            if (!func->pendingEmpty()) {
                // ensure that there is no more than one parameter declared, and if it
                // has a type, it must be a string
                UserSignature* sig = UMV(func->first())->getUserSignature();
                const QoreTypeInfo* t = sig->getParamTypeInfo(0);
                if (!QoreTypeInfo::parseAccepts(stringTypeInfo, t)) {
                    QoreStringNode* desc = new QoreStringNode;
                    desc->sprintf("%s::%s(%s) has an invalid signature; the first argument declared as ", parent_class->getName(), func->getName(), sig->getSignatureText());
                    QoreTypeInfo::getThisType(t, *desc);
                    desc->concat(" is not compatible with 'string'");
                    qore_program_private::makeParseException(getProgram(), *sig->getParseLocation(), "PARSE-TYPE-ERROR", desc);
                }
            }
        }
        else {
            // make sure the method doesn't override a "final" method in a base class
            func->checkFinal();
        }
    }
}

ClassAccess qore_method_private::getAccess() const {
   return func->getAccess();
}

void SignatureHash::set(const QoreString& str) {
   DigestHelper dh(str.getBuffer(), str.size());
   dh.doDigest(0, EVP_sha1());
   assert(dh.size() == SH_SIZE);
   memcpy(buf, dh.getBuffer(), dh.size());
}

void SignatureHash::update(const QoreString& str) {
   if (!is_set) {
      set(str);
      is_set = true;
   }
   else {
      // make copy of old buffer
      unsigned char cbuf[SH_SIZE];
      memcpy(cbuf, buf, SH_SIZE);
      // set hash for new addition
      set(str);
      // xor old hash with new hash
      for (unsigned i = 0; i < SH_SIZE; ++i)
         buf[i] ^= cbuf[i];
   }

#ifdef DEBUG
   //QoreString dbg;
   //toString(dbg);
   //printd(5, "class hash %p set to: %s\n", this, dbg.getBuffer());
#endif
}

AbstractMethod::AbstractMethod(const AbstractMethod& old) {
    assert(!old.vlist.empty());
    for (auto& i : old.vlist) {
        assert(vlist.find(i.first) == vlist.end());
        i.second->ref();
        vlist.insert(vmap_t::value_type(i.first, i.second));
    }
}

AbstractMethod::~AbstractMethod() {
    for (auto& i : vlist)
        i.second->deref();
    for (auto& i : pending_save)
        i.second->deref();
}

int AbstractMethod::parseCommit() {
    if (check_parse) {
        check_parse = false;
    }
    for (auto& i : pending_save) {
        i.second->deref();
    }
    pending_save.clear();
    return vlist.empty() ? -1 : 0;
}

// merge changes from parent class method of the same name during parse initialization
void AbstractMethod::parseMergeBase(AbstractMethod& m, bool committed) {
    //printd(5, "AbstractMethod::parseMergeBase(m: %p) this: %p m.pending_save: %d m.vlist: %d\n", &m, this, !m.pending_save.empty(), !m.vlist.empty());
    // move pending committed variants from our vlist that are in parent's pending_save list to our pending_save
    for (auto& i : m.pending_save) {
        const char* sig = i.second->getAbstractSignature();
        vmap_t::iterator vi = vlist.find(sig);
        if (vi != vlist.end()) {
            /*
            i.second->ref();
            pending_save.insert(vmap_t::value_type(sig, i.second));
            vi.second->deref();
            */
            pending_save.insert(vmap_t::value_type(sig, vi->second));
            vlist.erase(vi);
        }
    }

    // add new abstract methods from parent to our list - if they are not already in our vlist or in our pending_save list
    for (auto& i : m.vlist) {
        const char* sig = i.second->getAbstractSignature();
        //printd(5, "AbstractMethod::parseMergeBase(m: %p) this: %p checking parent: '%s'\n", &m, this, sig);
        if (pending_save.find(sig) != pending_save.end()) {
            continue;
        }
        if (vlist.find(sig) != vlist.end()) {
            continue;
        }
        //printd(5, "AbstractMethod::parseMergeBase(m: %p) this: %p adding to vlist from parent: '%s'\n", &m, this, sig);
        i.second->ref();
        vlist.insert(vmap_t::value_type(sig, i.second));
    }
}

// merge changes from parent class method of the same name during parse initialization
void AbstractMethod::parseMergeBase(AbstractMethod& m, MethodFunctionBase* f, bool committed) {
    //printd(5, "AbstractMethod::parseMergeBase(m: %p, f: %p %s::%s) this: %p m.pending_save: %d m.vlist: %d\n", &m, f, f ? f->getClassName() : "n/a", f ? f->getName() : "n/a", this, !m.pending_save.empty(), !m.vlist.empty());
    // move pending committed variants from our vlist that are in parent's pending_save list to our pending_save
    for (auto& i : m.pending_save) {
        const char* sig = i.second->getAbstractSignature();
        vmap_t::iterator vi = vlist.find(sig);
        if (vi != vlist.end()) {
            /*
            pending_save.insert(vmap_t::value_type(sig, i.second));
            */
            pending_save.insert(vmap_t::value_type(sig, vi->second));
            vlist.erase(vi);
        }
    }

    // add new abstract methods from parent to our list - if they are not already in our vlist or in our pending_save list
    for (auto& i : m.vlist) {
        const char* sig = i.second->getAbstractSignature();
        //printd(5, "AbstractMethod::parseMergeBase(m: %p, f: %p %s::%s) this: %p checking parent: '%s' (f: %p: %d) '%s'\n", &m, f, f ? f->getClassName() : "n/a", f ? f->getName() : "n/a", this, sig, f, f && f->parseHasVariantWithSignature(i.second), sig);

        if (f && f->parseHasVariantWithSignature(i.second)) {
            // add to our pending_save
            i.second->ref();
            pending_save.insert(vmap_t::value_type(sig, i.second));
            continue;
        }

        if (pending_save.find(sig) != pending_save.end()) {
            continue;
        }
        if (vlist.find(sig) != vlist.end()) {
            continue;
        }
        //printd(5, "AbstractMethod::parseMergeBase(m: %p, f: %p %s::%s) this: %p adding to vlist from parent: '%s'\n", &m, f, f ? f->getClassName() : "n/a", f ? f->getName() : "n/a", this, sig);
        i.second->ref();
        vlist.insert(vmap_t::value_type(sig, i.second));
    }
}

void AbstractMethod::parseAdd(MethodVariantBase* v) {
    // see if there is already an committed variant matching this signature
    // in this case it must be inherited
    const char* sig = v->getAbstractSignature();
    if (vlist.find(sig) != vlist.end())
        return;
    //printd(5, "AbstractMethod::parseAdd(v: %p) this: %p (%s) new\n", v, this, sig);

    // already referenced for "normal" insertion, ref again for abstract method insertion
    v->ref();
    vlist.insert(vmap_t::value_type(sig, v));

    if (!check_parse) {
        check_parse = true;
    }
}

void AbstractMethod::parseOverride(MethodVariantBase* v) {
    // see if there is already an committed variant matching this signature
    // in this case it must be inherited
    const char* sig = v->getAbstractSignature();
    vmap_t::iterator vi = vlist.find(sig);
    if (vi != vlist.end()) {
        pending_save.insert(vmap_t::value_type(sig, vi->second));
        // move from vlist to pending_save
        vlist.erase(vi);
        // if override is true, then we know we have a variant in a base class, so we can do nothing here
        return;
    }
}

void AbstractMethod::add(MethodVariantBase* v) {
    // see if there is already an committed variant matching this signature
    // in this case it must be inherited
    const char* sig = v->getAbstractSignature();
    if (vlist.find(sig) != vlist.end())
        return;
    // already referenced for "normal" insertion, ref again for abstract method insertion
    v->ref();
    vlist.insert(vmap_t::value_type(sig, v));
    //printd(5, "AbstractMethod::add() adding xxx::xxx(%s)\n", sig);
}

void AbstractMethod::override(MethodVariantBase* v) {
    // see if there is already an committed variant matching this signature
    // in this case it must be inherited
    const char* sig = v->getAbstractSignature();
    vmap_t::iterator vi = vlist.find(sig);
    if (vi != vlist.end()) {
        vi->second->deref();
        vlist.erase(vi);
    }
}

void AbstractMethod::checkAbstract(const char* cname, const char* mname, vmap_t& vlist, QoreStringNode*& desc) {
    //printd(5, "AbstractMethod::checkAbstract() checking %s::%s() vlist: %d\n", cname, mname, !vlist.empty());
    if (!vlist.empty()) {
        if (!desc) {
            desc = new QoreStringNodeMaker("class '%s' cannot be instantiated because it has the following unimplemented abstract variants:", cname);
        }
        for (auto& vi : vlist) {
            MethodVariantBase* v = vi.second;
            desc->sprintf("\n * abstract %s %s::%s(%s);", QoreTypeInfo::getName(v->getReturnTypeInfo()), cname, mname, v->getSignature()->getSignatureText());
        }
    }
}

// try to find match non-abstract variants in base classes (allows concrete variants to be inherited from another parent class)
void AbstractMethodMap::parseInit(qore_class_private& qc, BCList* scl) {
    //printd(5, "AbstractMethodMap::parseInit() this: %p cname: %s scl: %p ae: %d\n", this, qc.name.c_str(), scl, empty());
    for (amap_t::iterator i = begin(), e = end(); i != e;) {
        for (vmap_t::iterator vi = i->second->vlist.begin(), ve = i->second->vlist.end(); vi != ve;) {
            // if there is a matching non-abstract variant in any parent class, then move the variant from vlist to pending_save
            MethodVariantBase* v = scl->matchNonAbstractVariant(i->first, vi->second);
            if (v) {
                const char* sig = vi->second->getAbstractSignature();
                i->second->pending_save.insert(vmap_t::value_type(sig, vi->second));
                vmap_t::iterator ti = vi++;
                i->second->vlist.erase(ti);
                // replace abstract variant
                QoreMethod* m = qc.parseFindLocalMethod(i->first);
                if (!m) {
                    m = new QoreMethod(qc.cls, new NormalUserMethod(qc.cls, i->first.c_str()), false);
                    qc.hm[m->getName()] = m;
                }
                qore_method_private::get(*m)->getFunction()->replaceAbstractVariant(v);
                continue;
            }
            ++vi;
        }
        // issue #2741: remove the abstract method if there are no more abstract variants
        if (i->second->vlist.empty()) {
            delete i->second;
            erase(i++);
        }
        else {
            ++i;
        }
    }
}

void AbstractMethodMap::parseAddAbstractVariant(const char* name, MethodVariantBase* f) {
    amap_t::iterator i = amap_t::find(name);
    if (i == end()) {
        AbstractMethod* m = new AbstractMethod;
        // already referenced for "normal" insertion, ref again for abstract method insertion
        f->ref();
        const char* sig = f->getAbstractSignature();
        m->vlist.insert(vmap_t::value_type(sig, f));
        //printd(5, "AbstractMethodMap::parseAddAbstractVariant(name: '%s', v: %p) this: %p first (%s)\n", name, f, this, sig);
        insert(amap_t::value_type(name, m));
        return;
    }
    //printd(5, "AbstractMethodMap::parseAddAbstractVariant(name: '%s', v: %p) this: %p additional\n", name, f, this);
    i->second->parseAdd(f);
}

void AbstractMethodMap::parseOverrideAbstractVariant(const char* name, MethodVariantBase* f) {
    amap_t::iterator i = amap_t::find(name);
    if (i == end())
        return;
    i->second->parseOverride(f);
}

void AbstractMethodMap::addAbstractVariant(const char* name, MethodVariantBase* f) {
    amap_t::iterator i = amap_t::find(name);
    if (i == end()) {
        AbstractMethod* m = new AbstractMethod;
        // already referenced for "normal" insertion, ref again for abstract method insertion
        f->ref();
        m->vlist.insert(vmap_t::value_type(f->getAbstractSignature(), f));
        //printd(5, "AbstractMethodMap::addAbstractVariant(name: xxx::%s asig: %s, v: %p) this: %p (new)\n", name, f->getAbstractSignature(), f, this);
        insert(amap_t::value_type(name, m));
        return;
    }
    //printd(5, "AbstractMethodMap::addAbstractVariant(name: xxx::%s asig: %s, v: %p) this: %p\n", name, f->getAbstractSignature(), f, this);
    i->second->add(f);
}

void AbstractMethodMap::overrideAbstractVariant(const char* name, MethodVariantBase* f) {
    amap_t::iterator i = amap_t::find(name);
    if (i == end())
        return;
    i->second->override(f);
    if (i->second->empty()) {
        delete i->second;
        erase(i);
    }
}

DLLLOCAL QoreStringNode* AbstractMethodMap::checkAbstract(const char* name) const {
    if (empty())
        return nullptr;

    QoreStringNode* desc = nullptr;
    for (auto& i : *this) {
        AbstractMethod::checkAbstract(name, i.first.c_str(), i.second->vlist, desc);
    }

    //printd(5, "AbstractMethodMap::parseCheckAbstract() class: %s desc: %p (%s)\n", name, desc, desc ? desc->getBuffer() : "n/a");
    return desc;
}

int AbstractMethodMap::runtimeCheckInstantiateClass(const char* name, ExceptionSink* xsink) const {
    QoreStringNode* desc = checkAbstract(name);
    if (desc) {
        xsink->raiseException("ABSTRACT-CLASS-ERROR", desc);
        return -1;
    }
    return 0;
}

// we check if there are any abstract method variants still in the committed lists
void AbstractMethodMap::parseCheckAbstractNew(const QoreProgramLocation* loc, const char* name) const {
    QoreStringNode* desc = checkAbstract(name);
    if (desc)
        parseException(*loc, "ABSTRACT-CLASS-ERROR", desc);
}

// FIXME: check private method variant access at runtime

struct SelfLocalVarParseHelper {
    DLLLOCAL SelfLocalVarParseHelper(LocalVar* selfid) { push_local_var(selfid, &loc_builtin); }
    DLLLOCAL ~SelfLocalVarParseHelper() { pop_local_var(); }
};

void raise_nonexistent_method_call_warning(const QoreProgramLocation* loc, const QoreClass* qc, const char* method) {
   qore_program_private::makeParseWarning(getProgram(), *loc, QP_WARN_NONEXISTENT_METHOD_CALL, "NON-EXISTENT-METHOD-CALL", "call to non-existent method '%s::%s()'; this call will be evaluated at run-time, so if the method is called on an object of a subclass that implements this method, then it could be a valid call, however in any other case it will result in a run-time exception.  To avoid seeing this warning, use the cast<> operator (note that if the cast is invalid at run-time, a run-time exception will be raised) or turn off the warning by using '%%disable-warning non-existent-method-call' in your code", qc->getName(), method);
}

class VRMutexHelper {
private:
   VRMutex* m;

public:
   DLLLOCAL VRMutexHelper(VRMutex* n_m, ExceptionSink* xsink) : m(n_m) {
      if (m && m->enter(xsink))
         m = 0;
   }
   DLLLOCAL ~VRMutexHelper() {
      if (m)
         m->exit();
   }
   DLLLOCAL operator bool() const { return m != 0; }
};

qore_class_private::qore_class_private(QoreClass* n_cls, std::string&& nme, int64 dom, QoreTypeInfo* n_typeInfo)
   : name(nme),
     cls(n_cls),
     constlist(this),        // constants
     classID(classIDSeq.next()),
     methodID(classID),
     sys(false),
     initialized(false),
     static_init(false),
     parse_init_called(false),
     parse_init_partial_called(false),
     has_delete_blocker(false),
     has_public_memdecl(false),
     pending_has_public_memdecl(false),
     owns_typeinfo(n_typeInfo ? false : true),
     resolve_copy_done(false),
     has_new_user_changes(false),
     has_sig_changes(false),
     owns_ornothingtypeinfo(false),
     pub(false),
     final(false),
     inject(false),
     gate_access(false),
     committed(false),
     parse_resolve_hierarchy(false),
     parse_resolve_abstract(false),
     domain(dom),
     num_methods(0),
     num_user_methods(0),
     num_static_methods(0),
     num_static_user_methods(0),
     typeInfo(n_typeInfo ? n_typeInfo : new QoreClassTypeInfo(cls, name.c_str())),
     orNothingTypeInfo(nullptr),
     selfid("self", typeInfo) {
    assert(methodID == classID);
    assert(!name.empty());

    const char* mod_name = get_module_context_name();
    if (mod_name) {
        from_module = mod_name;
    }

    printd(5, "qore_class_private::qore_class_private() this: %p creating '%s' ID:%d cls: %p pub: %d sys: %d\n", this, name.c_str(), classID, cls, pub, sys);
}

// only called while the parse lock for the QoreProgram owning "old" is held
qore_class_private::qore_class_private(const qore_class_private& old, qore_ns_private* ns, QoreProgram* spgm, const char* new_name, bool inject, const qore_class_private* injectedClass)
   : name(new_name ? new_name : old.name),
     ns(ns),
     ahm(old.ahm),
     constlist(old.constlist, 0, this),    // committed constants
     classID(old.classID),
     methodID(old.methodID),
     sys(old.sys),
     initialized(true),
     static_init(true),
     parse_init_called(false),
     parse_init_partial_called(false),
     has_public_memdecl(old.has_public_memdecl),
     pending_has_public_memdecl(false),
     owns_typeinfo(false),
     resolve_copy_done(false),
     has_new_user_changes(false),
     has_sig_changes(false),
     owns_ornothingtypeinfo(false),
     pub(old.pub),
     final(old.final),
     inject(inject),
     gate_access(old.gate_access),
     committed(true),
     parse_resolve_hierarchy(true),
     parse_resolve_abstract(true),
     domain(old.domain),
     num_methods(old.num_methods),
     num_user_methods(old.num_user_methods),
     num_static_methods(old.num_static_methods),
     num_static_user_methods(old.num_static_user_methods),
     typeInfo(old.typeInfo),
     orNothingTypeInfo(old.orNothingTypeInfo),
     injectedClass(injectedClass),
     selfid(old.selfid),
     hash(old.hash),
     ptr(old.ptr),
     mud(old.mud ? old.mud->copy() : nullptr),
     spgm(spgm ? spgm->programRefSelf() : nullptr),
     from_module(old.from_module) {
    QORE_TRACE("qore_class_private::qore_class_private(const qore_class_private& old)");
    if (!old.initialized)
        const_cast<qore_class_private&>(old).initialize();

    // must set after old class has been initialized
    has_delete_blocker = old.has_delete_blocker;

    // create new class object
    cls = new QoreClass(this);

    printd(5, "qore_class_private::qore_class_private() this: %p creating copy of '%s' (old: '%s') ID:%d cls: %p old: %p sys: %d\n", this, name.c_str(), old.name.c_str(), classID, cls, old.cls, sys);

    system_constructor = old.system_constructor ? old.system_constructor->copy(cls) : nullptr;
    deleteBlocker = old.deleteBlocker ? old.deleteBlocker->copy(cls) : nullptr;

    // set pointer to new copy
    old.new_copy = cls;

    // copy parent class list, if any, after new_copy is set in old
    scl = old.scl ? new BCList(*old.scl) : nullptr;

    //printd(5, "qore_class_private::qore_class_private() old name: %s (%p) new name: %s (%p)\n", old.name.c_str(), old.name.c_str(), name.c_str(), name.c_str());

    // copy methods and maintain method pointers
    for (auto& i : old.hm) {
        QoreMethod* nf = i.second->copy(cls);

        hm[nf->getName()] = nf;
        if (i.second == old.constructor)
            constructor  = nf;
        else if (i.second == old.destructor)
            destructor   = nf;
        else if (i.second == old.copyMethod)
            copyMethod   = nf;
        else if (i.second == old.methodGate)
            methodGate   = nf;
        else if (i.second == old.memberGate)
            memberGate   = nf;
        else if (i.second == old.memberNotification)
            memberNotification = nf;
    }

    // copy static methods
    for (auto& i : old.shm) {
        QoreMethod* nf = i.second->copy(cls);
        shm[nf->getName()] = nf;
    }

    // copy member list
    for (QoreMemberMap::DeclOrderIterator i = old.members.beginDeclOrder(), e = old.members.endDeclOrder(); i != e; ++i) {
        members.addNoCheck(strdup(i->first), i->second ? new QoreMemberInfo(*i->second, this) : nullptr);
    }

    // copy static var list
    for (QoreVarMap::DeclOrderIterator i = old.vars.beginDeclOrder(), e = old.vars.endDeclOrder(); i != e; ++i) {
        vars.addNoCheck(strdup(i->first), i->second ? i->second->copy(i->first) : nullptr);
    }

    // setup initialization order
    if (scl) {
        scl->sml.processMemberInitializationList(members, mil);
    }
}

qore_class_private::~qore_class_private() {
    printd(5, "qore_class_private::~qore_class_private() this: %p %s\n", this, name.c_str());

    if (spgm) {
        spgm->deref(nullptr);
        spgm = nullptr;
    }
    //assert(!spgm);

    assert(!refs.reference_count());
    assert(!var_refs.reference_count());
    assert(!const_refs.reference_count());

    if (!vars.empty()) {
        vars.del();
    }

    // delete normal methods
    for (auto& i : hm) {
        //printd(5, "qore_class_private::~qore_class_private() deleting method %p %s::%s()\n", m, name, m->getName());
        delete i.second;
    }

    // delete static methods
    for (auto& i : shm) {
        //printd(5, "qore_class_private::~qore_class_private() deleting static method %p %s::%s()\n", m, name, m->getName());
        delete i.second;
    }

    delete scl;
    delete system_constructor;

    if (owns_typeinfo)
        delete typeInfo;

    if (owns_ornothingtypeinfo)
        delete orNothingTypeInfo;

    if (mud)
        mud->doDeref();
}

void qore_class_private::addBuiltinStaticVar(const char* vname, QoreValue value, ClassAccess access, const QoreTypeInfo* vTypeInfo) {
    assert(!vars.inList(vname));

    if (!sys) {
        sys = committed = true;
    }
    if (!has_sig_changes) {
        has_sig_changes = true;
    }

    vars.addNoCheck(strdup(vname), new QoreVarInfo(&loc_builtin, vTypeInfo, 0, value, access));
}

const QoreMethod* qore_class_private::doParseMethodAccess(const QoreMethod* m, const qore_class_private* class_ctx) {
   assert(m);
   ClassAccess ma = qore_method_private::getAccess(*m);
   return ((ma == Public) || ((ma == Private && class_ctx))) ? m : 0;
}

void qore_class_private::initialize() {
    //printd(5, "qore_class_private::initialize() this: %p '%s' initialized: %d scl: %p\n", this, name.c_str(), initialized, scl);
    if (initialized)
        return;

    initializeIntern();
}

// issue #2657: initialize class hierarchy first before initializing code and members
int qore_class_private::initializeHierarchy(qcp_set_t& qcp_set) {
    if (scl) {
        if (scl->initializeHierarchy(cls, qcp_set)) {
            initialized = true;
            return -1;
        }
    }
    return 0;
}

// process signature entries for base classes
static void do_sig(QoreString& csig, BCNode& n) {
    qore_class_private* qc = qore_class_private::get(*n.sclass);
    csig.sprintf("inherits %s %s ", privpub(n.getAccess()), qc->name.c_str());
    SignatureHash& h = qc->hash;
    if (h) {
        csig.concat('[');
        h.toString(csig);
        csig.concat("]\n");
    }
    else {
        csig.sprintf("{%d}\n", qc->classID);
    }
}

// process signature entries for class members
static void do_sig(QoreString& csig, QoreMemberMap::DeclOrderIterator i) {
    if (!i->second->local()) {
        return;
    }

    if (i->second)
        csig.sprintf("%s mem %s %s %s\n", privpub(i->second->access), QoreTypeInfo::getName(i->second->getTypeInfo()), i->first, i->second->exp.getTypeName());
    else
        csig.sprintf("%s mem %s\n", privpub(i->second->access), i->first);
}

// process signature entries for class static vars
static void do_sig(QoreString& csig, QoreVarMap::DeclOrderIterator i) {
    if (i->second)
        csig.sprintf("%s var %s %s %s\n", privpub(i->second->access), QoreTypeInfo::getName(i->second->getTypeInfo()), i->first, i->second->exp.getTypeName());
    else
        csig.sprintf("%s var %s\n", privpub(i->second->access), i->first);
}

// process signature entries for class constants
static void do_sig(QoreString& csig, ConstantList& clist) {
    ConstantListIterator cli(clist);
    while (cli.next())
        csig.sprintf("%s const %s %s\n", privpub(cli.getAccess()), cli.getName().c_str(), cli.getValue().getTypeName());
}

int qore_class_private::initializeIntern() {
    //printd(5, "qore_class_private::initializeIntern() this: %p %s class: %p scl: %p initialized: %d\n", this, name.c_str(), cls, scl, initialized);
    if (initialized)
        return 0;

    initialized = true;

    assert(!name.empty());
    //printd(5, "qore_class_private::initializeIntern() %s class: %p scl: %p\n", name.c_str(), cls, scl);

    // initialize static vars
    if (scl) {
        bool hdb = has_delete_blocker;
        int rc = scl->initialize(cls, hdb);
        has_delete_blocker = hdb;
        if (rc)
            return -1;
    }

    QoreParseClassHelper qpch(cls);

    // first resolve types in pending variants in all method signatures (incl. return types)
    // since abstract method functions are copied by reference from the normal list; this resolves all pending
    // method function signatures as well
    for (auto& i : hm)
        i.second->priv->func->resolvePendingSignatures();
    for (auto& i : shm)
        i.second->priv->func->resolvePendingSignatures();

    QoreProgram* pgm = getProgram();
    if (pgm && !sys && (qore_program_private::parseAddDomain(pgm, domain)))
        parseException(*loc, "ILLEGAL-CLASS-DEFINITION", "class '%s' inherits functionality from base classes that is restricted by current parse options", name.c_str());

    // signature string - also processed in parseCommit()
    QoreString csig;

    // initialize parent classes
    if (scl) {
        mergeAbstract();
        // add base classes to signature
        if (has_sig_changes) {
            for (auto& i : *scl) {
                // there could have been a parse failure and a pending rollback here
                // so BCNode::sclass could be null here
                if ((*i).sclass) {
                    assert((*i).sclass->priv->initialized);
                    do_sig(csig, *i);
                }
            }
        }
    }

    if (has_sig_changes) {
        // add methods to class signature
        // pending "normal" (non-static) method variants
        for (auto& i : hm)
            i.second->priv->func->parseSignatures(csig, nullptr);
        // pending static method variants
        for (auto& i : shm)
            i.second->priv->func->parseSignatures(csig, "static");
    }

    // add committed vars to signature first before members
    if (!vars.empty()) {
        for (QoreVarMap::DeclOrderIterator i = vars.beginDeclOrder(), e = vars.endDeclOrder(); i != e; ++i) {
            do_sig(csig, i);
        }

        if (!sys) {
            VariableBlockHelper vbh;

            // initialize new static vars
            for (QoreVarMap::DeclOrderIterator i = vars.beginDeclOrder(), e = vars.endDeclOrder(); i != e; ++i) {
                if (i->second)
                    i->second->parseInit(i->first);
            }
        }
    }

    if (!members.empty()) {
        // add committed members to signature
        for (QoreMemberMap::DeclOrderIterator i = members.beginDeclOrder(), e = members.endDeclOrder(); i != e; ++i) {
            do_sig(csig, i);
        }

        if (!sys) {
            SelfLocalVarParseHelper slvph(&selfid);

            // add committed members to signature
            for (QoreMemberMap::DeclOrderIterator i = members.beginDeclOrder(), e = members.endDeclOrder(); i != e; ++i) {
                // check new members for conflicts in base classes
                parseCheckMemberInBaseClasses(i->first, i->second);
            }

            // initialize new members
            //printd(5, "qore_class_private::initializeIntern() this: %p '%s' initialing members: %p\n", this, name.c_str(), &members);
            members.parseInit();
        }
    }

    if (has_sig_changes) {
        // process constants for class signature, private first, then public
        do_sig(csig, constlist);

        if (!csig.empty()) {
            printd(5, "qore_class_private::initializeIntern() this: %p '%s' sig:\n%s", this, name.c_str(), csig.getBuffer());
            hash.update(csig);
        }

        has_sig_changes = false;
    }
    else
        assert(csig.empty());

    return 0;
}

void qore_class_private::mergeAbstract() {
    assert(scl);
    // merge direct base class abstract method lists to ourselves
    for (auto& i : *scl) {
        if ((*i).sclass) {
            assert((*i).sclass->priv->initialized);

            // called during class initialization to copy committed abstract variants to our variant lists
            AbstractMethodMap& mm = (*i).sclass->priv->ahm;
            //printd(5, "qore_class_private::initializeIntern() this: %p '%s' parent: %p '%s' mm empty: %d\n", this, name.c_str(), (*i).sclass, (*i).sclass->getName(), (int)mm.empty());
            for (auto& j : mm) {
                // skip if vlists are empty
                if (j.second->vlist.empty()) {
                    //printd(5, "qore_class_private::initializeIntern() this: %p '%s' skipping %s::%s(): vlist empty\n", this, name.c_str(), (*i).sclass->getName(), j.first.c_str());
                    continue;
                }
                amap_t::iterator vi = ahm.find(j.first);
                if (vi != ahm.end()) {
                    vi->second->parseMergeBase(*(j.second), true);
                    continue;
                }
                // now we import the abstract method to our class
                std::unique_ptr<AbstractMethod> m(new AbstractMethod);
                // see if there are pending normal variants...
                hm_method_t::iterator mi = hm.find(j.first);
                // merge committed parent abstract variants with any pending local variants
                m->parseMergeBase((*j.second), mi == hm.end() ? 0 : qore_method_private::get(*mi->second)->getFunction(), true);
                if (!m->empty()) {
                    ahm.insert(amap_t::value_type(j.first, m.release()));
                    //printd(5, "qore_class_private::initializeIntern() this: %p '%s' insert abstract method variant %s::%s()\n", this, name.c_str(), (*i).sclass->getName(), j.first.c_str());
                }
            }
        }
    }
}

void qore_class_private::finalizeBuiltin(const char* nspath) {
   initializeBuiltin();
   generateBuiltinSignature(nspath);
}

void qore_class_private::initializeBuiltin() {
    assert(sys);
    if (!initialized) {
        initialized = true;
        if (scl) {
            // initialize builtin parent classes first
            scl->initializeBuiltin();
            // merge abstract variants from parent classes to this class
            mergeAbstract();
        }
    }
}

void qore_class_private::generateBuiltinSignature(const char* nspath) {
   // signature string - also processed in parseCommit()
   QoreStringMaker csig("class %s::%s ", nspath, name.c_str());

   // add base classes to signature
   if (scl) {
      for (auto& i : *scl) {
         assert((*i).sclass);
         assert((*i).sclass->priv->initialized);
         do_sig(csig, *i);
      }
   }

   for (auto& i : hm)
      i.second->priv->func->parseSignatures(csig, nullptr);
   for (auto& i : shm)
      i.second->priv->func->parseSignatures(csig, "static");

   // add committed vars to signature first before members
   for (QoreVarMap::DeclOrderIterator i = vars.beginDeclOrder(), e = vars.endDeclOrder(); i != e; ++i) {
      do_sig(csig, i);
   }

   for (QoreMemberMap::DeclOrderIterator i = members.beginDeclOrder(), e = members.endDeclOrder(); i != e; ++i) {
      do_sig(csig, i);
   }

   do_sig(csig, constlist);
   hash.update(csig);
}

// returns a non-static method if it exists in the local class and has been committed to the class
QoreMethod* qore_class_private::findLocalCommittedMethod(const char* nme) {
    QoreMethod* m = parseFindLocalMethod(nme);
    return m && !m->priv->func->committedEmpty() ? m : nullptr;
}

// returns a non-static method if it exists in the local class and has been committed to the class
const QoreMethod* qore_class_private::findLocalCommittedMethod(const char* nme) const {
    const QoreMethod* m = parseFindLocalMethod(nme);
    return m && !m->priv->func->committedEmpty() ? m : nullptr;
}

// returns a static method if it exists in the local class and has been committed to the class
QoreMethod* qore_class_private::findLocalCommittedStaticMethod(const char* nme) {
    QoreMethod* m = parseFindLocalStaticMethod(nme);
    return m && !m->priv->func->committedEmpty() ? m : nullptr;
}

// returns a static method if it exists in the local class and has been committed to the class
const QoreMethod* qore_class_private::findLocalCommittedStaticMethod(const char* nme) const {
    const QoreMethod* m = parseFindLocalStaticMethod(nme);
    return m && !m->priv->func->committedEmpty() ? m : nullptr;
}

int qore_class_private::initMembers(QoreObject& o, bool& need_scan, ExceptionSink* xsink) const {
    assert(xsink);
    if (members.empty() && !scl)
        return 0;

#ifdef QORE_MANAGE_STACK
    if (check_stack(xsink))
        return -1;
#endif

    // make sure the object context is set before evaluating members
    CodeContextHelperBase cch("constructor", &o, this, xsink, false);
    SelfInstantiatorHelper sih(&selfid, &o);

    // issue #2970: initializes members once and save member info in the appropriate location in the object
    for (auto& i : mil) {
        //printd(5, "qore_class_private::initMembers() this: %p %s '%s::%s' ctx %p '%s' (access '%s') has parent members: %d\n", this, name.c_str(), i.info->getClass()->name.c_str(), i.name, i.member_class_ctx, i.member_class_ctx ? i.member_class_ctx->name.c_str() : "n/a", privpub(i.info->access), i.info->numParentMembers());

        if (initMember(o, need_scan, i.name, *i.info, i.member_class_ctx, xsink)) {
            return -1;
        }
    }

    return 0;
}

int qore_class_private::initMember(QoreObject& o, bool& need_scan, const char* member_name, const QoreMemberInfo& info, const qore_class_private* member_class_ctx, ExceptionSink* xsink) const {
    //printd(5, "qore_class_private::initMember() this: %p '%s::%s' initializing '%s::%s' member_class_ctx: %p'\n", this, name.c_str(), member_name, member_class_ctx ? member_class_ctx->name.c_str() : "<self>", member_name, member_class_ctx);
    QoreValue& v = qore_object_private::get(o)->getMemberValueRefForInitialization(member_name, member_class_ctx);
    assert(v.isNothing());
    if (!info.exp.isNothing()) {
        // set runtime location
        QoreProgramLocationHelper l(info.loc);
        ValueEvalRefHolder val(info.exp, xsink);
        if (*xsink) {
            return -1;
        }
        if (QoreTypeInfo::mayRequireFilter(info.getTypeInfo(), *val)) {
            val.ensureReferencedValue();
            QoreTypeInfo::acceptInputMember(info.getTypeInfo(), member_name, *val, xsink);
            if (*xsink) {
                return -1;
            }
        }
        val.sanitize();
        v = val.takeReferencedValue();
        //printd(5, " + val: %d (%s)\n", v.getType() == NT_INT ? (int)v.getAsBigInt() : 0, v.getTypeName());
        if (needs_scan(v)) {
            qore_object_private::incScanCount(o, 1);
            if (!need_scan) {
                need_scan = true;
            }
        }
    }
#ifdef QORE_ENFORCE_DEFAULT_LVALUE
    else {
        v = QoreTypeInfo::getDefaultQoreValue(info.getTypeInfo());
    }
#endif
    return 0;
}

void qore_class_private::execBaseClassConstructor(QoreObject* self, BCEAList* bceal, ExceptionSink* xsink) const {
   //printd(5, "qore_class_private::execBaseClassConstructor() '%s' constructor: %p\n", name.c_str(), constructor);
   // if there is no constructor, execute the superclass constructors directly
   if (!constructor){
      if (scl) // execute base class constructors if any
         scl->execConstructors(self, bceal, xsink);

      return;
   }
   // no lock is sent with constructor, because no variable has been assigned yet
   bool already_executed;
   const AbstractQoreFunctionVariant* variant;
   const QoreProgramLocation* aloc = nullptr;
   QoreListNode* args = bceal->findArgs(cls->getID(), &already_executed, variant, aloc);
   if (!already_executed) {
      QoreProgramOptionalLocationHelper plh(aloc);
      constructor->priv->evalConstructor(variant, self, args, bceal, xsink);
   }
}

QoreObject* qore_class_private::execConstructor(const AbstractQoreFunctionVariant* variant, const QoreListNode* args, ExceptionSink* xsink) const {
#ifdef DEBUG
    // instantiation checks have to be made at parse time
    for (auto& i : ahm) {
        printd(0, "qore_class_private::execConstructor() %s::constructor() abstract error '%s':\n", name.c_str(), i.first.c_str());
        vmap_t& v = i.second->vlist;
        for (auto& vi : v) {
            printd(0, " + vlist: %s\n", vi.first);
        }
        v = i.second->pending_save;
        for (auto& vi : v) {
            printd(0, " + pending_save: %s\n", vi.first);
        }
    }
    assert(ahm.empty());
#endif

    // create new object
    QoreObject* self = new QoreObject(cls, getProgram());

    ReferenceHolder<BCEAList> bceal(scl ? new BCEAList : nullptr, xsink);

    printd(5, "qore_class_private::execConstructor() class: %p %s::constructor() o: %p variant: %p\n", cls, name.c_str(), self, variant);

    // if we made at least one assignment, then scan the object for recursive references after all assignments
    bool need_scan = false;

    // instantiate members first
    initMembers(*self, need_scan, xsink);

    // scan object for recursive references after all member assignments
    if (need_scan) {
        LValueHelper lvh(*self, xsink);
    }

    if (!*xsink) {
        // it's possible for constructor = 0 and variant != 0, when a class is instantiated to initialize a constant
        // and the matched variant is pending
        if (!constructor && !variant) {
            if (scl) { // execute superconstructors if any
                CodeContextHelper cch(xsink, CT_BUILTIN, "constructor", self, this);

                scl->execConstructors(self, *bceal, xsink);
            }
        }
        else {
            if (!constructor) {
                hm_method_t::const_iterator i = hm.find("constructor");
                assert(i != hm.end());
                i->second->priv->evalConstructor(variant, self, args, *bceal, xsink);
            }
            else
                constructor->priv->evalConstructor(variant, self, args, *bceal, xsink);
            printd(5, "qore_class_private::execConstructor() class: %p %s done\n", cls, name.c_str());
        }
    }

    if (*xsink) {
        // instead of executing the destructors for the superclasses that were already executed we call QoreObject::obliterate()
        // which will clear out all the private data by running their dereference methods which must be OK
        self->obliterate(xsink);
        printd(5, "qore_class_private::execConstructor() this: %p %s::constructor() o: %p, exception in constructor, obliterating QoreObject and returning 0\n", this, name.c_str(), self);
        return 0;
    }

    printd(5, "qore_class_private::execConstructor() this: %p %s::constructor() returning o: %p\n", this, name.c_str(), self);
    return self;
}

void qore_class_private::parseCommit() {
    //printd(5, "qore_class_private::parseCommit() %s this: %p cls: %p hm.size: %d sys: %d committed: %d\n", name.c_str(), this, cls, hm.size(), sys, committed);
    if (committed) {
        return;
    }

    if (!sys) {
        committed = true;

        if (parse_init_called)
            parse_init_called = false;

        if (parse_init_partial_called)
            parse_init_partial_called = false;

        if (has_new_user_changes) {
            // signature string: note the signature is updated in two places, here and in initializeIntern()
            QoreString csig;

            // add parent classes to signature if creating for the first time
            if (has_sig_changes && scl) {
                for (auto& i : *scl) {
                    assert((*i).sclass);
                    (*i).sclass->priv->parseCommit();
                    do_sig(csig, *i);
                }
            }

            // commit pending "normal" (non-static) method variants
            for (auto& i : hm) {
                bool is_new = i.second->priv->func->committedEmpty();
                if (has_sig_changes)
                    i.second->priv->func->parseCommitMethod(csig, 0);
                else
                    i.second->priv->func->parseCommitMethod();
                if (is_new) {
                    checkAssignSpecial(i.second);
                    ++num_methods;
                    ++num_user_methods;
                }
            }

            // commit pending static method variants
            for (auto& i : shm) {
                bool is_new = i.second->priv->func->committedEmpty();
                if (has_sig_changes)
                    i.second->priv->func->parseCommitMethod(csig, "static");
                else
                    i.second->priv->func->parseCommitMethod();
                if (is_new) {
                    ++num_static_methods;
                    ++num_static_user_methods;
                }
            }

            // commit abstract method variant list changes
            ahm.parseCommit();

            if (has_sig_changes) {
                // add all static vars to signature
                for (QoreVarMap::DeclOrderIterator i = vars.beginDeclOrder(), e = vars.endDeclOrder(); i != e; ++i) {
                    do_sig(csig, i);
                }

                for (QoreMemberMap::DeclOrderIterator i = members.beginDeclOrder(), e = members.endDeclOrder(); i != e; ++i) {
                    do_sig(csig, i);
                }
            }

            // set flags
            if (pending_has_public_memdecl) {
                if (!has_public_memdecl)
                    has_public_memdecl = true;
                pending_has_public_memdecl = false;
            }

            // process constants for signature
            if (has_sig_changes) {
                do_sig(csig, constlist);
            }

            // if there are any signature changes, then change the class' signature
            if (has_sig_changes) {
                if (!csig.empty()) {
                    printd(5, "qore_class_private::parseCommit() this:%p '%s' sig:\n%s", this, name.c_str(), csig.getBuffer());
                    hash.update(csig);
                }
                has_sig_changes = false;
            }
            else {
                assert(csig.empty());
            }

            // issue #2970: make member initialization list in correct order
            if (scl) {
                scl->sml.processMemberInitializationList(members, mil);
            }
            // now add local members last
            for (QoreMemberMap::DeclOrderIterator i = members.beginDeclOrder(), e = members.endDeclOrder(); i != e; ++i) {
                // skip imported members
                if (!i->second->local()) {
                    continue;
                }

                const qore_class_private* member_class_ctx = i->second->getClassContext(this);
                // local members can only be stored in the standard object hash or in the private:internal hash for this class
                assert(!member_class_ctx || member_class_ctx == this);
                mil.push_back(member_init_entry_t(i->first, i->second, member_class_ctx));
            }

            has_new_user_changes = false;
        }
        else {
#ifdef DEBUG
            for (auto& i : hm)
                assert(i.second->priv->func->pendingEmpty());
            for (auto& i : shm)
                assert(i.second->priv->func->pendingEmpty());
#endif
            assert(!pending_has_public_memdecl);
        }
    }
    else {
        assert(committed);
        assert(!pending_has_public_memdecl);
    }

    if (!hash) {
        hash.updateEmpty();
    }

    // we check base classes if they have public members if we don't have any
    // it's safe to call parseHasPublicMembersInHierarchy() because the 2nd stage
    // of parsing has completed without any errors (or we wouldn't be
    // running parseCommit())
    if (!has_public_memdecl && (scl ? scl->parseHasPublicMembersInHierarchy() : false)) {
        has_public_memdecl = true;
    }
}

void qore_class_private::parseCommitRuntimeInit(ExceptionSink* xsink) {
    // issue #2885: ensure that static class initialization is only performed once
    if (!static_init) {
        static_init = true;
        // add all pending static vars to real list and initialize them
        vars.parseCommitRuntimeInit(xsink);
    }
}

void qore_class_private::addBuiltinMethod(const char* mname, MethodVariantBase* variant) {
    assert(strcmp(mname, "constructor"));
    assert(strcmp(mname, "destructor"));
    assert(strcmp(mname, "copy"));

    if (!sys) {
        sys = committed = true;
    }

    hm_method_t::iterator i = hm.find(mname);
    QoreMethod* nm;
    if (i == hm.end()) {
        MethodFunctionBase* m = new BuiltinNormalMethod(cls, mname);
        nm = new QoreMethod(cls, m, false);
        insertBuiltinMethod(nm);
    }
    else {
        nm = i->second;
    }

    // set the pointer from the variant back to the owning method
    variant->setMethod(nm);

    nm->priv->addBuiltinVariant(variant);

    if (variant->isAbstract())
        ahm.addAbstractVariant(mname, variant);
    else
        ahm.overrideAbstractVariant(mname, variant);
}

void qore_class_private::addBuiltinStaticMethod(const char* mname, MethodVariantBase* variant) {
    assert(strcmp(mname, "constructor"));
    assert(strcmp(mname, "destructor"));

    if (!sys) {
        sys = committed = true;
    }

    hm_method_t::iterator i = shm.find(mname);
    QoreMethod* nm;
    if (i == shm.end()) {
        MethodFunctionBase* m = new BuiltinStaticMethod(cls, mname);
        nm = new QoreMethod(cls, m, true);
        insertBuiltinStaticMethod(nm);
    }
    else {
        nm = i->second;
    }

    // set the pointer from the variant back to the owning method
    variant->setMethod(nm);

    nm->priv->addBuiltinVariant(variant);
}

void qore_class_private::addBuiltinConstructor(BuiltinConstructorVariantBase* variant) {
    if (!sys) {
        sys = committed = true;
    }

    QoreMethod* nm;
    if (!constructor) {
        MethodFunctionBase* m = new ConstructorMethodFunction(cls);
        nm = new QoreMethod(cls, m, false);
        constructor = nm;
        insertBuiltinMethod(nm, true);
    }
    else {
        nm = const_cast<QoreMethod*>(constructor);
    }

    // set the pointer from the variant back to the owning method
    variant->setMethod(nm);

    nm->priv->addBuiltinVariant(variant);
}

void qore_class_private::addBuiltinDestructor(BuiltinDestructorVariantBase* variant) {
    if (!sys) {
        sys = committed = true;
    }

    assert(!destructor);
    DestructorMethodFunction *m = new DestructorMethodFunction(cls);
    QoreMethod* qm = new QoreMethod(cls, m, false);
    destructor = qm;
    insertBuiltinMethod(qm, true);
    // set the pointer from the variant back to the owning method
    variant->setMethod(qm);

    qm->priv->addBuiltinVariant(variant);
}

void qore_class_private::addBuiltinCopyMethod(BuiltinCopyVariantBase* variant) {
    if (!sys) {
        sys = committed = true;
    }

    assert(!copyMethod);
    CopyMethodFunction *m = new CopyMethodFunction(cls);
    QoreMethod* qm = new QoreMethod(cls, m, false);
    copyMethod = qm;
    insertBuiltinMethod(qm, true);
    // set the pointer from the variant back to the owning method
    variant->setMethod(qm);

    qm->priv->addBuiltinVariant(variant);
}

void qore_class_private::setDeleteBlocker(q_delete_blocker_t func) {
   assert(!deleteBlocker);
   BuiltinDeleteBlocker* m = new BuiltinDeleteBlocker(func);
   QoreMethod* qm = new QoreMethod(cls, m, false);
   qm->priv->setBuiltin();
   deleteBlocker = qm;
   insertBuiltinMethod(qm, true);
   has_delete_blocker = true;
}

void qore_class_private::setBuiltinSystemConstructor(BuiltinSystemConstructorBase* m) {
    if (!sys) {
        sys = committed = true;
    }

    assert(!system_constructor);
    QoreMethod* qm = new QoreMethod(cls, m, false);
    qm->priv->setBuiltin();
    system_constructor = qm;
}

void qore_class_private::setPublic() {
   assert(!pub);
   pub = true;
}

QoreListNode* BCEAList::findArgs(qore_classid_t classid, bool* aexeced, const AbstractQoreFunctionVariant*& variant, const QoreProgramLocation*& loc) {
   bceamap_t::iterator i = lower_bound(classid);
   // not found
   if (i == end() || i->first != classid) {
      insert(i, bceamap_t::value_type(classid, new BCEANode));
      *aexeced = false;
      variant = nullptr;
      return nullptr;
   }

   // already executed
   if (i->second->execed) {
      *aexeced = true;
      variant = nullptr;
      return nullptr;
   }

   // found and not yet executed
   *aexeced = false;
   i->second->execed = true;
   variant = i->second->variant;
   loc = i->second->loc;
   return i->second->args;
}

int BCEAList::add(qore_classid_t classid, const QoreListNode* arg, const AbstractQoreFunctionVariant* variant, const QoreProgramLocation* loc, ExceptionSink* xsink) {
   // see if class already exists in the list
   bceamap_t::iterator i = lower_bound(classid);
   bool n = ((i == end() || i->first != classid));
   if (!n && i->second->execed)
      return 0;

   // save arguments for evaluation in the constructor
   if (n)
      insert(i, bceamap_t::value_type(classid, new BCEANode(loc, arg ? arg->listRefSelf() : 0, variant)));
   else {
      assert(!i->second->args);
      assert(!i->second->variant);
      assert(!i->second->execed);
      i->second->args = arg ? arg->listRefSelf() : 0;
      i->second->variant = reinterpret_cast<const MethodVariant*>(variant);
   }
   return 0;
}

void BCEAList::deref(ExceptionSink* xsink) {
    bceamap_t::iterator i;
    while ((i = begin()) != end()) {
        BCEANode* n = i->second;
        erase(i);

        if (n->args)
            n->args->deref(xsink);
        delete n;
    }
    delete this;
}

// resolves classes, parses arguments, and attempts to find constructor variant
void BCANode::parseInit(BCList* bcl, const char* classname) {
    QoreClass* sclass = nullptr;
    if (ns) {
        sclass = qore_root_ns_private::parseFindScopedClass(loc, *ns);
        printd(5, "BCANode::parseInit() this: %p resolved named scoped %s -> %p\n", this, ns->ostr, sclass);
        delete ns;
        ns = nullptr;
    }
    else {
        sclass = qore_root_ns_private::parseFindClass(loc, name);
        printd(5, "BCANode::parseInit() this: %p resolved %s -> %p\n", this, name, sclass);
        free(name);
        name = nullptr;
    }

    if (sclass) {
        if (!bcl->match(sclass))
            parse_error(*loc, "%s in base constructor argument list is not a base class of %s", sclass->getName(), classname);
        else {
            classid = sclass->getID();

            // find constructor variant
            const QoreMethod* m = sclass->getConstructor();
            int lvids = 0;
            if (m) {
                const QoreTypeInfo* argTypeInfo = nullptr;
                lvids = parseArgsVariant(loc, qore_class_private::getSelfId(*sclass), 0, qore_method_private::get(*m)->getFunction(), nullptr, argTypeInfo);
            }
            else {
                if (parse_args) {
                    type_vec_t argTypeInfo;
                    lvids += parse_args->initArgs(qore_class_private::getSelfId(*sclass), 0, argTypeInfo, args);
                    parse_args = nullptr;
                }
            }
            if (lvids) {
                parse_error(*loc, "illegal local variable declaration in base class constructor argument");
                while (lvids--)
                pop_local_var();
            }
        }
    }
}

int BCNode::initializeHierarchy(QoreClass* cls, qcp_set_t& qcp_set) {
    if (!sclass) {
        if (cname) {
            // if the class cannot be found, RootQoreNamespace::parseFindScopedClass() will throw the appropriate exception
            sclass = qore_root_ns_private::parseFindScopedClass(loc, *cname);
            printd(5, "BCNode::initializeHierarchy() %s inheriting %s (%p)\n", cls->getName(), cname->ostr, sclass);
            delete cname;
            cname = 0;
        }
        else {
            // if the class cannot be found, qore_root_ns_private::parseFindClass() will throw the appropriate exception
            sclass = qore_root_ns_private::parseFindClass(loc, cstr);
            printd(5, "BCNode::initializeHierarchy() %s inheriting %s (%p)\n", cls->getName(), cstr, sclass);
            free(cstr);
            cstr = 0;
        }
        if (cls == sclass) {
            parse_error(*cls->priv->loc, "class '%s' cannot inherit itself", cls->getName());
            assert(cls->priv->scl);
            cls->priv->scl->valid = false;
            sclass = nullptr;
        }
        //printd(5, "BCNode::initializeHierarchy() cls: %p '%s' inherits %p '%s' final: %d\n", cls, cls->getName(), sclass, sclass ? sclass->getName() : "n/a", sclass ? sclass->priv->final : 0);
    }
    int rc;
    // recursively add base classes to special method list
    if (sclass) {
        if (!qcp_set.insert(sclass->priv).second) {
            // issue #2317: ensure that the class is really recursive in the inheritance list before throwing an exception
            if (sclass->priv->scl && sclass->priv->scl->findInHierarchy(*sclass->priv)) {
                parse_error(*sclass->priv->loc, "circular reference in class hierarchy, '%s' is an ancestor of itself", sclass->getName());
                if (sclass->priv->scl)
                    sclass->priv->scl->valid = false;
                return -1;
            }
            return 0;
        }
        if (sclass->priv->final)
            parse_error(*cls->priv->loc, "class '%s' cannot inherit 'final' class '%s'", cls->getName(), sclass->getName());

        rc = sclass->priv->initializeHierarchy(qcp_set);
    }
    else
        rc = -1;
    return rc;
}

int BCNode::initialize(QoreClass* cls, bool& has_delete_blocker) {
    assert(sclass);
    int rc = 0;

    rc = sclass->priv->initializeIntern();
    if (!has_delete_blocker && sclass->has_delete_blocker())
        has_delete_blocker = true;
    // include all base class domains in this class's domain
    if (!sclass->priv->addBaseClassesToSubclass(cls, is_virtual)) {
        cls->priv->domain |= sclass->priv->domain;
        // import all base class member definitions into this class
        cls->priv->parseImportMembers(*sclass->priv, access);
    }
    if (sclass->priv->final)
        parse_error(*cls->priv->loc, "class '%s' cannot inherit 'final' class '%s'", cls->getName(), sclass->getName());

    return rc;
}

bool BCNode::isBaseClass(QoreClass* qc, bool toplevel) const {
    assert(sclass);

    if (!toplevel && access == Internal)
        return false;

    //printd(5, "BCNode::isBaseClass() %p %s (%d) == %s (%d)\n", this, qc->getName(), qc->getID(), sclass->getName(), sclass->getID());
    if (qc->getID() == sclass->getID() || (sclass->priv->scl && sclass->priv->scl->isBaseClass(qc, false))) {
        //printd(5, "BCNode::isBaseClass() %p %s (%d) TRUE\n", this, qc->getName(), qc->getID());
        return true;
    }
    return false;
}

const QoreMethod* BCNode::runtimeFindCommittedMethod(const char* name, ClassAccess& n_access, const qore_class_private* class_ctx, bool allow_internal) const {
   assert(sclass);

   if (access == Internal && !allow_internal)
      return 0;

   const QoreMethod* m = sclass->priv->runtimeFindCommittedMethodIntern(name, n_access, class_ctx);
   if (m && n_access < access)
      n_access = access;

   return m;
}

const QoreMethod* BCNode::runtimeFindCommittedStaticMethod(const char* name, ClassAccess& n_access, const qore_class_private* class_ctx, bool allow_internal) const {
    assert(sclass);

    if (access == Internal && !allow_internal)
        return nullptr;

    const QoreMethod* m = sclass->priv->runtimeFindCommittedStaticMethodIntern(name, n_access, class_ctx);
    if (m && n_access < access)
        n_access = access;

    return m;
}

const QoreMethod* BCNode::parseFindNormalMethod(const char* name, const qore_class_private* class_ctx, bool allow_internal) const {
    // sclass can be 0 if the class could not be found during parse initialization
    if (!sclass)
        return nullptr;

    if (access > Public && (!class_ctx || (access == Internal && !allow_internal)))
        return nullptr;

    return sclass->priv->parseFindNormalMethodIntern(name, class_ctx);
}

const QoreMethod* BCNode::parseFindStaticMethod(const char* name, const qore_class_private* class_ctx, bool allow_internal) const {
   // sclass can be 0 if the class could not be found during parse initialization
   if (!sclass)
      return 0;

   if (access > Public && (!class_ctx || (access == Internal && !allow_internal)))
      return 0;

   return sclass->priv->parseFindStaticMethodIntern(name, class_ctx);
}

const QoreMethod* BCNode::parseResolveSelfMethod(const QoreProgramLocation* loc, const char* name, const qore_class_private* class_ctx, bool allow_internal) const {
   // sclass can be 0 if the class could not be found during parse initialization
   if (!sclass)
      return 0;

   if (access == Internal && !allow_internal)
      return 0;

   sclass->priv->initialize();
   return sclass->priv->parseResolveSelfMethodIntern(loc, name, class_ctx);
}

const QoreMemberInfo* BCNode::parseFindMember(const char* mem, const qore_class_private*& qc, ClassAccess& n_access, bool toplevel) const {
   // sclass can be 0 if the class could not be found during parse initialization
   if (!sclass)
      return 0;

   if (access == Internal && !toplevel)
      return 0;

   const QoreMemberInfo* rv = sclass->priv->parseFindMemberNoInit(mem, qc, n_access, false);
   if (rv && n_access < access)
      n_access = access;
   return rv;
}

const QoreVarInfo* BCNode::parseFindVar(const char* name, const qore_class_private*& qc, ClassAccess& n_access, bool toplevel) const {
   // sclass can be 0 if the class could not be found during parse initialization
   if (!sclass)
      return 0;

   if (access == Internal && !toplevel)
      return 0;

   const QoreVarInfo* vi = sclass->priv->parseFindVar(name, qc, n_access, false);
   if (vi && n_access < access)
      n_access = access;
   return vi;
}

const QoreClass* BCNode::findInHierarchy(const qore_class_private& qc) {
   // sclass can be 0 if the class could not be found during parse initialization
   return sclass ? sclass->priv->findInHierarchy(qc) : nullptr;
}

const QoreClass* BCNode::getClass(qore_classid_t cid, ClassAccess& n_access, bool toplevel) const {
    // sclass can be 0 if the class could not be found during parse initialization
    if (!sclass)
        return 0;

    if (access == Internal && !toplevel)
        return 0;

    const QoreClass* qc = (sclass->getID() == cid) ? sclass : sclass->priv->getClassIntern(cid, n_access, false);
    if (qc && n_access < access)
        n_access = access;

    return qc;
}

const QoreClass* BCNode::getClass(const qore_class_private& qc, ClassAccess& n_access, bool toplevel) const {
    // sclass can be 0 if the class could not be found during parse initialization
    if (!sclass)
        return 0;

    if (access == Internal && !toplevel)
        return 0;

    const QoreClass* rv = sclass->priv->getClassIntern(qc, n_access, false);

    if (rv && n_access < access)
        n_access = access;

    return rv;
}

const QoreClass *BCNode::parseGetClass(const qore_class_private& qc, ClassAccess& n_access, bool toplevel) const {
    // sclass can be 0 if the class could not be found during parse initialization
    if (!sclass)
        return nullptr;

    if (access == Internal && !toplevel)
        return nullptr;

    const QoreClass* rv = sclass->priv->parseGetClassIntern(qc, n_access, false);

    if (rv && n_access < access)
        n_access = access;

    return rv;
}

bool BCNode::inHierarchy(const qore_class_private& qc, ClassAccess& n_access) const {
    // sclass can be 0 if the class could not be found during parse initialization
    if (!sclass) {
        return false;
    }

    bool rv = sclass->priv->inHierarchy(qc, n_access);

    if (rv && n_access < access) {
        n_access = access;
    }

    return rv;
}

bool BCNode::runtimeIsPrivateMember(const char* str, bool toplevel) const {
   assert(sclass);

   if (access == Internal && !toplevel)
      return false;

   return sclass->priv->runtimeIsPrivateMemberIntern(str, false);
}

QoreValue BCNode::parseFindConstantValue(const char* cname, const QoreTypeInfo*& typeInfo, bool& found, const qore_class_private* class_ctx, bool allow_internal) const {
    // sclass can be 0 if the class could not be found during parse initialization
    if (!sclass)
        return QoreValue();

    if (access == Internal && !allow_internal)
        return QoreValue();

    return sclass->priv->parseFindConstantValueIntern(cname, typeInfo, found, class_ctx);
}

bool BCNode::parseCheckHierarchy(const QoreClass* cls, ClassAccess& n_access, bool toplevel) const {
   // sclass can be 0 if the class could not be found during parse initialization
   if (!sclass)
      return false;

   if (access == Internal && !toplevel)
      return false;

   if (sclass->priv->parseCheckHierarchyIntern(cls, n_access, false)) {
      //printd(5, "BCNode::parseCheckHierarchy() '%s' '%s' access: %s n_access: %s\n", sclass->getName(), cls->getName(), privpub(access), privpub(n_access));
      if (n_access < access)
         n_access = access;
      return true;
   }

   return false;
}

QoreVarInfo* BCNode::parseFindStaticVar(const char* vname, const QoreClass*& qc, ClassAccess& n_access, bool check, bool toplevel) const {
   // sclass can be 0 if the class could not be found during parse initialization
   if (!sclass)
      return nullptr;

   if (access == Internal && !toplevel)
      return nullptr;

   QoreVarInfo* vi = sclass->priv->parseFindStaticVarIntern(vname, qc, n_access, check, false);
   if (vi && n_access < access)
      n_access = access;

   return vi;
}

void BCNode::execConstructors(QoreObject* o, BCEAList* bceal, ExceptionSink* xsink) const {
   //printd(5, "BCNode::execConstructors() %s::constructor() o: %p (for subclass %s) virtual: %d\n", sclass->getName(), o, o->getClass()->getName(), is_virtual);

   // do not execute constructors for virtual base classes
   if (is_virtual)
      return;
   sclass->priv->execBaseClassConstructor(o, bceal, xsink);
}

int BCNode::addBaseClassesToSubclass(QoreClass* child, bool is_virtual) {
    // issue #2318 must check for duplicate base classes here
    // sclass may be 0 in case of a parse exception
    if (!sclass)
        return 0;

    if (sclass->priv->scl && sclass->priv->scl->findInHierarchy(*child->priv)) {
        parse_error(*loc, "OOPS %s", child->getName());
        return -1;
    }

    return sclass->priv->addBaseClassesToSubclass(child, is_virtual);
}

void BCNode::initializeBuiltin() {
    assert(sclass);
    sclass->priv->initializeBuiltin();
}

void BCList::parseResolveAbstract() {
    for (auto& i : *this) {
        if (i->sclass) {
            i->sclass->priv->parseResolveAbstract();
        }
    }
}

void BCList::rescanParents(QoreClass* cls) {
    if (rescanned)
        return;
    rescanned = true;
    // iterate sml for all virtual parent classes; must iterate with offsets;
    // the vector can be reallocated during this operation
    for (unsigned i = 0; i < sml.size(); ++i) {
        if (sml[i].second && sml[i].first->priv->scl) {
            sml[i].first->priv->scl->rescanParents(sml[i].first);
            sml[i].first->priv->scl->sml.alignBaseClassesInSubclass(sml[i].first, cls, true);
        }
    }
}

bool BCList::isBaseClass(QoreClass* qc, bool toplevel) const {
    for (auto& i : *this) {
        if ((*i).isBaseClass(qc, toplevel))
            return true;
    }
    //printd(5, "BCList::isBaseClass() %p %s (%d) FALSE\n", this, qc->getName(), qc->getID());
    return false;
}

int BCList::initializeHierarchy(QoreClass* cls, qcp_set_t& qcp_set) {
    for (bclist_t::iterator i = begin(), e = end(); i != e; ++i) {
        if ((*i)->initializeHierarchy(cls, qcp_set)) {
            if (valid)
                valid = false;
        }
    }

    // compare each class in the list to ensure that there are no duplicates
    for (bclist_t::iterator i = begin(), e = end(); i != e; ++i) {
        if ((*i)->sclass) {
            bclist_t::iterator j = i;
            while (++j != e) {
                if (!(*j)->sclass)
                continue;
                if ((*i)->sclass->getID() == (*j)->sclass->getID()) {
                parse_error(*cls->priv->loc, "class '%s' cannot inherit '%s' more than once", cls->getName(), (*i)->sclass->getName());
                if (valid)
                    valid = false;
                }
            }
        }
    }

    return valid ? 0 : -1;
}

int BCList::initialize(QoreClass* cls, bool& has_delete_blocker) {
    printd(5, "BCList::initialize(%s) this: %p empty: %d\n", cls->getName(), this, empty());
    for (bclist_t::iterator i = begin(), e = end(); i != e; ++i) {
        if ((*i)->initialize(cls, has_delete_blocker)) {
            if (valid)
                valid = false;
        }
    }

    return valid ? 0 : -1;
}

bool BCList::parseHasPublicMembersInHierarchy() const {
    for (bclist_t::const_iterator i = begin(), e = end(); i != e; ++i)
        if ((*i)->sclass && (*i)->sclass->parseHasPublicMembersInHierarchy())
            return true;
    return false;
}

const QoreMemberInfo* BCList::parseFindMember(const char* mem, const qore_class_private*& qc, ClassAccess& access, bool toplevel) const {
    if (!valid)
        return 0;

    for (auto& i : *this) {
        const QoreMemberInfo* mi = (*i).parseFindMember(mem, qc, access, toplevel);
        if (mi)
            return mi;
    }
    return nullptr;
}

const QoreVarInfo* BCList::parseFindVar(const char* name, const qore_class_private*& qc, ClassAccess& n_access, bool toplevel) const {
    if (!valid)
        return 0;

    for (auto& i : *this) {
        const QoreVarInfo* rv = (*i).parseFindVar(name, qc, n_access, toplevel);
        if (rv)
            return rv;
    }
    return nullptr;
}

// called at run time
const QoreMethod* BCList::runtimeFindCommittedMethod(const char* name, ClassAccess& access, const qore_class_private* class_ctx, bool allow_internal) const {
    for (auto& i : *this) {
        const QoreMethod* m = (*i).runtimeFindCommittedMethod(name, access, class_ctx, allow_internal);
        if (m)
            return m;
    }
    return nullptr;
}

// called at run time
const QoreMethod* BCList::runtimeFindCommittedStaticMethod(const char* name, ClassAccess& access, const qore_class_private* class_ctx, bool allow_internal) const {
    for (auto& i : *this) {
        const QoreMethod* m = (*i).runtimeFindCommittedStaticMethod(name, access, class_ctx, allow_internal);
        if (m)
            return m;
    }
    return nullptr;
}

const QoreMethod* BCList::parseFindNormalMethod(const char* name, const qore_class_private* class_ctx, bool allow_internal) {
    if (!valid)
        return nullptr;

    for (auto& i : *this) {
        const QoreMethod* m = (*i).parseFindNormalMethod(name, class_ctx, allow_internal);
        if (m)
            return m;
    }
    return nullptr;
}

const QoreMethod* BCList::parseFindStaticMethod(const char* name, const qore_class_private* class_ctx, bool allow_internal) {
    if (!valid)
        return 0;

    for (auto& i : *this) {
        const QoreMethod* m = (*i).parseFindStaticMethod(name, class_ctx, allow_internal);
        if (m)
            return m;
    }
    return nullptr;
}

const QoreMethod* BCList::parseResolveSelfMethod(const QoreProgramLocation* loc, const char* name, const qore_class_private* class_ctx, bool allow_internal) {
    for (auto& i : *this) {
        const QoreMethod* m = (*i).parseResolveSelfMethod(loc, name, class_ctx, allow_internal);
        if (m)
            return m;
    }
    return nullptr;
}

bool BCList::match(const QoreClass* cls) {
   for (auto& i : *this) {
      if (cls == (*i).sclass) {
         return true;
      }
   }
   return false;
}

bool BCList::runtimeIsPrivateMember(const char* str, bool toplevel) const {
   for (auto& i : *this) {
      if ((*i).runtimeIsPrivateMember(str, toplevel))
         return true;
   }
   return false;
}

bool BCList::execDeleteBlockers(QoreObject* o, ExceptionSink* xsink) const {
   for (auto& i : *this) {
      //printd(5, "BCList::execDeleteBlockers() %s o: %p (for subclass %s)\n", (*i)->sclass->getName(), o, o->getClass()->getName());
      if ((*i).sclass->execDeleteBlocker(o, xsink))
         return true;
   }
   return false;
}

/*
int BCList::initMembers(QoreObject& o, BCEAList* bceal, ExceptionSink* xsink) const {
   for (auto& i : *this) {
      printd(5, "BCList::initMembers() %s::constructor() o: %p (for subclass %s) virtual: %d\n", (*i).sclass->getName(), &o, o.getClass()->getName(), (*i).is_virtual);

      if ((*i).sclass->priv->initMembers(o, bceal, xsink))
         return -1;
   }
   return 0;
}
*/

void BCList::execConstructors(QoreObject* o, BCEAList* bceal, ExceptionSink* xsink) const {
   for (auto& i : *this) {
      (*i).execConstructors(o, bceal, xsink);
      if (*xsink)
         break;
   }
}

bool BCList::parseCheckHierarchy(const QoreClass* cls, ClassAccess& access, bool toplevel) const {
   for (auto& i : *this) {
      if ((*i).parseCheckHierarchy(cls, access, toplevel))
         return true;
   }
   return false;
}

void BCList::addNewAncestors(QoreMethod* m) {
    QoreFunction *f = qore_method_private::get(*m)->getFunction();
    const char* name = m->getName();
    for (auto& i : *this) {
        QoreClass* qc = (*i).sclass;
        // should be only called from builtin classes, therefore qc != NULL
        assert(qc);
        assert((*i).access != Internal);
        const QoreMethod* w = qc->priv->findLocalCommittedMethod(name);
        if (w)
            f->addNewAncestor(qore_method_private::get(*w)->getFunction(), (*i).access);
        qc->priv->addNewAncestors(m);
    }
}

void BCList::addNewStaticAncestors(QoreMethod* m) {
    QoreFunction *f = qore_method_private::get(*m)->getFunction();
    const char* name = m->getName();
    for (auto& i : *this) {
        QoreClass* qc = (*i).sclass;
        // should be only called from builtin classes, therefore qc != NULL
        assert(qc);
        assert((*i).access != Internal);
        const QoreMethod* w = qc->priv->findLocalCommittedStaticMethod(name);
        if (w)
            f->addNewAncestor(qore_method_private::get(*w)->getFunction(), (*i).access);
        qc->priv->addNewStaticAncestors(m);
    }
}

void BCList::addAncestors(QoreMethod* m) {
    const char* name = m->getName();
    for (auto& i : *this) {
        QoreClass* qc = (*i).sclass;
        assert(qc);

        const QoreMethod* w = qc->priv->findLocalCommittedMethod(name);
        if (w)
            qore_method_private::get(*m)->getFunction()->addAncestor(qore_method_private::get(*w)->getFunction(), (*i).access);

        qc->priv->addAncestors(m);
    }
}

void BCList::addStaticAncestors(QoreMethod* m) {
    const char* name = m->getName();
    for (auto& i : *this) {
        QoreClass* qc = (*i).sclass;
        assert(qc);

        const QoreMethod* w = qc->priv->findLocalCommittedStaticMethod(name);
        if (w)
            qore_method_private::get(*m)->getFunction()->addAncestor(qore_method_private::get(*w)->getFunction(), (*i).access);
        qc->priv->addStaticAncestors(m);
    }
}

void BCList::parseAddAncestors(QoreMethod* m) {
    const char* name = m->getName();

    //printd(5, "BCList::parseAddAncestors(%p %s) this: %p size: %d\n", m, name, this, size());

    for (auto& i : *this) {
        // if there was a parse error finding the base class, then skip
        QoreClass* qc = (*i).sclass;
        if (!qc)
            continue;

        const QoreMethod* w = qc->priv->parseFindLocalMethod(name);
        //printd(5, "BCList::parseAddAncestors(%p %s) this: %p qc: %p w: %p\n", m, name, this, qc, w);

        if (w)
            qore_method_private::get(*m)->getFunction()->addAncestor(qore_method_private::get(*w)->getFunction(), (*i).access);

        qc->priv->parseAddAncestors(m);
    }
}

void BCList::parseAddStaticAncestors(QoreMethod* m) {
    const char* name = m->getName();
    for (auto& i : *this) {
        QoreClass* qc = (*i).sclass;
        // qc may be 0 if there were a parse error with an unknown class earlier
        if (!qc)
            continue;

        const QoreMethod* w = qc->priv->parseFindLocalStaticMethod(name);
        if (w)
            qore_method_private::get(*m)->getFunction()->addAncestor(qore_method_private::get(*w)->getFunction(), (*i).access);

        qc->priv->parseAddStaticAncestors(m);
    }
}

void BCList::resolveCopy() {
   for (auto& i : *this) {
      assert((*i).sclass->priv->new_copy);
      (*i).sclass = (*i).sclass->priv->new_copy;
      (*i).sclass->priv->resolveCopy();
   }

   sml.resolveCopy();
}

QoreValue BCList::parseFindConstantValue(const char* cname, const QoreTypeInfo*& typeInfo, bool& found, const qore_class_private* class_ctx, bool allow_internal) const {
    if (!valid)
        return QoreValue();

    for (auto& i : *this) {
       QoreValue rv = (*i).parseFindConstantValue(cname, typeInfo, found, class_ctx, allow_internal);
       if (found)
           return rv;
    }
    return QoreValue();
}

QoreVarInfo* BCList::parseFindStaticVar(const char* vname, const QoreClass*& qc, ClassAccess& access, bool check, bool toplevel) const {
   if (!valid)
      return nullptr;

   for (auto& i : *this) {
      QoreVarInfo* vi = (*i).parseFindStaticVar(vname, qc, access, check, toplevel);
      if (vi)
         return vi;
   }
   return nullptr;
}

const QoreClass* BCList::findInHierarchy(const qore_class_private& qc) {
   for (auto& i : *this) {
      const QoreClass* rv = (*i).findInHierarchy(qc);
      if (rv)
         return rv;
   }

   return nullptr;
}

const QoreClass* BCList::getClass(qore_classid_t cid, ClassAccess& n_access, bool toplevel) const {
   for (auto& i : *this) {
      const QoreClass* qc = (*i).getClass(cid, n_access, toplevel);
      if (qc)
         return qc;
   }

   return nullptr;
}

const QoreClass* BCList::getClass(const qore_class_private& qc, ClassAccess& n_access, bool toplevel) const {
    for (auto& i : *this) {
        const QoreClass* rv = (*i).getClass(qc, n_access, toplevel);
        if (rv)
            return rv;
    }

    return 0;
}

const QoreClass* BCList::parseGetClass(const qore_class_private& qc, ClassAccess& n_access, bool toplevel) const {
    for (auto& i : *this) {
        const QoreClass* rv = (*i).parseGetClass(qc, n_access, toplevel);
        if (rv)
            return rv;
    }

    return nullptr;
}

bool BCList::inHierarchy(const qore_class_private& qc, ClassAccess& n_access) const {
    for (auto& i : *this) {
        bool b = (*i).inHierarchy(qc, n_access);
        if (b) {
            return b;
        }
    }

    return false;
}

MethodVariantBase* BCList::matchNonAbstractVariant(const std::string& name, MethodVariantBase* v) const {
    for (auto& i : *this) {
        const QoreClass* nqc = (*i).sclass;
        //printd(5, "BCList::matchNonAbstractVariant() this: %p %s::%s %p (%s) ncq: %p\n", this, nqc ? nqc->getName() : "n/a", name.c_str(), v, v->getAbstractSignature(), nqc);

        // nqc may be 0 if there were a parse error with an unknown class earlier
        // also if the original abstract variant comes from the class being searched, then skip it
        if (!nqc || v->getClass() == nqc)
            continue;

        QoreMethod* m = nqc->priv->parseFindLocalMethod(name);
        if (m) {
            MethodFunctionBase* f = qore_method_private::get(*m)->getFunction();
            MethodVariantBase* ov = f->parseHasVariantWithSignature(v);
            if (ov && !ov->isAbstract())
                return ov;
        }
        if (nqc->priv->scl) {
            MethodVariantBase* ov = nqc->priv->scl->matchNonAbstractVariant(name, v);
            if (ov)
                return ov;
        }
    }

    return nullptr;
}

int BCAList::execBaseClassConstructorArgs(BCEAList* bceal, ExceptionSink* xsink) const {
   for (auto& i : *this) {
      if (bceal->add(i->classid, i->getArgs(), i->getVariant(), i->loc, xsink))
         return -1;
   }
   return 0;
}

const QoreMethod* QoreClass::parseGetConstructor() const {
   const_cast<QoreClass*>(this)->priv->initialize();
   if (priv->constructor)
      return priv->constructor;
   return priv->parseFindLocalMethod("constructor");
}

bool QoreClass::has_delete_blocker() const {
   return priv->has_delete_blocker;
}

BCSMList* QoreClass::getBCSMList() const {
   return priv->scl ? &priv->scl->sml : nullptr;
}

const QoreMethod* QoreClass::findStaticMethod(const char* nme) const {
    const qore_class_private* class_ctx = runtime_get_class();
    if (class_ctx && !priv->runtimeCheckPrivateClassAccess(class_ctx)) {
        class_ctx = nullptr;
    }

    CurrentProgramRuntimeParseContextHelper pch;
    ClassAccess access;
    return priv->runtimeFindCommittedStaticMethod(nme, access, class_ctx);
}

const QoreMethod* QoreClass::findStaticMethod(const char* nme, ClassAccess& access) const {
   const qore_class_private* class_ctx = runtime_get_class();
   if (class_ctx && !priv->runtimeCheckPrivateClassAccess(class_ctx))
      class_ctx = 0;
   CurrentProgramRuntimeParseContextHelper pch;
   return priv->runtimeFindCommittedStaticMethod(nme, access, class_ctx);
}

const QoreMethod* QoreClass::findMethod(const char* nme) const {
    const qore_class_private* class_ctx = runtime_get_class();
    if (class_ctx && !priv->runtimeCheckPrivateClassAccess(class_ctx)) {
        class_ctx = nullptr;
    }
    ClassAccess access = Public;
    return priv->runtimeFindCommittedMethod(nme, access, class_ctx);
}

const QoreMethod* QoreClass::findMethod(const char* nme, ClassAccess& access) const {
    const qore_class_private* class_ctx = runtime_get_class();
    if (class_ctx && !priv->runtimeCheckPrivateClassAccess(class_ctx)) {
        class_ctx = nullptr;
    }
    return priv->runtimeFindCommittedMethod(nme, access, class_ctx);
}

const QoreMethod* QoreClass::findLocalStaticMethod(const char* nme) const {
    return priv->findLocalCommittedStaticMethod(nme);
}

const QoreMethod* QoreClass::findLocalMethod(const char* nme) const {
    return priv->findLocalCommittedMethod(nme);
}

bool QoreClass::hasCopy() const {
   return priv->copyMethod ? true : false;
}

qore_classid_t QoreClass::getID() const {
   return priv->classID;
}

qore_classid_t QoreClass::getIDForMethod() const {
   return priv->methodID;
}

bool QoreClass::isSystem() const {
   return priv->sys;
}

bool QoreClass::isModulePublic() const {
    return priv->pub;
<<<<<<< HEAD
=======
}

bool QoreClass::isAbstract() const {
    return priv->hasAbstract();
}

bool QoreClass::isFinal() const {
    return priv->final;
}

bool QoreClass::isInjected() const {
    return priv->inject;
}

bool QoreClass::isPseudoClass() const {
    return priv->name[0] == '<';
}

qore_type_t QoreClass::getPseudoClassType() const {
    if (!isPseudoClass()) {
        return -1;
    }

    if (priv->name == "<value>") {
        return -1;
    }

    if (priv->name == "<binary>") {
        return NT_BINARY;
    }

    if (priv->name == "<bool>") {
        return NT_BOOLEAN;
    }

    if (priv->name == "<callref>") {
        return NT_FUNCREF;
    }

    if (priv->name == "<closure>") {
        return NT_RUNTIME_CLOSURE;
    }

    if (priv->name == "<date>") {
        return NT_DATE;
    }

    if (priv->name == "<float>") {
        return NT_FLOAT;
    }

    if (priv->name == "<hash>") {
        return NT_HASH;
    }

    if (priv->name == "<int>") {
        return NT_INT;
    }

    if (priv->name == "<int>") {
        return NT_INT;
    }

    if (priv->name == "<list>") {
        return NT_LIST;
    }

    if (priv->name == "<nothing>") {
        return NT_NOTHING;
    }

    if (priv->name == "<number>") {
        return NT_NUMBER;
    }

    if (priv->name == "<object>") {
        return NT_OBJECT;
    }

    assert(priv->name == "<string>");
    return NT_STRING;
}

QoreValue QoreClass::evalPseudoMethod(const QoreValue n, const char* nme, const QoreListNode* args, ExceptionSink* xsink) const {
    assert(isPseudoClass());
    return priv->evalPseudoMethod(n, nme, args, xsink);
}

QoreValue QoreClass::evalPseudoMethod(const QoreMethod* m, const QoreExternalMethodVariant* variant, const QoreValue n, const QoreListNode* args, ExceptionSink* xsink) const {
    assert(isPseudoClass());
    return priv->evalPseudoMethod(m, reinterpret_cast<const AbstractQoreFunctionVariant*>(variant), n, args, xsink);
}

void QoreClass::setSystem() {
   priv->sys = true;
   priv->committed = true;
>>>>>>> 96a99014
}

bool QoreClass::isAbstract() const {
    return priv->hasAbstract();
}

bool QoreClass::isFinal() const {
    return priv->final;
}

bool QoreClass::isInjected() const {
    return priv->inject;
}

<<<<<<< HEAD
bool QoreClass::isPseudoClass() const {
    return priv->name[0] == '<';
}

qore_type_t QoreClass::getPseudoClassType() const {
    if (!isPseudoClass()) {
        return -1;
    }
=======
int64 QoreClass::getDomain() const {
   return priv->domain;
}
>>>>>>> 96a99014

    if (priv->name == "<value>") {
        return -1;
    }

    if (priv->name == "<binary>") {
        return NT_BINARY;
    }

    if (priv->name == "<bool>") {
        return NT_BOOLEAN;
    }

    if (priv->name == "<callref>") {
        return NT_FUNCREF;
    }

    if (priv->name == "<closure>") {
        return NT_RUNTIME_CLOSURE;
    }

    if (priv->name == "<date>") {
        return NT_DATE;
    }

    if (priv->name == "<float>") {
        return NT_FLOAT;
    }

    if (priv->name == "<hash>") {
        return NT_HASH;
    }

    if (priv->name == "<int>") {
        return NT_INT;
    }

    if (priv->name == "<int>") {
        return NT_INT;
    }

    if (priv->name == "<list>") {
        return NT_LIST;
    }

    if (priv->name == "<nothing>") {
        return NT_NOTHING;
    }

    if (priv->name == "<number>") {
        return NT_NUMBER;
    }

    if (priv->name == "<object>") {
        return NT_OBJECT;
    }

    assert(priv->name == "<string>");
    return NT_STRING;
}

QoreValue QoreClass::evalPseudoMethod(const QoreValue n, const char* nme, const QoreListNode* args, ExceptionSink* xsink) const {
    assert(isPseudoClass());
    return priv->evalPseudoMethod(n, nme, args, xsink);
}

QoreValue QoreClass::evalPseudoMethod(const QoreMethod* m, const QoreExternalMethodVariant* variant, const QoreValue n, const QoreListNode* args, ExceptionSink* xsink) const {
    assert(isPseudoClass());
    return priv->evalPseudoMethod(m, reinterpret_cast<const AbstractQoreFunctionVariant*>(variant), n, args, xsink);
}

void QoreClass::setSystem() {
   priv->sys = true;
   priv->committed = true;
}

bool QoreClass::hasMemberGate() const {
   return priv->memberGate != 0;
}

bool QoreClass::hasMethodGate() const {
   return priv->methodGate != 0;
}

bool QoreClass::hasMemberNotification() const {
   return priv->memberNotification != 0;
}

int64 QoreClass::getDomain() const {
   return priv->domain;
}

const char* QoreClass::getName() const {
   return priv->name.c_str();
}

int QoreClass::numMethods() const {
   return priv->num_methods;
}

int QoreClass::numStaticMethods() const {
   return priv->num_static_methods;
}

int QoreClass::numUserMethods() const {
   return priv->num_user_methods;
}

int QoreClass::numStaticUserMethods() const {
   return priv->num_static_user_methods;
}

void QoreClass::addBuiltinBaseClass(QoreClass* qc) {
    if (!priv->scl) {
        priv->scl = new BCList;
    }
    priv->scl->push_back(new BCNode(&loc_builtin, qc));
    priv->scl->sml.add(this, qc, false);
}

void QoreClass::addDefaultBuiltinBaseClass(QoreClass* qc) {
    addBuiltinBaseClass(qc);
    // make sure no methodID has already been assigned
    assert(priv->methodID == priv->classID);
    priv->methodID = qc->priv->classID;
}

void QoreClass::addBuiltinVirtualBaseClass(QoreClass* qc) {
   assert(qc);

   //printd(5, "adding %s as virtual base class to %s\n", qc->priv->name.c_str(), priv->name.c_str());
   if (!priv->scl)
      priv->scl = new BCList;
   priv->scl->push_back(new BCNode(&loc_builtin, qc, true));

   if (qc->priv->scl && qc->priv->scl->valid)
      qc->priv->scl->addBaseClassesToSubclass(qc, this, true);
   priv->scl->sml.add(this, qc, true);
}

int QoreClass::runtimeCheckInstantiateClass(ExceptionSink* xsink) const {
    return priv->runtimeCheckInstantiateClass(xsink);
}

void qore_class_private::parseCheckAbstractNew(const QoreProgramLocation* loc) const {
    // we must defer the check until all classes are completely resolved
    qore_root_ns_private::get(*getRootNS())->deferParseCheckAbstractNew(this, loc);
}

const QoreMethod* qore_class_private::parseFindNormalMethod(const char* nme, const qore_class_private* class_ctx) {
    // if we have a class context, first we have to check here for an internal method
    if (class_ctx) {
        const QoreMethod* m = class_ctx->parseFindLocalMethod(nme);
        if (m && qore_method_private::getAccess(*m) == Internal)
            return m;
    }

    return parseFindNormalMethodIntern(nme, class_ctx);
}

const QoreMethod* qore_class_private::parseFindStaticMethod(const char* nme, const qore_class_private* class_ctx) {
    // if we have a class context, first we have to check here for an internal method
    if (class_ctx) {
        const QoreMethod* m = class_ctx->parseFindLocalStaticMethod(nme);
        if (m && qore_method_private::getAccess(*m) == Internal)
            return m;
    }

    return parseFindStaticMethodIntern(nme, class_ctx);
}

const QoreMethod* qore_class_private::parseFindAnyMethod(const char* nme, const qore_class_private* class_ctx) {
    const QoreMethod* m = nullptr;

    // if we have a class context, first we have to check here for an internal method
    if (class_ctx) {
        m = class_ctx->parseFindAnyLocalMethod(nme);
        if (m && qore_method_private::getAccess(*m) != Internal)
            m = nullptr;
    }

    if (!m)
        m = parseFindNormalMethodIntern(nme, class_ctx);

    //printd(5, "qore_class_private::parseFindAnyMethod() cls: '%s' nme: '%s' class_ctx: %p m: %p (%s::%s) %s\n", name.c_str(), nme, class_ctx, m, m ? m->getClass()->getName() : "n/a", m ? m->getName() : "n/a", m ? privpub(qore_method_private::getAccess(*m)) : "n/a");

    if (m && strcmp(nme, "constructor") && strcmp(nme, "destructor") && strcmp(nme, "copy") && ((qore_method_private::getAccess(*m) == Public) || class_ctx))
        return m;

    m = parseFindStaticMethodIntern(nme, class_ctx);
    return m && ((qore_method_private::getAccess(*m) == Public) || class_ctx) ? m : 0;
}

const QoreMethod* qore_class_private::parseFindAnyMethodStaticFirst(const char* nme, const qore_class_private* class_ctx) {
    const QoreMethod* m = 0;

    // if we have a class context, first we have to check here for an internal method
    if (class_ctx) {
        m = class_ctx->parseFindLocalStaticMethod(nme);
        if (m && qore_method_private::getAccess(*m) != Internal) {
            m = class_ctx->parseFindLocalMethod(nme);
            if (m && qore_method_private::getAccess(*m) != Internal) {
                m = 0;
            }
        }
    }

    if (!m)
        m = parseFindStaticMethodIntern(nme, class_ctx);

    if (m && ((qore_method_private::getAccess(*m) == Public) || class_ctx))
        return m;

    m = parseFindNormalMethodIntern(nme, class_ctx);

    if (m && (!strcmp(nme, "constructor") || !strcmp(nme, "destructor") || !strcmp(nme, "copy")))
        m = 0;

    return m && ((qore_method_private::getAccess(*m) == Public) || class_ctx) ? m : 0;
}

// searches all methods, both pending and comitted
const QoreMethod* qore_class_private::parseResolveSelfMethod(const QoreProgramLocation* loc, const char* nme, const qore_class_private* class_ctx) {
    initialize();

    const QoreMethod* m = nullptr;

    if (class_ctx) {
        const QoreMethod* m = class_ctx->parseFindAnyLocalMethod(nme);
        if (m && qore_method_private::getAccess(*m) != Internal)
            m = nullptr;
    }
    if (!m)
        m = parseResolveSelfMethodIntern(loc, nme, class_ctx);

    if (!m) {
        parse_error(*loc, "no method %s::%s() has been defined; if you want to make a call to a method that will be defined in an inherited class, then use 'self.%s()' instead", name.c_str(), nme, nme);
        return nullptr;
    }
    printd(5, "qore_class_private::parseResolveSelfMethod(%s) resolved to %s::%s() %p (static: %d)\n", nme, name.c_str(), nme, m, m->isStatic());

    const char* mname = m->getName();
    // make sure we're not calling a method that cannot be called directly
    if (!m->isStatic() && (!strcmp(mname, "constructor") || !strcmp(mname, "destructor") || !strcmp(mname, "copy"))) {
        parse_error(*loc, "explicit calls to %s() methods are not allowed", nme);
        return nullptr;
    }

    return m;
}

const QoreMethod* qore_class_private::parseFindSelfMethod(const char* nme) {
    initialize();

    return parseFindAnyMethod(nme, this);
}

const QoreMethod* qore_class_private::parseResolveSelfMethod(const QoreProgramLocation* loc, NamedScope* nme) {
    // first find class
    QoreClass* qc = qore_root_ns_private::parseFindScopedClassWithMethod(loc, *nme, true);
    if (!qc)
        return nullptr;

    // see if class is base class of this class
    if (qc != cls && (!scl || !scl->isBaseClass(qc, true))) {
        parse_error(*loc, "'%s' is not a base class of '%s'", qc->getName(), name.c_str());
        return nullptr;
    }

    return qc->priv->parseResolveSelfMethod(loc, nme->getIdentifier(), this);
}

// finds a non-static method in the class hierarchy at parse time, optionally initializes classes
const QoreMethod* qore_class_private::parseFindNormalMethodIntern(const char* mname, const qore_class_private* class_ctx) {
    initialize();
    const QoreMethod* m = parseFindLocalMethod(mname);
    if (m && doParseMethodAccess(m, class_ctx)) {
        //printd(5, "qore_class_private::parseFindNormalMethodIntern() this: %p '%s' mname: '%s' m: %p\n", this, name.c_str(), mname, m);
        return m;
    }
    //printd(5, "qore_class_private::parseFindNormalMethodIntern() this: %p '%s' mname: '%s' NOT FOUND\n", this, name.c_str(), mname);
    if (scl) {
        m = scl->parseFindNormalMethod(mname, class_ctx, class_ctx == this);
        if (m && doParseMethodAccess(m, class_ctx)) {
            return m;
        }
    }
    return nullptr;
}

// finds a static method in the class hierarchy at parse time, optionally initializes classes
const QoreMethod* qore_class_private::parseFindStaticMethodIntern(const char* mname, const qore_class_private* class_ctx) {
    initialize();
    const QoreMethod* m = parseFindLocalStaticMethod(mname);
    if (m && doParseMethodAccess(m, class_ctx))
        return m;
    if (scl) {
        m = scl->parseFindStaticMethod(mname, class_ctx, class_ctx == this);
        if (m && doParseMethodAccess(m, class_ctx))
            return m;
    }
    return nullptr;
}

const QoreMethod* qore_class_private::parseResolveSelfMethodIntern(const QoreProgramLocation* loc, const char* nme, const qore_class_private* class_ctx) {
    const QoreMethod* m = parseFindLocalMethod(nme);
    if (m && doMethodAccess(m, qore_method_private::getAccess(*m), class_ctx))
        return m;
    m = parseFindLocalStaticMethod(nme);
    if (m && doMethodAccess(m, qore_method_private::getAccess(*m), class_ctx))
        return m;
    if (scl) {
        m = scl->parseResolveSelfMethod(loc, nme, class_ctx, this == class_ctx);
        if (m && doMethodAccess(m, qore_method_private::getAccess(*m), class_ctx))
            return m;
    }
    return nullptr;
}

int qore_class_private::parseCheckClassHierarchyMembers(const char* mname, const QoreMemberInfo& b_mi, const qore_class_private& b_qc, const QoreMemberInfo& l_mi) {
    if (l_mi.access != b_mi.access || l_mi.parseHasTypeInfo() || b_mi.parseHasTypeInfo()) {
        // raise an exception only if parse exceptions are enabled
        if (getProgram()->getParseExceptionSink()) {
            qore_program_private::makeParseException(getProgram(), *l_mi.loc, "PARSE-ERROR", new QoreStringNodeMaker("class '%s' cannot be combined with class '%s' in the same hierarchy because member '%s' is accessible from class '%s' from more than one declaration in the hierarchy", l_mi.getClass()->name.c_str(), b_mi.getClass()->name.c_str(), mname, name.c_str()));
        }
        return -1;
    }
    return 0;
}

// imports members from qc -> this
void qore_class_private::parseImportMembers(qore_class_private& qc, ClassAccess access) {
    assert(qc.name != name || qc.cls->priv->ns->name != cls->priv->ns->name);
    //printd(5, "qore_class_private::parseImportMembers() this: %p '%s' members: %p init qc: %p '%s' qc.members: %p\n", this, name.c_str(), &members, &qc, qc.name.c_str(), &qc.members);
    // issue #2657: ensure that parent class members are initialied before merging
    qc.members.parseInit();
    for (QoreMemberMap::DeclOrderIterator i = qc.members.beginDeclOrder(), e = qc.members.endDeclOrder(); i != e; ++i) {
        QoreMemberInfo* mi = members.find(i->first);
        if (mi) {
            // issue #2970: if the member is declared as private:internal in this class
            // or if the current or new member are inaccessible, add contextual access information
            // so that the member can be properly accessed from base classes
            if (mi->isLocalInternal() || i->second->access >= Internal || mi->access == Inaccessible) {
                //printd(5, "qore_class_private::parseImportMembers() this: %p importing '%s' <- '%s::%s' this: '%s' other: '%s' context access\n", this, name.c_str(), qc.name.c_str(), i->first, privpub(mi->access), privpub(i->second->access));
                mi->addContextAccess(*i->second);
                continue;
            }

            //printd(5, "qore_class_private::parseImportMembers() this: %p importing '%s' <- '%s::%s' ('%s') parent access: '%s' this access: '%s'\n", this, name.c_str(), qc.name.c_str(), i->first, i->second->exp.getTypeName(), privpub(access), privpub(mi->access));

            if (!mi->getClass()->equal(*i->second->getClass())) {
                parseCheckClassHierarchyMembers(i->first, *(i->second), qc, *mi);
            }
            continue;
        }
        QoreMemberInfo* nmi = i->second->copy(i->first, this, access);
        //printd(5, "qore_class_private::parseImportMembers() this: %p '%s' importing <- '%s::%s' ('%s') new access: '%s' old: '%s'\n", this, name.c_str(), qc.name.c_str(), i->first, i->second->exp.getTypeName(), privpub(nmi->access), privpub(i->second->access));
        members.addInheritedNoCheck(strdup(i->first), nmi);
    }
}

void qore_class_private::parseRollback() {
    if (parse_init_called)
        parse_init_called = false;

    if (parse_init_partial_called)
        parse_init_partial_called = false;

    if (has_sig_changes)
        has_sig_changes = false;

    if (!has_new_user_changes) {
#ifdef DEBUG
        // verify status
        for (hm_method_t::iterator i = hm.begin(), e = hm.end(); i != e; ++i)
            assert(i->second->priv->func->pendingEmpty());
        for (hm_method_t::iterator i = shm.begin(), e = shm.end(); i != e; ++i)
            assert(i->second->priv->func->pendingEmpty());
#endif
        assert(!pending_has_public_memdecl);
        return;
    }

    // rollback pending "normal" (non-static) method variants
    for (hm_method_t::iterator i = hm.begin(), e = hm.end(); i != e;) {
        // if there are no committed variants, then the method must be deleted
        if (i->second->priv->func->committedEmpty()) {
            delete i->second;
            hm.erase(i++);
            continue;
        }

        i->second->priv->func->parseRollbackMethod();
        ++i;
    }

    // rollback pending static method variants
    for (hm_method_t::iterator i = shm.begin(), e = shm.end(); i != e;) {
        // if there are no committed variants, then the method must be deleted
        if (i->second->priv->func->committedEmpty()) {
            delete i->second;
            shm.erase(i++);
            continue;
        }

        i->second->priv->func->parseRollbackMethod();
        ++i;
    }

    // rollback pending abstract method variant changes
    ahm.parseRollback();

    // delete all static vars
    if (!vars.empty()) {
        vars.del();
        //printd(5, "qore_class_private::parseRollback() '%s' deleted all vars: %d\n", name.c_str(), vars.empty());
    }

    // set flags
    if (pending_has_public_memdecl)
        pending_has_public_memdecl = false;

    has_new_user_changes = false;
}

QoreMethod::QoreMethod(const QoreClass* n_parent_class, MethodFunctionBase* n_func, bool n_static) : priv(new qore_method_private(n_parent_class, n_func, n_static)) {
}

QoreMethod::~QoreMethod() {
    delete priv;
}

bool QoreMethod::isUser() const {
   return priv->isUniquelyUser();
}

bool QoreMethod::isBuiltin() const {
   return !priv->isUniquelyUser();
}

bool QoreMethod::isPrivate() const {
   return priv->func->isUniquelyPrivate();
}

ClassAccess QoreMethod::getAccess() const {
   return priv->func->getAccess();
}

bool QoreMethod::isStatic() const {
   return priv->static_flag;
}

const char* QoreMethod::getName() const {
   return priv->getName();
}

const std::string& QoreMethod::getNameStr() const {
   return priv->getNameStr();
}

const QoreClass* QoreMethod::getClass() const {
   return priv->parent_class;
}

const char* QoreMethod::getClassName() const {
   return priv->parent_class->getName();
}

void QoreMethod::assign_class(const QoreClass* p_class) {
   assert(!priv->parent_class);
   priv->parent_class = p_class;
}

QoreValue QoreMethod::execManaged(QoreObject* self, const QoreListNode* args, ExceptionSink* xsink) const {
    // to ensure the object does not get referenced for the call
    ObjectSubstitutionHelper osh(self, qore_class_private::get(*priv->parent_class));
    return priv->eval(xsink, self, args);
}

method_type_e QoreMethod::getMethodType() const {
    // set type
    if (isStatic()) {
        return MT_Static;
    }
    if (dynamic_cast<const ConstructorMethodFunction*>(priv->func)) {
        return MT_Constructor;
    }
    if (dynamic_cast<const DestructorMethodFunction*>(priv->func)) {
        return MT_Destructor;
    }
    if (dynamic_cast<const CopyMethodFunction*>(priv->func)) {
        return MT_Copy;
    }
    return MT_Normal;
}

// only called for ::methodGate() and ::memberGate() which cannot be overloaded
bool QoreMethod::inMethod(const QoreObject* self) const {
   return ::runtime_in_object_method(priv->func->getName(), self);
}

QoreMethod* QoreMethod::copy(const QoreClass* p_class) const {
   return new QoreMethod(p_class, priv->func->copy(p_class), priv->static_flag);
}

const QoreTypeInfo* QoreMethod::getUniqueReturnTypeInfo() const {
   return priv->getUniqueReturnTypeInfo();
}

static const QoreClass* getStackClass() {
   const qore_class_private* qc = runtime_get_class();
   return qc ? qc->cls : nullptr;
}

void QoreClass::addMember(const char* mname, ClassAccess access, const QoreTypeInfo* n_typeInfo, QoreValue initial_value) {
    priv->addMember(mname, access, n_typeInfo, initial_value);
}

BCSMList::BCSMList(const BCSMList& old) {
    reserve(old.size());
    for (auto& i : old) {
        push_back(i);
        i.first->priv->ref();
    }
}

BCSMList::~BCSMList() {
    for (auto& i : *this) {
        i.first->priv->deref(false, false);
    }
}

void BCSMList::processMemberInitializationList(const QoreMemberMap& members, member_init_list_t& mil) {
    for (auto& i : *this) {
        assert(i.first);

        //printd(5, "BCSMList::processMemberInitializationList() processing %p '%s'\n", i.first->priv, i.first->getName());
        for (QoreMemberMap::DeclOrderIterator mi = i.first->priv->members.beginDeclOrder(), me = i.first->priv->members.endDeclOrder(); mi != me; ++mi) {
            // skip imported members
            if (!mi->second->local()) {
                //printd(5, "BCSMList::processMemberInitializationList() %p '%s::%s' NOT LOCAL\n", i.first->priv, i.first->getName(), mi->first);
                continue;
            }
            // find corresponding member in derived class
            const QoreMemberInfo* info = members.find(mi->first);
            if (!info) {
                //printd(5, "BCSMList::processMemberInitializationList() %p '%s' NOT FOUND\n", i.first->priv, i.first->getName());
                // in case dependency injections, the member may not be found in the class
                continue;
            }

            const qore_class_private* member_class_ctx = info->getClassContext(i.first->priv);
            //printd(5, "BCSMList::processMemberInitializationList() adding '%s::%s' ctx: %p '%s'\n", i.first->getName(), mi->first, member_class_ctx, member_class_ctx ? member_class_ctx->name.c_str() : "n/a");
            // insert this entry with the class context for saving against the object
            mil.push_back(member_init_entry_t(mi->first, mi->second, member_class_ctx));
        }
        //printd(5, "BCSMList::processMemberInitializationList() done processing %p '%s'\n", i.first->priv, i.first->getName());
    }
}

void BCSMList::alignBaseClassesInSubclass(QoreClass* thisclass, QoreClass* child, bool is_virtual) {
    //printd(5, "BCSMList::alignBaseClassesInSubclass(this: %s, sc: %s) size: %d\n", thisclass->getName(), sc->getName());
    // we must iterate with offsets, because the vector can be reallocated during this iteration
    for (unsigned i = 0; i < (*this).size(); ++i) {
        bool virt = is_virtual || (*this)[i].second;
        //printd(5, "BCSMList::alignBaseClassesInSubclass() %s child: %s virt: %d\n", thisclass->getName(), sc->getName(), virt);
        child->priv->scl->sml.align(child, (*this)[i].first, virt);
    }
}

void BCSMList::align(QoreClass* thisclass, QoreClass* qc, bool is_virtual) {
    assert(thisclass->getID() != qc->getID());

    // see if class already exists in vector
    for (auto& i : *this) {
        if (i.first->getID() == qc->getID())
            return;
        assert(i.first->getID() != thisclass->getID());
    }
    qc->priv->ref();

    // append to the end of the vector
    //printd(5, "BCSMList::align() adding %p '%s' (virt: %d) as a base class of %p '%s'\n", qc, qc->getName(), is_virtual, thisclass, thisclass->getName());
    push_back(std::make_pair(qc, is_virtual));
}

int BCSMList::addBaseClassesToSubclass(QoreClass* thisclass, QoreClass* sc, bool is_virtual) {
    //printd(5, "BCSMList::addBaseClassesToSubclass(this: %s, sc: %s) size: %d\n", thisclass->getName(), sc->getName());
    for (class_list_t::const_iterator i = begin(), e = end(); i != e; ++i) {
        //printd(5, "BCSMList::addBaseClassesToSubclass() %s sc: %s is_virt: %d\n", thisclass->getName(), sc->getName(), is_virtual);
        if (sc->priv->scl->sml.add(thisclass, (*i).first, is_virtual || (*i).second)) {
            //printd(5, "BCSMList::addBaseClassesToSubclass() %s sc: %s is_virt: %d FAILED\n", thisclass->getName(), sc->getName(), is_virtual);
            return -1;
        }
    }
    return 0;
}

int BCSMList::add(QoreClass* thisclass, QoreClass* qc, bool is_virtual) {
    if (thisclass->getID() == qc->getID()) {
        thisclass->priv->scl->valid = false;
        parse_error(*thisclass->priv->loc, "class '%s' cannot inherit itself", thisclass->getName());
        return -1;
    }

    // see if class already exists in list
    class_list_t::const_iterator i = begin();
    while (i != end()) {
        if (i->first->getID() == qc->getID())
            return 0;
        if (i->first->getID() == thisclass->getID()) {
            thisclass->priv->scl->valid = false;
            parse_error(*thisclass->priv->loc, "circular reference in class hierarchy, '%s' is an ancestor of itself", thisclass->getName());
            return -1;
        }
        ++i;
    }
    qc->priv->ref();

    // append to the end of the list
    push_back(std::make_pair(qc, is_virtual));

    return 0;
}

void BCSMList::execDestructors(QoreObject* o, ExceptionSink* xsink) const {
   for (class_list_t::const_reverse_iterator i = rbegin(), e = rend(); i != e; ++i) {
      //printd(5, "BCSMList::execDestructors() %s::destructor() o: %p virt: %s (subclass %s)\n", i->first->getName(), o, i->second ? "true" : "false", o->getClass()->getName());
      if (!i->second)
         i->first->priv->execBaseClassDestructor(o, xsink);
   }
}

void BCSMList::execSystemDestructors(QoreObject* o, ExceptionSink* xsink) const {
   for (class_list_t::const_reverse_iterator i = rbegin(), e = rend(); i != e; ++i) {
      //printd(5, "BCSMList::execSystemDestructors() %s::destructor() o: %p virt: %s (subclass %s)\n", i->first->getName(), o, i->second ? "true" : "false", o->getClass()->getName());
      if (!i->second)
         i->first->priv->execBaseClassSystemDestructor(o, xsink);
   }
}

void BCSMList::execCopyMethods(QoreObject* self, QoreObject* old, ExceptionSink* xsink) const {
   for (class_list_t::const_iterator i = begin(), e = end(); i != e; ++i) {
      if (!i->second) {
         i->first->priv->execBaseClassCopy(self, old, xsink);
         if (xsink->isEvent())
            break;
      }
   }
}

QoreClass* BCSMList::getClass(qore_classid_t cid) const {
   for (class_list_t::const_iterator i = begin(), e = end(); i != e; ++i) {
      if (i->first->getID() == cid)
         return i->first;
   }
   return 0;
}

void BCSMList::resolveCopy() {
   for (class_list_t::iterator i = begin(), e = end(); i != e; ++i) {
      assert(i->first->priv->new_copy);
      i->first = i->first->priv->new_copy;
   }
}

QoreClass::QoreClass(qore_class_private* priv) : priv(priv) {
    priv->cls = this;
}

QoreClass::QoreClass(const QoreClass& old) : priv(old.priv) {
    priv->pgmRef();

    // ensure atomicity when writing to qcset
    AutoLocker al(priv->gate.asl_lock);
    priv->qcset.insert(this);
}

QoreClass::QoreClass(const char* nme, int64 dom) : priv(new qore_class_private(this, std::string(nme), dom)) {
    priv->orNothingTypeInfo = new QoreClassOrNothingTypeInfo(this, nme);
    priv->owns_ornothingtypeinfo = true;
}

QoreClass::QoreClass(const char* nme, int dom) : priv(new qore_class_private(this, std::string(nme), dom)) {
    priv->orNothingTypeInfo = new QoreClassOrNothingTypeInfo(this, nme);
    priv->owns_ornothingtypeinfo = true;
}

QoreClass::QoreClass(const char* nme, int64 dom, const QoreTypeInfo* typeInfo) : priv(new qore_class_private(this, std::string(nme), dom, const_cast<QoreTypeInfo*>(typeInfo))) {
    assert(typeInfo);

    printd(5, "QoreClass::QoreClass() this: %p creating '%s' with custom typeinfo\n", this, priv->name.c_str());

    // see if typeinfo already accepts NOTHING
    if (QoreTypeInfo::parseAcceptsReturns(typeInfo, NT_NOTHING))
        priv->orNothingTypeInfo = const_cast<QoreTypeInfo*>(typeInfo);
    else {
        priv->orNothingTypeInfo = new QoreClassOrNothingTypeInfo(this, nme);
        priv->owns_ornothingtypeinfo = true;
    }
}

QoreClass::QoreClass() : priv(new qore_class_private(this, parse_pop_name())) {
    priv->orNothingTypeInfo = new QoreClassOrNothingTypeInfo(this, priv->name.c_str());
    priv->owns_ornothingtypeinfo = true;
}

QoreClass::~QoreClass() {
    // dereference the private data if still present
    if (priv) {
        {
            // ensure atomicity when writing to qcset
            AutoLocker al(priv->gate.asl_lock);
            qc_set_t::iterator i = priv->qcset.find(this);
            if (i != priv->qcset.end()) {
                priv->qcset.erase(i);
            }
        }

        priv->deref(true, true, true);
    }
}

void QoreClass::setUserData(const void *n_ptr) {
   priv->setUserData(n_ptr);
}

const void *QoreClass::getUserData() const {
   return priv->getUserData();
}

void QoreClass::setManagedUserData(AbstractQoreClassUserData *n_mud) {
   priv->setManagedUserData(n_mud);
}

AbstractQoreClassUserData* QoreClass::getManagedUserData() const {
   return priv->getManagedUserData();
}

QoreClass* QoreClass::getClass(qore_classid_t cid) const {
    if (cid == priv->classID)
        return (QoreClass* )this;
    return priv->scl ? priv->scl->sml.getClass(cid) : nullptr;
}

const QoreClass* QoreClass::getClass(qore_classid_t cid, bool& cpriv) const {
    ClassAccess access = Public;
    const QoreClass* qc = priv->getClassIntern(cid, access, true);
    cpriv = (access > Public);
    return qc;
}

const QoreClass* QoreClass::getClass(const QoreClass& qc, bool& cpriv) const {
    ClassAccess access = Public;
    const QoreClass* rv = priv->getClassIntern(*qc.priv, access, true);
    cpriv = (access > Public);
    return rv;
}

bool QoreClass::inHierarchy(const QoreClass& cls, ClassAccess& n_access) const {
    n_access = Public;
    return priv->inHierarchy(*cls.priv, n_access);
}

const char* QoreClass::getModuleName() const {
    return priv->getModuleName();
}

bool QoreMethod::existsVariant(const type_vec_t &paramTypeInfo) const {
   return priv->func->existsVariant(paramTypeInfo);
}

const QoreExternalMethodFunction* QoreMethod::getFunction() const {
    return reinterpret_cast<const QoreExternalMethodFunction*>(priv->func);
}

void QoreClass::insertMethod(QoreMethod* m) {
   priv->insertBuiltinMethod(m);
}

void QoreClass::insertStaticMethod(QoreMethod* m) {
   priv->insertBuiltinStaticMethod(m);
}

const QoreClass* qore_class_private::parseGetClass(const qore_class_private& qc, ClassAccess& n_access) const {
   n_access = Public;
   const_cast<qore_class_private*>(this)->initialize();
   if (parseEqual(qc))
      return (QoreClass*)cls;
   return scl ? scl->parseGetClass(qc, n_access, true) : 0;
}

bool qore_class_private::runtimeHasCallableMethod(const char* m, int mask) const {
   const qore_class_private* class_ctx = runtime_get_class();
   if (class_ctx && !runtimeCheckPrivateClassAccess(class_ctx))
      class_ctx = 0;

   const QoreMethod* w = 0;
   ClassAccess access;
   CurrentProgramRuntimeParseContextHelper pch;

   if (mask & QCCM_NORMAL)
      w = runtimeFindCommittedMethod(m, access, class_ctx);

   if (!w && (mask & QCCM_STATIC))
      w = runtimeFindCommittedStaticMethod(m, access, class_ctx);

   return !w || (!class_ctx && (access > Public)) ? false : true;
}

const QoreMethod* qore_class_private::getMethodForEval(const char* nme, QoreProgram* pgm, ExceptionSink* xsink) const {
   //printd(5, "qore_class_private::getMethodForEval() %s::%s() %s call attempted\n", name.c_str(), nme, runtimeCheckPrivateClassAccess() ? "external" : "internal" );

   const QoreMethod* w;
   ClassAccess access;

   const qore_class_private* class_ctx = runtime_get_class();
   if (class_ctx && !runtimeCheckPrivateClassAccess(class_ctx))
      class_ctx = 0;
   //printd(5, "qore_class_private::getMethodForEval() %s::%s() class_ctx: %p %s\n", name.c_str(), nme, class_ctx, class_ctx ? class_ctx->name.c_str() : "n/a");

   {
      ProgramRuntimeParseContextHelper pch(xsink, pgm);
      if (*xsink)
         return 0;

      if (!(w = runtimeFindCommittedMethod(nme, access, class_ctx)) && !(w = runtimeFindCommittedStaticMethod(nme, access, class_ctx)))
         return 0;
   }

   //printd(5, "QoreClass::getMethodForEval() %s::%s() found method %p class %s\n", name.c_str(), nme, w, w->getClassName());

   // check for illegal explicit call
   if (w == constructor || w == destructor || w == deleteBlocker) {
      xsink->raiseException("ILLEGAL-EXPLICIT-METHOD-CALL", "explicit calls to ::%s() methods are not allowed", nme);
      return 0;
   }

   if (w->isPrivate() && !class_ctx) {
      xsink->raiseException("METHOD-IS-PRIVATE", "%s::%s() is private and cannot be accessed externally", name.c_str(), nme);
      return 0;
   }
   else if ((access > Public) && !class_ctx) {
      xsink->raiseException("BASE-CLASS-IS-PRIVATE", "%s() is a method of a privately-inherited class %s", nme, name.c_str());
      return 0;
   }

   return w;
}

bool qore_class_private::runtimeIsPrivateMemberIntern(const char* str, bool toplevel) const {
    QoreMemberInfo* info = members.find(str);
    if (info && (toplevel || !info->isLocalInternal())) {
        ClassAccess ma = info->getAccess();
        return ma > Public;
    }

    return !scl ? false : scl->runtimeIsPrivateMember(str, toplevel);
}

QoreValue QoreClass::evalMethod(QoreObject* self, const char* nme, const QoreListNode* args, ExceptionSink* xsink) const {
    QORE_TRACE("QoreClass::evalMethod()");
    assert(self);

    if (!strcmp(nme, "copy")) {
        if (args) {
            xsink->raiseException("COPY-ERROR", "while calling %s::copy(): it is illegal to pass arguments to copy methods", self->getClassName());
            return QoreValue();
        }
        return execCopy(self, xsink);
    }

    const QoreMethod* w = priv->getMethodForEval(nme, self->getProgram(), xsink);
    if (*xsink)
        return QoreValue();

    if (w)
        return qore_method_private::eval(*w, xsink, self, args);

    // first see if there is a pseudo-method for this
    QoreClass* qc = nullptr;
    w = pseudo_classes_find_method(NT_OBJECT, nme, qc);
    if (w)
        return qore_method_private::evalPseudoMethod(*w, xsink, 0, self, args);
    else if (priv->methodGate && !priv->methodGate->inMethod(self)) // call methodGate with unknown method name and arguments
        return evalMethodGate(self, nme, args, xsink);

    xsink->raiseException("METHOD-DOES-NOT-EXIST", "no method %s::%s() has been defined and no pseudo-method <object>::%s() is available", self->getClassName(), nme, nme);
    return QoreValue();
}

QoreValue QoreClass::evalMethodGate(QoreObject* self, const char* nme, const QoreListNode* args, ExceptionSink* xsink) const {
    printd(5, "QoreClass::evalMethodGate() method: %s args: %p\n", nme, args);

    ReferenceHolder<QoreListNode> args_holder(xsink);

    // build new argument list
    if (args) {
        if (args->needs_eval())
            args_holder = args->evalList(xsink);
        else
            args_holder = args->copy();
        if (*xsink)
            return QoreValue();
    }
    else
        args_holder = new QoreListNode;

    args_holder->insert(new QoreStringNode(nme), nullptr);

    if (priv->gate_access)
        args_holder->insert(priv->runtimeCheckPrivateClassAccess() ? true : false, nullptr);

    return self->evalMethod(*priv->methodGate, *args_holder, xsink);
}

bool QoreClass::isPrivateMember(const char* str) const {
   return priv->runtimeIsPrivateMemberIntern(str, true);
}

QoreValue QoreClass::evalMemberGate(QoreObject* self, const QoreString *nme, ExceptionSink* xsink) const {
   assert(nme && nme->getEncoding() == QCS_DEFAULT);

   printd(5, "QoreClass::evalMemberGate() member: %s\n", nme->getBuffer());
   // do not run memberGate method if we are already in it...
   if (!priv->memberGate || priv->memberGate->inMethod(self))
      return QoreValue();

   ReferenceHolder<QoreListNode> args(new QoreListNode, xsink);
   args->push(new QoreStringNode(*nme), nullptr);
   if (priv->gate_access)
      args->push(priv->runtimeCheckPrivateClassAccess() ? true : false, nullptr);

   return self->evalMethod(*priv->memberGate, *args, xsink);
}

void QoreClass::execMemberNotification(QoreObject* self, const char* mem, ExceptionSink* xsink) const {
   // cannot run this method when executing from within the class
   assert((this != getStackClass()));

   //printd(5, "QoreClass::execMemberNotification() member: %s\n", mem);

   ReferenceHolder<QoreListNode> args(new QoreListNode(), xsink);
   args->push(new QoreStringNode(mem), nullptr);
   self->evalMethod(*priv->memberNotification, *args, xsink).discard(xsink);
}

QoreObject* QoreClass::execConstructor(const QoreListNode* args, ExceptionSink* xsink) const {
   return priv->execConstructor(nullptr, args, xsink);
}

QoreObject* QoreClass::execConstructorVariant(const QoreExternalMethodVariant* mv, const QoreListNode *args, ExceptionSink* xsink) const {
   return priv->execConstructor(reinterpret_cast<const ConstructorMethodVariant*>(mv), args, xsink);
}

QoreObject* qore_class_private::execSystemConstructor(QoreObject* self, int code, va_list args) const {
   assert(system_constructor);
   const_cast<qore_class_private*>(this)->initialize();
   // no lock is sent with constructor, because no variable has been assigned yet
   system_constructor->priv->evalSystemConstructor(self, code, args);
   return self;
}

QoreObject* QoreClass::execSystemConstructor(int code, ...) const {
   va_list args;

   // create new object
   QoreObject* o = new QoreObject(this, 0);

   va_start(args, code);
   priv->execSystemConstructor(o, code, args);
   va_end(args);

   printd(5, "QoreClass::execSystemConstructor() %s::execSystemConstructor() returning %p\n", priv->name.c_str(), o);
   return o;
}

bool QoreClass::execDeleteBlocker(QoreObject* self, ExceptionSink* xsink) const {
   return priv->execDeleteBlocker(self, xsink);
}

bool qore_class_private::execDeleteBlocker(QoreObject* self, ExceptionSink* xsink) const {
   printd(5, "qore_class_private::execDeleteBlocker(self: %p) this: %p '%s' has_delete_blocker: %s deleteBlocker: %p\n", self, this, name.c_str(), has_delete_blocker ? "true" : "false", deleteBlocker);
   if (has_delete_blocker) {
      if (scl) // execute superclass delete blockers if any
         if (scl->execDeleteBlockers(self, xsink))
            return true;
      if (deleteBlocker) {
         return deleteBlocker->priv->evalDeleteBlocker(self);
      }
   }
   return false;
}

void QoreClass::execDestructor(QoreObject* self, ExceptionSink* xsink) const {
   priv->execDestructor(self, xsink);
}

void qore_class_private::execDestructor(QoreObject* self, ExceptionSink* xsink) const {
   //printd(5, "qore_class_private::execDestructor() %s::destructor() o: %p scl: %p sml: %p, self: %p, destructor: %p, isSystemObject: %d\n", name.c_str(), self, scl, scl ? &scl->sml : 0, self, destructor, self->isSystemObject());

   // we use a new, blank exception sink to ensure all destructor code gets executed
   // in case there were already exceptions in the current exceptionsink
   ExceptionSink de;

   if (self->isSystemObject()) {
      if (destructor) {
         destructor->priv->evalSystemDestructor(self, &de);
      } else {
         self->defaultSystemDestructor(classID, &de);
      }
      // execute superclass destructors
      if (scl) {
         scl->sml.execSystemDestructors(self, &de);
      }
   }
   else {
      if (destructor) {
         destructor->priv->evalDestructor(self, &de);
      } else if (sys) {
         self->defaultSystemDestructor(classID, &de);
      }
      // execute superclass destructors
      if (scl) {
         scl->sml.execDestructors(self, &de);
      }
   }

   xsink->assimilate(de);
}

void qore_class_private::execBaseClassDestructor(QoreObject* self, ExceptionSink* xsink) const {
   // we use a new, blank exception sink to ensure all destructor code gets executed
   // in case there were already exceptions in the current exceptionsink
   ExceptionSink de;
   //printd(5, "qore_class_private::execBaseClassDestructor() %s::destructor(), destructor: %p, sys: %d\n", name.c_str(), destructor, sys);
   if (destructor)
      destructor->priv->evalDestructor(self, &de);
   else if (sys)
      self->defaultSystemDestructor(classID, &de);

   xsink->assimilate(de);
}

void qore_class_private::execBaseClassSystemDestructor(QoreObject* self, ExceptionSink* xsink) const {
   // we use a new, blank exception sink to ensure all destructor code gets executed
   // in case there were already exceptions in the current exceptionsink
   ExceptionSink de;
   if (destructor)
      destructor->priv->evalSystemDestructor(self, &de);
   else if (sys)
      self->defaultSystemDestructor(classID, &de);

   xsink->assimilate(de);
}

void qore_class_private::execBaseClassCopy(QoreObject* self, QoreObject* old, ExceptionSink* xsink) const {
   if (copyMethod)
      copyMethod->priv->evalCopy(self, old, xsink);
}

QoreObject* QoreClass::execCopy(QoreObject* old, ExceptionSink* xsink) const {
   return priv->execCopy(old, xsink);
}

QoreObject* qore_class_private::execCopy(QoreObject* old, ExceptionSink* xsink) const {
   // check for illegal private calls
   if (copyMethod && copyMethod->isPrivate() && cls != getStackClass()) {
      xsink->raiseException("METHOD-IS-PRIVATE", "%s::copy() is private and cannot be accessed externally", name.c_str());
      return 0;
   }

   QoreHashNode* h = old->copyData(xsink);
   if (*xsink) {
      assert(!h);
      return 0;
   }

   ReferenceHolder<QoreObject> self(new QoreObject(cls, getProgram(), h), xsink);

   if (copyMethod)
      copyMethod->priv->evalCopy(*self, old, xsink);
   else if (scl) // execute superclass copy methods
      scl->sml.execCopyMethods(*self, old, xsink);

   return *xsink ? 0 : self.release();
}

int qore_class_private::addBaseClassesToSubclass(QoreClass* child, bool is_virtual) {
   //printd(5, "qore_class_private::addBaseClassesToSubclass() this: %p '%s' sc: %p '%s' is_virtual: %d scl: %p\n", this, name.c_str(), sc, sc->getName(), is_virtual, scl);
   if (scl && scl->addBaseClassesToSubclass(cls, child, is_virtual))
      return -1;
   assert(child->priv->scl);
   return child->priv->scl->sml.add(child, cls, is_virtual);
}

int qore_class_private::addUserMethod(const char* mname, MethodVariantBase* f, bool n_static) {
    // FIXME: set class name at parse time
    const char* tname = name.c_str();
    printd(5, "QoreClass::addUserMethod(%s, umv: %p, priv: %d, static: %d) this: %p %s\n", mname, f, f->isPrivate(), n_static, this, tname);

    std::unique_ptr<MethodVariantBase> func(f);

    if (sys || committed) {
        parseCheckSystemCommitted(static_cast<UserSignature*>(f->getSignature())->getParseLocation());
        return -1;
    }

    if (f->isAbstract()) {
        if (initialized) {
            parseException(*static_cast<UserSignature*>(f->getSignature())->getParseLocation(), "ILLEGAL-ABSTRACT-METHOD", "abstract %s::%s(): abstract methods cannot be added to a class once the class has been committed", name.c_str(), mname);
            return -1;
        }
        if (n_static) {
            parseException(*static_cast<UserSignature*>(f->getSignature())->getParseLocation(), "ILLEGAL-ABSTRACT-METHOD", "abstract %s::%s(): abstract methods cannot be static", name.c_str(), mname);
            return -1;
        }
    }

    bool dst = !strcmp(mname, "destructor");
    bool con = dst ? false : !strcmp(mname, "constructor");

    // check for illegal static method
    if (n_static) {
        if ((con || dst || checkSpecialStaticIntern(mname))) {
            parseException(*static_cast<UserSignature*>(f->getSignature())->getParseLocation(), "ILLEGAL-STATIC-METHOD", "%s methods cannot be static", mname);
            return -1;
        }
    }

    bool cpy = dst || con ? false : !strcmp(mname, "copy");
    // check for illegal method overloads
    if (sys && (con || cpy)) {
        parseException(*static_cast<UserSignature*>(f->getSignature())->getParseLocation(), "ILLEGAL-METHOD-OVERLOAD", "class %s is builtin; %s methods in builtin classes cannot be overloaded; create a subclass instead", name.c_str(), mname);
        return -1;
    }

    // set flags for other special methods
    bool methGate, memGate, hasMemberNotification;
    if (dst || con || cpy)
        methGate = memGate = hasMemberNotification = false;
    else {
        methGate = !strcmp(mname, "methodGate");
        memGate = methGate ? false : !strcmp(mname, "memberGate");
        hasMemberNotification = methGate || memGate ? false : !strcmp(mname, "memberNotification");
    }

    // we cannot initialize the class here
    QoreMethod* m = const_cast<QoreMethod*>(!n_static ? parseFindLocalMethod(mname) : parseFindLocalStaticMethod(mname));
    if (!n_static && m && (dst || cpy || methGate || memGate || hasMemberNotification)) {
        parseException(*static_cast<UserSignature*>(f->getSignature())->getParseLocation(), "ILLEGAL-METHOD-OVERLOAD", "a %s::%s() method has already been defined; cannot overload %s methods", tname, mname, mname);
        return -1;
    }

    // now we add the new variant to a method, creating the method if necessary

    if (!has_new_user_changes)
        has_new_user_changes = true;
    if (!has_sig_changes)
        has_sig_changes = true;

    bool is_new = false;
    // if the method does not exist, then create it
    if (!m) {
        is_new = true;
        MethodFunctionBase* mfb;
        if (con) {
            mfb = new ConstructorMethodFunction(cls);
            // set selfid immediately if adding a constructor variant
            reinterpret_cast<UserConstructorVariant*>(f)->getUserSignature()->setSelfId(&selfid);
        }
        else if (dst)
            mfb = new DestructorMethodFunction(cls);
        else if (cpy)
            mfb = new CopyMethodFunction(cls);
        else if (n_static)
            mfb = new StaticUserMethod(cls, mname);
        else
            mfb = new NormalUserMethod(cls, mname);

        m = new QoreMethod(cls, mfb, n_static);
    }

    // add this variant to the method
    if (m->priv->addUserVariant(func.release())) {
        if (is_new)
            delete m;
        return -1;
    }

    //printd(5, "qore_class_private::addUserMethod() %s %s::%s(%s) f: %p (%d) new: %d\n", privpub(f->getAccess()), tname, mname, f->getSignature()->getSignatureText(), f, ((QoreReferenceCounter*)f)->reference_count(), is_new);

    // set the pointer from the variant back to the owning method
    f->setMethod(m);

    // add the new method to the class if it's a new method
    if (is_new) {
        if (n_static) {
            shm[m->getName()] = m;
        }
        else {
            hm[m->getName()] = m;
        }
    }

    // add this variant to the abstract map if it's an abstract variant
    if (f->isAbstract()) {
        assert(!n_static);
        if (!f->hasBody()) {
            //printd(5, "qore_class_private::addUserMethod() this: %p adding abstract method variant %s::%s()\n", this, name.c_str(), mname);
            ahm.parseAddAbstractVariant(mname, f);
        }
        else {
            // this is a concrete method variant that must have an abstract implementation in a parent class
            f->clearAbstract();
            ahm.parseOverrideAbstractVariant(mname, f);
        }
    }
    else if (!n_static && !con && !dst)
        ahm.parseOverrideAbstractVariant(mname, f);

    return 0;
}

void QoreClass::addMethod(const char* nme, q_method_n_t m, ClassAccess access, int64 flags, int64 domain, const QoreTypeInfo* returnTypeInfo, unsigned num_params, ...) {
    type_vec_t typeList;
    arg_vec_t defaultArgList;
    name_vec_t nameList;
    if (num_params) {
        va_list args;
        va_start(args, num_params);
        qore_process_params(num_params, typeList, defaultArgList, nameList, args);
        va_end(args);
    }

    priv->addBuiltinMethod(nme, new BuiltinNormalMethodValueVariant(m, access, false, flags, domain, returnTypeInfo, typeList, defaultArgList, nameList));
}

void QoreClass::addMethod(const void* ptr, const char* nme, q_external_method_t m, ClassAccess access, int64 flags, int64 domain, const QoreTypeInfo* returnTypeInfo, const type_vec_t& typeList, const arg_vec_t& defaultArgList, const name_vec_t& nameList) {
    priv->addBuiltinMethod(nme, new BuiltinExternalNormalMethodValueVariant(ptr, m, access, false, flags, domain, returnTypeInfo, typeList, defaultArgList, nameList));
}

void QoreClass::addStaticMethod(const char* nme, q_func_n_t m, ClassAccess access, int64 flags, int64 domain, const QoreTypeInfo* returnTypeInfo, unsigned num_params, ...) {
    type_vec_t typeList;
    arg_vec_t defaultArgList;
    name_vec_t nameList;
    if (num_params) {
        va_list args;
        va_start(args, num_params);
        qore_process_params(num_params, typeList, defaultArgList, nameList, args);
        va_end(args);
    }

    priv->addBuiltinStaticMethod(nme, new BuiltinStaticMethodValueVariant(m, access, false, flags, domain, returnTypeInfo, typeList, defaultArgList, nameList));
}

void QoreClass::addStaticMethod(const void* ptr, const char* nme, q_external_static_method_t m, ClassAccess access, int64 flags, int64 domain, const QoreTypeInfo* returnTypeInfo, const type_vec_t& typeList, const arg_vec_t& defaultArgList, const name_vec_t& nameList) {
    priv->addBuiltinStaticMethod(nme, new BuiltinExternalStaticMethodValueVariant(ptr, m, access, false, flags, domain, returnTypeInfo, typeList, defaultArgList, nameList));
}

void QoreClass::addConstructor(q_constructor_n_t m, ClassAccess access, int64 n_flags, int64 n_domain, unsigned num_params, ...) {
    type_vec_t typeList;
    arg_vec_t defaultArgList;
    name_vec_t nameList;
    if (num_params) {
        va_list args;
        va_start(args, num_params);
        qore_process_params(num_params, typeList, defaultArgList, nameList, args);
        va_end(args);
    }
    priv->addBuiltinConstructor(new BuiltinConstructorValueVariant(m, access, n_flags, n_domain, typeList, defaultArgList, nameList));
}

void QoreClass::addConstructor(const void* ptr, q_external_constructor_t m, ClassAccess access, int64 n_flags, int64 n_domain, const type_vec_t& typeList, const arg_vec_t& defaultArgList, const name_vec_t& nameList) {
    priv->addBuiltinConstructor(new BuiltinExternalConstructorValueVariant(ptr, m, access, n_flags, n_domain, typeList, defaultArgList, nameList));
}

void QoreClass::addAbstractMethod(const char *n_name, ClassAccess access, int64 n_flags, const QoreTypeInfo* returnTypeInfo, unsigned num_params, ...) {
    type_vec_t typeList;
    arg_vec_t defaultArgList;
    name_vec_t nameList;
    if (num_params) {
        va_list args;
        va_start(args, num_params);
        qore_process_params(num_params, typeList, defaultArgList, nameList, args);
        va_end(args);
    }
    //printd(5, "QoreClass::addAbstractMethodVariantExtended3() %s::%s() num_params: %d\n", getName(), n_name, num_params);

    priv->addBuiltinMethod(n_name, new BuiltinAbstractMethodVariant(access, n_flags, returnTypeInfo, typeList, defaultArgList, nameList));
}

void QoreClass::addAbstractMethod(const char* n_name, ClassAccess access, int64 n_flags, const QoreTypeInfo* returnTypeInfo, const type_vec_t& typeList, const arg_vec_t& defaultArgList, const name_vec_t& nameList) {
    priv->addBuiltinMethod(n_name, new BuiltinAbstractMethodVariant(access, n_flags, returnTypeInfo, typeList, defaultArgList, nameList));
}

// sets a builtin function as class destructor - no duplicate checking is made
void QoreClass::setDestructor(q_destructor_t m) {
    priv->addBuiltinDestructor(new BuiltinDestructorVariant(m));
}

// sets a builtin function as class destructor - no duplicate checking is made
void QoreClass::setDestructor(const void *ptr, q_external_destructor_t m) {
    priv->addBuiltinDestructor(new BuiltinExternalDestructorVariant(ptr, m));
}

// sets a builtin function as class copy constructor - no duplicate checking is made
void QoreClass::setCopy(q_copy_t m) {
    priv->addBuiltinCopyMethod(new BuiltinCopyVariant(this, m));
}

// sets a builtin function as class copy constructor - no duplicate checking is made
void QoreClass::setCopy(const void* ptr, q_external_copy_t m) {
    priv->addBuiltinCopyMethod(new BuiltinExternalCopyVariant(ptr, this, m));
}

// sets the delete_blocker function
void QoreClass::setDeleteBlocker(q_delete_blocker_t m) {
    priv->setDeleteBlocker(m);
}

// sets the final flag
void QoreClass::setFinal() {
    qore_class_private::setFinal(*this);
}

void QoreClass::setSystemConstructor(q_system_constructor_t m) {
    priv->setBuiltinSystemConstructor(new BuiltinSystemConstructor(this, m));
}

QoreListNode* QoreClass::getMethodList() const {
    QoreListNode* l = new QoreListNode(stringTypeInfo);

    for (hm_method_t::const_iterator i = priv->hm.begin(), e = priv->hm.end(); i != e; ++i)
        l->push(new QoreStringNode(i->first), nullptr);
    return l;
}

QoreListNode* QoreClass::getStaticMethodList() const {
    QoreListNode* l = new QoreListNode(stringTypeInfo);

    for (hm_method_t::const_iterator i = priv->shm.begin(), e = priv->shm.end(); i != e; ++i)
        l->push(new QoreStringNode(i->first), nullptr);
    return l;
}

void qore_class_private::parseInitPartial() {
    if (parse_init_partial_called)
        return;

    initialize();

    // the class could be initialized out of line during initialize9)
    if (parse_init_partial_called)
        return;

    NamespaceParseContextHelper nspch(cls->priv->ns);
    QoreParseClassHelper qpch(cls);
    parseInitPartialIntern();
}

void qore_class_private::parseInitPartialIntern() {
    assert(!parse_init_partial_called);
    parse_init_partial_called = true;

    //printd(5, "class_private::parseInitPartialIntern() this: %p '%s' scl: %p user_changes: %d\n", this, name.c_str(), scl, has_new_user_changes);

    // initialize parents first for abstract method handling
    if (scl) {
        for (bclist_t::iterator i = scl->begin(), e = scl->end(); i != e; ++i) {
            if ((*i)->sclass) {
                (*i)->sclass->priv->parseInit();
                //printd(5, "qore_class_private::parseInitPartialIntern() this: %p '%s' merging base class abstract methods from %p '%s'\n", this, name.c_str(), (*i)->sclass, (*i)->sclass->getName());

                // copy pending abstract changes from parent classes to the local class

                // get parent's abstract method map
                AbstractMethodMap& mm = (*i)->sclass->priv->ahm;

                // iterate parent's method map and merge parent changes to our method map
                for (amap_t::iterator ai = mm.begin(), ae = mm.end(); ai != ae; ++ai) {
                    amap_t::iterator vi = ahm.find(ai->first);
                    //printd(5, "qore_class_private::parseInitPartialIntern() this: %p '%s' checking '%s::%s()' found: %d\n", this, name.c_str(), (*i)->sclass->getName(), ai->first.c_str(), vi != ahm.end());
                    if (vi != ahm.end()) {
                        vi->second->parseMergeBase(*(ai->second));
                        continue;
                    }
                    std::unique_ptr<AbstractMethod> m(new AbstractMethod);
                    // see if there are pending normal variants...
                    hm_method_t::iterator mi = hm.find(ai->first);
                    //printd(5, "qore_class_private::parseInitPartialIntern() this: %p '%s' looking for local '%s': %d\n", this, name.c_str(), ai->first.c_str(), mi != hm.end());
                    m->parseMergeBase(*(ai->second), mi == hm.end() ? 0 : qore_method_private::get(*mi->second)->getFunction());
                    if (!m->empty()) {
                        ahm.insert(amap_t::value_type(ai->first, m.release()));
                    }
                    //printd(5, "qore_class_private::parseInitPartialIntern() this: %p '%s' insert abstract method variant %s::%s()\n", this, name.c_str(), name.c_str(), ai->first.c_str());
                }
            }
        }
    }

    if (!has_new_user_changes)
        return;

    // do processing related to parent classes
    if (scl) {
        // setup inheritance list for new methods
        for (hm_method_t::iterator i = hm.begin(), e = hm.end(); i != e; ++i) {
            bool is_new = i->second->priv->func->committedEmpty();

            //printd(5, "class_private::parseInitPartialIntern() this: %p %s::%s is_new: %d cs: %d (%s)\n", this, name.c_str(), i->first.c_str(), is_new, checkSpecial(i->second->getName()), i->second->getName());

            if (is_new && !checkSpecial(i->second->getName()))
                parseAddAncestors(i->second);
        }

        // setup inheritance list for new static methods
        for (hm_method_t::iterator i = shm.begin(), e = shm.end(); i != e; ++i) {
            bool is_new = i->second->priv->func->committedEmpty();
            if (is_new)
                parseAddStaticAncestors(i->second);
        }
    }
}

void qore_class_private::parseInit() {
    // make sure initialize() is called first
    initialize();

    //printd(5, "qore_class_private::parseInit() this: %p '%s' parse_init_called: %d parse_init_partial_called: %d\n", this, name.c_str(), parse_init_called, parse_init_partial_called);
    if (parse_init_called) {
        return;
    }

    parse_init_called = true;

    if (has_new_user_changes) {
        NamespaceParseContextHelper nspch(cls->priv->ns);
        QoreParseClassHelper qpch(cls);

        if (!parse_init_partial_called)
            parseInitPartialIntern();

        // initialize constants
        constlist.parseInit();

        // initialize methods
        for (hm_method_t::iterator i = hm.begin(), e = hm.end(); i != e; ++i) {
            i->second->priv->parseInit();
        }

        // initialize static methods
        for (hm_method_t::iterator i = shm.begin(), e = shm.end(); i != e; ++i) {
            i->second->priv->parseInitStatic();
        }
    }

    //printd(5, "qore_class_private::parseInit() this: %p cls: %p %s scl: %p\n", this, cls, name.c_str(), scl);
}

void qore_class_private::parseResolveHierarchy() {
    if (!parse_resolve_hierarchy) {
        parse_resolve_hierarchy = true;

        if (!scl)
            return;

        qcp_set_t qcp_set = {this};
        // issue #2657: initialize class hierarchy first before initializing code and members
        initializeHierarchy(qcp_set);
    }
}

void qore_class_private::parseResolveAbstract() {
    if (!parse_resolve_abstract) {
        parse_resolve_abstract = true;

        if (!scl)
            return;

        scl->parseResolveAbstract();

        // search for new concrete variants of abstract variants last
        ahm.parseInit(*this, scl);
    }
}

void qore_class_private::recheckBuiltinMethodHierarchy() {
    initialize();

    if (!scl)
        return;

    for (hm_method_t::iterator i = hm.begin(), e = hm.end(); i != e; ++i)
        scl->addNewAncestors(i->second);

    for (hm_method_t::iterator i = shm.begin(), e = shm.end(); i != e; ++i)
        scl->addNewStaticAncestors(i->second);
}

void qore_class_private::resolveCopy() {
    if (resolve_copy_done)
        return;

    resolve_copy_done = true;

    // resolve inheritance lists in methods
    for (hm_method_t::iterator i = hm.begin(), e = hm.end(); i != e; ++i)
        i->second->priv->func->resolveCopy();

    for (hm_method_t::iterator i = shm.begin(), e = shm.end(); i != e; ++i)
        i->second->priv->func->resolveCopy();

    if (scl)
        scl->resolveCopy();
}

int qore_class_private::checkExistingVarMember(const char* dname, const QoreMemberInfoBaseAccess* mi, const QoreMemberInfoBaseAccess* omi, const qore_class_private* qc, ClassAccess oaccess, bool var) const {
    //printd(5, "qore_class_private::checkExistingVarMember() name: %s priv: %d is_priv: %d sclass: %s\n", name.c_str(), priv, is_priv, sclass->getName());

    // here we know that the member or var already exists, so either it will be a
    // duplicate declaration, in which case it is ignored if it has no type info, or it is a
    // contradictory declaration, in which case a parse exception is raised

    // if the var was previously declared public
    if (mi->access != oaccess) {
        // raise an exception only if parse exceptions are enabled
        if (getProgram()->getParseExceptionSink()) {
            QoreStringNode* desc = new QoreStringNode;
            desc->sprintf("class '%s' ", name.c_str());
            desc->concat("cannot declare ");
            desc->sprintf("%s %s ", privpub(mi->access), var ? "static variable" : "member");
            desc->sprintf("'%s' when ", dname);
            if (qc == this)
                desc->concat("this class");
            else
                desc->sprintf("base class '%s'", qc->name.c_str());
            desc->sprintf(" already declared this %s as %s", var ? "variable" : "member", privpub(oaccess));
            qore_program_private::makeParseException(getProgram(), *mi->loc, "PARSE-ERROR", desc);
        }
        return -1;
    }
    else if ((mi && mi->parseHasTypeInfo()) || (omi && omi->parseHasTypeInfo())) {
        if (getProgram()->getParseExceptionSink()) {
            QoreStringNode* desc = new QoreStringNode;
            desc->sprintf("%s %s ", privpub(mi->access), var ? "static variable" : "member");
            desc->sprintf("'%s' was already declared in ", dname);
            if (qc == this)
                desc->concat("this class");
            else
                desc->sprintf("base class '%s'", qc->name.c_str());
            if (mi && mi->parseHasTypeInfo())
                desc->sprintf(" with a type definition");
            desc->concat(" and cannot be declared again");
            desc->sprintf(" in class '%s'", name.c_str());
            desc->concat(" if the declaration has a type definition");

            qore_program_private::makeParseException(getProgram(), *mi->loc, "PARSE-TYPE-ERROR", desc);
        }
        return -1;
    }

    return 0;
}

QoreValue qore_class_private::evalPseudoMethod(const QoreValue n, const char* nme, const QoreListNode* args, ExceptionSink* xsink) const {
   QORE_TRACE("qore_class_private::evalPseudoMethod()");

   const QoreMethod* m = runtimeFindPseudoMethod(n, nme, xsink);
   if (!m)
      return QoreValue();

   //printd(5, "qore_class_private::evalPseudoMethod() %s::%s() found method %p class %s\n", priv->name, nme, w, w->getClassName());

   return qore_method_private::evalPseudoMethod(*m, xsink, 0, n, args);
}

QoreValue qore_class_private::evalPseudoMethod(const QoreMethod* m, const AbstractQoreFunctionVariant* variant, const QoreValue n, const QoreListNode* args, ExceptionSink* xsink) const {
   return qore_method_private::evalPseudoMethod(*m, xsink, variant, n, args);
}

bool qore_class_private::parseCheckPrivateClassAccess(const qore_class_private* opc) const {
   // see if shouldBeClass is a parent class of the class currently being parsed
   //ClassAccess access1 = Public;
   //printd(5, "qore_class_private::parseCheckPrivateClassAccess(%p '%s') pc: %p '%s' found: %p\n", this, name.c_str(), opc, opc ? opc->name.c_str() : "n/a", opc ? opc->getClass(*this, access1) : nullptr);

   if (!opc)
      return false;

   ClassAccess access = Public;
   return opc->parseGetClass(*this, access) || (scl && scl->parseGetClass(*opc, access, true));
}

bool qore_class_private::runtimeCheckPrivateClassAccess(const qore_class_private* qc) const {
   if (!qc) {
      //printd(5, "runtimeCheckPrivateClassAccess() this: %p '%s' no runtime class context: failed\n", this, name.c_str());
      return false;
   }

   ClassAccess access = Public;
   //printd(5, "runtimeCheckPrivateClassAccess() qc: %p '%s' test: %p '%s' okl: %d okr: %d\n", qc, qc->name.c_str(), this, name.c_str(), qc->getClassIntern(*this, access, true), (scl && scl->getClass(*qc, access, true)));
   return qc->getClassIntern(*this, access, true) || (scl && scl->getClass(*qc, access, true));
}

qore_type_result_e qore_class_private::parseCheckCompatibleClass(const qore_class_private& oc, bool& may_not_match) const {
   qore_type_result_e rv = parseCheckCompatibleClassIntern(oc, may_not_match);
   if (rv != QTI_NOT_EQUAL)
      return rv;
   if (injectedClass) {
      rv = injectedClass->parseCheckCompatibleClass(oc, may_not_match);
      if (rv != QTI_NOT_EQUAL)
         return rv;
   }
   // FIXME: with %strict-types, this check should not be made (cast<>s are obligatory in that case)
   if (oc.injectedClass) {
      qore_type_result_e rv = oc.injectedClass->parseCheckCompatibleClass(*this, may_not_match);
      if (!may_not_match && rv != QTI_NOT_EQUAL)
         may_not_match = true;
      return rv;
   }
   return QTI_NOT_EQUAL;
}

qore_type_result_e qore_class_private::parseCheckCompatibleClassIntern(const qore_class_private& oc, bool& may_not_match) const {
   // make sure both classes are initialized
   const_cast<qore_class_private*>(this)->initialize();
   const_cast<qore_class_private&>(oc).initialize();

#ifdef DEBUG_SKIP
   QoreString h1, h2;
   hash.toString(h1);
   oc.hash.toString(h2);
   printd(5, "qore_class_private::parseCheckCompatibleClass() %p '%s' (%d %s) == %p '%s' (%d %s)\n", this, name.c_str(), classID, h1.getBuffer(), &oc, oc.name.c_str(), oc.classID, h2.getBuffer());
#endif

   if (parseEqual(oc))
      return QTI_IDENT;

   // FIXME: with %strict-types, the second check should not be made (cast<>s are obligatory in that case)
   ClassAccess access;
   if (!parseGetClass(oc, access)) {
      if (!oc.parseGetClass(*this, access))
         return QTI_NOT_EQUAL;
      may_not_match = true;
   }

   if (access == Public)
      return QTI_AMBIGUOUS;

   if (parseCheckPrivateClassAccess())
      return QTI_AMBIGUOUS;

   if (!parseCheckPrivateClassAccess()) {
      if (may_not_match)
         may_not_match = false;
      return QTI_NOT_EQUAL;
   }

   return QTI_AMBIGUOUS;
}

qore_type_result_e qore_class_private::runtimeCheckCompatibleClass(const qore_class_private& oc) const {
   qore_type_result_e rv = runtimeCheckCompatibleClassIntern(oc);
   if (rv != QTI_NOT_EQUAL)
      return rv;
   if (injectedClass) {
      rv = injectedClass->runtimeCheckCompatibleClassIntern(oc);
      if (rv != QTI_NOT_EQUAL)
         return rv;
   }
   return QTI_NOT_EQUAL;
}

qore_type_result_e qore_class_private::runtimeCheckCompatibleClassIntern(const qore_class_private& oc) const {
   if (equal(oc))
      return QTI_IDENT;

   ClassAccess access = Public;
   if (!oc.scl || !oc.scl->getClass(*this, access, true))
      return QTI_NOT_EQUAL;

   if (access == Public)
      return QTI_AMBIGUOUS;

   return runtimeCheckPrivateClassAccess() ? QTI_AMBIGUOUS : QTI_NOT_EQUAL;
}

bool QoreClass::hasParentClass() const {
   return (bool)priv->scl;
}

const QoreMethod* QoreClass::getConstructor() const {
   return priv->constructor;
}

const QoreMethod* QoreClass::getSystemConstructor() const {
   return priv->system_constructor;
}

const QoreMethod* QoreClass::getDestructor() const {
   return priv->destructor;
}

const QoreMethod* QoreClass::getCopyMethod() const {
   return priv->copyMethod;
}

const QoreMethod* QoreClass::getMemberGateMethod() const {
   return priv->memberGate;
}

const QoreMethod* QoreClass::getMethodGate() const {
   return priv->methodGate;
}

const QoreMethod* QoreClass::getMemberNotificationMethod() const {
   return priv->memberNotification;
}

const QoreTypeInfo* QoreClass::getTypeInfo() const {
   return priv->getTypeInfo();
}

const QoreTypeInfo* QoreClass::getOrNothingTypeInfo() const {
   return priv->getOrNothingTypeInfo();
}

bool QoreClass::parseHasPublicMembersInHierarchy() const {
   return priv->parseHasPublicMembersInHierarchy();
}

bool QoreClass::runtimeHasPublicMembersInHierarchy() const {
   return priv->has_public_memdecl;
}

void QoreClass::parseSetEmptyPublicMemberDeclaration() {
   priv->pending_has_public_memdecl = true;
   if (!priv->has_new_user_changes)
      priv->has_new_user_changes = true;
}

bool QoreClass::isPublicOrPrivateMember(const char* str, bool& priv_member) const {
    const qore_class_private* class_ctx = runtime_get_class();
    if (class_ctx && !priv->runtimeCheckPrivateClassAccess(class_ctx)) {
        class_ctx = nullptr;
    }
    const QoreMemberInfo* mi = priv->runtimeGetMemberInfo(str, class_ctx);
    if (mi) {
        priv_member = mi->access > Public;
    }
    return mi;
}

bool QoreClass::hasPrivateCopyMethod() const {
   return priv->copyMethod && priv->copyMethod->isPrivate();
}

bool QoreClass::parseHasPrivateCopyMethod() const {
   return priv->copyMethod && (qore_method_private::getAccess(*priv->copyMethod) > Public);
}

bool QoreClass::parseHasMethodGate() const {
   return priv->parseHasMethodGate();
}

void QoreClass::recheckBuiltinMethodHierarchy() {
   priv->recheckBuiltinMethodHierarchy();
}

void QoreClass::unsetPublicMemberFlag() {
   assert(priv->has_public_memdecl);
   priv->has_public_memdecl = false;
}

void QoreClass::addBuiltinConstant(const char* name, QoreValue value, ClassAccess access, const QoreTypeInfo* typeInfo) {
    priv->addBuiltinConstant(name, value, access, typeInfo);
}

void QoreClass::addBuiltinStaticVar(const char* name, QoreValue value, ClassAccess access, const QoreTypeInfo* typeInfo) {
    priv->addBuiltinStaticVar(name, value, access, typeInfo);
}

void QoreClass::rescanParents() {
   // rebuild parent class data
   if (priv->scl)
      priv->scl->rescanParents(this);
}

void QoreClass::setPublicMemberFlag() {
   priv->has_public_memdecl = true;
}

void QoreClass::setGateAccessFlag() {
   priv->gate_access = true;
}

<<<<<<< HEAD
const QoreExternalNormalMember* QoreClass::findLocalMember(const char* name) const {
    return reinterpret_cast<const QoreExternalNormalMember*>(priv->members.find(name));
=======
const QoreExternalMemberVarBase* QoreClass::findLocalMember(const char* name) const {
    return reinterpret_cast<const QoreExternalMemberVarBase*>(priv->members.find(name));
>>>>>>> 96a99014
}

const QoreExternalStaticMember* QoreClass::findLocalStaticMember(const char* name) const {
    return reinterpret_cast<const QoreExternalStaticMember*>(priv->vars.find(name));
}

std::string QoreClass::getNamespacePath(bool anchored) const {
    std::string path;
    priv->ns->getPath(path);
    if (!path.empty()) {
        path += "::";
    }
    if (anchored) {
        path.insert(0, "::");
    }
    path += getName();
    return path;
}

bool QoreClass::isEqual(const QoreClass& cls) const {
    return priv->equal(*cls.priv);
}

BinaryNode* QoreClass::getBinaryHash() const {
    SimpleRefHolder<BinaryNode> b(new BinaryNode);
    char* hash = priv->getHash();
    assert(hash);
    b->append(hash, SH_SIZE);
    return b.release();
}

const QoreExternalConstant* QoreClass::findConstant(const char* name) const {
    return reinterpret_cast<const QoreExternalConstant*>(priv->constlist.findEntry(name));
}

const QoreNamespace* QoreClass::getNamespace() const {
    return priv->ns->ns;
}

void MethodFunctionBase::parseInit() {
    QoreFunction::parseInit(qore_class_private::get(*qc)->ns);
}

void MethodFunctionBase::parseCommit() {
   QoreFunction::parseCommit();
}

void MethodFunctionBase::parseRollback() {
   QoreFunction::parseRollback();
}

int MethodFunctionBase::checkFinalVariant(const MethodFunctionBase* m, const MethodVariantBase* v) const {
   if (!v->isFinal())
      return 0;

   const AbstractFunctionSignature* sig = v->getSignature();
   const AbstractFunctionSignature* vs = nullptr;
   int rc = parseCompareResolvedSignature(vlist, sig, vs);
   if (rc == QTI_NOT_EQUAL)
      return 0;

   const char* stat = isStatic() ? "static " : "";
   // can only be overridden with a user variant
   assert(dynamic_cast<const UserSignature*>(vs));
   parse_error(*static_cast<const UserSignature*>(vs)->getParseLocation(), "child class method %s%s::%s(%s) cannot override parent class method final %s%s::%s(%s)", stat, qc->getName(), getName(), vs->getSignatureText(), stat, m->qc->getName(), getName(), sig->getSignatureText());
   return -1;
}

void MethodFunctionBase::checkFinal() const {
   // only check if we have new pending variants in this method
   if (vlist.empty()) {
      //printd(5, "MethodFunctionBase::checkFinal() %s::%s() pending list is empty\n", qc->getName(), getName());
      return;
   }

   ilist_t::const_iterator i = ilist.begin(), e = ilist.end();
   ++i;
   for (; i != e; ++i) {
      const MethodFunctionBase* m = METHFB_const((*i).func);
      //printd(5, "MethodFunctionBase::checkFinal() base method %s::%s() has_final: %d against child %s::%s()\n", m->qc->getName(), getName(), m->has_final, qc->getName(), getName());
      if (m->has_final) {
         for (vlist_t::const_iterator i = m->vlist.begin(), e = m->vlist.end(); i != e; ++i) {
            if (checkFinalVariant(m, METHVB_const(*i)))
               return;
         }
      }
   }
}

void MethodFunctionBase::addBuiltinMethodVariant(MethodVariantBase* variant) {
    ClassAccess ma = variant->getAccess();
    if (access > ma)
        access = ma;
    if (!has_final && variant->isFinal())
        has_final = true;
    addBuiltinVariant(variant);
}

int MethodFunctionBase::parseAddUserMethodVariant(MethodVariantBase* variant) {
    int rc = addPendingVariant(variant);
    if (!rc) {
        ClassAccess ma = variant->getAccess();
        if (access > ma)
            access = ma;
        if (!has_final && variant->isFinal())
            has_final = true;
    }
    return rc;
}

static void do_variant_sig(QoreString& csig, const std::string& name, const MethodVariantBase* v, const char* mod) {
    if (v->isAbstract()) {
        csig.concat("abstract ");
    }
    switch (v->getAccess()) {
        case Public: csig.concat("pub "); break;
        case Private: csig.concat("priv "); break;
        case Internal: csig.concat("int "); break;
        case Inaccessible: assert(false); break;
    }
    if (mod) {
        csig.concat(mod);
        csig.concat(' ');
    }
    csig.concat(name);
    csig.concat('(');
    csig.concat(v->getSignature()->getSignatureText());
    csig.concat(')');
    csig.concat('\n');
}

void MethodFunctionBase::parseSignatures(QoreString& csig, const char* mod) const {
    for (vlist_t::const_iterator i = vlist.begin(), e = vlist.end(); i != e; ++i) {
        const MethodVariantBase* v = METHVB_const(*i);
        do_variant_sig(csig, name, v, mod);
    }
}

void MethodFunctionBase::parseCommitMethod(QoreString& csig, const char* mod) {
    parseSignatures(csig, mod);
    parseCommitMethod();
}

void MethodFunctionBase::parseCommitMethod() {
    parseCommit();
}

void MethodFunctionBase::parseRollbackMethod() {
    parseRollback();
}

void MethodFunctionBase::replaceAbstractVariantIntern(MethodVariantBase* variant) {
    variant->ref();
    AbstractFunctionSignature& sig = *(variant->getSignature());
    for (vlist_t::iterator i = vlist.begin(), e = vlist.end(); i != e; ++i) {
        (*i)->parseResolveUserSignature();
        if ((*i)->isSignatureIdentical(sig)) {
            pending_save.push_back(*i);
            vlist.erase(i);
            vlist.push_back(variant);
            //printd(5, "MethodFunctionBase::replaceAbstractVariantIntern() this: %p replacing %p ::%s%s in vlist\n", this, variant, getName(), variant->getAbstractSignature());
            return;
        }
    }
    //printd(5, "MethodFunctionBase::replaceAbstractVariantIntern() this: %p adding %p ::%s%s to vlist\n", this, variant, getName(), variant->getAbstractSignature());
    vlist.push_back(variant);
}

void MethodFunctionBase::replaceAbstractVariant(MethodVariantBase* variant) {
    replaceAbstractVariantIntern(variant);

    ClassAccess ma = variant->getAccess();
    if (access > ma)
        access = ma;

    if (!has_final && variant->isFinal())
        has_final = true;
}

// if an identical signature is found to the passed variant, then it is removed from the abstract list
MethodVariantBase* MethodFunctionBase::parseHasVariantWithSignature(MethodVariantBase* v) const {
    v->parseResolveUserSignature();
    AbstractFunctionSignature& sig = *(v->getSignature());
    for (vlist_t::const_iterator i = vlist.begin(), e = vlist.end(); i != e; ++i) {
        (*i)->parseResolveUserSignature();
        if ((*i)->isSignatureIdentical(sig))
            return reinterpret_cast<MethodVariantBase*>(*i);
    }
    return nullptr;
}

QoreValue UserMethodVariant::evalMethod(QoreObject* self, CodeEvaluationHelper &ceh, ExceptionSink* xsink) const {
    VRMutexOptionalLockHelper vrmolh(synchronized ? (self ? qore_object_private::get(*self)->getGate() : ceh.getClass()->getGate()) : 0, xsink);
    if (*xsink)
        return QoreValue();
    //printd(5, "UserMethodVariant::evalMethod() this: %p %s::%s()\n", this, getClassPriv()->name.c_str(), qmethod->getName());
    return eval(qmethod->getName(), &ceh, self, xsink, getClassPriv());
}

void BuiltinConstructorValueVariant::evalConstructor(const QoreClass& thisclass, QoreObject* self, CodeEvaluationHelper &ceh, BCList* bcl, BCEAList* bceal, ExceptionSink* xsink) const {
    CodeContextHelper cch(xsink, CT_BUILTIN, "constructor", self, qore_class_private::get(thisclass));

    if (constructorPrelude(thisclass, ceh, self, bcl, bceal, xsink))
        return;

    constructor(self, ceh.getArgs(), ceh.getRuntimeFlags(), xsink);
}

void BuiltinExternalConstructorValueVariant::evalConstructor(const QoreClass& thisclass, QoreObject* self, CodeEvaluationHelper &ceh, BCList* bcl, BCEAList* bceal, ExceptionSink* xsink) const {
    CodeContextHelper cch(xsink, CT_BUILTIN, "constructor", self, qore_class_private::get(thisclass));

    if (constructorPrelude(thisclass, ceh, self, bcl, bceal, xsink))
        return;

    constructor(*qmethod, ptr, self, ceh.getArgs(), ceh.getRuntimeFlags(), xsink);
}

int ConstructorMethodVariant::constructorPrelude(const QoreClass& thisclass, CodeEvaluationHelper& ceh, QoreObject* self, BCList* bcl, BCEAList* bceal, ExceptionSink* xsink) const {
    if (bcl) {
        const BCAList* bcal = getBaseClassArgumentList();
        if (bcal) {
            bcal->execBaseClassConstructorArgs(bceal, xsink);
            if (*xsink)
                return -1;
        }
        bcl->execConstructors(self, bceal, xsink);
        if (*xsink)
            return -1;
    }

    ceh.restorePosition();
    return 0;
}

UserConstructorVariant::~UserConstructorVariant() {
   delete bcal;
}

void UserConstructorVariant::evalConstructor(const QoreClass &thisclass, QoreObject* self, CodeEvaluationHelper &ceh, BCList* bcl, BCEAList* bceal, ExceptionSink* xsink) const {
   UserVariantExecHelper uveh(this, &ceh, xsink);
   if (!uveh)
      return;

   CodeContextHelper cch(xsink, CT_USER, "constructor", self, qore_class_private::get(thisclass), false);

   // instantiate "self" before executing base class constructors in case base class constructor arguments reference "self"
   assert(signature.selfid);
   signature.selfid->instantiateSelf(self);

   // instantiate argv and push id on stack for base class constructors
   if (bcl) {
      ReferenceHolder<QoreListNode>& argv = uveh.getArgv();
      signature.argvid->instantiate(argv ? argv->refSelf() : 0);
      ArgvContextHelper argv_helper(argv ? argv->listRefSelf() : 0, xsink);
   }

   if (!constructorPrelude(thisclass, ceh, self, bcl, bceal, xsink)) {
      evalIntern(uveh.getArgv(), 0, xsink).discard(xsink);
   }

   // uninstantiate argv
   if (bcl)
      signature.argvid->uninstantiate(xsink);

   // if self then uninstantiate
   signature.selfid->uninstantiateSelf();
}

void UserConstructorVariant::parseInit(QoreFunction* f) {
   MethodFunctionBase* mf = static_cast<MethodFunctionBase*>(f);
   const QoreClass& parent_class = *(mf->MethodFunctionBase::getClass());

   signature.resolve();
   assert(!signature.getReturnTypeInfo() || signature.getReturnTypeInfo() == nothingTypeInfo);

   // push return type on stack (no return value can be used)
   ParseCodeInfoHelper rtih("constructor", nothingTypeInfo);

   if (bcal && !parent_class.hasParentClass()) {
      parse_error(*signature.getParseLocation(), "base constructor arguments given for class '%s' that has no parent classes", parent_class.getName());
      delete bcal;
      bcal = nullptr;
   }

   //printd(5, "UserConstructorVariant::parseInitConstructor() this: %p %s::constructor() params: %d\n", this, parent_class.getName(), signature.numParams());
   // must be called even if statements is NULL
   statements->parseInitConstructor(parent_class.getTypeInfo(), this, bcal, parent_class);

   // recheck types against committed types if necessary
   if (recheck)
      f->parseCheckDuplicateSignatureCommitted(&signature);
}

void BuiltinDestructorVariant::evalDestructor(const QoreClass &thisclass, QoreObject* self, ExceptionSink* xsink) const {
   CodeContextHelper cch(xsink, CT_BUILTIN, "destructor", self, qore_class_private::get(thisclass));

   AbstractPrivateData* private_data = self->getAndClearPrivateData(thisclass.getID(), xsink);
   //printd(5, "BuiltinDestructorVariant::evalDestructor() o: %p, v: %d, classid: %d, private: %p\n", self, self->isValid(), thisclass.getID(), private_data);
   if (!private_data)
      return;
   destructor(self, private_data, xsink);
}

void BuiltinExternalDestructorVariant::evalDestructor(const QoreClass &thisclass, QoreObject* self, ExceptionSink* xsink) const {
    CodeContextHelper cch(xsink, CT_BUILTIN, "destructor", self, qore_class_private::get(thisclass));

    AbstractPrivateData* private_data = self->getAndClearPrivateData(thisclass.getID(), xsink);
    //printd(5, "BuiltinExternalDestructorVariant::evalDestructor() o: %p, v: %d, private: %p\n", self, self->isValid(), private_data);
    if (!private_data)
        return;
    destructor(thisclass, ptr, self, private_data, xsink);
}

void UserCopyVariant::evalCopy(const QoreClass& thisclass, QoreObject* self, QoreObject* old, CodeEvaluationHelper& ceh, BCList* scl, ExceptionSink* xsink) const {
   // there can only be max 1 param
   assert(signature.numParams() <= 1);

   QoreListNode* args = new QoreListNode;
   args->push(self->refSelf(), nullptr);
   ceh.setArgs(args);

   UserVariantExecHelper uveh(this, &ceh, xsink);
   if (!uveh)
      return;

   CodeContextHelper cch(xsink, CT_USER, "copy", self, qore_class_private::get(thisclass));

   if (scl) {
      scl->sml.execCopyMethods(self, old, xsink);
      if (*xsink)
         return;
      ceh.restorePosition();
   }

   evalIntern(uveh.getArgv(), self, xsink).discard(xsink);
}

void UserCopyVariant::parseInit(QoreFunction* f) {
   MethodFunctionBase* mf = static_cast<MethodFunctionBase*>(f);
   const QoreClass& parent_class = *(mf->MethodFunctionBase::getClass());

   signature.resolve();

   // make sure there is max one parameter in the copy method
   if (signature.numParams() > 1)
      parse_error(*signature.getParseLocation(), "maximum of one parameter may be defined in class copy methods (%d defined); this parameter will be assigned to the old object when the method is executed", signature.numParams());

   // push return type on stack (no return value can be used)
   ParseCodeInfoHelper rtih("copy", nothingTypeInfo);

   // must be called even if statements is NULL
   statements->parseInitMethod(parent_class.getTypeInfo(), this);

   // see if there is a type specification for the sole parameter and make sure it matches the class if there is
   if (signature.numParams()) {
      const QoreTypeInfo* typeInfo = signature.getParamTypeInfo(0);
      if (typeInfo) {
         if (QoreTypeInfo::parseReturns(typeInfo, &parent_class) == QTI_NOT_EQUAL) {
            // raise parse exception if parse exceptions have not been suppressed
            if (getProgram()->getParseExceptionSink()) {
               QoreStringNode* desc = new QoreStringNode("the copy constructor will be passed ");
               QoreTypeInfo::getThisType(parent_class.getTypeInfo(), *desc);
               desc->concat(", but the object's parameter was defined expecting ");
               QoreTypeInfo::getThisType(typeInfo, *desc);
               desc->concat(" instead");
               qore_program_private::makeParseException(getProgram(), *signature.getParseLocation(), "PARSE-TYPE-ERROR", desc);
            }
         }
      }
      else { // set to class' type
         signature.setFirstParamType(parent_class.getTypeInfo());
      }
   }

   // only 1 variant is possible, no need to recheck types
}

void BuiltinCopyVariantBase::evalCopy(const QoreClass& thisclass, QoreObject* self, QoreObject* old, CodeEvaluationHelper& ceh, BCList* scl, ExceptionSink* xsink) const {
   CodeContextHelper cch(xsink, CT_BUILTIN, "copy", self, qore_class_private::get(thisclass));

   if (scl) {
      scl->sml.execCopyMethods(self, old, xsink);
      if (*xsink)
         return;
      ceh.restorePosition();
   }

   old->evalCopyMethodWithPrivateData(thisclass, this, self, xsink);
}

void ConstructorMethodFunction::evalConstructor(const AbstractQoreFunctionVariant* variant, const QoreClass& thisclass, QoreObject* self, const QoreListNode* args, BCList* bcl, BCEAList* bceal, ExceptionSink* xsink) const {
   // setup call, save runtime position, and evaluate arguments
   CodeEvaluationHelper ceh(xsink, this, variant, "constructor", args, self, qore_class_private::get(thisclass));
   if (*xsink)
      return;

   CONMV_const(variant)->evalConstructor(thisclass, self, ceh, bcl, bceal, xsink);
}

void CopyMethodFunction::evalCopy(const QoreClass& thisclass, QoreObject* self, QoreObject* old, BCList* scl, ExceptionSink* xsink) const {
   assert(vlist.singular());

   const AbstractQoreFunctionVariant* variant = first();
   qore_call_t ct = variant->getCallType();

   // setup call, save runtime position
   CodeEvaluationHelper ceh(xsink, this, variant, "copy", (QoreListNode*)nullptr, self, qore_class_private::get(thisclass), ct, true);
   if (*xsink) return;

   COPYMV_const(variant)->evalCopy(thisclass, self, old, ceh, scl, xsink);
}

void DestructorMethodFunction::evalDestructor(const QoreClass& thisclass, QoreObject* self, ExceptionSink* xsink) const {
   assert(vlist.singular());

   const AbstractQoreFunctionVariant* variant = first();
   qore_call_t ct = variant->getCallType();

   // setup call, save runtime position
   //printd(5, "DestructorMethodFunction::evalDestructor() %s::%s() o: %p, v: %d, ct: %d\n", getClassName(), getName(), self, self->isValid(),ct);
   CodeEvaluationHelper ceh(xsink, this, variant, "destructor", (QoreListNode*)nullptr, self, qore_class_private::get(thisclass), ct);
   if (*xsink) return;

   DESMV_const(variant)->evalDestructor(thisclass, self, xsink);
}

// if the variant was identified at parse time, then variant will not be NULL, otherwise if NULL then it is identified at run time
QoreValue NormalMethodFunction::evalMethod(ExceptionSink* xsink, const AbstractQoreFunctionVariant* variant, QoreObject* self, const QoreListNode* args, const qore_class_private* cctx) const {
    const char* cname = getClassName();
    const char* mname = getName();
    //printd(5, "NormalMethodFunction::evalMethod() %s::%s() v: %d\n", cname, mname, self->isValid());

    CodeEvaluationHelper ceh(xsink, this, variant, mname, args, self, qore_class_private::get(*qc), CT_UNUSED, false, cctx);
    if (*xsink)
        return QoreValue();

    const MethodVariant* mv = METHV_const(variant);
    if (mv->isAbstract()) {
        xsink->raiseException("ABSTRACT-VARIANT-ERROR", "cannot call abstract variant %s::%s(%s) directly", cname, mname, mv->getSignature()->getSignatureText());
        return QoreValue();
    }
    //printd(5, "NormalMethodFunction::evalMethod() %s::%s(%s) (self: %s, v: %s) variant: %p, mv: %p priv: %d access: %d (%p %s)\n",getClassName(), mname, mv->getSignature()->getSignatureText(), self->getClass()->getName(), variant->getClass()->getName(), variant, mv, mv->isPrivate(), qore_class_private::runtimeCheckPrivateClassAccess(*mv->getClass()), runtime_get_class(), runtime_get_class() ? runtime_get_class()->name.c_str() : "n/a");

    return mv->evalMethod(self, ceh, xsink);
}

// if the variant was identified at parse time, then variant will not be NULL, otherwise if NULL then it is identified at run time
QoreValue NormalMethodFunction::evalMethodTmpArgs(ExceptionSink* xsink, const AbstractQoreFunctionVariant* variant, QoreObject* self, QoreListNode* args, const qore_class_private* cctx) const {
    const char* cname = getClassName();
    const char* mname = getName();
    //printd(5, "NormalMethodFunction::evalMethod() %s::%s() v: %d\n", cname, mname, self->isValid());

    CodeEvaluationHelper ceh(xsink, this, variant, mname, args, self, qore_class_private::get(*qc), CT_UNUSED, false, cctx);
    if (*xsink)
        return QoreValue();

    const MethodVariant* mv = METHV_const(variant);
    if (mv->isAbstract()) {
        xsink->raiseException("ABSTRACT-VARIANT-ERROR", "cannot call abstract variant %s::%s(%s) directly", cname, mname, mv->getSignature()->getSignatureText());
        return QoreValue();
    }
    //printd(5, "NormalMethodFunction::evalMethod() %s::%s(%s) (self: %s) variant: %p, mv: %p priv: %d access: %d (%p %s)\n",getClassName(), mname, mv->getSignature()->getSignatureText(), self->getClass()->getName(), variant, mv, mv->isPrivate(), qore_class_private::runtimeCheckPrivateClassAccess(*mv->getClass()), runtime_get_class(), runtime_get_class() ? runtime_get_class()->name.c_str() : "n/a");

    return mv->evalMethod(self, ceh, xsink);
}

// if the variant was identified at parse time, then variant will not be NULL, otherwise if NULL then it is identified at run time
QoreValue NormalMethodFunction::evalPseudoMethod(ExceptionSink* xsink, const AbstractQoreFunctionVariant* variant, const QoreValue n, const QoreListNode* args, const qore_class_private* cctx) const {
   const char* mname = getName();
   CodeEvaluationHelper ceh(xsink, this, variant, mname, args, 0, qore_class_private::get(*qc), CT_UNUSED, false, cctx);
   if (*xsink)
      return QoreValue();

   return METHV_const(variant)->evalPseudoMethod(n, ceh, xsink);
}

// if the variant was identified at parse time, then variant will not be NULL, otherwise if NULL then it is identified at run time
QoreValue StaticMethodFunction::evalMethod(ExceptionSink* xsink, const AbstractQoreFunctionVariant* variant, const QoreListNode* args, const qore_class_private* cctx) const {
   const char* mname = getName();
   CodeEvaluationHelper ceh(xsink, this, variant, mname, args, 0, qore_class_private::get(*qc), CT_UNUSED, false, cctx);
   if (*xsink)
      return QoreValue();

   return METHV_const(variant)->evalMethod(0, ceh, xsink);
}

// if the variant was identified at parse time, then variant will not be NULL, otherwise if NULL then it is identified at run time
QoreValue StaticMethodFunction::evalMethodTmpArgs(ExceptionSink* xsink, const AbstractQoreFunctionVariant* variant, QoreListNode* args, const qore_class_private* cctx) const {
    const char* mname = getName();
    CodeEvaluationHelper ceh(xsink, this, variant, mname, args, 0, qore_class_private::get(*qc), CT_UNUSED, false, cctx);
    if (*xsink)
        return QoreValue();

    return METHV_const(variant)->evalMethod(0, ceh, xsink);
}

const qore_class_private* MethodVariantBase::getClassPriv() const {
    return qore_class_private::get(*(qmethod->getClass()));
}

const char* MethodVariantBase::getAbstractSignature() {
    if (asig.empty())
        getSignature()->addAbstractParameterSignature(asig);
    return asig.c_str();
}

QoreValue BuiltinNormalMethodVariantBase::evalMethod(QoreObject* self, CodeEvaluationHelper& ceh, ExceptionSink* xsink) const {
    CodeContextHelper cch(xsink, CT_BUILTIN, qmethod->getName(), self, qore_class_private::get(*qmethod->getClass()));
    return qore_object_private::evalBuiltinMethodWithPrivateData(*self, *qmethod, this, ceh.getArgs(), ceh.getRuntimeFlags(), xsink);
}

QoreValue BuiltinNormalMethodVariantBase::evalPseudoMethod(const QoreValue n, CodeEvaluationHelper& ceh, ExceptionSink* xsink) const {
    CodeContextHelper cch(xsink, CT_BUILTIN, qmethod->getName());
    return evalImpl(NULL, (AbstractPrivateData*)&n, ceh.getArgs(), ceh.getRuntimeFlags(), xsink);
}

class qmi_priv {
public:
    hm_method_t& m;
    hm_method_t::iterator i;

    DLLLOCAL qmi_priv(hm_method_t& n_m) : m(n_m) {
        i = m.end();
    }

    DLLLOCAL bool next() {
        if (i == m.end()) {
            i = m.begin();
        }
        else {
            ++i;
        }
        return i != m.end();
    }

    DLLLOCAL const QoreMethod* getMethod() const {
        assert(i != m.end());
        return i->second;
    }
};
#define HMI_CAST(p) (reinterpret_cast<qmi_priv*>(p))

QoreMethodIterator::QoreMethodIterator(const QoreClass* qc) : priv(new qmi_priv(qc->priv->hm)) {
}

QoreMethodIterator::~QoreMethodIterator() {
   delete HMI_CAST(priv);
}

bool QoreMethodIterator::next() {
   return HMI_CAST(priv)->next();
}

const QoreMethod* QoreMethodIterator::getMethod() const {
   return HMI_CAST(priv)->getMethod();
}

QoreStaticMethodIterator::QoreStaticMethodIterator(const QoreClass* qc) : priv(new qmi_priv(qc->priv->shm)) {
}

QoreStaticMethodIterator::~QoreStaticMethodIterator() {
   delete HMI_CAST(priv);
}

bool QoreStaticMethodIterator::next() {
   return HMI_CAST(priv)->next();
}

const QoreMethod* QoreStaticMethodIterator::getMethod() const {
   return HMI_CAST(priv)->getMethod();
}

// FIXME: eliminate this method; move injected fields to local, always copy classes with priv by reference
QoreMemberInfo::QoreMemberInfo(const QoreMemberInfo& old, const qore_class_private* cls) :
    QoreMemberInfoBaseAccess(old, old.access),
    cls_vec(old.cls_vec),
    cls_context_map(old.cls_context_map ? new cls_context_map_t(*old.cls_context_map) : nullptr),
    mi_list(old.mi_list ? new mi_list_t(*old.mi_list) : nullptr), is_local(old.is_local) {
    // write new class owner in initial position
    cls_vec[0] = cls;
}

QoreMemberInfo::QoreMemberInfo(const QoreMemberInfo& old, const qore_class_private* cls, ClassAccess cls_access) :
    QoreMemberInfoBaseAccess(old, (old.access == Internal) ? Inaccessible : QORE_MAX(old.access, cls_access)),
    cls_vec(old.cls_vec),
    cls_context_map(old.cls_context_map ? new cls_context_map_t(*old.cls_context_map) : nullptr),
    mi_list(old.mi_list ? new mi_list_t(*old.mi_list) : nullptr), is_local(false) {
    //printd(5, "QoreMemberInfo::QoreMemberInfo() copy cls: %p '%s' mi_list: %p old.access: '%s' new.access: '%s' context_map: %p (%d) mi_list: %p (%d)\n", cls, cls->name.c_str(), mi_list, privpub(old.access), privpub(access), cls_context_map, cls_context_map ? cls_context_map->size() : 0, mi_list, mi_list ? mi_list->size() : 0);
    // add inheriting class to class vector if accessible
    if (access < Inaccessible) {
        cls_vec.push_back(cls);
        //printd(5, "QoreMemberInfo::QoreMemberInfo() added class %p '%s' to inheritance list\n", cls, cls->name.c_str());
    }
    else {
        // when importing internal members, add context access entries for the child classes
        if (!mi_list) {
            //printd(5, "QoreMemberInfo::QoreMemberInfo() adding context access for class %p '%s'\n", old.cls_vec.back(), old.cls_vec.back()->name.c_str());
            // add context to last class
            addContextAccess(old, old.cls_vec.back());
        }
        else {
            //printd(5, "QoreMemberInfo::QoreMemberInfo() copy mi_list: %p old.access: '%s'\n", mi_list, privpub(old.access));
        }
    }
}

void QoreMemberInfo::addContextAccess(const QoreMemberInfo& mi) {
    //printd(5, "QoreMemberInfo::addContextAccess() this: %p cls_context_map: %p (%d) mi.cls_context_map: %p (%d) local: %d mi.local: %d\n", this, cls_context_map, cls_context_map ? cls_context_map->size() : 0, mi.cls_context_map, mi.cls_context_map ? mi.cls_context_map->size() : 0, local(), mi.local());
    if (!cls_context_map) {
        cls_context_map = new cls_context_map_t;
        assert(!mi_list);
        mi_list = new mi_list_t;
    }
    else if (mi_list->size()) {
        // see if we have already inherited this member
        if (getClass() == mi.getClass()) {
            //printd(5, "QoreMemberInfo::addContextAccess() this: %p already inherited member from class %p '%s'\n", this, mi.getClass(), mi.getClass()->name.c_str());
            return;
        }
    }

    // copy context map
    if (mi.cls_context_map) {
        for (auto& i : *mi.cls_context_map) {
            cls_context_map->insert(cls_context_map_t::value_type(i.first, i.second));
        }
        mi_list->insert(mi_list->begin(), mi.mi_list->begin(), mi.mi_list->end());
    }

    // add a mapping for imported local members
    addContextAccess(mi, mi.getClass());
}

void QoreMemberInfo::addContextAccess(const QoreMemberInfo& mi, const qore_class_private* qc) {
    //printd(5, "QoreMemberInfo::addContextAccess() this: %p cls_context_map: %p (%d) qc: %p '%s'\n", this, cls_context_map, cls_context_map ? cls_context_map->size() : 0, qc, qc->name.c_str());

    if (!cls_context_map) {
        cls_context_map = new cls_context_map_t;
        assert(!mi_list);
        mi_list = new mi_list_t;
    }

#ifdef DEBUG
    bool inserted = false;
#endif
    for (auto& i : mi.cls_vec) {
        // the class can be in our cls_context_map already with a class that's inherited multiple times in the hierarchy
        cls_context_map_t::iterator ci = cls_context_map->lower_bound(i);
        if (ci == cls_context_map->end() || ci->first != i) {
            //printd(5, "QoreMemberInfo::addContextAccess() this: %p inserting cls %p '%s' -> %p '%s'\n", this, i, i->name.c_str(), qc, qc->name.c_str());
            cls_context_map->insert(ci, cls_context_map_t::value_type(i, qc));
#ifdef DEBUG
            inserted = true;
#endif
        }
#ifdef DEBUG
        else {
            //printd(5, "QoreMemberInfo::addContextAccess() this: %p skipping cls %p '%s' (-> %p '%s'); already inserted\n", this, i, i->name.c_str(), qc, qc->name.c_str());
            if (ci != cls_context_map->end()) {
                assert(ci->second == qc);
            }
        }
#endif
    }
#ifdef DEBUG
    if (inserted) {
        //printd(5, "QoreMemberInfo::addContextAccess() this: %p adding link to inherited member from class %p '%s'\n", this, qc, qc->name.c_str());
        mi_list->insert(mi_list->begin(), &mi);
    }
#endif
}

void QoreMemberInfo::parseInit(const char* name) {
    if (init)
        return;
    init = true;

    if (!typeInfo) {
        typeInfo = QoreParseTypeInfo::resolveAndDelete(parseTypeInfo, loc);
        parseTypeInfo = 0;
    }
#ifdef DEBUG
    else assert(!parseTypeInfo);
#endif

    if (exp) {
        const QoreTypeInfo* argTypeInfo = 0;
        int lvids = 0;
        //printd(5, "QoreMemberInfo::parseInit() this: %p '%s' %p '%s' %d\n", this, name, exp, get_type_name(exp), get_node_type(exp));
        parse_init_value(exp, 0, 0, lvids, argTypeInfo);
        if (lvids) {
            parse_error(*loc, "illegal local variable declaration in member initialization expression");
            while (lvids--)
                pop_local_var();
        }
        // throw a type exception only if parse exceptions are enabled
        if (!QoreTypeInfo::parseAccepts(typeInfo, argTypeInfo) && getProgram()->getParseExceptionSink()) {
            QoreStringNode* desc = new QoreStringNode("initialization expression for ");
            desc->sprintf("%s member '%s' returns ", privpub(access), name);
            QoreTypeInfo::getThisType(argTypeInfo, *desc);
            desc->concat(", but the member was declared as ");
            QoreTypeInfo::getThisType(typeInfo, *desc);
            qore_program_private::makeParseException(getProgram(), *loc, "PARSE-TYPE-ERROR", desc);
        }
    }
}

void QoreVarInfo::parseInit(const char* name) {
    if (QoreMemberInfoBaseAccess::init)
        return;
    QoreMemberInfoBaseAccess::init = true;

    if (!typeInfo) {
        typeInfo = QoreParseTypeInfo::resolveAndDelete(parseTypeInfo, loc);
        parseTypeInfo = 0;
    }
#ifdef DEBUG
    else assert(!parseTypeInfo);
#endif

    val.set(typeInfo);

    if (exp) {
        const QoreTypeInfo* argTypeInfo = 0;
        int lvids = 0;
        parse_init_value(exp, 0, 0, lvids, argTypeInfo);
        if (lvids) {
            parse_error(*loc, "illegal local variable declaration in class static variable initialization expression");
            while (lvids--)
                pop_local_var();
        }
        // throw a type exception only if parse exceptions are enabled
        if (!QoreTypeInfo::parseAccepts(typeInfo, argTypeInfo) && getProgram()->getParseExceptionSink()) {
            QoreStringNode* desc = new QoreStringNode("initialization expression for ");
            desc->sprintf("%s class static variable '%s' returns ", privpub(access), name);
            QoreTypeInfo::getThisType(argTypeInfo, *desc);
            desc->concat(", but the variable was declared as ");
            QoreTypeInfo::getThisType(typeInfo, *desc);
            qore_program_private::makeParseException(getProgram(), *loc, "PARSE-TYPE-ERROR", desc);
        }
    }
}

QoreParseClassHelper::QoreParseClassHelper(QoreClass* cls) : old(parse_get_class()), oldns(cls ? parse_get_ns() : 0), rn(cls) {
    setParseClass(cls);
    if (cls) {
        parse_set_ns(qore_class_private::get(*cls)->ns);
    }
}

QoreParseClassHelper::~QoreParseClassHelper() {
    if (rn) {
        parse_set_ns(oldns);
    }
    setParseClass(old);
}

void QoreMemberMap::parseInit() {
    //printd(5, "QoreMemberMap::parseInit() this: %p init: %d\n", this, init);
    if (init) {
        return;
    }
    init = true;
    for (DeclOrderIterator i = beginDeclOrder(), e = endDeclOrder(); i != e; ++i) {
        printd(5, "QoreMemberMap::parseInit() this: %p mem: '%s' (%p) type: %s (%d)\n", this, i->first, i->second, i->second->exp.getTypeName(), i->second->exp.getType());
        if (i->second) {
            i->second->parseInit(i->first);
        }
    }
}

void QoreMemberMap::moveAllTo(QoreClass* qc, ClassAccess access) {
    if (empty() && access == Public) {
        qc->parseSetEmptyPublicMemberDeclaration();
        return;
    }
    for (DeclOrderIterator i = beginDeclOrder(); i != endDeclOrder(); ++i) {
        qore_class_private::parseAddMember(*qc, i->first, access, i->second);
    }
    list.clear();
}

void QoreVarMap::parseCommitRuntimeInit(ExceptionSink* xsink) {
    if (init) {
        return;
    }
    init = true;
    assert(xsink);
    for (QoreVarMap::DeclOrderIterator i = beginDeclOrder(), e = endDeclOrder(); i != e; ++i) {
        //printd(5, "qore_class_private::parseCommitRuntimeInit() %s committing %s var %p %s\n", name.c_str(), privpub(i->second->access), l->first, l->first);
        // initialize variable
        //initVar(i->first, *(i->second), xsink);
        const char* vname = i->first;
        QoreVarInfo& vi = *(i->second);

        if (vi.exp) {
            // evaluate expression
            ValueEvalRefHolder val(vi.exp, xsink);
            if (*xsink) {
                continue;
            }
            if (QoreTypeInfo::mayRequireFilter(vi.getTypeInfo(), *val)) {
                val.ensureReferencedValue();
                QoreTypeInfo::acceptInputMember(vi.getTypeInfo(), vname, *val, xsink);
                if (*xsink) {
                    continue;
                }
            }

            discard(vi.assignInit(val.takeReferencedValue()), xsink);
        }
        else {
            vi.init();
        }
    }
}

void QoreVarMap::moveAllTo(QoreClass* qc, ClassAccess access) {
    if (empty() && access == Public) {
        qc->parseSetEmptyPublicMemberDeclaration();
        return;
    }
    for (DeclOrderIterator i = beginDeclOrder(); i != endDeclOrder(); ++i) {
        qore_class_private::parseAddStaticVar(qc, i->first, access, i->second);
    }
    list.clear();
}

QoreClassHolder::~QoreClassHolder() {
   if (c) {
      qore_class_private::get(*c)->deref(true, true);
   }
}

QoreBuiltinClass::QoreBuiltinClass(const char* name, int64 n_domain) : QoreClass(name, n_domain) {
   setSystem();
}

QoreBuiltinClass::QoreBuiltinClass(const QoreBuiltinClass& old) : QoreClass(old) {
}

class qore_parent_class_iterator_private {
public:
    DLLLOCAL qore_parent_class_iterator_private(const qore_class_private* qc) : qc(qc) {
        if (qc->scl) {
            i = qc->scl->end();
        }
    }

    DLLLOCAL bool next() {
        if (!qc->scl) {
            return false;
        }
        if (i == qc->scl->end()) {
            i = qc->scl->begin();
        }
        else {
            ++i;
        }
        return i != qc->scl->end();
    }

    DLLLOCAL const QoreClass* getParentClass() const {
        assert(valid());
        return (*i)->sclass;
    }

    DLLLOCAL ClassAccess getAccess() const {
        assert(valid());
        return (*i)->access;
    }

    DLLLOCAL bool valid() const {
        return qc->scl && i != qc->scl->end();
    }

private:
    const qore_class_private* qc;
    BCList::const_iterator i;
};

QoreParentClassIterator::QoreParentClassIterator(const QoreClass* cls) : priv(new qore_parent_class_iterator_private(qore_class_private::get(*cls))) {
}

<<<<<<< HEAD
QoreParentClassIterator::~QoreParentClassIterator() {
    delete priv;
}
=======
QoreParentClassIterator::~QoreParentClassIterator() = default;
>>>>>>> 96a99014

bool QoreParentClassIterator::next() {
    return priv->next();
}

bool QoreParentClassIterator::valid() const {
    return priv->valid();
}

const QoreClass* QoreParentClassIterator::getParentClass() const {
    return priv->getParentClass();
}

ClassAccess QoreParentClassIterator::getAccess() const {
    return priv->getAccess();
}

class qore_class_constant_iterator {
public:
    DLLLOCAL qore_class_constant_iterator(const qore_class_private* qc) :
        qc(qc), i(qc->constlist.cnemap.end()) {
    }

    DLLLOCAL bool next() {
        if (i == qc->constlist.cnemap.end()) {
            i = qc->constlist.cnemap.begin();
        }
        else {
            ++i;
        }
        return (i != qc->constlist.cnemap.end());
    }

    //! returns true if the iterator is pointing at a valid element
    DLLLOCAL bool valid() const {
        return i != qc->constlist.cnemap.end();
    }

    //! returns the
    DLLLOCAL const QoreExternalConstant* get() const {
        assert(valid());
        return reinterpret_cast<const QoreExternalConstant*>(i->second);
    }

private:
    const qore_class_private* qc;
    cnemap_t::const_iterator i;
};

QoreClassConstantIterator::QoreClassConstantIterator(const QoreClass* cls)
    : priv(new qore_class_constant_iterator(qore_class_private::get(*cls))) {
}

<<<<<<< HEAD
QoreClassConstantIterator::~QoreClassConstantIterator() {
    delete priv;
}
=======
QoreClassConstantIterator::~QoreClassConstantIterator() = default;
>>>>>>> 96a99014

bool QoreClassConstantIterator::next() {
    return priv->next();
}

bool QoreClassConstantIterator::valid() const {
    return priv->valid();
}

const QoreExternalConstant* QoreClassConstantIterator::get() const {
    return priv->get();
}

class qore_class_member_iterator_private {
public:
    DLLLOCAL qore_class_member_iterator_private(const qore_class_private* qc) :
        qc(qc), i(qc->members.endDeclOrder()) {
    }

    DLLLOCAL bool next() {
        if (i == qc->members.endDeclOrder()) {
            i = qc->members.beginDeclOrder();
        }
        else {
            ++i;
        }
        // only iterate local members
        while (i != qc->members.endDeclOrder() && !i->second->local()) {
            ++i;
        }
        return i != qc->members.endDeclOrder();
    }

<<<<<<< HEAD
    DLLLOCAL const QoreExternalNormalMember* getMember() const {
        assert(valid());
        return reinterpret_cast<const QoreExternalNormalMember*>(i->second);
=======
    DLLLOCAL const QoreExternalMemberVarBase* getMember() const {
        assert(valid());
        return reinterpret_cast<const QoreExternalMemberVarBase*>(i->second);
>>>>>>> 96a99014
    }

    DLLLOCAL const char* getName() const {
        assert(valid());
        return i->first;
    }

    DLLLOCAL bool valid() const {
        return i != qc->members.endDeclOrder();
    }

private:
    const qore_class_private* qc;
    QoreMemberMap::DeclOrderIterator i;
};

QoreClassMemberIterator::QoreClassMemberIterator(const QoreClass* cls) :
    priv(new qore_class_member_iterator_private(qore_class_private::get(*cls))) {
}

<<<<<<< HEAD
QoreClassMemberIterator::~QoreClassMemberIterator() {
    delete priv;
}
=======
QoreClassMemberIterator::~QoreClassMemberIterator() = default;
>>>>>>> 96a99014

bool QoreClassMemberIterator::next() {
    return priv->next();
}

bool QoreClassMemberIterator::valid() const {
    return priv->valid();
}

<<<<<<< HEAD
const QoreExternalNormalMember* QoreClassMemberIterator::getMember() const {
=======
const QoreExternalMemberVarBase* QoreClassMemberIterator::getMember() const {
>>>>>>> 96a99014
    return priv->getMember();
}

const char* QoreClassMemberIterator::getName() const {
    return priv->getName();
}

class qore_class_static_member_iterator_private {
public:
    DLLLOCAL qore_class_static_member_iterator_private(const qore_class_private* qc) :
        qc(qc), i(qc->vars.endDeclOrder()) {
    }

    DLLLOCAL bool next() {
        if (i == qc->vars.endDeclOrder()) {
            i = qc->vars.beginDeclOrder();
        }
        else {
            ++i;
        }
        return i != qc->vars.endDeclOrder();
    }

    DLLLOCAL const QoreExternalStaticMember* getMember() const {
        assert(valid());
        return reinterpret_cast<const QoreExternalStaticMember*>(i->second);
    }

    DLLLOCAL const char* getName() const {
        assert(valid());
        return i->first;
    }

    DLLLOCAL bool valid() const {
        return i != qc->vars.endDeclOrder();
    }

private:
    const qore_class_private* qc;
    QoreVarMap::DeclOrderIterator i;
};

QoreClassStaticMemberIterator::QoreClassStaticMemberIterator(const QoreClass* cls) :
    priv(new qore_class_static_member_iterator_private(qore_class_private::get(*cls))) {
}

<<<<<<< HEAD
QoreClassStaticMemberIterator::~QoreClassStaticMemberIterator() {
    delete priv;
}
=======
QoreClassStaticMemberIterator::~QoreClassStaticMemberIterator() = default;
>>>>>>> 96a99014

bool QoreClassStaticMemberIterator::next() {
    return priv->next();
}

bool QoreClassStaticMemberIterator::valid() const {
    return priv->valid();
}

const QoreExternalStaticMember* QoreClassStaticMemberIterator::getMember() const {
    return priv->getMember();
}

const char* QoreClassStaticMemberIterator::getName() const {
    return priv->getName();
}

class qore_class_hierarchy_iterator {
public:
    DLLLOCAL qore_class_hierarchy_iterator(const qore_class_private* qc) : qc(qc) {
        if (qc->scl) {
            i = qc->scl->sml.end();
        }
    }

    DLLLOCAL bool next() {
        if (!qc->scl) {
            if (do_class) {
                do_class = false;
                return false;
            }
            do_class = true;
            return true;
        }
        if (i == qc->scl->sml.end()) {
            if (do_class) {
                do_class = false;
                return false;
            }
            i = qc->scl->sml.begin();
        }
        else {
            ++i;
            if (i == qc->scl->sml.end()) {
                if (!do_class) {
                    do_class = true;
                    return true;
                }
            }

        }
        return i != qc->scl->sml.end();
    }

    DLLLOCAL const QoreClass* get() const {
        if (do_class) {
            return qc->cls;
        }
        assert(valid());
        return i->first;
    }

    DLLLOCAL bool valid() const {
        return do_class || (qc->scl && i != qc->scl->sml.end());
    }

<<<<<<< HEAD
    DLLLOCAL bool isVirtual() const {
        if (do_class) {
            return false;
        }
        assert(valid());
        return i->second;
    }

=======
>>>>>>> 96a99014
private:
    const qore_class_private* qc;
    BCSMList::const_iterator i;
    bool do_class = false;
};

QoreClassHierarchyIterator::QoreClassHierarchyIterator(const QoreClass* cls) : priv(new qore_class_hierarchy_iterator(qore_class_private::get(*cls))) {
}

<<<<<<< HEAD
QoreClassHierarchyIterator::~QoreClassHierarchyIterator() {
    delete priv;
}
=======
QoreClassHierarchyIterator::~QoreClassHierarchyIterator() = default;
>>>>>>> 96a99014

bool QoreClassHierarchyIterator::next() {
    return priv->next();
}

bool QoreClassHierarchyIterator::valid() const {
    return priv->valid();
}

const QoreClass* QoreClassHierarchyIterator::get() const {
    return priv->get();
<<<<<<< HEAD
}

bool QoreClassHierarchyIterator::isVirtual() const {
    return priv->isVirtual();
}

class qore_class_destructor_hierarchy_iterator {
public:
    DLLLOCAL qore_class_destructor_hierarchy_iterator(const qore_class_private* qc) : qc(qc) {
        if (qc->scl) {
            i = qc->scl->sml.rend();
        }
    }

    DLLLOCAL bool next() {
        if (!do_class && i == qc->scl->sml.rend()) {
            do_class = true;
            return true;
        }
        if (do_class) {
            do_class = false;
        }
        if (!qc->scl) {
            return false;
        }

        if (i == qc->scl->sml.rend()) {
            i = qc->scl->sml.rbegin();
        }
        else {
            ++i;
        }
        return i != qc->scl->sml.rend();
    }

    DLLLOCAL const QoreClass* get() const {
        if (do_class) {
            return qc->cls;
        }
        assert(valid());
        return i->first;
    }

    DLLLOCAL bool valid() const {
        return do_class || (qc->scl && i != qc->scl->sml.rend());
    }

    DLLLOCAL bool isVirtual() const {
        if (do_class) {
            return false;
        }
        assert(valid());
        return i->second;
    }

private:
    const qore_class_private* qc;
    BCSMList::const_reverse_iterator i;
    bool do_class = false;
};

QoreClassDestructorHierarchyIterator::QoreClassDestructorHierarchyIterator(const QoreClass* cls) : priv(new qore_class_destructor_hierarchy_iterator(qore_class_private::get(*cls))) {
}

QoreClassDestructorHierarchyIterator::~QoreClassDestructorHierarchyIterator() {
    delete priv;
}

bool QoreClassDestructorHierarchyIterator::next() {
    return priv->next();
}

bool QoreClassDestructorHierarchyIterator::valid() const {
    return priv->valid();
}

const QoreClass* QoreClassDestructorHierarchyIterator::get() const {
    return priv->get();
}

bool QoreClassDestructorHierarchyIterator::isVirtual() const {
    return priv->isVirtual();
=======
>>>>>>> 96a99014
}<|MERGE_RESOLUTION|>--- conflicted
+++ resolved
@@ -2285,8 +2285,6 @@
 
 bool QoreClass::isModulePublic() const {
     return priv->pub;
-<<<<<<< HEAD
-=======
 }
 
 bool QoreClass::isAbstract() const {
@@ -2309,109 +2307,6 @@
     if (!isPseudoClass()) {
         return -1;
     }
-
-    if (priv->name == "<value>") {
-        return -1;
-    }
-
-    if (priv->name == "<binary>") {
-        return NT_BINARY;
-    }
-
-    if (priv->name == "<bool>") {
-        return NT_BOOLEAN;
-    }
-
-    if (priv->name == "<callref>") {
-        return NT_FUNCREF;
-    }
-
-    if (priv->name == "<closure>") {
-        return NT_RUNTIME_CLOSURE;
-    }
-
-    if (priv->name == "<date>") {
-        return NT_DATE;
-    }
-
-    if (priv->name == "<float>") {
-        return NT_FLOAT;
-    }
-
-    if (priv->name == "<hash>") {
-        return NT_HASH;
-    }
-
-    if (priv->name == "<int>") {
-        return NT_INT;
-    }
-
-    if (priv->name == "<int>") {
-        return NT_INT;
-    }
-
-    if (priv->name == "<list>") {
-        return NT_LIST;
-    }
-
-    if (priv->name == "<nothing>") {
-        return NT_NOTHING;
-    }
-
-    if (priv->name == "<number>") {
-        return NT_NUMBER;
-    }
-
-    if (priv->name == "<object>") {
-        return NT_OBJECT;
-    }
-
-    assert(priv->name == "<string>");
-    return NT_STRING;
-}
-
-QoreValue QoreClass::evalPseudoMethod(const QoreValue n, const char* nme, const QoreListNode* args, ExceptionSink* xsink) const {
-    assert(isPseudoClass());
-    return priv->evalPseudoMethod(n, nme, args, xsink);
-}
-
-QoreValue QoreClass::evalPseudoMethod(const QoreMethod* m, const QoreExternalMethodVariant* variant, const QoreValue n, const QoreListNode* args, ExceptionSink* xsink) const {
-    assert(isPseudoClass());
-    return priv->evalPseudoMethod(m, reinterpret_cast<const AbstractQoreFunctionVariant*>(variant), n, args, xsink);
-}
-
-void QoreClass::setSystem() {
-   priv->sys = true;
-   priv->committed = true;
->>>>>>> 96a99014
-}
-
-bool QoreClass::isAbstract() const {
-    return priv->hasAbstract();
-}
-
-bool QoreClass::isFinal() const {
-    return priv->final;
-}
-
-bool QoreClass::isInjected() const {
-    return priv->inject;
-}
-
-<<<<<<< HEAD
-bool QoreClass::isPseudoClass() const {
-    return priv->name[0] == '<';
-}
-
-qore_type_t QoreClass::getPseudoClassType() const {
-    if (!isPseudoClass()) {
-        return -1;
-    }
-=======
-int64 QoreClass::getDomain() const {
-   return priv->domain;
-}
->>>>>>> 96a99014
 
     if (priv->name == "<value>") {
         return -1;
@@ -4208,13 +4103,8 @@
    priv->gate_access = true;
 }
 
-<<<<<<< HEAD
 const QoreExternalNormalMember* QoreClass::findLocalMember(const char* name) const {
     return reinterpret_cast<const QoreExternalNormalMember*>(priv->members.find(name));
-=======
-const QoreExternalMemberVarBase* QoreClass::findLocalMember(const char* name) const {
-    return reinterpret_cast<const QoreExternalMemberVarBase*>(priv->members.find(name));
->>>>>>> 96a99014
 }
 
 const QoreExternalStaticMember* QoreClass::findLocalStaticMember(const char* name) const {
@@ -5099,13 +4989,7 @@
 QoreParentClassIterator::QoreParentClassIterator(const QoreClass* cls) : priv(new qore_parent_class_iterator_private(qore_class_private::get(*cls))) {
 }
 
-<<<<<<< HEAD
-QoreParentClassIterator::~QoreParentClassIterator() {
-    delete priv;
-}
-=======
 QoreParentClassIterator::~QoreParentClassIterator() = default;
->>>>>>> 96a99014
 
 bool QoreParentClassIterator::next() {
     return priv->next();
@@ -5159,13 +5043,7 @@
     : priv(new qore_class_constant_iterator(qore_class_private::get(*cls))) {
 }
 
-<<<<<<< HEAD
-QoreClassConstantIterator::~QoreClassConstantIterator() {
-    delete priv;
-}
-=======
 QoreClassConstantIterator::~QoreClassConstantIterator() = default;
->>>>>>> 96a99014
 
 bool QoreClassConstantIterator::next() {
     return priv->next();
@@ -5199,15 +5077,9 @@
         return i != qc->members.endDeclOrder();
     }
 
-<<<<<<< HEAD
     DLLLOCAL const QoreExternalNormalMember* getMember() const {
         assert(valid());
         return reinterpret_cast<const QoreExternalNormalMember*>(i->second);
-=======
-    DLLLOCAL const QoreExternalMemberVarBase* getMember() const {
-        assert(valid());
-        return reinterpret_cast<const QoreExternalMemberVarBase*>(i->second);
->>>>>>> 96a99014
     }
 
     DLLLOCAL const char* getName() const {
@@ -5228,13 +5100,7 @@
     priv(new qore_class_member_iterator_private(qore_class_private::get(*cls))) {
 }
 
-<<<<<<< HEAD
-QoreClassMemberIterator::~QoreClassMemberIterator() {
-    delete priv;
-}
-=======
 QoreClassMemberIterator::~QoreClassMemberIterator() = default;
->>>>>>> 96a99014
 
 bool QoreClassMemberIterator::next() {
     return priv->next();
@@ -5244,11 +5110,7 @@
     return priv->valid();
 }
 
-<<<<<<< HEAD
 const QoreExternalNormalMember* QoreClassMemberIterator::getMember() const {
-=======
-const QoreExternalMemberVarBase* QoreClassMemberIterator::getMember() const {
->>>>>>> 96a99014
     return priv->getMember();
 }
 
@@ -5295,13 +5157,7 @@
     priv(new qore_class_static_member_iterator_private(qore_class_private::get(*cls))) {
 }
 
-<<<<<<< HEAD
-QoreClassStaticMemberIterator::~QoreClassStaticMemberIterator() {
-    delete priv;
-}
-=======
 QoreClassStaticMemberIterator::~QoreClassStaticMemberIterator() = default;
->>>>>>> 96a99014
 
 bool QoreClassStaticMemberIterator::next() {
     return priv->next();
@@ -5368,7 +5224,6 @@
         return do_class || (qc->scl && i != qc->scl->sml.end());
     }
 
-<<<<<<< HEAD
     DLLLOCAL bool isVirtual() const {
         if (do_class) {
             return false;
@@ -5377,8 +5232,6 @@
         return i->second;
     }
 
-=======
->>>>>>> 96a99014
 private:
     const qore_class_private* qc;
     BCSMList::const_iterator i;
@@ -5388,13 +5241,7 @@
 QoreClassHierarchyIterator::QoreClassHierarchyIterator(const QoreClass* cls) : priv(new qore_class_hierarchy_iterator(qore_class_private::get(*cls))) {
 }
 
-<<<<<<< HEAD
-QoreClassHierarchyIterator::~QoreClassHierarchyIterator() {
-    delete priv;
-}
-=======
 QoreClassHierarchyIterator::~QoreClassHierarchyIterator() = default;
->>>>>>> 96a99014
 
 bool QoreClassHierarchyIterator::next() {
     return priv->next();
@@ -5406,7 +5253,6 @@
 
 const QoreClass* QoreClassHierarchyIterator::get() const {
     return priv->get();
-<<<<<<< HEAD
 }
 
 bool QoreClassHierarchyIterator::isVirtual() const {
@@ -5489,6 +5335,4 @@
 
 bool QoreClassDestructorHierarchyIterator::isVirtual() const {
     return priv->isVirtual();
-=======
->>>>>>> 96a99014
 }