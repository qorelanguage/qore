--- conflicted
+++ resolved
@@ -1535,53 +1535,6 @@
 }
 
 int BCNode::initializeHierarchy(QoreClass* cls, qcp_set_t& qcp_set) {
-<<<<<<< HEAD
-   if (!sclass) {
-      if (cname) {
-         // if the class cannot be found, RootQoreNamespace::parseFindScopedClass() will throw the appropriate exception
-         sclass = qore_root_ns_private::parseFindScopedClass(loc, *cname);
-         printd(5, "BCNode::initializeHierarchy() %s inheriting %s (%p)\n", cls->getName(), cname->ostr, sclass);
-         delete cname;
-         cname = 0;
-      }
-      else {
-         // if the class cannot be found, qore_root_ns_private::parseFindClass() will throw the appropriate exception
-         sclass = qore_root_ns_private::parseFindClass(loc, cstr);
-         printd(5, "BCNode::initializeHierarchy() %s inheriting %s (%p)\n", cls->getName(), cstr, sclass);
-         free(cstr);
-         cstr = 0;
-      }
-      if (cls == sclass) {
-         parse_error(cls->priv->loc, "class '%s' cannot inherit itself", cls->getName());
-         assert(cls->priv->scl);
-         cls->priv->scl->valid = false;
-         sclass = nullptr;
-      }
-      //printd(5, "BCNode::parseInit() cls: %p '%s' inherits %p '%s' final: %d\n", cls, cls->getName(), sclass, sclass ? sclass->getName() : "n/a", sclass ? sclass->priv->final : 0);
-   }
-   int rc;
-   // recursively add base classes to special method list
-   if (sclass) {
-      if (!qcp_set.insert(sclass->priv).second) {
-         // issue #2317: ensure that the class is really recursive in the inheritance list before throwing an exception
-         if (sclass->priv->scl && sclass->priv->scl->findInHierarchy(*sclass->priv)) {
-            parse_error(sclass->priv->loc, "circular reference in class hierarchy, '%s' is an ancestor of itself", sclass->getName());
-            if (sclass->priv->scl)
-               sclass->priv->scl->valid = false;
-            return -1;
-         }
-         return 0;
-      }
-
-      if (sclass->priv->final)
-         parse_error(cls->priv->loc, "class '%s' cannot inherit 'final' class '%s'", cls->getName(), sclass->getName());
-
-      rc = sclass->priv->initializeHierarchy(qcp_set);
-   }
-   else
-      rc = -1;
-   return rc;
-=======
     if (!sclass) {
         if (cname) {
             // if the class cannot be found, RootQoreNamespace::parseFindScopedClass() will throw the appropriate exception
@@ -1626,7 +1579,6 @@
     else
         rc = -1;
     return rc;
->>>>>>> 0cda94f8
 }
 
 int BCNode::initialize(QoreClass* cls, bool& has_delete_blocker) {
