--- conflicted
+++ resolved
@@ -1288,7 +1288,6 @@
     return setupUserModule(xsink, mi, qmd);
 }
 
-<<<<<<< HEAD
 QoreAbstractModule* QoreModuleManager::loadBinaryModuleFromPath(ExceptionSink& xsink, const char* path,
     const char* feature, QoreProgram* pgm, bool reexport, qore_binary_module_desc_t mod_desc) {
     QoreModuleInfo mod_info;
@@ -1322,19 +1321,6 @@
     if (api_major) {
         mod_info.api_major = *api_major;
     }
-=======
-QoreAbstractModule* QoreModuleManager::loadBinaryModuleFromPath(ExceptionSink& xsink, const char* path, const char* feature, QoreProgram* pgm, bool reexport) {
-    QoreModuleInfo mod_info;
-
-    // check for new-style module declaration
-    QoreStringMaker sym("%s_qore_module_desc", feature);
-    qore_binary_module_desc_t mod_desc = (qore_binary_module_desc_t)dlsym(RTLD_DEFAULT, sym.c_str());
-    //printd(5, "QoreModuleManager::loadBinaryModuleFromPath() mod_desc (%s -> %s): %p\n", feature, path, mod_desc);
-    if (mod_desc) {
-        mod_desc(mod_info);
-        return loadBinaryModuleFromDesc(xsink, nullptr, mod_info, path, feature, pgm, reexport);
-    }
->>>>>>> 63c8f2c7
 
     // get qore module API minor number
     int* api_minor = (int*)dlsym(ptr, "qore_module_api_minor");
@@ -1416,110 +1402,7 @@
 
 QoreAbstractModule* QoreModuleManager::loadBinaryModuleFromDesc(ExceptionSink& xsink, DLHelper* dlh,
     QoreModuleInfo& mod_info, const char* path, const char* feature, QoreProgram* pgm, bool reexport) {
-
-    mod_desc = (qore_binary_module_desc_t)dlsym(ptr, sym.c_str());
-    if (mod_desc) {
-        mod_desc(mod_info);
-        return loadBinaryModuleFromDesc(xsink, &dlh, mod_info, path, feature, pgm, reexport);
-    }
-
     // get module name
-<<<<<<< HEAD
-=======
-    const char* name = (const char*)dlsym(ptr, "qore_module_name");
-    if (name) {
-        mod_info.name = name;
-    }
-
-    // get qore module API major number
-    int* api_major = (int*)dlsym(ptr, "qore_module_api_major");
-    if (api_major) {
-        mod_info.api_major = *api_major;
-    }
-
-    // get qore module API minor number
-    int* api_minor = (int*)dlsym(ptr, "qore_module_api_minor");
-    if (api_minor) {
-        mod_info.api_minor = *api_minor;
-    }
-
-    // get license type
-    qore_license_t* module_license = (qore_license_t*)dlsym(ptr, "qore_module_license");
-    if (module_license) {
-        mod_info.license = *module_license;
-    }
-
-    // get optional license string
-    const char* module_license_str = (const char*)dlsym(ptr, "qore_module_license_str");
-    if (module_license_str) {
-        mod_info.license_str = module_license_str;
-    }
-
-    // get initialization function
-    qore_module_init_t* module_init = (qore_module_init_t*)dlsym(ptr, "qore_module_init");
-    if (module_init) {
-        mod_info.init = *module_init;
-    }
-
-    // get namespace initialization function
-    qore_module_ns_init_t* module_ns_init = (qore_module_ns_init_t*)dlsym(ptr, "qore_module_ns_init");
-    if (module_ns_init) {
-        mod_info.ns_init = *module_ns_init;
-    }
-
-    // get deletion function
-    qore_module_delete_t* module_delete = (qore_module_delete_t*)dlsym(ptr, "qore_module_delete");
-    if (module_delete) {
-        mod_info.del = *module_delete;
-    }
-
-    // get parse command function
-    qore_module_parse_cmd_t* pcmd = (qore_module_parse_cmd_t*)dlsym(ptr, "qore_module_parse_cmd");
-    if (pcmd) {
-        mod_info.parse_cmd = *pcmd;
-    }
-
-    // get qore module description
-    const char* desc = (const char*)dlsym(ptr, "qore_module_description");
-    if (desc) {
-        mod_info.desc = desc;
-    }
-
-    // get qore module version
-    const char* version = (const char*)dlsym(ptr, "qore_module_version");
-    if (version) {
-        mod_info.version = version;
-    }
-
-    // get qore module author
-    const char* author = (const char*)dlsym(ptr, "qore_module_author");
-    if (author) {
-        mod_info.author = author;
-    }
-
-    // get qore module URL (optional)
-    const char* url = (const char*)dlsym(ptr, "qore_module_url");
-    if (url) {
-        mod_info.url = url;
-    }
-
-    const char** dep_list = (const char**)dlsym(ptr, "qore_module_dependencies");
-    if (dep_list) {
-        const char* dep = dep_list[0];
-        //printd(5, "dep_list=%p (0=%s)\n", dep_list, dep);
-        for (int j = 0; dep; dep = dep_list[++j]) {
-            mod_info.dependencies.push_back(dep);
-        }
-    }
-
-    return loadBinaryModuleFromDesc(xsink, &dlh, mod_info, path, feature, pgm, reexport);
-}
-
-QoreAbstractModule* QoreModuleManager::loadBinaryModuleFromDesc(ExceptionSink& xsink, DLHelper* dlh,
-    QoreModuleInfo& mod_info, const char* path, const char* feature, QoreProgram* pgm, bool reexport) {
-
-    // get module name
->>>>>>> 63c8f2c7
     if (mod_info.name.empty()) {
         xsink.raiseExceptionArg("LOAD-MODULE-ERROR", new QoreStringNode(path), "module '%s': no feature name " \
             "present in module", path);
