--- conflicted
+++ resolved
@@ -122,11 +122,7 @@
             vtype = vt;
             vcommon = true;
         }
-<<<<<<< HEAD
         else if (vcommon && !QoreTypeInfo::matchCommonType(vtype, vt))
-=======
-        else if (vcommon && (!QoreTypeInfo::hasType(vtype) || !QoreTypeInfo::matchCommonType(vtype, getTypeInfoForValue(val))))
->>>>>>> 854cfd19
             vcommon = false;
 
         // issue #2791: ensure that type folding is performed at the source if necessary
