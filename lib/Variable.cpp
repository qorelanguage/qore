--- conflicted
+++ resolved
@@ -557,17 +557,10 @@
     if (n.type == QV_Node && n.v.n == &Nothing)
         n.v.n = nullptr;
 
-<<<<<<< HEAD
-    //printd(5, "LValueHelper::assign() '%s' ti: %p '%s' check_types: %d n: '%s'\n", desc, typeInfo, QoreTypeInfo::getName(typeInfo), check_types, n.getTypeName());
+    //printd(5, "LValueHelper::assign() this: %p '%s' ti: %p '%s' check_types: %d n: '%s' val: %p qv: %p\n", this, desc, typeInfo, QoreTypeInfo::getName(typeInfo), check_types, n.getFullTypeName(), val, qv);
     if (check_types) {
         // check type for assignment
         QoreTypeInfo::acceptAssignment(typeInfo, desc, n, vl.xsink, this);
-=======
-    //printd(5, "LValueHelper::assign() this: %p '%s' ti: %p '%s' check_types: %d n: '%s' val: %p qv: %p\n", this, desc, typeInfo, QoreTypeInfo::getName(typeInfo), check_types, n.getFullTypeName(), val, qv);
-    if (check_types) {
-        // check type for assignment
-        QoreTypeInfo::acceptAssignment(typeInfo, desc, n, vl.xsink);
->>>>>>> ae13120d
         if (*vl.xsink) {
             //printd(5, "LValueHelper::assign() this: %p saving type-rejected value: %p '%s'\n", this, n, get_type_name(n));
             saveTemp(n);
@@ -592,15 +585,6 @@
 
     // perform assignment
     if (val) {
-<<<<<<< HEAD
-        saveTemp(val->assignAssume(n));
-        return 0;
-    }
-
-    //printd(5, "LValueHelper::assign() this: %p saving old value: %p '%s' new: '%s' weak: %d\n", this, *v, get_type_name(*v), n.getTypeName(), weak_assignment);
-    saveTemp(*v);
-    *v = n.takeNode();
-=======
         n.sanitize();
         saveTemp(val->assignAssume(n));
         return 0;
@@ -608,7 +592,6 @@
     n.sanitize();
     saveTemp(qv->takeIfNode());
     *qv = n;
->>>>>>> ae13120d
     return 0;
 }
 
