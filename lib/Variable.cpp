/* -*- indent-tabs-mode: nil -*- */
/*
  Variable.cpp

  Qore programming language

  Copyright (C) 2003 - 2016 Qore Technologies, s.r.o.

  Permission is hereby granted, free of charge, to any person obtaining a
  copy of this software and associated documentation files (the "Software"),
  to deal in the Software without restriction, including without limitation
  the rights to use, copy, modify, merge, publish, distribute, sublicense,
  and/or sell copies of the Software, and to permit persons to whom the
  Software is furnished to do so, subject to the following conditions:

  The above copyright notice and this permission notice shall be included in
  all copies or substantial portions of the Software.

  THE SOFTWARE IS PROVIDED "AS IS", WITHOUT WARRANTY OF ANY KIND, EXPRESS OR
  IMPLIED, INCLUDING BUT NOT LIMITED TO THE WARRANTIES OF MERCHANTABILITY,
  FITNESS FOR A PARTICULAR PURPOSE AND NONINFRINGEMENT. IN NO EVENT SHALL THE
  AUTHORS OR COPYRIGHT HOLDERS BE LIABLE FOR ANY CLAIM, DAMAGES OR OTHER
  LIABILITY, WHETHER IN AN ACTION OF CONTRACT, TORT OR OTHERWISE, ARISING
  FROM, OUT OF OR IN CONNECTION WITH THE SOFTWARE OR THE USE OR OTHER
  DEALINGS IN THE SOFTWARE.

  Note that the Qore library is released under a choice of three open-source
  licenses: MIT (as above), LGPL 2+, or GPL 2+; see README-LICENSE for more
  information.
*/

#include <qore/Qore.h>

#include <stdio.h>
#include <string.h>
#include <stdlib.h>
#include <errno.h>
#include <assert.h>

#include <qore/QoreType.h>
#include <qore/intern/ParserSupport.h>
#include <qore/intern/QoreClassIntern.h>
#include <qore/intern/QoreObjectIntern.h>
#include <qore/intern/QoreLValue.h>
#include <qore/intern/qore_number_private.h>
#include <qore/intern/qore_list_private.h>
#include <qore/intern/QoreHashNodeIntern.h>

#include <memory>

// global environment hash
QoreHashNode* ENV;

int qore_gvar_ref_u::write(ExceptionSink* xsink) const {
   if (_refptr & 1) {
      xsink->raiseException("ACCESS-ERROR", "attempt to write to read-only imported global variable '%s'", getPtr()->getName());
      return -1;
   }
   return 0;
}

int Var::getLValue(LValueHelper& lvh, bool for_remove) const {
   if (val.type == QV_Ref) {
      if (val.v.write(lvh.vl.xsink))
         return -1;
      return val.v.getPtr()->getLValue(lvh, for_remove);
   }

   lvh.setTypeInfo(typeInfo);
   lvh.setAndLock(rwl);
   if (checkFinalized(lvh.vl.xsink))
      return -1;

   lvh.setValue((QoreLValueGeneric&)val);
   return 0;
}

void Var::remove(LValueRemoveHelper& lvrh) {
   if (val.type == QV_Ref) {
      if (val.v.write(lvrh.getExceptionSink()))
         return;
      val.v.getPtr()->remove(lvrh);
      return;
   }

   QoreAutoVarRWWriteLocker al(rwl);
   lvrh.doRemove((QoreLValueGeneric&)val, typeInfo);
}

void Var::del(ExceptionSink* xsink) {
   if (val.type == QV_Ref) {
      printd(4, "Var::~Var() refptr: %p\n", val.v.getPtr());
      val.v.getPtr()->deref(xsink);
      // clear type so no further deleting will be done
   }
   else
      discard(val.removeNode(true), xsink);
}

bool Var::isImported() const {
   return val.type == QV_Ref;
}

const char* Var::getName() const {
   return name.c_str();
}

QoreValue Var::eval() const {
   if (val.type == QV_Ref)
      return val.v.getPtr()->eval();
   QoreAutoVarRWReadLocker al(rwl);
   return val.getReferencedValue();
}


/*
AbstractQoreNode* Var::eval() const {
   if (val.type == QV_Ref)
      return val.v.getPtr()->eval();
   QoreAutoVarRWReadLocker al(rwl);
   return val.getReferencedValue();
}

AbstractQoreNode* Var::eval(bool &needs_deref) const {
   if (val.type == QV_Ref)
      return val.v.getPtr()->eval(needs_deref);
   QoreAutoVarRWReadLocker al(rwl);
   return val.getReferencedValue(needs_deref, true);
}

bool Var::boolEval() const {
   if (val.type == QV_Ref)
      return val.v.getPtr()->boolEval();

   QoreAutoVarRWReadLocker al(rwl);
   return val.getAsBool();
}

int64 Var::bigIntEval() const {
   if (val.type == QV_Ref)
      return val.v.getPtr()->bigIntEval();

   QoreAutoVarRWReadLocker al(rwl);
   return val.getAsBigInt();
}

double Var::floatEval() const {
   if (val.type == QV_Ref)
      return val.v.getPtr()->floatEval();

   QoreAutoVarRWReadLocker al(rwl);
   return val.getAsFloat();
}
*/

void Var::deref(ExceptionSink* xsink) {
   //printd(5, "Var::deref() this: %p '%s' %d -> %d\n", this, getName(), reference_count(), reference_count() - 1);
   if (ROdereference()) {
      del(xsink);
      delete this;
   }
}

ObjCountRec::ObjCountRec(const QoreListNode* c) : con(c), before((bool)qore_list_private::getScanCount(*c)) {
   //printd(5, "ObjCountRec::ObjCountRec() list %p count: %d\n", c, qore_list_private::getScanCount(*c));
}

ObjCountRec::ObjCountRec(const QoreHashNode* c) : con(c), before((bool)qore_hash_private::getScanCount(*c)) {
   //printd(5, "ObjCountRec::ObjCountRec() hash %p count: %d\n", c, qore_hash_private::getScanCount(*c));
}

ObjCountRec::ObjCountRec(const QoreObject* c) : con(c), before((bool)qore_object_private::getScanCount(*c)) {
   //printd(5, "ObjCountRec::ObjCountRec() object %p count: %d\n", c, qore_object_private::getScanCount(*c));
}

int ObjCountRec::getDifference() {
   bool after = needs_scan(con);
   if (after)
      return !before ? 1 : 0;
   return before ? -1 : 0;
}

LValueHelper::LValueHelper(const ReferenceNode& ref, ExceptionSink* xsink, bool for_remove) : vl(xsink), v(0), lvid_set(0), before(false), rdt(0), robj(0), val(0), typeInfo(0) {
   RuntimeReferenceHelper rh(ref, xsink);
   doLValue(lvalue_ref::get(&ref)->vexp, for_remove);
}

LValueHelper::LValueHelper(const AbstractQoreNode* exp, ExceptionSink* xsink, bool for_remove) : vl(xsink), v(0), lvid_set(0), before(false), rdt(0), robj(0), val(0), typeInfo(0) {
   // exp can be 0 when called from LValueRefHelper if the attach to the Program fails, for example
   //printd(5, "LValueHelper::LValueHelper() exp: %p (%s %d)\n", exp, get_type_name(exp), get_node_type(exp));
   if (exp)
      doLValue(exp, for_remove);
}

// this constructor function is used to scan objects after initialization
LValueHelper::LValueHelper(QoreObject& self, ExceptionSink* xsink) : vl(xsink), v(0), lvid_set(0), before(true), rdt(0), robj(qore_object_private::get(self)), val(0), typeInfo(0) {
   ocvec.push_back(ObjCountRec(&self));
}

LValueHelper::~LValueHelper() {
   // FIXME: technically if we have only removed robjects from the lvalue and the lvalue did not have any recursive references before,
   // then we don't need to scan this time either
   bool obj_chg = before;
   bool obj_ref = false;
   if (!(*vl.xsink)) {
      // see if we have any object count changes
      if (!ocvec.empty()) {
         // v could be 0 if the constructor taking QoreObject& was used (to scan objects after initialization)
         if (v) {
            if (rdt) {
               assert(*v);
               if (!obj_chg)
                  obj_chg = true;
               inc_container_obj(ocvec[ocvec.size() - 1].con, rdt);
            }
            else {
               bool after = needs_scan(*v);
               if (before) {
                  // we have to assume that the objects have changed when before and after = true
                  if (!obj_chg)
                     obj_chg = true;
                  if (!after)
                     inc_container_obj(ocvec[ocvec.size() - 1].con, -1);
               }
               else if (after) {
                  if (!obj_chg)
                     obj_chg = true;
                  inc_container_obj(ocvec[ocvec.size() - 1].con, 1);
               }
            }
         }

         if (ocvec.size() > 1) {
            for (int i = ocvec.size() - 2; i >= 0; --i) {
               int dt = ocvec[i + 1].getDifference();
               if (dt)
                  inc_container_obj(ocvec[i].con, dt);

               //printd(5, "LValueHelper::~LValueHelper() %s %p has obj: %d\n", get_type_name(ocvec[i].con), ocvec[i].con, (int)needs_scan(ocvec[i].con));
            }
         }
      }

      if (!obj_chg && (val ? val->needsScan() : needs_scan(*v)))
         obj_chg = true;
      if (robj) {
         robj->tRef();
         obj_ref = true;
      }

      //printd(5, "LValueHelper::~LValueHelper() robj: %p before: %d obj_chg: %d (val: %s v: %s)\n", robj, before, obj_chg, val ? val->getTypeName() : "null", v ? get_type_name(*v) : "null");
   }

   // first free any locks
   vl.del();

   // now delete temporary values (if any)
   for (nvec_t::iterator i = tvec.begin(), e = tvec.end(); i != e; ++i)
      discard(*i, vl.xsink);

   delete lvid_set;

   if (robj) {
      // recalculate recursive references for objects if necessary
      if (obj_chg)
         RSetHelper rsh(*robj);
      if (obj_ref)
         robj->tDeref();
   }
}

void LValueHelper::saveTemp(QoreValue& n) {
   saveTemp(n.takeIfNode());
}

void LValueHelper::saveTemp(AbstractQoreNode* n) {
   if (!n || !n->isReferenceCounted())
      return;
   // save for dereferencing later
   tvec.push_back(n);
}

void LValueHelper::setValue(QoreLValueGeneric& nv) {
   assert(!v);
   assert(!val);
   val = &nv;
}

static int var_type_err(const QoreTypeInfo* typeInfo, const char* type, ExceptionSink* xsink) {
   xsink->raiseException("RUNTIME-TYPE-ERROR", "cannot convert lvalue declared as %s to a %s", typeInfo->getName(), type);
   return -1;
}

int LValueHelper::doListLValue(const QoreSquareBracketsOperatorNode* op, bool for_remove) {
   // first get index
   ValueEvalRefHolder rh(op->getRight(), vl.xsink);
   if (*vl.xsink)
      return -1;

   int64 ind = rh->getAsBigInt();
   if (ind < 0) {
      vl.xsink->raiseException("NEGATIVE-LIST-INDEX", "list index " QLLD " is invalid (index must evaluate to a non-negative integer)", ind);
      return -1;
   }

   // now get left hand side
   if (doLValue(op->getLeft(), for_remove))
      return -1;

   QoreListNode* l;
   if (getType() == NT_LIST) {
      ensureUnique();
      l = reinterpret_cast<QoreListNode*>(getValue());

      ocvec.push_back(ObjCountRec(l));
   }
   else {
      if (for_remove)
         return -1;

      // if the lvalue is not already a list, then make it one
      // but first make sure the lvalue can be converted to a list
      if (!typeInfo->parseAcceptsReturns(NT_LIST))
         return var_type_err(typeInfo, "list", vl.xsink);

      // save the old value for dereferencing outside any locks that may have been acquired
      //printd(5, "LValueHelper::doListLValue() this: %p saving old value: %p '%s'\n", this, vp, get_type_name(vp));
      saveTemp(getValue());
      assignIntern((l = new QoreListNode));
      ocvec.push_back(ObjCountRec(l));
   }

   resetPtr(l->get_entry_ptr(ind));
   return 0;
}

int LValueHelper::doHashObjLValue(const QoreHashObjectDereferenceOperatorNode* op, bool for_remove) {
   ValueEvalRefHolder rh(op->getRight(), vl.xsink);
   if (*vl.xsink)
      return -1;

   // convert to default character encoding
   QoreStringValueHelper mem(*rh, QCS_DEFAULT, vl.xsink);
   if (*vl.xsink)
      return -1;

   if (doLValue(op->getLeft(), for_remove))
      return -1;

   /*
   if (!isNode())
      return for_remove ? -1 : var_type_err(typeInfo, "hash", vl.xsink);
   */

   qore_type_t t = getType();
   QoreObject* o = t == NT_OBJECT ? reinterpret_cast<QoreObject*>(getValue()) : 0;
   QoreHashNode* h = 0;

   //printd(5, "LValueHelper::doHashObjLValue() h: %p v: %p ('%s', refs: %d)\n", h, getTypeName(), getValue() ? getValue()->reference_count() : 0);

   if (!o) {
      if (t == NT_HASH) {
         ensureUnique();
         h = reinterpret_cast<QoreHashNode*>(getValue());

         ocvec.push_back(ObjCountRec(h));
      }
      else {
         if (for_remove)
            return -1;

         // if the variable's value is not already a hash or an object, then make it a hash
         // but first make sure the lvalue can be converted to a hash
         if (!typeInfo->parseAcceptsReturns(NT_HASH))
            return var_type_err(typeInfo, "hash", vl.xsink);

         //printd(5, "LValueHelper::doHashObjLValue() this: %p saving value to dereference before making hash: %p '%s'\n", this, vp, get_type_name(vp));
         saveTemp(getValue());
         assignIntern((h = new QoreHashNode));

         ocvec.push_back(ObjCountRec(h));
      }

      //printd(5, "LValueHelper::doHashObjLValue() def: %s member %s \"%s\"\n", QCS_DEFAULT->getCode(), mem->getEncoding()->getCode(), mem->getBuffer());
      AbstractQoreNode** ptr = for_remove ? h->getExistingValuePtr(mem->getBuffer()) : h->getKeyValuePtr(mem->getBuffer());
      if (!ptr) {
         assert(for_remove);
         return -1;
      }

      resetPtr(ptr);
      return 0;
   }

   //printd(5, "LValueHelper::doHashObjLValue() obj: %p member: '%s'\n", o, mem->getBuffer());

   // clear ocvec when we get to an object
   ocvec.clear();
   clearPtr();

   // get the current class context for possible internal data
   const qore_class_private* class_ctx = runtime_get_class();
   if (class_ctx && !qore_class_private::runtimeCheckPrivateClassAccess(*o->getClass(), class_ctx))
      class_ctx = 0;
   if (!qore_object_private::getLValue(*o, mem->getBuffer(), *this, class_ctx, for_remove, vl.xsink)) {
      if (!class_ctx)
         vl.addMemberNotification(o, mem->getBuffer()); // add member notification for external updates
   }
   if (*vl.xsink)
      return -1;

   robj = qore_object_private::get(*o);
   ocvec.push_back(ObjCountRec(o));

   return 0;
}

int LValueHelper::doLValue(const ReferenceNode* ref, bool for_remove) {
   const lvalue_ref* r = lvalue_ref::get(ref);
   if (!lvid_set)
      lvid_set = new lvid_set_t;
#ifdef DEBUG
   else
      assert(lvid_set->find(r->lvalue_id) == lvid_set->end());
#endif
   lvid_set->insert(r->lvalue_id);
   return doLValue(r->vexp, for_remove);
}

int LValueHelper::doLValue(const AbstractQoreNode* n, bool for_remove) {
   // if we are already locked, then save the value and unlock before processing
   if (vl) {
      saveTemp(n->refSelf());
      vl.del();
   }
   qore_type_t ntype = n->getType();
   //printd(5, "LValueHelper::doLValue(exp: %p) %s %d\n", n, get_type_name(n), get_node_type(n));
   if (ntype == NT_VARREF) {
      const VarRefNode* v = reinterpret_cast<const VarRefNode*>(n);
      //printd(5, "LValueHelper::doLValue(): vref: %s (%p) type: %d\n", v->getName(), v, v->getType());
      if (v->getLValue(*this, for_remove))
         return -1;
   }
   else if (ntype == NT_SELF_VARREF) {
      const SelfVarrefNode* v = reinterpret_cast<const SelfVarrefNode*>(n);
      // note that getStackObject() is guaranteed to return a value here (self varref is only valid in a method)
      QoreObject* obj = runtime_get_stack_object();
      assert(obj);
      // true is for "internal"
      if (qore_object_private::getLValue(*obj, v->str, *this, runtime_get_class(), for_remove, vl.xsink))
         return -1;

      robj = qore_object_private::get(*obj);
      ocvec.push_back(ObjCountRec(obj));
   }
   else if (ntype == NT_CLASS_VARREF)
      reinterpret_cast<const StaticClassVarRefNode*>(n)->getLValue(*this);
   else if (ntype == NT_REFERENCE) {
      if (doLValue(reinterpret_cast<const ReferenceNode*>(n), for_remove))
         return -1;
<<<<<<< HEAD
   }
   else if (ntype == NT_OPERATOR) {
      const QoreSquareBracketsOperatorNode* op = dynamic_cast<const QoreSquareBracketsOperatorNode*>(n);
      assert(op);
      if (doListLValue(op, for_remove))
         return -1;
   }
   else {
      assert(n->getType() == NT_TREE);
      // it must be a tree
      const QoreTreeNode* tree = reinterpret_cast<const QoreTreeNode*>(n);
      assert(tree->getOp() == OP_OBJECT_REF);
      if (doHashObjLValue(tree, for_remove))
         return -1;
=======
   }
   else {
      assert(ntype == NT_OPERATOR);
      const QoreSquareBracketsOperatorNode* op = dynamic_cast<const QoreSquareBracketsOperatorNode*>(n);
      if (op) {
         if (doListLValue(op, for_remove))
            return -1;
      }
      else {
         assert(dynamic_cast<const QoreHashObjectDereferenceOperatorNode*>(n));
         const QoreHashObjectDereferenceOperatorNode* hop = reinterpret_cast<const QoreHashObjectDereferenceOperatorNode*>(n);
         if (doHashObjLValue(hop, for_remove))
            return -1;
      }
>>>>>>> develop
   }

#if 0
   if (v && *v)
      printd(0, "LValueHelper::doLValue() v: %p %s %d\n", *v, get_type_name(*v), get_node_type(*v));
   else if (val)
      printd(0, "LValueHelper::doLValue() val: %s %d\n", val->getTypeName(), val->getType());
#endif

   AbstractQoreNode* current_value = getValue();
   if (current_value && current_value->getType() == NT_REFERENCE) {
      const ReferenceNode* ref = reinterpret_cast<const ReferenceNode*>(current_value);
      if (val)
         val = 0;
      if (v)
         v = 0;
      return doLValue(ref, for_remove);
   }

   return 0;
}

void LValueHelper::setAndLock(QoreVarRWLock& rwl) {
   rwl.wrlock();
   vl.set(&rwl);
}

void LValueHelper::set(QoreVarRWLock& rwl) {
   vl.set(&rwl);
}

QoreValue LValueHelper::getReferencedValue() const {
   if (val)
      return val->getReferencedValue();

   return QoreValue(*v ? (*v)->refSelf() : 0);
}

AbstractQoreNode* LValueHelper::getReferencedNodeValue() const {
   if (val)
      return val->getReferencedNodeValue();

   return *v ? (*v)->refSelf() : 0;
}

int64 LValueHelper::getAsBigInt() const {
   if (val) return val->getAsBigInt();
   return (*v) ? (*v)->getAsBigInt() : 0;
}

bool LValueHelper::getAsBool() const {
   if (val) return val->getAsBool();
   return (*v) ? (*v)->getAsBool() : 0;
}

double LValueHelper::getAsFloat() const {
   if (val) return val->getAsFloat();
   return (*v) ? (*v)->getAsFloat() : 0;
}

int LValueHelper::assign(QoreValue n, const char* desc) {
   if (n.type == QV_Node && n.v.n == &Nothing)
      n.v.n = 0;

   // check type for assignment
   typeInfo->acceptAssignment(desc, n, vl.xsink);
   if (*vl.xsink) {
      //printd(5, "LValueHelper::assign() this: %p saving type-rejected value: %p '%s'\n", this, n, get_type_name(n));
      saveTemp(n);
      return -1;
   }

   if (lvid_set && n.getType() == NT_REFERENCE && (lvid_set->find(lvalue_ref::get(reinterpret_cast<const ReferenceNode*>(n.getInternalNode()))->lvalue_id) != lvid_set->end())) {
      vl.xsink->raiseException("REFERENCE-ERROR", "recursive reference detected in assignment");
      saveTemp(n);
      return -1;
   }

   if (val) {
      saveTemp(val->assignAssume(n));
      return 0;
   }

   //printd(5, "LValueHelper::assign() this: %p saving old value: %p '%s'\n", this, *v, get_type_name(*v));
   saveTemp(*v);
   *v = n.takeNode();
   return 0;
}

int LValueHelper::makeInt(const char* desc) {
   assert(val);
   if (val->isInt())
      return 0;

   if (typeInfo && !typeInfo->parseAccepts(bigIntTypeInfo)) {
      typeInfo->doTypeException(0, desc, bigIntTypeInfo->getName(), vl.xsink);
      assert(*vl.xsink);
      return -1;
   }

   saveTemp(val->makeInt());
   return 0;
}

int LValueHelper::makeFloat(const char* desc) {
   assert(val);
   if (val->isFloat())
      return 0;

   if (typeInfo && !typeInfo->parseAccepts(floatTypeInfo)) {
      typeInfo->doTypeException(0, desc, floatTypeInfo->getName(), vl.xsink);
      return -1;
   }

   saveTemp(val->makeFloat());
   return 0;
}

int LValueHelper::makeNumber(const char* desc) {
   assert(val);
   if (val->getType() == NT_NUMBER)
      return 0;

   if (typeInfo && !typeInfo->parseAccepts(numberTypeInfo)) {
      typeInfo->doTypeException(0, desc, numberTypeInfo->getName(), vl.xsink);
      return -1;
   }

   saveTemp(val->makeNumber());
   return 0;
}

int64 LValueHelper::plusEqualsBigInt(int64 va, const char* desc) {
   if (val) {
      if (makeInt(desc))
         return 0;
      return val->plusEqualsBigInt(va, getTempRef());
   }

   // increment current value
   QoreBigIntNode* i = ensureUnique<QoreBigIntNode, int64, NT_INT>(bigIntTypeInfo, desc);
   if (!i)
      return 0;
   i->val += va;
   return i->val;
}

int64 LValueHelper::minusEqualsBigInt(int64 va, const char* desc) {
   if (val) {
      if (makeInt(desc))
         return 0;
      return val->minusEqualsBigInt(va, getTempRef());
   }

   // increment current value
   QoreBigIntNode* i = ensureUnique<QoreBigIntNode, int64, NT_INT>(bigIntTypeInfo, desc);
   if (!i)
      return 0;
   i->val -= va;
   return i->val;
}

int64 LValueHelper::multiplyEqualsBigInt(int64 va, const char* desc) {
   if (val) {
      if (makeInt(desc))
         return 0;
      return val->multiplyEqualsBigInt(va, getTempRef());
   }

   // increment current value
   QoreBigIntNode* i = ensureUnique<QoreBigIntNode, int64, NT_INT>(bigIntTypeInfo, desc);
   if (!i)
      return 0;
   i->val *= va;
   return i->val;
}

int64 LValueHelper::divideEqualsBigInt(int64 va, const char* desc) {
   assert(va);

   if (val) {
      if (makeInt(desc))
         return 0;
      return val->divideEqualsBigInt(va, getTempRef());
   }

   // increment current value
   QoreBigIntNode* i = ensureUnique<QoreBigIntNode, int64, NT_INT>(bigIntTypeInfo, desc);
   if (!i)
      return 0;
   i->val /= va;
   return i->val;
}

int64 LValueHelper::orEqualsBigInt(int64 va, const char* desc) {
   if (val) {
      if (makeInt(desc))
         return 0;
      return val->orEqualsBigInt(va, getTempRef());
   }

   // increment current value
   QoreBigIntNode* i = ensureUnique<QoreBigIntNode, int64, NT_INT>(bigIntTypeInfo, desc);
   if (!i)
      return 0;
   i->val |= va;
   return i->val;
}

int64 LValueHelper::xorEqualsBigInt(int64 va, const char* desc) {
   if (val) {
      if (makeInt(desc))
         return 0;
      return val->xorEqualsBigInt(va, getTempRef());
   }

   // increment current value
   QoreBigIntNode* i = ensureUnique<QoreBigIntNode, int64, NT_INT>(bigIntTypeInfo, desc);
   if (!i)
      return 0;
   i->val ^= va;
   return i->val;
}

int64 LValueHelper::modulaEqualsBigInt(int64 va, const char* desc) {
   if (val) {
      if (makeInt(desc))
         return 0;
      return val->modulaEqualsBigInt(va, getTempRef());
   }

   // increment current value
   QoreBigIntNode* i = ensureUnique<QoreBigIntNode, int64, NT_INT>(bigIntTypeInfo, desc);
   if (!i)
      return 0;
   i->val %= va;
   return i->val;
}

int64 LValueHelper::andEqualsBigInt(int64 va, const char* desc) {
   if (val) {
      if (makeInt(desc))
         return 0;
      return val->andEqualsBigInt(va, getTempRef());
   }

   // increment current value
   QoreBigIntNode* i = ensureUnique<QoreBigIntNode, int64, NT_INT>(bigIntTypeInfo, desc);
   if (!i)
      return 0;
   i->val &= va;
   return i->val;
}

int64 LValueHelper::shiftLeftEqualsBigInt(int64 va, const char* desc) {
   if (val) {
      if (makeInt(desc))
         return 0;
      return val->shiftLeftEqualsBigInt(va, getTempRef());
   }

   // increment current value
   QoreBigIntNode* i = ensureUnique<QoreBigIntNode, int64, NT_INT>(bigIntTypeInfo, desc);
   if (!i)
      return 0;
   i->val <<= va;
   return i->val;
}

int64 LValueHelper::shiftRightEqualsBigInt(int64 va, const char* desc) {
   if (val) {
      if (makeInt(desc))
         return 0;
      return val->shiftRightEqualsBigInt(va, getTempRef());
   }

   // increment current value
   QoreBigIntNode* i = ensureUnique<QoreBigIntNode, int64, NT_INT>(bigIntTypeInfo, desc);
   if (!i)
      return 0;
   i->val >>= va;
   return i->val;
}

int64 LValueHelper::preIncrementBigInt(const char* desc) {
   if (val) {
      if (makeInt(desc))
         return 0;
      return val->preIncrementBigInt(getTempRef());
   }

   // increment current value
   QoreBigIntNode* i = ensureUnique<QoreBigIntNode, int64, NT_INT>(bigIntTypeInfo, desc);
   if (!i)
      return 0;
   return ++i->val;
}

int64 LValueHelper::preDecrementBigInt(const char* desc) {
   if (val) {
      if (makeInt(desc))
         return 0;
      return val->preDecrementBigInt(getTempRef());
   }

   // increment current value
   QoreBigIntNode* i = ensureUnique<QoreBigIntNode, int64, NT_INT>(bigIntTypeInfo, desc);
   if (!i)
      return 0;
   return --i->val;
}

int64 LValueHelper::postIncrementBigInt(const char* desc) {
   if (val) {
      if (makeInt(desc))
         return 0;
      assert(val->isInt());
      return val->postIncrementBigInt(getTempRef());
   }

   // increment current value
   QoreBigIntNode* i = ensureUnique<QoreBigIntNode, int64, NT_INT>(bigIntTypeInfo, desc);
   if (!i)
      return 0;
   return i->val++;
}

int64 LValueHelper::postDecrementBigInt(const char* desc) {
   if (val) {
      if (makeInt(desc))
         return 0;
      return val->postDecrementBigInt(getTempRef());
   }

   // increment current value
   QoreBigIntNode* i = ensureUnique<QoreBigIntNode, int64, NT_INT>(bigIntTypeInfo, desc);
   if (!i)
      return 0;
   return i->val--;
}

double LValueHelper::preIncrementFloat(const char* desc) {
   if (val) {
      if (makeFloat(desc))
         return 0;
      return val->preIncrementFloat(getTempRef());
   }

   // increment current value
   QoreFloatNode* f = ensureUnique<QoreFloatNode, double, NT_FLOAT>(floatTypeInfo, desc);
   if (!f)
      return 0.0;
   return ++f->f;
}

double LValueHelper::preDecrementFloat(const char* desc) {
   if (val) {
      if (makeFloat(desc))
         return 0;
      return val->preDecrementFloat(getTempRef());
   }

   // increment current value
   QoreFloatNode* f = ensureUnique<QoreFloatNode, double, NT_FLOAT>(floatTypeInfo, desc);
   if (!f)
      return 0.0;
   return --f->f;
}

double LValueHelper::postIncrementFloat(const char* desc) {
   if (val) {
      if (makeFloat(desc))
         return 0;
      return val->postIncrementFloat(getTempRef());
   }

   // increment current value
   QoreFloatNode* f = ensureUnique<QoreFloatNode, double, NT_FLOAT>(floatTypeInfo, desc);
   if (!f)
      return 0.0;
   return f->f++;
}

double LValueHelper::postDecrementFloat(const char* desc) {
   if (val) {
      if (makeFloat(desc))
         return 0;
      return val->postDecrementFloat(getTempRef());
   }

   // increment current value
   QoreFloatNode* f = ensureUnique<QoreFloatNode, double, NT_FLOAT>(floatTypeInfo, desc);
   if (!f)
      return 0.0;
   return f->f--;
}

double LValueHelper::plusEqualsFloat(double va, const char* desc) {
   if (val) {
      if (makeFloat(desc))
         return 0;
      return val->plusEqualsFloat(va, getTempRef());
   }

   // increment current value
   QoreFloatNode* f = ensureUnique<QoreFloatNode, double, NT_FLOAT>(floatTypeInfo, desc);
   if (!f)
      return 0.0;
   f->f += va;
   return f->f;
}

double LValueHelper::minusEqualsFloat(double va, const char* desc) {
   if (val) {
      if (makeFloat(desc))
         return 0;
      return val->minusEqualsFloat(va, getTempRef());
   }

   // increment current value
   QoreFloatNode* f = ensureUnique<QoreFloatNode, double, NT_FLOAT>(floatTypeInfo, desc);
   if (!f)
      return 0.0;
   f->f -= va;
   return f->f;
}

double LValueHelper::multiplyEqualsFloat(double va, const char* desc) {
   if (val) {
      if (makeFloat(desc))
         return 0;
      return val->multiplyEqualsFloat(va, getTempRef());
   }

   // increment current value
   QoreFloatNode* f = ensureUnique<QoreFloatNode, double, NT_FLOAT>(floatTypeInfo, desc);
   if (!f)
      return 0.0;
   f->f *= va;
   return f->f;
}

double LValueHelper::divideEqualsFloat(double va, const char* desc) {
   assert(va);
   if (val) {
      if (makeFloat(desc))
         return 0;
      return val->divideEqualsFloat(va, getTempRef());
   }

   // increment current value
   QoreFloatNode* f = ensureUnique<QoreFloatNode, double, NT_FLOAT>(floatTypeInfo, desc);
   if (!f)
      return 0.0;
   f->f /= va;
   return f->f;
}

void LValueHelper::preIncrementNumber(const char* desc) {
   QoreNumberNode* n = ensureUniqueNumber(desc);
   if (n)
      qore_number_private::inc(*n);
}

void LValueHelper::preDecrementNumber(const char* desc) {
   QoreNumberNode* n = ensureUniqueNumber(desc);
   if (n)
      qore_number_private::dec(*n);
}

QoreNumberNode* LValueHelper::postIncrementNumber(bool ref_rv, const char* desc) {
   QoreNumberNode* n = ensureUniqueNumber(desc);
   if (!n)
      return 0;
   QoreNumberNode* rv = ref_rv ? new QoreNumberNode(*n) : 0;
   qore_number_private::inc(*n);
   return rv;
}

QoreNumberNode* LValueHelper::postDecrementNumber(bool ref_rv, const char* desc) {
   QoreNumberNode* n = ensureUniqueNumber(desc);
   if (!n)
      return 0;
   QoreNumberNode* rv = ref_rv ? new QoreNumberNode(*n) : 0;
   qore_number_private::dec(*n);
   return rv;
}

void LValueHelper::plusEqualsNumber(const AbstractQoreNode* r, const char* desc) {
   SimpleRefHolder<QoreNumberNode> rn_holder;
   QoreNumberNode* rn;
   if (get_node_type(r) == NT_NUMBER)
      rn = const_cast<QoreNumberNode*>(reinterpret_cast<const QoreNumberNode*>(r));
   else
      rn_holder = (rn = new QoreNumberNode(r));

   QoreNumberNode* n = ensureUniqueNumber(desc);
   if (n)
      qore_number_private::plusEquals(*n, *rn);
}

void LValueHelper::minusEqualsNumber(const AbstractQoreNode* r, const char* desc) {
   SimpleRefHolder<QoreNumberNode> rn_holder;
   QoreNumberNode* rn;
   if (get_node_type(r) == NT_NUMBER)
      rn = const_cast<QoreNumberNode*>(reinterpret_cast<const QoreNumberNode*>(r));
   else
      rn_holder = (rn = new QoreNumberNode(r));

   QoreNumberNode* n = ensureUniqueNumber(desc);
   if (n)
      qore_number_private::minusEquals(*n, *rn);
}

void LValueHelper::multiplyEqualsNumber(const AbstractQoreNode* r, const char* desc) {
   SimpleRefHolder<QoreNumberNode> rn_holder;
   QoreNumberNode* rn;
   if (get_node_type(r) == NT_NUMBER)
      rn = const_cast<QoreNumberNode*>(reinterpret_cast<const QoreNumberNode*>(r));
   else
      rn_holder = (rn = new QoreNumberNode(r));

   QoreNumberNode* n = ensureUniqueNumber(desc);
   if (n)
      qore_number_private::multiplyEquals(*n, *rn);
}

void LValueHelper::divideEqualsNumber(const AbstractQoreNode* r, const char* desc) {
   SimpleRefHolder<QoreNumberNode> rn_holder;
   QoreNumberNode* rn;
   if (get_node_type(r) == NT_NUMBER)
      rn = const_cast<QoreNumberNode*>(reinterpret_cast<const QoreNumberNode*>(r));
   else
      rn_holder = (rn = new QoreNumberNode(r));

   QoreNumberNode* n = ensureUniqueNumber(desc);
   if (n)
      qore_number_private::divideEquals(*n, *rn);
}

AbstractQoreNode* LValueHelper::removeNode(bool for_del) {
   if (val)
      return val->removeNode(for_del);

   AbstractQoreNode* rv = *v;
   *v = 0;
   return rv;
}

QoreValue LValueHelper::remove(bool& static_assignment) {
   assert(!static_assignment);
   if (val)
      return val->remove(static_assignment);

   AbstractQoreNode* rv = *v;
   *v = 0;
   return rv;
}

LValueRemoveHelper::LValueRemoveHelper(const AbstractQoreNode* exp, ExceptionSink* n_xsink, bool fd) : xsink(n_xsink), for_del(fd) {
   doRemove(const_cast<AbstractQoreNode*>(exp));
}

LValueRemoveHelper::LValueRemoveHelper(const ReferenceNode& ref, ExceptionSink* n_xsink, bool fd) : xsink(n_xsink), for_del(fd) {
   RuntimeReferenceHelper rrh(ref, xsink);
   if (rrh)
      doRemove(const_cast<AbstractQoreNode*>(lvalue_ref::get(&ref)->vexp));
}

AbstractQoreNode* LValueRemoveHelper::removeNode() {
   assert(!*xsink);
   return rv.removeNode(for_del);
}

QoreValue LValueRemoveHelper::remove(bool& static_assignment) {
   assert(!*xsink);
   return rv.remove(static_assignment);
}

void LValueRemoveHelper::deleteLValue() {
   assert(!*xsink);
   assert(for_del);

   bool static_assignment = false;
   ValueOptionalRefHolder v(remove(static_assignment), true, xsink);
   if (!v) {
      assert(!static_assignment);
      return;
   }
   if (static_assignment)
      v.clearTemp();

   qore_type_t t = v->getType();
   if (t != NT_OBJECT)
      return;

   QoreObject* o = reinterpret_cast<QoreObject*>(v->getInternalNode());
   if (o->isSystemObject()) {
      xsink->raiseException("SYSTEM-OBJECT-ERROR", "you cannot delete a system constant object");
      return;
   }

   o->doDelete(xsink);
}

void LValueRemoveHelper::doRemove(AbstractQoreNode* lvalue) {
   assert(lvalue);
   qore_type_t t = lvalue->getType();
   if (t == NT_VARREF) {
      reinterpret_cast<VarRefNode*>(lvalue)->remove(*this);
      return;
   }

   if (t == NT_SELF_VARREF) {
#ifdef DEBUG
      // QoreLValue::assignInitial() can only return a value if it has an optimized type restriction; which "rv" does not have
      assert(!rv.assignInitial(qore_object_private::takeMember(*(runtime_get_stack_object()), xsink, reinterpret_cast<SelfVarrefNode*>(lvalue)->str, false)));
#else
      rv.assignInitial(qore_object_private::takeMember(*(runtime_get_stack_object()), xsink, reinterpret_cast<SelfVarrefNode*>(lvalue)->str, false));
#endif
      return;
   }

   if (t == NT_CLASS_VARREF) {
      reinterpret_cast<StaticClassVarRefNode*>(lvalue)->remove(*this);
      return;
   }

   // could be any type if in a background expression
   if (t != NT_OPERATOR) {
#ifdef DEBUG
      // QoreLValue::assignInitial() can only return a value if it has an optimized type restriction; which "rv" does not have
      assert(!rv.assignInitial(lvalue ? lvalue->refSelf() : 0));
#else
      rv.assignInitial(lvalue ? lvalue->refSelf() : 0);
#endif
      return;
   }

   assert(t == NT_OPERATOR);

   {
      const QoreSquareBracketsOperatorNode* op = dynamic_cast<const QoreSquareBracketsOperatorNode*>(lvalue);
      if (op) {
         LValueHelper lvhb(op, xsink, true);
         if (!lvhb)
            return;

         bool static_assignment = false;
         QoreValue tmp = lvhb.remove(static_assignment);
         if (static_assignment)
            tmp.ref();
#ifdef DEBUG
         assert(!rv.assignAssumeInitial(tmp));
#else
         rv.assignAssumeInitial(tmp);
#endif
         return;
      }
   }

   assert(dynamic_cast<const QoreHashObjectDereferenceOperatorNode*>(lvalue));
   const QoreHashObjectDereferenceOperatorNode* op = reinterpret_cast<const QoreHashObjectDereferenceOperatorNode*>(lvalue);

   // get the member name or names
   ValueEvalRefHolder member(op->getRight(), xsink);
   if (*xsink)
      return;

   // find variable ptr, exit if doesn't exist anyway
   LValueHelper lvh(op->getLeft(), xsink, true);
   if (!lvh)
      return;

   t = lvh.getType();
   if (t == NT_HASH)
      lvh.ensureUnique();

   QoreObject* o = t == NT_OBJECT ? reinterpret_cast<QoreObject*>(lvh.getValue()) : 0;
   QoreHashNode* h = !o && t == NT_HASH ? reinterpret_cast<QoreHashNode*>(lvh.getValue()) : 0;
   if (!o && !h)
      return;

   // remove a slice of the hash or object
   if (member->getType() == NT_LIST) {
      const QoreListNode* l = member->get<const QoreListNode>();

      if (o)
         qore_object_private::takeMembers(*o, rv, lvh, l);
      else {
         unsigned old_count = qore_hash_private::getScanCount(*h);

         QoreHashNode* rvh = new QoreHashNode;
#ifdef DEBUG
         // QoreLValue::assignInitial() can only return a value if it has an optimized type restriction; which "rv" does not have
         assert(!rv.assignInitial(rvh));
#else
         rv.assignInitial(rvh);
#endif

         ConstListIterator li(l);
         while (li.next()) {
            QoreStringValueHelper mem(li.getValue(), QCS_DEFAULT, xsink);
            if (*xsink)
               return;

            AbstractQoreNode* n = h->takeKeyValue(mem->getBuffer());
            if (*xsink)
               return;

            // note that no exception can occur here
            rvh->setKeyValue(mem->getBuffer(), n, xsink);
            assert(!*xsink);
         }

         if (old_count && !qore_hash_private::getScanCount(*h))
            lvh.setDelta(-1);
      }

      return;
   }

   QoreStringValueHelper mem(*member, QCS_DEFAULT, xsink);
   if (*xsink)
      return;

   AbstractQoreNode* v;
   if (o)
      v = qore_object_private::takeMember(*o, lvh, mem->getBuffer());
   else {
      v = h->takeKeyValue(mem->getBuffer());
      if (needs_scan(v)) {
         if (!qore_hash_private::getScanCount(*h))
            lvh.setDelta(-1);
      }
   }

#ifdef DEBUG
   // QoreLValue::assignInitial() can only return a value if it has an optimized type restriction; which "rv" does not have
   assert(!rv.assignInitial(v));
#else
   rv.assignInitial(v);
#endif
}

int LocalVarValue::getLValue(LValueHelper& lvh, bool for_remove) const {
   //printd(5, "LocalVarValue::getLValue() this: %p type: '%s' %d\n", this, val.getTypeName(), val.getType());
   if (val.getType() == NT_REFERENCE) {
      ReferenceNode* ref = reinterpret_cast<ReferenceNode*>(val.v.n);
      LocalRefHelper<LocalVarValue> helper(this, *ref, lvh.vl.xsink);
      return helper ? lvh.doLValue(ref, for_remove) : -1;
   }

   lvh.setValue((QoreLValueGeneric&)val);
   return 0;
}

void LocalVarValue::remove(LValueRemoveHelper& lvrh, const QoreTypeInfo* typeInfo) {
   if (val.getType() == NT_REFERENCE) {
      VarStackPointerHelper<LocalVarValue> helper(const_cast<LocalVarValue*>(this));
      ReferenceNode* ref = reinterpret_cast<ReferenceNode*>(val.v.n);
      lvrh.doRemove(lvalue_ref::get(ref)->vexp);
      return;
   }

   lvrh.doRemove((QoreLValueGeneric&)val, typeInfo);
}

int ClosureVarValue::getLValue(LValueHelper& lvh, bool for_remove) const {
   //printd(5, "ClosureVarValue::getLValue() this: %p type: '%s' %d\n", this, val.getTypeName(), val.getType());

   if (typeInfo->needsScan())
      lvh.setClosure(const_cast<ClosureVarValue*>(this));

   QoreSafeVarRWWriteLocker sl(rml);
   if (val.getType() == NT_REFERENCE) {
      ReferenceHolder<ReferenceNode> ref(reinterpret_cast<ReferenceNode*>(val.v.n->refSelf()), lvh.vl.xsink);
      sl.unlock();
      LocalRefHelper<ClosureVarValue> helper(this, **ref, lvh.vl.xsink);
      return helper ? lvh.doLValue(*ref, for_remove) : -1;
   }

   lvh.setTypeInfo(typeInfo);
   lvh.set(rml);
   sl.stay_locked();
   lvh.setValue((QoreLValueGeneric&)val);
   return 0;
}

void ClosureVarValue::remove(LValueRemoveHelper& lvrh) {
   QoreSafeVarRWWriteLocker sl(rml);
   if (val.getType() == NT_REFERENCE) {
      ReferenceHolder<ReferenceNode> ref(reinterpret_cast<ReferenceNode*>(val.v.n->refSelf()), lvrh.getExceptionSink());
      sl.unlock();
      // skip this entry in case it's a recursive reference
      VarStackPointerHelper<ClosureVarValue> helper(const_cast<ClosureVarValue*>(this));
      lvrh.doRemove(lvalue_ref::get(*ref)->vexp);
      return;
   }

   lvrh.doRemove((QoreLValueGeneric&)val, typeInfo);
}

/*
static bool check_closure_loop_closure(ClosureVarValue* cvv, const QoreClosureBase* c) {
   //printd(5, "check_closure_loop_closure() c: %p cvv: %p rv: %d\n", c, cvv, c->hasVar(cvv));
   return c->hasVar(cvv);
}

static bool check_closure_loop(ClosureVarValue* cvv, const AbstractQoreNode* n) {
   switch (get_node_type(n)) {
      case NT_RUNTIME_CLOSURE: return check_closure_loop_closure(cvv, reinterpret_cast<const QoreClosureBase*>(n));
      case NT_HASH: {
         ConstHashIterator hi(reinterpret_cast<const QoreHashNode*>(n));
         while (hi.next())
            if (check_closure_loop(cvv, hi.getValue()))
               return true;
         break;
      }
      case NT_LIST: {
         ConstListIterator li(reinterpret_cast<const QoreListNode*>(n));
         while (li.next())
            if (check_closure_loop(cvv, li.getValue()))
               return true;
         break;
      }
   }
   return false;
}
*/

void ClosureVarValue::ref() const {
   AutoLocker al(ref_mutex);
   //printd(5, "ClosureVarValue::ref() this: %p refs: %d -> %d val: %s\n", this, references, references + 1, val.getTypeName());
   ++references;
}

void ClosureVarValue::deref(ExceptionSink* xsink) {
   printd(QORE_DEBUG_OBJ_REFS, "ClosureVarValue::deref() this: %p refs: %d -> %d rcount: %d rset: %p val: %s\n", this, references, references - 1, rcount, rset, val.getTypeName());

   int ref_copy;
   bool do_del = false;
   {
      robject_dereference_helper qodh(this);
      ref_copy = qodh.getRefs();

<<<<<<< HEAD
<<<<<<< HEAD
      if (!ref_copy) {
         do_del = true;
=======
   if (!ref_copy) {
      // first invalidate any rset
      {
         QoreAutoVarRWWriteLocker al(rml);
         removeInvalidateRSet();
>>>>>>> develop
=======
      if (!ref_copy) {
         do_del = true;
>>>>>>> dfe2f4e1
      }
      else {
         while (true) {
            {
               QoreAutoVarRWReadLocker al(rml);

               if (!rset) {
                  if (ref_copy == rcount) {
                     do_del = true;
                  }
                  break;
               }
               int rc = rset->canDelete(ref_copy, rcount);
               if (rc == 1) {
                  printd(QORE_DEBUG_OBJ_REFS, "ClosureVarValue::deref() this: %p found recursive reference; deleting value\n", this);
                  do_del = true;
                  break;
               }
               if (!rc)
                  break;
               assert(rc == -1);
            }
            // need to recalculate references
            RSetHelper rsh(*this);
         }
         if (do_del)
            qodh.willDelete();
      }
   }

   if (do_del) {
      // first invalidate any rset
<<<<<<< HEAD
<<<<<<< HEAD
      removeInvalidateRSet();
=======
      {
         QoreAutoVarRWWriteLocker al(rml);
         removeInvalidateRSet();
      }
>>>>>>> develop
=======
      removeInvalidateRSet();
>>>>>>> dfe2f4e1
      // now delete the value which should cause the entire chain to be destroyed
      del(xsink);
   }

   if (!ref_copy) {
      printd(QORE_DEBUG_OBJ_REFS, "ClosureVarValue::deref() this: %p deleting\n", this);
      delete this;
      return;
   }
}

bool ClosureVarValue::scanMembers(RSetHelper& rsh) {
   return scanCheck(rsh, val.getInternalNode());
}<|MERGE_RESOLUTION|>--- conflicted
+++ resolved
@@ -458,22 +458,6 @@
    else if (ntype == NT_REFERENCE) {
       if (doLValue(reinterpret_cast<const ReferenceNode*>(n), for_remove))
          return -1;
-<<<<<<< HEAD
-   }
-   else if (ntype == NT_OPERATOR) {
-      const QoreSquareBracketsOperatorNode* op = dynamic_cast<const QoreSquareBracketsOperatorNode*>(n);
-      assert(op);
-      if (doListLValue(op, for_remove))
-         return -1;
-   }
-   else {
-      assert(n->getType() == NT_TREE);
-      // it must be a tree
-      const QoreTreeNode* tree = reinterpret_cast<const QoreTreeNode*>(n);
-      assert(tree->getOp() == OP_OBJECT_REF);
-      if (doHashObjLValue(tree, for_remove))
-         return -1;
-=======
    }
    else {
       assert(ntype == NT_OPERATOR);
@@ -488,7 +472,6 @@
          if (doHashObjLValue(hop, for_remove))
             return -1;
       }
->>>>>>> develop
    }
 
 #if 0
@@ -1335,21 +1318,8 @@
       robject_dereference_helper qodh(this);
       ref_copy = qodh.getRefs();
 
-<<<<<<< HEAD
-<<<<<<< HEAD
       if (!ref_copy) {
          do_del = true;
-=======
-   if (!ref_copy) {
-      // first invalidate any rset
-      {
-         QoreAutoVarRWWriteLocker al(rml);
-         removeInvalidateRSet();
->>>>>>> develop
-=======
-      if (!ref_copy) {
-         do_del = true;
->>>>>>> dfe2f4e1
       }
       else {
          while (true) {
@@ -1382,18 +1352,7 @@
 
    if (do_del) {
       // first invalidate any rset
-<<<<<<< HEAD
-<<<<<<< HEAD
       removeInvalidateRSet();
-=======
-      {
-         QoreAutoVarRWWriteLocker al(rml);
-         removeInvalidateRSet();
-      }
->>>>>>> develop
-=======
-      removeInvalidateRSet();
->>>>>>> dfe2f4e1
       // now delete the value which should cause the entire chain to be destroyed
       del(xsink);
    }
