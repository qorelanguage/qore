/*
  QoreHttpClientObject.cpp

  Qore Programming Language

  Copyright (C) 2006 - 2017 Qore Technologies, s.r.o.

  Permission is hereby granted, free of charge, to any person obtaining a
  copy of this software and associated documentation files (the "Software"),
  to deal in the Software without restriction, including without limitation
  the rights to use, copy, modify, merge, publish, distribute, sublicense,
  and/or sell copies of the Software, and to permit persons to whom the
  Software is furnished to do so, subject to the following conditions:

  The above copyright notice and this permission notice shall be included in
  all copies or substantial portions of the Software.

  THE SOFTWARE IS PROVIDED "AS IS", WITHOUT WARRANTY OF ANY KIND, EXPRESS OR
  IMPLIED, INCLUDING BUT NOT LIMITED TO THE WARRANTIES OF MERCHANTABILITY,
  FITNESS FOR A PARTICULAR PURPOSE AND NONINFRINGEMENT. IN NO EVENT SHALL THE
  AUTHORS OR COPYRIGHT HOLDERS BE LIABLE FOR ANY CLAIM, DAMAGES OR OTHER
  LIABILITY, WHETHER IN AN ACTION OF CONTRACT, TORT OR OTHERWISE, ARISING
  FROM, OUT OF OR IN CONNECTION WITH THE SOFTWARE OR THE USE OR OTHER
  DEALINGS IN THE SOFTWARE.

  Note that the Qore library is released under a choice of three open-source
  licenses: MIT (as above), LGPL 2+, or GPL 2+; see README-LICENSE for more
  information.
*/

/*
  RFC 2616 HTTP 1.1
  RFC 2617 HTTP authentication
  RFC 3986 HTTP URI specification
*/

#include <qore/Qore.h>
#include <qore/QoreURL.h>
#include <qore/QoreHttpClientObject.h>
#include "qore/intern/ql_misc.h"
#include "qore/intern/QC_Socket.h"
#include "qore/intern/QC_Queue.h"
#include "qore/intern/QoreHttpClientObjectIntern.h"
#include "qore/intern/QoreHashNodeIntern.h"

#include "qore/intern/qore_socket_private.h"

#include <string>
#include <map>
#include <set>

#include <ctype.h>

method_map_t method_map;
strcase_set_t header_ignore;

struct qore_httpclient_priv {
   my_socket_priv* msock;

   bool http11;       // are we using http 1.1 or 1.0?
   prot_map_t prot_map;

   con_info connection, proxy_connection;

   bool nodelay,
      proxy_connected, // means that a CONNECT message has been processed and the connection is now made as if it were directly with the client
      persistent;      // turns off implicit connections for the current connection only
   int default_port, max_redirects;
   std::string default_path;
   int timeout;
   std::string socketpath;
   header_map_t default_headers;
   int connect_timeout_ms;

   method_map_t additional_methods_map;

   DLLLOCAL qore_httpclient_priv(my_socket_priv* ms) :
      msock(ms), http11(true), connection(HTTPCLIENT_DEFAULT_PORT),
      nodelay(false), proxy_connected(false),
      persistent(false),
      default_port(HTTPCLIENT_DEFAULT_PORT),
      max_redirects(HTTPCLIENT_DEFAULT_MAX_REDIRECTS),
      timeout(HTTPCLIENT_DEFAULT_TIMEOUT),
      connect_timeout_ms(-1) {
      assert(ms);
      // setup protocol map
      prot_map["http"] = make_protocol(80, false);
      prot_map["https"] = make_protocol(443, true);

      // setup default headers
      default_headers["Accept"] = "text/html";
      default_headers["Content-Type"] = "text/html";
      default_headers["Connection"] = "Keep-Alive";
      default_headers["User-Agent"] = "Qore-HTTP-Client/" PACKAGE_VERSION;
      default_headers["Accept-Encoding"] = "deflate,gzip,bzip2";
   }

   DLLLOCAL ~qore_httpclient_priv() {
   }

   DLLLOCAL void setSocketPathIntern(const con_info& con) {
      if (con.path.empty() || !con.host.empty()) {
         socketpath = con.host;
         if (!con.is_unix) {
            socketpath += ":";
            char buff[20];
            sprintf(buff, "%d", con.port);
            socketpath += buff;
         }
         return;
      }

      socketpath = con.path;
   }

   DLLLOCAL void setSocketPath() {
      setSocketPathIntern(proxy_connection.has_url() ? proxy_connection : connection);
      //printd(5, "setSocketPath() '%s'\n", socketpath.c_str());
   }

   DLLLOCAL void lock() { msock->m.lock(); }
   DLLLOCAL void unlock() { msock->m.unlock(); }

   // returns -1 if an exception was thrown, 0 for OK
   DLLLOCAL int connect_unlocked(ExceptionSink* xsink) {
      bool connect_ssl = proxy_connection.has_url() ? proxy_connection.ssl : connection.ssl;

      int rc;
      if (connect_ssl)
         rc = msock->socket->connectSSL(socketpath.c_str(), connect_timeout_ms, msock->cert ? msock->cert->getData() : 0, msock->pk ? msock->pk->getData() : 0, xsink);
      else
         rc = msock->socket->connect(socketpath.c_str(), connect_timeout_ms, xsink);

      if (!rc) {
<<<<<<< HEAD
	 if (nodelay) {
	    if (msock->socket->setNoDelay(1))
	       nodelay = false;
	 }
=======
         connected = true;
         if (nodelay) {
            if (msock->socket->setNoDelay(1))
               nodelay = false;
         }
>>>>>>> fad6c884
      }
      return rc;
   }

   DLLLOCAL void disconnect_unlocked() {
<<<<<<< HEAD
      if (msock->socket->isOpen()) {
	 msock->socket->close();
	 proxy_connected = false;
	 persistent = false;
=======
      if (connected) {
         msock->socket->close();
         connected = false;
         proxy_connected = false;
         persistent = false;
>>>>>>> fad6c884
      }
   }

   DLLLOCAL int setNoDelay(bool nd) {
      AutoLocker al(msock->m);

<<<<<<< HEAD
      if (!msock->socket->isOpen()) {
	 nodelay = true;
	 return 0;
=======
      if (!connected) {
         nodelay = true;
         return 0;
>>>>>>> fad6c884
      }

      if (nodelay)
         return 0;

      if (msock->socket->setNoDelay(1))
         return -1;

      nodelay = true;
      return 0;
   }

   DLLLOCAL bool getNoDelay() const {
      return nodelay;
   }

   DLLLOCAL void setPersistent(ExceptionSink* xsink) {
      AutoLocker al(msock->m);

<<<<<<< HEAD
      if (!msock->socket->isOpen()) {
	 xsink->raiseException("PERSISTENCE-ERROR", "HTTPClient::setPersistent() can only be called once an initial connection has been established; currently there is no connection to the server");
	 return;
=======
      if (!connected) {
         xsink->raiseException("PERSISTENCE-ERROR", "HTTPClient::setPersistent() can only be called once an initial connection has been established; currently there is no connection to the server");
         return;
>>>>>>> fad6c884
      }

      if (!persistent)
         persistent = true;
   }

   DLLLOCAL int set_url_unlocked(const char* str, ExceptionSink* xsink) {
      QoreURL url(str);

      if (!url.isValid()) {
         xsink->raiseException("HTTP-CLIENT-URL-ERROR", "URL '%s' cannot be parsed", str);
         return -1;
      }

      bool port_set = false;
      if (connection.set_url(url, port_set, xsink))
         return -1;

      const QoreString *tmp = url.getProtocol();
      if (tmp) {
         prot_map_t::const_iterator i = prot_map.find(tmp->getBuffer());
         if (i == prot_map.end()) {
            xsink->raiseException("HTTP-CLIENT-UNKNOWN-PROTOCOL", "protocol '%s' is not supported.", tmp->getBuffer());
            return -1;
         }

         // set port only if it wasn't overridden in the URL
         if (!port_set && !connection.is_unix)
            connection.port = get_port(i->second);

         // set SSL setting from protocol default
         connection.ssl = get_ssl(i->second);
      }
      else {
         connection.ssl = false;
         if (!port_set)
            connection.port = default_port;
      }

      if (!proxy_connection.has_url())
         setSocketPath();

      return 0;
   }

   DLLLOCAL int set_proxy_url_unlocked(const char* pstr, ExceptionSink* xsink) {
      QoreURL url(pstr);

      if (!url.isValid()) {
         xsink->raiseException("HTTP-CLIENT-URL-ERROR", "proxy URL '%s' cannot be parsed", pstr);
         return -1;
      }

      bool port_set = false;
      if (proxy_connection.set_url(url, port_set, xsink))
         return -1;

      const QoreString *tmp = url.getProtocol();
      if (tmp) {
         if (strcasecmp(tmp->getBuffer(), "http") && strcasecmp(tmp->getBuffer(), "https")) {
            xsink->raiseException("HTTP-CLIENT-PROXY-PROTOCOL-ERROR", "protocol '%s' is not supported for proxies, only 'http' and 'https'", tmp->getBuffer());
            return -1;
         }

         prot_map_t::const_iterator i = prot_map.find(tmp->getBuffer());
         assert(i != prot_map.end());

         // set port only if it wasn't overridden in the URL
         if (!port_set && !proxy_connection.is_unix)
            proxy_connection.port = get_port(i->second);

         // set SSL setting from protocol default
         proxy_connection.ssl = get_ssl(i->second);
      }
      else {
         proxy_connection.ssl = false;
         if (!port_set)
            proxy_connection.port = default_port;
      }

      setSocketPath();
      return 0;
   }

   DLLLOCAL void setUserPassword(const char* user, const char* pass) {
      assert(user && pass);
      AutoLocker al(msock->m);

      connection.setUserPassword(user, pass);
   }

   DLLLOCAL void clearUserPassword() {
      AutoLocker al(msock->m);
      connection.clearUserPassword();
   }

   DLLLOCAL void setProxyUserPassword(const char* user, const char* pass) {
      assert(user && pass);
      AutoLocker al(msock->m);

      proxy_connection.setUserPassword(user, pass);
   }

   DLLLOCAL void clearProxyUserPassword() {
      AutoLocker al(msock->m);
      proxy_connection.clearUserPassword();
   }

   DLLLOCAL void addHttpMethod(const char* method, bool enable) {
       additional_methods_map.insert(method_map_t::value_type(method, enable));
   }


   // always generate a Host header pointing to the host hosting the resource, not the proxy
   // (RFC 2616 is not totally clear on this, but other clients do it this way)
   DLLLOCAL AbstractQoreNode* getHostHeaderValue() {
      // RFC 7230 section 5.5: "if the connection's incoming TCP port number
      //   differs from the default port for the effective request URI's
      //   scheme, then a colon (":") and the incoming port number (in
      //   decimal form) are appended to the authority component"
      // https://tools.ietf.org/html/rfc7230#section-5.5
      // therefore, we don't include the port number if it's the default port for the protocol
      if ((!connection.ssl && connection.port == 80) || (connection.ssl && connection.port == 443))
         return new QoreStringNode(connection.host.c_str());

      QoreStringNode* str = new QoreStringNode;
      str->concat(connection.host);
      if (connection.port)
         str->sprintf(":%d", connection.port);
      return str;
   }

   DLLLOCAL QoreHashNode* sendMessageAndGetResponse(const char* mname, const char* meth, const char* mpath, const QoreHashNode& nh, const void* data, unsigned size, const ResolvedCallReferenceNode* send_callback, InputStream* is, size_t max_chunk_size, const ResolvedCallReferenceNode* trailer_callback, QoreHashNode* info, bool with_connect, int timeout_ms, int& code, bool& aborted, ExceptionSink* xsink);

   DLLLOCAL const char* getMsgPath(const char* mpath, QoreString &pstr) {
      pstr.clear();

      // use default path if no path is set
      if (!mpath || !mpath[0])
         mpath = connection.path.empty()
            ? (default_path.empty() ? "/" : (const char*)default_path.c_str())
            : (const char*)connection.path.c_str();

      if (proxy_connection.has_url()) {
         // create URL string for path for proxy
         pstr.concat("http");
         if (connection.ssl)
            pstr.concat('s');
         pstr.concat("://");
         pstr.concat(connection.host.c_str());
         if (connection.port && connection.port != 80)
            pstr.sprintf(":%d", connection.port);
         if (mpath[0] != '/')
            pstr.concat('/');
      }

      // concat mpath to pstr, performing URL encoding
      const char* p = mpath;
      while (*p) {
         // encode spaces only
         if (*p == ' ')
            pstr.concat("%20");
         // according to RFC 3986 it's not necessary to encode non-ascii characters
         else
            pstr.concat(*p);
         ++p;
      }
      return (const char*)pstr.getBuffer();
   }

   DLLLOCAL QoreHashNode* send_internal(ExceptionSink* xsink, const char* mname, const char* meth, const char* mpath, const QoreHashNode* headers, const void* data, unsigned size, const ResolvedCallReferenceNode* send_callback, bool getbody, QoreHashNode* info, int timeout_ms, const ResolvedCallReferenceNode* recv_callback = nullptr, QoreObject* obj = nullptr, OutputStream* os = nullptr, InputStream* is = nullptr, size_t max_chunk_size = 0, const ResolvedCallReferenceNode* trailer_callback = nullptr);

   DLLLOCAL void addProxyAuthorization(const QoreHashNode* headers, QoreHashNode& h, ExceptionSink* xsink) {
      if (proxy_connection.username.empty())
         return;

      AbstractQoreNode* pauth = nullptr;
      // check for "Proxy-Authorization" header
      if (headers) {
         ConstHashIterator hi(headers);
         while (hi.next()) {
            if (!strcasecmp(hi.getKey(), "Proxy-Authorization")) {
               pauth = hi.getReferencedValue();
               h.setKeyValue("Proxy-Authorization", pauth, xsink);
               assert(!*xsink);
               break;
            }
         }
      }

      if (!pauth) {
         QoreString tmp;
         tmp.sprintf("%s:%s", proxy_connection.username.c_str(), proxy_connection.password.c_str());
         QoreStringNode* auth_str = new QoreStringNode("Basic ");
         auth_str->concatBase64(&tmp);
         h.setKeyValue("Proxy-Authorization", auth_str, xsink);
         assert(!*xsink);
      }
   }
};

// static initialization
void QoreHttpClientObject::static_init() {
   // setup static members of QoreHttpClientObject class
   method_map.insert(method_map_t::value_type("OPTIONS", true));
   method_map.insert(method_map_t::value_type("GET", true));
   method_map.insert(method_map_t::value_type("HEAD", false));
   method_map.insert(method_map_t::value_type("POST", true));
   method_map.insert(method_map_t::value_type("PUT", true));
   method_map.insert(method_map_t::value_type("DELETE", true));
   method_map.insert(method_map_t::value_type("TRACE", true));
   method_map.insert(method_map_t::value_type("CONNECT", true));

   header_ignore.insert("Content-Length");
}

QoreHttpClientObject::QoreHttpClientObject() : http_priv(new qore_httpclient_priv(priv)) {
   http_priv->setSocketPath();
}

QoreHttpClientObject::~QoreHttpClientObject() {
   delete http_priv;
}

void QoreHttpClientObject::deref(ExceptionSink* xsink) {
    if (ROdereference()) {
        cleanup(xsink);
        delete this;
    }
}

void QoreHttpClientObject::setDefaultPort(int def_port) {
   http_priv->default_port = def_port;
}

const char* QoreHttpClientObject::getDefaultPath() const {
   return http_priv->default_path.empty() ? 0 : http_priv->default_path.c_str();
}

const char* QoreHttpClientObject::getConnectionPath() const {
   return http_priv->connection.path.empty() ? getDefaultPath() : http_priv->connection.path.c_str();
}

void QoreHttpClientObject::setDefaultPath(const char* def_path) {
   http_priv->default_path = def_path;
}

void QoreHttpClientObject::setTimeout(int to) {
   http_priv->timeout = to;
}

int QoreHttpClientObject::getTimeout() const {
   return http_priv->timeout;
}

void QoreHttpClientObject::setEncoding(const QoreEncoding *qe) {
   priv->socket->setEncoding(qe);
}

const QoreEncoding *QoreHttpClientObject::getEncoding() const {
   return priv->socket->getEncoding();
}

int QoreHttpClientObject::setOptions(const QoreHashNode* opts, ExceptionSink* xsink) {
   // process new protocols
   QoreValue n = opts->getValueKeyValue("protocols");

   if (n.getType() == NT_HASH) {
      const QoreHashNode* h = n.get<const QoreHashNode>();
      ConstHashIterator hi(h);
      while (hi.next()) {
         const AbstractQoreNode* v = hi.getValue();
         qore_type_t vtype = v ? v->getType() : 0;
         if (!v || (vtype != NT_HASH && vtype != NT_INT)) {
            xsink->raiseException("HTTP-CLIENT-OPTION-ERROR", "value of protocol hash key '%s' is not a hash or an int", hi.getKey());
            return -1;
         }
         bool need_ssl = false;
         int need_port;
         if (vtype == NT_INT)
            need_port = (int)((reinterpret_cast<const QoreBigIntNode*>(v))->val);
         else {
            const QoreHashNode* vh = static_cast<const QoreHashNode*>(v);
            need_port = (int)vh->getValueKeyValue("port").getAsBigInt();
            if (!need_port) {
               xsink->raiseException("HTTP-CLIENT-OPTION-ERROR", "'port' key in protocol hash key '%s' is missing or zero", hi.getKey());
               return -1;
            }
            need_ssl = vh->getValueKeyValue("ssl").getAsBool();
         }
         http_priv->prot_map[hi.getKey()] = make_protocol(need_port, need_ssl);
      }
   }

   n = opts->getValueKeyValue("max_redirects");
   if (!n.isNothing())
      http_priv->max_redirects = (int)n.getAsBigInt();

   n = opts->getValueKeyValue("default_port");
   if (!n.isNothing())
      http_priv->default_port = (int)n.getAsBigInt();
   else
      http_priv->default_port = HTTPCLIENT_DEFAULT_PORT;

   // check if proxy is true
   n = opts->getValueKeyValue("proxy");
   if (n.getType() == NT_STRING && http_priv->set_proxy_url_unlocked((n.get<const QoreStringNode>())->c_str(), xsink))
      return -1;

   // parse url option if present
   n = opts->getValueKeyValue("url");
   if (n.getType() == NT_STRING && http_priv->set_url_unlocked((n.get<const QoreStringNode>())->c_str(), xsink))
      return -1;

   n = opts->getValueKeyValue("default_path");
   if (n.getType() == NT_STRING)
      http_priv->default_path = (n.get<const QoreStringNode>())->c_str();

   // set default timeout if given in option hash - accept relative date/time values as well as integers
   n = opts->getValueKeyValue("timeout");
   if (!n.isNothing())
      http_priv->timeout = get_ms_zero(n);

   n = opts->getValueKeyValue("http_version");
   if (!n.isNothing()) {
      if (n.getType() != NT_STRING) {
         xsink->raiseException("HTTP-CLIENT-OPTION-ERROR", "expecting string version ('1.0', '1.1') as value for the \"http_version\" key in the options hash");
         return -1;
      }
      if (setHTTPVersion((n.get<const QoreStringNode>())->c_str(), xsink))
         return -1;
   }

   n = opts->getValueKeyValue("event_queue");
   if (n.getType() == NT_OBJECT) {
       const QoreObject* o = n.get<const QoreObject>();
       Queue* q = static_cast<Queue*>(o->getReferencedPrivateData(CID_QUEUE, xsink));
       if (*xsink)
           return -1;

       if (q) { // pass reference from QoreObject::getReferencedPrivateData() to function
           priv->socket->setEventQueue(q, xsink);
       }
   }

   http_priv->connect_timeout_ms = (int)get_ms_zero(opts->getValueKeyValue("connect_timeout"));

   if (http_priv->connection.path.empty())
      http_priv->connection.path = http_priv->default_path.empty() ? "/" : http_priv->default_path;

   // additional HTTP methods for customized extensions like WebDAV
   n = opts->getValueKeyValue("additional_methods");
   if (!n.isNothing()) {
       if (n.getType() != NT_HASH) {
           xsink->raiseException("HTTP-CLIENT-OPTION-ERROR", "Option \"additional_methods\" requires a hash as a value; got: %s", n.getTypeName());
           return -1;
       }
       ConstHashIterator hi(n.get<const QoreHashNode>());
       while (hi.next()) {
           http_priv->addHttpMethod(hi.getKey(), hi.getValue()->getAsBool());
       }
   }

   n = opts->getValueKeyValue("ssl_cert_path");
   if (*xsink)
      return -1;
   if (!n.isNothing()) {
      if (n.getType() != NT_STRING) {
         xsink->raiseException("HTTP-CLIENT-OPTION-ERROR", "expecting string filename as value for the \"ssl_cert_path\" key in the options hash; got type \"%s\" instead", n.getTypeName());
         return -1;
      }
      const QoreStringNode* path = n.get<const QoreStringNode>();
      if (runtime_check_parse_option(PO_NO_FILESYSTEM)) {
         xsink->raiseException("ILLEGAL-FILESYSTEM-ACCESS", "cannot use the \"ssl_cert_path\" option = \"%s\" when sandboxing restriction PO_NO_FILESYSTEM is set", path->c_str());
         return -1;
      }

      // read in certificate file and set the certificate
      QoreFile f;
      if (f.open2(xsink, path->c_str()))
         return -1;

      QoreString pem;
      if (f.read(pem, -1, xsink))
         return -1;

      SimpleRefHolder<QoreSSLCertificate> cert(new QoreSSLCertificate(&pem, xsink));
      if (*xsink)
         return -1;

      assert(!priv->cert);
      priv->cert = cert.release();
   }

   const char* key_password = nullptr;
   n = opts->getValueKeyValue("ssl_key_password");
   if (!n.isNothing()) {
      if (n.getType() != NT_STRING) {
         xsink->raiseException("HTTP-CLIENT-OPTION-ERROR", "expecting string value for the \"ssl_key_password\" key in the options hash; got type \"%s\" instead", n.getTypeName());
         return -1;
      }
      key_password = n.get<const QoreStringNode>()->c_str();
   }

   n = opts->getValueKeyValue("ssl_key_path");
   if (!n.isNothing()) {
      if (n.getType() != NT_STRING) {
         xsink->raiseException("HTTP-CLIENT-OPTION-ERROR", "expecting string filename as value for the \"ssl_key_path\" key in the options hash; got type \"%s\" instead", n.getTypeName());
         return -1;
      }
      const QoreStringNode* path = n.get<const QoreStringNode>();
      if (runtime_check_parse_option(PO_NO_FILESYSTEM)) {
         xsink->raiseException("ILLEGAL-FILESYSTEM-ACCESS", "cannot use the \"ssl_key_path\" option = \"%s\" when sandboxing restriction PO_NO_FILESYSTEM is set", path->c_str());
         return -1;
      }

      // read in private key file and set the private key
      QoreFile f;
      if (f.open2(xsink, path->c_str()))
         return -1;

      QoreString pem;
      if (f.read(pem, -1, xsink))
         return -1;

      SimpleRefHolder<QoreSSLPrivateKey> pk(new QoreSSLPrivateKey(&pem, key_password, xsink));
      if (*xsink)
         return -1;

      assert(!priv->pk);
      priv->pk = pk.release();
   }

   n = opts->getValueKeyValue("ssl_verify_cert");
   if (!n.isNothing() && n.getAsBool()) {
       priv->socket->setSslVerifyMode(SSL_VERIFY_PEER);
   }

   return 0;
}

void QoreHttpClientObject::setConnectTimeout(int ms) {
   SafeLocker sl(priv->m);
   http_priv->connect_timeout_ms = ms < 0 ? -1 : ms;
}

int QoreHttpClientObject::getConnectTimeout() const {
   return http_priv->connect_timeout_ms;
}

int QoreHttpClientObject::setURL(const char* str, ExceptionSink* xsink) {
   SafeLocker sl(priv->m);
   // disconnect immediately if not using a proxy
   if (!http_priv->proxy_connection.has_url())
      http_priv->disconnect_unlocked();
   return http_priv->set_url_unlocked(str, xsink);
}

QoreStringNode* QoreHttpClientObject::getURL() {
   SafeLocker sl(priv->m);

   if (!http_priv->connection.has_url())
      return 0;

   return http_priv->connection.get_url();
}

int QoreHttpClientObject::setHTTPVersion(const char* version, ExceptionSink* xsink) {
   int rc = 0;
   SafeLocker sl(priv->m);
   if (!strcmp(version, "1.0"))
      http_priv->http11 = false;
   else if (!strcmp(version, "1.1"))
      http_priv->http11 = true;
   else {
      xsink->raiseException("HTTP-VERSION-ERROR", "only '1.0' and '1.1' are valid (value passed: '%s')", version);
      rc = -1;
   }
   return rc;
}

const char* QoreHttpClientObject::getHTTPVersion() const {
   return http_priv->http11 ? "1.1" : "1.0";
}

void QoreHttpClientObject::setHTTP11(bool val) {
   http_priv->http11 = val;
}

bool QoreHttpClientObject::isHTTP11() const {
   return http_priv->http11;
}

int QoreHttpClientObject::setProxyURL(const char* proxy, ExceptionSink* xsink)  {
   SafeLocker sl(priv->m);
   http_priv->disconnect_unlocked();
   if (!proxy || !proxy[0]) {
      http_priv->proxy_connection.clear();
      return 0;
   }
   return http_priv->set_proxy_url_unlocked(proxy, xsink);
}

QoreStringNode* QoreHttpClientObject::getProxyURL()  {
   SafeLocker sl(priv->m);

   if (!http_priv->proxy_connection.has_url())
      return 0;

   return http_priv->proxy_connection.get_url();
}

void QoreHttpClientObject::clearProxyURL() {
   SafeLocker sl(priv->m);
   http_priv->proxy_connection.clear();
   http_priv->setSocketPath();
}

void QoreHttpClientObject::setSecure(bool is_secure) {
   lock();
   http_priv->connection.ssl = is_secure;
   unlock();
}

bool QoreHttpClientObject::isSecure() const {
   return http_priv->connection.ssl;
}

void QoreHttpClientObject::setProxySecure(bool is_secure) {
   lock();
   http_priv->proxy_connection.ssl = is_secure;
   unlock();
}

bool QoreHttpClientObject::isProxySecure() const {
   return http_priv->proxy_connection.ssl;
}

int QoreHttpClientObject::connect(ExceptionSink* xsink) {
   SafeLocker sl(priv->m);
   return http_priv->connect_unlocked(xsink);
}

void QoreHttpClientObject::disconnect() {
   SafeLocker sl(priv->m);
   http_priv->disconnect_unlocked();
}

QoreHashNode* qore_httpclient_priv::sendMessageAndGetResponse(const char* mname, const char* meth, const char* mpath, const QoreHashNode& nh, const void* data, unsigned size, const ResolvedCallReferenceNode* send_callback, InputStream* is, size_t max_chunk_size, const ResolvedCallReferenceNode* trailer_callback, QoreHashNode* info, bool with_connect, int timeout_ms, int& code, bool& aborted, ExceptionSink* xsink) {
   QoreString pathstr(msock->socket->getEncoding());
   const char* msgpath = with_connect ? mpath : getMsgPath(mpath, pathstr);

   if (!msock->socket->isOpen()) {
      if (persistent) {
         xsink->raiseException("PERSISTENCE-ERROR", "the current connection has been temporarily marked as persistent, but has been disconnected");
         return 0;
      }

      if (connect_unlocked(xsink)) {
         // if we have an info hash then write the request-uri key for reporting/logging purposes
         if (info)
            info->setKeyValue("request-uri", new QoreStringNodeMaker("%s %s HTTP/%s", meth, msgpath && msgpath[0] ? msgpath : "/", http11 ? "1.1" : "1.0"), 0);
         return 0;
      }
   }

   // send the message
   int rc = msock->socket->priv->sendHttpMessage(xsink, info, "HTTPClient", mname, meth, msgpath, http11 ? "1.1" : "1.0", &nh, data, size, send_callback, is, max_chunk_size, trailer_callback, QORE_SOURCE_HTTPCLIENT, timeout_ms, &msock->m, &aborted);

   //printd(5, "qore_httpclient_priv::sendMessageAndGetResponse() '%s' path: '%s' send_callback: %p aborted: %d rc: %d\n", meth, msgpath, send_callback, aborted, rc);

   // do not exit immediately if the transfer was aborted with a streaming send unless the socket was already closed
   if (rc && (!send_callback || !aborted || !msock->socket->isOpen())) {
      assert(*xsink);
      if (rc == QSE_NOT_OPEN)
         disconnect_unlocked();
      return 0;
   }

   // if the transfer was aborted with a streaming send, but the socket is still open, then try to read a response
   QoreHashNode* ah = nullptr;
   while (true) {
      ReferenceHolder<QoreHashNode> ans(msock->socket->readHTTPHeader(xsink, info, timeout, QORE_SOURCE_HTTPCLIENT), xsink);
      if (!(*ans)) {
         disconnect_unlocked();
         assert(*xsink);
         return 0;
      }

      // check HTTP status code
      AbstractQoreNode* v = ans->getKeyValue("status_code");
      if (!v) {
         xsink->raiseException("HTTP-CLIENT-RECEIVE-ERROR", "no HTTP status code received in response");
         return 0;
      }

      code = v->getAsInt();
      // continue processing if "100 Continue" response received (ignore this response)
      if (code == 100)
         continue;

      ah = ans.release();
      break;
   }

   // only clear exceptions if a streaming (ie chunked) send was aborted and we really got a response from the remote
   if (*xsink) {
      assert(aborted);
      xsink->clear();
   }
   return ah;
}

void do_content_length_event(Queue *cb_queue, int64 id, int len) {
   if (cb_queue) {
      ExceptionSink xsink;
      QoreHashNode* h = new QoreHashNode;
      h->setKeyValue("event", new QoreBigIntNode(QORE_EVENT_HTTP_CONTENT_LENGTH), 0);
      h->setKeyValue("source", new QoreBigIntNode(QORE_SOURCE_HTTPCLIENT), 0);
      h->setKeyValue("id", new QoreBigIntNode(id), 0);
      h->setKeyValue("len", new QoreBigIntNode(len), 0);
      cb_queue->pushAndTakeRef(h);
   }
}

void do_redirect_event(Queue *cb_queue, int64 id, const QoreStringNode* loc, const QoreStringNode* msg) {
   if (cb_queue) {
      ExceptionSink xsink;
      QoreHashNode* h = new QoreHashNode;
      h->setKeyValue("event", new QoreBigIntNode(QORE_EVENT_HTTP_REDIRECT), 0);
      h->setKeyValue("source", new QoreBigIntNode(QORE_SOURCE_HTTPCLIENT), 0);
      h->setKeyValue("id", new QoreBigIntNode(id), 0);
      h->setKeyValue("location", loc->refSelf(), 0);
      if (msg)
         h->setKeyValue("status_message", msg->refSelf(), 0);
      cb_queue->pushAndTakeRef(h);
   }
}

void do_event(Queue *cb_queue, int64 id, int event) {
   if (cb_queue) {
      ExceptionSink xsink;
      QoreHashNode* h = new QoreHashNode;
      h->setKeyValue("event", new QoreBigIntNode(event), 0);
      h->setKeyValue("source", new QoreBigIntNode(QORE_SOURCE_HTTPCLIENT), 0);
      h->setKeyValue("id", new QoreBigIntNode(id), 0);
      cb_queue->pushAndTakeRef(h);
   }
}

void check_headers(const char* str, int len, bool &multipart, QoreHashNode& ans, const QoreEncoding *enc, ExceptionSink* xsink) {
   // see if the string starts with "multipart/"
   if (!multipart) {
      if (len > 10 && !strncasecmp(str, "multipart/", 10)) {
         ans.setKeyValue("_qore_multipart", new QoreStringNode(str + 10, len - 10, enc), xsink);
         multipart = true;
      }
   }
   else {
      if (len > 9 && !strncasecmp(str, "boundary=", 9))
         ans.setKeyValue("_qore_multipart_boundary", new QoreStringNode(str + 9, len - 9, enc), xsink);
      else if (len > 6 && !strncasecmp(str, "start=", 6))
         ans.setKeyValue("_qore_multipart_start", new QoreStringNode(str + 6, len - 6, enc), xsink);
   }
}

static const QoreStringNode* get_string_header_node(ExceptionSink* xsink, QoreHashNode& h, const char* header, bool allow_multiple = false) {
   AbstractQoreNode* n = h.getKeyValue(header);
   if (!n)
      return 0;

   qore_type_t t = get_node_type(n);
   if (t == NT_STRING)
      return reinterpret_cast<const QoreStringNode*>(n);
   assert(t == NT_LIST);
   if (!allow_multiple) {
      xsink->raiseException("HTTP-HEADER-ERROR", "multiple \"%s\" headers received in HTTP message", header);
      return 0;
   }
   // convert list to a comma-separated string
   QoreListNode* l = reinterpret_cast<QoreListNode*>(n);
   // get first list entry
   n = l->retrieve_entry(0);
   assert(get_node_type(n) == NT_STRING);
   QoreStringNode* rv = reinterpret_cast<QoreStringNode*>(n)->copy();
   for (size_t i = 1; i < l->size(); ++i) {
      n = l->retrieve_entry(i);
      assert(get_node_type(n) == NT_STRING);
      rv->concat(',');
      rv->concat(reinterpret_cast<QoreStringNode*>(n));
   }
   // dereference old list and save reference to return value in header hash
   h.setKeyValue(header, rv, xsink);
   return rv;
}

static const char* get_string_header(ExceptionSink* xsink, QoreHashNode& h, const char* header, bool allow_multiple = false) {
   const QoreStringNode* str = get_string_header_node(xsink, h, header, allow_multiple);
   return str && !str->empty() ? str->getBuffer() : 0;
}

QoreHashNode* qore_httpclient_priv::send_internal(ExceptionSink* xsink, const char* mname, const char* meth, const char* mpath, const QoreHashNode* headers, const void* data, unsigned size, const ResolvedCallReferenceNode* send_callback, bool getbody, QoreHashNode* info, int timeout_ms, const ResolvedCallReferenceNode* recv_callback, QoreObject* obj, OutputStream *os, InputStream* is, size_t max_chunk_size, const ResolvedCallReferenceNode* trailer_callback) {
   assert(!(data && send_callback));
   assert(!(data && is));
   assert(!(is && send_callback));

   // check if method is valid
   method_map_t::const_iterator i = method_map.find(meth);
   if (i == method_map.end()) {
       i = additional_methods_map.find(meth);
       if (i == additional_methods_map.end()) {
          xsink->raiseException("HTTP-CLIENT-METHOD-ERROR", "HTTP method (%s) not recognized.", meth);
          return 0;
       }
   }

   // make sure the capitalized version is used
   meth = i->first.c_str();
   bool bodyp = i->second;

   // use the default timeout value if a zero value is given in the call
   if (!timeout_ms)
      timeout_ms = timeout;

   SafeLocker sl(msock->m);
   Queue* cb_queue = msock->socket->getQueue();

   ReferenceHolder<QoreHashNode> nh(new QoreHashNode, xsink);
   bool keep_alive = true;

   bool transfer_encoding = false;

   if (headers) {
      ConstHashIterator hi(headers);
      while (hi.next()) {
         // if one of the mandatory headers is found, then ignore it
         strcase_set_t::iterator si = header_ignore.find(hi.getKey());
         if (si != header_ignore.end())
            continue;

         // otherwise set the value in the hash
         const AbstractQoreNode* n = hi.getValue();
         if (!is_nothing(n)) {
            if (!strcasecmp(hi.getKey(), "transfer-encoding"))
               transfer_encoding = true;

            nh->setValueKeyValue(hi.getKey(), n->refSelf(), xsink);

            if (!strcasecmp(hi.getKey(), "connection") || (proxy_connection.has_url() && !strcasecmp(hi.getKey(), "proxy-connection"))) {
               const char* conn = get_string_header(xsink, **nh, hi.getKey(), true);
               if (*xsink) {
                  disconnect_unlocked();
                  return 0;
               }
               if (conn && !strcasecmp(conn, "close"))
                  keep_alive = false;
            }
         }
      }
   }

   // add default headers if they weren't overridden
   for (header_map_t::const_iterator hdri = default_headers.begin(), e = default_headers.end(); hdri != e; ++hdri) {
      // look in original headers to see if the key was already given
      if (headers) {
         bool skip = false;
         ConstHashIterator hi(headers);
         while (hi.next()) {
            if (!strcasecmp(hi.getKey(), hdri->first.c_str())) {
               skip = true;
               break;
            }
         }
         if (skip)
            continue;
      }
      // if there is no message body then do not send the "content-type" header
      if (!data && !is && !send_callback && !strcmp(hdri->first.c_str(), "Content-Type"))
         continue;
      nh->setKeyValue(hdri->first.c_str(), new QoreStringNode(hdri->second.c_str()), xsink);
   }

   // set Transfer-Encoding: chunked if used with a send callback
   if ((send_callback || is) && !transfer_encoding)
      nh->setKeyValue("Transfer-Encoding", new QoreStringNode("chunked"), xsink);

   if (!connection.username.empty()) {
      // check for "Authorization" header
      bool auth_found = false;
      if (headers) {
         ConstHashIterator hi(headers);
         while (hi.next()) {
            if (!strcasecmp(hi.getKey(), "Authorization")) {
               auth_found = true;
               break;
            }
         }
      }

      if (!auth_found) {
         QoreString tmp;
         tmp.sprintf("%s:%s", connection.username.c_str(), connection.password.c_str());
         QoreStringNode* auth_str = new QoreStringNode("Basic ");
         auth_str->concatBase64(&tmp);
         nh->setKeyValue("Authorization", auth_str, xsink);
      }
   }

   // save original HTTP method in case we have to issue a CONNECT request to a proxy for an HTTPS connection
   const char* meth_orig = meth;

   bool use_proxy_connect = false;
   const char* proxy_path = nullptr;
   ReferenceHolder<QoreHashNode> proxy_headers(xsink);
   QoreString hostport;
   if (!proxy_connected && proxy_connection.has_url()) {
      // use CONNECT if we need to make an HTTPS connection from the proxy
      if (!proxy_connection.ssl && connection.ssl) {
         meth = "CONNECT";
         use_proxy_connect = true;
         hostport.concat(connection.host);
         // RFC 7231 section 4.3.6 (https://tools.ietf.org/html/rfc7231#section-4.3.6) states
         // that the hostname and port number should be included when establishing an HTTP tunnel
         // with the CONNECT method
         if (connection.port)
            hostport.sprintf(":%d", connection.port);
         proxy_path = hostport.getBuffer();
         proxy_headers = new QoreHashNode;
         proxy_headers->setKeyValue("Host", new QoreStringNode(hostport), xsink);

         addProxyAuthorization(headers, **proxy_headers, xsink);
      }
      else
         addProxyAuthorization(headers, **nh, xsink);
   }

   bool host_override = headers ? (bool)headers->getKeyValue("Host") : false;

   int code;
   ReferenceHolder<QoreHashNode> ans(xsink);
   int redirect_count = 0;
   const char* location = nullptr;

   // flag for aborted chunked sends
   bool send_aborted = false;

   while (true) {
      // set host field automatically if not overridden
      if (!host_override)
         nh->setKeyValue("Host", getHostHeaderValue(), xsink);

      if (info) {
         info->setKeyValue("headers", nh->copy(), xsink);
         if (*xsink)
            return 0;
      }

      //printd(5, "qore_httpclient_priv::send_internal() meth=%s proxy_path=%s mpath=%s upc=%d\n", meth, proxy_path ? proxy_path : "n/a", mpath, use_proxy_connect);
      // send HTTP message and get response header
      if (use_proxy_connect)
         ans = sendMessageAndGetResponse(mname, meth, proxy_path, *(*proxy_headers), nullptr, 0, nullptr, nullptr, 0, nullptr, info, true, timeout_ms, code, send_aborted, xsink);
      else
         ans = sendMessageAndGetResponse(mname, meth, mpath, *(*nh), data, size, send_callback, is, max_chunk_size, trailer_callback, info, false, timeout_ms, code, send_aborted, xsink);
      if (!ans)
         return 0;

      if (info) {
         info->setKeyValue("response-headers", ans->refSelf(), xsink);
         if (*xsink)
            return 0;
      }

      if (!ans->is_unique())
         ans = ans->copy();

      if (code >= 300 && code < 400) {
         disconnect_unlocked();

         host_override = false;
         const QoreStringNode* mess = reinterpret_cast<QoreStringNode*>(ans->getKeyValue("status_message"));

         const QoreStringNode* loc = get_string_header_node(xsink, **ans, "location");
         if (*xsink)
            return 0;
         const char* location = loc && !loc->empty() ? loc->getBuffer() : 0;
         if (!location) {
            sl.unlock();
            const char* msg = mess ? mess->getBuffer() : "<no message>";
            xsink->raiseException("HTTP-CLIENT-REDIRECT-ERROR", "no redirect location given for status code %d: message: '%s'", code, msg);
            return 0;
         }

         if (cb_queue)
            do_redirect_event(cb_queue, msock->socket->getObjectIDForEvents(), loc, mess);

         if (++redirect_count > max_redirects)
            break;

         if (set_url_unlocked(location, xsink)) {
            sl.unlock();
            const char* msg = mess ? mess->getBuffer() : "<no message>";
            xsink->raiseException("HTTP-CLIENT-REDIRECT-ERROR", "exception occurred while setting URL for new location '%s' (code %d: message: '%s')", location, code, msg);
            return 0;
         }

         // set redirect info in info hash if present
         if (info) {
            QoreString tmp;
            tmp.sprintf("redirect-%d", redirect_count);
            info->setKeyValue(tmp.getBuffer(), loc->refSelf(), xsink);
            if (*xsink)
               return 0;

            tmp.clear();
            tmp.sprintf("redirect-message-%d", redirect_count);
            info->setKeyValue(tmp.getBuffer(), mess ? mess->refSelf() : 0, xsink);
         }

         // FIXME: reset send callback and send_aborted here

         // set mpath to NULL so that the new path will be taken
         mpath = nullptr;
         continue;
      }
      else if (use_proxy_connect) {
         meth = meth_orig;
         use_proxy_connect = false;
         proxy_path = nullptr;
         if (msock->socket->upgradeClientToSSL(0, 0, xsink)) {
            disconnect_unlocked();
            return 0;
         }
         proxy_connected = true;

         // remove "Proxy-Authorization" header
         nh->removeKey("Proxy-Authorization", xsink);
         if (*xsink)
            return 0;

         // try again as if we are talking directly to the client
         continue;
      }

      break;
   }

   if (code >= 300 && code < 400) {
      sl.unlock();
      const char* mess = get_string_header(xsink, **ans, "status_message");
      if (!mess)
         mess = "<no message>";
      if (!location)
         location = "<no location>";
      xsink->raiseException("HTTP-CLIENT-MAXIMUM-REDIRECTS-EXCEEDED", "maximum redirections (%d) exceeded; redirect code %d to '%s' ignored (message: '%s')", max_redirects, code, location, mess);
      return 0;
   }

   // process content-type
   const QoreStringNode* v = get_string_header_node(xsink, **ans, "content-type");
   if (*xsink) {
      disconnect_unlocked();
      return 0;
   }

   // see if there is a character set specification in the content-type header
   if (v) {
      // save original content-type header before processing
      ans->setKeyValue("_qore_orig_content_type", v->refSelf(), xsink);

      const char* str = v->getBuffer();
      const char* p = strstr(str, "charset=");
      if (p && (p == str || *(p - 1) == ';' || *(p - 1) == ' ')) {
         // move p to start of encoding
         const char* c = p + 8;
         char quote = '\0';
         if (*c == '\'' || *c == '"') {
            quote = *c;
            ++c;
         }
         QoreString enc;
         while (*c && *c != ';' && *c != ' ' && *c != quote)
            enc.concat(*(c++));

         if (quote && *c == quote)
            ++c;

         printd(5, "QoreHttpClientObject::send_intern() setting encoding to '%s' from content-type header: '%s' (cs=%p c=%p %d)\n", enc.getBuffer(), str, p + 8, c);

         // set new encoding
         msock->socket->setEncoding(QEM.findCreate(&enc));
         // strip from content-type
         QoreStringNode* nc = new QoreStringNode;
         // skip any spaces before the charset=
         while (p != str && (*(p - 1) == ' ' || *(p - 1) == ';'))
            p--;
         if (p != str)
            nc->concat(str, p - str);
         if (*c)
            nc->concat(c);
         ans->setKeyValue("content-type", nc, xsink);
         str = nc->getBuffer();
      }
      // split into a list if ";" characters are present
      p = strchr(str, ';');
      if (p) {
         bool multipart = false;
         QoreListNode* l = new QoreListNode;
         do {
            // skip whitespace
            while (*str == ' ') str++;
            if (str != p) {
               int len = p - str;
               check_headers(str, len, multipart, *(*ans), msock->socket->getEncoding(), xsink);
               l->push(new QoreStringNode(str, len, msock->socket->getEncoding()));
            }
            str = p + 1;
         } while ((p = strchr(str, ';')));
         // skip whitespace
         while (*str == ' ') str++;
         // add last field
         if (*str) {
            check_headers(str, strlen(str), multipart, *(*ans), msock->socket->getEncoding(), xsink);
            l->push(new QoreStringNode(str, msock->socket->getEncoding()));
         }
         ans->setKeyValue("content-type", l, xsink);
      }
   }

   // send headers to recv_callback
   if (recv_callback && msock->socket->priv->runHeaderCallback(xsink, "HTTPClient", mname, *recv_callback, &msock->m, *ans, send_aborted, obj))
      return 0;

   AbstractQoreNode* body = nullptr;
   const char* content_encoding = nullptr;

   // do not read any message body for messages that cannot have one
   // rfc 2616 4.4 p1 (http://tools.ietf.org/html/rfc2616#section-4.4)
   /*
     1.Any response message which "MUST NOT" include a message-body (such
     as the 1xx, 204, and 304 responses and any response to a HEAD
     request) is always terminated by the first empty line after the
     header fields, regardless of the entity-header fields present in
     the message.
    */
   //printd(5, "qore_httpclient_priv::send_internal() this: %p bodyp: %d code: %d\n", this, bodyp, code);

   qore_uncompress_to_string_t dec = 0;

   // code >= 300 && < 400 is already handled above
   if (bodyp && (code < 100 || code >= 200) && code != 204) {
      // see if we should do a binary or string read
      content_encoding = get_string_header(xsink, **ans, "content-encoding");
      if (*xsink) {
         disconnect_unlocked();
         return 0;
      }

      if (content_encoding && !os) {
         // check for misuse (? not sure: check RFCs again) of this field by including a character encoding value
         if (!strncasecmp(content_encoding, "iso", 3) || !strncasecmp(content_encoding, "utf-", 4)) {
            msock->socket->setEncoding(QEM.findCreate(content_encoding));
            content_encoding = nullptr;
         }
         else if (!recv_callback) {
            // only decode message bodies automatically if there is no receive callback
            if (!strcasecmp(content_encoding, "deflate") || !strcasecmp(content_encoding, "x-deflate"))
               dec = qore_inflate_to_string;
            else if (!strcasecmp(content_encoding, "gzip") || !strcasecmp(content_encoding, "x-gzip"))
               dec = qore_gunzip_to_string;
            else if (!strcasecmp(content_encoding, "bzip2") || !strcasecmp(content_encoding, "x-bzip2"))
               dec = qore_bunzip2_to_string;
         }
      }

      const char* te = get_string_header(xsink, **ans, "transfer-encoding");
      if (*xsink) {
         disconnect_unlocked();
         return 0;
      }

      // get response body, if any
      const char* cl = get_string_header(xsink, **ans, "content-length");
      if (*xsink) {
         disconnect_unlocked();
         return nullptr;
      }
      int len = cl ? atoi(cl) : 0;
      // do not try to get a body in any case if Content-Length: 0 is sent
      if (cl && !len)
         getbody = false;

      if (cl && cb_queue)
         do_content_length_event(cb_queue, msock->socket->getObjectIDForEvents(), len);

      if (te && !strcasecmp(te, "chunked")) { // check for chunked response body
         if (cb_queue)
            do_event(cb_queue, msock->socket->getObjectIDForEvents(), QORE_EVENT_HTTP_CHUNKED_START);
         ReferenceHolder<QoreHashNode> nah(xsink);
         if (os) {
            msock->socket->priv->readHttpChunkedBodyBinary(timeout_ms, xsink, "HTTPClient", QORE_SOURCE_HTTPCLIENT, recv_callback, &msock->m, obj, os);
         } else if (recv_callback) {
            if (content_encoding)
               msock->socket->priv->readHttpChunkedBodyBinary(timeout_ms, xsink, "HTTPClient", QORE_SOURCE_HTTPCLIENT, recv_callback, &msock->m, obj);
            else
               msock->socket->priv->readHttpChunkedBody(timeout_ms, xsink, "HTTPClient", QORE_SOURCE_HTTPCLIENT, recv_callback, &msock->m, obj);
         }
         else {
            if (content_encoding)
               nah = msock->socket->priv->readHttpChunkedBodyBinary(timeout_ms, xsink, "HTTPClient", QORE_SOURCE_HTTPCLIENT);
            else
               nah = msock->socket->priv->readHttpChunkedBody(timeout_ms, xsink, "HTTPClient", QORE_SOURCE_HTTPCLIENT);
         }
         if (cb_queue)
            do_event(cb_queue, msock->socket->getObjectIDForEvents(), QORE_EVENT_HTTP_CHUNKED_END);

         if (!nah && !recv_callback) {
            if (!msock->socket->isOpen())
               disconnect_unlocked();
            return nullptr;
         }

         if (info)
            info->setKeyValue("chunked", &True, xsink);

         if (*xsink)
            return nullptr;

         if (!recv_callback && !os) {
            // merge all keys except the "body" key into ans
            ConstHashIterator hi(*nah);
            while (hi.next()) {
               if (!strcmp(hi.getKey(), "body")) {
                  assert(!body);
                  body = hi.getReferencedValue();
                  continue;
               }
               ans->setKeyValue(hi.getKey(), hi.getReferencedValue(), xsink);
               if (*xsink)
                  return nullptr;
            }
         }
      }
      else if (getbody || len) {
         if (os) {
            msock->socket->priv->recvToOutputStream(os, len, timeout_ms, xsink, &msock->m);
         } else if (content_encoding) {
            SimpleRefHolder<BinaryNode> bobj(msock->socket->recvBinary(len, timeout_ms, xsink));
            if (!(*xsink) && bobj)
               body = bobj.release();
         }
         else {
            QoreStringNodeHolder bstr(msock->socket->recv(len, timeout_ms, xsink));
            if (!(*xsink) && bstr)
               body = bstr.release();
         }

         if (*xsink && !msock->socket->isOpen())
            disconnect_unlocked();
         //printf("body=%p\n", body);
      }
   }

   // check for connection: close header
   if (!keep_alive)
      disconnect_unlocked();
   else {
      const char* conn = get_string_header(xsink, **ans, "connection", true);
      if (*xsink) {
         disconnect_unlocked();
         return nullptr;
      }
      if (conn && !strcasecmp(conn, "close"))
         disconnect_unlocked();
   }

   sl.unlock();

   // for content-encoding processing we can run unlocked

   // add body to result hash and process content encoding if necessary
   if (body) {
      if (content_encoding) {
         if (!dec) {
            if (!recv_callback) {
               xsink->raiseException("HTTP-CLIENT-RECEIVE-ERROR", "don't know how to handle content-encoding '%s'", content_encoding);
               ans = nullptr;
            }
         }
         else {
            BinaryNode* bobj = reinterpret_cast<BinaryNode*>(body);
            QoreStringNode* str = dec(bobj, msock->socket->getEncoding(), xsink);
            bobj->deref();
            body = str;
         }
      }

      if (body) {
         // send data to recv_callback (already unlocked)
         if (recv_callback) {
            ReferenceHolder<> bh(body, xsink);
            if (msock->socket->priv->runDataCallback(xsink, "HTTPClient", mname, *recv_callback, 0, body, false)
                || msock->socket->priv->runHeaderCallback(xsink, "HTTPClient", mname, *recv_callback, 0, 0, send_aborted, obj))
               return nullptr;
         }
         else {
            ans->setKeyValue("body", body, xsink);
         }
      }
   }

   // do not throw an exception if a receive callback is used
   if (!recv_callback && !*xsink && (code < 100 || code >= 300)) {
      const char* mess = get_string_header(xsink, **ans, "status_message");
      if (!mess)
         mess = "<no message>";
      assert(!*xsink);

      xsink->raiseExceptionArg("HTTP-CLIENT-RECEIVE-ERROR", ans.release(), "HTTP status code %d received: message: %s", code, mess);
      return nullptr;
   }

   return *xsink || recv_callback || os ? nullptr : ans.release();
}

QoreHashNode* QoreHttpClientObject::send(const char* meth, const char* new_path, const QoreHashNode* headers, const void* data, unsigned size, bool getbody, QoreHashNode* info, ExceptionSink* xsink) {
   return http_priv->send_internal(xsink, "send", meth, new_path, headers, data, size, nullptr, getbody, info, http_priv->timeout, nullptr);
}

QoreHashNode* QoreHttpClientObject::sendWithSendCallback(const char* meth, const char* mpath, const QoreHashNode* headers, const ResolvedCallReferenceNode* send_callback, bool getbody, QoreHashNode* info, int timeout_ms, ExceptionSink* xsink) {
   return http_priv->send_internal(xsink, "sendWithSendCallback", meth, mpath, headers, nullptr, 0, send_callback, getbody, info, timeout_ms, nullptr);
}

void QoreHttpClientObject::sendWithRecvCallback(const char* meth, const char* mpath, const QoreHashNode* headers, const void* data, unsigned size, bool getbody, QoreHashNode* info, int timeout_ms, const ResolvedCallReferenceNode* recv_callback, QoreObject* obj, ExceptionSink* xsink) {
   http_priv->send_internal(xsink, "sendWithRecvCallback", meth, mpath, headers, data, size, nullptr, getbody, info, timeout_ms, recv_callback, obj);
}

void QoreHttpClientObject::sendWithOutputStream(const char* meth, const char* mpath, const QoreHashNode* headers, const void* data, unsigned size, bool getbody, QoreHashNode* info, int timeout_ms, const ResolvedCallReferenceNode* recv_callback, QoreObject* obj, OutputStream *os, ExceptionSink* xsink) {
   http_priv->send_internal(xsink, "sendWithOutputStream", meth, mpath, headers, data, size, nullptr, getbody, info, timeout_ms, recv_callback, obj, os);
}

void QoreHttpClientObject::sendChunked(const char* meth, const char* mpath, const QoreHashNode* headers, bool getbody, QoreHashNode* info, int timeout_ms, const ResolvedCallReferenceNode* recv_callback, QoreObject* obj, OutputStream *os, InputStream* is, size_t max_chunk_size, const ResolvedCallReferenceNode* trailer_callback, ExceptionSink* xsink) {
   assert(max_chunk_size);
   http_priv->send_internal(xsink, "sendWithOutputStream", meth, mpath, headers, nullptr, 0, nullptr, getbody, info, timeout_ms, recv_callback, obj, os, is, max_chunk_size, trailer_callback);
}

void QoreHttpClientObject::sendWithCallbacks(const char* meth, const char* mpath, const QoreHashNode* headers, const ResolvedCallReferenceNode* send_callback, bool getbody, QoreHashNode* info, int timeout_ms, const ResolvedCallReferenceNode* recv_callback, QoreObject* obj, ExceptionSink* xsink) {
   http_priv->send_internal(xsink, "sendWithCallbacks", meth, mpath, headers, nullptr, 0, send_callback, getbody, info, timeout_ms, recv_callback, obj);
}

// returns *string
// @since Qore 0.8.12: do not send getbody = true which only works with completely broken HTTP servers and small messages and causes deadlocks on correct HTTP servers
AbstractQoreNode* QoreHttpClientObject::get(const char* new_path, const QoreHashNode* headers, QoreHashNode* info, ExceptionSink* xsink) {
   ReferenceHolder<QoreHashNode> ans(http_priv->send_internal(xsink, "get", "GET", new_path, headers, nullptr, 0, nullptr, false, info, http_priv->timeout), xsink);
   if (!ans)
      return 0;

   return ans->takeKeyValue("body");
}

QoreHashNode* QoreHttpClientObject::head(const char* new_path, const QoreHashNode* headers, QoreHashNode* info, ExceptionSink* xsink) {
   return http_priv->send_internal(xsink, "head", "HEAD", new_path, headers, nullptr, 0, nullptr, false, info, http_priv->timeout);
}

// returns *string
// @since Qore 0.8.12: do not send getbody = true which only works with completely broken HTTP servers and small messages and causes deadlocks on correct HTTP servers
AbstractQoreNode* QoreHttpClientObject::post(const char* new_path, const QoreHashNode* headers, const void* data, unsigned size, QoreHashNode* info, ExceptionSink* xsink) {
   ReferenceHolder<QoreHashNode> ans(http_priv->send_internal(xsink, "post", "POST", new_path, headers, data, size, nullptr, false, info, http_priv->timeout), xsink);
   if (!ans)
      return 0;

   return ans->takeKeyValue("body");
}

void QoreHttpClientObject::addProtocol(const char* prot, int new_port, bool new_ssl) {
   http_priv->prot_map[prot] = make_protocol(new_port, new_ssl);
}

void QoreHttpClientObject::setMaxRedirects(int max) {
   http_priv->max_redirects = max;
}

int QoreHttpClientObject::getMaxRedirects() const {
   return http_priv->max_redirects;
}

void QoreHttpClientObject::setDefaultHeaderValue(const char* header, const char* val) {
   http_priv->default_headers[header] = val;
}

void QoreHttpClientObject::setEventQueue(Queue *cbq, ExceptionSink* xsink) {
   AutoLocker al(priv->m);
   priv->socket->setEventQueue(cbq, xsink);
}

void QoreHttpClientObject::cleanup(ExceptionSink* xsink) {
   AutoLocker al(priv->m);
   priv->socket->cleanup(xsink);
}

void QoreHttpClientObject::lock() {
   priv->m.lock();
}

void QoreHttpClientObject::unlock() {
   priv->m.unlock();
}

int QoreHttpClientObject::setNoDelay(bool nd) {
   return http_priv->setNoDelay(nd);
}

bool QoreHttpClientObject::getNoDelay() const {
   return http_priv->getNoDelay();
}

bool QoreHttpClientObject::isConnected() const {
   return http_priv->msock->socket->isOpen();
}

void QoreHttpClientObject::setUserPassword(const char* user, const char* pass) {
   http_priv->setUserPassword(user, pass);
}

void QoreHttpClientObject::clearUserPassword() {
   http_priv->clearUserPassword();
}

void QoreHttpClientObject::setProxyUserPassword(const char* user, const char* pass) {
   http_priv->setProxyUserPassword(user, pass);
}

void QoreHttpClientObject::clearProxyUserPassword() {
   http_priv->clearProxyUserPassword();
}

void QoreHttpClientObject::setPersistent(ExceptionSink* xsink) {
   return http_priv->setPersistent(xsink);
}

void QoreHttpClientObject::clearWarningQueue(ExceptionSink* xsink) {
   AutoLocker al(priv->m);
   priv->socket->clearWarningQueue(xsink);
}

void QoreHttpClientObject::setWarningQueue(ExceptionSink* xsink, int64 warning_ms, int64 warning_bs, Queue* wq, AbstractQoreNode* arg, int64 min_ms) {
   AutoLocker al(priv->m);
   priv->socket->setWarningQueue(xsink, warning_ms, warning_bs, wq, arg, min_ms);
}

QoreHashNode* QoreHttpClientObject::getUsageInfo() const {
   AutoLocker al(priv->m);
   return priv->socket->getUsageInfo();
}

void QoreHttpClientObject::clearStats() {
   AutoLocker al(priv->m);
   priv->socket->clearStats();
}<|MERGE_RESOLUTION|>--- conflicted
+++ resolved
@@ -132,50 +132,28 @@
          rc = msock->socket->connect(socketpath.c_str(), connect_timeout_ms, xsink);
 
       if (!rc) {
-<<<<<<< HEAD
-	 if (nodelay) {
-	    if (msock->socket->setNoDelay(1))
-	       nodelay = false;
-	 }
-=======
-         connected = true;
          if (nodelay) {
             if (msock->socket->setNoDelay(1))
                nodelay = false;
          }
->>>>>>> fad6c884
       }
       return rc;
    }
 
    DLLLOCAL void disconnect_unlocked() {
-<<<<<<< HEAD
       if (msock->socket->isOpen()) {
-	 msock->socket->close();
-	 proxy_connected = false;
-	 persistent = false;
-=======
-      if (connected) {
          msock->socket->close();
-         connected = false;
          proxy_connected = false;
          persistent = false;
->>>>>>> fad6c884
       }
    }
 
    DLLLOCAL int setNoDelay(bool nd) {
       AutoLocker al(msock->m);
 
-<<<<<<< HEAD
       if (!msock->socket->isOpen()) {
-	 nodelay = true;
-	 return 0;
-=======
-      if (!connected) {
          nodelay = true;
          return 0;
->>>>>>> fad6c884
       }
 
       if (nodelay)
@@ -195,15 +173,9 @@
    DLLLOCAL void setPersistent(ExceptionSink* xsink) {
       AutoLocker al(msock->m);
 
-<<<<<<< HEAD
       if (!msock->socket->isOpen()) {
-	 xsink->raiseException("PERSISTENCE-ERROR", "HTTPClient::setPersistent() can only be called once an initial connection has been established; currently there is no connection to the server");
-	 return;
-=======
-      if (!connected) {
          xsink->raiseException("PERSISTENCE-ERROR", "HTTPClient::setPersistent() can only be called once an initial connection has been established; currently there is no connection to the server");
          return;
->>>>>>> fad6c884
       }
 
       if (!persistent)
