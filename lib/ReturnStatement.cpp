/*
  ReturnStatement.cpp

  Qore Programming Language

  Copyright (C) 2003 - 2016 Qore Technologies, s.r.o.

  Permission is hereby granted, free of charge, to any person obtaining a
  copy of this software and associated documentation files (the "Software"),
  to deal in the Software without restriction, including without limitation
  the rights to use, copy, modify, merge, publish, distribute, sublicense,
  and/or sell copies of the Software, and to permit persons to whom the
  Software is furnished to do so, subject to the following conditions:

  The above copyright notice and this permission notice shall be included in
  all copies or substantial portions of the Software.

  THE SOFTWARE IS PROVIDED "AS IS", WITHOUT WARRANTY OF ANY KIND, EXPRESS OR
  IMPLIED, INCLUDING BUT NOT LIMITED TO THE WARRANTIES OF MERCHANTABILITY,
  FITNESS FOR A PARTICULAR PURPOSE AND NONINFRINGEMENT. IN NO EVENT SHALL THE
  AUTHORS OR COPYRIGHT HOLDERS BE LIABLE FOR ANY CLAIM, DAMAGES OR OTHER
  LIABILITY, WHETHER IN AN ACTION OF CONTRACT, TORT OR OTHERWISE, ARISING
  FROM, OUT OF OR IN CONNECTION WITH THE SOFTWARE OR THE USE OR OTHER
  DEALINGS IN THE SOFTWARE.

  Note that the Qore library is released under a choice of three open-source
  licenses: MIT (as above), LGPL 2+, or GPL 2+; see README-LICENSE for more
  information.
*/

#include <qore/Qore.h>
#include "qore/intern/ReturnStatement.h"
#include "qore/intern/qore_program_private.h"

int ReturnStatement::execImpl(QoreValue& return_value, ExceptionSink* xsink) {
   if (exp) {
      return_value = exp->eval(xsink);
      return_value.sanitize();
   }

   if (!*xsink) {
      const QoreTypeInfo* returnTypeInfo = getReturnTypeInfo();
      QoreTypeInfo::acceptAssignment(returnTypeInfo, "<return statement>", return_value, xsink);
   }

   if (*xsink) {
      return_value.discard(xsink);
      return_value.clear();
   }

   return RC_RETURN;
}

int ReturnStatement::parseInitImpl(LocalVar* oflag, int pflag) {
   int lvids = 0;
   const QoreTypeInfo* argTypeInfo = 0;

   if (exp)
      exp = exp->parseInit(oflag, pflag & ~PF_TOP_LEVEL, lvids, argTypeInfo);
   else
      argTypeInfo = nothingTypeInfo;

   const QoreTypeInfo* returnTypeInfo = parse_get_return_type_info();

   //printd(5, "ReturnStatement::parseInitImpl() arg=%s rt=%s\n", argTypeInfo->getTypeName(), returnTypeInfo->getTypeName());

   // check return type and throw a parse exception or warning
   if (!QoreTypeInfo::parseAccepts(returnTypeInfo, argTypeInfo)) {
      // check if a warning should be generated, if require-types is not set and it is a class-special method
      const QoreClass *qc = parse_get_class();
      const char* fname = get_parse_code();
      if (!parse_check_parse_option(PO_REQUIRE_TYPES) && qc &&
	  (!strcmp(fname, "constructor") || !strcmp(fname, "copy") || !strcmp(fname, "destructor"))) {
	 QoreStringNode* desc = new QoreStringNode;
	 desc->sprintf("the return statement for %s::%s() returns ", qc->getName(), fname);
	 QoreTypeInfo::getThisType(argTypeInfo, *desc);
	 desc->sprintf(", but %s methods may not return any value; this is only a warning when 'require-types' is not set on the Program object; to suppress this warning, remove the expression from the return statement or use '%%disable-warning invalid-operation' in your code", fname);
	 qore_program_private::makeParseWarning(getProgram(), loc, QP_WARN_INVALID_OPERATION, "INVALID-OPERATION", desc);
      }
      else {
	 QoreStringNode* desc = new QoreStringNode("return value for this block expects ");
	 QoreTypeInfo::getThisType(returnTypeInfo, *desc);
	 desc->concat(", but value given to the return statement is ");
	 QoreTypeInfo::getThisType(argTypeInfo, *desc);
	 qore_program_private::makeParseException(getProgram(), loc, "PARSE-TYPE-ERROR", desc);
      }
   }
<<<<<<< HEAD
   else if (QoreTypeInfo::isType(returnTypeInfo, NT_NOTHING) && exp && (!QoreTypeInfo::hasType(argTypeInfo) || !QoreTypeInfo::isType(argTypeInfo, NT_NOTHING))) {
      const QoreClass* qc = getParseClass();
=======
   else if (returnTypeInfo->isType(NT_NOTHING) && exp && (!argTypeInfo->hasType() || !argTypeInfo->isType(NT_NOTHING))) {
      const QoreClass* qc = parse_get_class();
>>>>>>> 78d9a9a2
      const char* fname = get_parse_code();
      QoreStringNode* desc = new QoreStringNode;
      desc->sprintf("the return statement for %s%s%s() has an expression whose type cannot be resolved at parse time, however the block does not allow any value to be returned; if this expression resolves to a value a run-time error will result; to suppress this warning, move the expression in front of the return statement or use '%%disable-warning invalid-operation' in your code", qc ? qc->getName() : "", qc ? "::" : "", fname);
      qore_program_private::makeParseWarning(getProgram(), loc, QP_WARN_INVALID_OPERATION, "INVALID-OPERATION", desc);
   }
   return lvids;
}<|MERGE_RESOLUTION|>--- conflicted
+++ resolved
@@ -70,28 +70,23 @@
       const QoreClass *qc = parse_get_class();
       const char* fname = get_parse_code();
       if (!parse_check_parse_option(PO_REQUIRE_TYPES) && qc &&
-	  (!strcmp(fname, "constructor") || !strcmp(fname, "copy") || !strcmp(fname, "destructor"))) {
-	 QoreStringNode* desc = new QoreStringNode;
-	 desc->sprintf("the return statement for %s::%s() returns ", qc->getName(), fname);
-	 QoreTypeInfo::getThisType(argTypeInfo, *desc);
-	 desc->sprintf(", but %s methods may not return any value; this is only a warning when 'require-types' is not set on the Program object; to suppress this warning, remove the expression from the return statement or use '%%disable-warning invalid-operation' in your code", fname);
-	 qore_program_private::makeParseWarning(getProgram(), loc, QP_WARN_INVALID_OPERATION, "INVALID-OPERATION", desc);
+         (!strcmp(fname, "constructor") || !strcmp(fname, "copy") || !strcmp(fname, "destructor"))) {
+         QoreStringNode* desc = new QoreStringNode;
+         desc->sprintf("the return statement for %s::%s() returns ", qc->getName(), fname);
+         QoreTypeInfo::getThisType(argTypeInfo, *desc);
+         desc->sprintf(", but %s methods may not return any value; this is only a warning when 'require-types' is not set on the Program object; to suppress this warning, remove the expression from the return statement or use '%%disable-warning invalid-operation' in your code", fname);
+         qore_program_private::makeParseWarning(getProgram(), loc, QP_WARN_INVALID_OPERATION, "INVALID-OPERATION", desc);
       }
       else {
-	 QoreStringNode* desc = new QoreStringNode("return value for this block expects ");
-	 QoreTypeInfo::getThisType(returnTypeInfo, *desc);
-	 desc->concat(", but value given to the return statement is ");
-	 QoreTypeInfo::getThisType(argTypeInfo, *desc);
-	 qore_program_private::makeParseException(getProgram(), loc, "PARSE-TYPE-ERROR", desc);
+         QoreStringNode* desc = new QoreStringNode("return value for this block expects ");
+         QoreTypeInfo::getThisType(returnTypeInfo, *desc);
+         desc->concat(", but value given to the return statement is ");
+         QoreTypeInfo::getThisType(argTypeInfo, *desc);
+         qore_program_private::makeParseException(getProgram(), loc, "PARSE-TYPE-ERROR", desc);
       }
    }
-<<<<<<< HEAD
    else if (QoreTypeInfo::isType(returnTypeInfo, NT_NOTHING) && exp && (!QoreTypeInfo::hasType(argTypeInfo) || !QoreTypeInfo::isType(argTypeInfo, NT_NOTHING))) {
-      const QoreClass* qc = getParseClass();
-=======
-   else if (returnTypeInfo->isType(NT_NOTHING) && exp && (!argTypeInfo->hasType() || !argTypeInfo->isType(NT_NOTHING))) {
       const QoreClass* qc = parse_get_class();
->>>>>>> 78d9a9a2
       const char* fname = get_parse_code();
       QoreStringNode* desc = new QoreStringNode;
       desc->sprintf("the return statement for %s%s%s() has an expression whose type cannot be resolved at parse time, however the block does not allow any value to be returned; if this expression resolves to a value a run-time error will result; to suppress this warning, move the expression in front of the return statement or use '%%disable-warning invalid-operation' in your code", qc ? qc->getName() : "", qc ? "::" : "", fname);
