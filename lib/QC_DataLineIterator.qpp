--- conflicted
+++ resolved
@@ -31,268 +31,8 @@
 #include <string.h>
 #include <errno.h>
 
-<<<<<<< HEAD
-class DataLineIterator : public QoreIteratorBase {
-protected:
-   QoreStringNode* line,
-      * eol,
-      * data;
-   size_t offset;
-   int64 num;
-   bool validp;
-   bool trim;
-   bool convert_to_utf8;
-   const QoreEncoding* enc;
-
-   DLLLOCAL ~DataLineIterator() {
-      if (data)
-         data->deref();
-      if (eol)
-         eol->deref();
-      if (line)
-         line->deref();
-   }
-
-   DLLLOCAL bool getLine(ExceptionSink* xsink) {
-      if (offset >= data->size())
-         return false;
-
-      const char* ptr = data->getBuffer() + offset;
-
-      // find end of line
-      if (eol) {
-         if (convert_to_utf8) {
-            const char* bytes = eol->getBuffer();
-            unsigned pos = 0;
-
-            while (true) {
-               int i = (int)enc->getCharLen(ptr, data->size() - offset);
-               if (i < 0) {
-                  // character encoding error
-                  xsink->raiseException("ENCODING-ERROR", "invalid bytes for character encoding '%s' found at offset " QSD " in input data string", enc->getCode(), offset);
-                  return false;
-               }
-               int c = (int)enc->getUnicode(ptr);
-               offset += i;
-               ptr += i;
-               //printd(5, "DataLineIterator::getLine() i: %d c: %d (%s -> %s)\n", i, c, enc->getCode(), line->getEncoding()->getCode());
-               if (c == 0xfeff) {
-                  // skip BOM
-                  //printd(5, "DataLineIterator::getLine() skipping BOM\n");
-                  continue;
-               }
-               else if (c == 0xfffe && line->empty() && enc == QCS_UTF16) {
-                  // update encoding and skip BOM
-                  enc = QCS_UTF16LE;
-                  //printd(5, "DataLineIterator::getLine() skipping BOM, updated encoding to UTF16-LE\n");
-                  continue;
-               }
-               line->concatUnicode(c);
-               if (c == bytes[pos]) {
-                  ++pos;
-                  if (!bytes[pos]) {
-                     if (trim)
-                        line->terminate(line->strlen() - pos);
-                     break;
-                  }
-               }
-               else if (pos) {
-                  if (pos > 1) {
-                     unsigned ps = 1;
-                     while (ps < pos) {
-                        if (!strncmp(line->getBuffer() + ps, bytes, pos - ps)) {
-                           pos -= ps;
-                           break;
-                        }
-                        ++ps;
-                     }
-                     if (pos == ps)
-                        pos = 0;
-                  }
-                  else {
-                     // restart search if failed
-                     pos = 0;
-                  }
-               }
-               assert(offset <= data->size());
-               if (offset == data->size())
-                  break;
-            }
-         }
-         else {
-            const char* p = strstr(ptr, eol->getBuffer());
-            if (!p) {
-               line->concat(ptr);
-               if (line->empty())
-                  return false;
-               offset += line->strlen();
-            }
-            else {
-               line->concat(ptr, p - ptr + (!trim ? eol->strlen() : 0));
-               offset += p - ptr + eol->strlen();
-            }
-         }
-      }
-      else {
-         const char* p = ptr;
-         while (offset < data->size()) {
-            int c;
-            if (convert_to_utf8) {
-               int i = (int)enc->getCharLen(p, data->size() - offset);
-               if (i < 0) {
-                  // character encoding error
-                  xsink->raiseException("ENCODING-ERROR", "invalid bytes for character encoding '%s' found at offset " QSD " in input data string", enc->getCode(), offset);
-                  return false;
-               }
-               c = (int)enc->getUnicode(p);
-               p += i;
-               offset += i;
-               //printd(5, "DataLineIterator::getLine() auto c: %d i: %d\n", c, i);
-            }
-            else {
-               c = *p;
-               ++p;
-               ++offset;
-            }
-            if (c == '\r') {
-               if (!trim)
-                  line->concat((char)c);
-               if (convert_to_utf8) {
-                  if (offset < data->size()) {
-                     int i = (int)enc->getCharLen(p, data->size() - offset);
-                     if (i < 0) {
-                        // character encoding error
-                        xsink->raiseException("ENCODING-ERROR", "invalid bytes for character encoding '%s' found at offset " QSD " in input data string", enc->getCode(), offset);
-                        return false;
-                     }
-                     c = (int)enc->getUnicode(p);
-                     if (c == '\n') {
-                        p += i;
-                        offset += i;
-                        if (!trim)
-                           line->concat((char)c);
-                     }
-                  }
-               }
-               else if (*p == '\n') {
-                  ++p;
-                  ++offset;
-                  if (!trim)
-                     line->concat('\n');
-               }
-               break;
-            }
-            if (c == '\n') {
-               if (!trim)
-                  line->concat((char)c);
-               break;
-            }
-            if (convert_to_utf8) {
-               if (c == 0xfeff) {
-                  // skip BOM
-                  //printd(5, "DataLineIterator::getLine() skipping BOM\n");
-                  continue;
-               }
-               else if (c == 0xfffe && line->empty() && enc == QCS_UTF16) {
-                  // update encoding and skip BOM
-                  enc = QCS_UTF16LE;
-                  //printd(5, "DataLineIterator::getLine() skipping BOM, updated encoding to UTF16-LE\n");
-                  continue;
-               }
-               line->concatUnicode(c);
-            }
-            else
-               line->concat((char)c);
-         }
-      }
-
-      return true;
-   }
-
-public:
-   DLLLOCAL DataLineIterator(ExceptionSink* xsink, QoreStringNode *d, QoreStringNode* n_eol = 0, bool n_trim = true)
-      : line(new QoreStringNode(d->getEncoding()->isAsciiCompat() ? d->getEncoding() : QCS_UTF8)), eol(n_eol), data(d), offset(0), num(0), validp(false), trim(n_trim), convert_to_utf8(!d->getEncoding()->isAsciiCompat()), enc(d->getEncoding()) {
-   }
-
-   DLLLOCAL DataLineIterator(ExceptionSink* xsink, const DataLineIterator& old)
-      : line(new QoreStringNode(old.getEncoding())), eol(old.eol ? old.eol->stringRefSelf() : 0), data(old.data->stringRefSelf()), offset(0), num(old.num), validp(old.validp), trim(old.trim), convert_to_utf8(old.convert_to_utf8), enc(old.enc) {
-   }
-
-   DLLLOCAL bool next(ExceptionSink* xsink) {
-      // make sure and use a new string if the iterator was already valid
-      if (validp && !line->empty()) {
-         line->deref();
-         line = new QoreStringNode(enc->isAsciiCompat() ? enc : QCS_UTF8);
-      }
-      validp = getLine(xsink);
-      if (validp) {
-         // increment line number
-         ++num;
-      }
-      else {
-         // reset iterator
-         num = 0;
-         // reset position
-         offset = 0;
-      }
-      //printd(5, "DataLineIterator::next() this: %p line: %d offset: %lld validp: %d '%s'\n", this, num, offset, validp, line->getBuffer());
-      return validp;
-   }
-
-   DLLLOCAL int64 index() const {
-      return num;
-   }
-
-   DLLLOCAL QoreStringNode* getValue() {
-      assert(validp);
-      return line->stringRefSelf();
-   }
-
-   DLLLOCAL bool valid() const {
-      return validp;
-   }
-
-   DLLLOCAL int checkValid(ExceptionSink* xsink) const {
-      if (!validp) {
-         xsink->raiseException("ITERATOR-ERROR", "the %s is not pointing at a valid element; make sure %s::next() returns True before calling this method", getName(), getName());
-         return -1;
-      }
-      return 0;
-   }
-
-   DLLLOCAL void reset() {
-      if (validp) {
-         // reset line number
-         num = 0;
-         // mark as invalid
-         validp = false;
-         // reset line buffer
-         line->deref();
-         line = new QoreStringNode(enc->isAsciiCompat() ? enc : QCS_UTF8);
-         // reset position
-         offset = 0;
-      }
-   }
-
-   DLLLOCAL int64 getPos() const {
-      return offset;
-   }
-
-   DLLLOCAL const QoreEncoding* getEncoding() const {
-      return enc->isAsciiCompat() ? enc : QCS_UTF8;
-   }
-
-   DLLLOCAL virtual void deref() {
-      if (ROdereference())
-         delete this;
-   }
-
-   DLLLOCAL virtual const char* getName() const { return "DataLineIterator"; }
-};
-=======
 #include "qore/Qore.h"
 #include "qore/intern/DataLineIterator.h"
->>>>>>> ec0ea370
 
 //! This class defines a line iterator for string data
 /** @since %Qore 0.8.12
