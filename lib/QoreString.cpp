/*
  QoreString.cpp

  QoreString Class Definition

  Qore Programming Language

  Copyright (C) 2003 - 2017 Qore Technologies, s.r.o.

  Permission is hereby granted, free of charge, to any person obtaining a
  copy of this software and associated documentation files (the "Software"),
  to deal in the Software without restriction, including without limitation
  the rights to use, copy, modify, merge, publish, distribute, sublicense,
  and/or sell copies of the Software, and to permit persons to whom the
  Software is furnished to do so, subject to the following conditions:

  The above copyright notice and this permission notice shall be included in
  all copies or substantial portions of the Software.

  THE SOFTWARE IS PROVIDED "AS IS", WITHOUT WARRANTY OF ANY KIND, EXPRESS OR
  IMPLIED, INCLUDING BUT NOT LIMITED TO THE WARRANTIES OF MERCHANTABILITY,
  FITNESS FOR A PARTICULAR PURPOSE AND NONINFRINGEMENT. IN NO EVENT SHALL THE
  AUTHORS OR COPYRIGHT HOLDERS BE LIABLE FOR ANY CLAIM, DAMAGES OR OTHER
  LIABILITY, WHETHER IN AN ACTION OF CONTRACT, TORT OR OTHERWISE, ARISING
  FROM, OUT OF OR IN CONNECTION WITH THE SOFTWARE OR THE USE OR OTHER
  DEALINGS IN THE SOFTWARE.

  Note that the Qore library is released under a choice of three open-source
  licenses: MIT (as above), LGPL 2+, or GPL 2+; see README-LICENSE for more
  information.
*/

#include <qore/Qore.h>
#include "qore/intern/qore_string_private.h"
#include "qore/intern/IconvHelper.h"
#include "qore/intern/StringReaderHelper.h"
#include "qore/minitest.hpp"

#include <errno.h>
#include <string.h>
#include <stdio.h>
#include <iconv.h>
#include <ctype.h>

#include <set>
#include <memory>
#include <string>
#include <map>

#ifdef DEBUG_TESTS
#  include "tests/QoreString_tests.cpp"
#endif

// to be used for trim
static char default_whitespace[] = { ' ', '\t', '\n', '\r', '\v', '\0' };

struct code_table {
      char symbol;
      const char* code;
      unsigned len;
};

// complete set of characters to percent-encode (RFC 3986 http://tools.ietf.org/html/rfc3986)
static int_set_t url_reserved;

// maps from entity strings to unicode code points
typedef std::map<std::string, uint32_t> emap_t;
// entity map from strings to unicode code points
static emap_t emap;

// maps from unicode code points to known entity references
typedef std::map<uint32_t, std::string> smap_t;
// entity map from unicode code points to strings
static smap_t smap;

struct unicode_entity {
   // unicode code point for symbol
   uint32_t symbol;
   // entity string
   std::string entity;
};

// contains the 252 character entities in HTML + &apos; for XML
static const struct unicode_entity xhtml_entity_list[] = {
   {34, "quot"},         // HTML 2.0: double quotation mark
   {38, "amp"},          // HTML 2.0: ampersand
   {39, "apos"},         // XHTML 1.0: apostrophe
   {60, "lt"},           // HTML 2.0: less-than sign
   {62, "gt"},           // HTML 2.0: greater-than sign
   {160, "nbsp"},        // HTML 3.2: no-break space (non-breaking space)[d]
   {161, "iexcl"},       // HTML 3.2: inverted exclamation mark
   {162, "cent"},        // HTML 3.2: cent sign
   {163, "pound"},       // HTML 3.2: pound sign
   {164, "curren"},      // HTML 3.2: currency sign
   {165, "yen"},         // HTML 3.2: yen sign (yuan sign)
   {166, "brvbar"},      // HTML 3.2: broken bar (broken vertical bar)
   {167, "sect"},        // HTML 3.2: section sign
   {168, "uml"},         // HTML 3.2: diaeresis (spacing diaeresis); see Germanic umlaut
   {169, "copy"},        // HTML 3.2: copyright symbol
   {170, "ordf"},        // HTML 3.2: feminine ordinal indicator
   {171, "laquo"},       // HTML 3.2: left-pointing double angle quotation mark (left pointing guillemet)
   {172, "not"},         // HTML 3.2: not sign
   {173, "shy"},         // HTML 3.2: soft hyphen (discretionary hyphen)
   {174, "reg"},         // HTML 3.2: registered sign (registered trademark symbol)
   {175, "macr"},        // HTML 3.2: macron (spacing macron, overline, APL overbar)
   {176, "deg"},         // HTML 3.2: degree symbol
   {177, "plusmn"},      // HTML 3.2: plus-minus sign (plus-or-minus sign)
   {178, "sup2"},        // HTML 3.2: superscript two (superscript digit two, squared)
   {179, "sup3"},        // HTML 3.2: superscript three (superscript digit three, cubed)
   {180, "acute"},       // HTML 3.2: acute accent (spacing acute)
   {181, "micro"},       // HTML 3.2: micro sign
   {182, "para"},        // HTML 3.2: pilcrow sign (paragraph sign)
   {183, "middot"},      // HTML 3.2: middle dot (Georgian comma, Greek middle dot)
   {184, "cedil"},       // HTML 3.2: cedilla (spacing cedilla)
   {185, "sup1"},        // HTML 3.2: superscript one (superscript digit one)
   {186, "ordm"},        // HTML 3.2: masculine ordinal indicator
   {187, "raquo"},       // HTML 3.2: right-pointing double angle quotation mark (right pointing guillemet)
   {188, "frac14"},      // HTML 3.2: vulgar fraction one quarter (fraction one quarter)
   {189, "frac12"},      // HTML 3.2: vulgar fraction one half (fraction one half)
   {190, "frac34"},      // HTML 3.2: vulgar fraction three quarters (fraction three quarters)
   {191, "iquest"},      // HTML 3.2: inverted question mark (turned question mark)
   {192, "Agrave"},      // HTML 2.0: Latin capital letter A with grave accent (Latin capital letter A grave)
   {193, "Aacute"},      // HTML 2.0: Latin capital letter A with acute accent
   {194, "Acirc"},       // HTML 2.0: Latin capital letter A with circumflex
   {195, "Atilde"},      // HTML 2.0: Latin capital letter A with tilde
   {196, "Auml"},        // HTML 2.0: Latin capital letter A with diaeresis
   {197, "Aring"},       // HTML 2.0: Latin capital letter A with ring above (Latin capital letter A ring)
   {198, "AElig"},       // HTML 2.0: Latin capital letter AE (Latin capital ligature AE)
   {199, "Ccedil"},      // HTML 2.0: Latin capital letter C with cedilla
   {200, "Egrave"},      // HTML 2.0: Latin capital letter E with grave accent
   {201, "Eacute"},      // HTML 2.0: Latin capital letter E with acute accent
   {202, "Ecirc"},       // HTML 2.0: Latin capital letter E with circumflex
   {203, "Euml"},        // HTML 2.0: Latin capital letter E with diaeresis
   {204, "Igrave"},      // HTML 2.0: Latin capital letter I with grave accent
   {205, "Iacute"},      // HTML 2.0: Latin capital letter I with acute accent
   {206, "Icirc"},       // HTML 2.0: Latin capital letter I with circumflex
   {207, "Iuml"},        // HTML 2.0: Latin capital letter I with diaeresis
   {208, "ETH"},         // HTML 2.0: Latin capital letter Eth
   {209, "Ntilde"},      // HTML 2.0: Latin capital letter N with tilde
   {210, "Ograve"},      // HTML 2.0: Latin capital letter O with grave accent
   {211, "Oacute"},      // HTML 2.0: Latin capital letter O with acute accent
   {212, "Ocirc"},       // HTML 2.0: Latin capital letter O with circumflex
   {213, "Otilde"},      // HTML 2.0: Latin capital letter O with tilde
   {214, "Ouml"},        // HTML 2.0: Latin capital letter O with diaeresis
   {215, "times"},       // HTML 3.2: multiplication sign
   {216, "Oslash"},      // HTML 2.0: Latin capital letter O with stroke (Latin capital letter O slash)
   {217, "Ugrave"},      // HTML 2.0: Latin capital letter U with grave accent
   {218, "Uacute"},      // HTML 2.0: Latin capital letter U with acute accent
   {219, "Ucirc"},       // HTML 2.0: Latin capital letter U with circumflex
   {220, "Uuml"},        // HTML 2.0: Latin capital letter U with diaeresis
   {221, "Yacute"},      // HTML 2.0: Latin capital letter Y with acute accent
   {222, "THORN"},       // HTML 2.0: Latin capital letter THORN
   {223, "szlig"},       // HTML 2.0: Latin small letter sharp s (ess-zed); see German Eszett
   {224, "agrave"},      // HTML 2.0: Latin small letter a with grave accent
   {225, "aacute"},      // HTML 2.0: Latin small letter a with acute accent
   {226, "acirc"},       // HTML 2.0: Latin small letter a with circumflex
   {227, "atilde"},      // HTML 2.0: Latin small letter a with tilde
   {228, "auml"},        // HTML 2.0: Latin small letter a with diaeresis
   {229, "aring"},       // HTML 2.0: Latin small letter a with ring above
   {230, "aelig"},       // HTML 2.0: Latin small letter ae (Latin small ligature ae)
   {231, "ccedil"},      // HTML 2.0: Latin small letter c with cedilla
   {232, "egrave"},      // HTML 2.0: Latin small letter e with grave accent
   {233, "eacute"},      // HTML 2.0: Latin small letter e with acute accent
   {234, "ecirc"},       // HTML 2.0: Latin small letter e with circumflex
   {235, "euml"},        // HTML 2.0: Latin small letter e with diaeresis
   {236, "igrave"},      // HTML 2.0: Latin small letter i with grave accent
   {237, "iacute"},      // HTML 2.0: Latin small letter i with acute accent
   {238, "icirc"},       // HTML 2.0: Latin small letter i with circumflex
   {239, "iuml"},        // HTML 2.0: Latin small letter i with diaeresis
   {240, "eth"},         // HTML 2.0: Latin small letter eth
   {241, "ntilde"},      // HTML 2.0: Latin small letter n with tilde
   {242, "ograve"},      // HTML 2.0: Latin small letter o with grave accent
   {243, "oacute"},      // HTML 2.0: Latin small letter o with acute accent
   {244, "ocirc"},       // HTML 2.0: Latin small letter o with circumflex
   {245, "otilde"},      // HTML 2.0: Latin small letter o with tilde
   {246, "ouml"},        // HTML 2.0: Latin small letter o with diaeresis
   {247, "divide"},      // HTML 3.2: division sign (obelus)
   {248, "oslash"},      // HTML 2.0: Latin small letter o with stroke (Latin small letter o slash)
   {249, "ugrave"},      // HTML 2.0: Latin small letter u with grave accent
   {250, "uacute"},      // HTML 2.0: Latin small letter u with acute accent
   {251, "ucirc"},       // HTML 2.0: Latin small letter u with circumflex
   {252, "uuml"},        // HTML 2.0: Latin small letter u with diaeresis
   {253, "yacute"},      // HTML 2.0: Latin small letter y with acute accent
   {254, "thorn"},       // HTML 2.0: Latin small letter thorn
   {255, "yuml"},        // HTML 2.0: Latin small letter y with diaeresis
   {338, "OElig"},       // HTML 4.0: Latin capital ligature oe[e]
   {339, "oelig"},       // HTML 4.0: Latin small ligature oe[e]
   {352, "Scaron"},      // HTML 4.0: Latin capital letter s with caron
   {353, "scaron"},      // HTML 4.0: Latin small letter s with caron
   {376, "Yuml"},        // HTML 4.0: Latin capital letter y with diaeresis
   {402, "fnof"},        // HTML 4.0: Latin small letter f with hook (function, florin)
   {710, "circ"},        // HTML 4.0: modifier letter circumflex accent
   {732, "tilde"},       // HTML 4.0: small tilde
   {913, "Alpha"},       // HTML 4.0: Greek capital letter Alpha
   {914, "Beta"},        // HTML 4.0: Greek capital letter Beta
   {915, "Gamma"},       // HTML 4.0: Greek capital letter Gamma
   {916, "Delta"},       // HTML 4.0: Greek capital letter Delta
   {917, "Epsilon"},     // HTML 4.0: Greek capital letter Epsilon
   {918, "Zeta"},        // HTML 4.0: Greek capital letter Zeta
   {919, "Eta"},         // HTML 4.0: Greek capital letter Eta
   {920, "Theta"},       // HTML 4.0: Greek capital letter Theta
   {921, "Iota"},        // HTML 4.0: Greek capital letter Iota
   {922, "Kappa"},       // HTML 4.0: Greek capital letter Kappa
   {923, "Lambda"},      // HTML 4.0: Greek capital letter Lambda
   {924, "Mu"},          // HTML 4.0: Greek capital letter Mu
   {925, "Nu"},          // HTML 4.0: Greek capital letter Nu
   {926, "Xi"},          // HTML 4.0: Greek capital letter Xi
   {927, "Omicron"},     // HTML 4.0: Greek capital letter Omicron
   {928, "Pi"},          // HTML 4.0: Greek capital letter Pi
   {929, "Rho"},         // HTML 4.0: Greek capital letter Rho
   {931, "Sigma"},       // HTML 4.0: Greek capital letter Sigma
   {932, "Tau"},         // HTML 4.0: Greek capital letter Tau
   {933, "Upsilon"},     // HTML 4.0: Greek capital letter Upsilon
   {934, "Phi"},         // HTML 4.0: Greek capital letter Phi
   {935, "Chi"},         // HTML 4.0: Greek capital letter Chi
   {936, "Psi"},         // HTML 4.0: Greek capital letter Psi
   {937, "Omega"},       // HTML 4.0: Greek capital letter Omega
   {945, "alpha"},       // HTML 4.0: Greek small letter alpha
   {946, "beta"},        // HTML 4.0: Greek small letter beta
   {947, "gamma"},       // HTML 4.0: Greek small letter gamma
   {948, "delta"},       // HTML 4.0: Greek small letter delta
   {949, "epsilon"},     // HTML 4.0: Greek small letter epsilon
   {950, "zeta"},        // HTML 4.0: Greek small letter zeta
   {951, "eta"},         // HTML 4.0: Greek small letter eta
   {952, "theta"},       // HTML 4.0: Greek small letter theta
   {953, "iota"},        // HTML 4.0: Greek small letter iota
   {954, "kappa"},       // HTML 4.0: Greek small letter kappa
   {955, "lambda"},      // HTML 4.0: Greek small letter lambda
   {956, "mu"},          // HTML 4.0: Greek small letter mu
   {957, "nu"},          // HTML 4.0: Greek small letter nu
   {958, "xi"},          // HTML 4.0: Greek small letter xi
   {959, "omicron"},     // HTML 4.0: Greek small letter omicron
   {960, "pi"},          // HTML 4.0: Greek small letter pi
   {961, "rho"},         // HTML 4.0: Greek small letter rho
   {962, "sigmaf"},      // HTML 4.0: Greek small letter final sigma
   {963, "sigma"},       // HTML 4.0: Greek small letter sigma
   {964, "tau"},         // HTML 4.0: Greek small letter tau
   {965, "upsilon"},     // HTML 4.0: Greek small letter upsilon
   {966, "phi"},         // HTML 4.0: Greek small letter phi
   {967, "chi"},         // HTML 4.0: Greek small letter chi
   {968, "psi"},         // HTML 4.0: Greek small letter psi
   {969, "omega"},       // HTML 4.0: Greek small letter omega
   {977, "thetasym"},    // HTML 4.0: Greek theta symbol
   {978, "upsih"},       // HTML 4.0: Greek Upsilon with hook symbol
   {982, "piv"},         // HTML 4.0: Greek pi symbol
   {8194, "ensp"},       // HTML 4.0: en space[d]
   {8195, "emsp"},       // HTML 4.0: em space[d]
   {8201, "thinsp"},     // HTML 4.0: thin space[d]
   {8204, "zwnj"},       // HTML 4.0: zero-width non-joiner
   {8205, "zwj"},        // HTML 4.0: zero-width joiner
   {8206, "lrm"},        // HTML 4.0: left-to-right mark
   {8207, "rlm"},        // HTML 4.0: right-to-left mark
   {8211, "ndash"},      // HTML 4.0: en dash
   {8212, "mdash"},      // HTML 4.0: em dash
   {8216, "lsquo"},      // HTML 4.0: left single quotation mark
   {8217, "rsquo"},      // HTML 4.0: right single quotation mark
   {8218, "sbquo"},      // HTML 4.0: single low-9 quotation mark
   {8220, "ldquo"},      // HTML 4.0: left double quotation mark
   {8221, "rdquo"},      // HTML 4.0: right double quotation mark
   {8222, "bdquo"},      // HTML 4.0: double low-9 quotation mark
   {8224, "dagger"},     // HTML 4.0: dagger, obelisk
   {8225, "Dagger"},     // HTML 4.0: double dagger, double obelisk
   {8226, "bull"},       // HTML 4.0: bullet (black small circle)[f]
   {8230, "hellip"},     // HTML 4.0: horizontal ellipsis (three dot leader)
   {8240, "permil"},     // HTML 4.0: per mille sign
   {8242, "prime"},      // HTML 4.0: prime (minutes, feet)
   {8243, "Prime"},      // HTML 4.0: double prime (seconds, inches)
   {8249, "lsaquo"},     // HTML 4.0: single left-pointing angle quotation mark[g]
   {8250, "rsaquo"},     // HTML 4.0: single right-pointing angle quotation mark[g]
   {8254, "oline"},      // HTML 4.0: overline (spacing overscore)
   {8260, "frasl"},      // HTML 4.0: fraction slash (solidus)
   {8364, "euro"},       // HTML 4.0: euro sign
   {8465, "image"},      // HTML 4.0: black-letter capital I (imaginary part)
   {8472, "weierp"},     // HTML 4.0: script capital P (power set, Weierstrass p)
   {8476, "real"},       // HTML 4.0: black-letter capital R (real part symbol)
   {8482, "trade"},      // HTML 4.0: trademark symbol
   {8501, "alefsym"},    // HTML 4.0: alef symbol (first transfinite cardinal)[h]
   {8592, "larr"},       // HTML 4.0: leftwards arrow
   {8593, "uarr"},       // HTML 4.0: upwards arrow
   {8594, "rarr"},       // HTML 4.0: rightwards arrow
   {8595, "darr"},       // HTML 4.0: downwards arrow
   {8596, "harr"},       // HTML 4.0: left right arrow
   {8629, "crarr"},      // HTML 4.0: downwards arrow with corner leftwards (carriage return)
   {8656, "lArr"},       // HTML 4.0: leftwards double arrow[i]
   {8657, "uArr"},       // HTML 4.0: upwards double arrow
   {8658, "rArr"},       // HTML 4.0: rightwards double arrow[j]
   {8659, "dArr"},       // HTML 4.0: downwards double arrow
   {8660, "hArr"},       // HTML 4.0: left right double arrow
   {8704, "forall"},     // HTML 4.0: for all
   {8706, "part"},       // HTML 4.0: partial differential
   {8707, "exist"},      // HTML 4.0: there exists
   {8709, "empty"},      // HTML 4.0: empty set (null set); see also U+8960, ⌀
   {8711, "nabla"},      // HTML 4.0: del or nabla (vector differential operator)
   {8712, "isin"},       // HTML 4.0: element of
   {8713, "notin"},      // HTML 4.0: not an element of
   {8715, "ni"},         // HTML 4.0: contains as member
   {8719, "prod"},       // HTML 4.0: n-ary product (product sign)[k]
   {8721, "sum"},        // HTML 4.0: n-ary summation[l]
   {8722, "minus"},      // HTML 4.0: minus sign
   {8727, "lowast"},     // HTML 4.0: asterisk operator
   {8730, "radic"},      // HTML 4.0: square root (radical sign)
   {8733, "prop"},       // HTML 4.0: proportional to
   {8734, "infin"},      // HTML 4.0: infinity
   {8736, "ang"},        // HTML 4.0: angle
   {8743, "and"},        // HTML 4.0: logical and (wedge)
   {8744, "or"},         // HTML 4.0: logical or (vee)
   {8745, "cap"},        // HTML 4.0: intersection (cap)
   {8746, "cup"},        // HTML 4.0: union (cup)
   {8747, "int"},        // HTML 4.0: integral
   {8756, "there4"},     // HTML 4.0: therefore sign
   {8764, "sim"},        // HTML 4.0: tilde operator (varies with, similar to)[m]
   {8773, "cong"},       // HTML 4.0: congruent to
   {8776, "asymp"},      // HTML 4.0: almost equal to (asymptotic to)
   {8800, "ne"},         // HTML 4.0: not equal to
   {8801, "equiv"},      // HTML 4.0: identical to; sometimes used for 'equivalent to'
   {8804, "le"},         // HTML 4.0: less-than or equal to
   {8805, "ge"},         // HTML 4.0: greater-than or equal to
   {8834, "sub"},        // HTML 4.0: subset of
   {8835, "sup"},        // HTML 4.0: superset of[n]
   {8836, "nsub"},       // HTML 4.0: not a subset of
   {8838, "sube"},       // HTML 4.0: subset of or equal to
   {8839, "supe"},       // HTML 4.0: superset of or equal to
   {8853, "oplus"},      // HTML 4.0: circled plus (direct sum)
   {8855, "otimes"},     // HTML 4.0: circled times (vector product)
   {8869, "perp"},       // HTML 4.0: up tack (orthogonal to, perpendicular)[o]
   {8901, "sdot"},       // HTML 4.0: dot operator[p]
   {8968, "lceil"},      // HTML 4.0: left ceiling (APL upstile)
   {8969, "rceil"},      // HTML 4.0: right ceiling
   {8970, "lfloor"},     // HTML 4.0: left floor (APL downstile)
   {8971, "rfloor"},     // HTML 4.0: right floor
   {9001, "lang"},       // HTML 4.0: left-pointing angle bracket (bra)[q]
   {9002, "rang"},       // HTML 4.0: right-pointing angle bracket (ket)[r]
   {9674, "loz"},        // HTML 4.0: lozenge
   {9824, "spades"},     // HTML 4.0: black spade suit[f]
   {9827, "clubs"},      // HTML 4.0: black club suit (shamrock)[f]
   {9829, "hearts"},     // HTML 4.0: black heart suit (valentine)[f]
   {9830, "diams"},      // HTML 4.0: black diamond suit[f]
};

#define HTML_ASCII(c) (c==34||c==38||c==60||c==62)
#define XML_ASCII(c) (HTML_ASCII(c)||c==39)

#define NUM_ENTITIES (sizeof(xhtml_entity_list) / sizeof (struct unicode_entity))

static const struct code_table html_codes[] = {
   { '&', "&amp;", 5 },
   { '<', "&lt;", 4 },
   { '>', "&gt;", 4 },
   { '"', "&quot;", 6 },
};

#define NUM_HTML_CODES (sizeof(html_codes) / sizeof (struct code_table))

void qore_string_init() {
   static int url_reserved_list[] = { '!', '*', '\'', '(', ')', ';', ':', '@', '&', '=', '+', '$', ',', '/', '?', '#', '[', ']' };
#define URLIST_SIZE (sizeof(url_reserved_list) / sizeof(int))

   for (unsigned i = 0; i < URLIST_SIZE; ++i)
      url_reserved.insert(url_reserved_list[i]);

   for (unsigned i = 0; i < NUM_ENTITIES; ++i) {
      assert(emap.find(xhtml_entity_list[i].entity) == emap.end());
      emap[xhtml_entity_list[i].entity] = xhtml_entity_list[i].symbol;
      assert(smap.find(xhtml_entity_list[i].symbol) == smap.end());
      smap[xhtml_entity_list[i].symbol] = xhtml_entity_list[i].entity;
   }
}

static unsigned get_unicode_from_utf8(const char* buf, unsigned bl) {
   if (bl == 1)
      return buf[0];

   if (bl == 2)
      return ((buf[0] & 0x1f) << 6)
	 | (buf[1] & 0x3f);

   if (bl == 3)
      return ((buf[0] & 0x0f) << 12)
	 | ((buf[1] & 0x3f) << 6)
	 | (buf[2] & 0x3f);

   return (((unsigned)(buf[0] & 0x07)) << 18)
      | (((unsigned)(buf[1] & 0x3f)) << 12)
      | ((((unsigned)buf[2] & 0x3f)) << 6)
      | (((unsigned)buf[3] & 0x3f));
}

void qore_string_private::concatUTF8FromUnicode(unsigned code) {
   if (code > 0xffff) { // 4-byte code
      concat(0xf0 | ((code & (0x7 << 18)) >> 18));
      concat(0x80 | ((code & (0x3f << 12)) >> 12));
      concat(0x80 | ((code & (0x3f << 6)) >> 6));
      concat(0x80 | (code & 0x3f));
   }
   else if (code > 0x7ff) { // 3-byte code
      concat(0xe0 | ((code & (0xf << 12)) >> 12));
      concat(0x80 | ((code & (0x3f << 6)) >> 6));
      concat(0x80 | (code & 0x3f));
   }
   else if (code > 0x7f) { // 2-byte code
      concat(0xc0 | ((code & (0x2f << 6)) >> 6));
      concat(0x80 | (code & 0x3f));
   }
   else
      concat((char)code);
}

int qore_string_private::concatDecodeUriIntern(ExceptionSink* xsink, const qore_string_private& str, bool detect_query) {
   bool in_query = false;

   const char* url = str.buf;
   while (*url) {
      int x1 = getHex(url);
      if (x1 >= 0) {
	 // see if a multi-byte char is starting
	 if ((x1 & 0xc0) == 0xc0) {
	    int x2 = getHex(url);
	    if (x2 == -1) {
	       xsink->raiseException("URL-ENCODING-ERROR", "percent encoding indicated a multi-byte UTF-8 character but only one byte was provided");
	       return -1;
	    }
	    // check for a 3-byte sequence
	    if (x1 & 0x20) {
	       int x3 = getHex(url);
	       if (x3 == -1) {
		  xsink->raiseException("URL-ENCODING-ERROR", "percent encoding indicated a %s-byte UTF-8 character but only two bytes were provided", (x1 & 0x10) ? "four" : "three");
		  return -1;
	       }

	       // check for a 4-byte sequence
	       if (x1 & 0x10) {
		  int x4 = getHex(url);
		  if (x4 == -1) {
		     xsink->raiseException("URL-ENCODING-ERROR", "percent encoding indicated a four-byte UTF-8 character but only three bytes were provided");
		     return -1;
		  }
		  if (!(x2 & 0x80 && x3 & 0x80 && x4 & 0x80)) {
		     xsink->raiseException("URL-ENCODING-ERROR", "percent encoding gave an invalid four-byte UTF-8 character");
		     return -1;
		  }

		  // if utf8 then concat directly
		  if (getEncoding() == QCS_UTF8) {
		     concat((char)x1);
		     concat((char)x2);
		     concat((char)x3);
		     concat((char)x4);
		  }
		  else {
		     unsigned cp = (((unsigned)(x1 & 0x07)) << 18)
			| (((unsigned)(x2 & 0x3f)) << 12)
			| ((((unsigned)x3 & 0x3f)) << 6)
			| (((unsigned)x4 & 0x3f));
		     if (concatUnicode(cp, xsink))
			return -1;
		  }
		  continue;
	       }
	       // 3-byte sequence
	       if (!(x2 & 0x80 && x3 & 0x80)) {
		  xsink->raiseException("URL-ENCODING-ERROR", "percent encoding gave an invalid three-byte UTF-8 character");
		  return -1;
	       }

	       // if utf8 then concat directly
	       if (getEncoding() == QCS_UTF8) {
		  concat((char)x1);
		  concat((char)x2);
		  concat((char)x3);
	       }
	       else {
		  unsigned cp = (((unsigned)(x1 & 0x0f)) << 12)
		     | (((unsigned)(x2 & 0x3f)) << 6)
		     | (((unsigned)x3 & 0x3f));

		  if (concatUnicode(cp, xsink))
		     return -1;
	       }
	       continue;
	    }
	    // 2-byte sequence
	    if (!(x2 & 0x80)) {
	       xsink->raiseException("URL-ENCODING-ERROR", "percent encoding gave an invalid two-byte UTF-8 character");
	       return -1;
	    }

	    // if utf8 then concat directly
	    if (getEncoding() == QCS_UTF8) {
	       concat((char)x1);
	       concat((char)x2);
	    }
	    else {
	       unsigned cp = (((unsigned)(x1 & 0x1f)) << 6)
		  | ((unsigned)(x2 & 0x3f));
	       if (concatUnicode(cp, xsink))
		  return -1;
	    }
	    continue;
	 }
	 // single byte
	 concat(x1);
	 continue;
      }

      if (detect_query) {
	 if (!in_query) {
	    if ((*url) == '?')
	       in_query = true;
	 }
	 else {
	    if ((*url) == '+') {
	       ++url;
	       concat(' ');
	       continue;
	    }
	    else if ((*url) == '#') {
	       in_query = false;
	    }
	 }
      }

      concat(*(url++));
   }
   return 0;
}

int qore_string_private::concatEncodeUriRequest(ExceptionSink* xsink, const qore_string_private& str) {
   assert(str.len);

   int state = QUS_PATH;

   const unsigned char* p = (const unsigned char*)str.buf;
   while (*p) {
      if ((*p) == '%')
	 concat("%25");
      else if (*p > 127) {
	 qore_size_t len = q_UTF8_get_char_len((const char*)p, str.len - ((const char*)p - str.buf));
	 if (len <= 0) {
	    xsink->raiseException("INVALID-ENCODING", "invalid UTF-8 encoding found in string");
	    return -1;
	 }
	 // add UTF-8 percent-encoded characters
	 for (qore_size_t i = 0; i < len; ++i)
	    sprintf("%%%X", (unsigned)p[i]);
	 p += len;
	 continue;
      }
      else if (state == QUS_PATH) {
	 if ((*p) == '?') {
	    state = QUS_QUERY;
	    concat(*p);
	 }
	 else if ((*p) == '#') {
	    state = QUS_FRAGMENT;
	    concat(*p);
	 }
	 else if ((*p) == ' ')
	    concat("%20");
	 else
	    concat(*p);
      }
      else if (state == QUS_QUERY) {
	 if ((*p) == ' ')
	    concat('+');
	 else if ((*p) == '+')
	    concat("%2b");
	 else
	    concat(*p);
      }
      else {
	 assert(state == QUS_PATH);
	 if ((*p) == ' ')
	    concat("%20");
	 else
	    concat(*p);
      }

      ++p;
   }

   return 0;
}


// static function
int qore_string_private::convert_encoding_intern(const char* src, qore_size_t src_len, const QoreEncoding* from, QoreString& targ, const QoreEncoding* nccs, ExceptionSink* xsink) {
   assert(targ.priv->getEncoding() == nccs);
   assert(targ.empty());

   //printd(5, "qore_string_private::convert_encoding_intern() %s -> %s len: " QSD " src='%s'\n", from->getCode(), nccs->getCode(), src_len, src);

   IconvHelper c(nccs, from, xsink);
   if (*xsink)
      return -1;

   // now convert value
   qore_size_t al = src_len + STR_CLASS_BLOCK;
   targ.allocate(al + 1);
   while (true) {
      size_t ilen = src_len;
      size_t olen = al;
      char* ib = (char*)src;
      char* ob = targ.priv->buf;
      size_t rc = c.iconv(&ib, &ilen, &ob, &olen);
      if (rc == (size_t)-1) {
         switch (errno) {
            case EINVAL:
            case EILSEQ:
               c.reportIllegalSequence(ib - src, xsink);
               targ.clear();
               return -1;
            case E2BIG:
               al += STR_CLASS_BLOCK;
               targ.allocate(al + 1);
               break;
            default: {
               c.reportUnknownError(xsink);
               targ.clear();
               return -1;
            }
         }
      } else {
         // terminate string
         targ.priv->buf[al - olen] = '\0';
         targ.priv->len = al - olen;
         break;
      }
   }
   /*
   // remove byte order markers at the beginning of UTF16 strings
   if (nccs == QCS_UTF16 && targ.priv->len >= 2 && (signed char)targ.priv->buf[0] == -2 && (signed char)targ.priv->buf[1] == -1)
      targ.splice_simple(0, 2);
   */
   return 0;
}

unsigned int qore_string_private::getUnicodePointFromBytePos(qore_size_t offset, unsigned& clen, ExceptionSink* xsink) const {
   if (getEncoding() == QCS_UTF8) {
      clen = QCS_UTF8->getByteLen(buf + offset, buf + len, 1, xsink);
      if (*xsink)
	 return 0;

      return get_unicode_from_utf8(buf + offset, clen);
   }

   assert(!getEncoding()->isMultiByte());
   clen = 1;
   QoreString tmp(QCS_UTF8);
   if (convert_encoding_intern(buf + offset, 1, getEncoding(), tmp, QCS_UTF8, xsink))
      return 0;

   qore_size_t bl = QCS_UTF8->getByteLen(tmp.priv->buf, tmp.priv->buf + tmp.priv->len, 1, xsink);
   if (*xsink)
      return 0;

   return get_unicode_from_utf8(tmp.priv->buf, bl);
}

int qore_string_private::concatEncode(ExceptionSink* xsink, const QoreString& str, unsigned code) {
   //printd(5, "qore_string_private::concatEncode() '%s' code: 0x%x\n", str.getBuffer(), code);

   // if it's not a null string
   if (!str.priv->len)
      return 0;

   // if no encoding should be done, then just concat normally
   if (!code) {
      concat(&str, xsink);
      return *xsink ? -1 : 0;
   }

   qore_string_private* p = 0;
   TempEncodingHelper cstr;

   // convert encoding if we are not going to encode all non-ascii characters anyway
   if (!(code & CE_NONASCII)) {
      if (!cstr.set(&str, getEncoding(), xsink))
	 return -1;
      p = cstr->priv;
   }
   else
      p = str.priv;

   //printd(5, "qore_string_private::concatEncode() p: %p '%s' len: %d\n", p, p->buf, p->len);

   allocate(len + p->len + p->len / 10 + 10); // avoid reallocations inside the loop, value guesstimated
   for (qore_size_t i = 0; i < p->len; ++i) {
      // see if we are dealing with a non-ascii character
      const unsigned char c = p->buf[i];
      if ((c & 0x80)) {
	 unsigned len = 0;
	 unsigned cp = p->getUnicodePointFromBytePos(i, len, xsink);
	 if ((code & CE_HTML)) {
	    if (*xsink)
	       return -1;
	    assert(len);
	    assert(cp);
	    // see if it's an known special character
	    smap_t::iterator si = smap.find(cp);
	    //printd(5, "qore_string_private::concatEncode() i: %u c: %u cp: %u len: %u found: %s (%s)\n", i, c, cp, len, si != smap.end() ? "true" : "false", getEncoding()->getCode());
	    if (si != smap.end()) {
	       sprintf("&%s;", si->second.c_str());
	       i += len - 1;
	       continue;
	    }
	 }

	 if (code & CE_NONASCII) {
	    // otherwise just output the character entity
	    sprintf("&#%u;", cp);
	    i += len - 1;
	    continue;
	 }
      }
      else if (((code & CE_HTML) && HTML_ASCII(c))
	       || ((code & CE_XML) && XML_ASCII(c))) {
	 smap_t::iterator it = smap.find(c);
	 assert(it != smap.end());
	 concat('&');
	 concat(it->second.c_str());
	 concat(';');
	 continue;
      }

      concat(p->buf[i]);
   }
   return 0;
}

int qore_string_private::concatDecode(ExceptionSink* xsink, const QoreString& str, unsigned code) {
   // if it's not a null string
   if (!str.priv->len)
      return 0;

   // if no decoding should be done, then just concat normally
   if (!code) {
      concat(&str, xsink);
      return *xsink ? -1 : 0;
   }

   const QoreEncoding* enc = getEncoding();

   TempEncodingHelper cstr(str, enc, xsink);
   if (!cstr)
      return -1;

   qore_string_private* p = cstr->priv;
   //printd(5, "qore_string_private::concatDecode() p: %p '%s' len: %d\n", p, p->buf, p->len);

   // decode all entity references
   bool dall = (code & CD_XHTML) == CD_XHTML;

   // try to avoid reallocations inside the loop
   allocate(len + p->len + 1);
   for (qore_size_t i = 0; i < p->len; ++i) {
      // see if we are dealing with a non-ascii character
      const char* s = p->buf + i;
      if (*s != '&') {
         concat(*s);
         continue;
      }
      // concatenate translated character
      // check for unicode character references
      if ((*(s + 1) == '#')) {
	 if (code & CD_NUM_REF) {
	    s += 2;
	    // find end of character sequence
	    const char* e = strchr(s, ';');
	    // if not found or the number is too big, then don't try to decode it
	    if (e && (e - s) < 8) {
	       unsigned code;
	       if (*s == 'x')
		  code = strtoul(s + 1, 0, 16);
	       else
		  code = strtoul(s, 0, 10);

	       if (!concatUnicode(code)) {
		  i = e - p->buf;
		  continue;
	       }
	       // error occurred, so back out
	       s -= 2;
	    }
	 }
      }
      else if (isascii(*(s + 1)) && (code & CD_XHTML)) {
         s += 1;
         // find end of character sequence
         const char* e = strchr(s, ';');
         // if not found or the number is too big, then don't try to decode it
         if (e && (e - s) < 16) {
            // find unicode code point
            std::string entity(s, e - s);
            //printd(0, "entity: %s\n", entity.c_str());
            emap_t::iterator it = emap.find(entity);
            if (it != emap.end()) {
	       bool ok = dall;
	       // if XML only
	       if (!ok && !(code & CD_HTML))
		  ok = it->second < 0x80;
	       // if HTML only
	       else if (!ok && !(code & CD_XML))
		  ok = it->second != 0x27;
	       else
		  ok = true;
	       if (ok && !concatUnicode(it->second)) {
		  i = e - p->buf;
		  continue;
	       }
	    }
         }
         // not found or error occurred concatenating char, so back out
         s -= 1;
      }

      // concatentate ASCII characters directly
      if ((unsigned char)(*s) < 0x80) {
	 concat(*s);
	 continue;
      }
      // concatenate character as a single unit
      size_t cl = enc->getByteLen(s, p->buf + p->len, 1, xsink);
      if (*xsink)
	 return -1;
      concat_intern(s, cl);
      i += cl - 1;
   }

   return 0;
}

int qore_string_private::concat(const QoreString* str, ExceptionSink* xsink) {
   //printd(5, "concat() buf='%s' str='%s'\n", buf, str->priv->buf);
   // if it's not a null string
   if (!str || !str->priv->len)
      return 0;

   TempEncodingHelper cstr(str, getEncoding(), xsink);
   if (*xsink)
      return -1;

   // if priv->buffer needs to be resized
   check_char(cstr->priv->len + len + STR_CLASS_EXTRA);
   // concatenate new string
   memcpy(buf + len, cstr->priv->buf, cstr->priv->len);
   len += cstr->priv->len;
   buf[len] = '\0';
   return 0;
}

int qore_string_private::concatUnicode(unsigned code) {
   if (getEncoding() == QCS_UTF8) {
      concatUTF8FromUnicode(code);
      return 0;
   }
   QoreString tmp(QCS_UTF8);
   tmp.priv->concatUTF8FromUnicode(code);

   ExceptionSink xsink;

   TempString ns(tmp.convertEncoding(getEncoding(), &xsink));
   if (xsink) {
      // ignore exceptions
      xsink.clear();
      return -1;
   }

   concat(ns);
   return 0;
}

QoreStringMaker::QoreStringMaker(const char* fmt, ...) {
   va_list args;

   while (true) {
      va_start(args, fmt);
      int rc = vsprintf(fmt, args);
      va_end(args);
      if (!rc)
         break;
   }
}

QoreStringMaker::QoreStringMaker(const QoreEncoding* enc, const char* fmt, ...) : QoreString(enc) {
   va_list args;

   while (true) {
      va_start(args, fmt);
      int rc = vsprintf(fmt, args);
      va_end(args);
      if (!rc)
         break;
   }
}

QoreString::QoreString() : priv(new qore_string_private) {
   priv->len = 0;
   priv->allocated = STR_CLASS_BLOCK;
   priv->buf = (char*)malloc(priv->allocated * sizeof(char));
   priv->buf[0] = '\0';
   priv->charset = QCS_DEFAULT;
}

// FIXME: this is not very efficient with the array offsets...
QoreString::QoreString(const char* str) : priv(new qore_string_private) {
   priv->len = 0;
   priv->allocated = STR_CLASS_BLOCK;
   priv->buf = (char*)malloc(priv->allocated * sizeof(char));
   if (str) {
      while (str[priv->len]) {
	 priv->check_char(priv->len);
	 priv->buf[priv->len] = str[priv->len];
	 priv->len++;
      }
      priv->check_char(priv->len);
      priv->buf[priv->len] = '\0';
   }
   else
      priv->buf[0] = '\0';
   priv->charset = QCS_DEFAULT;
}

// FIXME: this is not very efficient with the array offsets...
QoreString::QoreString(const char* str, const QoreEncoding* new_qorecharset) : priv(new qore_string_private) {
   priv->len = 0;
   priv->allocated = STR_CLASS_BLOCK;
   priv->buf = (char*)malloc(priv->allocated * sizeof(char));
   if (str) {
      while (str[priv->len]) {
	 priv->check_char(priv->len);
	 priv->buf[priv->len] = str[priv->len];
	 priv->len++;
      }
      priv->check_char(priv->len);
      priv->buf[priv->len] = '\0';
   }
   else
      priv->buf[0] = '\0';
   priv->charset = new_qorecharset;
}

QoreString::QoreString(const std::string& str, const QoreEncoding* new_encoding) : priv(new qore_string_private) {
   priv->allocated = str.size() + 1 + STR_CLASS_BLOCK;
   priv->buf = (char*)malloc(priv->allocated * sizeof(char));
   memcpy(priv->buf, str.c_str(), str.size() + 1);
   priv->len = str.size();
   priv->charset = new_encoding;
}

QoreString::QoreString(const QoreEncoding* new_qorecharset) : priv(new qore_string_private) {
   priv->len = 0;
   priv->allocated = STR_CLASS_BLOCK;
   priv->buf = (char*)malloc(priv->allocated * sizeof(char));
   priv->buf[0] = '\0';
   priv->charset = new_qorecharset;
}

QoreString::QoreString(const char* str, qore_size_t size, const QoreEncoding* new_qorecharset) : priv(new qore_string_private) {
   priv->len = size;
   priv->allocated = size + STR_CLASS_EXTRA;
   priv->buf = (char*)malloc(sizeof(char) * priv->allocated);
   memcpy(priv->buf, str, size);
   priv->buf[size] = '\0';
   priv->charset = new_qorecharset;
}

QoreString::QoreString(const QoreString* str) : priv(new qore_string_private(*(str->priv))) {
}

QoreString::QoreString(const QoreString& str) : priv(new qore_string_private(*(str.priv))) {
}

QoreString::QoreString(const QoreString* str, qore_size_t size) : priv(new qore_string_private) {
   if (size >= str->priv->len)
      size = str->priv->len;
   priv->len = size;
   priv->allocated = size + STR_CLASS_EXTRA;
   priv->buf = (char*)malloc(sizeof(char) * priv->allocated);
   if (size)
      memcpy(priv->buf, str->priv->buf, size);
   priv->buf[size] = '\0';
   priv->charset = str->priv->charset;
}

QoreString::QoreString(char c) : priv(new qore_string_private) {
   priv->len = 1;
   priv->allocated = STR_CLASS_BLOCK;
   priv->buf = (char*)malloc(sizeof(char) * priv->allocated);
   priv->buf[0] = c;
   priv->buf[1] = '\0';
   priv->charset = QCS_DEFAULT;
}

QoreString::QoreString(int64 i) : priv(new qore_string_private) {
   priv->allocated = MAX_BIGINT_STRING_LEN + 1;
   priv->buf = (char*)malloc(sizeof(char) * priv->allocated);
   priv->len = ::snprintf(priv->buf, MAX_BIGINT_STRING_LEN, QLLD, i);
   // terminate string just in case
   priv->buf[MAX_BIGINT_STRING_LEN] = '\0';
   priv->charset = QCS_DEFAULT;
}

QoreString::QoreString(bool b) : priv(new qore_string_private) {
   priv->allocated = 2;
   priv->buf = (char*)malloc(sizeof(char) * priv->allocated);
   priv->buf[0] = b ? '1' : '0';
   priv->buf[1] = 0;
   priv->len = 1;
   priv->charset = QCS_DEFAULT;
}

QoreString::QoreString(double f) : priv(new qore_string_private) {
   priv->allocated = MAX_FLOAT_STRING_LEN + 1;
   priv->buf = (char*)malloc(sizeof(char) * priv->allocated);
   priv->len = ::snprintf(priv->buf, MAX_FLOAT_STRING_LEN, "%.9g", f);
   // snprintf() always terminates the string
   priv->charset = QCS_DEFAULT;
   // issue 1556: external modules that call setlocale() can change
   // the decimal point character used here from '.' to ','
   q_fix_decimal(this);
}

QoreString::QoreString(const DateTime *d) : priv(new qore_string_private) {
   priv->allocated = 15;
   priv->buf = (char*)malloc(sizeof(char) * priv->allocated);

   qore_tm info;
   d->getInfo(info);
   priv->len = ::sprintf(priv->buf, "%04d%02d%02d%02d%02d%02d", info.year, info.month,
			 info.day, info.hour, info.minute, info.second);
   priv->charset = QCS_DEFAULT;
}

QoreString::QoreString(const BinaryNode *b) : priv(new qore_string_private) {
   priv->allocated = b->size() + (b->size() * 4) / 10 + 10; // estimate for base64 encoding
   priv->buf = (char*)malloc(sizeof(char) * priv->allocated);
   priv->len = 0;
   priv->charset = QCS_DEFAULT;
   concatBase64(b, -1);
}

QoreString::QoreString(const BinaryNode *b, qore_size_t maxlinelen) : priv(new qore_string_private) {
   priv->allocated = b->size() + (b->size() * 4) / 10 + 10; // estimate for base64 encoding
   priv->buf = (char*)malloc(sizeof(char) * priv->allocated);
   priv->len = 0;
   priv->charset = QCS_DEFAULT;
   concatBase64(b, maxlinelen);
}

QoreString::QoreString(char* nbuf, qore_size_t nlen, qore_size_t nallocated, const QoreEncoding* enc) : priv(new qore_string_private) {
   assert(nallocated >= nlen);
   priv->buf = nbuf;
   priv->len = nlen;
   priv->allocated = nallocated;
   if (nallocated == nlen) {
      priv->check_char(nlen);
      priv->buf[nlen] = '\0';
   }
   priv->charset = enc;
}

// FIXME: remove this function
// private constructor
QoreString::QoreString(struct qore_string_private *p) : priv(p) {
}

QoreString::~QoreString() {
   delete priv;
}

// NULL values sorted at end
int QoreString::compare(const QoreString* str) const {
   // empty strings are always equal even if the character encoding is different
   if (!priv->len) {
      if (!str->priv->len)
	 return 0;
      return 1;
   }

   if (str->priv->getEncoding() != priv->getEncoding())
      return 1;


   int rc = memcmp(priv->buf, str->priv->buf, QORE_MIN(priv->len, str->size()));
   if (rc < 0)
      return -1;
   return !rc ? 0 : 1;
}

int QoreString::compare(const char* str) const {
   // empty strings are always equal even if the character encoding is different
   if (!priv->len) {
      if (!str)
	 return 0;
      else
	 return 1;
   }

   return strcmp(priv->buf, str);
}

bool QoreString::equal(const QoreString& str) const {
   if (priv->len != str.priv->len)
      return false;

   // empty strings are always equal even if the character encoding is different
   if (!priv->len)
      return true;

   if (priv->getEncoding() != str.priv->getEncoding())
      return false;

   return !memcmp(priv->buf, str.priv->buf, priv->len);
}

bool QoreString::equalPartial(const QoreString& str) const {
   // empty strings are always equal even if the character encoding is different
   if (!priv->len) {
      if (!str.priv->len)
	 return true;
      return false;
   }
   if (!str.priv->len)
      return false;

   if (priv->getEncoding() != str.priv->getEncoding())
      return false;

   if (priv->len < str.priv->len)
      return false;

   return !memcmp(priv->buf, str.priv->buf, str.priv->len);
}

bool QoreString::equal(const char* str) const {
   // empty strings are always equal even if the character encoding is different
   if (!str || !str[0]) {
      if (!priv->len)
	 return true;
      return false;
   }
   if (!priv->len)
      return false;

   return !strcmp(priv->buf, str);
}

bool QoreString::equalPartial(const char* str) const {
   // empty strings are always equal even if the character encoding is different
   if (!str || !str[0]) {
      if (!priv->len)
	 return true;
      return false;
   }
   if (!priv->len)
      return false;

   return !strncmp(priv->buf, str, ::strlen(str));
}

bool QoreString::equalSoft(const QoreString& str, ExceptionSink* xsink) const {
   // empty strings are always equal even if the character encoding is different
   if (!priv->len) {
      if (!str.priv->len)
	 return true;
      return false;
   }
   if (!str.priv->len)
      return false;

   // if the encodings are equal or equivalent and the lenghts are different then the strings are not equal
   if ((priv->getEncoding() == str.priv->getEncoding() || (!priv->getEncoding()->isMultiByte() && !str.priv->getEncoding()->isMultiByte())) && priv->len != str.priv->len)
      return false;

<<<<<<< HEAD
   TempEncodingHelper t(str, priv->getEncoding(), xsink);
   if (xsink && *xsink)
=======
   // optionally convert both strings to the same encoding
   const QoreEncoding* enc = priv->getEncoding();
   if (enc == QCS_USASCII)
      enc = str.priv->getEncoding();
   TempEncodingHelper a(this, enc, xsink);
   if (*xsink)
      return false;
   TempEncodingHelper b(str, enc, xsink);
   if (*xsink)
>>>>>>> 78d9a9a2
      return false;

   if (a->size() != b->size())
      return false;

   return !memcmp(a->getBuffer(), b->getBuffer(), a->size());
}

bool QoreString::equalPartialSoft(const QoreString& str, ExceptionSink* xsink) const {
   // empty strings are always equal even if the character encoding is different
   if (!priv->len) {
      if (!str.priv->len)
	 return true;
      return false;
   }
   if (!str.priv->len)
      return false;

   // if the encodings are equal or equivalent and the lengths are different then the strings are not equal
   if ((priv->getEncoding() == str.priv->getEncoding() || (!priv->getEncoding()->isMultiByte() && !str.priv->getEncoding()->isMultiByte())) && priv->len < str.priv->len)
      return false;

<<<<<<< HEAD
   TempEncodingHelper t(str, priv->getEncoding(), xsink);
   if (xsink && *xsink)
=======
   // optionally convert both strings to the same encoding
   const QoreEncoding* enc = priv->getEncoding();
   if (enc == QCS_USASCII)
      enc = str.priv->getEncoding();
   TempEncodingHelper a(this, enc, xsink);
   if (*xsink)
      return false;
   TempEncodingHelper b(str, enc, xsink);
   if (*xsink)
>>>>>>> 78d9a9a2
      return false;

   if (a->size() < b->size())
      return false;

   return !memcmp(a->getBuffer(), b->getBuffer(), b->size());
}

bool QoreString::equalPartialPath(const QoreString& str, ExceptionSink* xsink) const {
   // empty strings are always equal even if the character encoding is different
   if (!priv->len) {
      if (!str.priv->len)
	 return true;
      return false;
   }
   if (!str.priv->len)
      return false;

   // if the encodings are equal or equivalent and the lenghts are different then the strings are not equal
   if ((priv->getEncoding() == str.priv->getEncoding() || (!priv->getEncoding()->isMultiByte() && !str.priv->getEncoding()->isMultiByte())) && priv->len < str.priv->len)
      return false;

<<<<<<< HEAD
   TempEncodingHelper t(str, priv->getEncoding(), xsink);
   if (xsink && *xsink)
=======
   // optionally convert both strings to the same encoding
   const QoreEncoding* enc = priv->getEncoding();
   if (enc == QCS_USASCII)
      enc = str.priv->getEncoding();
   TempEncodingHelper a(this, enc, xsink);
   if (*xsink)
      return false;
   TempEncodingHelper b(str, enc, xsink);
   if (*xsink)
>>>>>>> 78d9a9a2
      return false;

   if (a->size() < b->size())
      return false;

   int rc = !memcmp(a->getBuffer(), b->getBuffer(), b->size());
   if (!rc)
      return false;

   if (a->priv->len == b->priv->len)
      return true;

   // NOTE: does not work with UTF-16 or other non-ASCII-compatible multi-byte encodings
   if (a->priv->buf[b->priv->len] == '/' || a->priv->buf[b->priv->len] == '?')
      return true;
   return false;
}

void QoreString::terminate(qore_size_t size) {
   if (size > priv->len)
      priv->check_char(size);
   priv->len = size;
   priv->buf[size] = '\0';
}

void QoreString::reserve(qore_size_t size) {
   // leave room for the terminator char '\0'
   ++size;
   if (size > priv->len)
      priv->check_char(size);
}

void QoreString::take(char* str) {
   if (priv->buf)
      free(priv->buf);
   priv->buf = str;
   if (str) {
      priv->len = ::strlen(str);
      priv->allocated = priv->len + 1;
   }
   else {
      priv->allocated = 0;
      priv->len = 0;
   }
}

void QoreString::take(char* str, const QoreEncoding* new_qorecharset) {
   take(str);
   priv->charset = new_qorecharset;
}

void QoreString::take(char* str, qore_size_t size) {
   if (priv->buf)
      free(priv->buf);
   priv->buf = str;
   priv->len = size;
   priv->allocated = size + 1;
}

void QoreString::take(char* str, qore_size_t size, const QoreEncoding* enc) {
   if (priv->buf)
      free(priv->buf);
   priv->buf = str;
   priv->len = size;
   priv->allocated = size + 1;

   priv->charset = enc;
}

void QoreString::takeAndTerminate(char* str, qore_size_t size) {
   if (priv->buf)
      free(priv->buf);
   priv->buf = str;
   priv->len = size;
   priv->allocated = size + 1;
   priv->check_char(size);
   priv->buf[size] = '\0';
}

void QoreString::takeAndTerminate(char* str, qore_size_t size, const QoreEncoding* enc) {
   takeAndTerminate(str, size);
   priv->charset = enc;
}

// NOTE: could be dangerous if we refer to the priv->buffer after this
// call and it's NULL (the only way the priv->buffer can become NULL)
char* QoreString::giveBuffer() {
   char* rv = priv->buf;
   priv->buf = 0;
   priv->len = 0;
   priv->allocated = 0;
   // reset character set, just in case the string will be reused
   // (normally not after this call)
   priv->charset = QCS_DEFAULT;
   return rv;
}

void QoreString::clear() {
   if (priv->allocated) {
      priv->len = 0;
      priv->buf[0] = '\0';
   }
}

void QoreString::reset() {
   char* b = giveBuffer();
   if (b)
      free(b);
   priv->check_char(0);
   priv->buf[0] = '\0';
}

void QoreString::set(const char* str, const QoreEncoding* new_qorecharset) {
   priv->len = 0;
   priv->charset = new_qorecharset;
   if (!str) {
      if (priv->buf)
	 priv->buf[0] = '\0';
   }
   else
      concat(str);
}

void QoreString::set(const QoreString* str) {
   priv->len = str->priv->len;
   priv->charset = str->priv->getEncoding();
   allocate(str->priv->len + 1);
   // copy string and trailing null
   memcpy(priv->buf, str->priv->buf, str->priv->len + 1);
}

void QoreString::set(const QoreString& str) {
   set(&str);
}

void QoreString::set(const std::string& str, const QoreEncoding* ne) {
   priv->len = str.size();
   priv->charset = ne;
   allocate(priv->len + 1);
   // copy string and trailing null
   memcpy(priv->buf, str.c_str(), priv->len + 1);
}

void QoreString::set(char* nbuf, size_t nlen, size_t nallocated, const QoreEncoding* enc) {
   if (priv->buf)
      free(priv->buf);

   assert(nallocated >= nlen);
   priv->buf = nbuf;
   priv->len = nlen;
   priv->allocated = nallocated;
   if (nallocated == nlen) {
      priv->check_char(nlen);
      priv->buf[nlen] = '\0';
   }
   priv->charset = enc;
}

void QoreString::setEncoding(const QoreEncoding* new_encoding) {
   priv->charset = new_encoding;
}

void QoreString::replaceAll(const char* old_str, const char* new_str) {
   assert(old_str);
   assert(new_str);

   int old_len = ::strlen(old_str);
   int new_len = ::strlen(new_str);

   qore_offset_t start = 0;
   while (true) {
      qore_offset_t i = bindex(old_str, start);
      if (i < 0)
	 break;

      replace(i, old_len, new_str);
      start = i + new_len;
   }
}

void QoreString::replace(qore_size_t offset, qore_size_t dlen, const char* str) {
   if (str && str[0])
      splice_simple(offset, dlen, str, ::strlen(str));
   else
      splice_simple(offset, dlen);
}

void QoreString::replace(qore_size_t offset, qore_size_t dlen, const QoreString* str) {
   if (str->getEncoding() != priv->getEncoding())
      return;

   if (str && str->strlen())
      splice_simple(offset, dlen, str->getBuffer(), str->strlen());
   else
      splice_simple(offset, dlen);
}

void QoreString::replace(qore_size_t offset, qore_size_t dlen, const QoreString* str, ExceptionSink* xsink) {
   if (str && str->strlen()) {
      TempEncodingHelper tmp(str, priv->getEncoding(), xsink);
      if (!tmp)
	 return;
      splice_simple(offset, dlen, tmp->getBuffer(), tmp->strlen());
      return;
   }

   splice_simple(offset, dlen);
}

void QoreString::replaceChar(qore_size_t offset, char c) {
   if (priv->len <= offset)
      return;

   priv->buf[offset] = c;
}

void QoreString::splice(qore_offset_t offset, ExceptionSink* xsink) {
   if (!priv->getEncoding()->isMultiByte()) {
      qore_size_t n_offset = priv->check_offset(offset);
      if (n_offset == priv->len)
	 return;

      splice_simple(n_offset, priv->len - n_offset, 0);
      return;
   }
   splice_complex(offset, xsink, 0);
}

void QoreString::splice(qore_offset_t offset, qore_offset_t num, ExceptionSink* xsink) {
   if (!priv->getEncoding()->isMultiByte()) {
      qore_size_t n_offset, n_num;
      priv->check_offset(offset, num, n_offset, n_num);
      if (n_offset == priv->len || !n_num)
	 return;

      splice_simple(n_offset, n_num, 0);
      return;
   }
   splice_complex(offset, num, xsink, 0);
}

void QoreString::splice(qore_offset_t offset, qore_offset_t num, const QoreString& str, ExceptionSink* xsink) {
   TempEncodingHelper tmp(&str, priv->getEncoding(), xsink);
   if (!tmp)
       return;

   if (priv->getEncoding()->isMultiByte()) {
      splice_complex(offset, num, *tmp, xsink, 0);
      return;
   }

   qore_size_t n_offset, n_num;
   priv->check_offset(offset, num, n_offset, n_num);
   if (n_offset == priv->len) {
      if (!tmp->priv->len)
	 return;
      n_num = 0;
   }
   splice_simple(n_offset, n_num, tmp->getBuffer(), tmp->strlen(), 0);
}

void QoreString::splice(qore_offset_t offset, qore_offset_t num, const AbstractQoreNode *strn, ExceptionSink* xsink) {
   QoreStringNodeValueHelper sv(strn);

   if (!sv->strlen()) {
      splice(offset, num, xsink);
      return;
   }

   splice(offset, num, **sv, xsink);
}

QoreString* QoreString::extract(qore_offset_t offset, ExceptionSink* xsink) {
   QoreString* str = new QoreString(priv->getEncoding());
   if (!priv->getEncoding()->isMultiByte()) {
      qore_size_t n_offset = priv->check_offset(offset);
      if (n_offset != priv->len)
	 splice_simple(n_offset, priv->len - n_offset, str);
   }
   else
      splice_complex(offset, xsink, str);
   return str;
}

QoreString* QoreString::extract(qore_offset_t offset, qore_offset_t num, ExceptionSink* xsink) {
   QoreString* str = new QoreString(priv->getEncoding());
   if (!priv->getEncoding()->isMultiByte()) {
      qore_size_t n_offset, n_num;
      priv->check_offset(offset, num, n_offset, n_num);
      if (n_offset != priv->len && n_num)
	 splice_simple(n_offset, n_num, str);
   }
   else
      splice_complex(offset, num, xsink, str);
   return str;
}

QoreString* QoreString::extract(qore_offset_t offset, qore_offset_t num, const AbstractQoreNode *strn, ExceptionSink* xsink) {
   QoreStringNodeValueHelper sv(strn);

   if (!sv->strlen())
      return extract(offset, num, xsink);

   const QoreStringNode *str = *sv;
   TempEncodingHelper tmp(str, priv->getEncoding(), xsink);
   if (!tmp)
       return 0;

   QoreString* rv = new QoreString(priv->getEncoding());
   if (!priv->getEncoding()->isMultiByte()) {
      qore_size_t n_offset, n_num;
      priv->check_offset(offset, num, n_offset, n_num);
      if (n_offset == priv->len) {
	 if (!tmp->priv->len)
	    return rv;
	 n_num = 0;
      }
      splice_simple(n_offset, n_num, tmp->getBuffer(), tmp->strlen(), rv);
   }
   else
      splice_complex(offset, num, *tmp, xsink, rv);
   return rv;
}

// removes a single trailing newline
qore_size_t QoreString::chomp() {
   if (priv->len && priv->buf[priv->len - 1] == '\n') {
      terminate(priv->len - 1);
      if (priv->len && priv->buf[priv->len - 1] == '\r') {
	 terminate(priv->len - 1);
	 return 2;
      }
      return 1;
   }
   return 0;
}

QoreString* QoreString::convertEncoding(const QoreEncoding* nccs, ExceptionSink* xsink) const {
   printd(5, "QoreString::convertEncoding() from \"%s\" to \"%s\"\n", priv->getEncoding()->getCode(), nccs->getCode());

   if (nccs == priv->getEncoding())
      return copy();

   std::unique_ptr<QoreString> targ(new QoreString(nccs));

   if (priv->len) {
      if (qore_string_private::convert_encoding_intern(priv->buf, priv->len, priv->getEncoding(), *targ, nccs, xsink))
	 return 0;

      // remove BOM bytes (invisible non-breaking space) at the beginning of a string when converting to UTF-8
      if (nccs == QCS_UTF8 && targ->priv->len >= 3 && (unsigned char)targ->priv->buf[0] == 0xef && (unsigned char)targ->priv->buf[1] == 0xbb && (unsigned char)targ->priv->buf[2] == 0xbf) {
	 printd(0, "QoreString::convertEncoding() found BOM, removing\n");
	 targ->splice_simple(0, 3);
      }
   }

   return targ.release();
}

static void base64_concat(QoreString& str, unsigned char c, qore_size_t& linelen, qore_size_t maxlinelen) {
   str.concat(table64[c]);

   ++linelen;
   if (maxlinelen > 0 && linelen == maxlinelen) {
      str.concat("\r\n");
      linelen = 0;
   }
}

// endian-agnostic binary object -> base64 string function
// NOTE: not very high-performance - high-performance versions
//       would likely be endian-aware and operate directly on 32-bit words
void QoreString::concatBase64(const char* bbuf, qore_size_t size, qore_size_t maxlinelen) {
   //printf("bbuf=%p, size=" QSD "\n", bbuf, size);
   if (!size)
      return;

   qore_size_t linelen = 0;

   unsigned char* p = (unsigned char*)bbuf;
   unsigned char* endbuf = p + size;
   while (p < endbuf) {
      // get 6 bits of data
      unsigned char c = p[0] >> 2;

      // byte 1: concat 1st 6-bit value
      base64_concat(*this, c, linelen, maxlinelen);

      // byte 1: use remaining 2 bits in low order position
      c = (p[0] & 3) << 4;

      // check end
      if ((endbuf - p) == 1) {
	 base64_concat(*this, c, linelen, maxlinelen);
	 concat("==");
	 break;
      }

      // byte 2: get 4 bits to make next 6-bit unit
      c |= p[1] >> 4;

      // concat 2nd 6-bit value
      base64_concat(*this, c, linelen, maxlinelen);

      // byte 2: get 4 low bits
      c = (p[1] & 15) << 2;

      if ((endbuf - p) == 2) {
	 base64_concat(*this, c, linelen, maxlinelen);
	 concat('=');
	 break;
      }

      // byte 3: get high 2 bits to make next 6-bit unit
      c |= p[2] >> 6;

      // concat 3rd 6-bit value
      base64_concat(*this, c, linelen, maxlinelen);

      // byte 3: concat final 6 bits
      base64_concat(*this, p[2] & 63, linelen, maxlinelen);
      p += 3;
   }
}

void QoreString::concatBase64(const BinaryNode *b, qore_size_t maxlinelen) {
   concatBase64((char*)b->getPtr(), b->size(), maxlinelen);
}

void QoreString::concatBase64(const QoreString* str, qore_size_t maxlinelen) {
   concatBase64(str->priv->buf, str->priv->len, maxlinelen);
}

void QoreString::concatBase64(const BinaryNode *b) {
   concatBase64((char*)b->getPtr(), b->size(), -1);
}

void QoreString::concatBase64(const QoreString* str) {
   concatBase64(str->priv->buf, str->priv->len, -1);
}

void QoreString::concatBase64(const char* bbuf, qore_size_t size) {
   concatBase64(bbuf, size, -1);
}

#define DO_HEX_CHAR(b) ((b) + (((b) > 9) ? 87 : 48))

void QoreString::concatHex(const char* binbuf, qore_size_t size) {
   //printf("priv->buf=%p, size=" QSD "\n", binbuf, size);
   if (!size)
      return;

   unsigned char* p = (unsigned char*)binbuf;
   unsigned char* endbuf = p + size;
   while (p < endbuf) {
     char c = (*p & 0xf0) >> 4;
     concat(DO_HEX_CHAR(c));
     c = *p & 0x0f;
     concat(DO_HEX_CHAR(c));
     p++;
   }
}

int QoreString::concatEncode(ExceptionSink* xsink, const QoreString& str, unsigned code) {
   return priv->concatEncode(xsink, str, code);
}

int QoreString::concatDecode(ExceptionSink* xsink, const QoreString& str, unsigned code) {
   return priv->concatDecode(xsink, str, code);
}

void QoreString::concatAndHTMLEncode(const QoreString* str, ExceptionSink* xsink) {
   priv->concatEncode(xsink, str, CE_HTML);
}

// FIXME: this is slow, each concatenated character gets terminated as well
void QoreString::concatAndHTMLEncode(const char* str) {
   // if it's not a null string
   if (str) {
      qore_size_t i = 0;
      // iterate through new string
      while (str[i]) {
	 // concatenate translated character
	 qore_size_t j;
	 for (j = 0; j < NUM_HTML_CODES; j++)
	    if (str[i] == html_codes[j].symbol) {
	       concat(html_codes[j].code);
	       break;
	    }
	 // otherwise concatenate untranslated symbol
	 if (j == NUM_HTML_CODES)
	    concat(str[i]);
	 ++i;
      }
   }
}

void QoreString::concatAndHTMLDecode(const QoreString* str) {
   if (!str || !str->priv->len)
      return;

   concatAndHTMLDecode(str->getBuffer(), str->priv->len);
}

void QoreString::concatAndHTMLDecode(const char* str) {
   if (str)
      concatAndHTMLDecode(str, ::strlen(str));
}

// FIXME: this is slow, each concatenated character gets terminated as well
void QoreString::concatAndHTMLDecode(const char* str, size_t slen) {
   if (!slen)
      return;

   allocate(priv->len + slen); // avoid reallocations within the loop

   qore_size_t i = 0;
   while (str[i]) {
      if (str[i] != '&') {
	 concat(str[i++]);
	 continue;
      }

      // concatenate translated character
      const char* s = str + i;
      // check for unicode character references
      if (*(s + 1) == '#') {
	 s += 2;
	 // find end of character sequence
	 const char* e = strchr(s, ';');
	 // if not found or the number is too big, then don't try to decode it
	 if (e && (e - s) < 8) {
	    unsigned code;
	    if (*s == 'x')
	       code = strtoul(s + 1, 0, 16);
	    else
	       code = strtoul(s, 0, 10);

	    if (!concatUnicode(code)) {
	       i = e - str + 1;
	       continue;
	    }
	    // error occurred, so back out
	    s -= 2;
	 }
      }
      else if (isascii(*(s + 1))) {
	 s += 1;
	 // find end of character sequence
	 const char* e = strchr(s, ';');
	 // if not found or the number is too big, then don't try to decode it
	 if (e && (e - s) < 16) {
	    // find unicode code point
	    std::string entity(s, e - s);
	    //printd(0, "entity: %s\n", entity.c_str());
	    emap_t::iterator it = emap.find(entity);
	    if (it != emap.end() && !concatUnicode(it->second)) {
	       i = e - str + 1;
	       continue;
	    }
	 }
	 // not found or error occurred concatenating char, so back out
	 s -= 1;
      }
      concat(str[i++]);
   }
}

// deprecated, does not support RFC-3986
void QoreString::concatDecodeUrl(const char* url) {
  if (!url)
      return;

   while (*url) {
      if (*url == '%' && isxdigit(*(url + 1)) && isxdigit(*(url + 2))) {
	 char x[3] = { *(url + 1), *(url + 2), '\0' };
	 char code = strtol(x, 0, 16);
	 concat(code);
	 url += 3;
	 continue;
      }
      concat(*url);
      ++url;
   }
}

// assume encoding according to http://tools.ietf.org/html/rfc3986#section-2.1
int QoreString::concatDecodeUrl(const QoreString& url_str, ExceptionSink* xsink) {
   assert(xsink);
   TempEncodingHelper str(url_str, priv->getEncoding(), xsink);
   if (*xsink)
      return -1;

   return priv->concatDecodeUriIntern(xsink, *str->priv);
}

// assume encoding according to http://tools.ietf.org/html/rfc3986#section-2.1
int QoreString::concatEncodeUrl(ExceptionSink* xsink, const QoreString& url, bool encode_all) {
   assert(xsink);
   if (!url.size())
      return 0;

   TempEncodingHelper str(url, QCS_UTF8, xsink);
   if (*xsink)
      return -1;

   const unsigned char* p = (const unsigned char*)str->getBuffer();
   while (*p) {
      if ((*p) == '%')
	 concat("%25");
      else if ((*p) == ' ')
	 concat("%20");
      else if (*p > 127) {
	 qore_size_t len = q_UTF8_get_char_len((const char*)p, str->size() - ((const char*)p - str->getBuffer()));
	 if (len <= 0) {
	    xsink->raiseException("INVALID-ENCODING", "invalid UTF-8 encoding found in string");
	    return -1;
	 }
	 // add UTF-8 percent-encoded characters
	 for (qore_size_t i = 0; i < len; ++i)
	    sprintf("%%%X", (unsigned)p[i]);
	 p += len;
	 continue;
      }
      else if (encode_all && url_reserved.find(*p) != url_reserved.end()) {
	 sprintf("%%%X", (unsigned)*p);
      }
      else
	 concat(*p);

      ++p;
   }

   return 0;
}

int QoreString::concatEncodeUriRequest(ExceptionSink* xsink, const QoreString& url) {
   assert(xsink);
   if (!url.size())
      return 0;

   TempEncodingHelper str(url, QCS_UTF8, xsink);
   if (*xsink)
      return -1;

   return priv->concatEncodeUriRequest(xsink, *url.priv);
}

int QoreString::concatDecodeUriRequest(const QoreString& url_str, ExceptionSink* xsink) {
   assert(xsink);
   TempEncodingHelper str(url_str, priv->getEncoding(), xsink);
   if (*xsink)
      return -1;

   return priv->concatDecodeUriIntern(xsink, *str->priv, true);
}

// return 0 for success
int QoreString::vsprintf(const char* fmt, va_list args) {
   return priv->vsprintf(fmt, args);
}

void QoreString::concat(const char* str) {
   priv->concat(str);
}

void QoreString::concat(const std::string& str) {
   priv->check_char(priv->len + str.size());
   memcpy(priv->buf + priv->len, str.c_str(), str.size());
   priv->len += str.size();
   priv->buf[priv->len] = '\0';
}

void QoreString::concat(const char* str, qore_size_t size) {
   priv->check_char(priv->len + size);
   memcpy(priv->buf + priv->len, str, size);
   priv->len += size;
   priv->buf[priv->len] = '\0';
}

void QoreString::concat(const QoreString* str) {
   if (str)
      priv->concat(str->priv);
}

/*
void QoreString::concat(const QoreString* str, qore_size_t size) {
   // if it's not a null string
   if (str && str->priv->len) {
      // if priv->buffer needs to be resized
      priv->check_char(str->priv->len + size);
      // concatenate new string
      memcpy(priv->buf + priv->len, str->priv->buf, size);
      priv->len += size;
      priv->buf[priv->len] = '\0';
   }
}
*/

void QoreString::concat(const QoreString* str, ExceptionSink* xsink) {
   priv->concat(str, xsink);
}

void QoreString::concat(const QoreString* str, qore_size_t size, ExceptionSink* xsink) {
   assert(xsink);
   // if it's not a null string
   if (str && str->priv->len) {
      TempEncodingHelper cstr(str, priv->getEncoding(), xsink);
      if (*xsink)
         return;

      // adjust size for number of characters if this is a multi-byte character set
      if (priv->getEncoding()->isMultiByte()) {
	 size = priv->getEncoding()->getByteLen(cstr->priv->buf, cstr->priv->buf + cstr->priv->len, size, xsink);
	 if (*xsink)
	    return;
      }

      // if priv->buffer needs to be resized
      priv->check_char(cstr->priv->len + size + STR_CLASS_EXTRA);
      // concatenate new string
      memcpy(priv->buf + priv->len, cstr->priv->buf, size);
      priv->len += size;
      priv->buf[priv->len] = '\0';
   }
}

int QoreString::concat(const QoreString& str, qore_offset_t pos, ExceptionSink* xsink) {
   assert(xsink);
   if (str.empty())
      return 0;

   TempEncodingHelper cstr(str, priv->getEncoding(), xsink);
   if (*xsink)
      return -1;

   return priv->concat(*(cstr->priv), pos, xsink);
}

int QoreString::concat(const QoreString& str, qore_offset_t pos, qore_offset_t len, ExceptionSink* xsink) {
   assert(xsink);
   if (str.empty() || !len)
      return 0;

   TempEncodingHelper cstr(str, priv->getEncoding(), xsink);
   if (*xsink)
      return -1;

   return priv->concat(*(cstr->priv), pos, len, xsink);
}

void QoreString::concat(char c) {
   priv->concat(c);
}

int QoreString::vsnprintf(size_t size, const char* fmt, va_list args) {
   // ensure minimum space is free
   if ((priv->allocated - priv->len) < (unsigned)size) {
      priv->allocated += (size + STR_CLASS_EXTRA);
      // resize priv->buffer
      priv->buf = (char*)realloc(priv->buf, priv->allocated * sizeof(char));
   }
   // copy formatted string to priv->buffer
   int i = ::vsnprintf(priv->buf + priv->len, size, fmt, args);
   priv->len += i;
   return i;
}

// returns 0 for success
int QoreString::sprintf(const char* fmt, ...) {
   va_list args;
   while (true) {
      va_start(args, fmt);
      int rc = vsprintf(fmt, args);
      va_end(args);
      if (!rc)
	 break;
   }
   return 0;
}

int QoreString::snprintf(size_t size, const char* fmt, ...) {
   va_list args;
   va_start(args, fmt);
   int i = vsnprintf(size, fmt, args);
   va_end(args);
   return i;
}

int QoreString::substr_simple(QoreString* ns, qore_offset_t offset, qore_offset_t length) const {
   printd(5, "QoreString::substr_simple(offset=" QSD ", length=" QSD ") string=\"%s\" (this=%p priv->len=" QSD ")\n",
	  offset, length, priv->buf, this, priv->len);

   qore_size_t n_offset;
   if (offset < 0)
      n_offset = priv->len + offset;
   else
      n_offset = offset;
   if (n_offset >= priv->len)  // if offset outside of string, return nothing
      return -1;

   qore_size_t n_length;
   if (length < 0) {
      length = priv->len - n_offset + length;
      if (length < 0)
	 n_length = 0;
      else
	 n_length = length;
   }
   else if ((qore_size_t)length > (priv->len - n_offset))
      n_length = priv->len - n_offset;
   else
      n_length = length;

   ns->concat(priv->buf + n_offset, n_length);
   return 0;
}

int QoreString::substr_simple(QoreString* ns, qore_offset_t offset) const {
   printd(5, "QoreString::substr_simple(offset=" QSD ") string=\"%s\" (this=%p priv->len=" QSD ")\n",
	  offset, priv->buf, this, priv->len);

   qore_size_t n_offset;
   if (offset < 0)
      n_offset = priv->len + offset;
   else
      n_offset = offset;
   if (n_offset >= priv->len)  // if offset outside of string, return nothing
      return -1;

   // add length to ensure that the entire string is copied even if it has embedded nulls
   ns->concat(priv->buf + n_offset, priv->len - n_offset);
   return 0;
}

int QoreString::substr_complex(QoreString* ns, qore_offset_t offset, qore_offset_t length, ExceptionSink* xsink) const {
   assert(xsink);
   QORE_TRACE("QoreString::substr_complex(offset, length)");
   printd(5, "QoreString::substr_complex(offset=" QSD ", length=" QSD ") string=\"%s\" (this=%p priv->len=" QSD ")\n",
	  offset, length, priv->buf, this, priv->len);

   char* pend = priv->buf + priv->len;
   if (offset < 0) {
      int clength = priv->getEncoding()->getLength(priv->buf, pend, xsink);
      if (*xsink)
	 return -1;

      offset = clength + offset;

      if ((offset < 0) || (offset >= clength))  // if offset outside of string, return nothing
	 return -1;
   }

   qore_size_t start = priv->getEncoding()->getByteLen(priv->buf, pend, offset, xsink);
   if (*xsink)
      return -1;

   if (start == priv->len)
      return -1;

   if (length < 0) {
      length = priv->getEncoding()->getLength(priv->buf + start, pend, xsink) + length;
      if (*xsink)
	 return -1;

      if (length < 0)
	 length = 0;
   }
   qore_size_t end = priv->getEncoding()->getByteLen(priv->buf + start, pend, length, xsink);
   if (*xsink)
      return -1;

   ns->concat(priv->buf + start, end);
   return 0;
}

int QoreString::substr_complex(QoreString* ns, qore_offset_t offset, ExceptionSink* xsink) const {
<<<<<<< HEAD
   assert(xsink);
   //printd(5, "QoreString::substr_complex(offset="QSD") string=\"%s\" (this=%p priv->len="QSD")\n", offset, priv->buf, this, priv->len);
=======
   //printd(5, "QoreString::substr_complex(offset=" QSD ") string=\"%s\" (this=%p priv->len=" QSD ")\n", offset, priv->buf, this, priv->len);
>>>>>>> 78d9a9a2
   char* pend = priv->buf + priv->len;
   if (offset < 0) {
      qore_size_t clength = priv->getEncoding()->getLength(priv->buf, pend, xsink);
      if (*xsink)
	 return -1;

      offset = clength + offset;

      if ((offset < 0) || ((qore_size_t)offset >= clength)) {  // if offset outside of string, return nothing
	 //printd(5, "this=%p, priv->len=" QSD ", offset=" QSD ", clength=" QSD ", priv->buf=%s\n", this, priv->len, offset, clength, priv->buf);
	 return -1;
      }
   }

   qore_size_t start = priv->getEncoding()->getByteLen(priv->buf, pend, offset, xsink);
   if (*xsink)
      return -1;

   //printd(5, "offset=" QSD ", start=" QSD "\n", offset, start);
   if (start == priv->len) {
      //printd(5, "this=%p, priv->len=" QSD ", offset=" QSD ", priv->buf=%p, start=" QSD ", %s\n", this, priv->len, offset, priv->buf, start, priv->buf);
      return -1;
   }

   // calculate byte offset
   ns->concat(priv->buf + start, priv->len - start);
   return 0;
}

void QoreString::splice_simple(qore_size_t offset, qore_size_t num, QoreString* extract) {
   //printd(5, "splice_intern(offset=" QSD ", num=" QSD ", priv->len=" QSD ")\n", offset, num, priv->len);
   qore_size_t end;
   if (num > (priv->len - offset)) {
      end = priv->len;
      num = priv->len - offset;
   }
   else
      end = offset + num;

   // add to extract string if any
   if (extract && num)
      extract->concat(priv->buf + offset, num);

   // move down entries if necessary
   if (end != priv->len)
      memmove(priv->buf + offset, priv->buf + end, sizeof(char) * (priv->len - end));

   // calculate new length
   priv->len -= num;
   // set last entry to NULL
   priv->buf[priv->len] = '\0';
}

void QoreString::splice_simple(qore_size_t offset, qore_size_t num, const char* str, qore_size_t str_len, QoreString* extract) {
   //printd(5, "splice_intern(offset=" QSD ", num=" QSD ", priv->len=" QSD ")\n", offset, num, priv->len);

   qore_size_t end;
   if (num > (priv->len - offset)) {
      end = priv->len;
      num = priv->len - offset;
   }
   else
      end = offset + num;

   // add to extract string if any
   if (extract && num)
      extract->concat(priv->buf + offset, num);

   // get number of entries to insert
   if (str_len > num) { // make bigger
      qore_size_t ol = priv->len;
      priv->check_char(priv->len - num + str_len);
      // move trailing entries forward if necessary
      if (end != ol)
         memmove(priv->buf + (end - num + str_len), priv->buf + end, sizeof(char) * (ol - end));
   }
   else if (num > str_len) // make list smaller
      memmove(priv->buf + offset + str_len, priv->buf + offset + num, sizeof(char) * (priv->len - offset - str_len));

   memcpy(priv->buf + offset, str, str_len);

   // calculate new length
   priv->len = priv->len - num + str_len;
   // set last entry to NULL
   priv->buf[priv->len] = '\0';
}

void QoreString::splice_complex(qore_offset_t offset, ExceptionSink* xsink, QoreString* extract) {
   assert(xsink);
   // get length in chars
   qore_size_t clen = priv->getEncoding()->getLength(priv->buf, priv->buf + priv->len, xsink);
   if (*xsink)
      return;

   //printd(0, "splice_complex(offset=" QSD ") clen=" QSD "\n", offset, clen);
   if (offset < 0) {
      offset = clen + offset;
      if (offset < 0)
	 offset = 0;
   }
   else if ((qore_size_t)offset >= clen)
      return;

   // calculate byte offset
   qore_size_t n_offset = offset ? priv->getEncoding()->getByteLen(priv->buf, priv->buf + priv->len, offset, xsink) : 0;
   if (*xsink)
      return;

   // add to extract string if any
   if (extract && n_offset < priv->len)
      extract->concat(priv->buf + n_offset);

   // truncate string at offset
   priv->len = n_offset;
   priv->buf[priv->len] = '\0';
}

void QoreString::splice_complex(qore_offset_t offset, qore_offset_t num, ExceptionSink* xsink, QoreString* extract) {
<<<<<<< HEAD
   assert(xsink);
   //printd(5, "splice_complex(offset="QSD", num="QSD", priv->len="QSD")\n", offset, num, priv->len);
=======
   //printd(5, "splice_complex(offset=" QSD ", num=" QSD ", priv->len=" QSD ")\n", offset, num, priv->len);
>>>>>>> 78d9a9a2

   // get length in chars
   qore_size_t clen = priv->getEncoding()->getLength(priv->buf, priv->buf + priv->len, xsink);
   if (*xsink)
      return;

   if (offset < 0) {
      offset = clen + offset;
      if (offset < 0)
	 offset = 0;
   }
   else if ((qore_size_t)offset >= clen)
      return;

   if (num < 0) {
      num = clen + num - offset;
      if (num < 0)
	 num = 0;
   }

   qore_size_t end;
   if ((qore_size_t)num > (clen - offset)) {
      end = clen;
      num = clen - offset;
   }
   else
      end = offset + num;

   // get character positions
   offset = priv->getEncoding()->getByteLen(priv->buf, priv->buf + priv->len, offset, xsink);
   if (*xsink)
      return;

   end = priv->getEncoding()->getByteLen(priv->buf, priv->buf + priv->len, end, xsink);
   if (*xsink)
      return;

   num = priv->getEncoding()->getByteLen(priv->buf + offset, priv->buf + priv->len, num, xsink);
   if (*xsink)
      return;

   // add to extract string if any
   if (extract && num)
      extract->concat(priv->buf + offset, num);

   // move down entries if necessary
   if (end != priv->len)
      memmove(priv->buf + offset, priv->buf + end, sizeof(char) * (priv->len - end));

   // calculate new length
   priv->len -= num;

   // set last entry to NULL
   priv->buf[priv->len] = '\0';
}

void QoreString::splice_complex(qore_offset_t offset, qore_offset_t num, const QoreString* str, ExceptionSink* xsink, QoreString* extract) {
   assert(xsink);
   // get length in chars
   qore_size_t clen = priv->getEncoding()->getLength(priv->buf, priv->buf + priv->len, xsink);
   if (*xsink)
      return;

   //printd(5, "splice_complex(offset=" QSD ", num=" QSD ", str='%s', priv->len=" QSD ") clen=" QSD " priv->buf='%s'\n", offset, num, str->getBuffer(), priv->len, clen, priv->buf);

   if (offset >= (qore_offset_t)clen)
      offset = clen;
   else if (offset < 0) {
      offset = clen + offset;
      if (offset < 0)
	 offset = 0;
   }

   if (num < 0) {
      num = clen + num - offset;
      if (num < 0)
	 num = 0;
   }

   qore_size_t end;
   if ((qore_size_t)num > (clen - offset)) {
      end = clen;
      num = clen - offset;
   }
   else
      end = offset + num;

   // get character positions
   char* endp = priv->buf + priv->len;
   offset = priv->getEncoding()->getByteLen(priv->buf, endp, offset, xsink);
   if (*xsink)
      return;

   end = priv->getEncoding()->getByteLen(priv->buf, endp, end, xsink);
   if (*xsink)
      return;

   num = priv->getEncoding()->getByteLen(priv->buf + offset, endp, num, xsink);
   if (*xsink)
      return;

   // add to extract string if any
   if (extract && num)
      extract->concat(priv->buf + offset, num);

   //printd(5, "offset=" QSD ", end=" QSD ", num=" QSD "\n", offset, end, num);
   // get number of entries to insert
   if (str->priv->len > (qore_size_t)num) { // make bigger
      qore_size_t ol = priv->len;
      priv->check_char(priv->len - num + str->priv->len);
      // move trailing entries forward if necessary
      //printd(5, "priv->buf='%s'(" QSD "), str='%s'(" QSD "), end=" QSD ", num=" QSD ", newlen=" QSD "\n", priv->buf, ol, str->priv->buf, str->priv->len, end, num, priv->len);
      if (end != ol)
         memmove(priv->buf + (end - num + str->priv->len), priv->buf + end, ol - end);
   }
   else if ((qore_size_t)num > str->priv->len) // make string smaller
      memmove(priv->buf + offset + str->priv->len, priv->buf + offset + num, sizeof(char) * (priv->len - offset - str->priv->len));

   memcpy(priv->buf + offset, str->priv->buf, str->priv->len);

   // calculate new length
   priv->len = priv->len - num + str->priv->len;

   // set last entry to NULL
   priv->buf[priv->len] = '\0';
}

// NULL values sorted at end
int QoreString::compareSoft(const QoreString* str, ExceptionSink* xsink) const {
   // empty strings are always equal even if the character encoding is different
   if (!priv->len) {
      if (!str->priv->len)
	 return 0;
      else
	 return 1;
   }

   TempEncodingHelper t(str, priv->getEncoding(), xsink);
   if (xsink && *xsink)
      return 1;

   int rc = memcmp(priv->buf, t->priv->buf, QORE_MIN(priv->len, t->size()));
   if (rc < 0)
      return -1;
   return !rc ? 0 : 1;
}

void QoreString::concatEscape(const char* str, char c, char esc_char) {
   // if it's not a null string
   if (str) {
      qore_size_t i = 0;
      // iterate through new string
      while (str[i]) {
	 if (str[i] == c || str[i] == esc_char) {
	    // check for space in priv->buffer
	    priv->check_char(priv->len + 1);
	    priv->buf[priv->len++] = esc_char;
	 }
	 else
	    priv->check_char(priv->len);
	 // concatenate one character at a time
	 priv->buf[priv->len++] = str[i++];
      }
      // see if priv->buffer needs to be resized for '\0'
      priv->check_char(priv->len);
      // terminate string
      priv->buf[priv->len] = '\0';
   }
}

void QoreString::concatEscape(const QoreString* str, char c, char esc_char, ExceptionSink* xsink) {
   // if it's not a null string
   if (str && str->priv->len) {
      TempEncodingHelper cstr(str, priv->getEncoding(), xsink);
      if (xsink && *xsink)
	 return;

      // if priv->buffer needs to be resized
      priv->check_char(cstr->priv->len + priv->len);

      concatEscape(cstr->priv->buf, c, esc_char);
   }
}

QoreString* QoreString::substr(qore_offset_t offset, ExceptionSink* xsink) const {
   TempString str(new QoreString(priv->getEncoding()));

   int rc;
   if (!priv->getEncoding()->isMultiByte())
      rc = substr_simple(*str, offset);
   else
      rc = substr_complex(*str, offset, xsink);

   return rc ? 0 : str.release();
}

QoreString* QoreString::substr(qore_offset_t offset, qore_offset_t length, ExceptionSink* xsink) const {
   TempString str(new QoreString(priv->getEncoding()));

   int rc;
   if (!priv->getEncoding()->isMultiByte())
      rc = substr_simple(*str, offset, length);
   else
      rc = substr_complex(*str, offset, length, xsink);

   return rc ? 0 : str.release();
}

qore_size_t QoreString::length() const {
   if (priv->getEncoding()->isMultiByte() && priv->buf) {
      bool invalid;
      return priv->getEncoding()->getLength(priv->buf, priv->buf + priv->len, invalid);
   }
   return priv->len;
}

void QoreString::concat(const DateTime *d) {
   qore_tm info;
   d->getInfo(info);
   sprintf("%04d%02d%02d%02d%02d%02d", info.year, info.month, info.day, info.hour, info.minute, info.second);
}

void QoreString::concatISO8601DateTime(const DateTime *d) {
   qore_tm info;
   d->getInfo(currentTZ(), info);
   sprintf("%04d%02d%02dT%02d:%02d:%02d", info.year, info.month, info.day, info.hour, info.minute, info.second);
}

void QoreString::concatHex(const BinaryNode *b) {
   concatHex((char*)b->getPtr(), b->size());
}

void QoreString::concatHex(const QoreString* str) {
   concatHex(str->priv->buf, str->priv->len);
}

// endian-agnostic base64 string -> binary object function
BinaryNode *QoreString::parseBase64(ExceptionSink* xsink) const {
   return ::parseBase64(priv->buf, priv->len, xsink);
}

QoreString* QoreString::parseBase64ToString(const QoreEncoding* qe, ExceptionSink* xsink) const {
   SimpleRefHolder<BinaryNode> b(::parseBase64(priv->buf, priv->len, xsink));
   if (!b)
      return 0;

   if (b->empty())
      return new QoreStringNode;

   qore_string_private *p = new qore_string_private;
   p->len = b->size() - 1;
   p->buf = (char*)b->giveBuffer();
   p->charset = qe;

   // free binary object
   b = 0;

   // check for null termination
   if (p->buf[p->len]) {
      ++p->len;
      p->buf = (char*)realloc(p->buf, p->len + 1);
      p->buf[p->len] = '\0';
   }

   p->allocated = p->len + 1;
   return new QoreString(p);
}

QoreString* QoreString::parseBase64ToString(ExceptionSink* xsink) const {
   return parseBase64ToString(QCS_DEFAULT, xsink);
}

BinaryNode *QoreString::parseHex(ExceptionSink* xsink) const {
   return ::parseHex(priv->buf, priv->len, xsink);
}

void QoreString::allocate(unsigned requested_size) {
   priv->allocate(requested_size);
}

const QoreEncoding* QoreString::getEncoding() const {
   return priv->getEncoding();
}

QoreString* QoreString::copy() const {
   return new QoreString(*this);
}

void QoreString::tolwr() {
   char* c = priv->buf;
   while (*c) {
      *c = ::tolower(*c);
      c++;
   }
}

void QoreString::toupr() {
   char* c = priv->buf;
   while (*c) {
      *c = ::toupper(*c);
      c++;
   }
}

// returns number of bytes
qore_size_t QoreString::strlen() const {
   return priv->len;
}

qore_size_t QoreString::size() const {
   return priv->len;
}

qore_size_t QoreString::capacity() const {
   return priv->allocated;
}

const char* QoreString::getBuffer() const {
   return priv->buf;
}

const char* QoreString::c_str() const {
   return priv->buf;
}

void QoreString::addch(char c, unsigned times) {
   priv->check_char(priv->len + times); // more data will follow the padding
   memset(priv->buf + priv->len, c, times);
   priv->len += times;
   priv->buf[priv->len] = 0;
}

int QoreString::insertch(char c, qore_size_t pos, unsigned times) {
   //printd(5, "QoreString::insertch(c: %c pos: " QLLD " times: %d) this: %p\n", c, pos, times, this);
   if (pos > priv->len || !times)
      return -1;

   priv->check_char(priv->len + times); // more data will follow the padding
   if (pos < priv->len)
      memmove(priv->buf + pos + times, priv->buf + pos, priv->len - pos);
   memset(priv->buf + pos, c, times);
   priv->len += times;
   priv->buf[priv->len] = 0;
   return 0;
}

int QoreString::insert(const char* str, qore_size_t pos) {
   if (pos > priv->len)
      return -1;

   size_t sl = ::strlen(str);

   priv->check_char(priv->len + sl); // more data will follow the padding
   if (pos < priv->len)
      memmove(priv->buf + pos + sl, priv->buf + pos, priv->len - pos);
   strncpy(priv->buf + pos, str, sl);
   priv->len += sl;
   priv->buf[priv->len] = 0;
   return 0;
}

int QoreString::concatUnicode(unsigned code, ExceptionSink* xsink) {
   return priv->concatUnicode(code, xsink);
}

int QoreString::concatUnicode(unsigned code) {
   return priv->concatUnicode(code);
}

void QoreString::concatUTF8FromUnicode(unsigned code) {
   priv->concatUTF8FromUnicode(code);
}

unsigned int QoreString::getUnicodePointFromUTF8(qore_offset_t offset) const {
   // get length in chars
   bool invalid;
   char* endp = priv->buf + priv->len;
   qore_size_t clen = priv->getEncoding()->getLength(priv->buf, endp, invalid);
   if (invalid)
      return 0;

   //printd(0, "splice_complex(offset=" QSD ") clen=" QSD "\n", offset, clen);
   if (offset < 0) {
      offset = clen + offset;
      if (offset < 0)
	 offset = 0;
   }
   else if ((qore_size_t)offset >= clen)
      return 0;

   // calculate byte offset
   if (offset) {
      offset = priv->getEncoding()->getByteLen(priv->buf, endp, offset, invalid);
      if (invalid)
	 return 0;
   }

   qore_size_t bl = priv->getEncoding()->getByteLen(priv->buf + offset, endp, 1, invalid);
   if (invalid)
      return 0;

   return get_unicode_from_utf8(priv->buf + offset, bl);
}

unsigned int QoreString::getUnicodePoint(qore_offset_t offset, ExceptionSink* xsink) const {
   if (offset >= 0 || !priv->getEncoding()->isMultiByte()) {
      if (offset < 0) {
	 offset = priv->len + offset;
	 if (offset < 0)
	    offset = 0;
      }
      qore_size_t bl = priv->getEncoding()->getByteLen(priv->buf, priv->buf + priv->len, offset, xsink);
      if (*xsink)
	 return 0;

      unsigned len;
      return getUnicodePointFromBytePos(bl, len, xsink);
   }

   assert(priv->getEncoding() == QCS_UTF8);
   return getUnicodePointFromUTF8(offset);
}

unsigned int QoreString::getUnicodePointFromBytePos(qore_size_t offset, unsigned& len, ExceptionSink* xsink) const {
   return priv->getUnicodePointFromBytePos(offset, len, xsink);
}

QoreString* QoreString::reverse() const {
   QoreString* str = new QoreString(priv->getEncoding());
   concat_reverse(str);
   return str;
}

// remove trailing char
void QoreString::trim_trailing(char c) {
   if (!priv->len)
      return;

   char* p = priv->buf + priv->len - 1;
   while (p >= priv->buf && (*p) == c)
      --p;

   terminate(p + 1 - priv->buf);
}

// remove single trailing char
void QoreString::trim_single_trailing(char c) {
   if (priv->len && priv->buf[priv->len - 1] == c)
      terminate(priv->len - 1);
}

// remove leading char
void QoreString::trim_leading(char c) {
   if (!priv->len)
      return;

   qore_size_t i = 0;
   while (i < priv->len && priv->buf[i] == c)
      ++i;
   if (!i)
      return;

   memmove(priv->buf, priv->buf + i, priv->len + 1 - i);
   priv->len -= i;
}

// remove single leading char
void QoreString::trim_single_leading(char c) {
   if (priv->len && priv->buf[0] == c) {
      memmove(priv->buf, priv->buf + 1, priv->len);
      priv->len -= 1;
   }
}

// remove leading and trailing char
void QoreString::trim(char c) {
   trim_trailing(c);
   trim_leading(c);
}

// remove trailing chars
void QoreString::trim_trailing(const char* chars) {
   if (!priv->len)
      return;

   char* p = priv->buf + priv->len - 1;
   if (!chars) // use an alternate path here so we can check for embedded nulls as well
      while (p >= priv->buf && strnchr(default_whitespace, sizeof(default_whitespace), *p))
	 --p;
   else
      while (p >= priv->buf && strchr(chars, *p))
	 --p;

   terminate(p + 1 - priv->buf);
}

// remove leading char
void QoreString::trim_leading(const char* chars) {
   if (!priv->len)
      return;

   qore_size_t i = 0;
   if (!chars)
      while (i < priv->len && strnchr(default_whitespace, sizeof(default_whitespace), priv->buf[i]))
	 ++i;
   else
      while (i < priv->len && strchr(chars, priv->buf[i]))
	 ++i;
   if (!i)
      return;

   memmove(priv->buf, priv->buf + i, priv->len + 1 - i);
   priv->len -= i;
}

// remove leading and trailing blanks
void QoreString::trim(const char* chars) {
   trim_trailing(chars);
   trim_leading(chars);
}

// writes a new QoreString with the characters reversed of the "this" QoreString
// assumes the encoding is the same and the length is 0
void QoreString::concat_reverse(QoreString* str) const {
   assert(str->priv->getEncoding() == priv->getEncoding());
   assert(!str->priv->len);

   str->priv->check_char(priv->len);
   if (priv->getEncoding()->isMultiByte()) {
      char* p = priv->buf;
      char* end = str->priv->buf + priv->len;
      while (*p) {
	 bool invalid;
	 int bl = priv->getEncoding()->getByteLen(p, end, 1, invalid);
	 if (invalid) // if we hit an invalid encoding, then we just copy bytes
	    bl = 1;
	 end -= bl;
	 // in case of corrupt data, make sure we don't go off the beginning of the string
	 if (end < str->priv->buf)
	    break;
	 strncpy(end, p, bl);
	 p += bl;
      }
   }
   else
      for (qore_size_t i = 0; i < priv->len; ++i)
	 str->priv->buf[i] = priv->buf[priv->len - i - 1];

   str->priv->buf[priv->len] = 0;
   str->priv->len = priv->len;
}

QoreString& QoreString::operator=(const QoreString& other) {
   set(other);
   return *this;
}

QoreString& QoreString::operator=(const char* other) {
   set(other);
   return *this;
}

QoreString& QoreString::operator=(const std::string& other) {
   set(other);
   return *this;
}

bool QoreString::operator==(const QoreString& other) const {
   if (other.priv->getEncoding() != priv->getEncoding() || other.priv->len != priv->len)
      return false;
   return !memcmp(other.priv->buf, priv->buf, priv->len);
}

bool QoreString::operator==(const std::string& other) const {
   if (other.size() != priv->len)
      return false;
   return !memcmp(other.c_str(), priv->buf, priv->len);
}

bool QoreString::operator==(const char* other) const {
   // NOTE: does not work with UTF-16 or other non-ASCII-compatible multi-byte encodings
   return !strcmp(other, priv->buf);
}

QoreString& QoreString::operator+=(const char* str) {
   concat(str);
   return *this;
}

QoreString& QoreString::operator+=(const std::string& str) {
   concat(str);
   return *this;
}

char QoreString::operator[](qore_offset_t pos) const {
   if (pos < 0) {
      pos = priv->len + pos;
      if (pos < 0)
	 return '\0';
   }
   else if ((qore_size_t)pos >= priv->len)
      return '\0';

   return priv->buf[pos];
}

bool QoreString::empty() const {
   return !priv->len;
}

void QoreString::prepend(const char* str) {
   prepend(str, ::strlen(str));
}

void QoreString::prepend(const char* str, qore_size_t size) {
   priv->check_char(priv->len + size + 1);
   // move memory forward
   memmove((char*)priv->buf + size, priv->buf, priv->len + 1);
   // copy new memory to beginning
   memcpy((char*)priv->buf, str, size);
   priv->len += size;
}

qore_offset_t QoreString::index(const QoreString& needle, qore_offset_t pos, ExceptionSink* xsink) const {
   return priv->index(needle, pos, xsink);
}

qore_offset_t QoreString::bindex(const QoreString& needle, qore_offset_t pos) const {
   return priv->bindex(needle, pos);
}

qore_offset_t QoreString::bindex(const char* needle, qore_offset_t pos) const {
   return priv->bindex(needle, pos);
}

qore_offset_t QoreString::bindex(const std::string& needle, qore_offset_t pos) const {
   return priv->bindex(needle, pos);
}

qore_offset_t QoreString::rindex(const QoreString& needle, qore_offset_t pos, ExceptionSink* xsink) const {
   return priv->rindex(needle, pos, xsink);
}

qore_offset_t QoreString::brindex(const QoreString& needle, qore_offset_t pos) const {
   return priv->brindex(needle, pos);
}

qore_offset_t QoreString::brindex(const char* needle, qore_offset_t pos) const {
   return priv->brindex(needle, ::strlen(needle), pos);
}

qore_offset_t QoreString::brindex(const std::string& needle, qore_offset_t pos) const {
   return priv->brindex(needle, pos);
}

qore_offset_t QoreString::find(char c, qore_offset_t pos) const {
   return priv->find(c, pos);
}

qore_offset_t QoreString::rfind(char c, qore_offset_t pos) const {
   return priv->rfind(c, pos);
}

qore_offset_t QoreString::findAny(const char* str, qore_offset_t pos) const {
   return priv->findAny(str, pos);
}

qore_offset_t QoreString::rfindAny(const char* str, qore_offset_t pos) const {
   return priv->rfindAny(str, pos);
}

bool QoreString::isDataPrintableAscii() const {
   return priv->isDataPrintableAscii();
}

bool QoreString::isDataAscii() const {
   return priv->isDataAscii();
}

int64 QoreString::toBigInt() const {
   return strtoll(priv->buf, 0, 10);
}

qore_offset_t QoreString::getByteOffset(qore_size_t i, ExceptionSink* xsink) const {
   return priv->getByteOffset(i, xsink);
}

void TempEncodingHelper::removeBom() {
   if (!str || str->getEncoding()->isAsciiCompat())
      return;
   if (!temp) {
      str = new QoreString(*str);
      temp = true;
   }
   q_remove_bom_utf16(str, qore_string_private::get(*str)->charset);
}<|MERGE_RESOLUTION|>--- conflicted
+++ resolved
@@ -372,12 +372,12 @@
 
    if (bl == 2)
       return ((buf[0] & 0x1f) << 6)
-	 | (buf[1] & 0x3f);
+         | (buf[1] & 0x3f);
 
    if (bl == 3)
       return ((buf[0] & 0x0f) << 12)
-	 | ((buf[1] & 0x3f) << 6)
-	 | (buf[2] & 0x3f);
+         | ((buf[1] & 0x3f) << 6)
+         | (buf[2] & 0x3f);
 
    return (((unsigned)(buf[0] & 0x07)) << 18)
       | (((unsigned)(buf[1] & 0x3f)) << 12)
@@ -1073,7 +1073,7 @@
    // empty strings are always equal even if the character encoding is different
    if (!priv->len) {
       if (!str->priv->len)
-	 return 0;
+         return 0;
       return 1;
    }
 
@@ -1091,9 +1091,9 @@
    // empty strings are always equal even if the character encoding is different
    if (!priv->len) {
       if (!str)
-	 return 0;
+         return 0;
       else
-	 return 1;
+         return 1;
    }
 
    return strcmp(priv->buf, str);
@@ -1117,7 +1117,7 @@
    // empty strings are always equal even if the character encoding is different
    if (!priv->len) {
       if (!str.priv->len)
-	 return true;
+         return true;
       return false;
    }
    if (!str.priv->len)
@@ -1136,7 +1136,7 @@
    // empty strings are always equal even if the character encoding is different
    if (!str || !str[0]) {
       if (!priv->len)
-	 return true;
+         return true;
       return false;
    }
    if (!priv->len)
@@ -1149,7 +1149,7 @@
    // empty strings are always equal even if the character encoding is different
    if (!str || !str[0]) {
       if (!priv->len)
-	 return true;
+         return true;
       return false;
    }
    if (!priv->len)
@@ -1162,7 +1162,7 @@
    // empty strings are always equal even if the character encoding is different
    if (!priv->len) {
       if (!str.priv->len)
-	 return true;
+         return true;
       return false;
    }
    if (!str.priv->len)
@@ -1172,20 +1172,15 @@
    if ((priv->getEncoding() == str.priv->getEncoding() || (!priv->getEncoding()->isMultiByte() && !str.priv->getEncoding()->isMultiByte())) && priv->len != str.priv->len)
       return false;
 
-<<<<<<< HEAD
-   TempEncodingHelper t(str, priv->getEncoding(), xsink);
-   if (xsink && *xsink)
-=======
    // optionally convert both strings to the same encoding
    const QoreEncoding* enc = priv->getEncoding();
    if (enc == QCS_USASCII)
       enc = str.priv->getEncoding();
    TempEncodingHelper a(this, enc, xsink);
-   if (*xsink)
+   if (xsink && *xsink)
       return false;
    TempEncodingHelper b(str, enc, xsink);
-   if (*xsink)
->>>>>>> 78d9a9a2
+   if (xsink && *xsink)
       return false;
 
    if (a->size() != b->size())
@@ -1198,7 +1193,7 @@
    // empty strings are always equal even if the character encoding is different
    if (!priv->len) {
       if (!str.priv->len)
-	 return true;
+         return true;
       return false;
    }
    if (!str.priv->len)
@@ -1208,20 +1203,15 @@
    if ((priv->getEncoding() == str.priv->getEncoding() || (!priv->getEncoding()->isMultiByte() && !str.priv->getEncoding()->isMultiByte())) && priv->len < str.priv->len)
       return false;
 
-<<<<<<< HEAD
-   TempEncodingHelper t(str, priv->getEncoding(), xsink);
-   if (xsink && *xsink)
-=======
    // optionally convert both strings to the same encoding
    const QoreEncoding* enc = priv->getEncoding();
    if (enc == QCS_USASCII)
       enc = str.priv->getEncoding();
    TempEncodingHelper a(this, enc, xsink);
-   if (*xsink)
+   if (xsink && *xsink)
       return false;
    TempEncodingHelper b(str, enc, xsink);
-   if (*xsink)
->>>>>>> 78d9a9a2
+   if (xsink && *xsink)
       return false;
 
    if (a->size() < b->size())
@@ -1234,7 +1224,7 @@
    // empty strings are always equal even if the character encoding is different
    if (!priv->len) {
       if (!str.priv->len)
-	 return true;
+         return true;
       return false;
    }
    if (!str.priv->len)
@@ -1244,20 +1234,15 @@
    if ((priv->getEncoding() == str.priv->getEncoding() || (!priv->getEncoding()->isMultiByte() && !str.priv->getEncoding()->isMultiByte())) && priv->len < str.priv->len)
       return false;
 
-<<<<<<< HEAD
-   TempEncodingHelper t(str, priv->getEncoding(), xsink);
-   if (xsink && *xsink)
-=======
    // optionally convert both strings to the same encoding
    const QoreEncoding* enc = priv->getEncoding();
    if (enc == QCS_USASCII)
       enc = str.priv->getEncoding();
    TempEncodingHelper a(this, enc, xsink);
-   if (*xsink)
+   if (xsink && *xsink)
       return false;
    TempEncodingHelper b(str, enc, xsink);
-   if (*xsink)
->>>>>>> 78d9a9a2
+   if (xsink && *xsink)
       return false;
 
    if (a->size() < b->size())
@@ -1431,7 +1416,7 @@
    while (true) {
       qore_offset_t i = bindex(old_str, start);
       if (i < 0)
-	 break;
+         break;
 
       replace(i, old_len, new_str);
       start = i + new_len;
@@ -1459,7 +1444,7 @@
    if (str && str->strlen()) {
       TempEncodingHelper tmp(str, priv->getEncoding(), xsink);
       if (!tmp)
-	 return;
+         return;
       splice_simple(offset, dlen, tmp->getBuffer(), tmp->strlen());
       return;
    }
@@ -1478,7 +1463,7 @@
    if (!priv->getEncoding()->isMultiByte()) {
       qore_size_t n_offset = priv->check_offset(offset);
       if (n_offset == priv->len)
-	 return;
+         return;
 
       splice_simple(n_offset, priv->len - n_offset, 0);
       return;
@@ -1491,7 +1476,7 @@
       qore_size_t n_offset, n_num;
       priv->check_offset(offset, num, n_offset, n_num);
       if (n_offset == priv->len || !n_num)
-	 return;
+         return;
 
       splice_simple(n_offset, n_num, 0);
       return;
@@ -1513,7 +1498,7 @@
    priv->check_offset(offset, num, n_offset, n_num);
    if (n_offset == priv->len) {
       if (!tmp->priv->len)
-	 return;
+         return;
       n_num = 0;
    }
    splice_simple(n_offset, n_num, tmp->getBuffer(), tmp->strlen(), 0);
@@ -1535,7 +1520,7 @@
    if (!priv->getEncoding()->isMultiByte()) {
       qore_size_t n_offset = priv->check_offset(offset);
       if (n_offset != priv->len)
-	 splice_simple(n_offset, priv->len - n_offset, str);
+         splice_simple(n_offset, priv->len - n_offset, str);
    }
    else
       splice_complex(offset, xsink, str);
@@ -1548,7 +1533,7 @@
       qore_size_t n_offset, n_num;
       priv->check_offset(offset, num, n_offset, n_num);
       if (n_offset != priv->len && n_num)
-	 splice_simple(n_offset, n_num, str);
+         splice_simple(n_offset, n_num, str);
    }
    else
       splice_complex(offset, num, xsink, str);
@@ -1571,9 +1556,9 @@
       qore_size_t n_offset, n_num;
       priv->check_offset(offset, num, n_offset, n_num);
       if (n_offset == priv->len) {
-	 if (!tmp->priv->len)
-	    return rv;
-	 n_num = 0;
+         if (!tmp->priv->len)
+            return rv;
+         n_num = 0;
       }
       splice_simple(n_offset, n_num, tmp->getBuffer(), tmp->strlen(), rv);
    }
@@ -1587,8 +1572,8 @@
    if (priv->len && priv->buf[priv->len - 1] == '\n') {
       terminate(priv->len - 1);
       if (priv->len && priv->buf[priv->len - 1] == '\r') {
-	 terminate(priv->len - 1);
-	 return 2;
+         terminate(priv->len - 1);
+         return 2;
       }
       return 1;
    }
@@ -1605,12 +1590,12 @@
 
    if (priv->len) {
       if (qore_string_private::convert_encoding_intern(priv->buf, priv->len, priv->getEncoding(), *targ, nccs, xsink))
-	 return 0;
+         return 0;
 
       // remove BOM bytes (invisible non-breaking space) at the beginning of a string when converting to UTF-8
       if (nccs == QCS_UTF8 && targ->priv->len >= 3 && (unsigned char)targ->priv->buf[0] == 0xef && (unsigned char)targ->priv->buf[1] == 0xbb && (unsigned char)targ->priv->buf[2] == 0xbf) {
-	 printd(0, "QoreString::convertEncoding() found BOM, removing\n");
-	 targ->splice_simple(0, 3);
+         printd(0, "QoreString::convertEncoding() found BOM, removing\n");
+         targ->splice_simple(0, 3);
       }
    }
 
@@ -1713,11 +1698,11 @@
    unsigned char* p = (unsigned char*)binbuf;
    unsigned char* endbuf = p + size;
    while (p < endbuf) {
-     char c = (*p & 0xf0) >> 4;
-     concat(DO_HEX_CHAR(c));
-     c = *p & 0x0f;
-     concat(DO_HEX_CHAR(c));
-     p++;
+      char c = (*p & 0xf0) >> 4;
+      concat(DO_HEX_CHAR(c));
+      c = *p & 0x0f;
+      concat(DO_HEX_CHAR(c));
+      p++;
    }
 }
 
@@ -1971,9 +1956,9 @@
 
       // adjust size for number of characters if this is a multi-byte character set
       if (priv->getEncoding()->isMultiByte()) {
-	 size = priv->getEncoding()->getByteLen(cstr->priv->buf, cstr->priv->buf + cstr->priv->len, size, xsink);
-	 if (*xsink)
-	    return;
+         size = priv->getEncoding()->getByteLen(cstr->priv->buf, cstr->priv->buf + cstr->priv->len, size, xsink);
+         if (*xsink)
+            return;
       }
 
       // if priv->buffer needs to be resized
@@ -2034,7 +2019,7 @@
       int rc = vsprintf(fmt, args);
       va_end(args);
       if (!rc)
-	 break;
+         break;
    }
    return 0;
 }
@@ -2063,9 +2048,9 @@
    if (length < 0) {
       length = priv->len - n_offset + length;
       if (length < 0)
-	 n_length = 0;
+         n_length = 0;
       else
-	 n_length = length;
+         n_length = length;
    }
    else if ((qore_size_t)length > (priv->len - n_offset))
       n_length = priv->len - n_offset;
@@ -2103,12 +2088,12 @@
    if (offset < 0) {
       int clength = priv->getEncoding()->getLength(priv->buf, pend, xsink);
       if (*xsink)
-	 return -1;
+         return -1;
 
       offset = clength + offset;
 
       if ((offset < 0) || (offset >= clength))  // if offset outside of string, return nothing
-	 return -1;
+         return -1;
    }
 
    qore_size_t start = priv->getEncoding()->getByteLen(priv->buf, pend, offset, xsink);
@@ -2121,10 +2106,10 @@
    if (length < 0) {
       length = priv->getEncoding()->getLength(priv->buf + start, pend, xsink) + length;
       if (*xsink)
-	 return -1;
+         return -1;
 
       if (length < 0)
-	 length = 0;
+         length = 0;
    }
    qore_size_t end = priv->getEncoding()->getByteLen(priv->buf + start, pend, length, xsink);
    if (*xsink)
@@ -2135,23 +2120,19 @@
 }
 
 int QoreString::substr_complex(QoreString* ns, qore_offset_t offset, ExceptionSink* xsink) const {
-<<<<<<< HEAD
    assert(xsink);
-   //printd(5, "QoreString::substr_complex(offset="QSD") string=\"%s\" (this=%p priv->len="QSD")\n", offset, priv->buf, this, priv->len);
-=======
    //printd(5, "QoreString::substr_complex(offset=" QSD ") string=\"%s\" (this=%p priv->len=" QSD ")\n", offset, priv->buf, this, priv->len);
->>>>>>> 78d9a9a2
    char* pend = priv->buf + priv->len;
    if (offset < 0) {
       qore_size_t clength = priv->getEncoding()->getLength(priv->buf, pend, xsink);
       if (*xsink)
-	 return -1;
+         return -1;
 
       offset = clength + offset;
 
       if ((offset < 0) || ((qore_size_t)offset >= clength)) {  // if offset outside of string, return nothing
-	 //printd(5, "this=%p, priv->len=" QSD ", offset=" QSD ", clength=" QSD ", priv->buf=%s\n", this, priv->len, offset, clength, priv->buf);
-	 return -1;
+         //printd(5, "this=%p, priv->len=" QSD ", offset=" QSD ", clength=" QSD ", priv->buf=%s\n", this, priv->len, offset, clength, priv->buf);
+         return -1;
       }
    }
 
@@ -2239,7 +2220,7 @@
    if (offset < 0) {
       offset = clen + offset;
       if (offset < 0)
-	 offset = 0;
+         offset = 0;
    }
    else if ((qore_size_t)offset >= clen)
       return;
@@ -2259,12 +2240,8 @@
 }
 
 void QoreString::splice_complex(qore_offset_t offset, qore_offset_t num, ExceptionSink* xsink, QoreString* extract) {
-<<<<<<< HEAD
    assert(xsink);
-   //printd(5, "splice_complex(offset="QSD", num="QSD", priv->len="QSD")\n", offset, num, priv->len);
-=======
    //printd(5, "splice_complex(offset=" QSD ", num=" QSD ", priv->len=" QSD ")\n", offset, num, priv->len);
->>>>>>> 78d9a9a2
 
    // get length in chars
    qore_size_t clen = priv->getEncoding()->getLength(priv->buf, priv->buf + priv->len, xsink);
@@ -2274,7 +2251,7 @@
    if (offset < 0) {
       offset = clen + offset;
       if (offset < 0)
-	 offset = 0;
+         offset = 0;
    }
    else if ((qore_size_t)offset >= clen)
       return;
@@ -2282,7 +2259,7 @@
    if (num < 0) {
       num = clen + num - offset;
       if (num < 0)
-	 num = 0;
+         num = 0;
    }
 
    qore_size_t end;
@@ -2335,13 +2312,13 @@
    else if (offset < 0) {
       offset = clen + offset;
       if (offset < 0)
-	 offset = 0;
+         offset = 0;
    }
 
    if (num < 0) {
       num = clen + num - offset;
       if (num < 0)
-	 num = 0;
+         num = 0;
    }
 
    qore_size_t end;
@@ -2397,9 +2374,9 @@
    // empty strings are always equal even if the character encoding is different
    if (!priv->len) {
       if (!str->priv->len)
-	 return 0;
+         return 0;
       else
-	 return 1;
+         return 1;
    }
 
    TempEncodingHelper t(str, priv->getEncoding(), xsink);
@@ -2418,15 +2395,15 @@
       qore_size_t i = 0;
       // iterate through new string
       while (str[i]) {
-	 if (str[i] == c || str[i] == esc_char) {
-	    // check for space in priv->buffer
-	    priv->check_char(priv->len + 1);
-	    priv->buf[priv->len++] = esc_char;
-	 }
-	 else
-	    priv->check_char(priv->len);
-	 // concatenate one character at a time
-	 priv->buf[priv->len++] = str[i++];
+         if (str[i] == c || str[i] == esc_char) {
+            // check for space in priv->buffer
+            priv->check_char(priv->len + 1);
+            priv->buf[priv->len++] = esc_char;
+         }
+         else
+            priv->check_char(priv->len);
+         // concatenate one character at a time
+         priv->buf[priv->len++] = str[i++];
       }
       // see if priv->buffer needs to be resized for '\0'
       priv->check_char(priv->len);
@@ -2440,7 +2417,7 @@
    if (str && str->priv->len) {
       TempEncodingHelper cstr(str, priv->getEncoding(), xsink);
       if (xsink && *xsink)
-	 return;
+         return;
 
       // if priv->buffer needs to be resized
       priv->check_char(cstr->priv->len + priv->len);
@@ -2650,7 +2627,7 @@
    if (offset < 0) {
       offset = clen + offset;
       if (offset < 0)
-	 offset = 0;
+         offset = 0;
    }
    else if ((qore_size_t)offset >= clen)
       return 0;
@@ -2659,7 +2636,7 @@
    if (offset) {
       offset = priv->getEncoding()->getByteLen(priv->buf, endp, offset, invalid);
       if (invalid)
-	 return 0;
+         return 0;
    }
 
    qore_size_t bl = priv->getEncoding()->getByteLen(priv->buf + offset, endp, 1, invalid);
@@ -2672,13 +2649,13 @@
 unsigned int QoreString::getUnicodePoint(qore_offset_t offset, ExceptionSink* xsink) const {
    if (offset >= 0 || !priv->getEncoding()->isMultiByte()) {
       if (offset < 0) {
-	 offset = priv->len + offset;
-	 if (offset < 0)
-	    offset = 0;
+         offset = priv->len + offset;
+         if (offset < 0)
+            offset = 0;
       }
       qore_size_t bl = priv->getEncoding()->getByteLen(priv->buf, priv->buf + priv->len, offset, xsink);
       if (*xsink)
-	 return 0;
+         return 0;
 
       unsigned len;
       return getUnicodePointFromBytePos(bl, len, xsink);
@@ -2753,10 +2730,10 @@
    char* p = priv->buf + priv->len - 1;
    if (!chars) // use an alternate path here so we can check for embedded nulls as well
       while (p >= priv->buf && strnchr(default_whitespace, sizeof(default_whitespace), *p))
-	 --p;
+         --p;
    else
       while (p >= priv->buf && strchr(chars, *p))
-	 --p;
+         --p;
 
    terminate(p + 1 - priv->buf);
 }
@@ -2769,10 +2746,10 @@
    qore_size_t i = 0;
    if (!chars)
       while (i < priv->len && strnchr(default_whitespace, sizeof(default_whitespace), priv->buf[i]))
-	 ++i;
+         ++i;
    else
       while (i < priv->len && strchr(chars, priv->buf[i]))
-	 ++i;
+         ++i;
    if (!i)
       return;
 
@@ -2797,21 +2774,21 @@
       char* p = priv->buf;
       char* end = str->priv->buf + priv->len;
       while (*p) {
-	 bool invalid;
-	 int bl = priv->getEncoding()->getByteLen(p, end, 1, invalid);
-	 if (invalid) // if we hit an invalid encoding, then we just copy bytes
-	    bl = 1;
-	 end -= bl;
-	 // in case of corrupt data, make sure we don't go off the beginning of the string
-	 if (end < str->priv->buf)
-	    break;
-	 strncpy(end, p, bl);
-	 p += bl;
+         bool invalid;
+         int bl = priv->getEncoding()->getByteLen(p, end, 1, invalid);
+         if (invalid) // if we hit an invalid encoding, then we just copy bytes
+            bl = 1;
+         end -= bl;
+         // in case of corrupt data, make sure we don't go off the beginning of the string
+         if (end < str->priv->buf)
+            break;
+         strncpy(end, p, bl);
+         p += bl;
       }
    }
    else
       for (qore_size_t i = 0; i < priv->len; ++i)
-	 str->priv->buf[i] = priv->buf[priv->len - i - 1];
+         str->priv->buf[i] = priv->buf[priv->len - i - 1];
 
    str->priv->buf[priv->len] = 0;
    str->priv->len = priv->len;
@@ -2863,7 +2840,7 @@
    if (pos < 0) {
       pos = priv->len + pos;
       if (pos < 0)
-	 return '\0';
+         return '\0';
    }
    else if ((qore_size_t)pos >= priv->len)
       return '\0';
