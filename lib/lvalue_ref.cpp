--- conflicted
+++ resolved
@@ -31,17 +31,10 @@
   information.
 */
 
-<<<<<<< HEAD
-#include <qore/Qore.h>
-#include "qore/intern/lvalue_ref.h"
-
-lvalue_ref::lvalue_ref(AbstractQoreNode* n_lvexp, QoreObject* n_self, const void* lvid) : vexp(n_lvexp), self(n_self), pgm(getProgram()), lvalue_id(lvid) {
-=======
 #include "qore/Qore.h"
 #include "qore/intern/lvalue_ref.h"
 
 lvalue_ref::lvalue_ref(AbstractQoreNode* n_lvexp, QoreObject* n_self, const void* lvid, const qore_class_private* n_cls) : vexp(n_lvexp), self(n_self), pgm(getProgram()), lvalue_id(lvid), cls(n_cls) {
->>>>>>> e14fcc14
    //printd(5, "lvalue_ref::lvalue_ref() this: %p vexp: %p self: %p pgm: %p\n", this, vexp, self, pgm);
    if (self)
       self->tRef();
