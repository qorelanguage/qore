/* -*- mode: c++; indent-tabs-mode: nil -*- */
/*
  QC_Program.qpp

  Qore Programming Language

  Copyright (C) 2003 - 2017 Qore Technologies, s.r.o.

  Permission is hereby granted, free of charge, to any person obtaining a
  copy of this software and associated documentation files (the "Software"),
  to deal in the Software without restriction, including without limitation
  the rights to use, copy, modify, merge, publish, distribute, sublicense,
  and/or sell copies of the Software, and to permit persons to whom the
  Software is furnished to do so, subject to the following conditions:

  The above copyright notice and this permission notice shall be included in
  all copies or substantial portions of the Software.

  THE SOFTWARE IS PROVIDED "AS IS", WITHOUT WARRANTY OF ANY KIND, EXPRESS OR
  IMPLIED, INCLUDING BUT NOT LIMITED TO THE WARRANTIES OF MERCHANTABILITY,
  FITNESS FOR A PARTICULAR PURPOSE AND NONINFRINGEMENT. IN NO EVENT SHALL THE
  AUTHORS OR COPYRIGHT HOLDERS BE LIABLE FOR ANY CLAIM, DAMAGES OR OTHER
  LIABILITY, WHETHER IN AN ACTION OF CONTRACT, TORT OR OTHERWISE, ARISING
  FROM, OUT OF OR IN CONNECTION WITH THE SOFTWARE OR THE USE OR OTHER
  DEALINGS IN THE SOFTWARE.

  Note that the Qore library is released under a choice of three open-source
  licenses: MIT (as above), LGPL 2+, or GPL 2+; see README-LICENSE for more
  information.
*/

#include <qore/Qore.h>
#include "qore/intern/QC_Program.h"
#include "qore/intern/QC_TimeZone.h"
#include "qore/intern/QC_Breakpoint.h"
#include "qore/intern/qore_program_private.h"
#include "qore/intern/QoreObjectIntern.h"
#include "qore/intern/ModuleInfo.h"
#include "qore/ParseOptionMap.h"

#include "qore/intern/ModuleInfo.h"
extern QoreModuleManager QMM;


/** @defgroup parse_options Parse Option Constants
    These are the possible values that can be or'ed together to set @ref Qore::Program "Program" parse options
*/
//@{
//! Maps from parse option code values (as string keys) to parse option names
/** @see ParseOptionStringMap for the reverse mapping

    @since %Qore 0.8.12
 */
const ParseOptionCodeMap = qore(pomaps.getCodeToStringMap());

//! Maps from parse option strings to parse option integer codes
/** @see ParseOptionCodeMap for the reverse mapping

    @since %Qore 0.8.12
 */
const ParseOptionStringMap = qore(pomaps.getStringToCodeMap());

//! Maps from parse option code values (as string keys) to parse option names. Names are in form used in script or on command line, e.g. new-style
/** @see ParseOptionCmdStringMap for the reverse mapping

    @since %Qore 0.8.13
 */
const ParseOptionCmdCodeMap = qore(ParseOptionMap::getCodeToStringMap());

//! Maps from parse option strings to parse option integer codes. Names are in form used in script or on command line, e.g. new-style.
/** @see ParseOptionCmdCodeMap for the reverse mapping

    @since %Qore 0.8.13
 */
const ParseOptionCmdStringMap = qore(ParseOptionMap::getStringToCodeMap());

//! Prohibits the use of the '$' character in variable names, method calls, and object member references
/** This option should probably be named \c "PO_REQUIRE_BARE_REFS" as it is an error to use the \c "$" character when this option is set

    @see @ref allow-bare-refs "%allow-bare-refs"
*/
const PO_ALLOW_BARE_REFS = PO_ALLOW_BARE_REFS;

//! Assume local variable scope when variables are first referenced if no \c \b my or \c \b our is present
/** This option is set implicitly with @ref PO_NEW_STYLE

    @see @ref assume-local "%assume-local"
*/
const PO_ASSUME_LOCAL = PO_ASSUME_LOCAL;

//! This option is the empty option, meaning no options are set
const PO_DEFAULT = PO_DEFAULT;

//! mask of options that have no effect on code access or code safety but just affect programming style
/** made up of @ref PO_ALLOW_BARE_REFS | @ref PO_ASSUME_LOCAL
 */
const PO_FREE_OPTIONS = PO_FREE_OPTIONS;

//! Only set by the system when in a @ref user_modules "user module" Program
/** @note This option cannot be set manually or an exception will be raised
 */
const PO_IN_MODULE = PO_IN_MODULE;

//! Precludes global variables from being inherited into the new Program object
const PO_NO_INHERIT_GLOBAL_VARS = PO_NO_INHERIT_GLOBAL_VARS;

//! Precludes public user function variants from being inherited into the new Program object
const PO_NO_INHERIT_USER_FUNC_VARIANTS = PO_NO_INHERIT_USER_FUNC_VARIANTS;

//! Disallows changes to the warning mask
/**
    @see @ref lock-warnings "%lock-warnings"
*/
const PO_LOCK_WARNINGS = PO_LOCK_WARNINGS;

//! Sets very restrictive access; this restriction is designed to allow code to only execute logic, no I/O, no threading, no external access
/** made up of @ref PO_NO_EXTERNAL_ACCESS | @ref PO_NO_THREADS | @ref PO_NO_IO

    @see @ref lockdown "%lockdown"
 */
const PO_LOCKDOWN = PO_LOCKDOWN;

//! Set a more C++ or Java type programming style; prohibits usage of the \c "$" character and also assumes local variable scope without \c \b my
/** made up of @ref PO_ALLOW_BARE_REFS | @ref PO_ASSUME_LOCAL

    @see @ref new-style "%new-style"
 */
const PO_NEW_STYLE = PO_NEW_STYLE;

//! Disallows loading @ref qore_modules "modules" with the @ref requires "%requires" directive or at runtime with load_module()
/**
    @see @ref no-modules "%no-modules"
*/
const PO_NO_MODULES = PO_NO_MODULES;

//! Allows child program objects to have fewer parse restrictions (i.e. more capabilies) than the parent object
/**
    @see @ref no-child-restrictions "%no-child-restrictions"
*/
const PO_NO_CHILD_PO_RESTRICTIONS = PO_NO_CHILD_PO_RESTRICTIONS;

//! Disallows class definitions
/**
    @see @ref no-class-defs "%no-class-defs"
*/
const PO_NO_CLASS_DEFS = PO_NO_CLASS_DEFS;

//! Disallows constant definitions
/**
    @see @ref no-constant-defs "%no-constant-defs"
*/
const PO_NO_CONSTANT_DEFS = PO_NO_CONSTANT_DEFS;

//! Disallows access to database functionality
/**
    @see @ref no-database "%no-database"
*/
const PO_NO_DATABASE = PO_NO_DATABASE;

//! Prohibits embedded logic from being used
const PO_NO_EMBEDDED_LOGIC = PO_NO_EMBEDDED_LOGIC;

//! Prohibits any external access
/** made up of @ref PO_NO_PROCESS_CONTROL | @ref PO_NO_NETWORK | @ref PO_NO_FILESYSTEM | @ref PO_NO_DATABASE | @ref PO_NO_EXTERNAL_INFO | @ref PO_NO_EXTERNAL_PROCESS | @ref PO_NO_UNCONTROLLED_APIS

    @see @ref no-external-access "%no-external-access"
 */
const PO_NO_EXTERNAL_ACCESS = PO_NO_EXTERNAL_ACCESS;

//! Disallows access to functionality that provides information about the computing environment
/**
    @see @ref no-external-info "%no-external-info"
*/
const PO_NO_EXTERNAL_INFO = PO_NO_EXTERNAL_INFO;

//! Disallows any access to external processes (with system(), backquote(), exec(), etc)
/**
    @see @ref no-external-process "%no-external-process"
*/
const PO_NO_EXTERNAL_PROCESS = PO_NO_EXTERNAL_PROCESS;

//! Disallows access to the filesystem
/**
    @see @ref no-filesystem "%no-filesystem"
*/
const PO_NO_FILESYSTEM = PO_NO_FILESYSTEM;

//! Disallows the use of global variables
/**
    @see @ref no-global-vars "%no-global-vars"
*/
const PO_NO_GLOBAL_VARS = PO_NO_GLOBAL_VARS;

//! Disallows access to functionality that draws graphics to the display
/** @see PO_NO_TERMINAL_IO
    @see @ref no-gui "%no-gui"
 */
const PO_NO_GUI = PO_NO_GUI;

//! Prohibits all terminal and file I/O and GUI operations
/** made up of @ref PO_NO_GUI | @ref PO_NO_TERMINAL_IO | @ref PO_NO_FILESYSTEM | @ref PO_NO_NETWORK | @ref PO_NO_DATABASE | @ref PO_NO_UNCONTROLLED_APIS

    @see @ref no-io "%no-io"
 */
const PO_NO_IO = PO_NO_IO;

//! Disallows access to functionality that can change locale parameters
/**
    @see @ref no-locale-control "%no-locale-control"
*/
const PO_NO_LOCALE_CONTROL = PO_NO_LOCALE_CONTROL;

//! Disallows new namespace definitions
/**
    @see @ref no-namespace-defs "%no-namespace-defs"
*/
const PO_NO_NAMESPACE_DEFS = PO_NO_NAMESPACE_DEFS;

//! Disallows access to network functionality
/**
    @see @ref no-network "%no-network"
*/
const PO_NO_NETWORK = PO_NO_NETWORK;

//! Disallows use of the @ref new "new operator"
/** Note that objects can still be instantiated with syntax like:
    @code{.py}
Mutex m();
    @endcode

    @see @ref no-new "%no-new"
 */
const PO_NO_NEW = PO_NO_NEW;

//! Disallows access to functions that would affect the current process (exit(), exec(), fork(), etc)
/**
    @see @ref no-process-control "%no-process-control"
*/
const PO_NO_PROCESS_CONTROL = PO_NO_PROCESS_CONTROL;

//! Disallows subroutine (function) definitions
/**
    @see @ref no-subroutine-defs "%no-subroutine-defs"
*/
const PO_NO_SUBROUTINE_DEFS = PO_NO_SUBROUTINE_DEFS;

//! Prohibits system classes from being imported into the new Program object
/** @note @ref Qore::PO_NO_SYSTEM_CLASSES "PO_NO_SYSTEM_CLASSES" is a synonym of this constant

    @since %Qore 0.8.12 to harmonize permission names
 */
const PO_NO_INHERIT_SYSTEM_CLASSES = PO_NO_INHERIT_SYSTEM_CLASSES;

//! Prohibits system classes from being imported into the new Program object
/**
    @note @ref Qore::PO_NO_INHERIT_SYSTEM_CLASSES "PO_NO_INHERIT_SYSTEM_CLASSES" was added in %Qore 0.8.12 with the same value of this constant to provide a consistent naming convention for inheritance permissions
 */
const PO_NO_SYSTEM_CLASSES = PO_NO_INHERIT_SYSTEM_CLASSES;

//! Prohibits builtin/system function variants from being imported into the new Program object
/** @note @ref Qore::PO_NO_SYSTEM_FUNC_VARIANTS "PO_NO_SYSTEM_FUNC_VARIANTS" is a synonym of this constant

    @since %Qore 0.8.12 to harmonize permission names
 */
const PO_NO_INHERIT_SYSTEM_FUNC_VARIANTS = PO_NO_INHERIT_SYSTEM_FUNC_VARIANTS;

//! Prohibits builtin/system function variants from being imported into the new Program object
/**
    @note @ref Qore::PO_NO_INHERIT_SYSTEM_FUNC_VARIANTS "PO_NO_INHERIT_SYSTEM_FUNC_VARIANTS" was added in %Qore 0.8.12 with the same value of this constant to provide a consistent naming convention for inheritance permissions
*/
const PO_NO_SYSTEM_FUNC_VARIANTS = PO_NO_INHERIT_SYSTEM_FUNC_VARIANTS;

//! Disallows access to reading from and/or writing to the terminal
/**
    @see @ref no-terminal-io "%no-terminal-io"
*/
const PO_NO_TERMINAL_IO = PO_NO_TERMINAL_IO;

//! Disallows access to any thread-control functions and thread-relevant statements and operators (for example the @ref background "background operator" and the @ref thread_exit "thread_exit statement")
/**
    @see @ref no-thread-control "%no-thread-control"
*/
const PO_NO_THREAD_CONTROL = PO_NO_THREAD_CONTROL;

//! Disallows access to any thread classes
/**
    @see @ref no-thread-classes "%no-thread-classes"
*/
const PO_NO_THREAD_CLASSES = PO_NO_THREAD_CLASSES;

//! Disallows access to functionality that provides information about threading
/**
    @see @ref no-thread-info "%no-thread-info"
*/
const PO_NO_THREAD_INFO = PO_NO_THREAD_INFO;

//! Disallows top level code
/**
    @see @ref no-top-level "%no-top-level"
*/
const PO_NO_TOP_LEVEL_STATEMENTS = PO_NO_TOP_LEVEL_STATEMENTS;

//! Prohibits user classes from being imported into the new Program object
/** @note @ref Qore::PO_NO_USER_CLASSES "PO_NO_USER_CLASSES" is a synonym of this constant

    @since %Qore 0.8.12 to harmonize permission names
 */
const PO_NO_INHERIT_USER_CLASSES = PO_NO_INHERIT_USER_CLASSES;

//! Prohibits user classes from being imported into the new Program object
/**
    @note @ref Qore::PO_NO_INHERIT_USER_CLASSES "PO_NO_INHERIT_USER_CLASSES" was added in %Qore 0.8.12 with the same value of this constant to provide a consistent naming convention for inheritance permissions
 */
const PO_NO_USER_CLASSES = PO_NO_INHERIT_USER_CLASSES;

//! Prohibits access to all threading information
/** made up of @ref PO_NO_THREAD_CONTROL | @ref PO_NO_THREAD_CLASSES | @ref PO_NO_THREAD_INFO

    @see @ref no-threads "%no-threads"
 */
const PO_NO_THREADS = PO_NO_THREADS;

//! mask of all parse options allowing for more freedom (instead of less)
/** made up of a binary-or'ed combination of:
    - @ref PO_NO_CHILD_PO_RESTRICTIONS
    - @ref PO_ALLOW_INJECTION
 */
const PO_POSITIVE_OPTIONS = PO_POSITIVE_OPTIONS;

//! Requires global variables to be declared with our before use
/**
    @see @ref require-our "%require-our"
*/
const PO_REQUIRE_OUR = PO_REQUIRE_OUR;

//! Requires all function and method parameters and return types to have type declarations
/** However, variable declarations and object members are not required to have type declarations

    @see PO_REQUIRE_TYPES

    @see @ref require-prototypes "%require-prototypes"
 */
const PO_REQUIRE_PROTOTYPES = PO_REQUIRE_PROTOTYPES;

//! Requires all function and method parameters, return types, variables, and object members to have type declarations
/** @note This option also implies @ref PO_STRICT_ARGS
    @see @ref PO_REQUIRE_PROTOTYPES

    @see @ref require-types "%require-types"
 */
const PO_REQUIRE_TYPES = PO_REQUIRE_TYPES;

//! Prohibits access to builtin functions and methods flagged with RT_NOOP and also causes errors to be raised if excess arguments are given to functions that do not access excess arguments
/** This option is set implicitly with @ref PO_REQUIRE_TYPES

    @see @ref strict-args "%strict-args"
 */
const PO_STRICT_ARGS = PO_STRICT_ARGS;

//! Sets strict mathematical boolean evaluation runtime mode (the qore default prior to v0.8.6)
/** @see @ref strict-bool-eval "%strict-bool-eval"

    @since %Qore 0.8.6
 */
const PO_STRICT_BOOLEAN_EVAL = PO_STRICT_BOOLEAN_EVAL;

//! Allows code/dependency injections in the contained Program object
/** @see
    - @ref Qore::Program::importClass()
    - @ref Qore::Program::importFunction()

    @since %Qore 0.8.12
 */
const PO_ALLOW_INJECTION = PO_ALLOW_INJECTION;

//! Prohibits user constants from being imported into the new Program object
/** @note this does not apply to class constants

    @since %Qore 0.8.12
 */
const PO_NO_INHERIT_USER_CONSTANTS = PO_NO_INHERIT_USER_CONSTANTS;

//! Prohibits system constants from being imported into the new Program object
/** @note this does not apply to class constants

    @since %Qore 0.8.12
 */
const PO_NO_INHERIT_SYSTEM_CONSTANTS = PO_NO_INHERIT_SYSTEM_CONSTANTS;

//! Prohibits any user code from being inherited into the Program object
/** made up of:
    - @ref PO_NO_INHERIT_GLOBAL_VARS
    - @ref PO_NO_INHERIT_USER_CLASSES
    - @ref PO_NO_INHERIT_USER_CONSTANTS
    - @ref PO_NO_INHERIT_USER_FUNC_VARIANTS

    @since %Qore 0.8.12
 */
const PO_NO_USER_API = PO_NO_USER_API;

//! Prohibits any code from being inherited into the Program object, including the system API
/** made up of:
    - @ref PO_NO_INHERIT_SYSTEM_CLASSES
    - @ref PO_NO_INHERIT_SYSTEM_FUNC_VARIANTS
    - @ref PO_NO_INHERIT_SYSTEM_CONSTANTS

    @since %Qore 0.8.12
 */
const PO_NO_SYSTEM_API = PO_NO_SYSTEM_API;

//! Prohibits any code from being inherited into the Program object, including the system API
/** made up of:
    - @ref PO_NO_INHERIT_SYSTEM_CLASSES
    - @ref PO_NO_INHERIT_SYSTEM_CONSTANTS
    - @ref PO_NO_INHERIT_SYSTEM_FUNC_VARIANTS
    - @ref PO_NO_INHERIT_GLOBAL_VARS
    - @ref PO_NO_INHERIT_USER_CLASSES
    - @ref PO_NO_INHERIT_USER_CONSTANTS
    - @ref PO_NO_INHERIT_USER_FUNC_VARIANTS

    @since %Qore 0.8.12
 */
const PO_NO_API = PO_NO_API;

//! allows for old pre-%Qore 0.8.12 broken list rewriting in the parser
/** @see @ref broken-list-parsing "%broken-list-parsing"

    @since %Qore 0.8.12
*/
const PO_BROKEN_LIST_PARSING = PO_BROKEN_LIST_PARSING;

//! allows for old pre-%Qore 0.8.12 precedence of logical and bitwise operators
/** @see @ref broken-logic-precedence "%broken-logic-precedence"

    @since %Qore 0.8.12
*/
const PO_BROKEN_LOGIC_PRECEDENCE = PO_BROKEN_LOGIC_PRECEDENCE;

//! allows for old pre-%Qore 0.8.12 broken runtime @ref int_type "int" assignments where runtime type errors were ignored
/** @see @ref broken-int-assignments "%broken-int-assignments"

    @since %Qore 0.8.12
*/
const PO_BROKEN_INT_ASSIGNMENTS = PO_BROKEN_INT_ASSIGNMENTS;

//! allows for old pre-%Qore 0.8.12 broken runtime parsing of multi-character operators with spaces
/** @see @ref broken-operators "%broken-operators"

    @since %Qore 0.8.12
*/
const PO_BROKEN_OPERATORS = PO_BROKEN_OPERATORS;

//! allows for old pre-%Qore 0.8.13 handling of break and continue
/** @see @ref broken-loop-statement "%broken-loop-statement"

    @since %Qore 0.8.13
*/
const PO_BROKEN_LOOP_STATEMENT = PO_BROKEN_LOOP_STATEMENT;

//! allows for old pre-%Qore 0.8.13 handling of @ref reference_type "reference" and @ref reference_or_nothing_type "*reference"
/** @see @ref broken-references "%broken-references"

    @since %Qore 0.8.13
*/
const PO_BROKEN_REFERENCES = PO_BROKEN_REFERENCES;

//! disallows out-of-line class and namespace declarations
/** @see @ref strong-encapsulation "%strong-encapsulation"

    @since %Qore 0.8.13
*/
const PO_STRONG_ENCAPSULATION = PO_STRONG_ENCAPSULATION;

//! disallow access to "uncontrolled APIs" like external language bindings or direct generic system call APIs that could bypass %Qore's sandboxing controls
/** @see @ref no-uncontrolled-apis "%no-uncontrolled-apis"

    @since %Qore 0.8.13
*/
const PO_NO_UNCONTROLLED_APIS = PO_NO_UNCONTROLLED_APIS;

//! allows debugging actions that could be insecure such as reading the thread local variable stack
/** @see @ref allow-debugging "%allow-debugging"

    @since %Qore 0.8.13
*/
const PO_ALLOW_DEBUGGING = PO_ALLOW_DEBUGGING;

//! Prohibits user hashdecls from being imported into the new Program object
/** @since %Qore 0.8.13
 */
const PO_NO_INHERIT_USER_HASHDECLS = PO_NO_INHERIT_USER_HASHDECLS;

//! Prohibits system hashdecls from being imported into the new Program object
/** @since %Qore 0.8.13
 */
const PO_NO_INHERIT_SYSTEM_HASHDECLS = PO_NO_INHERIT_USER_HASHDECLS;

//! Allows the use of the @ref weak_assignment_operator "weak assignment operator (:=)"
/** @see @ref weak_assignment_operator

    @since %Qore 0.8.13
 */
const PO_ALLOW_WEAK_REFERENCES = PO_ALLOW_WEAK_REFERENCES;

//@}

/** @defgroup warning_constants Warning Constants
    These are the possible values that can be or'ed together to set the @ref Qore::Program "Program" warning mask
*/
//@{
//! Enables all warnings
const WARN_ALL = QP_WARN_ALL;

//! Enables warnings when the parser determines that the argument types of a function or method call are such that the operation is guaranteed to produce a constant value
/** @see @ref call-with-type-errors
 */
const WARN_CALL_WITH_TYPE_ERRORS = QP_WARN_CALL_WITH_TYPE_ERRORS;

//! The default warning mask
/** This warning is made up of the following values combined with binary or:
    - @ref WARN_UNKNOWN_WARNING
    - @ref WARN_UNREACHABLE_CODE
    - @ref WARN_NONEXISTENT_METHOD_CALL
    - @ref WARN_INVALID_OPERATION
    - @ref WARN_CALL_WITH_TYPE_ERRORS
    - @ref WARN_RETURN_VALUE_IGNORED
    - @ref WARN_DEPRECATED
    - @ref WARN_DUPLICATE_HASH_KEY
    - @ref WARN_DUPLICATE_BLOCK_VARS
    - @ref WARN_BROKEN_LOGIC_PRECEDENCE
*/
const WARN_DEFAULT = QP_WARN_DEFAULT;

//! Enables a warning when deprecated code is used
/** @see @ref deprecated
 */
const WARN_DEPRECATED = QP_WARN_DEPRECATED;

//! Enables a warning when a program declares a local variable more than once in the same block; note that this is not a warning but rather an error when %assume-local or %new-style parse options are set
/** @see @ref duplicate-block-vars
 */
const WARN_DUPLICATE_BLOCK_VARS = QP_WARN_DUPLICATE_BLOCK_VARS;

//! Indicates that the embedded code has declared the same global variable more than once
/** @see @ref duplicate-global-vars
 */
const WARN_DUPLICATE_GLOBAL_VARS = QP_WARN_DUPLICATE_GLOBAL_VARS;

//! Enables a warning when an immediate hash is declared and at least one of the keys is repeated
/** @see @ref duplicate-hash-key
 */
const WARN_DUPLICATE_HASH_KEY = QP_WARN_DUPLICATE_HASH_KEY;

//! Enables a warning when a local variable with the same name is declared in a subblock (ie another local variable with the same name is reachable in the same lexical scope); note that this warning can raise false positives if the programmer is used to redeclaring the same variable names in subblocks
/** @see @ref duplicate-local-vars and @ref WARN_DUPLICATE_BLOCK_VARS
 */
const WARN_DUPLICATE_LOCAL_VARS = QP_WARN_DUPLICATE_LOCAL_VARS;

//! Enables a warning when a function or method call is made with more arguments than are used by the function or method
/** @see @ref excess-args
 */
const WARN_EXCESS_ARGS = QP_WARN_EXCESS_ARGS;

//! Indicates that the embedded code performs some operation that is guaranteed to produce no result (for example, using the @ref list_element_operator "[] operator" on an integer value)
/** @see @ref invalid-operation
 */
const WARN_INVALID_OPERATION = QP_WARN_INVALID_OPERATION;

//! The default warning mask for @ref user_modules "user modules"
/** This warning is made up of the following values combined with binary or:
    - @ref WARN_UNREACHABLE_CODE
    - @ref WARN_NONEXISTENT_METHOD_CALL
    - @ref WARN_INVALID_OPERATION
    - @ref WARN_CALL_WITH_TYPE_ERRORS
    - @ref WARN_RETURN_VALUE_IGNORED
    - @ref WARN_DUPLICATE_HASH_KEY
    - @ref WARN_DUPLICATE_BLOCK_VARS
    - @ref WARN_BROKEN_LOGIC_PRECEDENCE
*/
const WARN_MODULES = QP_WARN_MODULES;

//! Represents no warning
const WARN_NONE = QP_WARN_NONE;

//! Indicates that the embedded code is calling an unknown method in a class
/** This warning may generate false positives; it may be vaild operation if the calling method is only called from a derived class that actually implements the method.  In this case, the @ref cast "cast<> operator" can be used to eliminate the warning.

    @see @ref non-existent-method-call
 */
const WARN_NONEXISTENT_METHOD_CALL = QP_WARN_NONEXISTENT_METHOD_CALL;

//! Enables a warning when a function or method call is made with no side effects and the return value is ignored
/** @see @ref return-value-ignored
 */
const WARN_RETURN_VALUE_IGNORED = QP_WARN_RETURN_VALUE_IGNORED;

//! Indicates that the embedded code referenced an undeclared variable that will be assumed to be a global variable
/** @see @ref undeclared-var
 */
const WARN_UNDECLARED_VAR = QP_WARN_UNDECLARED_VAR;

//! Indicates that the embedded code tried to enable or disable an unknown warning
/** @see @ref unknown-warning
 */
const WARN_UNKNOWN_WARNING = QP_WARN_UNKNOWN_WARNING;

//! Indicates that code cannot be reached (for example; code in the same local block after an unconditional @ref return "return" or @ref thread_exit "thread_exit" statement)
/** @see @ref unreachable-code
 */
const WARN_UNREACHABLE_CODE = QP_WARN_UNREACHABLE_CODE;

//! This warning is raised when a variable is declared in a block but never referenced
/** @see @ref unreferenced-variable
 */
const WARN_UNREFERENCED_VARIABLE = QP_WARN_UNREFERENCED_VARIABLE;

//! This warning means that the embedded code tried to change the warning mask, but it was locked, so the warning mask was actually unchanged
/** @see @ref warning-mask-unchanged
 */
const WARN_WARNING_MASK_UNCHANGED = QP_WARN_WARNING_MASK_UNCHANGED;

//! This warns before expressions affected by @ref broken-logic-precedence "%broken-logic-precedence"
/** @see @ref warning-broken-logic-precedence
 *
    @since %Qore 0.8.12.11
*/
const WARN_BROKEN_LOGIC_PRECEDENCE = QP_WARN_BROKEN_LOGIC_PRECEDENCE;

//@}

//! Program objects allow %Qore programs to support subprograms with the option to restrict capabilities, for example, to support user-defined logic for application actions
/** Parsing in %Qore happens in two steps; first all code is parsed to pending data structures, and then in the second stage,
    all references are resolved, and, if there are no errors, then all changes are committed to the Program object. Note that
    all parse actions (Program::parse(), Program::parsePending(), Program::parseCommit(), and Program::parseRollback()) are atomic;
    there is a thread lock on each Program object to ensure atomicity, and if any parse errors occur in any stage of parsing, any
    pending changes to the Program object are automatically rolled back. However parse actions that affect only one stage of the two
    stages of parsing (Program::parsePending(), Program::parseCommit() and Program::parseRollback()) are atomic within themselves,
    but not between calls, so one thread may inadvertently commit changes to a Program object if two or more threads are trying to
    perform transaction-safe two-stage parsing on a Program object without explicit user locking.

    @ref parse_options "Parse option constants" can be used to limit the capabilities of a Program object. These options should be
    binary-OR'ed together and passed to the Program object's constructor. Also see @ref command_line_processing for equivalent
    command-line options, and @ref parse_directives for equivalent parse directives.

    Note that a program can provide controlled access to functionality otherwise restricted by parse options by exporting a custom API
    into the child program object using either the Program::importFunction() or Program::importGlobalVariable() method. This is possible
    because code (functions or object methods) imported into and called from a subprogram will run in the parent's space and therefore
    with the parent's capabilities.

    @ref qore_classes "Classes", @ref constants "constants", @ref qore_namespaces "namespaces", @ref qore_functions "functions", and
    @ref global_variables "global variables" are only inherited into child Program objects if they are declared @ref mod_public "public"
    and no @ref parse_options "parse options" prohibit it.

    Symbols can also be imported into Program objects singly using methods such as Program::importClass() and
    Program::importGlobalVariable(), etc.
 */
qclass Program [arg=QoreProgram* p];

//! Creates the program object and optionally sets program capabilities (@ref parse_options "parse options")
/** Note that if @ref PO_NO_CHILD_PO_RESTRICTIONS is not set in the parent Program when the new Program object is created, then
    the created Program object will have the parent's parse options added to its parse options as given by the argument to the constructor.

    In other words, if @ref PO_NO_CHILD_PO_RESTRICTIONS is not set, it's not possible to create a child Program object with fewer
    restrictions than the parent Program object (any attempt to do so will be silently ignored).

    However, if @ref PO_NO_CHILD_PO_RESTRICTIONS is set in the parent Program object, then the parse option argument to the constructor
    will be applied literally to the child object.

    Use @ref Qore::Program::getProgram "Program::getProgram" function to attach currently running program

    @param po A binary OR'ed product of @ref parse_options "parse options"

    @par Example:
    @code{.py}
Program pgm();
    @endcode

    @throw PROGRAM-OPTION-ERROR invalid parse options used
 */
Program::constructor(softint po = PO_DEFAULT) [dom=EMBEDDED_LOGIC] {
   if (po & PO_SYSTEM_OPS) {
      xsink->raiseException("PROGRAM-OPTION-ERROR", "parse options (0x" QLLX ") contain restricted options that can only be set by the system", po);
      return;
   }

   QoreProgram* pgm;
   pgm = getProgram();
   pgm = new QoreProgram(pgm, po);
   pgm->registerQoreObject(self, xsink);
   assert(!xsink->isEvent());

   self->setPrivate(CID_PROGRAM, pgm);
}

//! Throws an exception to prevent objects of this class from being copied
/**
    @throw PROGRAM-COPY-ERROR copying Program objects is currently unsupported
 */
Program::copy() {
   xsink->raiseException("PROGRAM-COPY-ERROR", "copying Program objects is currently unsupported");
}

//! Waits for all threads to finish executing, then deletes all global variables, dereferences the internal Program object and deletes the %Qore object
/**
 */
Program::destructor() {
   p->unregisterQoreObject(self, xsink);
   if (p->is_unique()) {
      p->waitForTerminationAndDeref(xsink);
   } else {
      // if the underlying object is created from C++ then it has reference and cannot be terminated
      p->deref();
   }
}

//! Parses the string argument and adds the code to the Program object
/** This method causes both stages of parsing to be executed; if this method is successful, then the code parsed is committed to the Program object.
    This method is equivalent to calling Program::parsePending() and Program::parseCommit() in one atomic call.

    If an exception occurs in this method, all pending code is backed out, not just code parsed by this method (for example, in case uncommitted code added by Program::parsePending() also exists in the Program object before calling this method).

    @param code The code to parse into the Program object
    @param label The label for the code; this label will be given if any parse or run-time errors are raised for the code given
    @param warning_mask An optional warning mask; see @ref warning_constants for values to combine by binary-or; if this argument is 0 or not given then no warnings will be checked or issued and the return value will always be @ref nothing
    @param source An optional source file name for the code being parsed; this is useful if sections of a file are parsed
    @param offset An optional line offset for use with the \a source parameter; this gives the line offset in the file to the code being parsed
    @param format_label If this argument is @ref Qore::True "True", then the label is formatted as \c "<run-time-loaded: label>"; if @ref Qore::False "False", then it is passed as-is

    @return If warning included in the warning mask are raised during parsing, this method will return an @ref Qore::ExceptionInfo "ExceptionInfo" hash with warning information, otherwise @ref nothing is returned

    @par Example:
    @code{.py}
*hash wh = pgm.parse(code, "label", WARN_DEFAULT);
while (wh) {
    printf("warning: %s:%d: %s: %s\n", wh.file, wh.line, wh.err, wh.desc);
    wh = wh.next;
}
    @endcode

    @note This method could throw many parse exceptions which are not enumerated here; any parse errors will result in an appropriate exception.

    @see
    - Qore::Program::parsePending()
    - Qore::Program::parseCommit()
    - Qore::parse()

    @throw PROGRAM-PARSE-ERROR this exception is thrown if any parse actions are started while the Program object has running threads

    @since %Qore 0.8.7 the \a source, \a offset, and \a format_label arguments were added
 */
*hash Program::parse(string code, string label, *softint warning_mask, *string source, *softint offset, softbool format_label = True) [dom=EMBEDDED_LOGIC] {
   QoreStringMaker nlabel(label->getEncoding(), format_label ? "<run-time-loaded: %s>" : "%s", label->getBuffer());

   if (warning_mask) {
      ExceptionSink wsink;
      p->parse(code, &nlabel, xsink, &wsink, warning_mask, source, offset);
      if (!wsink.isException())
         return QoreValue();

      QoreException *e = wsink.catchException();
      return e->makeExceptionObjectAndDelete(xsink);
   }

   p->parse(code, &nlabel, xsink, 0, 0, source, offset);
}

//! Parses the text passed to pending lists in the Program object; does not resolve all references or commit the code to the Program object
/** References are resolved in the Program::parseCommit() method.

    Program::parseCommit() must be called to resolve all references and commit the code to the Program object; until Program::parseCommit() is called, none of the code parsed by this method will be available for execution in the Program object.

    If an exception occurs in this method, all pending code is backed out, not just code parsed by this method.

    @param code The code to parse into the Program object
    @param label The label for the code; this label will be given if any parse or run-time errors are raised for the code given
    @param warning_mask An optional warning mask; see @ref warning_constants for values to combine by binary-or; if this argument is 0 or not given then no warnings will be checked or issued and the return value will always be @ref nothing
    @param source An optional source file name for the code being parsed; this is useful if sections of a file are parsed
    @param offset An optional line offset for use with the \a source parameter; this gives the line offset in the file to the code being parsed
    @param format_label If this argument is @ref Qore::True "True", then the label is formatted as \c "<run-time-loaded: label>"; if @ref Qore::False "False", then it is passed as-is

    @return If warning included in the warning mask are raised during parsing, this method will return an @ref Qore::ExceptionInfo "ExceptionInfo" hash with warning information, otherwise @ref nothing is returned

    @par Example:
    @code{.py}
*hash wh = pgm.parsePending(code, "label", WARN_DEFAULT);
while (wh) {
    printf("warning: %s:%d: %s: %s\n", wh.file, wh.line, wh.err, wh.desc);
    wh = wh.next;
}
pgm.parseCommit();
    @endcode

    @note This method could throw many parse exceptions which are not enumerated here; any parse errors will result in an appropriate exception.

    @see
    - Qore::Program::parse()
    - Qore::Program::parseCommit()
    - Qore::Program::parseRollback()
    - Qore::parse()

    @throw PROGRAM-PARSE-ERROR this exception is thrown if any parse actions are started while the Program object has running threads

    @since %Qore 0.8.7 the \a source, \a offset, and \a format_label arguments were added
 */
*hash Program::parsePending(string code, string label, *softint warning_mask, *string source, *softint offset, softbool format_label = True) [dom=EMBEDDED_LOGIC] {
   QoreStringMaker nlabel(label->getEncoding(), format_label ? "<run-time-loaded: %s>" : "%s", label->getBuffer());

   if (warning_mask) {
      ExceptionSink wsink;
      p->parsePending(code, &nlabel, xsink, &wsink, warning_mask, source, offset);
      if (!wsink.isException())
         return QoreValue();

      QoreException *e = wsink.catchException();
      return e->makeExceptionObjectAndDelete(xsink);
   }

   p->parsePending(code, &nlabel, xsink, 0, 0, source, offset);
}

//! Commits and pending code processed with Program::parsePending() to the Program object after resolving all outstanding references in the pending code
/** An exception in this method causes all pending code to be rolled back immediately.

    @par Example:
    @code{.py}
pgm.parseCommit();
    @endcode

    @note This method could throw many parse exceptions related to resolving references which are not enumerated here; any parse errors will result in an appropriate exception.

    @see
    - Qore::Program::parse()
    - Qore::Program::parsePending()
    - Qore::Program::parseRollback()
    - Qore::parse()

    @throw PROGRAM-PARSE-ERROR this exception is thrown if any parse actions are started while the Program object has running threads
 */
nothing Program::parseCommit() {
   p->parseCommit(xsink);
}

//! Commits and pending code processed with Program::parsePending() to the Program object after resolving all outstanding references in the pending code
/** An exception in this method causes all pending code to be rolled back immediately.

    @par Example:
    @code{.py}
*hash wh = pgm.parseCommit(WARN_DEFAULT);
while (exists wh) {
    printf("warning: %s:%d: %s: %s\n", wh.file, wh.line, wh.err, wh.desc);
    wh = wh.next;
}
    @endcode

    @note This method could throw many parse exceptions related to resolving references which are not enumerated here; any parse errors will result in an appropriate exception.

    @see
    - Qore::Program::parse()
    - Qore::Program::parsePending()
    - Qore::Program::parseRollback()
    - Qore::parse()

    @throw PROGRAM-PARSE-ERROR this exception is thrown if any parse actions are started while the Program object has running threads
 */
*hash Program::parseCommit(int warning_mask) {
   ExceptionSink wsink;
   p->parseCommit(xsink, &wsink, warning_mask);
   if (!wsink.isException())
      return QoreValue();

   QoreException *e = wsink.catchException();
   return e->makeExceptionObjectAndDelete(xsink);
}

//! Rolls back any pending code processed with Program::parsePending() that has not yet been committed to the Program object with Program::parseCommit()
/**
    @par Example:
    @code{.py}
pgm.parseRollback();
    @endcode

    @see
P    - Qore::Program::parse()
    - Qore::Program::parseCommit()
    - Qore::Program::parsePending()
    - Qore::parse()

    @throw PROGRAM-PARSE-ERROR this exception is thrown if any parse actions are started while the Program object has running threads
 */
nothing Program::parseRollback() {
   p->parseRollback(xsink);
}

//! Calls a function in the program object and returns the return value
/** The function runs with the permissions of the Program object containing the function.

    @param name The name of the function to call
    @param ... The remaining arguments passed to the method are passed to the function to be called

    @return Depends on the function being called

    @par Example:
    @code{.py}
auto result = pgm.callFunction("func_name", arg1, arg2);
    @endcode

    @throw INVALID-FUNCTION-ACCESS @ref parse_options "Parse options" do not allow this builtin function to be called
    @throw NO-FUNCTION The function does not exist
    @throw ENCODING-CONVERSION-ERROR the function name could not be converted to the @ref default_encoding "default character encoding"

    @note The function called could also cause other exceptions to be thrown
 */
auto Program::callFunction(string name, ...) {
   TempEncodingHelper tmp(name, QCS_DEFAULT, xsink);
   if (!tmp)
      return QoreValue();

   ReferenceHolder<QoreListNode> vargs(xsink);
   if (args->size() > 1)
      vargs = args->getOldList(1);

   return p->callFunction(tmp->getBuffer(), *vargs, xsink);
}

//! Calls a function in the program object giving the arguments to the function as a list and returns the return value
/** The function runs with the permissions of the Program object containing the function.

    @param name The name of the function to call
    @param vargs The arguments to the function to be called

    @return Depends on the function being called

    @par Example:
    @code{.py}
auto result = pgm.callFunctionArgs("func_name", (arg1, arg2));
    @endcode

    @throw INVALID-FUNCTION-ACCESS @ref parse_options "Parse options" do not allow this builtin function to be called
    @throw NO-FUNCTION The function does not exist
    @throw ENCODING-CONVERSION-ERROR the function name could not be converted to the @ref default_encoding "default character encoding"

    @note The function called could also cause other exceptions to be thrown
 */
auto Program::callFunctionArgs(string name, *softlist vargs) {
   TempEncodingHelper tmp(name, QCS_DEFAULT, xsink);
   if (!tmp)
      return QoreValue();
   return p->callFunction(tmp->getBuffer(), vargs, xsink);
}

//! Checks if a user function exists in the program object
/** @param name The name of the function to check

    @return @ref True if the function exists, @ref False if not

    @par Example:
    @code{.py}
if (pgm.existsFunction("my_func"))
    printf("my_func() exists in the Program\n");
    @endcode

    @throw ENCODING-CONVERSION-ERROR the function name could not be converted to the @ref default_encoding "default character encoding"
 */
bool Program::existsFunction(string name) [flags=RET_VALUE_ONLY] {
   TempEncodingHelper tmp(name, QCS_DEFAULT, xsink);
   if (!tmp)
      return false;
   return p->existsFunction(tmp->getBuffer());
}

//! Runs the program and optionally returns a value if the top-level code exits with a @ref return "return statement
/** @return the value given to the @ref return "return statement" at the top-level, if any, otherwise @ref nothing

    @par Example:
    @code{.py}
pgm.run();
    @endcode
 */
auto Program::run() {
   return p->run(xsink);
}

//! Imports a function into the program object's space; any calls to the imported function will run with the parent Program object's permissions
/** This allows a user-defined API with greater capabilities than the embedded Program object to be imported into the embedded code.

    @param func the name of the function to import into the Program object

    @par Example:
    @code{.py}
pgm.importFunction("log");
    @endcode

    @throw FUNCTION-IMPORT-ERROR Cannot import a function into the same Program object; function with this name already exists
    @throw PROGRAM-IMPORTFUNCTION-NO-FUNCTION The function does not exist
    @throw ENCODING-CONVERSION-ERROR the function name could not be converted to the @ref default_encoding "default character encoding"

    @since %Qore 0.8.4 the function name can include a namespace path (ex \c "Namespace::func")
 */
nothing Program::importFunction(string func) {
   TempEncodingHelper tmp(func, QCS_DEFAULT, xsink);
   if (!tmp)
      return QoreValue();
   qore_program_private::exportFunction(getProgram(), xsink, p, tmp->getBuffer());
}

//! Imports a function into the program object's space and gives it a new name; any calls to the imported function will run with the parent Program object's permissions
/** This allows a user-defined API with greater capabilities than the embedded Program object to be imported into the embedded code.

    @param func the name of the function to import into the Program object
    @param new_name the name of the function as it will be known in the Program object once imported; can be a fully-qualified namespace path, in which case the namespace path will be created in the target Program object if necessary as well (ex: \c "Ns1::Ns2::my_func")
    @param inject if @ref Qore::True "True" then the imported function will be marked as a dependency injection and therefore will not be overritten by subsequent calls to Program::importSystemFunctions(), Program::importSystemApi(), Program::loadApplyToPrivateUserModule(), or Program::loadApplyToUserModule(); note that for this call to succeed, the Program must have @ref Qore::PO_ALLOW_INJECTION set

    @par Example:
    @code{.py}
pgm.importFunction("service_log", "log");
    @endcode

    @throw FUNCTION-IMPORT-ERROR Cannot import a function into the same Program object; function with this name already exists; target namespace does not exist; injection indicated but @ref Qore::PO_ALLOW_INJECTION not set
    @throw PROGRAM-IMPORTFUNCTION-NO-FUNCTION The function does not exist
    @throw ENCODING-CONVERSION-ERROR the function name could not be converted to the @ref default_encoding "default character encoding"

    @since
    - %Qore 0.8.4 the function name can include a namespace path (ex \c "Namespace::func")
    - %Qore 0.8.12 added the \a inject parameter
 */
nothing Program::importFunction(string func, string new_name, *softbool inject) {
   TempEncodingHelper tfunc(func, QCS_DEFAULT, xsink);
   if (!tfunc)
      return QoreValue();
   TempEncodingHelper tnew_name(new_name, QCS_DEFAULT, xsink);
   if (!tnew_name)
      return QoreValue();
   if (tnew_name->empty())
      xsink->raiseException("FUNCTION-IMPORT-ERROR", "the new function name while importing function '%s' may not be empty", func);

   qore_program_private::exportFunction(getProgram(), xsink, p, tfunc->getBuffer(), tnew_name->getBuffer(), inject);
}

//! Imports a global variable into the program object's space
/** If the variable is an object, then any methods called from the subprogram will run in the parent's space

    @param varname The name of the global variable without the \c "$"
    @param readonly If this argument is @ref True, then the variable will be imported read-only, and cannot be changed by the subprogram (note that if the imported

    @par Example:
    @code{.py}
pgm.importGlobalVariable("var");
    @endcode

    @throw PROGRAM-IMPORTGLOBALVARIABLE-EXCEPTION The global variable does not exist in the source program, or the target variable already exists
    @throw ENCODING-CONVERSION-ERROR the global variablt name could not be converted to the @ref default_encoding "default character encoding"
 */
nothing Program::importGlobalVariable(string varname, bool readonly = False) {
   TempEncodingHelper tmp(varname, QCS_DEFAULT, xsink);
   if (!tmp)
      return QoreValue();
   qore_program_private::exportGlobalVariable(getProgram(), tmp->getBuffer(), readonly, p, xsink);
}

//! Imports a class into the program object's space; any calls to the imported class's code will run with the parent Program object's permissions
/** This allows a user-defined API with greater capabilities than the embedded Program object to be imported into the embedded code.

    @param cls the name of the class to import into the Program object
    @param new_name the name of the class in the imported Program object; can be a fully-qualified namespace path, in which case the namespace path will be created in the target Program object if necessary as well (ex: \c "Ns1::Ns2::MyClass")
    @param inject if @ref Qore::True "True" then the imported class will be marked as a dependency injection and therefore will not be overritten by subsequent calls to Program::importSystemClasses(), Program::importSystemHashDecls(), Program::importSystemConstants(), Program::importSystemApi(), Program::loadApplyToPrivateUserModule(), or Program::loadApplyToUserModule(); note that for this call to succeed, the Program must have @ref Qore::PO_ALLOW_INJECTION set

    @par Example:
    @code{.py}
pgm.importClass("MyNamespace::MyClass");
    @endcode

    @throw CLASS-IMPORT-ERROR Cannot import a class into the same Program object; class or namespace with this name already exists or the source class does not exist; injection indicated but @ref Qore::PO_ALLOW_INJECTION not set
    @throw ENCODING-CONVERSION-ERROR the class name could not be converted to the @ref default_encoding "default character encoding"

    @since
    - This method was first implemented in %Qore 0.8.7
    - %Qore 0.8.12 added the \a new_name and \a inject parameters
 */
nothing Program::importClass(string cls, *string new_name, *softbool inject) {
   TempEncodingHelper tmp(cls, QCS_DEFAULT, xsink);
   if (!tmp) {
      assert(*xsink);
      return QoreValue();
   }

   TempEncodingHelper nn;
   if (new_name) {
      nn.set(new_name, QCS_DEFAULT, xsink);
      if (!nn) {
         assert(*xsink);
         return QoreValue();
      }

      if (nn->empty())
         return xsink->raiseException("CLASS-IMPORT-ERROR", "the new class name while importing class '%s' may not be empty", cls);
   }
   qore_program_private::importClass(xsink, *p, *(getProgram()), tmp->getBuffer(), new_name ? nn->getBuffer() : 0, inject);
}

//! Returns a list of strings of all user functions defined in the program object
/** @return a list of strings of all user functions defined in the program object

    @par Example:
    @code{.py}
list l = pgm.getUserFunctionList();
    @endcode
 */
softlist Program::getUserFunctionList() {
   return p->getUserFunctionList();
}

//! Returns the current binary-or'ed parse option mask for the Program object
/** @return the current binary-or'ed parse option mask for the Program object

    @par Example:
    @code{.py}
int mask = pgm.getParseOptions();
    @endcode
 */
int Program::getParseOptions() {
   return p->getParseOptions64();
}

//! Sets parse options in the parse option mask for the Program object
/** An \c OPTIONS-LOCKED exception is thrown if parse options have been locked (for example with Program::lockOptions())

    @param opt A single @ref parse_options "parse option" or binary-or'ed combination of @ref parse_options "parse options" to set in the parse option mask for the object; the given argument will be combined with binary or with the existing parse option mask

    @par Example:
    @code{.py}
# disable threading and GUI operations
pgm.setParseOptions(PO_NO_THREADS | PO_NO_GUI);
    @endcode

    @throw OPTIONS-LOCKED Parse options have been locked and cannot be changed
    @throw PROGRAM-OPTION-ERROR invalid parse options used

    @see Program::disableParseOptions() for a reciprocal method that disables parse options; also see Program::replaceParseOptions()
 */
nothing Program::setParseOptions(softint opt = PO_DEFAULT) {
   if (opt & PO_SYSTEM_OPS)
      return xsink->raiseException("PROGRAM-OPTION-ERROR", "parse options (0x" QLLX ") contain restricted options that can only be set by the system", opt);

   p->setParseOptions(opt, xsink);
}

//! Removes the given parse options to the current parse option mask
/** An \c OPTIONS-LOCKED exception is thrown if parse options have been locked (for example with Program::lockOptions())

    @param opt A single @ref parse_options "parse option" or binary-or'ed combination of @ref parse_options "parse options" to unset in the parse option mask for the object; any bit set in this argument will be unset (ie zeroed out or combined with inverse binary and) in the Program's parse option mask

    @par Example:
    @code{.py}
# allow threading and GUI operations
pgm.disableParseOptions(PO_NO_THREADS | PO_NO_GUI);
    @endcode

    @throw OPTIONS-LOCKED Parse options have been locked and cannot be changed
    @throw PROGRAM-OPTION-ERROR invalid parse options used

    @see Program::setParseOptions() for a reciprocal method that enables parse options; also see Program::replaceParseOptions()
 */
nothing Program::disableParseOptions(softint opt) {
   if (opt & PO_SYSTEM_OPS)
      return xsink->raiseException("PROGRAM-OPTION-ERROR", "parse options (0x" QLLX ") contain restricted options that can only be set by the system", opt);

   p->disableParseOptions(opt, xsink);
}

//! Replaces the parse options for the Program object
/** An \c OPTION-ERROR exception is thrown if the calling Program object does not have @ref PO_NO_CHILD_PO_RESTRICTIONS set.

    @param opt A single @ref parse_options "parse option" or binary-or'ed combination of @ref parse_options "parse options" to unset in the parse option mask for the object

    @par Example:
    @code{.py}
# disallow threading and GUI operations
pgm.replaceParseOptions(PO_NO_THREADS | PO_NO_GUI);
    @endcode

    @throw OPTION-ERROR The calling Program does not have the @ref PO_NO_CHILD_PO_RESTRICTIONS option set, and therefore cannot call Program::replaceParseOptions()

    @see Program::setParseOptions() and Program::disableParseOptions().
 */
nothing Program::replaceParseOptions(softint opt) {
   p->replaceParseOptions(opt, xsink);
}

//! Sets (or clears) the script path (directory and filename) for the object
/** @param path The path (directory and filename) for the current script; if the directory component is missing, then the current directory is assumed

    @par Example:
    @code{.py}
pgm.setScriptPath("/users/test/test.q");
    @endcode
 */
nothing Program::setScriptPath(*string path) {
   p->setScriptPath(path ? path->getBuffer() : 0);
}

//! Returns the current script directory as a string or @ref nothing if not set
/** Gets the script directory set with Program::setScriptPath(). This is the same value that will be returned in the %Qore program code with the get_script_dir() function if called from within the Program.

    @return Returns the current script directory as a string or @ref nothing if not set; if a string is returned, it should normally include the trailing directory separator character (\c "/" on UNIX, \c "\\" on Windows)

    @par Example:
    @code{.py}
*string dir = pgm.getScriptDir();
    @endcode
 */
*string Program::getScriptDir() {
   return p->getScriptDir();
}

//! Returns the current script name as a string or @ref nothing if not set
/** Gets the script filename set with Program::setScriptPath(). This is the same value that will be returned in the %Qore program code with the get_script_name() function if called from within the Program.

    @return the current script name as a string or @ref nothing if not set

    @par Example:
    @code{.py}
*string name = pgm.getScriptName();
    @endcode
 */
*string Program::getScriptName() {
   return p->getScriptName();
}

//! Returns the current script directory and filename if known, otherwise returns @ref nothing
/** Gets the script directory and filename set with Program::setScriptPath(). This is the same value that will be returned in the %Qore program code with the get_script_path() function if called from within the Program.

    @return the current script directory and filename if known, otherwise returns @ref nothing

    @par Example:
    @code{.py}
*string path = pgm.getScriptPath();
    @endcode
 */
*string Program::getScriptPath() {
   return p->getScriptPath();
}

//! Locks parse options so that they cannot be changed
/**
    @par Example:
    @code{.py}
 pgm.lockOptions();
   @endcode
 */
nothing Program::lockOptions() {
   p->lockOptions();
}

//! Returns a the value of the global variable identified by the first string argument
/**
    @param varname The string name of the global variable to find, not including the leading \c "$" character
    @param rexists An lvalue reference to a @ref bool_type to determine if the global variable exists (because this method could return @ref nothing when the variable exists as well as when it does not)

    @return the value of the global variable identified by the first string argument giving the name of the variable (without any leading \c "$" symbol)

    @par Example:
    @code{.py}
bool existsv;
auto val = pgm.getGlobalVariable("error_count", \existsv);
    @endcode
 */
auto Program::getGlobalVariable(string varname, *reference<bool> rexists) {
   TempEncodingHelper t(varname, QCS_DEFAULT, xsink);
   if (!t)
      return QoreValue();

    bool found;
    ReferenceHolder<AbstractQoreNode> rv(p->getGlobalVariableValue(t->getBuffer(), found), xsink);

    if (rexists) {
	QoreTypeSafeReferenceHelper r(rexists, xsink);
	if (!r)
	    return QoreValue();

	if (r.assign(get_bool_node(found), xsink))
	    return QoreValue();
    }

    return rv.release();
}

//! Sets the default local time zone for the object from a path to a zoneinfo time zone region file
/** If there are errors opening, reading, or parsing the file (or the Windows registry entry, depending on the platform), an exception is thrown

    @param region The path to the zoneinfo file for the time zone region to set as the local time zone for the Program object

    @par Example:
    @code{.py}
pgm.setTimeZoneRegion("Europe/Prague");
    @endcode

    @throw TZINFO-ERROR Unable to read zoneinfo file; invalid file magic; error parsing zoneinfo file, etc
 */
nothing Program::setTimeZoneRegion(string region) {
   const AbstractQoreZoneInfo *zone = QTZM.findLoadRegion(region->getBuffer(), xsink);
   if (!*xsink)
      p->setTZ(zone);
}

//! Sets the default time zone for the Program object based on the number of seconds east of UTC; for zones west of UTC, use negative numbers
/** Time zones set with this method cannot have any daylight savings time information; to set a zone with daylight savings time information, use Program::setTimeZoneRegion() instead

    @param seconds_east The number of seconds east of UTC; for zones west of UTC, use negative numbers

    @par Example:
The following examples are all equivalent, setting the time zone to +02 UTC:
    @code{.py}
pgm.setTimeZoneUTCOffset(7200);
    @endcode
    @code{.py}
pgm.setTimeZoneUTCOffset(2h);
    @endcode
    @code{.py}
pgm.setTimeZoneUTCOffset(PT2H);
    @endcode

    @see TimeZone::setUTCOffset()
 */
nothing Program::setTimeZoneUTCOffset(softint seconds_east) {
   const AbstractQoreZoneInfo *zone = QTZM.findCreateOffsetZone(seconds_east);
   p->setTZ(zone);
}

//! Sets the default local time zone for the object
/**
    @par Example:
    @code{.py}
TimeZone tz("Europe/Prague");
pgm.setTimeZone(tz);
    @endcode

    @see TimeZone::set()
 */
nothing Program::setTimeZone(TimeZone[TimeZoneData] zone) {
   p->setTZ(zone->get());
}

//! Returns the default local time zone for the object
/** @return the default local time zone for the object

    @par Example:
    @code{.py}
TimeZone tz = pgm.getTimeZone();
    @endcode
 */
TimeZone Program::getTimeZone() {
   return new QoreObject(QC_TIMEZONE, 0, new TimeZoneData(p->currentTZ()));
}

//! Sets a @ref conditional_parsing "parse define" for the current Program
/** @param def The parse define to assign
    @param val The value to assign to the define

    @par Example:
    @code{.py}
pgm.define("PRODUCTION", True);
    @endcode
 */
nothing Program::define(string def, auto val) {
   TempEncodingHelper t(def, QCS_DEFAULT, xsink);
   if (t)
      qore_program_private::runTimeDefine(p, t->getBuffer(), val.getReferencedValue(), xsink);
}

//! Unsets a @ref conditional_parsing "parse define" for the current Program
/** @param def The name of the define to undefine; if the given define is not defined anyway, the operation is ignored

    @par Example:
    @code{.py}
pgm.undefine("PRODUCTION");
    @endcode
 */
nothing Program::undefine(string def) {
   TempEncodingHelper t(def, QCS_DEFAULT, xsink);
   if (t)
      qore_program_private::runTimeUnDefine(p, t->getBuffer(), xsink);
}

//! Returns @ref True if the given @ref conditional_parsing "parse define" is defined in the current Program (does not have to have a value defined to return @ref True), @ref False if not
/** @param def The name of the define to check

    @return @ref True if the given @ref conditional_parsing "parse define" is defined in the current Program (does not have to have a value defined to return @ref True), @ref False if not

    @par Example:
    @code{.py}
bool b = pgm.isDefined("PRODUCTION");
    @endcode
 */
bool Program::isDefined(string def) {
   TempEncodingHelper t(def, QCS_DEFAULT, xsink);
   return t ? qore_program_private::runTimeIsDefined(p, t->getBuffer()) : false;
}

//! Retrieves the value of the given @ref conditional_parsing "parse define" in the current Program
/** @return the value of the given @ref conditional_parsing "parse define" in the current Program

    @par Example:
    @code{.py}
auto val = pgm.getDefine("PRODUCTION");
    @endcode

    @note A parse define may be defined with no value; use Program::isDefined to check if a parse define is actually defined or not
 */
auto Program::getDefine(string def) {
   TempEncodingHelper t(def, QCS_DEFAULT, xsink);
   return t ? qore_program_private::runTimeGetDefine(p, t->getBuffer()) : 0;
}

//! Retrieves all @ref conditional_parsing "parse defines" in the current Program
/** @return the hash of values of all @ref conditional_parsing "parse defines" in the current Program

    @par Example:
    @code{.py}
*hash val = pgm.getAllDefines();
    @endcode

    @note A parse define may be defined with no value then values may have nothing values

    @since %Qore 0.8.13
 */
*hash Program::getAllDefines() {
   return qore_program_private::runTimeGetAllDefines(p);
}

//! Loads a %Qore module into the Program object at run-time
/** If a feature with the same name already exists, then this feature's code is imported into the current Program object if necessary and no further action is taken.

    Note that modules providing objects resolved at parse time (classes, constants, functions, etc) must be loaded prior to parsing.

    @param name either a feature name (a module will be searched with this feature name) or a path to a module to load

    @par Example:
    @code{.py}
pgm.loadModule("mysql");
    @endcode

    @throw LOAD-MODULE-ERROR module cannot be loaded: API incompatibility, module defines symbols already defined in the target object, etc

    @see
    - Program::loadApplyToPrivateUserModule()
    - Program::loadApplyToUserModule()
    - Program::loadUserModuleWithProgram()
    - get_module_hash()
    - get_feature_list()

    @since %Qore 0.8.7
*/
Program::loadModule(string name) [dom=MODULES] {
   QMM.runTimeLoadModule(*xsink, name->getBuffer(), p);
}

//! Loads a %Qore user module into the Program object at run-time using the given @ref Qore::Program "Program" object as the container for the user module code
/** This function allows a user module to be loaded with a custom API already present in the user module's @ref Qore::Program "Program" container.
    If a feature with the same name already exists, then this feature's code is imported into the current Program object if necessary and no further action is taken.

    Note that modules providing objects resolved at parse time (classes, constants, functions, etc) must be loaded prior to parsing.

    @par Example:
    @code{.py}
pgm.loadUserModuleWithProgram("MyModule", p);
    @endcode

    @param name the name or path of the user module to load
    @param pgm the @ref Qore::Program "Program" object to use as a container for the new user module, presumably this has a custom API that the user module can use; note that after this call the @ref Qore::Program "Program" object will be owned by the user module, therefore the object itself will no longer be valid and any accesses to the object after this call will result in an exception

    @throw LOAD-MODULE-ERROR module cannot be loaded: binary modules cannot be loaded in @ref Qore::Program "Program" containers, module defines symbols already defined in the target object, etc

    @see
    - Program::loadApplyToPrivateUserModule()
    - Program::loadApplyToUserModule()
    - Program::loadModule()
    - get_module_hash()
    - get_feature_list()

    @since %Qore 0.8.12
*/
Program::loadUserModuleWithProgram(string name, !Qore::Program[QoreProgram] pgm) [dom=MODULES,INJECTION] {
   QMM.runTimeLoadModule(*xsink, name->getBuffer(), p, pgm, QMLO_INJECT);
}

//! Loads a %Qore user module into the given Program container at run-time; after this call the Program object is owned by the user module and is no longer accessible in the object used for the call
/** This function allows a user module to be loaded with a custom API already present in the user module's @ref Qore::Program "Program" container.

    @param name the name or path of the user module to load
    @param reinject if @ref Qore::True "True" then the module will be reloaded even if already loaded previously; if the module was not already loaded then it is loaded with this call

    @throw LOAD-MODULE-ERROR module cannot be loaded: binary modules cannot be loaded in @ref Qore::Program "Program" containers, etc

    @note
    - it is not an error to set the \a reinject argument to @ref Qore::True "True" when the given module has not already been loaded
    - after this call the Program object will be owned by the user module and will no longer be valid, so any accesses to the object after this call will result in an exception

    @see
    - Program::loadApplyToPrivateUserModule()
    - Program::loadModule()
    - Program::loadUserModuleWithProgram()
    - get_module_hash()
    - get_feature_list()
 */
Program::loadApplyToUserModule(string name, *softbool reinject) [dom=MODULES,INJECTION] {
   // remove the QoreProgram private data from the object
#ifdef DEBUG
   QoreProgram* pgm = (QoreProgram*)
#endif
   qore_object_private::get(*self)->getAndRemovePrivateData(CID_PROGRAM, xsink);
#ifdef DEBUG
   assert(pgm == p);
#endif
   if (!*xsink) {
      QMM.runTimeLoadModule(*xsink, name->getBuffer(), 0, p, QMLO_INJECT | (reinject ? QMLO_REINJECT : 0));
      self->doDelete(xsink);
   }
}

//! Loads a %Qore user module privately into the given Program container at run-time; after this call the Program object is owned by the user module and is no longer accessible in the object used for the call
/** This function allows a user module to be privately loaded with a custom API already present in the user module's @ref Qore::Program "Program" container.

    @param name the name or path of the user module to load

    @throw LOAD-MODULE-ERROR module cannot be loaded: binary modules cannot be loaded in @ref Qore::Program "Program" containers, etc

    @note
    - after this call the Program object will be owned by the user module and will no longer be valid, so any accesses to the object after this call will result in an exception
    - this module will not be available for use in other Program objects; this method is useful for loading modules that register themselves with an injected API in code that does not have @ref Qore::PO_ALLOW_INJECTION set or where the module's functionality should be protected from other %Qore code

    @see
    - Program::loadApplyToUserModule()
    - Program::loadModule()
    - Program::loadUserModuleWithProgram()
    - get_module_hash()
    - get_feature_list()
 */
Program::loadApplyToPrivateUserModule(string name) [dom=MODULES] {
   // remove the QoreProgram private data from the object
#ifdef DEBUG
   QoreProgram* pgm = (QoreProgram*)
#endif
   qore_object_private::get(*self)->getAndRemovePrivateData(CID_PROGRAM, xsink);
#ifdef DEBUG
   assert(pgm == p);
#endif
   if (!*xsink) {
      QMM.runTimeLoadModule(*xsink, name->getBuffer(), 0, p, QMLO_INJECT | QMLO_PRIVATE);
      self->doDelete(xsink);
   }
}

//! imports system classes into a Program container at runtime; will throw an exception if the Program was not created with @ref Qore::PO_NO_INHERIT_SYSTEM_CLASSES
/** @par Example:
    @code{.py}
pgm.importSystemClasses();
    @endcode

    @throw IMPORT-SYSTEM-API-ERROR objects already imported; parse options are locked on the Program object; conflicting object found; system API incorrectly imported; in case this exception is raised, the Program object will not contain the full system API and is most likely unusable

    @note removes @ref Qore::PO_NO_INHERIT_SYSTEM_CLASSES from the parse option mask after a successful completion

    @since %Qore 0.8.12
*/
Program::importSystemClasses() {
   qore_program_private::runtimeImportSystemClasses(*p, xsink);
}

//! imports system hashdecls into a Program container at runtime; will throw an exception if the Program was not created with @ref Qore::PO_NO_INHERIT_SYSTEM_HASHDECLS
/** @par Example:
    @code{.py}
pgm.importSystemHashDecls();
    @endcode

    @throw IMPORT-SYSTEM-API-ERROR objects already imported; parse options are locked on the Program object; conflicting object found; system API incorrectly imported; in case this exception is raised, the Program object will not contain the full system API and is most likely unusable

    @note removes @ref Qore::PO_NO_INHERIT_SYSTEM_HASHDECLS from the parse option mask after a successful completion

    @since %Qore 0.8.13
*/
Program::importSystemHashDecls() {
   qore_program_private::runtimeImportSystemHashDecls(*p, xsink);
}

//! imports system constants into a Program container at runtime; will throw an exception if the Program was not created with @ref Qore::PO_NO_INHERIT_SYSTEM_CONSTANTS
/** @par Example:
    @code{.py}
pgm.importSystemConstants();
    @endcode

    @throw IMPORT-SYSTEM-API-ERROR objects already imported; parse options are locked on the Program object; conflicting object found; system API incorrectly imported; in case this exception is raised, the Program object will not contain the full system API and is most likely unusable

    @note removes @ref Qore::PO_NO_INHERIT_SYSTEM_CONSTANTS from the parse option mask after a successful completion

    @since %Qore 0.8.12
*/
Program::importSystemConstants() {
   qore_program_private::runtimeImportSystemConstants(*p, xsink);
}

//! imports system functions into a Program container at runtime; will throw an exception if the Program was not created with @ref Qore::PO_NO_INHERIT_SYSTEM_FUNC_VARIANTS
/** @par Example:
    @code{.py}
pgm.importSystemFunctions();
    @endcode

    @throw IMPORT-SYSTEM-API-ERROR objects already imported; parse options are locked on the Program object; conflicting object found; system API incorrectly imported; in case this exception is raised, the Program object will not contain the full system API and is most likely unusable

    @note removes @ref Qore::PO_NO_INHERIT_SYSTEM_FUNC_VARIANTS from the parse option mask after a successful completion

    @since %Qore 0.8.12
*/
Program::importSystemFunctions() {
   qore_program_private::runtimeImportSystemFunctions(*p, xsink);
}

//! imports system classes and functions into a Program container at runtime; will throw an exception if the Program was not created with @ref Qore::PO_NO_INHERIT_SYSTEM_FUNC_VARIANTS, @ref Qore::PO_NO_INHERIT_SYSTEM_HASHDECLS, @ref Qore::PO_NO_INHERIT_SYSTEM_CONSTANTS, and @ref Qore::PO_NO_INHERIT_SYSTEM_CLASSES
/** @par Example:
    @code{.py}
pgm.importSystemApi();
    @endcode

    @throw IMPORT-SYSTEM-API-ERROR objects already imported; parse options are locked on the Program object; conflicting object found; system API incorrectly imported; in case this exception is raised, the Program object will not contain the full system API and is most likely unusable

    @note removes @ref Qore::PO_NO_INHERIT_SYSTEM_CLASSES, @ref Qore::PO_NO_INHERIT_SYSTEM_HASHDECLS, @ref Qore::PO_NO_INHERIT_SYSTEM_CONSTANTS, and @ref Qore::PO_NO_INHERIT_SYSTEM_FUNC_VARIANTS from the parse option mask after a successful completion

    @since %Qore 0.8.12
*/
Program::importSystemApi() {
   qore_program_private::runtimeImportSystemApi(*p, xsink);
}

//! Sets a @ref call_reference "call reference" or @ref closure "closure" to run every time a new thread is started
/** This code can be used to initialize @ref threading_and_variables "global thread-local variables", for example.

    @param init a @ref call_reference "call reference" or @ref closure "closure" to run every time a new thread is started or @ref nothing to clear any thread initialization code

    @return @ref True if there was already user initialization code set, @ref False if not

    @par Example:
    @code{.py}
pgm.setThreadInit(sub () { var = 123; });
    @endcode

    @note the code will be run for all new threads, but is not run by this function for the current thread

    @see @ref Qore::set_thread_init()

    @since %Qore 0.8.13
*/
bool Program::setThreadInit(*code init) [dom=THREAD_CONTROL] {
   return qore_program_private::setThreadInit(*p, init, xsink);
}

//! returns a hash of global variables
/** @par Example:
    @code{.py}
hash h = pgm.getGlobalVars();
    @endcode

    @return a hash of global variables and their values

    @see @ref Qore::get_global_vars()

    @since %Qore 0.8.13
 */
hash Program::getGlobalVars() [flags=CONSTANT] {
   return p->getGlobalVars();
}

//! set the value of a global variable
/** @par Example:
    @code
pgm.setGlobalVarValue("a", 1);
    @endcode

    @param name the name of the variable
    @param value the value to assign

    @throw UNKNOWN-VARIABLE the variable is not a global variable

    @note other exceptions could be thrown if the value cannot be assigned to the given variable

    @see @ref Qore::set_global_var_value()

    @since %Qore 0.8.13
 */
nothing Program::setGlobalVarValue(string name, auto value) {
   p->setGlobalVarValue(name->c_str(), value.refSelf(), xsink);
}

<<<<<<< HEAD

//! Assign @ref Breakpoint instance to @ref Qore::Program "Program". If breakpoint has been assigned to an program then is unassigned in the first step.
/**
   @since %Qore 0.8.13
 */
nothing Program::assignBreakpoint(Breakpoint[QoreBreakpoint] bkpt) {
   p->assignBreakpoint(bkpt);
}

//! delete all breakpoints from instance
/**
 *
   @since %Qore 0.8.13
 */
nothing Program::deleteAllBreakpoints() {
   p->deleteAllBreakpoints();
}

//! get list of breakpoint assigned to program.
/**
 *
   @since %Qore 0.8.13
 */
list Program::getBreakpoints() {
   QoreBreakpointList_t bl;
   p->getBreakpoints(bl);
   QoreListNode *l = new QoreListNode;
   for (QoreBreakpointList_t::iterator it = bl.begin(); it != bl.end(); ++it) {
      l->push((*it)->getQoreObject());
   }
   return l;
}

//! get information related to statement id
/**
   @return a hash of statement info

   @see
      @ref Qore::Program::findStatementId "Program::findStatementId"
      @ref Qore::Program::findFunctionStatementId "Program::findFunctionStatementId"


   @since %Qore 0.8.13
*/
hash Program::getStatementIdInfo(int statementId) {
   AbstractStatement* s = p->resolveStatementId(statementId);
   if (!s) {
      return xsink->raiseException("PROGRAM-STATEMENT-ERROR", "cannot resolve statement id from (%d)", statementId);
   }
   QoreHashNode* h = new QoreHashNode;
   h->setKeyValue("file", new QoreStringNode(s->loc.file), 0);
   h->setKeyValue("source", new QoreStringNode(s->loc.source), 0);
   h->setKeyValue("offset", new QoreBigIntNode(s->loc.offset), 0);
   h->setKeyValue("start_line", new QoreBigIntNode(s->loc.start_line), 0);
   h->setKeyValue("end_line", new QoreBigIntNode(s->loc.end_line), 0);
   return h;
}

//! Find statement related to position in file
/**
   @param file name where is looking for. Searching is done in three steps, in the first one is looking for full name match, in the second is looking for label full match (if exists) and
      in the third for end suffix match. File can by empty if program contains only one file. Beware of label formating, see @ref Qore::Program::parse
   @param line to find statement. In case of multiple statements of line the first one is found

   @see
      @ref Qore::Program::findFunctionStatementId "Program::findFunctionStatementId"

   @since %Qore 0.8.13
*/
int Program::findStatementId(string file, int line) {
   AbstractStatement* s = p->findStatement(file->c_str(), line);
   if (!s) {
      return xsink->raiseException("PROGRAM-STATEMENT-ERROR", "cannot find statement for \"%s:%d\"", file->c_str(), line);
   }
   return p->getStatementId(s);
}

//! Find the first statement for function entry point
/**
   @param function name
   @param params param types to resolve particular variant

   @see
      @ref Qore::Program::findStatementId "Program::findStatementId"

   @since %Qore 0.8.13
*/
int Program::findFunctionStatementId(string function, *list params) {
   ReferenceHolder<QoreValueList> vl(new QoreValueList(params), xsink);
   AbstractStatement* s = p->findFunctionStatement(function->c_str(), *vl, xsink);
   if (!s)
      return xsink->raiseException("PROGRAM-STATEMENT-ERROR", "cannot find statement for function \"%s\"", function->c_str());
   return p->getStatementId(s);
}

//! finds all variants of a function or class method and returns a list of the results
/** @param function the function or class method name; may also be namespace-justified

    @return a list of hashes or nothing if the name cannot be resolved; when matched, each hash element has the following keys:
    - \c desc: a string description of the call which includes the name and the full text call signature
    - \c params: a QoreValueList object that gives the params in a format that can be used by @ref findFunctionStatementId

    @since %Qore 0.8.13
*/
list Program::findFunctionVariants(string function) {
   ReferenceHolder<QoreValueList> vl(p->runtimeFindCallVariants(function->c_str(), xsink), xsink);
   if (!vl)
      return xsink->raiseException("PROGRAM-ERROR", "cannot find any function \"%s\"", function->c_str());
   return vl->getOldList();
}

//! Get program id
/**
   @see
      @ref Qore::Program::getProgramId "Program::getProgramId"

   @since %Qore 0.8.13
 */
int Program::getProgramId() [flags=RET_VALUE_ONLY;] {
   return p->getProgramId();
}

//! Get instance of program id
/**
   @see
      @ref Qore::Program::resolveProgramId "Program::resolveProgramId"

   @throw PROGRAM-ERROR if the programId cannot identify @ref Qore::Program "Program" instance

   @since %Qore 0.8.13
 */
static Program Program::resolveProgramId(int programId) [dom=DEBUG_INSECURE] {
   QoreProgram* pgm = QoreProgram::resolveProgramId(programId);
   if (!pgm)
      return xsink->raiseException("PROGRAM-ERROR", "cannot find program for programId (%d)", programId);
   return QoreProgram::getQoreObject(pgm);
}

//! Get instance of current program
/**
   @since %Qore 0.8.13
 */
static Program Program::getProgram() [flags=RET_VALUE_ONLY;dom=DEBUG_INSECURE] {
   return QoreProgram::getQoreObject(getProgram());
}

//! Get instance of all programs
/**
   @since %Qore 0.8.13
 */
static list Program::getAllPrograms() [flags=RET_VALUE_ONLY;dom=DEBUG_INSECURE] {
   return QoreProgram::getAllQoreObjects();
=======
//! returns a list of thread IDs active in this Program
/** @par Example:
    @code
list<int> l = pgm.getThreadList();
    @endcode

    @return a list of thread IDs active in this Program

    @since %Qore 0.8.13
*/
list<int> Program::getThreadList() [flags=CONSTANT] {
    return p->getThreadList();
>>>>>>> 84a48d5a
}<|MERGE_RESOLUTION|>--- conflicted
+++ resolved
@@ -1689,8 +1689,6 @@
    p->setGlobalVarValue(name->c_str(), value.refSelf(), xsink);
 }
 
-<<<<<<< HEAD
-
 //! Assign @ref Breakpoint instance to @ref Qore::Program "Program". If breakpoint has been assigned to an program then is unassigned in the first step.
 /**
    @since %Qore 0.8.13
@@ -1842,7 +1840,7 @@
  */
 static list Program::getAllPrograms() [flags=RET_VALUE_ONLY;dom=DEBUG_INSECURE] {
    return QoreProgram::getAllQoreObjects();
-=======
+}
 //! returns a list of thread IDs active in this Program
 /** @par Example:
     @code
@@ -1855,5 +1853,4 @@
 */
 list<int> Program::getThreadList() [flags=CONSTANT] {
     return p->getThreadList();
->>>>>>> 84a48d5a
 }