/*
  CallStack.cc

  Qore Programming Language

  Copyright 2003 - 2009 David Nichols

  This library is free software; you can redistribute it and/or
  modify it under the terms of the GNU Lesser General Public
  License as published by the Free Software Foundation; either
  version 2.1 of the License, or (at your option) any later version.
  
  This library is distributed in the hope that it will be useful,
  but WITHOUT ANY WARRANTY; without even the implied warranty of
  MERCHANTABILITY or FITNESS FOR A PARTICULAR PURPOSE.  See the GNU
  Lesser General Public License for more details.
  
  You should have received a copy of the GNU Lesser General Public
  License along with this library; if not, write to the Free Software
  Foundation, Inc., 51 Franklin St, Fifth Floor, Boston, MA  02110-1301  USA
*/

#include <qore/Qore.h>
#include <qore/intern/CallStack.h>

<<<<<<< HEAD
#ifdef QORE_RUNTIME_THREAD_STACK_TRACE
// a read-write lock is used in an inverted fashion to provide thread-safe
// access to call stacks: writing to each call stack is performed within
// the read lock, reading all threads' stacks is performed in the write lock
#include <qore/PRWLock.h>

PRWLock thread_stack_lock;
#endif

CallNode::CallNode(const char *f, int t, class Object *o) {
=======
// a read-write lock is used in an inverted fashion to provide thread-safe
// access to call stacks: writing to each call stack is performed within
// the read lock, reading all threads' stacks is performed in the write lock
#include <qore/QoreRWLock.h>

QoreRWLock thread_stack_lock;

CallNode::CallNode(const char *f, int t, QoreObject *o) {
>>>>>>> 5443f8ce
   func = f;
   type = t;
   file_name   = get_pgm_file();
   get_pgm_counter(start_line, end_line);
   obj = o;
   if (obj)
      obj->ref();
#ifdef DEBUG
   if (obj)
      printd(5, "CallNode::CallNode() pushing class=%08p '%s' (name=%08p) obj=%08p\n", obj->getClass(), obj->getClass()->getName(), obj->getClass()->getName(), obj);
#endif
}

<<<<<<< HEAD
void CallNode::objectDeref(class ExceptionSink *xsink) {
=======
void CallNode::objectDeref(ExceptionSink *xsink) {
>>>>>>> 5443f8ce
   if (obj) {
      printd(5, "CallNode::~CallNode() popping class=%s obj=%08p\n", obj->getClass()->getName(), obj);
      // deref object
      obj->deref(xsink);
   }
}

extern char *file_names[];
<<<<<<< HEAD
class Hash *CallNode::getInfo() const {
   class Hash *h = new Hash();
   // FIXME: add class name
   class QoreString *str = new QoreString();
=======
QoreHashNode *CallNode::getInfo() const {
   QoreHashNode *h = new QoreHashNode();
   // FIXME: add class name
   QoreStringNode *str = new QoreStringNode();
>>>>>>> 5443f8ce
   if (obj) {
      str->concat(obj->getClass()->getName());
      str->concat("::");
   }
   str->concat(func);

   h->setKeyValue("function", str, 0);
   h->setKeyValue("line",     new QoreBigIntNode(start_line), 0);
   h->setKeyValue("endline",  new QoreBigIntNode(end_line), 0);
   h->setKeyValue("file",     new QoreStringNode(file_name), 0);
   h->setKeyValue("typecode", new QoreBigIntNode(type), 0);
   // CT_RETHROW is only aded manually
   switch (type) {
      case CT_USER:
	 h->setKeyValue("type",  new QoreStringNode("user"), 0);
	 break;
      case CT_BUILTIN:
	 h->setKeyValue("type",  new QoreStringNode("builtin"), 0);
	 break;
      case CT_NEWTHREAD:
	 h->setKeyValue("type",  new QoreStringNode("new-thread"), 0);
	 break;
   }
   return h;
}

CallStack::CallStack() {
   tail = 0;
}

CallStack::~CallStack() {
   while (tail) {
      class CallNode *c = tail->prev;
      delete tail;
      tail = c;
   }
}

void CallStack::push(CallNode *c) {
   QORE_TRACE("CallStack::push()");
   c->next = 0;
   c->prev = tail;
<<<<<<< HEAD
#ifdef QORE_RUNTIME_THREAD_STACK_TRACE
   AutoPRWReadLocker l(thread_stack_lock);
#endif
=======
   QoreAutoRWReadLocker l(thread_stack_lock);
>>>>>>> 5443f8ce
   if (tail)
      tail->next = c;
   tail = c;
}

<<<<<<< HEAD
void CallStack::pop(class ExceptionSink *xsink)
{
   tracein("CallStack::pop()");
#ifdef QORE_RUNTIME_THREAD_STACK_TRACE
   AutoPRWReadLocker l(thread_stack_lock);
#endif
   CallNode *c = tail;
   tail = tail->prev;
   if (tail)
      tail->next = NULL;
=======
void CallStack::pop(ExceptionSink *xsink) {
   QORE_TRACE("CallStack::pop()");
   CallNode *c;
   {
      QoreAutoRWReadLocker l(thread_stack_lock);
      c = tail;
      tail = tail->prev;
      if (tail)
	 tail->next = 0;
   }
>>>>>>> 5443f8ce
   c->objectDeref(xsink);
}

QoreListNode *CallStack::getCallStack() const {
   QoreListNode *l = new QoreListNode();
   CallNode *c = tail;
   while (c) {
      l->push(c->getInfo());
      c = c->prev;
   }
   return l;
}

void CallStack::substituteObjectIfEqual(QoreObject *o) {
   if (!tail->obj && tail->prev && tail->prev->obj == o) {
      tail->obj = o;
      o->ref();
   }
}

QoreObject *CallStack::getStackObject() const {
   if (!tail)
      return 0;
   return tail->obj;
}

QoreObject *CallStack::substituteObject(QoreObject *o) {
   QoreObject *ro = tail->obj;
   tail->obj = o;
   return ro;
}<|MERGE_RESOLUTION|>--- conflicted
+++ resolved
@@ -23,18 +23,6 @@
 #include <qore/Qore.h>
 #include <qore/intern/CallStack.h>
 
-<<<<<<< HEAD
-#ifdef QORE_RUNTIME_THREAD_STACK_TRACE
-// a read-write lock is used in an inverted fashion to provide thread-safe
-// access to call stacks: writing to each call stack is performed within
-// the read lock, reading all threads' stacks is performed in the write lock
-#include <qore/PRWLock.h>
-
-PRWLock thread_stack_lock;
-#endif
-
-CallNode::CallNode(const char *f, int t, class Object *o) {
-=======
 // a read-write lock is used in an inverted fashion to provide thread-safe
 // access to call stacks: writing to each call stack is performed within
 // the read lock, reading all threads' stacks is performed in the write lock
@@ -43,7 +31,6 @@
 QoreRWLock thread_stack_lock;
 
 CallNode::CallNode(const char *f, int t, QoreObject *o) {
->>>>>>> 5443f8ce
    func = f;
    type = t;
    file_name   = get_pgm_file();
@@ -57,11 +44,7 @@
 #endif
 }
 
-<<<<<<< HEAD
-void CallNode::objectDeref(class ExceptionSink *xsink) {
-=======
 void CallNode::objectDeref(ExceptionSink *xsink) {
->>>>>>> 5443f8ce
    if (obj) {
       printd(5, "CallNode::~CallNode() popping class=%s obj=%08p\n", obj->getClass()->getName(), obj);
       // deref object
@@ -70,17 +53,10 @@
 }
 
 extern char *file_names[];
-<<<<<<< HEAD
-class Hash *CallNode::getInfo() const {
-   class Hash *h = new Hash();
-   // FIXME: add class name
-   class QoreString *str = new QoreString();
-=======
 QoreHashNode *CallNode::getInfo() const {
    QoreHashNode *h = new QoreHashNode();
    // FIXME: add class name
    QoreStringNode *str = new QoreStringNode();
->>>>>>> 5443f8ce
    if (obj) {
       str->concat(obj->getClass()->getName());
       str->concat("::");
@@ -123,30 +99,12 @@
    QORE_TRACE("CallStack::push()");
    c->next = 0;
    c->prev = tail;
-<<<<<<< HEAD
-#ifdef QORE_RUNTIME_THREAD_STACK_TRACE
-   AutoPRWReadLocker l(thread_stack_lock);
-#endif
-=======
    QoreAutoRWReadLocker l(thread_stack_lock);
->>>>>>> 5443f8ce
    if (tail)
       tail->next = c;
    tail = c;
 }
 
-<<<<<<< HEAD
-void CallStack::pop(class ExceptionSink *xsink)
-{
-   tracein("CallStack::pop()");
-#ifdef QORE_RUNTIME_THREAD_STACK_TRACE
-   AutoPRWReadLocker l(thread_stack_lock);
-#endif
-   CallNode *c = tail;
-   tail = tail->prev;
-   if (tail)
-      tail->next = NULL;
-=======
 void CallStack::pop(ExceptionSink *xsink) {
    QORE_TRACE("CallStack::pop()");
    CallNode *c;
@@ -157,7 +115,6 @@
       if (tail)
 	 tail->next = 0;
    }
->>>>>>> 5443f8ce
    c->objectDeref(xsink);
 }
 
