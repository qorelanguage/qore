--- conflicted
+++ resolved
@@ -59,17 +59,10 @@
       if (!QoreTypeInfo::parseAcceptsReturns(expTypeInfo, NT_LIST)
             && !QoreTypeInfo::parseAcceptsReturns(expTypeInfo, NT_BINARY)
             && !QoreTypeInfo::parseAcceptsReturns(expTypeInfo, NT_STRING)) {
-<<<<<<< HEAD
-	 QoreStringNode *desc = new QoreStringNode("the lvalue expression (1st position) with the 'extract' operator is ");
-	 QoreTypeInfo::getThisType(expTypeInfo, *desc);
-	 desc->sprintf(", therefore this operation is invalid and would throw an exception at run-time; the 'extract' operator only operates on lists, strings, and binary objects");
-	 qore_program_private::makeParseException(getProgram(), loc, "PARSE-TYPE-ERROR", desc);
-=======
          QoreStringNode *desc = new QoreStringNode("the lvalue expression (1st position) with the 'extract' operator is ");
          QoreTypeInfo::getThisType(expTypeInfo, *desc);
          desc->sprintf(", therefore this operation is invalid and would throw an exception at run-time; the 'extract' operator only operates on lists, strings, and binary objects");
-         qore_program_private::makeParseException(getProgram(), "PARSE-TYPE-ERROR", desc);
->>>>>>> aed413e5
+         qore_program_private::makeParseException(getProgram(), loc, "PARSE-TYPE-ERROR", desc);
       }
       else
          returnTypeInfo = typeInfo = expTypeInfo;
@@ -137,7 +130,7 @@
    }
 
    if (vt != NT_LIST && vt != NT_STRING && vt != NT_BINARY) {
-      xsink->raiseException("EXTRACT-ERROR", "first (lvalue) argument to the extract operator is not a list, string, or binary object");
+      xsink->raiseException(loc, "EXTRACT-ERROR", nullptr, "first (lvalue) argument to the extract operator is not a list, string, or binary object");
       return QoreValue();
    }
 
