--- conflicted
+++ resolved
@@ -767,11 +767,7 @@
 
     @since %Qore 0.8.13
 */
-<<<<<<< HEAD
-nothing thread_yield() [flags=CONSTANT;dom=PROCESS] {
-=======
 nothing thread_yield() [dom=PROCESS] {
->>>>>>> 84a48d5a
     std::this_thread::yield();
 }
 //@}