--- conflicted
+++ resolved
@@ -336,8 +336,6 @@
 
 //! Returns a hash of call stacks keyed by each TID (thread ID)
 /**
-<<<<<<< HEAD
-=======
     @par Platform Availability:
     @ref Qore::Option::HAVE_RUNTIME_THREAD_STACK_TRACE
 
@@ -355,7 +353,6 @@
 
 //! Returns a hash of call stacks keyed by each TID (thread ID)
 /**
->>>>>>> ae7bec96
     @par Platform Availability:
     @ref Qore::Option::HAVE_RUNTIME_THREAD_STACK_TRACE
 
