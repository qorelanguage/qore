--- conflicted
+++ resolved
@@ -916,24 +916,16 @@
       ThreadData* td = thread_data.get();
       ThreadLocalProgramData* tlpd = td->tlpd;
       ProgramThreadCountContextHelper* ch = td->current_pgm_ctx;
-<<<<<<< HEAD
+      QoreProgram* pgm = td->current_pgm;
       printd(5, "thread_get_local_vars() tlpd: %p ch: %p frame: %d fc: %d\n", tlpd, ch, frame, tlpd->lvstack.getFrameCount());
-=======
-      QoreProgram* pgm = td->current_pgm;
-      //printd(5, "thread_get_local_vars() tlpd: %p ch: %p frame: %d fc: %d\n", tlpd, ch, frame, tlpd->lvstack.getFrameCount());
->>>>>>> c9cb102d
       while (frame > tlpd->lvstack.getFrameCount()) {
          frame -= (tlpd->lvstack.getFrameCount() + 1);
          if (ch->getNextContext(tlpd, ch))
             return rv.release();
-<<<<<<< HEAD
          printd(5, "thread_get_local_vars() L: tlpd: %p ch: %p frame: %d fc: %d\n", tlpd, ch, frame, tlpd->lvstack.getFrameCount());
          if (!ch)
             return nullptr;
-=======
          pgm = ch->getProgram();
-         //printd(5, "thread_get_local_vars() L: tlpd: %p ch: %p frame: %d fc: %d\n", tlpd, ch, frame, tlpd->lvstack.getFrameCount());
->>>>>>> c9cb102d
       }
 
       if (!(pgm->getParseOptions64() & PO_ALLOW_DEBUGGING))
