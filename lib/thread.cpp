/* -*- mode: c++; indent-tabs-mode: nil -*- */
/*
  thread.cpp

  threading functionality for Qore

  Qore Programming Language

  Copyright (C) 2003 - 2017 Qore Technologies, s.r.o.

  Permission is hereby granted, free of charge, to any person obtaining a
  copy of this software and associated documentation files (the "Software"),
  to deal in the Software without restriction, including without limitation
  the rights to use, copy, modify, merge, publish, distribute, sublicense,
  and/or sell copies of the Software, and to permit persons to whom the
  Software is furnished to do so, subject to the following conditions:

  The above copyright notice and this permission notice shall be included in
  all copies or substantial portions of the Software.

  THE SOFTWARE IS PROVIDED "AS IS", WITHOUT WARRANTY OF ANY KIND, EXPRESS OR
  IMPLIED, INCLUDING BUT NOT LIMITED TO THE WARRANTIES OF MERCHANTABILITY,
  FITNESS FOR A PARTICULAR PURPOSE AND NONINFRINGEMENT. IN NO EVENT SHALL THE
  AUTHORS OR COPYRIGHT HOLDERS BE LIABLE FOR ANY CLAIM, DAMAGES OR OTHER
  LIABILITY, WHETHER IN AN ACTION OF CONTRACT, TORT OR OTHERWISE, ARISING
  FROM, OUT OF OR IN CONNECTION WITH THE SOFTWARE OR THE USE OR OTHER
  DEALINGS IN THE SOFTWARE.

  Note that the Qore library is released under a choice of three open-source
  licenses: MIT (as above), LGPL 2+, or GPL 2+; see README-LICENSE for more
  information.
*/

#include <qore/Qore.h>
#include <openssl/err.h>

#include "qore/intern/ThreadResourceList.h"
#include "qore/intern/ConstantList.h"
#include "qore/intern/QoreSignal.h"
#include "qore/intern/qore_program_private.h"
#include "qore/intern/ModuleInfo.h"

// to register object types
#include "qore/intern/QC_Queue.h"
#include "qore/intern/QC_Mutex.h"
#include "qore/intern/QC_Condition.h"
#include "qore/intern/QC_RWLock.h"
#include "qore/intern/QC_Gate.h"
#include "qore/intern/QC_Sequence.h"
#include "qore/intern/QC_Counter.h"
#include "qore/intern/QC_AutoLock.h"
#include "qore/intern/QC_AutoGate.h"
#include "qore/intern/QC_AutoReadLock.h"
#include "qore/intern/QC_AutoWriteLock.h"
#include "qore/intern/QC_AbstractSmartLock.h"
#include "qore/intern/QC_AbstractThreadResource.h"

#include <pthread.h>
#include <sys/time.h>
#include <assert.h>

#include <vector>
#include <map>
#include <set>
#include <string>

#if defined(__ia64) && defined(__LP64__)
#define IA64_64
#endif

// global background thread counter
QoreCounter thread_counter;

ThreadCleanupList tclist;

DLLLOCAL bool threads_initialized = false;

// recursive mutex attribute
DLLLOCAL pthread_mutexattr_t ma_recursive;

#ifndef HAVE_GETHOSTBYNAME_R
DLLLOCAL QoreThreadLock lck_gethostbyname;
#endif

#ifndef HAVE_GETHOSTBYADDR_R
DLLLOCAL QoreThreadLock lck_gethostbyaddr;
#endif

#ifdef QORE_MANAGE_STACK
// default size and limit for qore threads; to be set in init_qore_threads()
size_t qore_thread_stack_size = 0;
size_t qore_thread_stack_limit = 0;
#endif

// default thread creation attribute
QorePThreadAttr ta_default;

DLLLOCAL QoreThreadList thread_list;

DLLLOCAL QoreClass* initThreadPoolClass(QoreNamespace& ns);

class ArgvRefStack {
protected:
   typedef std::vector<int> rvec_t;
   rvec_t stack;
   // ignore numeric count
   int in;

public:
   DLLLOCAL ArgvRefStack() : in(0) {
      stack.push_back(0);
   }
   DLLLOCAL ~ArgvRefStack() {
   }
   DLLLOCAL void push() {
      stack.push_back(0);
   }
   DLLLOCAL int pop() {
      int rc = stack[stack.size() - 1];
      if (stack.size() > 1)
	 stack.pop_back();
      else
	 stack[0] = 0;
      return rc;
   }
   DLLLOCAL int get() {
      assert(stack.size() == 1);
      int rc = stack[0];
      stack[0] = 0;
      return rc;
   }
   DLLLOCAL void push_numeric() {
      ++in;
   }
   DLLLOCAL void pop_numeric() {
      --in;
      assert(in >= 0);
   }
   DLLLOCAL void inc_numeric() {
      if (in)
	 return;
      inc();
   }
   DLLLOCAL void inc() {
      ++stack[stack.size() - 1];
   }
   DLLLOCAL void clear() {
      stack.clear();
      stack.push_back(0);
   }
};

struct ParseCountHelper {
   unsigned count;

   DLLLOCAL ParseCountHelper() : count(0) {
   }

   DLLLOCAL void inc() {
      ++count;
   }

   DLLLOCAL bool dec() {
      if (!count) {
         parse_error("unmatched %%endtry");
         return false;
      }
      return !--count;
   }

   DLLLOCAL void purge() {
      if (count) {
         parse_error("%d %%try-module block%s left open at end of file", count, count == 1 ? "" : "s");
         count = 0;
      }
   }
};

struct ParseConditionalStack {
   unsigned count;
   typedef std::vector<unsigned> ui_vec_t;
   ui_vec_t markvec;

   DLLLOCAL ParseConditionalStack() : count(0) {
   }

   DLLLOCAL void push(bool do_mark = false) {
      if (do_mark) {
         markvec.push_back(count);
      }
      ++count;
   }

   DLLLOCAL bool checkElse() {
      return count;
   }

   DLLLOCAL bool test() const {
      if (!count) {
         parse_error("%%else without %%ifdef");
         return false;
      }
      if (markvec.empty())
         return false;
      return markvec.back() == (count - 1);
   }

   DLLLOCAL bool pop() {
      if (!count) {
         parse_error("unmatched %%endif");
         return false;
      }
      --count;
      assert(!markvec.empty());
      if (count == markvec.back()) {
         markvec.pop_back();
         return true;
      }
      return false;
   }

   DLLLOCAL void purge() {
      if (count) {
         parse_error("%d conditional block%s left open at end of file", count, count == 1 ? "" : "s");
         count = 0;
         markvec.clear();
      }
   }
};

class ProgramParseContext {
public:
   const char* file, * src;
   void* parseState;
   int offset;
   ParseConditionalStack* pcs;
   ProgramParseContext* next;

   DLLLOCAL ProgramParseContext(const char* fname, void* ps, const char* psrc, int off, ParseConditionalStack* ppcs, ProgramParseContext* n) : file(fname), src(psrc), parseState(ps), offset(off), pcs(ppcs), next(n) {
   }
};

// for detecting circular references at runtime
typedef std::set<const lvalue_ref*> ref_set_t;

// this structure holds all thread-specific data
class ThreadData {
public:
   int64 runtime_po;
   int tid;
   VLock vlock;     // for deadlock detection
   Context* context_stack;
   ProgramParseContext* plStack;
   QoreProgramLocation parse_loc;
   QoreProgramLocation runtime_loc;
   const char* parse_code; // the current function, method, or closure being parsed
   void* parseState;
   VNode* vstack;  // used during parsing (local variable stack)
   CVNode* cvarstack;
   QoreClass* parseClass; // current class being parsed
   QoreException* catchException;
   std::list<block_list_t::iterator> on_block_exit_list;
   ThreadResourceList* trlist;

   // for detecting circular references at runtime
   ref_set_t ref_set;

   // current function/method name
   const char* current_code;

   // current object context
   QoreObject* current_obj;

   // current class context
   const qore_class_private* current_class;

   // current program context
   QoreProgram* current_pgm;

   // current namespace context for parsing
   qore_ns_private* current_ns;

   // current implicit argument
   QoreListNode* current_implicit_arg;

   // this data structure is stored in the current Program object on a per-thread basis
   ThreadLocalProgramData* tlpd;

   // this data structure contains the set of Program objects that this thread has data in
   ThreadProgramData* tpd;

   // current parsing closure environment
   ClosureParseEnvironment* closure_parse_env;

   // current runtime closure environment
   const QoreClosureBase* closure_rt_env;

   ArgvRefStack argv_refs;

#ifdef QORE_MANAGE_STACK
   size_t stack_limit;
#ifdef IA64_64
   size_t rse_limit;
#endif
#endif

   // used to detect output of recursive data structures at runtime
   const_node_set_t node_set;

   // currently-executing/parsing block's return type
   const QoreTypeInfo* returnTypeInfo;

   // parse-time block return type
   const QoreTypeInfo* parse_return_type_info;

   // current implicit element offset
   int element;

   // start of global thread-local variables for the current thread and program being parsed
   VNode* global_vnode;

   // Maintains the conditional parse block count for each file parsed
   ParseConditionalStack* pcs;

   // Maintains the %try-module block count for each file
   ParseCountHelper tm;

   // for capturing namespace and class names while parsing
   typedef std::vector<std::string> npvec_t;
   npvec_t npvec;

   // used for error handling when merging module code into a Program object
   QoreModuleContext* qmc;

   // used to capture the module definition in user modules
   QoreModuleDefContext* qmd;

   // user to track the current user module context
   const char* user_module_context_name;

   // AbstractQoreModule* with boolean ptr in bit 0
   uintptr_t qmi;

   bool
   foreign : 1; // true if the thread is a foreign thread

   DLLLOCAL ThreadData(int ptid, QoreProgram* p, bool n_foreign = false) :
      runtime_po(0), tid(ptid), vlock(ptid), context_stack(0), plStack(0),
      parse_code(0), parseState(0), vstack(0), cvarstack(0),
      parseClass(0), catchException(0), trlist(new ThreadResourceList), current_code(0),
      current_obj(0), current_class(0),
      current_pgm(p), current_ns(0), current_implicit_arg(0), tlpd(0), tpd(new ThreadProgramData(this)),
      closure_parse_env(0), closure_rt_env(0),
      returnTypeInfo(0), parse_return_type_info(0), element(0), global_vnode(0), pcs(0),
      qmc(0), qmd(0), user_module_context_name(0), qmi(0), foreign(n_foreign) {

#ifdef QORE_MANAGE_STACK

#ifdef STACK_DIRECTION_DOWN
      stack_limit = get_stack_pos() - qore_thread_stack_limit;
#else
      stack_limit = get_stack_pos() + qore_thread_stack_limit;
#endif // #ifdef STACK_DIRECTION_DOWN

#ifdef IA64_64
      // RSE stack grows up
      rse_limit = get_rse_bsp() + qore_thread_stack_limit;
#endif // #ifdef IA64_64

#endif // #ifdef QORE_MANAGE_STACK
   }

   DLLLOCAL ~ThreadData() {
      assert(on_block_exit_list.empty());
      assert(!tpd);
      assert(!trlist->prev);
      delete pcs;
      delete trlist;
   }

   DLLLOCAL void endFileParsing() {
      if (pcs) {
         pcs->purge();
         delete pcs;
         pcs = 0;
      }
      tm.purge();
   }

   DLLLOCAL int getElement() {
      return element;
   }

   DLLLOCAL int saveElement(int n_element) {
      int rc = element;
      element = n_element;
      return rc;
   }

   DLLLOCAL void del(ExceptionSink* xsink) {
      tpd->del(xsink);
      tpd->deref();
      tpd = 0;
   }

   DLLLOCAL void pushName(const char* name) {
      npvec.push_back(name);
   }

   DLLLOCAL std::string popName() {
      assert(!npvec.empty());
      std::string rv = npvec.back();
      npvec.pop_back();
      return rv;
   }

   DLLLOCAL void parseRollback() {
      npvec.clear();
   }

   DLLLOCAL qore_ns_private* set_ns(qore_ns_private* ns) {
      if (ns == current_ns)
         return ns;

      qore_ns_private* rv = current_ns;
      current_ns = ns;
      return rv;
   }
};

static QoreThreadLocalStorage<ThreadData> thread_data;

void ThreadEntry::allocate(tid_node* tn, int stat) {
   assert(status == QTS_AVAIL);
   status = stat;
   tidnode = tn;
#ifdef QORE_RUNTIME_THREAD_STACK_TRACE
   assert(!callStack);
   callStack = new CallStack;
#endif
   joined = false;
   assert(!thread_data);
}

void ThreadEntry::activate(int tid, pthread_t n_ptid, QoreProgram* p, bool foreign) {
   assert(status == QTS_NA || status == QTS_RESERVED);
   ptid = n_ptid;
#ifdef QORE_RUNTIME_THREAD_STACK_TRACE
   assert(callStack);
#endif
   assert(!thread_data);
   thread_data = new ThreadData(tid, p, foreign);
   ::thread_data.set(thread_data);
   status = QTS_ACTIVE;
   // set lvstack if QoreProgram set
   if (p)
      thread_data->tpd->saveProgram(true, 0);
}

void ThreadProgramData::delProgram(QoreProgram* pgm) {
   //printd(5, "ThreadProgramData::delProgram() this: %p pgm: %p\n", this, pgm);
   {
      AutoLocker al(pslock);
      pgm_set_t::iterator i = pgm_set.find(pgm);
      if (i == pgm_set.end())
         return;
      pgm_set.erase(i);
   }
   //printd(5, "ThreadProgramData::delProgram() this: %p deref pgm: %p\n", this, pgm);
   // this can never cause the program to go out of scope because it's always called
   // when the reference count > 1, therefore *xsink = 0 is OK
   pgm->depDeref();
   deref();
}

void ThreadProgramData::saveProgram(bool runtime, ExceptionSink* xsink) {
   if (!qore_program_private::setThreadVarData(td->current_pgm, this, td->tlpd, runtime))
      return;
   //printd(5, "ThreadProgramData::saveProgram() this: %p pgm: %p\n", this, td->current_pgm);
   ref();
   td->current_pgm->depRef();
   {
      AutoLocker al(pslock);
      assert(pgm_set.find(td->current_pgm) == pgm_set.end());
      pgm_set.insert(td->current_pgm);
   }
   if (runtime)
      qore_program_private::doThreadInit(*td->current_pgm, xsink);
}

void ThreadProgramData::del(ExceptionSink* xsink) {
   // first purge all data
   arg_vec_t* cl = 0;

   // remove and finalize all thread-local data in all referenced programs
   {
      AutoLocker al(pslock);
      for (pgm_set_t::iterator i = pgm_set.begin(), e = pgm_set.end(); i != e; ++i)
         qore_program_private::finalizeThreadData(*i, this, cl);
   }

   // delete thread-local data
   if (cl) {
      for (arg_vec_t::iterator i = cl->begin(), e = cl->end(); i != e; ++i)
         (*i)->deref(xsink);
      delete cl;
   }

   // purge thread data in contained programs
   while (true) {
      QoreProgram* pgm;
      {
         AutoLocker al(pslock);
         pgm_set_t::iterator i = pgm_set.begin();
         if (i == pgm_set.end())
            break;

         pgm = (*i);
         pgm_set.erase(i);
      }
      //printd(5, "ThreadProgramData::del() this: %p pgm: %p\n", this, pgm);
      pgm->depDeref();
      // only dereference the current object if the thread was deleted from the program
      if (!qore_program_private::endThread(pgm, this, xsink))
         deref();
   }
}

class ThreadCleanupNode {
public:
   qtdest_t func;
   void* arg;
   ThreadCleanupNode* next;
};

DLLLOCAL ThreadCleanupNode* ThreadCleanupList::head = 0;

class ThreadParams {
public:
   AbstractQoreNode* fc;
   int tid;
   QoreProgram* pgm;

   DLLLOCAL ThreadParams(AbstractQoreNode* f, int t) {
      fc = f;
      tid = t;
      pgm = getProgram();
   }
};

// this constructor must only be called with the QoreThreadList lock held
tid_node::tid_node(int ntid) {
   tid = ntid;
   next = 0;
   prev = thread_list.tid_tail;
   if (!thread_list.tid_head)
      thread_list.tid_head = this;
   else
      thread_list.tid_tail->next = this;
   thread_list.tid_tail = this;
}

// this destructor must only be called with the QoreThreadList lock held
tid_node::~tid_node() {
   if (prev)
      prev->next = next;
   else
      thread_list.tid_head = next;
   if (next)
      next->prev = prev;
   else
      thread_list.tid_tail = prev;
}

class BGThreadParams {
private:
   // call_obj: get and reference the current stack object, if any, for the new call stack
   QoreObject* call_obj;

   DLLLOCAL ~BGThreadParams() {
   }

public:
   QoreObject* obj;
   const qore_class_private* class_ctx;

   AbstractQoreNode* fc;
   QoreProgram* pgm;
   int tid;
   QoreProgramLocation loc;
   bool registered, started;

   DLLLOCAL BGThreadParams(AbstractQoreNode* f, int t, ExceptionSink* xsink)
      : obj(0),
        fc(f), pgm(getProgram()), tid(t), loc(RunTimeLocation), registered(false), started(false) {
<<<<<<< HEAD
      assert(xsink);
      //printd(5, "BGThreadParams::BGThreadParams(f: %p (%s %d), t: %d) this: %p callobj: %p\n", f, f->getTypeName(), f->getType(), t, this, callobj);
=======
      {
         ThreadData* td = thread_data.get();
         call_obj = td->current_obj;
         class_ctx = td->current_class;
      }

      //printd(5, "BGThreadParams::BGThreadParams(f: %p (%s %d), t: %d) this: %p call_obj: %p '%s' cc: %p '%s' fct: %d\n", f, f->getTypeName(), f->getType(), t, this, call_obj, call_obj ? call_obj->getClassName() : "n/a", class_ctx, class_ctx ? class_ctx->name.c_str() : "n/a", fc->getType());
>>>>>>> 78d9a9a2

      // first try to preregister the new thread
      if (qore_program_private::preregisterNewThread(*pgm, xsink)) {
         call_obj = 0;
         return;
      }

      registered = true;

      qore_type_t fctype = fc->getType();
      if (fctype == NT_SELF_CALL) {
         {
            const QoreClass* qc = reinterpret_cast<SelfFunctionCallNode*>(fc)->getClass();
            if (qc)
               class_ctx = qore_class_private::get(*qc);
         }

	 // must have a current object if an in-object method call is being executed
	 // (i.e. $.method())
	 // we reference the object so it won't go out of scope while the thread is running
	 obj = call_obj;
         assert(obj);
	 obj->realRef();
         call_obj = 0;
      }

      if (call_obj)
	 call_obj->tRef();
   }

   DLLLOCAL void del() {
      // decrement program's thread count
      if (started) {
         qore_program_private::decThreadCount(*pgm, tid);
         //printd(5, "BGThreadParams::del() this: %p pgm: %p\n", this, pgm);
         pgm->depDeref();
      }
      else if (registered)
         qore_program_private::cancelPreregistration(*pgm);

      delete this;
   }

   DLLLOCAL void startThread(ExceptionSink& xsink) {
      // register the new tid
      qore_program_private::registerNewThread(*pgm, tid);
      // create thread-local data in the program object
      qore_program_private::startThread(*pgm, xsink);
      // set program counter for new thread
      update_runtime_location(loc);
      started = true;
      //printd(5, "BGThreadParams::startThread() this: %p pgm: %p\n", this, pgm);
      pgm->depRef();
   }

   DLLLOCAL QoreObject* getCallObject() {
      return obj ? obj : call_obj;
   }

   DLLLOCAL void cleanup(ExceptionSink* xsink) {
      if (fc) fc->deref(xsink);
      derefObj(xsink);
      derefCallObj();
   }

   DLLLOCAL void derefCallObj() {
      // dereference call object if present
      if (call_obj) {
	 call_obj->tDeref();
         call_obj = 0;
      }
   }

   DLLLOCAL void derefObj(ExceptionSink* xsink) {
      if (obj) {
         obj->realDeref(xsink);
         obj = 0;
      }
   }

   DLLLOCAL AbstractQoreNode* exec(ExceptionSink* xsink) {
      //printd(5, "BGThreadParams::exec() this: %p fc: %p (%s %d)\n", this, fc, fc->getTypeName(), fc->getType());
      AbstractQoreNode* rv = fc->eval(xsink);
      fc->deref(xsink);
      fc = 0;
      return rv;
   }
};

ThreadCleanupList::ThreadCleanupList() {
   //printf("ThreadCleanupList::ThreadCleanupList() head=NULL\n");
   head = 0;
}

ThreadCleanupList::~ThreadCleanupList() {
   //printf("ThreadCleanupList::~ThreadCleanupList() head: %p\n", head);

   while (head) {
      ThreadCleanupNode* w = head->next;
      delete head;
      head = w;
   }
}

void ThreadCleanupList::exec() {
   class ThreadCleanupNode* w = head;
   while (w) {
      w->func(w->arg);
      w = w->next;
   }
}

void ThreadCleanupList::push(qtdest_t func, void* arg) {
   ThreadCleanupNode* w = new ThreadCleanupNode;
   w->next = head;
   w->func = func;
   w->arg = arg;
   head = w;
   //printf("TCL::push() this: %p, &head: %p, head: %p, head->next: %p\n", this, &head, head, head->next);
}

void ThreadCleanupList::pop(bool exec) {
   if (exec)
      head->func(head->arg);
   ThreadCleanupNode* w = head->next;
   delete head;
   head = w;
}

#ifdef QORE_MANAGE_STACK
int check_stack(ExceptionSink* xsink) {
   ThreadData* td = thread_data.get();
   printd(5, "check_stack() current: %p limit: %p\n", get_stack_pos(), td->stack_limit);
#ifdef IA64_64
   //printd(5, "check_stack() bsp current: %p limit: %p\n", get_rse_bsp(), td->rse_limit);
   if (td->rse_limit < get_rse_bsp()) {
      xsink->raiseException("STACK-LIMIT-EXCEEDED", "this thread's stack has exceeded the IA-64 RSE (Register Stack Engine) stack size limit (%ld bytes)", qore_thread_stack_limit);
      return -1;
   }

#endif

   if (td->stack_limit
#ifdef STACK_DIRECTION_DOWN
   >
#else
   <
#endif
   get_stack_pos()) {
      xsink->raiseException("STACK-LIMIT-EXCEEDED", "this thread's stack has exceeded the stack size limit (%ld bytes)", qore_thread_stack_limit);
      return -1;
   }

   return 0;
}
#endif

QoreAbstractModule* set_reexport(QoreAbstractModule* m, bool current_reexport, bool& old_reexport) {
   ThreadData* td = thread_data.get();
   uintptr_t rv = td->qmi;
   if (rv & 1) {
      old_reexport = true;
      rv ^= 1;
   }
   else
      old_reexport = false;

   td->qmi = (uintptr_t)m;
   if (current_reexport)
      td->qmi |= 1;

   return (QoreAbstractModule*)rv;
}

void set_reexport(QoreAbstractModule* m, bool reexport) {
   ThreadData* td = thread_data.get();
   td->qmi = (uintptr_t)m;
   if (reexport)
      td->qmi |= 1;
}

// returns 1 if data structure is already on stack, 0 if not (=OK)
int thread_push_container(const AbstractQoreNode* n) {
   std::pair<const_node_set_t::iterator, bool> rv = thread_data.get()->node_set.insert(n);
   return !rv.second;
}

void thread_pop_container(const AbstractQoreNode* n) {
   ThreadData* td = thread_data.get();

   const_node_set_t::iterator i = td->node_set.find(n);
   assert(i != td->node_set.end());
   td->node_set.erase(i);
}

int thread_ref_set(const lvalue_ref* r) {
   ThreadData* td = thread_data.get();
   return !td->ref_set.insert(r).second ? -1 : 0;
}

void thread_ref_remove(const lvalue_ref* r) {
   ThreadData* td = thread_data.get();
   assert(td->ref_set.find(r) != td->ref_set.end());
   td->ref_set.erase(r);
}

LocalVarValue* thread_instantiate_lvar() {
   return thread_data.get()->tlpd->lvstack.instantiate();
}

void thread_uninstantiate_lvar(ExceptionSink* xsink) {
   ThreadData* td = thread_data.get();
   td->tlpd->lvstack.uninstantiate(xsink);
}

void thread_uninstantiate_self() {
   ThreadData* td = thread_data.get();
   td->tlpd->lvstack.uninstantiateSelf();
}

LocalVarValue* thread_find_lvar(const char* id) {
   ThreadData* td = thread_data.get();
   return td->tlpd->lvstack.find(id);
}

ClosureVarValue* thread_instantiate_closure_var(const char* n_id, const QoreTypeInfo* typeInfo, QoreValue& nval) {
   return thread_data.get()->tlpd->cvstack.instantiate(n_id, typeInfo, nval);
}

void thread_instantiate_closure_var(ClosureVarValue* cvar) {
   return thread_data.get()->tlpd->cvstack.instantiate(cvar);
}

void thread_uninstantiate_closure_var(ExceptionSink* xsink) {
   thread_data.get()->tlpd->cvstack.uninstantiate(xsink);
}

ClosureVarValue* thread_find_closure_var(const char* id) {
   return thread_data.get()->tlpd->cvstack.find(id);
}

const QoreClosureBase* thread_set_runtime_closure_env(const QoreClosureBase* current) {
   ThreadData* td = thread_data.get();
   const QoreClosureBase* rv = td->closure_rt_env;
   td->closure_rt_env = current;
   return rv;
}

cvv_vec_t* thread_get_all_closure_vars() {
   return thread_data.get()->tlpd->cvstack.getAll();
}

void thread_set_closure_parse_env(ClosureParseEnvironment* cenv) {
   thread_data.get()->closure_parse_env = cenv;
}

ClosureVarValue* thread_get_runtime_closure_var(const LocalVar* id) {
   return thread_data.get()->closure_rt_env->find(id);
}

ClosureParseEnvironment* thread_get_closure_parse_env() {
   return thread_data.get()->closure_parse_env;
}

void thread_push_frame_boundary() {
   ThreadData* td = thread_data.get();
   td->tlpd->lvstack.pushFrameBoundary();
   td->tlpd->cvstack.pushFrameBoundary();
}

void thread_pop_frame_boundary() {
   ThreadData* td = thread_data.get();
   td->tlpd->lvstack.popFrameBoundary();
   td->tlpd->cvstack.popFrameBoundary();
}

QoreHashNode* thread_get_local_vars(int frame, ExceptionSink* xsink) {
   ReferenceHolder<QoreHashNode> rv(new QoreHashNode, xsink);
   ThreadData* td = thread_data.get();
   if (frame >= 0) {
      td->tlpd->lvstack.getLocalVars(**rv, frame, xsink);
      if (*xsink)
         return nullptr;
      td->tlpd->cvstack.getLocalVars(**rv, frame, xsink);
      if (*xsink)
         return nullptr;
   }
   return rv.release();
}

int thread_set_local_var_value(const char* name, const QoreValue& val, ExceptionSink* xsink) {
   return thread_data.get()->tlpd->lvstack.setVarValue(name, val, xsink);
}

int thread_set_closure_var_value(const char* name, const QoreValue& val, ExceptionSink* xsink) {
   return thread_data.get()->tlpd->cvstack.setVarValue(name, val, xsink);
}

void parse_push_name(const char* name) {
   ThreadData* td = thread_data.get();
   td->pushName(name);
}

std::string parse_pop_name() {
   ThreadData* td = thread_data.get();
   return td->popName();
}

void set_thread_resource(AbstractThreadResource* atr) {
   ThreadData* td = thread_data.get();
   td->trlist->set(atr);
}

int remove_thread_resource(AbstractThreadResource* atr) {
   ThreadData* td = thread_data.get();
   return td->trlist->remove(atr);
}

bool check_thread_resource(AbstractThreadResource* atr) {
   ThreadData* td = thread_data.get();
   return td->trlist->check(atr);
}

void set_thread_resource(const ResolvedCallReferenceNode* rcr, QoreValue arg) {
   thread_data.get()->trlist->set(rcr, arg);
}

int remove_thread_resource(const ResolvedCallReferenceNode* rcr, ExceptionSink* xsink) {
   return thread_data.get()->trlist->remove(rcr, xsink);
}

void mark_thread_resources() {
   ThreadData* td = thread_data.get();
   ThreadResourceList* trl = new ThreadResourceList(td->trlist);
   td->trlist = trl;
}


// returns 0 if the last mark has been cleared, -1 if there are more marks to check
static int purge_thread_resources_to_mark(ThreadData* td, ExceptionSink* xsink) {
   td->trlist->purge(xsink);

   if (td->trlist->prev) {
      ThreadResourceList* tr = td->trlist;
      td->trlist = tr->prev;
      delete tr;
      return -1;
   }
   return 0;
}

// returns 0 if the last mark has been cleared, -1 if there are more marks to check
int purge_thread_resources_to_mark(ExceptionSink* xsink) {
   ThreadData* td = thread_data.get();
   return purge_thread_resources_to_mark(td, xsink);
}

void purge_thread_resources(ExceptionSink* xsink) {
   ThreadData* td = thread_data.get();
   while (purge_thread_resources_to_mark(td, xsink));
}

void purge_pgm_thread_resources(const QoreProgram* pgm, ExceptionSink* xsink) {
   ThreadData* td = thread_data.get();

   ThreadResourceList* tr = td->trlist;
   while (tr) {
      tr->purge(pgm, xsink);
      tr = tr->prev;
   }
}

void parse_try_module_inc() {
   ThreadData* td = thread_data.get();
   td->tm.inc();
}

bool parse_try_module_dec() {
   ThreadData* td = thread_data.get();
   return td->tm.dec();
}

unsigned parse_try_module_get() {
   return thread_data.get()->tm.count;
}

void parse_try_module_set(unsigned c) {
   thread_data.get()->tm.count = c;
}

void parse_cond_push(bool mark) {
   ThreadData* td = thread_data.get();
   if (!td->pcs)
      td->pcs = new ParseConditionalStack;
   td->pcs->push(mark);
}

bool parse_cond_else() {
   ThreadData* td = thread_data.get();
   return td->pcs ? td->pcs->checkElse() : 0;
}

bool parse_cond_pop() {
   ThreadData* td = thread_data.get();
   if (!td->pcs) {
      parse_error("unmatched %%endif");
      return false;
   }
   return td->pcs->pop();
}

bool parse_cond_test() {
   ThreadData* td = thread_data.get();
   if (!td->pcs) {
      parse_error("%%else without %%ifdef");
      return false;
   }
   return td->pcs->test();
}

void push_parse_options() {
   ThreadData* td = thread_data.get();
   qore_program_private::pushParseOptions(td->current_pgm, td->parse_loc.file);
}

// called when a StatementBlock has "on_exit" blocks
void pushBlock(block_list_t::iterator i) {
   ThreadData* td = thread_data.get();
   td->on_block_exit_list.push_back(i);
}

// called when a StatementBlock has "on_exit" blocks
block_list_t::iterator popBlock() {
   ThreadData* td = thread_data.get();
   block_list_t::iterator i = td->on_block_exit_list.back();
   td->on_block_exit_list.pop_back();
   return i;
}

// called by each "on_exit" statement to activate its code for the block exit
void advanceOnBlockExit() {
   ThreadData* td = thread_data.get();
   --td->on_block_exit_list.back();
}

// new file name, current parse state
void beginParsing(const char* file, void* ps, const char* src, int offset) {
   ThreadData* td = thread_data.get();
   //printd(5, "beginParsing() td: %p of %p (%s), (stack: %s) src: %s:%d\n", td, file, file ? file : "(null)", (td->plStack ? td->plStack->file : "n/a"), src ? src : "(null)", offset);

   // store current position
   ProgramParseContext* pl = new ProgramParseContext(td->parse_loc.file, td->parseState, td->parse_loc.source, td->parse_loc.offset, td->pcs, td->plStack);
   td->plStack = pl;

   // set new position
   td->parse_loc.file = file;
   td->parseState = ps;
   td->parse_loc.source = src;
   td->parse_loc.offset = offset;
   td->pcs = 0;
}

void* endParsing() {
   ThreadData* td = thread_data.get();
   //printd(5, "endParsing() td: %p restoreParseOptions pgm: %p parse_file: %p '%s' src: %s:%d\n", td, td->current_pgm, td->parse_loc.file, td->parse_loc.file, td->parse_loc.source ? td->parse_loc.source : "(null)", td->parse_loc.offset);
   qore_program_private::restoreParseOptions(td->current_pgm, td->parse_loc.file);

   void* rv = td->parseState;

   // ensure there are no conditional blocks left open at EOF
   td->endFileParsing();

   assert(td->plStack);
   assert(!td->pcs);

   ProgramParseContext* pl = td->plStack->next;
   //printd(5, "endParsing() td: %p ending parsing of '%s', returning %p, setting file: %p '%s'\n", td, td->parse_file, rv, td->plStack->file, td->plStack->file);

   td->parse_loc.file   = td->plStack->file;
   td->parseState       = td->plStack->parseState;
   td->parse_loc.source = td->plStack->src;
   td->parse_loc.offset = td->plStack->offset;
   td->pcs              = td->plStack->pcs;
   delete td->plStack;
   td->plStack = pl;

   return rv;
}

// thread-local functions
bool is_valid_qore_thread() {
   return (bool)thread_data.get();
}

int gettid() {
   return (thread_data.get())->tid;
}

VLock* getVLock() {
   ThreadData* td = thread_data.get();
   return &td->vlock;
}

Context* get_context_stack() {
   return (thread_data.get())->context_stack;
}

void update_context_stack(Context* cstack) {
   ThreadData* td    = thread_data.get();
   td->context_stack = cstack;
}

QoreProgramLocation get_runtime_location() {
   return thread_data.get()->runtime_loc;
}

QoreProgramLocation update_get_runtime_location(const QoreProgramLocation& loc) {
   QoreProgramLocation rv = thread_data.get()->runtime_loc;
   thread_data.get()->runtime_loc = loc;
   return rv;
}

void update_runtime_location(const QoreProgramLocation& loc) {
   thread_data.get()->runtime_loc = loc;
}

void set_parse_file_info(QoreProgramLocation& loc) {
   ThreadData* td = thread_data.get();
   loc.file       = td->parse_loc.file;
   loc.source     = td->parse_loc.source;
   loc.offset     = td->parse_loc.offset;
   //printd(5, "set_parse_file_info() setting %s src: %s:%d\n", loc.file, loc.source ? loc.source : "(null)", loc.offset);
}

QoreProgramLocation get_parse_location() {
   return thread_data.get()->parse_loc;
}

void update_parse_location(const QoreProgramLocation& loc) {
   //printd(5, "update_parse_location() setting %s:%d-%d src: %s%d\n", loc.file, loc.start_line, loc.end_line, loc.source ? loc.source : "(null)", loc.offset);
   thread_data.get()->parse_loc = loc;
}

void update_parse_line_location(int start_line, int end_line) {
   ThreadData* td = thread_data.get();
   td->parse_loc.start_line = start_line;
   td->parse_loc.end_line = end_line;
}

const char* get_parse_code() {
   return (thread_data.get())->parse_code;
}

void parseSetCodeInfo(const char* parse_code, const QoreTypeInfo* returnTypeInfo, const char*& old_code, const QoreTypeInfo*& old_returnTypeInfo) {
   ThreadData* td = thread_data.get();
   old_code = td->parse_code;
   old_returnTypeInfo = td->parse_return_type_info;
   td->parse_code = parse_code;
   td->parse_return_type_info = returnTypeInfo;
}

void parseRestoreCodeInfo(const char* parse_code, const QoreTypeInfo* returnTypeInfo) {
   ThreadData* td = thread_data.get();
   td->parse_code = parse_code;
   td->parse_return_type_info = returnTypeInfo;
}

const QoreTypeInfo* parse_get_return_type_info() {
   return (thread_data.get())->parse_return_type_info;
}

const QoreTypeInfo* getReturnTypeInfo() {
   return (thread_data.get())->returnTypeInfo;
}

const QoreTypeInfo* saveReturnTypeInfo(const QoreTypeInfo* returnTypeInfo) {
   ThreadData* td = thread_data.get();
   const QoreTypeInfo* rv = td->returnTypeInfo;
   td->returnTypeInfo = returnTypeInfo;
   return rv;
}

const AbstractQoreZoneInfo* currentTZ() {
   ThreadData* td = thread_data.get();
   if (td->tpd) {
      if (td->tlpd && td->tlpd->tz_set)
         return td->tlpd->tz;
      if (td->current_pgm)
         return qore_program_private::currentTZIntern(*(td->current_pgm));
   }
   return QTZM.getLocalZoneInfo();
}

void set_thread_tz(const AbstractQoreZoneInfo* tz) {
   ThreadData* td = thread_data.get();
   if (!td->tlpd) {
      printd(0, "set_thread_tz(%p '%s') ignored - no current thread-local program data\n", tz, tz ? tz->getRegionName() : "(null)");
      return;
   }
   td->tlpd->setTZ(tz);
}

const AbstractQoreZoneInfo* get_thread_tz(bool& set) {
   ThreadData* td = thread_data.get();
   if (!td->tlpd) {
      printd(0, "get_thread_tz() ignored - no current thread-local program data\n");
      set = false;
      return 0;
   }
   set = td->tlpd->tz_set;
   return td->tlpd->tz;
}

void clear_thread_tz() {
   ThreadData* td = thread_data.get();
   if (!td->tlpd) {
      printd(0, "clear_thread_tz() ignored - no current thread-local program data\n");
      return;
   }
   td->tlpd->clearTZ();
}

ThreadProgramData* get_thread_program_data() {
   ThreadData* td = thread_data.get();
   assert(td);
   return td->tpd;
}

// pushes a new argv reference counter
void new_argv_ref() {
   thread_data.get()->argv_refs.push();
}

// increments the parse argv reference counter
void inc_argv_ref() {
   thread_data.get()->argv_refs.inc();
}

// pushes an "ignore numeric reference" context
void push_ignore_numeric_argv_ref() {
   thread_data.get()->argv_refs.push_numeric();
}

// pops an "ignore numeric reference" context
void pop_ignore_numeric_argv_ref() {
   thread_data.get()->argv_refs.pop_numeric();
}

// increments the parse argv numeric reference counter
void inc_numeric_argv_ref() {
   thread_data.get()->argv_refs.inc_numeric();
}

// gets the parse argv reference counter and pops the context
int get_pop_argv_ref() {
   return thread_data.get()->argv_refs.pop();
}

// clears the argv reference stack
void clear_argv_ref() {
   thread_data.get()->argv_refs.clear();
}

int get_implicit_element() {
   return thread_data.get()->getElement();
}

int save_implicit_element(int n_element) {
   return thread_data.get()->saveElement(n_element);
}

void end_signal_thread(ExceptionSink* xsink) {
   thread_data.get()->tpd->del(xsink);
}

qore_ns_private* parse_set_ns(qore_ns_private* ns) {
   return thread_data.get()->set_ns(ns);
}

qore_ns_private* parse_get_ns() {
   return thread_data.get()->current_ns;
}

void set_module_context(QoreModuleContext* qmc) {
   thread_data.get()->qmc = qmc;
}

QoreModuleContext* get_module_context() {
   return thread_data.get()->qmc;
}

QoreModuleDefContext* set_module_def_context(QoreModuleDefContext* qmd) {
   ThreadData* td = thread_data.get();
   QoreModuleDefContext* rv = td->qmd;
   td->qmd = qmd;
   return rv;
}

QoreModuleDefContext* get_module_def_context() {
   return thread_data.get()->qmd;
}

void parse_set_module_def_context_name(const char* name) {
   ThreadData* td = thread_data.get();
   if (td->qmd) {
      QoreUserModuleDefContextHelper* uqmd = static_cast<QoreUserModuleDefContextHelper*>(td->qmd);
      // set name and setup for parsing any header closures / call references
      uqmd->setNameInit(name);
   }
}

const char* set_user_module_context_name(const char* n) {
   ThreadData* td = thread_data.get();
   const char* rv = td->user_module_context_name;
   td->user_module_context_name = n;
   return rv;
}

const char* get_user_module_context_name() {
   return thread_data.get()->user_module_context_name;
}

void ModuleContextNamespaceList::clear() {
   for (mcnl_t::iterator i = begin(), e = end(); i != e; ++i)
      delete (*i).nns;
   mcnl_t::clear();
}

void ModuleContextFunctionList::clear() {
   for (mcfl_t::iterator i = begin(), e = end(); i != e; ++i)
      (*i).v->deref();
   mcfl_t::clear();
}

QoreProgramContextHelper::QoreProgramContextHelper(QoreProgram* pgm) {
   ThreadData* td  = thread_data.get();
   old_pgm = td->current_pgm;
   td->current_pgm = pgm;
}

QoreProgramContextHelper::~QoreProgramContextHelper() {
   ThreadData* td  = thread_data.get();
   td->current_pgm = old_pgm;
}

ObjectSubstitutionHelper::ObjectSubstitutionHelper(QoreObject* obj, const qore_class_private* c) {
   ThreadData* td  = thread_data.get();
   old_obj = td->current_obj;
   old_class = td->current_class;
   td->current_obj = obj;
   td->current_class = c;
}

ObjectSubstitutionHelper::~ObjectSubstitutionHelper() {
   ThreadData* td  = thread_data.get();
   td->current_obj = old_obj;
   td->current_class = old_class;
}

OptionalClassObjSubstitutionHelper::OptionalClassObjSubstitutionHelper(const qore_class_private* qc) : subst(qc ? true : false) {
   if (qc) {
      ThreadData* td  = thread_data.get();
      old_obj = td->current_obj;
      old_class = td->current_class;
      td->current_obj = 0;
      td->current_class = qc;
   }
}

OptionalClassObjSubstitutionHelper::~OptionalClassObjSubstitutionHelper() {
   if (subst) {
      ThreadData* td  = thread_data.get();
      td->current_obj = old_obj;
      td->current_class = old_class;
   }
}

CodeContextHelperBase::CodeContextHelperBase(const char* code, QoreObject* obj, const qore_class_private* c, ExceptionSink* xsink) {
   ThreadData* td  = thread_data.get();
   old_code = td->current_code;
   td->current_code = code;

   old_obj = td->current_obj;
   td->current_obj = obj;

   old_class = td->current_class;
   td->current_class = c;

   if (obj && obj != old_obj && !qore_object_private::get(*obj)->startCall(code, xsink))
      do_ref = true;
   else
      do_ref = false;
}

CodeContextHelperBase::~CodeContextHelperBase() {
   ThreadData* td = thread_data.get();
   if (do_ref) {
      assert(td->current_obj);
      qore_object_private::get(*td->current_obj)->endCall(xsink);
   }
   td->current_code = old_code;
   td->current_obj = old_obj;
   td->current_class = old_class;
}

ArgvContextHelper::ArgvContextHelper(QoreListNode* argv, ExceptionSink* n_xsink) : xsink(n_xsink) {
   ThreadData* td  = thread_data.get();
   old_argv = td->current_implicit_arg;
   td->current_implicit_arg = argv;
   //printd(5, "ArgvContextHelper::ArgvContextHelper() setting argv: %p\n", argv);
}

ArgvContextHelper::~ArgvContextHelper() {
   ThreadData* td  = thread_data.get();
   if (td->current_implicit_arg)
      td->current_implicit_arg->deref(xsink);
   td->current_implicit_arg = old_argv;
   //printd(5, "ArgvContextHelper::~ArgvContextHelper() setting argv: %p\n", old_argv);
}

SingleArgvContextHelper::SingleArgvContextHelper(QoreValue val, ExceptionSink* n_xsink) : xsink(n_xsink) {
   //printd(5, "SingleArgvContextHelper::SingleArgvContextHelper() this: %p arg: %p (%s)\n", this, val, val ? val->getTypeName() : 0);
   ThreadData* td  = thread_data.get();
   old_argv = td->current_implicit_arg;
   QoreListNode* argv;
   if (!val.isNothing()) {
      argv = new QoreListNode;
      argv->push(val.takeNode());
   }
   else
      argv = 0;
   td->current_implicit_arg = argv;
}

SingleArgvContextHelper::~SingleArgvContextHelper() {
   ThreadData* td  = thread_data.get();
   if (td->current_implicit_arg)
      td->current_implicit_arg->deref(xsink);
   td->current_implicit_arg = old_argv;
}

const QoreListNode* thread_get_implicit_args() {
   //printd(5, "thread_get_implicit_args() returning %p\n", thread_data.get()->current_implicit_arg);
   return thread_data.get()->current_implicit_arg;
}

#ifdef QORE_RUNTIME_THREAD_STACK_TRACE
void pushCall(CallNode* cn) {
   thread_list.pushCall(cn);
}

void popCall(ExceptionSink* xsink) {
   thread_list.popCall(xsink);
}

QoreListNode* getCallStackList() {
   return thread_list.getCallStackList();
}

CallStack* getCallStack() {
   return thread_list.getCallStack();
}
#endif

bool runtime_in_object_method(const char* name, const QoreObject* o) {
   ThreadData* td = thread_data.get();
   return (td->current_obj == o && td->current_code == name) ? true : false;
}

QoreObject* runtime_get_stack_object() {
   return (thread_data.get())->current_obj;
}

const qore_class_private* runtime_get_class() {
   return (thread_data.get())->current_class;
}

void runtime_get_object_and_class(QoreObject*& obj, const qore_class_private*& qc) {
   ThreadData* td = thread_data.get();
   obj = td->current_obj;
   qc = td->current_class;
}

QoreProgramBlockParseOptionHelper::QoreProgramBlockParseOptionHelper(int64 n_po) {
   ThreadData* td = thread_data.get();
   if (td->runtime_po != n_po) {
      po = td->runtime_po;
      td->runtime_po = n_po;
   }
   else
      po = -1;
}

QoreProgramBlockParseOptionHelper::~QoreProgramBlockParseOptionHelper() {
   if (po != -1) {
      ThreadData* td = thread_data.get();
      td->runtime_po = po;
   }
}

ProgramThreadCountContextHelper::ProgramThreadCountContextHelper(ExceptionSink* xsink, QoreProgram* pgm, bool runtime) :
      old_pgm(0), old_tlpd(0), restore(false) {
   if (!pgm)
      return;

   qore_program_private* pp = qore_program_private::get(*pgm);

   ThreadData* td = thread_data.get();
   //printd(5, "ProgramThreadCountContextHelper::ProgramThreadCountContextHelper() current_pgm: %p new_pgm: %p\n", td->current_pgm, pgm);
   if (pgm != td->current_pgm) {
      // try to increment thread count
      if (pp->incThreadCount(xsink)) {
         //printd(5, "ProgramThreadCountContextHelper::ProgramThreadCountContextHelper() failed\n");
         return;
      }
      //printd(5, "ProgramThreadCountContextHelper::ProgramThreadCountContextHelper() OK\n");

      // set up thread stacks
      restore = true;
      old_pgm = td->current_pgm;
      old_tlpd = td->tlpd;
      td->current_pgm = pgm;
      td->tpd->saveProgram(runtime, xsink);
   }
}

ProgramThreadCountContextHelper::~ProgramThreadCountContextHelper() {
   if (!restore)
      return;

   // restore thread stacks
   ThreadData* td = thread_data.get();

   QoreProgram* pgm = td->current_pgm;
   //printd(5, "ProgramThreadCountContextHelper::~ProgramThreadCountContextHelper() current_pgm: %p restoring old pgm: %p old tlpd: %p\n", td->current_pgm, old_pgm, old_tlpd);
   td->current_pgm = old_pgm;
   td->tlpd = old_tlpd;

   qore_program_private::decThreadCount(*pgm, td->tid);
}

ProgramRuntimeParseCommitContextHelper::ProgramRuntimeParseCommitContextHelper(ExceptionSink* xsink, QoreProgram* pgm) :
      old_pgm(0), old_tlpd(0), restore(false) {
   if (!pgm)
      return;

   ThreadData* td = thread_data.get();
   printd(5, "ProgramRuntimeParseCommitContextHelper::ProgramRuntimeParseCommitContextHelper() current_pgm: %p new_pgm: %p\n", td->current_pgm, pgm);
   if (pgm != td->current_pgm) {
      // try to increment thread count
      if (qore_program_private::lockParsing(*pgm, xsink))
         return;

      // set up thread stacks
      restore = true;
      old_pgm = td->current_pgm;
      old_tlpd = td->tlpd;
      td->current_pgm = pgm;
      td->tpd->saveProgram(false, 0);
   }
}

ProgramRuntimeParseCommitContextHelper::~ProgramRuntimeParseCommitContextHelper() {
   if (!restore)
      return;

   // restore thread stacks
   ThreadData* td = thread_data.get();

   QoreProgram* pgm = td->current_pgm;
   //printd(5, "ProgramRuntimeParseCommitContextHelper::~ProgramRuntimeParseCommitContextHelper() current_pgm: %p restoring old pgm: %p old tlpd: %p\n", td->current_pgm, old_pgm, old_tlpd);
   td->current_pgm = old_pgm;
   td->tlpd        = old_tlpd;

   qore_program_private::unlockParsing(*pgm);
}

ProgramRuntimeParseContextHelper::ProgramRuntimeParseContextHelper(ExceptionSink* xsink, QoreProgram* pgm) : restore(false) {
   if (!pgm)
      return;

   // attach to and lock program for parsing
   if (qore_program_private::lockParsing(*pgm, xsink))
      return;

   restore = true;

   ThreadData* td = thread_data.get();
   old_pgm = td->current_pgm;
   td->current_pgm = pgm;
}

ProgramRuntimeParseContextHelper::~ProgramRuntimeParseContextHelper() {
   if (!restore)
      return;

   ThreadData* td = thread_data.get();
   qore_program_private::unlockParsing(*td->current_pgm);
   td->current_pgm = old_pgm;
}

CurrentProgramRuntimeParseContextHelper::CurrentProgramRuntimeParseContextHelper() {
   ThreadData* td = thread_data.get();
   // attach to and lock current program for parsing - cannot fail with a running program
   // but current_pgm can be null when loading binary modules
   if (td->current_pgm)
      qore_program_private::lockParsing(*td->current_pgm, 0);
}

CurrentProgramRuntimeParseContextHelper::~CurrentProgramRuntimeParseContextHelper() {
   ThreadData* td = thread_data.get();
   // current_pgm can be null when loading binary modules
   if (td->current_pgm)
      qore_program_private::unlockParsing(*td->current_pgm);
}

CurrentProgramRuntimeExternalParseContextHelper::CurrentProgramRuntimeExternalParseContextHelper() {
   ThreadData* td = thread_data.get();
   // attach to and lock current program for parsing - cannot fail with a running program
   // but current_pgm can be null when loading binary modules
   if (!td->current_pgm || qore_program_private::lockParsing(*td->current_pgm, 0))
      valid = false;
}

CurrentProgramRuntimeExternalParseContextHelper::~CurrentProgramRuntimeExternalParseContextHelper() {
   if (valid) {
      ThreadData* td = thread_data.get();
      // current_pgm can be null when loading binary modules
      if (td->current_pgm)
         qore_program_private::unlockParsing(*td->current_pgm);
   }
}

CurrentProgramRuntimeExternalParseContextHelper::operator bool() const {
   return valid;
}

ProgramRuntimeParseAccessHelper::ProgramRuntimeParseAccessHelper(ExceptionSink* xsink, QoreProgram* pgm) : restore(false) {
   ThreadData* td = thread_data.get();
   if (pgm != td->current_pgm) {
      if (qore_program_private::incThreadCount(*pgm, xsink))
         return;

      restore = true;
      old_pgm = td->current_pgm;
      td->current_pgm = pgm;
   }
}

ProgramRuntimeParseAccessHelper::~ProgramRuntimeParseAccessHelper() {
   if (!restore)
      return;

   ThreadData* td = thread_data.get();
   qore_program_private::decThreadCount(*td->current_pgm, td->tid);
   td->current_pgm = old_pgm;
}

QoreProgram* getProgram() {
   return (thread_data.get())->current_pgm;
   //return (thread_data.get())->pgmStack->getProgram();
}

RootQoreNamespace* getRootNS() {
   return (thread_data.get())->current_pgm->getRootNS();
   //return (thread_data.get())->pgmStack->getProgram()->getRootNS();
}

int64 parse_get_parse_options() {
   return (thread_data.get())->current_pgm->getParseOptions64();
}

int64 runtime_get_parse_options() {
   return (thread_data.get())->runtime_po;
}

bool parse_check_parse_option(int64 o) {
   return (parse_get_parse_options() & o) == o;
}

bool runtime_check_parse_option(int64 o) {
   return (runtime_get_parse_options() & o) == o;
}

void updateCVarStack(CVNode* ncvs) {
   ThreadData* td = thread_data.get();
   td->cvarstack = ncvs;
}

CVNode* getCVarStack() {
   return (thread_data.get())->cvarstack;
}

void updateVStack(VNode* nvs) {
   ThreadData* td = thread_data.get();
   td->vstack = nvs;
}

VNode* getVStack() {
   return (thread_data.get())->vstack;
}

void save_global_vnode(VNode* vn) {
   ThreadData* td = thread_data.get();
   td->global_vnode = vn;
}

VNode* get_global_vnode() {
   return (thread_data.get())->global_vnode;
}

void setParseClass(QoreClass* c) {
   ThreadData* td = thread_data.get();
   td->parseClass = c;
}

QoreClass* parse_get_class() {
   return (thread_data.get())->parseClass;
}

qore_class_private* parse_get_class_priv() {
   QoreClass* qc = parse_get_class();
   return qc ? qore_class_private::get(*qc) : 0;
}

// to save the exception for "rethrow"
QoreException* catchSwapException(QoreException* e) {
   ThreadData* td = thread_data.get();
   QoreException* old = td->catchException;
   td->catchException = e;
   return old;
}

// for "rethrow"
QoreException* catchGetException() {
   ThreadData* td = thread_data.get();
   //printd(5, "cGE() td: %p e: %p\n", td, td->catchException);
   assert(td->catchException);
   return td->catchException;
}

void qore_exit_process(int rc) {
   // call exit() in a single-threaded process; flushes file buffers, etc
   if (thread_list.getNumThreads() <= 1)
      exit(rc);
   // do not call exit here since it will try to execute cleanup, which will cause crashes
   // in multithreaded programs; call quick_exit() instead (issue
   _Exit(rc);
}

// sets up the signal thread entry in the thread list
int get_signal_thread_entry() {
   return thread_list.getSignalThreadEntry();
}

// returns tid allocated for thread
int get_thread_entry() {
   return thread_list.get();
}

void deregister_thread(int tid) {
   thread_list.release(tid);
}

void deregister_signal_thread() {
   thread_list.release(0);
}

void delete_signal_thread() {
   thread_list.deleteDataReleaseSignalThread();
}

// should only be called from the new thread
void register_thread(int tid, pthread_t ptid, QoreProgram* p, bool foreign) {
   thread_list.activate(tid, ptid, p, foreign);
}

static void qore_thread_cleanup(void* n = 0) {
#ifdef HAVE_MPFR_BUILDOPT_TLS_T
   // only call mpfr_free_cache if MPFR uses TLS
   if (mpfr_buildopt_tls_p())
      mpfr_free_cache();
#endif
   ERR_remove_state(0);
}

int q_register_foreign_thread() {
   // see if the current thread has already been registered
   ThreadData* td = thread_data.get();
   if (td)
      return QFT_REGISTERED;

   // get a TID for the new thread
   int tid = get_thread_entry();

   if (tid == -1)
      return QFT_ERROR;

   thread_list.activate(tid, pthread_self(), 0, true);

   return QFT_OK;
}

int q_deregister_foreign_thread() {
   ThreadData* td = thread_data.get();
   if (!td || !td->foreign)
      return -1;

   // set thread entry as not available while it's being deleted
   thread_list.setStatus(td->tid, QTS_NA);

   ExceptionSink xsink;

   // delete any thread data
   td->del(&xsink);

   // cleanup thread resources
   purge_thread_resources(&xsink);

   xsink.handleExceptions();

   // save tid for freeing the thread entry later
   int tid = td->tid;

   // run any thread cleanup functions
   tclist.exec();

   // delete internal thread data structure and release TID entry
   thread_list.deleteDataRelease(tid);

   qore_thread_cleanup();

   return 0;
}

int q_reserve_foreign_thread_id() {
   return thread_list.get(QTS_RESERVED);
}

int q_release_reserved_foreign_thread_id(int tid) {
   if (tid < 0 || tid >= MAX_QORE_THREADS)
      return -1;

   // release the thread entry
   return thread_list.releaseReserved(tid);
}

int q_register_reserved_foreign_thread(int tid) {
   if (tid < 0 || tid >= MAX_QORE_THREADS)
      return -1;

   return thread_list.activateReserved(tid);
}

int q_deregister_reserved_foreign_thread() {
   ThreadData* td = thread_data.get();
   if (!td || !td->foreign)
      return -1;

   // set thread entry as RESERVED immediately
   thread_list.setStatus(td->tid, QTS_RESERVED);

   ExceptionSink xsink;

   // delete any thread data
   td->del(&xsink);

   // cleanup thread resources
   purge_thread_resources(&xsink);

   xsink.handleExceptions();

   // run any thread cleanup functions
   tclist.exec();

   // delete internal thread data structure (do not release TID entry)
   thread_list.deleteData(td->tid);

   qore_thread_cleanup();

   return 0;
}

class qore_foreign_thread_priv {};

QoreForeignThreadHelper::QoreForeignThreadHelper() : priv(!q_register_foreign_thread() ? (qore_foreign_thread_priv*)1 : 0) {
}

QoreForeignThreadHelper::QoreForeignThreadHelper(int tid) : priv(!q_register_reserved_foreign_thread(tid) ? (qore_foreign_thread_priv*)2 : 0) {
}

QoreForeignThreadHelper::~QoreForeignThreadHelper() {
   if (!priv)
      return;
   if (priv == (qore_foreign_thread_priv*)1)
      q_deregister_foreign_thread();
   else {
      assert(priv == (qore_foreign_thread_priv*)2);
      q_deregister_reserved_foreign_thread();
   }
}

struct ThreadArg {
   q_thread_t f;
   void* arg;
   int tid;

   DLLLOCAL ThreadArg(q_thread_t n_f, void* a, int n_tid) : f(n_f), arg(a), tid(n_tid) {
   }

   DLLLOCAL void run(ExceptionSink* xsink) {
      f(xsink, arg);
   }
};

// put functions in an unnamed namespace to make them 'static extern "C"'
namespace {
   extern "C" void* q_run_thread(void* arg) {
      ThreadArg* ta = (ThreadArg*)arg;

      register_thread(ta->tid, pthread_self(), 0);
      printd(5, "q_run_thread() ta: %p TID %d started\n", ta, ta->tid);

      pthread_cleanup_push(qore_thread_cleanup, (void*)0);

      {
         ExceptionSink xsink;

         {
            ta->run(&xsink);

            // cleanup thread resources
            purge_thread_resources(&xsink);

            // delete any thread data
            thread_data.get()->del(&xsink);

            xsink.handleExceptions();

            printd(4, "q_run_thread(): thread terminating");

            // run any cleanup functions
            tclist.exec();

            // delete internal thread data structure and release TID entry
            thread_list.deleteDataRelease(ta->tid);

            //printd(5, "q_run_thread(): deleting thread params %p\n", ta);
            delete ta;
         }
      }

      pthread_cleanup_pop((int)1);
      thread_counter.dec();
      pthread_exit(0);
      return 0;
   }

   extern "C" void* op_background_thread(void* x) {
      BGThreadParams* btp = (BGThreadParams*) x;
      // register thread
      register_thread(btp->tid, pthread_self(), btp->pgm);
      printd(5, "op_background_thread() btp: %p TID %d started\n", btp, btp->tid);
      //printf("op_background_thread() btp: %p TID %d started\n", btp, btp->tid);

      pthread_cleanup_push(qore_thread_cleanup, (void*)0);

      {
         ExceptionSink xsink;

         // register thread in Program object
         btp->startThread(xsink);

         {
            AbstractQoreNode* rv;
            {
               CodeContextHelper cch(&xsink, CT_NEWTHREAD, "background operator", btp->getCallObject(), btp->class_ctx);

               // dereference call object if present
               btp->derefCallObj();

               // run thread expression
               rv = btp->exec(&xsink);

               // if there is an object, we dereference the extra reference here
               btp->derefObj(&xsink);
            }

            // dereference any return value from the background expression
            if (rv)
               rv->deref(&xsink);

            // cleanup thread resources
            purge_thread_resources(&xsink);

            int tid = btp->tid;
            // dereference current Program object
            btp->del();

            // delete any thread data
            thread_data.get()->del(&xsink);

            xsink.handleExceptions();

            printd(4, "thread terminating");

            // run any cleanup functions
            tclist.exec();

            // delete internal thread data structure and release TID entry
            thread_list.deleteDataRelease(tid);
         }
      }

      pthread_cleanup_pop(1);
      thread_counter.dec();
      pthread_exit(0);
      return 0;
   }
}

QoreValue do_op_background(const AbstractQoreNode* left, ExceptionSink* xsink) {
   if (!left)
      return QoreValue();

   //printd(2, "op_background() before crlr left = %p\n", left);
   ReferenceHolder<AbstractQoreNode> nl(copy_and_resolve_lvar_refs(left, xsink), xsink);
   //printd(2, "op_background() after crlr nl = %p\n", nl);
   if (*xsink || !nl)
      return QoreValue();

   // now we are ready to create the new thread

   // get thread entry
   //printd(2, "calling get_thread_entry()\n");
   int tid = get_thread_entry();
   //printd(2, "got %d()\n", tid);

   // if can't start thread, then throw exception
   if (tid == -1) {
      xsink->raiseException("THREAD-CREATION-FAILURE", "thread list is full with %d threads", MAX_QORE_THREADS);
      return QoreValue();
   }

   BGThreadParams* tp = new BGThreadParams(nl.release(), tid, xsink);
   //printd(5, "created BGThreadParams(%p, %d) = %p\n", *nl, tid, tp);
   if (*xsink) {
      deregister_thread(tid);
      return QoreValue();
   }
   //printd(5, "tp = %p\n", tp);
   // create thread
   int rc;
   pthread_t ptid;

   //printd(5, "calling pthread_create(%p, %p, %p, %p)\n", &ptid, &ta_default, op_background_thread, tp);
   thread_counter.inc();

   if ((rc = pthread_create(&ptid, ta_default.get_ptr(), op_background_thread, tp))) {
      tp->cleanup(xsink);
      tp->del();

      thread_counter.dec();
      deregister_thread(tid);
      xsink->raiseErrnoException("THREAD-CREATION-FAILURE", rc, "could not create thread");
      return QoreValue();
   }
   //printd(5, "pthread_create() new thread TID %d, pthread_create() returned %d\n", tid, rc);
   return tid;
}

int q_start_thread(ExceptionSink* xsink, q_thread_t f, void* arg) {
   int tid = get_thread_entry();
   //printd(2, "got %d()\n", tid);

   // if can't start thread, then throw exception
   if (tid == -1) {
      xsink->raiseException("THREAD-CREATION-FAILURE", "thread list is full with %d threads", MAX_QORE_THREADS);
      return -1;
   }

   ThreadArg* ta = new ThreadArg(f, arg, tid);

   //printd(5, "tp = %p\n", tp);
   // create thread
   int rc;
   pthread_t ptid;

   //printd(5, "calling pthread_create(%p, %p, %p, %p)\n", &ptid, &ta_default, op_background_thread, tp);
   thread_counter.inc();
   if ((rc = pthread_create(&ptid, ta_default.get_ptr(), q_run_thread, ta))) {
      delete ta;
      thread_counter.dec();
      deregister_thread(tid);
      xsink->raiseErrnoException("THREAD-CREATION-FAILURE", rc, "could not create thread");
      return -1;
   }

   return tid;
}

#ifdef QORE_RUNTIME_THREAD_STACK_TRACE
#include <qore/QoreRWLock.h>

#ifdef _Q_WINDOWS
extern QoreRWLock* thread_stack_lock;
#else
extern QoreRWLock thread_stack_lock;
#endif
#endif

static int initial_thread;

void init_qore_threads() {
   QORE_TRACE("qore_init_threads()");

#if defined(QORE_RUNTIME_THREAD_STACK_TRACE) && defined(_Q_WINDOWS)
   thread_stack_lock = new QoreRWLock;
#endif

#ifdef QORE_MANAGE_STACK
   // get default stack size
#ifdef SOLARIS
#if TARGET_BITS == 32
   // pthread_attr_getstacksize() on default attributes returns 0 on Solaris
   // so we set according to defaults - 1MB on 32-bit builds
   qore_thread_stack_size = 1024*1024;
#else
   // 2MB on 64-bit builds
   qore_thread_stack_size = 1024*1024*2;
#endif // #if TARGET_BITS == 32
#else
#ifdef _Q_WINDOWS
   // windows stacks are extended automatically; here we set a limit of 1 MB per thread
   qore_thread_stack_size = 1024 * 1024;
#else // !_Q_WINDOWS && !SOLARIS
   qore_thread_stack_size = ta_default.getstacksize();
   assert(qore_thread_stack_size);
   //printd(5, "getstacksize() returned: %ld\n", qore_thread_stack_size);
#endif // #ifdef _Q_WINDOWS
#endif // #ifdef SOLARIS

#ifdef IA64_64
   // the top half of the stack is for the normal stack, the bottom half is for the register stack
   qore_thread_stack_size /= 2;
#endif // #ifdef IA64_64
   qore_thread_stack_limit = qore_thread_stack_size - QORE_STACK_GUARD;
   //printd(8, "default stack size %ld, limit %ld\n", qore_thread_stack_size, qore_thread_stack_limit);
#endif // #ifdef QORE_MANAGE_STACK

   // setup parent thread data
   thread_list.activate(initial_thread = get_thread_entry());

   // initialize recursive mutex attribute
   pthread_mutexattr_init(&ma_recursive);
   pthread_mutexattr_settype(&ma_recursive, PTHREAD_MUTEX_RECURSIVE);

   // mark threading as active
   threads_initialized = true;
}

QoreNamespace* get_thread_ns(QoreNamespace &qorens) {
   // create Qore::Thread namespace
   QoreNamespace* Thread = new QoreNamespace("Thread");

   Thread->addSystemClass(initQueueClass(*Thread));
   Thread->addSystemClass(initAbstractSmartLockClass(*Thread));
   Thread->addSystemClass(initMutexClass(*Thread));
   Thread->addSystemClass(initConditionClass(*Thread));
   Thread->addSystemClass(initRWLockClass(*Thread));
   Thread->addSystemClass(initGateClass(*Thread));
   Thread->addSystemClass(initSequenceClass(*Thread));
   Thread->addSystemClass(initCounterClass(*Thread));

   Thread->addSystemClass(initAutoLockClass(*Thread));
   Thread->addSystemClass(initAutoGateClass(*Thread));
   Thread->addSystemClass(initAutoReadLockClass(*Thread));
   Thread->addSystemClass(initAutoWriteLockClass(*Thread));

   Thread->addSystemClass(initThreadPoolClass(*Thread));

   Thread->addSystemClass(initAbstractThreadResourceClass(*Thread));

   return Thread;
}

void delete_thread_local_data() {
   ThreadData* td = thread_data.get();

   // clear runtime location
   td->runtime_loc.clear();

   ExceptionSink xsink;
   // delete any thread data
   thread_data.get()->del(&xsink);

   purge_thread_resources(&xsink);
   xsink.handleExceptions();
}

void delete_qore_threads() {
   QORE_TRACE("delete_qore_threads()");

   // mark threading as inactive
   threads_initialized = false;

   pthread_mutexattr_destroy(&ma_recursive);

   assert(initial_thread);
   thread_list.deleteDataRelease(initial_thread);

#ifdef QORE_RUNTIME_THREAD_STACK_TRACE
#ifdef _Q_WINDOWS
   delete thread_stack_lock;
#endif
#endif

#ifdef HAVE_MPFR_BUILDOPT_TLS_T
   // only call mpfr_free_cache if MPFR uses TLS
   if (mpfr_buildopt_tls_p())
      mpfr_free_cache();
#endif
}

QoreListNode* get_thread_list() {
   QoreListNode* l = new QoreListNode;

   QoreThreadListIterator i;

   while (i.next())
      l->push(new QoreBigIntNode(*i));

   return l;
}

#ifdef QORE_RUNTIME_THREAD_STACK_TRACE
#include <qore/QoreRWLock.h>

#ifdef _Q_WINDOWS
extern QoreRWLock* thread_stack_lock;
#else
extern QoreRWLock thread_stack_lock;
#endif

QoreHashNode* getAllCallStacks() {
   return thread_list.getAllCallStacks();
}

QoreHashNode* QoreThreadList::getAllCallStacks() {
   QoreHashNode* h = new QoreHashNode;
   QoreString str;

   // grab the call stack write lock
   QoreAutoRWWriteLocker wl(thread_stack_lock);

   QoreThreadListIterator i;
   if (exiting)
      return h;

   while (i.next()) {
      // get call stack
      if (entry[*i].callStack) {
         QoreListNode* l = entry[*i].callStack->getCallStack();
         if (!l->empty()) {
            // make hash entry
            str.clear();
            str.sprintf("%d", *i);
            h->setKeyValue(str.getBuffer(), l, 0);
         }
         else
            l->deref(0);
      }
   }

   return h;
}
#endif

void ThreadEntry::cleanup() {
   //printf("ThreadEntry::cleanup() TID %d\n", tidnode ? tidnode->tid : 0);
   assert(status != QTS_AVAIL);
   // delete tidnode from tid_list
   delete tidnode;

#ifdef QORE_RUNTIME_THREAD_STACK_TRACE
   // delete call stack
   delete callStack;
#ifdef DEBUG
   callStack = 0;
#endif
#endif
#ifdef DEBUG
   assert(!thread_data);
#endif

   if (status != QTS_NA && status != QTS_RESERVED) {
      if (!joined)
         pthread_detach(ptid);
   }
   status = QTS_AVAIL;
}

void QoreThreadList::deleteData(int tid) {
   delete thread_data.get();
   thread_data.set(0);

#ifdef DEBUG
   AutoLocker al(l);
   entry[tid].thread_data = 0;
#endif
}

void QoreThreadList::deleteDataRelease(int tid) {
   delete thread_data.get();
   thread_data.set(0);

   AutoLocker al(l);
#ifdef DEBUG
   entry[tid].thread_data = 0;
#endif

   releaseIntern(tid);
}

void QoreThreadList::deleteDataReleaseSignalThread() {
   thread_data.get()->del(0);
   deleteDataRelease(0);
}

unsigned QoreThreadList::cancelAllActiveThreads() {
   int tid = gettid();

   // thread cancel count
   unsigned tcc = 0;

   QoreThreadListIterator i;

   assert(!exiting);
   exiting = true;

   while (i.next()) {
      if (*i != (unsigned)tid) {
         //printf("QoreThreadList::cancelAllActiveThreads() canceling TID %d ptid: %p (this TID: %d)\n", *i, entry[*i].ptid, tid);
         int trc = pthread_cancel(entry[*i].ptid);
         if (!trc)
            ++tcc;
#ifdef DEBUG
         else
            printd(0, "pthread_cancel() returned %d (%s) on tid %d (%p)\n", trc, strerror(trc), tid, entry[*i].ptid);
#endif
      }
   }

   return tcc;
}

#ifdef QORE_RUNTIME_THREAD_STACK_TRACE
void QoreThreadList::pushCall(CallNode* cn) {
   entry[gettid()].callStack->push(cn);
}

void QoreThreadList::popCall(ExceptionSink* xsink) {
   entry[gettid()].callStack->pop(xsink);
}

QoreListNode* QoreThreadList::getCallStackList() {
   return entry[gettid()].callStack->getCallStack();
}
#endif<|MERGE_RESOLUTION|>--- conflicted
+++ resolved
@@ -593,10 +593,7 @@
    DLLLOCAL BGThreadParams(AbstractQoreNode* f, int t, ExceptionSink* xsink)
       : obj(0),
         fc(f), pgm(getProgram()), tid(t), loc(RunTimeLocation), registered(false), started(false) {
-<<<<<<< HEAD
       assert(xsink);
-      //printd(5, "BGThreadParams::BGThreadParams(f: %p (%s %d), t: %d) this: %p callobj: %p\n", f, f->getTypeName(), f->getType(), t, this, callobj);
-=======
       {
          ThreadData* td = thread_data.get();
          call_obj = td->current_obj;
@@ -604,7 +601,6 @@
       }
 
       //printd(5, "BGThreadParams::BGThreadParams(f: %p (%s %d), t: %d) this: %p call_obj: %p '%s' cc: %p '%s' fct: %d\n", f, f->getTypeName(), f->getType(), t, this, call_obj, call_obj ? call_obj->getClassName() : "n/a", class_ctx, class_ctx ? class_ctx->name.c_str() : "n/a", fc->getType());
->>>>>>> 78d9a9a2
 
       // first try to preregister the new thread
       if (qore_program_private::preregisterNewThread(*pgm, xsink)) {
@@ -622,17 +618,17 @@
                class_ctx = qore_class_private::get(*qc);
          }
 
-	 // must have a current object if an in-object method call is being executed
-	 // (i.e. $.method())
-	 // we reference the object so it won't go out of scope while the thread is running
-	 obj = call_obj;
+         // must have a current object if an in-object method call is being executed
+         // (i.e. $.method())
+         // we reference the object so it won't go out of scope while the thread is running
+         obj = call_obj;
          assert(obj);
-	 obj->realRef();
+         obj->realRef();
          call_obj = 0;
       }
 
       if (call_obj)
-	 call_obj->tRef();
+         call_obj->tRef();
    }
 
    DLLLOCAL void del() {
@@ -673,7 +669,7 @@
    DLLLOCAL void derefCallObj() {
       // dereference call object if present
       if (call_obj) {
-	 call_obj->tDeref();
+         call_obj->tDeref();
          call_obj = 0;
       }
    }
