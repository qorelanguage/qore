--- conflicted
+++ resolved
@@ -917,24 +917,15 @@
       ThreadLocalProgramData* tlpd = td->tlpd;
       ProgramThreadCountContextHelper* ch = td->current_pgm_ctx;
       QoreProgram* pgm = td->current_pgm;
-<<<<<<< HEAD
       printd(5, "thread_get_local_vars() tlpd: %p ch: %p frame: %d fc: %d\n", tlpd, ch, frame, tlpd->lvstack.getFrameCount());
-=======
-      //printd(5, "thread_get_local_vars() tlpd: %p ch: %p frame: %d fc: %d\n", tlpd, ch, frame, tlpd->lvstack.getFrameCount());
->>>>>>> 84a48d5a
       while (frame > tlpd->lvstack.getFrameCount()) {
          frame -= (tlpd->lvstack.getFrameCount() + 1);
          if (ch->getNextContext(tlpd, ch))
             return rv.release();
-<<<<<<< HEAD
          printd(5, "thread_get_local_vars() L: tlpd: %p ch: %p frame: %d fc: %d\n", tlpd, ch, frame, tlpd->lvstack.getFrameCount());
          if (!ch)
             return nullptr;
          pgm = ch->getProgram();
-=======
-         pgm = ch->getProgram();
-         //printd(5, "thread_get_local_vars() L: tlpd: %p ch: %p frame: %d fc: %d\n", tlpd, ch, frame, tlpd->lvstack.getFrameCount());
->>>>>>> 84a48d5a
       }
 
       if (!(pgm->getParseOptions64() & PO_ALLOW_DEBUGGING))
