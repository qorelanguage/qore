/* -*- mode: c++; indent-tabs-mode: nil -*- */
/*
  thread.cpp

  threading functionality for Qore

  Qore Programming Language

  Copyright (C) 2003 - 2016 Qore Technologies, s.r.o.

  Permission is hereby granted, free of charge, to any person obtaining a
  copy of this software and associated documentation files (the "Software"),
  to deal in the Software without restriction, including without limitation
  the rights to use, copy, modify, merge, publish, distribute, sublicense,
  and/or sell copies of the Software, and to permit persons to whom the
  Software is furnished to do so, subject to the following conditions:

  The above copyright notice and this permission notice shall be included in
  all copies or substantial portions of the Software.

  THE SOFTWARE IS PROVIDED "AS IS", WITHOUT WARRANTY OF ANY KIND, EXPRESS OR
  IMPLIED, INCLUDING BUT NOT LIMITED TO THE WARRANTIES OF MERCHANTABILITY,
  FITNESS FOR A PARTICULAR PURPOSE AND NONINFRINGEMENT. IN NO EVENT SHALL THE
  AUTHORS OR COPYRIGHT HOLDERS BE LIABLE FOR ANY CLAIM, DAMAGES OR OTHER
  LIABILITY, WHETHER IN AN ACTION OF CONTRACT, TORT OR OTHERWISE, ARISING
  FROM, OUT OF OR IN CONNECTION WITH THE SOFTWARE OR THE USE OR OTHER
  DEALINGS IN THE SOFTWARE.

  Note that the Qore library is released under a choice of three open-source
  licenses: MIT (as above), LGPL 2+, or GPL 2+; see README-LICENSE for more
  information.
*/

#include <qore/Qore.h>
#include <openssl/err.h>

#include <qore/intern/ThreadResourceList.h>
#include <qore/intern/ConstantList.h>
#include <qore/intern/QoreSignal.h>
#include <qore/intern/qore_program_private.h>

// to register object types
#include <qore/intern/QC_Queue.h>
#include <qore/intern/QC_Mutex.h>
#include <qore/intern/QC_Condition.h>
#include <qore/intern/QC_RWLock.h>
#include <qore/intern/QC_Gate.h>
#include <qore/intern/QC_Sequence.h>
#include <qore/intern/QC_Counter.h>
#include <qore/intern/QC_AutoLock.h>
#include <qore/intern/QC_AutoGate.h>
#include <qore/intern/QC_AutoReadLock.h>
#include <qore/intern/QC_AutoWriteLock.h>
#include <qore/intern/QC_AbstractSmartLock.h>
#include <qore/intern/QC_AbstractThreadResource.h>

#include <pthread.h>
#include <sys/time.h>
#include <assert.h>

#include <vector>
#include <map>
#include <set>
#include <string>

#if defined(__ia64) && defined(__LP64__)
#define IA64_64
#endif

// global background thread counter
QoreCounter thread_counter;

ThreadCleanupList tclist;

DLLLOCAL bool threads_initialized = false;

// recursive mutex attribute
DLLLOCAL pthread_mutexattr_t ma_recursive;

#ifndef HAVE_GETHOSTBYNAME_R
DLLLOCAL QoreThreadLock lck_gethostbyname;
#endif

#ifndef HAVE_GETHOSTBYADDR_R
DLLLOCAL QoreThreadLock lck_gethostbyaddr;
#endif

#ifdef QORE_MANAGE_STACK
// default size and limit for qore threads; to be set in init_qore_threads()
size_t qore_thread_stack_size = 0;
size_t qore_thread_stack_limit = 0;
#endif

// default thread creation attribute
QorePThreadAttr ta_default;

DLLLOCAL QoreThreadList thread_list;

DLLLOCAL QoreClass* initThreadPoolClass(QoreNamespace& ns);

class ArgvRefStack {
protected:
   typedef std::vector<int> rvec_t;
   rvec_t stack;
   // ignore numeric count
   int in;

public:
   DLLLOCAL ArgvRefStack() : in(0) {
      stack.push_back(0);
   }
   DLLLOCAL ~ArgvRefStack() {
   }
   DLLLOCAL void push() {
      stack.push_back(0);
   }
   DLLLOCAL int pop() {
      int rc = stack[stack.size() - 1];
      if (stack.size() > 1)
	 stack.pop_back();
      else
	 stack[0] = 0;
      return rc;
   }
   DLLLOCAL int get() {
      assert(stack.size() == 1);
      int rc = stack[0];
      stack[0] = 0;
      return rc;
   }
   DLLLOCAL void push_numeric() {
      ++in;
   }
   DLLLOCAL void pop_numeric() {
      --in;
      assert(in >= 0);
   }
   DLLLOCAL void inc_numeric() {
      if (in)
	 return;
      inc();
   }
   DLLLOCAL void inc() {
      ++stack[stack.size() - 1];
   }
   DLLLOCAL void clear() {
      stack.clear();
      stack.push_back(0);
   }
};

struct ParseCountHelper {
   unsigned count;

   DLLLOCAL ParseCountHelper() : count(0) {
   }

   DLLLOCAL void inc() {
      ++count;
   }

   DLLLOCAL bool dec() {
      if (!count) {
         parse_error("unmatched %%endtry");
         return false;
      }
      return !--count;
   }

   DLLLOCAL void purge() {
      if (count) {
         parse_error("%d %%try-module block%s left open at end of file", count, count == 1 ? "" : "s");
         count = 0;
      }
   }
};

struct ParseConditionalStack {
   unsigned count;
   typedef std::vector<unsigned> ui_vec_t;
   ui_vec_t markvec;

   DLLLOCAL ParseConditionalStack() : count(0) {
   }

   DLLLOCAL void push(bool do_mark = false) {
      if (do_mark) {
         markvec.push_back(count);
      }
      ++count;
   }

   DLLLOCAL bool checkElse() {
      return count;
   }

   DLLLOCAL bool test() const {
      if (!count) {
         parse_error("%%else without %%ifdef");
         return false;
      }
      if (markvec.empty())
         return false;
      return markvec.back() == (count - 1);
   }

   DLLLOCAL bool pop() {
      if (!count) {
         parse_error("unmatched %%endif");
         return false;
      }
      --count;
      assert(!markvec.empty());
      if (count == markvec.back()) {
         markvec.pop_back();
         return true;
      }
      return false;
   }

   DLLLOCAL void purge() {
      if (count) {
         parse_error("%d conditional block%s left open at end of file", count, count == 1 ? "" : "s");
         count = 0;
         markvec.clear();
      }
   }
};

class ProgramParseContext {
public:
   const char* file, * src;
   void* parseState;
   int offset;
   ParseConditionalStack* pcs;
   ProgramParseContext* next;

   DLLLOCAL ProgramParseContext(const char* fname, void* ps, const char* psrc, int off, ParseConditionalStack* ppcs, ProgramParseContext* n) : file(fname), src(psrc), parseState(ps), offset(off), pcs(ppcs), next(n) {
   }
};

// for detecting circular references at runtime
typedef std::set<const lvalue_ref*> ref_set_t;

// this structure holds all thread-specific data
class ThreadData {
public:
   int64 runtime_po;
   int tid;
   VLock vlock;     // for deadlock detection
   Context* context_stack;
   ProgramParseContext* plStack;
   QoreProgramLocation parse_loc;
   QoreProgramLocation runtime_loc;
   const char* parse_code; // the current function, method, or closure being parsed
   void* parseState;
   VNode* vstack;  // used during parsing (local variable stack)
   CVNode* cvarstack;
   QoreClass* parseClass; // current class being parsed
   QoreException* catchException;
   std::list<block_list_t::iterator> on_block_exit_list;
   ThreadResourceList* trlist;

   // for detecting circular references at runtime
   ref_set_t ref_set;

   // current function/method name
   const char* current_code;

   // current object context
   QoreObject* current_obj;

   // current class context
   const qore_class_private* current_class;

   // current program context
   QoreProgram* current_pgm;

   // current namespace context for parsing
   qore_ns_private* current_ns;

   // current implicit argument
   QoreListNode* current_implicit_arg;

   // this data structure is stored in the current Program object on a per-thread basis
   ThreadLocalProgramData* tlpd;

   // this data structure contains the set of Program objects that this thread has data in
   ThreadProgramData* tpd;

   // current parsing closure environment
   ClosureParseEnvironment* closure_parse_env;

   // current runtime closure environment
   const QoreClosureBase* closure_rt_env;

   ArgvRefStack argv_refs;

#ifdef QORE_MANAGE_STACK
   size_t stack_limit;
#ifdef IA64_64
   size_t rse_limit;
#endif
#endif

   // used to detect output of recursive data structures at runtime
   const_node_set_t node_set;

   // currently-executing/parsing block's return type
   const QoreTypeInfo* returnTypeInfo;

   // parse-time block return type
   const QoreTypeInfo* parse_return_type_info;

   // current implicit element offset
   int element;

   // start of global thread-local variables for the current thread and program being parsed
   VNode* global_vnode;

   // Maintains the conditional parse block count for each file parsed
   ParseConditionalStack* pcs;

   // Maintains the %try-module block count for each file
   ParseCountHelper tm;

   // for capturing namespace and class names while parsing
   typedef std::vector<std::string> npvec_t;
   npvec_t npvec;

   // used for error handling when merging module code into a Program object
   QoreModuleContext* qmc;

   // used to capture the module definition in user modules
   QoreModuleDefContext* qmd;

   // user to track the current user module context
   const char* user_module_context_name;

   // AbstractQoreModule* with boolean ptr in bit 0
   uintptr_t qmi;

   bool
   foreign : 1; // true if the thread is a foreign thread

   DLLLOCAL ThreadData(int ptid, QoreProgram* p, bool n_foreign = false) :
      runtime_po(0), tid(ptid), vlock(ptid), context_stack(0), plStack(0),
      parse_code(0), parseState(0), vstack(0), cvarstack(0),
      parseClass(0), catchException(0), trlist(new ThreadResourceList), current_code(0),
      current_obj(0), current_class(0),
      current_pgm(p), current_ns(0), current_implicit_arg(0), tlpd(0), tpd(new ThreadProgramData(this)),
      closure_parse_env(0), closure_rt_env(0),
      returnTypeInfo(0), parse_return_type_info(0), element(0), global_vnode(0), pcs(0),
      qmc(0), qmd(0), user_module_context_name(0), qmi(0), foreign(n_foreign) {

#ifdef QORE_MANAGE_STACK

#ifdef STACK_DIRECTION_DOWN
      stack_limit = get_stack_pos() - qore_thread_stack_limit;
#else
      stack_limit = get_stack_pos() + qore_thread_stack_limit;
#endif // #ifdef STACK_DIRECTION_DOWN

#ifdef IA64_64
      // RSE stack grows up
      rse_limit = get_rse_bsp() + qore_thread_stack_limit;
#endif // #ifdef IA64_64

#endif // #ifdef QORE_MANAGE_STACK
   }

   DLLLOCAL ~ThreadData() {
      assert(on_block_exit_list.empty());
      assert(!tpd);
      assert(!trlist->prev);
      delete pcs;
      delete trlist;
   }

   DLLLOCAL void endFileParsing() {
      if (pcs) {
         pcs->purge();
         delete pcs;
         pcs = 0;
      }
      tm.purge();
   }

   DLLLOCAL int getElement() {
      return element;
   }

   DLLLOCAL int saveElement(int n_element) {
      int rc = element;
      element = n_element;
      return rc;
   }

   DLLLOCAL void del(ExceptionSink* xsink) {
      tpd->del(xsink);
      tpd->deref();
      tpd = 0;
   }

   DLLLOCAL void pushName(const char* name) {
      npvec.push_back(name);
   }

   DLLLOCAL std::string popName() {
      assert(!npvec.empty());
      std::string rv = npvec.back();
      npvec.pop_back();
      return rv;
   }

   DLLLOCAL void parseRollback() {
      npvec.clear();
   }

   DLLLOCAL qore_ns_private* set_ns(qore_ns_private* ns) {
      if (ns == current_ns)
         return ns;

      qore_ns_private* rv = current_ns;
      current_ns = ns;
      return rv;
   }
};

static QoreThreadLocalStorage<ThreadData> thread_data;

void ThreadEntry::allocate(tid_node* tn, int stat) {
   assert(status == QTS_AVAIL);
   status = stat;
   tidnode = tn;
#ifdef QORE_RUNTIME_THREAD_STACK_TRACE
   assert(!callStack);
   callStack = new CallStack;
#endif
   joined = false;
   assert(!thread_data);
}

void ThreadEntry::activate(int tid, pthread_t n_ptid, QoreProgram* p, bool foreign) {
   assert(status == QTS_NA || status == QTS_RESERVED);
   ptid = n_ptid;
#ifdef QORE_RUNTIME_THREAD_STACK_TRACE
   assert(callStack);
#endif
   assert(!thread_data);
   thread_data = new ThreadData(tid, p, foreign);
   ::thread_data.set(thread_data);
   status = QTS_ACTIVE;
   // set lvstack if QoreProgram set
   if (p)
      thread_data->tpd->saveProgram(true, 0);
}

void ThreadProgramData::delProgram(QoreProgram* pgm) {
   //printd(5, "ThreadProgramData::delProgram() this: %p pgm: %p\n", this, pgm);
   {
      AutoLocker al(pslock);
      pgm_set_t::iterator i = pgm_set.find(pgm);
      if (i == pgm_set.end())
         return;
      pgm_set.erase(i);
   }
   //printd(5, "ThreadProgramData::delProgram() this: %p deref pgm: %p\n", this, pgm);
   // this can never cause the program to go out of scope because it's always called
   // when the reference count > 1, therefore *xsink = 0 is OK
   pgm->depDeref();
   deref();
}

void ThreadProgramData::saveProgram(bool runtime, ExceptionSink* xsink) {
   if (!qore_program_private::setThreadVarData(td->current_pgm, this, td->tlpd, runtime))
      return;
   //printd(5, "ThreadProgramData::saveProgram() this: %p pgm: %p\n", this, td->current_pgm);
   ref();
   td->current_pgm->depRef();
   {
      AutoLocker al(pslock);
      assert(pgm_set.find(td->current_pgm) == pgm_set.end());
      pgm_set.insert(td->current_pgm);
   }
   if (runtime)
      qore_program_private::doThreadInit(*td->current_pgm, xsink);
}

void ThreadProgramData::del(ExceptionSink* xsink) {
   // first purge all data
   arg_vec_t* cl = 0;

   // remove and finalize all thread-local data in all referenced programs
   {
      AutoLocker al(pslock);
      for (pgm_set_t::iterator i = pgm_set.begin(), e = pgm_set.end(); i != e; ++i)
         qore_program_private::finalizeThreadData(*i, this, cl);
   }

   // delete thread-local data
   if (cl) {
      for (arg_vec_t::iterator i = cl->begin(), e = cl->end(); i != e; ++i)
         (*i)->deref(xsink);
      delete cl;
   }

   // purge thread data in contained programs
   while (true) {
      QoreProgram* pgm;
      {
         AutoLocker al(pslock);
         pgm_set_t::iterator i = pgm_set.begin();
         if (i == pgm_set.end())
            break;

         pgm = (*i);
         pgm_set.erase(i);
      }
      //printd(5, "ThreadProgramData::del() this: %p pgm: %p\n", this, pgm);
      pgm->depDeref();
      // only dereference the current object if the thread was deleted from the program
      if (!qore_program_private::endThread(pgm, this, xsink))
         deref();
   }
}

class ThreadCleanupNode {
public:
   qtdest_t func;
   void* arg;
   ThreadCleanupNode* next;
};

DLLLOCAL ThreadCleanupNode* ThreadCleanupList::head = 0;

class ThreadParams {
public:
   AbstractQoreNode* fc;
   int tid;
   QoreProgram* pgm;

   DLLLOCAL ThreadParams(AbstractQoreNode* f, int t) {
      fc = f;
      tid = t;
      pgm = getProgram();
   }
};

// this constructor must only be called with the QoreThreadList lock held
tid_node::tid_node(int ntid) {
   tid = ntid;
   next = 0;
   prev = thread_list.tid_tail;
   if (!thread_list.tid_head)
      thread_list.tid_head = this;
   else
      thread_list.tid_tail->next = this;
   thread_list.tid_tail = this;
}

// this destructor must only be called with the QoreThreadList lock held
tid_node::~tid_node() {
   if (prev)
      prev->next = next;
   else
      thread_list.tid_head = next;
   if (next)
      next->prev = prev;
   else
      thread_list.tid_tail = prev;
}

class BGThreadParams {
private:
   // call_obj: get and reference the current stack object, if any, for the new call stack
   QoreObject* call_obj;

   DLLLOCAL ~BGThreadParams() {
   }

public:
   QoreObject* obj;
   const qore_class_private* class_ctx;

   AbstractQoreNode* fc;
   QoreProgram* pgm;
   int tid;
   QoreProgramLocation loc;
   bool registered, started;

   DLLLOCAL BGThreadParams(AbstractQoreNode* f, int t, ExceptionSink* xsink)
      : obj(0),
        fc(f), pgm(getProgram()), tid(t), loc(RunTimeLocation), registered(false), started(false) {
      {
         ThreadData* td = thread_data.get();
         call_obj = td->current_obj;
         class_ctx = td->current_class;
      }

      //printd(5, "BGThreadParams::BGThreadParams(f: %p (%s %d), t: %d) this: %p call_obj: %p '%s' cc: %p '%s' fct: %d\n", f, f->getTypeName(), f->getType(), t, this, call_obj, call_obj ? call_obj->getClassName() : "n/a", class_ctx, class_ctx ? class_ctx->name.c_str() : "n/a", fc->getType());

      // first try to preregister the new thread
      if (qore_program_private::preregisterNewThread(*pgm, xsink)) {
         call_obj = 0;
         return;
      }

      registered = true;

      qore_type_t fctype = fc->getType();
      if (fctype == NT_SELF_CALL) {
         class_ctx = qore_class_private::get(*reinterpret_cast<SelfFunctionCallNode*>(fc)->getClass());

	 // must have a current object if an in-object method call is being executed
	 // (i.e. $.method())
	 // we reference the object so it won't go out of scope while the thread is running
	 obj = call_obj;
         assert(obj);
	 obj->ref();
         call_obj = 0;
      }

      if (call_obj)
	 call_obj->tRef();
   }

   DLLLOCAL void del() {
      // decrement program's thread count
      if (started) {
         qore_program_private::decThreadCount(*pgm, tid);
         //printd(5, "BGThreadParams::del() this: %p pgm: %p\n", this, pgm);
         pgm->depDeref();
      }
      else if (registered)
         qore_program_private::cancelPreregistration(*pgm);

      delete this;
   }

   DLLLOCAL void startThread(ExceptionSink& xsink) {
      // register the new tid
      qore_program_private::registerNewThread(*pgm, tid);
      // create thread-local data in the program object
      qore_program_private::startThread(*pgm, xsink);
      // set program counter for new thread
      update_runtime_location(loc);
      started = true;
      //printd(5, "BGThreadParams::startThread() this: %p pgm: %p\n", this, pgm);
      pgm->depRef();
   }

   DLLLOCAL QoreObject* getCallObject() {
      return obj ? obj : call_obj;
   }

   DLLLOCAL void cleanup(ExceptionSink* xsink) {
      if (fc) fc->deref(xsink);
      derefObj(xsink);
      derefCallObj();
   }

   DLLLOCAL void derefCallObj() {
      // dereference call object if present
      if (call_obj) {
	 call_obj->tDeref();
         call_obj = 0;
      }
   }

   DLLLOCAL void derefObj(ExceptionSink* xsink) {
      if (obj) {
	 obj->deref(xsink);
	 obj = 0;
      }
   }

   DLLLOCAL AbstractQoreNode* exec(ExceptionSink* xsink) {
      //printd(5, "BGThreadParams::exec() this: %p fc: %p (%s %d)\n", this, fc, fc->getTypeName(), fc->getType());
      AbstractQoreNode* rv = fc->eval(xsink);
      fc->deref(xsink);
      fc = 0;
      return rv;
   }
};

ThreadCleanupList::ThreadCleanupList() {
   //printf("ThreadCleanupList::ThreadCleanupList() head=NULL\n");
   head = 0;
}

ThreadCleanupList::~ThreadCleanupList() {
   //printf("ThreadCleanupList::~ThreadCleanupList() head: %p\n", head);

   while (head) {
      ThreadCleanupNode* w = head->next;
      delete head;
      head = w;
   }
}

void ThreadCleanupList::exec() {
   class ThreadCleanupNode* w = head;
   while (w) {
      w->func(w->arg);
      w = w->next;
   }
}

void ThreadCleanupList::push(qtdest_t func, void* arg) {
   ThreadCleanupNode* w = new ThreadCleanupNode;
   w->next = head;
   w->func = func;
   w->arg = arg;
   head = w;
   //printf("TCL::push() this: %p, &head: %p, head: %p, head->next: %p\n", this, &head, head, head->next);
}

void ThreadCleanupList::pop(bool exec) {
   if (exec)
      head->func(head->arg);
   ThreadCleanupNode* w = head->next;
   delete head;
   head = w;
}

#ifdef QORE_MANAGE_STACK
int check_stack(ExceptionSink* xsink) {
   ThreadData* td = thread_data.get();
   printd(5, "check_stack() current: %p limit: %p\n", get_stack_pos(), td->stack_limit);
#ifdef IA64_64
   //printd(5, "check_stack() bsp current: %p limit: %p\n", get_rse_bsp(), td->rse_limit);
   if (td->rse_limit < get_rse_bsp()) {
      xsink->raiseException("STACK-LIMIT-EXCEEDED", "this thread's stack has exceeded the IA-64 RSE (Register Stack Engine) stack size limit (%ld bytes)", qore_thread_stack_limit);
      return -1;
   }

#endif

   if (td->stack_limit
#ifdef STACK_DIRECTION_DOWN
   >
#else
   <
#endif
   get_stack_pos()) {
      xsink->raiseException("STACK-LIMIT-EXCEEDED", "this thread's stack has exceeded the stack size limit (%ld bytes)", qore_thread_stack_limit);
      return -1;
   }

   return 0;
}
#endif

QoreAbstractModule* set_reexport(QoreAbstractModule* m, bool current_reexport, bool& old_reexport) {
   ThreadData* td = thread_data.get();
   uintptr_t rv = td->qmi;
   if (rv & 1) {
      old_reexport = true;
      rv ^= 1;
   }
   else
      old_reexport = false;

   td->qmi = (uintptr_t)m;
   if (current_reexport)
      td->qmi |= 1;

   return (QoreAbstractModule*)rv;
}

void set_reexport(QoreAbstractModule* m, bool reexport) {
   ThreadData* td = thread_data.get();
   td->qmi = (uintptr_t)m;
   if (reexport)
      td->qmi |= 1;
}

// returns 1 if data structure is already on stack, 0 if not (=OK)
int thread_push_container(const AbstractQoreNode* n) {
   std::pair<const_node_set_t::iterator, bool> rv = thread_data.get()->node_set.insert(n);
   return !rv.second;
}

void thread_pop_container(const AbstractQoreNode* n) {
   ThreadData* td = thread_data.get();

   const_node_set_t::iterator i = td->node_set.find(n);
   assert(i != td->node_set.end());
   td->node_set.erase(i);
}

int thread_ref_set(const lvalue_ref* r) {
   ThreadData* td = thread_data.get();
   return !td->ref_set.insert(r).second ? -1 : 0;
}

void thread_ref_remove(const lvalue_ref* r) {
   ThreadData* td = thread_data.get();
   assert(td->ref_set.find(r) != td->ref_set.end());
   td->ref_set.erase(r);
}

LocalVarValue* thread_instantiate_lvar() {
   return thread_data.get()->tlpd->lvstack.instantiate();
}

void thread_uninstantiate_lvar(ExceptionSink* xsink) {
   ThreadData* td = thread_data.get();
   td->tlpd->lvstack.uninstantiate(xsink);
}

void thread_uninstantiate_self() {
   ThreadData* td = thread_data.get();
   td->tlpd->lvstack.uninstantiateSelf();
}

LocalVarValue* thread_find_lvar(const char* id) {
   ThreadData* td = thread_data.get();
   return td->tlpd->lvstack.find(id);
}

ClosureVarValue* thread_instantiate_closure_var(const char* n_id, const QoreTypeInfo* typeInfo, QoreValue& nval) {
   return thread_data.get()->tlpd->cvstack.instantiate(n_id, typeInfo, nval);
}

void thread_instantiate_closure_var(ClosureVarValue* cvar) {
   return thread_data.get()->tlpd->cvstack.instantiate(cvar);
}

void thread_uninstantiate_closure_var(ExceptionSink* xsink) {
   thread_data.get()->tlpd->cvstack.uninstantiate(xsink);
}

ClosureVarValue* thread_find_closure_var(const char* id) {
   return thread_data.get()->tlpd->cvstack.find(id);
}

const QoreClosureBase* thread_set_runtime_closure_env(const QoreClosureBase* current) {
   ThreadData* td = thread_data.get();
   const QoreClosureBase* rv = td->closure_rt_env;
   td->closure_rt_env = current;
   return rv;
}

cvv_vec_t* thread_get_all_closure_vars() {
   return thread_data.get()->tlpd->cvstack.getAll();
}

void thread_set_closure_parse_env(ClosureParseEnvironment* cenv) {
   thread_data.get()->closure_parse_env = cenv;
}

ClosureVarValue* thread_get_runtime_closure_var(const LocalVar* id) {
   return thread_data.get()->closure_rt_env->find(id);
}

ClosureParseEnvironment* thread_get_closure_parse_env() {
   return thread_data.get()->closure_parse_env;
}

void parse_push_name(const char* name) {
   ThreadData* td = thread_data.get();
   td->pushName(name);
}

std::string parse_pop_name() {
   ThreadData* td = thread_data.get();
   return td->popName();
}

void set_thread_resource(AbstractThreadResource* atr) {
   ThreadData* td = thread_data.get();
   td->trlist->set(atr);
}

int remove_thread_resource(AbstractThreadResource* atr) {
   ThreadData* td = thread_data.get();
   return td->trlist->remove(atr);
}

bool check_thread_resource(AbstractThreadResource* atr) {
   ThreadData* td = thread_data.get();
   return td->trlist->check(atr);
}

void set_thread_resource(const ResolvedCallReferenceNode* rcr, QoreValue arg) {
   thread_data.get()->trlist->set(rcr, arg);
}

int remove_thread_resource(const ResolvedCallReferenceNode* rcr, ExceptionSink* xsink) {
   return thread_data.get()->trlist->remove(rcr, xsink);
}

void mark_thread_resources() {
   ThreadData* td = thread_data.get();
   ThreadResourceList* trl = new ThreadResourceList(td->trlist);
   td->trlist = trl;
}


// returns 0 if the last mark has been cleared, -1 if there are more marks to check
static int purge_thread_resources_to_mark(ThreadData* td, ExceptionSink* xsink) {
   td->trlist->purge(xsink);

   if (td->trlist->prev) {
      ThreadResourceList* tr = td->trlist;
      td->trlist = tr->prev;
      delete tr;
      return -1;
   }
   return 0;
}

// returns 0 if the last mark has been cleared, -1 if there are more marks to check
int purge_thread_resources_to_mark(ExceptionSink* xsink) {
   ThreadData* td = thread_data.get();
   return purge_thread_resources_to_mark(td, xsink);
}

void purge_thread_resources(ExceptionSink* xsink) {
   ThreadData* td = thread_data.get();
   while (purge_thread_resources_to_mark(td, xsink));
}

void purge_pgm_thread_resources(const QoreProgram* pgm, ExceptionSink* xsink) {
   ThreadData* td = thread_data.get();

   ThreadResourceList* tr = td->trlist;
   while (tr) {
      tr->purge(pgm, xsink);
      tr = tr->prev;
   }
}

void parse_try_module_inc() {
   ThreadData* td = thread_data.get();
   td->tm.inc();
}

bool parse_try_module_dec() {
   ThreadData* td = thread_data.get();
   return td->tm.dec();
}

unsigned parse_try_module_get() {
   return thread_data.get()->tm.count;
}

void parse_try_module_set(unsigned c) {
   thread_data.get()->tm.count = c;
}

void parse_cond_push(bool mark) {
   ThreadData* td = thread_data.get();
   if (!td->pcs)
      td->pcs = new ParseConditionalStack;
   td->pcs->push(mark);
}

bool parse_cond_else() {
   ThreadData* td = thread_data.get();
   return td->pcs ? td->pcs->checkElse() : 0;
}

bool parse_cond_pop() {
   ThreadData* td = thread_data.get();
   if (!td->pcs) {
      parse_error("unmatched %%endif");
      return false;
   }
   return td->pcs->pop();
}

bool parse_cond_test() {
   ThreadData* td = thread_data.get();
   if (!td->pcs) {
      parse_error("%%else without %%ifdef");
      return false;
   }
   return td->pcs->test();
}

void push_parse_options() {
   ThreadData* td = thread_data.get();
   qore_program_private::pushParseOptions(td->current_pgm, td->parse_loc.file);
}

// called when a StatementBlock has "on_exit" blocks
void pushBlock(block_list_t::iterator i) {
   ThreadData* td = thread_data.get();
   td->on_block_exit_list.push_back(i);
}

// called when a StatementBlock has "on_exit" blocks
block_list_t::iterator popBlock() {
   ThreadData* td = thread_data.get();
   block_list_t::iterator i = td->on_block_exit_list.back();
   td->on_block_exit_list.pop_back();
   return i;
}

// called by each "on_exit" statement to activate its code for the block exit
void advanceOnBlockExit() {
   ThreadData* td = thread_data.get();
   --td->on_block_exit_list.back();
}

// new file name, current parse state
void beginParsing(const char* file, void* ps, const char* src, int offset) {
   ThreadData* td = thread_data.get();
   //printd(5, "beginParsing() td: %p of %p (%s), (stack: %s) src: %s:%d\n", td, file, file ? file : "(null)", (td->plStack ? td->plStack->file : "n/a"), src ? src : "(null)", offset);

   // store current position
   ProgramParseContext* pl = new ProgramParseContext(td->parse_loc.file, td->parseState, td->parse_loc.source, td->parse_loc.offset, td->pcs, td->plStack);
   td->plStack = pl;

   // set new position
   td->parse_loc.file = file;
   td->parseState = ps;
   td->parse_loc.source = src;
   td->parse_loc.offset = offset;
   td->pcs = 0;
}

void* endParsing() {
   ThreadData* td = thread_data.get();
   //printd(5, "endParsing() td: %p restoreParseOptions pgm: %p parse_file: %p '%s' src: %s:%d\n", td, td->current_pgm, td->parse_loc.file, td->parse_loc.file, td->parse_loc.source ? td->parse_loc.source : "(null)", td->parse_loc.offset);
   qore_program_private::restoreParseOptions(td->current_pgm, td->parse_loc.file);

   void* rv = td->parseState;

   // ensure there are no conditional blocks left open at EOF
   td->endFileParsing();

   assert(td->plStack);
   assert(!td->pcs);

   ProgramParseContext* pl = td->plStack->next;
   //printd(5, "endParsing() td: %p ending parsing of '%s', returning %p, setting file: %p '%s'\n", td, td->parse_file, rv, td->plStack->file, td->plStack->file);

   td->parse_loc.file   = td->plStack->file;
   td->parseState       = td->plStack->parseState;
   td->parse_loc.source = td->plStack->src;
   td->parse_loc.offset = td->plStack->offset;
   td->pcs              = td->plStack->pcs;
   delete td->plStack;
   td->plStack = pl;

   return rv;
}

// thread-local functions
bool is_valid_qore_thread() {
   return (bool)thread_data.get();
}

int gettid() {
   return (thread_data.get())->tid;
}

VLock* getVLock() {
   ThreadData* td = thread_data.get();
   return &td->vlock;
}

Context* get_context_stack() {
   return (thread_data.get())->context_stack;
}

void update_context_stack(Context* cstack) {
   ThreadData* td    = thread_data.get();
   td->context_stack = cstack;
}

QoreProgramLocation get_runtime_location() {
   return thread_data.get()->runtime_loc;
}

QoreProgramLocation update_get_runtime_location(const QoreProgramLocation& loc) {
   QoreProgramLocation rv = thread_data.get()->runtime_loc;
   thread_data.get()->runtime_loc = loc;
   return rv;
}

void update_runtime_location(const QoreProgramLocation& loc) {
   thread_data.get()->runtime_loc = loc;
}

void set_parse_file_info(QoreProgramLocation& loc) {
   ThreadData* td = thread_data.get();
   loc.file       = td->parse_loc.file;
   loc.source     = td->parse_loc.source;
   loc.offset     = td->parse_loc.offset;
   //printd(5, "set_parse_file_info() setting %s src: %s:%d\n", loc.file, loc.source ? loc.source : "(null)", loc.offset);
}

QoreProgramLocation get_parse_location() {
   return thread_data.get()->parse_loc;
}

void update_parse_location(const QoreProgramLocation& loc) {
   //printd(5, "update_parse_location() setting %s:%d-%d src: %s%d\n", loc.file, loc.start_line, loc.end_line, loc.source ? loc.source : "(null)", loc.offset);
   thread_data.get()->parse_loc = loc;
}

void update_parse_line_location(int start_line, int end_line) {
   ThreadData* td = thread_data.get();
   td->parse_loc.start_line = start_line;
   td->parse_loc.end_line = end_line;
}

const char* get_parse_code() {
   return (thread_data.get())->parse_code;
}

void parseSetCodeInfo(const char* parse_code, const QoreTypeInfo* returnTypeInfo, const char*& old_code, const QoreTypeInfo*& old_returnTypeInfo) {
   ThreadData* td = thread_data.get();
   old_code = td->parse_code;
   old_returnTypeInfo = td->parse_return_type_info;
   td->parse_code = parse_code;
   td->parse_return_type_info = returnTypeInfo;
}

void parseRestoreCodeInfo(const char* parse_code, const QoreTypeInfo* returnTypeInfo) {
   ThreadData* td = thread_data.get();
   td->parse_code = parse_code;
   td->parse_return_type_info = returnTypeInfo;
}

const QoreTypeInfo* parse_get_return_type_info() {
   return (thread_data.get())->parse_return_type_info;
}

const QoreTypeInfo* getReturnTypeInfo() {
   return (thread_data.get())->returnTypeInfo;
}

const QoreTypeInfo* saveReturnTypeInfo(const QoreTypeInfo* returnTypeInfo) {
   ThreadData* td = thread_data.get();
   const QoreTypeInfo* rv = td->returnTypeInfo;
   td->returnTypeInfo = returnTypeInfo;
   return rv;
}

const AbstractQoreZoneInfo* currentTZ() {
   ThreadData* td = thread_data.get();
   if (td->tpd) {
      if (td->tlpd && td->tlpd->tz_set)
         return td->tlpd->tz;
      if (td->current_pgm)
         return qore_program_private::currentTZIntern(*(td->current_pgm));
   }
   return QTZM.getLocalZoneInfo();
}

void set_thread_tz(const AbstractQoreZoneInfo* tz) {
   ThreadData* td = thread_data.get();
   if (!td->tlpd) {
      printd(0, "set_thread_tz(%p '%s') ignored - no current thread-local program data\n", tz, tz ? tz->getRegionName() : "(null)");
      return;
   }
   td->tlpd->setTZ(tz);
}

const AbstractQoreZoneInfo* get_thread_tz(bool& set) {
   ThreadData* td = thread_data.get();
   if (!td->tlpd) {
      printd(0, "get_thread_tz() ignored - no current thread-local program data\n");
      set = false;
      return 0;
   }
   set = td->tlpd->tz_set;
   return td->tlpd->tz;
}

void clear_thread_tz() {
   ThreadData* td = thread_data.get();
   if (!td->tlpd) {
      printd(0, "clear_thread_tz() ignored - no current thread-local program data\n");
      return;
   }
   td->tlpd->clearTZ();
}

ThreadProgramData* get_thread_program_data() {
   ThreadData* td = thread_data.get();
   assert(td);
   return td->tpd;
}

// pushes a new argv reference counter
void new_argv_ref() {
   thread_data.get()->argv_refs.push();
}

// increments the parse argv reference counter
void inc_argv_ref() {
   thread_data.get()->argv_refs.inc();
}

// pushes an "ignore numeric reference" context
void push_ignore_numeric_argv_ref() {
   thread_data.get()->argv_refs.push_numeric();
}

// pops an "ignore numeric reference" context
void pop_ignore_numeric_argv_ref() {
   thread_data.get()->argv_refs.pop_numeric();
}

// increments the parse argv numeric reference counter
void inc_numeric_argv_ref() {
   thread_data.get()->argv_refs.inc_numeric();
}

// gets the parse argv reference counter and pops the context
int get_pop_argv_ref() {
   return thread_data.get()->argv_refs.pop();
}

// clears the argv reference stack
void clear_argv_ref() {
   thread_data.get()->argv_refs.clear();
}

int get_implicit_element() {
   return thread_data.get()->getElement();
}

int save_implicit_element(int n_element) {
   return thread_data.get()->saveElement(n_element);
}

void end_signal_thread(ExceptionSink* xsink) {
   thread_data.get()->tpd->del(xsink);
}

qore_ns_private* parse_set_ns(qore_ns_private* ns) {
   return thread_data.get()->set_ns(ns);
}

qore_ns_private* parse_get_ns() {
   return thread_data.get()->current_ns;
}

void set_module_context(QoreModuleContext* qmc) {
   thread_data.get()->qmc = qmc;
}

QoreModuleContext* get_module_context() {
   return thread_data.get()->qmc;
}

QoreModuleDefContext* set_module_def_context(QoreModuleDefContext* qmd) {
   ThreadData* td = thread_data.get();
   QoreModuleDefContext* rv = td->qmd;
   td->qmd = qmd;
   return rv;
}

QoreModuleDefContext* get_module_def_context() {
   return thread_data.get()->qmd;
}

void parse_set_module_def_context_name(const char* name) {
   ThreadData* td = thread_data.get();
   if (td->qmd)
      td->qmd->setName(name);
}

const char* set_user_module_context_name(const char* n) {
   ThreadData* td = thread_data.get();
   const char* rv = td->user_module_context_name;
   td->user_module_context_name = n;
   return rv;
}

const char* get_user_module_context_name() {
   return thread_data.get()->user_module_context_name;
}

void ModuleContextNamespaceList::clear() {
   for (mcnl_t::iterator i = begin(), e = end(); i != e; ++i)
      delete (*i).nns;
   mcnl_t::clear();
}

void ModuleContextFunctionList::clear() {
   for (mcfl_t::iterator i = begin(), e = end(); i != e; ++i)
      (*i).v->deref();
   mcfl_t::clear();
}

QoreProgramContextHelper::QoreProgramContextHelper(QoreProgram* pgm) {
   ThreadData* td  = thread_data.get();
   old_pgm = td->current_pgm;
   td->current_pgm = pgm;
}

QoreProgramContextHelper::~QoreProgramContextHelper() {
   ThreadData* td  = thread_data.get();
   td->current_pgm = old_pgm;
}

ObjectSubstitutionHelper::ObjectSubstitutionHelper(QoreObject* obj, const qore_class_private* c) {
   ThreadData* td  = thread_data.get();
   old_obj = td->current_obj;
   old_class = td->current_class;
   td->current_obj = obj;
   td->current_class = c;
}

ObjectSubstitutionHelper::~ObjectSubstitutionHelper() {
   ThreadData* td  = thread_data.get();
   td->current_obj = old_obj;
   td->current_class = old_class;
}

OptionalClassObjSubstitutionHelper::OptionalClassObjSubstitutionHelper(const qore_class_private* qc) : subst(qc ? true : false) {
   if (qc) {
      ThreadData* td  = thread_data.get();
      old_obj = td->current_obj;
      old_class = td->current_class;
      td->current_obj = 0;
      td->current_class = qc;
   }
}

OptionalClassObjSubstitutionHelper::~OptionalClassObjSubstitutionHelper() {
   if (subst) {
      ThreadData* td  = thread_data.get();
      td->current_obj = old_obj;
      td->current_class = old_class;
   }
}

CodeContextHelperBase::CodeContextHelperBase(const char* code, QoreObject* obj, const qore_class_private* c, ExceptionSink* xsink) {
   ThreadData* td  = thread_data.get();
   old_code = td->current_code;
   td->current_code = code;

<<<<<<< HEAD
   QoreObject* o = obj.getObj();
   if (o && o != old.getObj() && !qore_object_private::get(*o)->startCall(code, xsink))
=======
   old_obj = td->current_obj;
   td->current_obj = obj;

   old_class = td->current_class;
   td->current_class = c;

   if (obj && obj != old_obj) {
      obj->ref();
>>>>>>> 66346bd2
      do_ref = true;
   else
      do_ref = false;
}

CodeContextHelperBase::~CodeContextHelperBase() {
   ThreadData* td = thread_data.get();
   if (do_ref) {
<<<<<<< HEAD
      QoreObject* o = td->current_classobj.getObj();
      assert(o);
      qore_object_private::get(*o)->endCall(xsink);
=======
      assert(td->current_obj);
      td->current_obj->deref(xsink);
>>>>>>> 66346bd2
   }
   td->current_code = old_code;
   td->current_obj = old_obj;
   td->current_class = old_class;
}

ArgvContextHelper::ArgvContextHelper(QoreListNode* argv, ExceptionSink* n_xsink) : xsink(n_xsink) {
   ThreadData* td  = thread_data.get();
   old_argv = td->current_implicit_arg;
   td->current_implicit_arg = argv;
   //printd(5, "ArgvContextHelper::ArgvContextHelper() setting argv: %p\n", argv);
}

ArgvContextHelper::~ArgvContextHelper() {
   ThreadData* td  = thread_data.get();
   if (td->current_implicit_arg)
      td->current_implicit_arg->deref(xsink);
   td->current_implicit_arg = old_argv;
   //printd(5, "ArgvContextHelper::~ArgvContextHelper() setting argv: %p\n", old_argv);
}

SingleArgvContextHelper::SingleArgvContextHelper(QoreValue val, ExceptionSink* n_xsink) : xsink(n_xsink) {
   //printd(5, "SingleArgvContextHelper::SingleArgvContextHelper() this: %p arg: %p (%s)\n", this, val, val ? val->getTypeName() : 0);
   ThreadData* td  = thread_data.get();
   old_argv = td->current_implicit_arg;
   QoreListNode* argv;
   if (!val.isNothing()) {
      argv = new QoreListNode;
      argv->push(val.takeNode());
   }
   else
      argv = 0;
   td->current_implicit_arg = argv;
}

SingleArgvContextHelper::~SingleArgvContextHelper() {
   ThreadData* td  = thread_data.get();
   if (td->current_implicit_arg)
      td->current_implicit_arg->deref(xsink);
   td->current_implicit_arg = old_argv;
}

const QoreListNode* thread_get_implicit_args() {
   //printd(5, "thread_get_implicit_args() returning %p\n", thread_data.get()->current_implicit_arg);
   return thread_data.get()->current_implicit_arg;
}

#ifdef QORE_RUNTIME_THREAD_STACK_TRACE
void pushCall(CallNode* cn) {
   thread_list.pushCall(cn);
}

void popCall(ExceptionSink* xsink) {
   thread_list.popCall(xsink);
}

QoreListNode* getCallStackList() {
   return thread_list.getCallStackList();
}

CallStack* getCallStack() {
   return thread_list.getCallStack();
}
#endif

bool runtime_in_object_method(const char* name, const QoreObject* o) {
   ThreadData* td = thread_data.get();
   return (td->current_obj == o && td->current_code == name) ? true : false;
}

QoreObject* runtime_get_stack_object() {
   return (thread_data.get())->current_obj;
}

const qore_class_private* runtime_get_class() {
   return (thread_data.get())->current_class;
}

void runtime_get_object_and_class(QoreObject*& obj, const qore_class_private*& qc) {
   ThreadData* td = thread_data.get();
   obj = td->current_obj;
   qc = td->current_class;
}

QoreProgramBlockParseOptionHelper::QoreProgramBlockParseOptionHelper(int64 n_po) {
   ThreadData* td = thread_data.get();
   if (td->runtime_po != n_po) {
      po = td->runtime_po;
      td->runtime_po = n_po;
   }
   else
      po = -1;
}

QoreProgramBlockParseOptionHelper::~QoreProgramBlockParseOptionHelper() {
   if (po != -1) {
      ThreadData* td = thread_data.get();
      td->runtime_po = po;
   }
}

ProgramThreadCountContextHelper::ProgramThreadCountContextHelper(ExceptionSink* xsink, QoreProgram* pgm, bool runtime) :
      old_pgm(0), old_tlpd(0), restore(false) {
   if (!pgm)
      return;

   qore_program_private* pp = qore_program_private::get(*pgm);

   ThreadData* td = thread_data.get();
   //printd(5, "ProgramThreadCountContextHelper::ProgramThreadCountContextHelper() current_pgm: %p new_pgm: %p\n", td->current_pgm, pgm);
   if (pgm != td->current_pgm) {
      // try to increment thread count
      if (pp->incThreadCount(xsink)) {
         //printd(5, "ProgramThreadCountContextHelper::ProgramThreadCountContextHelper() failed\n");
         return;
      }
      //printd(5, "ProgramThreadCountContextHelper::ProgramThreadCountContextHelper() OK\n");

      // set up thread stacks
      restore = true;
      old_pgm = td->current_pgm;
      old_tlpd = td->tlpd;
      td->current_pgm = pgm;
      td->tpd->saveProgram(runtime, xsink);
   }
}

ProgramThreadCountContextHelper::~ProgramThreadCountContextHelper() {
   if (!restore)
      return;

   // restore thread stacks
   ThreadData* td = thread_data.get();

   QoreProgram* pgm = td->current_pgm;
   //printd(5, "ProgramThreadCountContextHelper::~ProgramThreadCountContextHelper() current_pgm: %p restoring old pgm: %p old tlpd: %p\n", td->current_pgm, old_pgm, old_tlpd);
   td->current_pgm = old_pgm;
   td->tlpd        = old_tlpd;

   qore_program_private::decThreadCount(*pgm, td->tid);
}

ProgramRuntimeParseCommitContextHelper::ProgramRuntimeParseCommitContextHelper(ExceptionSink* xsink, QoreProgram* pgm) :
      old_pgm(0), old_tlpd(0), restore(false) {
   if (!pgm)
      return;

   ThreadData* td = thread_data.get();
   printd(5, "ProgramRuntimeParseCommitContextHelper::ProgramRuntimeParseCommitContextHelper() current_pgm: %p new_pgm: %p\n", td->current_pgm, pgm);
   if (pgm != td->current_pgm) {
      // try to increment thread count
      if (qore_program_private::lockParsing(*pgm, xsink))
         return;

      // set up thread stacks
      restore = true;
      old_pgm = td->current_pgm;
      old_tlpd = td->tlpd;
      td->current_pgm = pgm;
      td->tpd->saveProgram(false, 0);
   }
}

ProgramRuntimeParseCommitContextHelper::~ProgramRuntimeParseCommitContextHelper() {
   if (!restore)
      return;

   // restore thread stacks
   ThreadData* td = thread_data.get();

   QoreProgram* pgm = td->current_pgm;
   //printd(5, "ProgramRuntimeParseCommitContextHelper::~ProgramRuntimeParseCommitContextHelper() current_pgm: %p restoring old pgm: %p old tlpd: %p\n", td->current_pgm, old_pgm, old_tlpd);
   td->current_pgm = old_pgm;
   td->tlpd        = old_tlpd;

   qore_program_private::unlockParsing(*pgm);
}

ProgramRuntimeParseContextHelper::ProgramRuntimeParseContextHelper(ExceptionSink* xsink, QoreProgram* pgm) : restore(false) {
   if (!pgm)
      return;

   // attach to and lock program for parsing
   if (qore_program_private::lockParsing(*pgm, xsink))
      return;

   restore = true;

   ThreadData* td = thread_data.get();
   old_pgm = td->current_pgm;
   td->current_pgm = pgm;
}

ProgramRuntimeParseContextHelper::~ProgramRuntimeParseContextHelper() {
   if (!restore)
      return;

   ThreadData* td = thread_data.get();
   qore_program_private::unlockParsing(*td->current_pgm);
   td->current_pgm = old_pgm;
}

CurrentProgramRuntimeParseContextHelper::CurrentProgramRuntimeParseContextHelper() {
   ThreadData* td = thread_data.get();
   // attach to and lock current program for parsing - cannot fail with a running program
   // but current_pgm can be null when loading binary modules
   if (td->current_pgm)
      qore_program_private::lockParsing(*td->current_pgm, 0);
}

CurrentProgramRuntimeParseContextHelper::~CurrentProgramRuntimeParseContextHelper() {
   ThreadData* td = thread_data.get();
   // current_pgm can be null when loading binary modules
   if (td->current_pgm)
      qore_program_private::unlockParsing(*td->current_pgm);
}

ProgramRuntimeParseAccessHelper::ProgramRuntimeParseAccessHelper(ExceptionSink* xsink, QoreProgram* pgm) : restore(false) {
   ThreadData* td = thread_data.get();
   if (pgm != td->current_pgm) {
      if (qore_program_private::incThreadCount(*pgm, xsink))
         return;

      restore = true;
      old_pgm = td->current_pgm;
      td->current_pgm = pgm;
   }
}

ProgramRuntimeParseAccessHelper::~ProgramRuntimeParseAccessHelper() {
   if (!restore)
      return;

   ThreadData* td = thread_data.get();
   qore_program_private::decThreadCount(*td->current_pgm, td->tid);
   td->current_pgm = old_pgm;
}

QoreProgram* getProgram() {
   return (thread_data.get())->current_pgm;
   //return (thread_data.get())->pgmStack->getProgram();
}

RootQoreNamespace* getRootNS() {
   return (thread_data.get())->current_pgm->getRootNS();
   //return (thread_data.get())->pgmStack->getProgram()->getRootNS();
}

int64 parse_get_parse_options() {
   return (thread_data.get())->current_pgm->getParseOptions64();
}

int64 runtime_get_parse_options() {
   return (thread_data.get())->runtime_po;
}

bool parse_check_parse_option(int64 o) {
   return (parse_get_parse_options() & o) == o;
}

bool runtime_check_parse_option(int64 o) {
   return (runtime_get_parse_options() & o) == o;
}

void updateCVarStack(CVNode* ncvs) {
   ThreadData* td = thread_data.get();
   td->cvarstack = ncvs;
}

CVNode* getCVarStack() {
   return (thread_data.get())->cvarstack;
}

void updateVStack(VNode* nvs) {
   ThreadData* td = thread_data.get();
   td->vstack = nvs;
}

VNode* getVStack() {
   return (thread_data.get())->vstack;
}

void save_global_vnode(VNode* vn) {
   ThreadData* td = thread_data.get();
   td->global_vnode = vn;
}

VNode* get_global_vnode() {
   return (thread_data.get())->global_vnode;
}

void setParseClass(QoreClass* c) {
   ThreadData* td = thread_data.get();
   td->parseClass = c;
}

QoreClass* parse_get_class() {
   return (thread_data.get())->parseClass;
}

qore_class_private* parse_get_class_priv() {
   QoreClass* qc = parse_get_class();
   return qc ? qore_class_private::get(*qc) : 0;
}

// to save the exception for "rethrow"
QoreException* catchSwapException(QoreException* e) {
   ThreadData* td = thread_data.get();
   QoreException* old = td->catchException;
   td->catchException = e;
   return old;
}

// for "rethrow"
QoreException* catchGetException() {
   ThreadData* td = thread_data.get();
   //printd(5, "cGE() td: %p e: %p\n", td, td->catchException);
   assert(td->catchException);
   return td->catchException;
}

void qore_exit_process(int rc) {
   // call exit() in a single-threaded process; flushes file buffers, etc
   if (thread_list.getNumThreads() <= 1)
      exit(rc);
   // do not call exit here since it will try to execute cleanup, which will cause crashes
   // in multithreaded programs; call quick_exit() instead (issue
   _Exit(rc);
}

// sets up the signal thread entry in the thread list
int get_signal_thread_entry() {
   return thread_list.getSignalThreadEntry();
}

// returns tid allocated for thread
int get_thread_entry() {
   return thread_list.get();
}

void deregister_thread(int tid) {
   thread_list.release(tid);
}

void deregister_signal_thread() {
   thread_list.release(0);
}

void delete_signal_thread() {
   thread_list.deleteDataReleaseSignalThread();
}

// should only be called from the new thread
void register_thread(int tid, pthread_t ptid, QoreProgram* p, bool foreign) {
   thread_list.activate(tid, ptid, p, foreign);
}

static void qore_thread_cleanup(void* n = 0) {
#ifdef HAVE_MPFR_BUILDOPT_TLS_T
   // only call mpfr_free_cache if MPFR uses TLS
   if (mpfr_buildopt_tls_p())
      mpfr_free_cache();
#endif
   ERR_remove_state(0);
}

int q_register_foreign_thread() {
   // see if the current thread has already been registered
   ThreadData* td = thread_data.get();
   if (td)
      return QFT_REGISTERED;

   // get a TID for the new thread
   int tid = get_thread_entry();

   if (tid == -1)
      return QFT_ERROR;

   thread_list.activate(tid, pthread_self(), 0, true);

   return QFT_OK;
}

int q_deregister_foreign_thread() {
   ThreadData* td = thread_data.get();
   if (!td || !td->foreign)
      return -1;

   // set thread entry as not available while it's being deleted
   thread_list.setStatus(td->tid, QTS_NA);

   ExceptionSink xsink;

   // delete any thread data
   td->del(&xsink);

   // cleanup thread resources
   purge_thread_resources(&xsink);

   xsink.handleExceptions();

   // save tid for freeing the thread entry later
   int tid = td->tid;

   // run any thread cleanup functions
   tclist.exec();

   // delete internal thread data structure and release TID entry
   thread_list.deleteDataRelease(tid);

   qore_thread_cleanup();

   return 0;
}

int q_reserve_foreign_thread_id() {
   return thread_list.get(QTS_RESERVED);
}

int q_release_reserved_foreign_thread_id(int tid) {
   if (tid < 0 || tid >= MAX_QORE_THREADS)
      return -1;

   // release the thread entry
   return thread_list.releaseReserved(tid);
}

int q_register_reserved_foreign_thread(int tid) {
   if (tid < 0 || tid >= MAX_QORE_THREADS)
      return -1;

   return thread_list.activateReserved(tid);
}

int q_deregister_reserved_foreign_thread() {
   ThreadData* td = thread_data.get();
   if (!td || !td->foreign)
      return -1;

   // set thread entry as RESERVED immediately
   thread_list.setStatus(td->tid, QTS_RESERVED);

   ExceptionSink xsink;

   // delete any thread data
   td->del(&xsink);

   // cleanup thread resources
   purge_thread_resources(&xsink);

   xsink.handleExceptions();

   // run any thread cleanup functions
   tclist.exec();

   // delete internal thread data structure (do not release TID entry)
   thread_list.deleteData(td->tid);

   qore_thread_cleanup();

   return 0;
}

class qore_foreign_thread_priv {};

QoreForeignThreadHelper::QoreForeignThreadHelper() : priv(!q_register_foreign_thread() ? (qore_foreign_thread_priv*)1 : 0) {
}

QoreForeignThreadHelper::QoreForeignThreadHelper(int tid) : priv(!q_register_reserved_foreign_thread(tid) ? (qore_foreign_thread_priv*)2 : 0) {
}

QoreForeignThreadHelper::~QoreForeignThreadHelper() {
   if (!priv)
      return;
   if (priv == (qore_foreign_thread_priv*)1)
      q_deregister_foreign_thread();
   else {
      assert(priv == (qore_foreign_thread_priv*)2);
      q_deregister_reserved_foreign_thread();
   }
}

struct ThreadArg {
   q_thread_t f;
   void* arg;
   int tid;

   DLLLOCAL ThreadArg(q_thread_t n_f, void* a, int n_tid) : f(n_f), arg(a), tid(n_tid) {
   }

   DLLLOCAL void run(ExceptionSink* xsink) {
      f(xsink, arg);
   }
};

// put functions in an unnamed namespace to make them 'static extern "C"'
namespace {
   extern "C" void* q_run_thread(void* arg) {
      ThreadArg* ta = (ThreadArg*)arg;

      register_thread(ta->tid, pthread_self(), 0);
      printd(5, "q_run_thread() ta: %p TID %d started\n", ta, ta->tid);

      pthread_cleanup_push(qore_thread_cleanup, (void*)0);

      {
         ExceptionSink xsink;

         {
            ta->run(&xsink);

            // cleanup thread resources
            purge_thread_resources(&xsink);

            // delete any thread data
            thread_data.get()->del(&xsink);

            xsink.handleExceptions();

            printd(4, "q_run_thread(): thread terminating");

            // run any cleanup functions
            tclist.exec();

            // delete internal thread data structure and release TID entry
            thread_list.deleteDataRelease(ta->tid);

            //printd(5, "q_run_thread(): deleting thread params %p\n", ta);
            delete ta;
         }
      }

      pthread_cleanup_pop((int)1);
      thread_counter.dec();
      pthread_exit(0);
      return 0;
   }

   extern "C" void* op_background_thread(void* x) {
      BGThreadParams* btp = (BGThreadParams*) x;
      // register thread
      register_thread(btp->tid, pthread_self(), btp->pgm);
      printd(5, "op_background_thread() btp: %p TID %d started\n", btp, btp->tid);
      //printf("op_background_thread() btp: %p TID %d started\n", btp, btp->tid);

      pthread_cleanup_push(qore_thread_cleanup, (void*)0);

      {
         ExceptionSink xsink;

         // register thread in Program object
         btp->startThread(xsink);

         {
            AbstractQoreNode* rv;
            {
               CodeContextHelper cch(&xsink, CT_NEWTHREAD, "background operator", btp->getCallObject(), btp->class_ctx);

               // dereference call object if present
               btp->derefCallObj();

               // run thread expression
               rv = btp->exec(&xsink);

               // if there is an object, we dereference the extra reference here
               btp->derefObj(&xsink);
            }

            // dereference any return value from the background expression
            if (rv)
               rv->deref(&xsink);

            // cleanup thread resources
            purge_thread_resources(&xsink);

            int tid = btp->tid;
            // dereference current Program object
            btp->del();

            // delete any thread data
            thread_data.get()->del(&xsink);

            xsink.handleExceptions();

            printd(4, "thread terminating");

            // run any cleanup functions
            tclist.exec();

            // delete internal thread data structure and release TID entry
            thread_list.deleteDataRelease(tid);
         }
      }

      pthread_cleanup_pop(1);
      thread_counter.dec();
      pthread_exit(0);
      return 0;
   }
}

QoreValue do_op_background(const AbstractQoreNode* left, ExceptionSink* xsink) {
   if (!left)
      return QoreValue();

   //printd(2, "op_background() before crlr left = %p\n", left);
   ReferenceHolder<AbstractQoreNode> nl(copy_and_resolve_lvar_refs(left, xsink), xsink);
   //printd(2, "op_background() after crlr nl = %p\n", nl);
   if (*xsink || !nl)
      return QoreValue();

   // now we are ready to create the new thread

   // get thread entry
   //printd(2, "calling get_thread_entry()\n");
   int tid = get_thread_entry();
   //printd(2, "got %d()\n", tid);

   // if can't start thread, then throw exception
   if (tid == -1) {
      xsink->raiseException("THREAD-CREATION-FAILURE", "thread list is full with %d threads", MAX_QORE_THREADS);
      return QoreValue();
   }

   BGThreadParams* tp = new BGThreadParams(nl.release(), tid, xsink);
   //printd(5, "created BGThreadParams(%p, %d) = %p\n", *nl, tid, tp);
   if (*xsink) {
      deregister_thread(tid);
      return QoreValue();
   }
   //printd(5, "tp = %p\n", tp);
   // create thread
   int rc;
   pthread_t ptid;

   //printd(5, "calling pthread_create(%p, %p, %p, %p)\n", &ptid, &ta_default, op_background_thread, tp);
   thread_counter.inc();

   if ((rc = pthread_create(&ptid, ta_default.get_ptr(), op_background_thread, tp))) {
      tp->cleanup(xsink);
      tp->del();

      thread_counter.dec();
      deregister_thread(tid);
      xsink->raiseErrnoException("THREAD-CREATION-FAILURE", rc, "could not create thread");
      return QoreValue();
   }
   //printd(5, "pthread_create() new thread TID %d, pthread_create() returned %d\n", tid, rc);
   return tid;
}

int q_start_thread(ExceptionSink* xsink, q_thread_t f, void* arg) {
   int tid = get_thread_entry();
   //printd(2, "got %d()\n", tid);

   // if can't start thread, then throw exception
   if (tid == -1) {
      xsink->raiseException("THREAD-CREATION-FAILURE", "thread list is full with %d threads", MAX_QORE_THREADS);
      return -1;
   }

   ThreadArg* ta = new ThreadArg(f, arg, tid);

   //printd(5, "tp = %p\n", tp);
   // create thread
   int rc;
   pthread_t ptid;

   //printd(5, "calling pthread_create(%p, %p, %p, %p)\n", &ptid, &ta_default, op_background_thread, tp);
   thread_counter.inc();
   if ((rc = pthread_create(&ptid, ta_default.get_ptr(), q_run_thread, ta))) {
      delete ta;
      thread_counter.dec();
      deregister_thread(tid);
      xsink->raiseErrnoException("THREAD-CREATION-FAILURE", rc, "could not create thread");
      return -1;
   }

   return tid;
}

#ifdef QORE_RUNTIME_THREAD_STACK_TRACE
#include <qore/QoreRWLock.h>

#ifdef _Q_WINDOWS
extern QoreRWLock* thread_stack_lock;
#else
extern QoreRWLock thread_stack_lock;
#endif
#endif

static int initial_thread;

void init_qore_threads() {
   QORE_TRACE("qore_init_threads()");

#if defined(QORE_RUNTIME_THREAD_STACK_TRACE) && defined(_Q_WINDOWS)
   thread_stack_lock = new QoreRWLock;
#endif

#ifdef QORE_MANAGE_STACK
   // get default stack size
#ifdef SOLARIS
#if TARGET_BITS == 32
   // pthread_attr_getstacksize() on default attributes returns 0 on Solaris
   // so we set according to defaults - 1MB on 32-bit builds
   qore_thread_stack_size = 1024*1024;
#else
   // 2MB on 64-bit builds
   qore_thread_stack_size = 1024*1024*2;
#endif // #if TARGET_BITS == 32
#else
#ifdef _Q_WINDOWS
   // windows stacks are extended automatically; here we set a limit of 1 MB per thread
   qore_thread_stack_size = 1024 * 1024;
#else // !_Q_WINDOWS && !SOLARIS
   qore_thread_stack_size = ta_default.getstacksize();
   assert(qore_thread_stack_size);
   //printd(5, "getstacksize() returned: %ld\n", qore_thread_stack_size);
#endif // #ifdef _Q_WINDOWS
#endif // #ifdef SOLARIS

#ifdef IA64_64
   // the top half of the stack is for the normal stack, the bottom half is for the register stack
   qore_thread_stack_size /= 2;
#endif // #ifdef IA64_64
   qore_thread_stack_limit = qore_thread_stack_size - QORE_STACK_GUARD;
   //printd(8, "default stack size %ld, limit %ld\n", qore_thread_stack_size, qore_thread_stack_limit);
#endif // #ifdef QORE_MANAGE_STACK

   // setup parent thread data
   thread_list.activate(initial_thread = get_thread_entry());

   // initialize recursive mutex attribute
   pthread_mutexattr_init(&ma_recursive);
   pthread_mutexattr_settype(&ma_recursive, PTHREAD_MUTEX_RECURSIVE);

   // mark threading as active
   threads_initialized = true;
}

QoreNamespace* get_thread_ns(QoreNamespace &qorens) {
   // create Qore::Thread namespace
   QoreNamespace* Thread = new QoreNamespace("Thread");

   Thread->addSystemClass(initQueueClass(*Thread));
   Thread->addSystemClass(initAbstractSmartLockClass(*Thread));
   Thread->addSystemClass(initMutexClass(*Thread));
   Thread->addSystemClass(initConditionClass(*Thread));
   Thread->addSystemClass(initRWLockClass(*Thread));
   Thread->addSystemClass(initGateClass(*Thread));
   Thread->addSystemClass(initSequenceClass(*Thread));
   Thread->addSystemClass(initCounterClass(*Thread));

   Thread->addSystemClass(initAutoLockClass(*Thread));
   Thread->addSystemClass(initAutoGateClass(*Thread));
   Thread->addSystemClass(initAutoReadLockClass(*Thread));
   Thread->addSystemClass(initAutoWriteLockClass(*Thread));

   Thread->addSystemClass(initThreadPoolClass(*Thread));

   Thread->addSystemClass(initAbstractThreadResourceClass(*Thread));

   return Thread;
}

void delete_thread_local_data() {
   ThreadData* td = thread_data.get();

   // clear runtime location
   td->runtime_loc.clear();

   ExceptionSink xsink;
   // delete any thread data
   thread_data.get()->del(&xsink);

   purge_thread_resources(&xsink);
   xsink.handleExceptions();
}

void delete_qore_threads() {
   QORE_TRACE("delete_qore_threads()");

   // mark threading as inactive
   threads_initialized = false;

   pthread_mutexattr_destroy(&ma_recursive);

   assert(initial_thread);
   thread_list.deleteDataRelease(initial_thread);

#ifdef QORE_RUNTIME_THREAD_STACK_TRACE
#ifdef _Q_WINDOWS
   delete thread_stack_lock;
#endif
#endif

#ifdef HAVE_MPFR_BUILDOPT_TLS_T
   // only call mpfr_free_cache if MPFR uses TLS
   if (mpfr_buildopt_tls_p())
      mpfr_free_cache();
#endif
}

QoreListNode* get_thread_list() {
   QoreListNode* l = new QoreListNode;

   QoreThreadListIterator i;

   while (i.next())
      l->push(new QoreBigIntNode(*i));

   return l;
}

#ifdef QORE_RUNTIME_THREAD_STACK_TRACE
#include <qore/QoreRWLock.h>

#ifdef _Q_WINDOWS
extern QoreRWLock* thread_stack_lock;
#else
extern QoreRWLock thread_stack_lock;
#endif

QoreHashNode* getAllCallStacks() {
   return thread_list.getAllCallStacks();
}

QoreHashNode* QoreThreadList::getAllCallStacks() {
   QoreHashNode* h = new QoreHashNode;
   QoreString str;

   // grab the call stack write lock
   QoreAutoRWWriteLocker wl(thread_stack_lock);

   QoreThreadListIterator i;
   if (exiting)
      return h;

   while (i.next()) {
      // get call stack
      if (entry[*i].callStack) {
         QoreListNode* l = entry[*i].callStack->getCallStack();
         if (!l->empty()) {
            // make hash entry
            str.clear();
            str.sprintf("%d", *i);
            h->setKeyValue(str.getBuffer(), l, 0);
         }
         else
            l->deref(0);
      }
   }

   return h;
}
#endif

void ThreadEntry::cleanup() {
   //printf("ThreadEntry::cleanup() TID %d\n", tidnode ? tidnode->tid : 0);
   assert(status != QTS_AVAIL);
   // delete tidnode from tid_list
   delete tidnode;

#ifdef QORE_RUNTIME_THREAD_STACK_TRACE
   // delete call stack
   delete callStack;
#ifdef DEBUG
   callStack = 0;
#endif
#endif
#ifdef DEBUG
   assert(!thread_data);
#endif

   if (status != QTS_NA && status != QTS_RESERVED) {
      if (!joined)
         pthread_detach(ptid);
   }
   status = QTS_AVAIL;
}

void QoreThreadList::deleteData(int tid) {
   delete thread_data.get();
   thread_data.set(0);

#ifdef DEBUG
   AutoLocker al(l);
   entry[tid].thread_data = 0;
#endif
}

void QoreThreadList::deleteDataRelease(int tid) {
   delete thread_data.get();
   thread_data.set(0);

   AutoLocker al(l);
#ifdef DEBUG
   entry[tid].thread_data = 0;
#endif

   releaseIntern(tid);
}

void QoreThreadList::deleteDataReleaseSignalThread() {
   thread_data.get()->del(0);
   deleteDataRelease(0);
}

unsigned QoreThreadList::cancelAllActiveThreads() {
   int tid = gettid();

   // thread cancel count
   unsigned tcc = 0;

   QoreThreadListIterator i;

   assert(!exiting);
   exiting = true;

   while (i.next()) {
      if (*i != (unsigned)tid) {
         //printf("QoreThreadList::cancelAllActiveThreads() canceling TID %d ptid: %p (this TID: %d)\n", *i, entry[*i].ptid, tid);
         int trc = pthread_cancel(entry[*i].ptid);
         if (!trc)
            ++tcc;
#ifdef DEBUG
         else
            printd(0, "pthread_cancel() returned %d (%s) on tid %d (%p)\n", trc, strerror(trc), tid, entry[*i].ptid);
#endif
      }
   }

   return tcc;
}

#ifdef QORE_RUNTIME_THREAD_STACK_TRACE
void QoreThreadList::pushCall(CallNode* cn) {
   entry[gettid()].callStack->push(cn);
}

void QoreThreadList::popCall(ExceptionSink* xsink) {
   entry[gettid()].callStack->pop(xsink);
}

QoreListNode* QoreThreadList::getCallStackList() {
   return entry[gettid()].callStack->getCallStack();
}
#endif<|MERGE_RESOLUTION|>--- conflicted
+++ resolved
@@ -1340,19 +1340,13 @@
    old_code = td->current_code;
    td->current_code = code;
 
-<<<<<<< HEAD
-   QoreObject* o = obj.getObj();
-   if (o && o != old.getObj() && !qore_object_private::get(*o)->startCall(code, xsink))
-=======
    old_obj = td->current_obj;
    td->current_obj = obj;
 
    old_class = td->current_class;
    td->current_class = c;
 
-   if (obj && obj != old_obj) {
-      obj->ref();
->>>>>>> 66346bd2
+   if (obj && obj != old_obj && !qore_object_private::get(*o)->startCall(code, xsink))
       do_ref = true;
    else
       do_ref = false;
@@ -1361,14 +1355,8 @@
 CodeContextHelperBase::~CodeContextHelperBase() {
    ThreadData* td = thread_data.get();
    if (do_ref) {
-<<<<<<< HEAD
-      QoreObject* o = td->current_classobj.getObj();
-      assert(o);
-      qore_object_private::get(*o)->endCall(xsink);
-=======
       assert(td->current_obj);
-      td->current_obj->deref(xsink);
->>>>>>> 66346bd2
+      qore_object_private::get(*td->current_obj)->endCall(xsink);
    }
    td->current_code = old_code;
    td->current_obj = old_obj;
