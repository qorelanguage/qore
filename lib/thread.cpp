--- conflicted
+++ resolved
@@ -813,13 +813,9 @@
 }
 
 // returns the current call context if set, otherwise the current program context
-<<<<<<< HEAD
-QoreProgram* get_program_call_context() {
-=======
 /* this function is exported in the public Qore API
 */
 QoreProgram* qore_get_call_program_context() {
->>>>>>> d42d77da
     ThreadData* td = thread_data.get();
     assert(td);
     QoreProgram* rv = td->call_program_context;
