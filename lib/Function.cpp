/*
  Function.cpp

  Qore Programming Language

  Copyright (C) 2003 - 2016 Qore Technologies, s.r.o.

  Permission is hereby granted, free of charge, to any person obtaining a
  copy of this software and associated documentation files (the "Software"),
  to deal in the Software without restriction, including without limitation
  the rights to use, copy, modify, merge, publish, distribute, sublicense,
  and/or sell copies of the Software, and to permit persons to whom the
  Software is furnished to do so, subject to the following conditions:

  The above copyright notice and this permission notice shall be included in
  all copies or substantial portions of the Software.

  THE SOFTWARE IS PROVIDED "AS IS", WITHOUT WARRANTY OF ANY KIND, EXPRESS OR
  IMPLIED, INCLUDING BUT NOT LIMITED TO THE WARRANTIES OF MERCHANTABILITY,
  FITNESS FOR A PARTICULAR PURPOSE AND NONINFRINGEMENT. IN NO EVENT SHALL THE
  AUTHORS OR COPYRIGHT HOLDERS BE LIABLE FOR ANY CLAIM, DAMAGES OR OTHER
  LIABILITY, WHETHER IN AN ACTION OF CONTRACT, TORT OR OTHERWISE, ARISING
  FROM, OUT OF OR IN CONNECTION WITH THE SOFTWARE OR THE USE OR OTHER
  DEALINGS IN THE SOFTWARE.

  Note that the Qore library is released under a choice of three open-source
  licenses: MIT (as above), LGPL 2+, or GPL 2+; see README-LICENSE for more
  information.
*/

#include <qore/Qore.h>
#include <qore/intern/QoreClassIntern.h>
#include <qore/intern/qore_program_private.h>
#include <qore/intern/qore_list_private.h>

#include <stdio.h>
#include <ctype.h>
#include <assert.h>
#include <cmath>

// FIXME: xxx set parse location
static void duplicateSignatureException(const char* cname, const char* name, const AbstractFunctionSignature* sig) {
   parseException("DUPLICATE-SIGNATURE", "%s%s%s(%s) has already been declared", cname ? cname : "", cname ? "::" : "", name, sig->getSignatureText());
}

// FIXME: xxx set parse location
static void ambiguousDuplicateSignatureException(const char* cname, const char* name, const AbstractFunctionSignature* sig1, const AbstractFunctionSignature* sig2) {
   parseException("DUPLICATE-SIGNATURE", "%s%s%s(%s) matches already declared variant %s(%s)", cname ? cname : "", cname ? "::" : "", name, sig2->getSignatureText(), name, sig1->getSignatureText());
}

bool AbstractFunctionSignature::operator==(const AbstractFunctionSignature& sig) const {
   if (num_param_types != sig.num_param_types || min_param_types != sig.min_param_types) {
      //printd(5, "AbstractFunctionSignature::operator==() pt: %d != %d || mpt %d != %d\n", num_param_types, sig.num_param_types, min_param_types, sig.min_param_types);
      return false;
   }

   if (!sig.returnTypeInfo->isOutputCompatible(returnTypeInfo)) {
      //printd(5, "AbstractFunctionSignature::operator==() rt: %s is not compatible with %s (%p %p)\n", returnTypeInfo->getName(), sig.returnTypeInfo->getName(), returnTypeInfo, sig.returnTypeInfo);
      return false;
   }

   for (unsigned i = 0; i < typeList.size(); ++i) {
      const QoreTypeInfo* ti = sig.typeList.size() <= i ? 0 : sig.typeList[i];
      if (!typeList[i]->isInputIdentical(ti)) {
         //printd(5, "AbstractFunctionSignature::operator==() param %d %s != %s\n", i, typeList[i]->getName(), sig.typeList[i]->getName());
         return false;
      }
   }

   //printd(5, "AbstractFunctionSignature::operator==() '%s' == '%s' TRUE\n", str.c_str(), sig.str.c_str());
   return true;
}

void AbstractQoreFunctionVariant::parseResolveUserSignature() {
   UserVariantBase* uvb = getUserVariantBase();
   if (uvb)
      uvb->getUserSignature()->resolve();
}

bool AbstractQoreFunctionVariant::hasBody() const {
   return is_user ? getUserVariantBase()->hasBody() : true;
}

static void do_call_name(QoreString &desc, const QoreFunction* func) {
   const char* class_name = func->className();
   if (class_name)
      desc.sprintf("%s::", class_name);
   desc.sprintf("%s(", func->getName());
}

static void add_args(QoreStringNode &desc, const QoreValueList* args) {
   if (!args || !args->size())
      return;

   for (unsigned i = 0; i < args->size(); ++i) {
      const QoreValue n = args->retrieveEntry(i);
      if (n.isNothing())
         desc.concat("NOTHING");
      else {
         qore_type_t t = n.getType();
         if (t == NT_OBJECT)
            desc.concat(n.get<const QoreObject>()->getClassName());
         else
            desc.concat(n.getTypeName());
      }
      if (i != (args->size() - 1))
         desc.concat(", ");
   }
}

CodeEvaluationHelper::CodeEvaluationHelper(ExceptionSink* n_xsink, const QoreFunction* func, const AbstractQoreFunctionVariant*& variant, const char* n_name, const QoreListNode* args, const qore_class_private* n_qc, qore_call_t n_ct, bool is_copy)
   : ct(n_ct), name(n_name), xsink(n_xsink), qc(n_qc), loc(RunTimeLocation), tmp(n_xsink), returnTypeInfo((const QoreTypeInfo* )-1), pgm(getProgram()), rtflags(0) {
   tmp.assignEval(args);

   if (*xsink)
      return;

   bool check_args = variant;
   if (!variant) {
      variant = func->findVariant(getArgs(), false, xsink);
      if (!variant) {
         assert(*xsink);
         return;
      }
   }

   if (processDefaultArgs(func, variant, check_args, is_copy))
      return;

   setCallType(variant->getCallType());
   setReturnTypeInfo(variant->getReturnTypeInfo());
}

CodeEvaluationHelper::CodeEvaluationHelper(ExceptionSink* n_xsink, const QoreFunction* func, const AbstractQoreFunctionVariant*& variant, const char* n_name, const QoreValueList* args, const qore_class_private* n_qc, qore_call_t n_ct, bool is_copy)
   : ct(n_ct), name(n_name), xsink(n_xsink), qc(n_qc), loc(RunTimeLocation), tmp(n_xsink), returnTypeInfo((const QoreTypeInfo* )-1), pgm(getProgram()), rtflags(0) {
   tmp.assignEval(args);

   if (*xsink)
      return;

   bool check_args = variant;
   if (!variant) {
      variant = func->findVariant(getArgs(), false, xsink);
      if (!variant) {
         assert(*xsink);
         return;
      }
   }

   if (processDefaultArgs(func, variant, check_args, is_copy))
      return;

   setCallType(variant->getCallType());
   setReturnTypeInfo(variant->getReturnTypeInfo());
}

CodeEvaluationHelper::~CodeEvaluationHelper() {
   if (returnTypeInfo != (const QoreTypeInfo*)-1)
      saveReturnTypeInfo(returnTypeInfo);
   if (ct != CT_UNUSED && xsink->isException())
      qore_es_private::addStackInfo(*xsink, ct, qc ? qc->name.c_str() : 0, name, loc);
}

int CodeEvaluationHelper::processDefaultArgs(const QoreFunction* func, const AbstractQoreFunctionVariant* variant, bool check_args, bool is_copy) {
   // get default argument list of variant
   AbstractFunctionSignature* sig = variant->getSignature();
   const arg_vec_t& defaultArgList = sig->getDefaultArgList();
   const type_vec_t& typeList = sig->getTypeList();

   unsigned max = QORE_MAX(defaultArgList.size(), typeList.size());
   for (unsigned i = 0; i < max; ++i) {
      if (i < defaultArgList.size() && defaultArgList[i] && (!tmp || tmp->retrieveEntry(i).isNothing())) {
         QoreValue& p = tmp.getEntryReference(i);
         p = defaultArgList[i]->evalValue(xsink);
         if (*xsink)
            return -1;

         // process default argument with accepting type's filter if necessary
         const QoreTypeInfo* paramTypeInfo = sig->getParamTypeInfo(i);
         if (paramTypeInfo->mayRequireFilter(p)) {
            paramTypeInfo->acceptInputParam(i, sig->getName(i), p, xsink);
            if (*xsink)
               return -1;
         }
      }
      else if (i < typeList.size()) {
         QoreValue n;
         if (tmp)
            n = tmp->retrieveEntry(i);

         if (is_copy && !i && n.isNothing())
            continue;

         const QoreTypeInfo* paramTypeInfo = sig->getParamTypeInfo(i);
         if (!paramTypeInfo)
            continue;

         // test for change or incompatibility
         if (check_args || paramTypeInfo->mayRequireFilter(n)) {
            QoreValue& p = tmp.getEntryReference(i);
            paramTypeInfo->acceptInputParam(i, sig->getName(i), p, xsink);
            if (*xsink)
               return -1;
         }
      }
   }

   // check for excess args exception
   unsigned nargs = tmp.size();
   if (!nargs)
      return 0;
   unsigned nparams = sig->numParams();

   //printd(5, "processDefaultArgs() %s nargs: %d nparams: %d flags: %lld po: %d\n", func->getName(), nargs, nparams, variant->getFlags(), (bool)(getProgram()->getParseOptions64() & (PO_REQUIRE_TYPES | PO_STRICT_ARGS)));
   //if (nargs > nparams && (getProgram()->getParseOptions64() & (PO_REQUIRE_TYPES | PO_STRICT_ARGS))) {
   if (nargs > nparams) {
      // use the target program (if different than the current pgm) to check for argument errors
      const UserVariantBase* uvb = variant->getUserVariantBase();
      int64 po;
      if (uvb)
         po = uvb->pgm->getParseOptions64();
      else
         po = runtime_get_parse_options();

      if (po & (PO_REQUIRE_TYPES | PO_STRICT_ARGS)) {
         int64 flags = variant->getFlags();

         if (!(flags & QC_USES_EXTRA_ARGS)) {
            for (unsigned i = nparams; i < nargs; ++i) {
               //printd(5, "processDefaultArgs() %s arg %d nothing: %d\n", func->getName(), i, is_nothing(tmp->retrieve_entry(i)));
               if (!tmp->retrieveEntry(i).isNothing()) {
                  QoreStringNode* desc = new QoreStringNode("call to ");
                  do_call_name(*desc, func);
                  if (nparams)
                     desc->concat(sig->getSignatureText());
                  desc->concat(") made as ");
                  do_call_name(*desc, func);
                  add_args(*desc, *tmp);
                  unsigned diff = nargs - nparams;
                  desc->sprintf(") with %d excess argument%s, which is an error when PO_REQUIRE_TYPES or PO_STRICT_ARGS is set", diff, diff == 1 ? "" : "s");
                  xsink->raiseException("CALL-WITH-TYPE-ERRORS", desc);
                  return -1;
               }
            }
         }
      }
   }

   return 0;
}

void AbstractFunctionSignature::addDefaultArgument(const AbstractQoreNode* arg) {
   assert(arg);
   str.append(" = ");
   qore_type_t t = arg->getType();
   if (t == NT_BAREWORD) {
      str.append(reinterpret_cast<const BarewordNode*>(arg)->str);
      return;
   }
   if (t == NT_CONSTANT) {
      str.append(reinterpret_cast<const ScopedRefNode*>(arg)->scoped_ref->getIdentifier());
      return;
   }
   if (arg->is_value()) {
      QoreNodeAsStringHelper sh(arg, FMT_NONE, 0);
      str.append(sh->getBuffer());
      return;
   }
   str.append("<exp>");
}

UserSignature::UserSignature(int first_line, int last_line, AbstractQoreNode* params, RetTypeInfo* retTypeInfo, int64 po) :
   AbstractFunctionSignature(retTypeInfo ? retTypeInfo->getTypeInfo() : 0),
   parseReturnTypeInfo(retTypeInfo ? retTypeInfo->takeParseTypeInfo() : 0),
   loc(first_line, last_line),
   lv(0), argvid(0), selfid(0), resolved(false) {

   bool needs_types = (bool)(po & (PO_REQUIRE_TYPES | PO_REQUIRE_PROTOTYPES));
   bool bare_refs = (bool)(po & PO_ALLOW_BARE_REFS);

   // assign no return type if return type declaration is missing and PO_REQUIRE_TYPES or PO_REQUIRE_PROTOTYPES is set
   if (!retTypeInfo && needs_types)
      returnTypeInfo = nothingTypeInfo;
   delete retTypeInfo;

   if (!params) {
      str = NO_TYPE_INFO;
      return;
   }

   ReferenceHolder<AbstractQoreNode> param_holder(params, 0);

   if (params->getType() == NT_VARREF) {
      pushParam(reinterpret_cast<VarRefNode*>(params), 0, needs_types);
      return;
   }

   if (params->getType() == NT_BAREWORD) {
      pushParam(reinterpret_cast<BarewordNode*>(params), needs_types, bare_refs);
      return;
   }

   if (params->getType() == NT_OPERATOR) {
      pushParam(reinterpret_cast<QoreOperatorNode*>(params), needs_types);
      return;
   }

   if (params->getType() != NT_LIST) {
      param_error();
      return;
   }

   QoreListNode* l = reinterpret_cast<QoreListNode*>(params);

   parseTypeList.reserve(l->size());
   typeList.reserve(l->size());
   defaultArgList.reserve(l->size());

   ListIterator li(l);
   while (li.next()) {
      AbstractQoreNode* n = li.getValue();
      qore_type_t t = n ? n->getType() : 0;
      if (t == NT_OPERATOR)
         pushParam(reinterpret_cast<QoreOperatorNode*>(n), needs_types);
      else if (t == NT_BAREWORD)
         pushParam(reinterpret_cast<BarewordNode*>(n), needs_types, bare_refs);
      else if (t == NT_VARREF)
         pushParam(reinterpret_cast<VarRefNode*>(n), 0, needs_types);
      else {
         if (n)
            param_error();
         break;
      }

      // add a comma to the signature string if it's not the last parameter
      if (!li.last())
         str.append(", ");
   }
}

void UserSignature::pushParam(QoreOperatorNode* t, bool needs_types) {
   QoreAssignmentOperatorNode* op = dynamic_cast<QoreAssignmentOperatorNode*>(t);
   if (!op) {
      parse_error("invalid expression with the '%s' operator in parameter list; only simple assignments to default values are allowed", t->getTypeName());
      return;
   }

   AbstractQoreNode* l = op->getLeft();
   if (l && l->getType() != NT_VARREF) {
      param_error();
      return;
   }
   VarRefNode* v = reinterpret_cast<VarRefNode*>(l);
   AbstractQoreNode* defArg = op->swapRight(0);
   pushParam(v, defArg, needs_types);
}

void UserSignature::pushParam(BarewordNode* b, bool needs_types, bool bare_refs) {
   names.push_back(b->str);
   parseTypeList.push_back(0);
   typeList.push_back(0);
   str.append(NO_TYPE_INFO);
   str.append(" ");
   str.append(b->str);
   defaultArgList.push_back(0);

   if (needs_types)
      parse_error(loc, "parameter '%s' declared without type information, but parse options require all declarations to have type information", b->str);

   //if (!(getProgram()->getParseOptions64() & PO_ALLOW_BARE_REFS))
   if (!bare_refs)
      parse_error("parameter '%s' declared without '$' prefix, but parse option 'allow-bare-defs' is not set", b->str);
   return;
}

void UserSignature::pushParam(VarRefNode* v, AbstractQoreNode* defArg, bool needs_types) {
   // check for duplicate name
   for (name_vec_t::iterator i = names.begin(), e = names.end(); i != e; ++i)
      if (*i == v->getName())
         parse_error(loc, "duplicate variable '%s' declared in parameter list", (*i).c_str());

   names.push_back(v->getName());

   bool is_decl = v->isDecl();
   if (needs_types && !is_decl)
      parse_error(loc, "parameter '%s' declared without type information, but parse options require all declarations to have type information", v->getName());

   // see if this is a new object call
   if (v->has_effect()) {
      // here we make 4 virtual function calls when 2 would be enough, but no need to optimize for speed for an exception
      parse_error(loc, "parameter '%s' may not be declared with new object syntax; instead use: '%s %s = new %s()'", v->getName(), v->getNewObjectClassName(), v->getName(), v->getNewObjectClassName());
   }

   if (is_decl) {
      VarRefDeclNode* vd = reinterpret_cast<VarRefDeclNode*>(v);
      QoreParseTypeInfo* pti = vd->takeParseTypeInfo();
      parseTypeList.push_back(pti);
      const QoreTypeInfo* ti = vd->getTypeInfo();
      typeList.push_back(ti);

      assert(!(pti && ti));

      if (pti || ti->hasType()) {
         ++num_param_types;
         // only increment min_param_types if there is no default argument
         if (!defArg)
            ++min_param_types;
      }

      // add type name to signature
      if (pti)
         pti->concatName(str);
      else
         ti->concatName(str);
   }
   else {
      parseTypeList.push_back(0);
      typeList.push_back(0);
      str.append(NO_TYPE_INFO);
   }

   str.append(" ");
   str.append(v->getName());

   defaultArgList.push_back(defArg);
   if (defArg)
      addDefaultArgument(defArg);

   if (v->explicitScope()) {
      if (v->getType() == VT_LOCAL)
         parse_error(loc, "invalid local variable declaration in argument list; by default all variables declared in argument lists are local");
      else if (v->getType() == VT_GLOBAL)
         parse_error(loc, "invalid global variable declaration in argument list; by default all variables declared in argument lists are local");
   }
}

void UserSignature::parseInitPushLocalVars(const QoreTypeInfo* classTypeInfo) {
   lv.reserve(parseTypeList.size());

   if (selfid)
      push_local_var(selfid, loc);
   else if (classTypeInfo)
      selfid = push_local_var("self", loc, classTypeInfo, false, 1);

   // push $argv var on stack and save id
   argvid = push_local_var("argv", loc, listOrNothingTypeInfo, false, 1);
   printd(5, "UserSignature::parseInitPushLocalVars() this: %p argvid: %p\n", this, argvid);

   resolve();

   // init param ids and push local parameter vars on stack
   for (unsigned i = 0; i < typeList.size(); ++i) {
      // check for dups but do not check if the variables are referenced in the block
      lv.push_back(push_local_var(names[i].c_str(), loc, typeList[i], true, 1));
      printd(5, "UserSignature::parseInitPushLocalVars() registered local var %s (id: %p)\n", names[i].c_str(), lv[i]);
   }
}

void UserSignature::parseInitPopLocalVars() {
   // remove local variables from stack and unset the parse_assigned flag
   for (unsigned i = 0; i < typeList.size(); ++i)
      pop_local_var(true);

   // pop $argv param off stack
   pop_local_var();

   // pop $self off stack if present
   if (selfid)
      pop_local_var();
}

void UserSignature::resolve() {
   if (resolved)
      return;

   resolved = true;

   if (!returnTypeInfo) {
      returnTypeInfo = parseReturnTypeInfo->resolveAndDelete(loc);
      parseReturnTypeInfo = 0;
   }
#ifdef DEBUG
   else assert(!parseReturnTypeInfo);
#endif

   for (unsigned i = 0; i < parseTypeList.size(); ++i) {
      if (parseTypeList[i]) {
         assert(!typeList[i]);
         typeList[i] = parseTypeList[i]->resolveAndDelete(loc);
      }

      // initialize default arguments
      if (defaultArgList[i]) {
         int lvids = 0;
         const QoreTypeInfo* argTypeInfo = 0;
         defaultArgList[i] = defaultArgList[i]->parseInit(selfid, 0, lvids, argTypeInfo);
         if (lvids) {
            parse_error(loc, "illegal local variable declaration in default value expression in parameter '%s'", names[i].c_str());
            while (lvids--)
               pop_local_var();
         }
         // check type compatibility
         if (!typeList[i]->parseAccepts(argTypeInfo)) {
            QoreStringNode* desc = new QoreStringNode;
            desc->sprintf("parameter '%s' expects ", names[i].c_str());
            typeList[i]->getThisType(*desc);
            desc->concat(", but the default value is ");
            argTypeInfo->getThisType(*desc);
            desc->concat(" instead");
            qore_program_private::makeParseException(getProgram(), loc, "PARSE-TYPE-ERROR", desc);
         }
      }
   }
   parseTypeList.clear();
}

bool QoreFunction::existsVariant(const type_vec_t& paramTypeInfo) const {
   for (vlist_t::const_iterator i = vlist.begin(), e = vlist.end(); i != e; ++i) {
      AbstractFunctionSignature* sig = (*i)->getSignature();
      assert(sig);
      unsigned np = sig->numParams();
      if (np != paramTypeInfo.size())
         continue;
      if (!np)
         return true;
      bool ok = true;
      for (unsigned pi = 0; pi < np; ++pi) {
         if (!paramTypeInfo[pi]->isInputIdentical(sig->getParamTypeInfo(pi))) {
            ok = false;
            break;
         }
      }
      if (ok)
         return true;
   }
   return false;
}

static QoreStringNode* getNoopError(const QoreFunction* func, const QoreFunction* aqf, const AbstractQoreFunctionVariant* variant) {
   QoreStringNode* desc = new QoreStringNode;
   do_call_name(*desc, aqf);
   desc->sprintf("%s) is a variant that returns a constant value when incorrect data types are passed to the function", variant->getSignature()->getSignatureText());
   const QoreTypeInfo* rti = variant->getReturnTypeInfo();
   if (rti->hasType() && !variant->numParams()) {
      desc->concat(" and always returns ");
      if (rti->getUniqueReturnClass() || func->className()) {
         rti->getThisType(*desc);
      }
      else {
         // get actual value and include in warning
         ExceptionSink xsink;
         CodeEvaluationHelper ceh(&xsink, func, variant, "noop-dummy");
         ValueHolder v(variant->evalFunction(func->getName(), ceh, 0), 0);
         //ReferenceHolder<AbstractQoreNode> v(variant->evalFunction(func->getName(), ceh, 0), 0);
         if (v->isNothing())
            desc->concat("NOTHING");
         else {
            QoreNodeAsStringHelper vs(*v, FMT_NONE, 0);
            desc->sprintf("the following value: %s (", vs->getBuffer());
            rti->getThisType(*desc);
            desc->concat(')');
         }
      }
   }
   return desc;
}

// finds a variant at runtime
const AbstractQoreFunctionVariant* QoreFunction::findVariant(const QoreValueList* args, bool only_user, ExceptionSink* xsink) const {
   int match = -1;
   const AbstractQoreFunctionVariant* variant = 0;

   //printd(5, "QoreFunction::findVariant() this: %p %s%s%s() vlist: %d (pend: %d) ilist: %d args: %p (%d)\n", this, className() ? className() : "", className() ? "::" : "", getName(), vlist.size(), pending_vlist.size(), ilist.size(), args, args ? args->size() : 0);

   // perfect match score
   unsigned nargs = args ? args->size() : 0;
   int perfect = nargs * 2;

   const QoreFunction* aqf = 0;
   AbstractFunctionSignature* sig = 0;

   // iterate through inheritance list
   for (ilist_t::const_iterator aqfi = ilist.begin(), aqfe = ilist.end(); aqfi != aqfe; ++aqfi) {
      aqf = *aqfi;

      //printd(5, "QoreFunction::findVariant() this: %p %s::%s(...) size: %d\n", this, aqf->className(), getName(), ilist.size());

      for (vlist_t::const_iterator i = aqf->vlist.begin(), e = aqf->vlist.end(); i != e; ++i) {
         // skip checking variant if we are only looking for user variants and this variant is builtin
         if (only_user && !(*i)->isUser())
            continue;

         sig = (*i)->getSignature();
         assert(sig);

         //printd(5, "QoreFunction::findVariant() this: %p %s(%s) args: %p (%d) class: %s\n", this, getName(), sig->getSignatureText(), args, args ? args->size() : 0, aqf->className() ? aqf->className() : "n/a");

         if (!variant && !sig->getParamTypes()) {
            match = 0;
            variant = *i;

            if (!perfect)
               break;
            continue;
         }

         // skip variants with signatures with fewer possible elements than the best match already
         if ((int)(sig->getParamTypes() * 2) > match) {
            int count = 0;
            bool ok = true;
            for (unsigned pi = 0; pi < sig->numParams(); ++pi) {
               const QoreTypeInfo* t = sig->getParamTypeInfo(pi);
               QoreValue n;
               if (args)
                  n = args->retrieveEntry(pi);

               //printd(5, "QoreFunction::findVariant() this: %p %s(%s) i: %d param: %s arg: %s\n", this, getName(), sig->getSignatureText(), pi, t->getName(), n.typeName(n));

               int rc;
               if (n.isNothing() && sig->hasDefaultArg(pi))
                  rc = QTI_IGNORE;
               else {
                  rc = t->runtimeAcceptsValue(n);
                  //printd(5, "QoreFunction::findVariant() this: %p %s(%s) i: %d param: %s arg: %s rc: %d\n", this, getName(), sig->getSignatureText(), pi, t->getName(), n.getTypeName(), rc);
                  if (rc == QTI_NOT_EQUAL) {
                     ok = false;
                     break;
                  }
		  // do not count default matches with non-existent arguments
		  if (!args || pi >= args->size())
		     rc = QTI_IGNORE;
               }

               // only increment for actual type matches (t may be NULL)
               if (t && rc != QTI_IGNORE)
                  count += rc;
            }
            if (!ok)
               continue;

            if (count > match) {
               match = count;
               variant = *i;

               if (match == perfect)
                  break;
            }
         }
      }
      // issue 1229: continue searching the class hierarchy for a perfect match
      // if we have a usable match, then do not search base classes
      //if (variant)
      //    break;
   }
   if (!variant && !only_user) {
      QoreStringNode* desc = new QoreStringNode("no variant matching '");
      const char* class_name = className();
      if (class_name)
         desc->sprintf("%s::", class_name);
      desc->sprintf("%s(", getName());
      add_args(*desc, args);
      desc->concat(") can be found; the following variants were tested:");

      // add variants tested
      // iterate through inheritance list
      for (ilist_t::const_iterator aqfi = ilist.begin(), aqfe = ilist.end(); aqfi != aqfe; ++aqfi) {
         aqf = *aqfi;
         class_name = aqf->className();

         for (vlist_t::const_iterator i = aqf->vlist.begin(), e = aqf->vlist.end(); i != e; ++i) {
            desc->concat("\n   ");
            if (class_name)
               desc->sprintf("%s::", class_name);
            desc->sprintf("%s(%s)", getName(), (*i)->getSignature()->getSignatureText());
         }
      }
      xsink->raiseException("RUNTIME-OVERLOAD-ERROR", desc);
   }
   else if (variant) {
      QoreProgram* pgm = getProgram();

      // pgm could be zero if called from a foreign thread with no current Program
      if (pgm) {
         // check parse options
         int64 po = runtime_get_parse_options();
         int64 vflags = variant->getFunctionality();
         // check restrictive flags
         //printd(5, "QoreFunction::findVariant() this: %p %s() returning %p %s(%s) vflags: " QLLD " po: " QLLD " neg: " QLLD "\n", this, getName(), variant, getName(), variant ? variant->getSignature()->getSignatureText() : "n/a", (vflags & po & ~PO_POSITIVE_OPTIONS));
         if ((vflags & po & ~PO_POSITIVE_OPTIONS) || ((vflags & PO_POSITIVE_OPTIONS) && (((vflags & PO_POSITIVE_OPTIONS) & po) != (vflags & PO_POSITIVE_OPTIONS)))) {
            //printd(5, "QoreFunction::findVariant() this: %p %s(%s) getProgram(): %p getProgram()->getParseOptions64(): %x variant->getFunctionality(): %x\n", this, getName(), variant->getSignature()->getSignatureText(), getProgram(), getProgram()->getParseOptions64(), variant->getFunctionality());
            if (!only_user) {
               const char* class_name = className();
               xsink->raiseException("INVALID-FUNCTION-ACCESS", "parse options do not allow access to builtin %s '%s%s%s(%s)'", class_name ? "method" : "function", class_name ? class_name : "", class_name ? "::" : "", getName(), variant->getSignature()->getSignatureText());
            }
            return 0;
         }

         if (po & (PO_REQUIRE_TYPES | PO_STRICT_ARGS) && variant->getFlags() & QC_RUNTIME_NOOP) {
            QoreStringNode* desc = getNoopError(this, aqf, variant);
            desc->sprintf("; this variant is not accessible when PO_REQUIRE_TYPES or PO_STRICT_ARGS is set (%llx)", variant->getFlags());
            xsink->raiseException("CALL-WITH-TYPE-ERRORS", desc);
         }
      }
   }

   //printd(5, "QoreFunction::findVariant() this: %p %s() returning %p %s(%s) class: %s\n", this, getName(), variant, getName(), variant ? variant->getSignature()->getSignatureText() : "n/a", variant && aqf && aqf->className() ? aqf->className() : "n/a");

   return variant;
}

static AbstractQoreFunctionVariant* doSingleVariantTypeException(const QoreProgramLocation &loc, int pi, const char* class_name, const char* name, const char* sig, const QoreTypeInfo* proto, const QoreTypeInfo* arg) {
   QoreStringNode* desc = new QoreStringNode("argument ");
   desc->sprintf("%d to '", pi);
   if (class_name)
      desc->sprintf("%s::", class_name);
   desc->sprintf("%s(%s)' expects ", name, sig);
   proto->getThisType(*desc);
   desc->concat(", but call supplies ");
   arg->getThisType(*desc);
   qore_program_private::makeParseException(getProgram(), loc, "PARSE-TYPE-ERROR", desc);
   return 0;
}

// finds a variant at runtime
const AbstractQoreFunctionVariant* QoreFunction::runtimeFindVariant(const type_vec_t& argTypeInfo, bool only_user) const {
   // the number of parameters * 2 matched to arguments (compatible but not perfect match = 1, perfect match = 2)
   int match = -1;
   // pointer to the variant matched
   const AbstractQoreFunctionVariant* variant = 0;
   unsigned num_args = argTypeInfo.size();

   //printd(5, "QoreFunction::runtimeFindVariant() this: %p %s() vlist: %d pend: %d ilist: %d num_args: %d\n", this, getName(), vlist.size(), pending_vlist.size(), ilist.size(), num_args);

   QoreFunction* aqf = 0;

   // iterate through inheritance list
   for (ilist_t::const_iterator aqfi = ilist.begin(), aqfe = ilist.end(); aqfi != aqfe; ++aqfi) {
      aqf = *aqfi;
      //printd(5, "QoreFunction::runtimeFindVariant() %p %s testing function %p\n", this, getName(), aqf);
      assert(!aqf->vlist.empty());

      // check committed list only
      for (vlist_t::const_iterator i = aqf->vlist.begin(), e = aqf->vlist.end(); i != e; ++i) {
         if (only_user && !(*i)->isUser())
            continue;

         AbstractFunctionSignature* sig = (*i)->getSignature();

         //printd(5, "QoreFunction::runtimeFindVariant() this: %p checking %s(%s) variant: %p sig->pt: %d sig->mpt: %d match: %d, args: %d\n", this, getName(), sig->getSignatureText(), variant, sig->getParamTypes(), sig->getMinParamTypes(), match, num_args);

         if (!variant && !sig->getParamTypes()) {
            match = 0;
            variant = *i;
            continue;
         }

         // skip variants with signatures with fewer possible elements than the best match already
         if ((int)(sig->getParamTypes() * 2) <= match)
            continue;

         int count = 0;
         bool ok = true;
         for (unsigned pi = 0; pi < sig->numParams(); ++pi) {
            const QoreTypeInfo* t = sig->getParamTypeInfo(pi);
            const QoreTypeInfo* a = (num_args && num_args > pi) ? argTypeInfo[pi] : 0;
            // must have type information
            assert(a || pi >= num_args);

            //printd(5, "QoreFunction::runtimeFindVariant() %s(%s) pi: %d t: %s (has type: %d) a: %s (%p) t->parseEqual(a): %d\n", getName(), sig->getSignatureText(), pi, t->getName(), t->hasType(), a->getName(), a, t->parseEqual(a));

            int rc;
            if (t->hasType() && !a->hasType() && sig->hasDefaultArg(pi))
               rc = QTI_IGNORE;
            else {
               rc = t->parseAccepts(a);
               if (rc == QTI_NOT_EQUAL) {
                  ok = false;
                  break;
               }
            }

            // only increment for actual type matches (t may be NULL)
            if (t && rc != QTI_IGNORE)
               count += rc;
         }
         if (!ok)
            continue;

         //printd(5, "QoreFunction::runtimeFindVariant() this: %p tested %s(%s) ok: %d count: %d match: %d variant_pmatch: %d\n", this, getName(), sig->getSignatureText(), ok, count, match, variant_pmatch);
         if (count > match) {
            match = count;
            variant = *i;
         }
      }
   }

   //printd(5, "QoreFunction::runtimeFindVariant() this: %p %s%s%s() returning %p %s(%s)\n", this, className() ? className() : "", className() ? "::" : "", getName(), variant, getName(), variant ? variant->getSignature()->getSignatureText() : "n/a");
   return variant;
}

static void do_call_str(QoreString &desc, const QoreFunction* func, const type_vec_t& argTypeInfo) {
   unsigned num_args = argTypeInfo.size();
   do_call_name(desc, func);
   if (num_args)
      for (unsigned i = 0; i < num_args; ++i) {
         desc.concat(argTypeInfo[i]->getName());
         if (i != (num_args - 1))
            desc.concat(", ");
      }
   desc.concat(')');
}

static void warn_excess_args(QoreFunction* func, const type_vec_t& argTypeInfo, AbstractFunctionSignature* sig) {
   unsigned nargs = argTypeInfo.size();
   unsigned nparams = sig->numParams();

   QoreStringNode* desc = new QoreStringNode("call to ");
   desc->concat(func->className() ? "method " : "function ");
   do_call_name(*desc, func);
   if (nparams)
      desc->concat(sig->getSignatureText());
   desc->concat(") made as ");
   do_call_str(*desc, func, argTypeInfo);
   unsigned diff = nargs - nparams;
   desc->sprintf(" (with %d excess argument%s)", diff, diff == 1 ? "" : "s");
   // raise warning if require-types is not set
   //if (getProgram()->getParseOptions64() & (PO_REQUIRE_TYPES | PO_STRICT_ARGS)) {
   if (parse_get_parse_options() & (PO_REQUIRE_TYPES | PO_STRICT_ARGS)) {
      desc->concat("; this is an error when PO_REQUIRE_TYPES or PO_STRICT_ARGS is set");
      qore_program_private::makeParseException(getProgram(), "CALL-WITH-TYPE-ERRORS", desc);
   }
   else {
      // raise warning
      desc->concat("; excess arguments will be ignored; to disable this warning, use '%%disable-warning excess-args' in your code");
      qore_program_private::makeParseWarning(getProgram(), QP_WARN_EXCESS_ARGS, "EXCESS-ARGS", desc);
   }
}

// finds a variant at parse time
const AbstractQoreFunctionVariant* QoreFunction::parseFindVariant(const QoreProgramLocation& loc, const type_vec_t& argTypeInfo) {
   // the number of parameters * 2 matched to arguments (compatible but not perfect match = 1, perfect match = 2)
   int match = -1;
   // the number of possible matches at runtime (due to missing types at parse time); number of parameters
   int pmatch = -1;
   // the number of arguments matched perfectly in case of a tie score
   int nperfect = -1;
   // number of possible variants
   unsigned npv = 0;

   // pointer to the variant matched
   const AbstractQoreFunctionVariant* variant = 0;
   // pointer to the last possible variant matched
   const AbstractQoreFunctionVariant* pvariant = 0;
   unsigned num_args = argTypeInfo.size();

   //printd(5, "QoreFunction::parseFindVariant() this: %p %s() vlist: %d pend: %d ilist: %d num_args: %d\n", this, getName(), vlist.size(), pending_vlist.size(), ilist.size(), num_args);

   QoreFunction* aqf = 0;

   // iterate through inheritance list
   for (ilist_t::iterator aqfi = ilist.begin(), aqfe = ilist.end(); aqfi != aqfe; ++aqfi) {
      aqf = *aqfi;
      //printd(5, "QoreFunction::parseFindVariant() %p %s testing function %p\n", this, getName(), aqf);
      assert(!aqf->vlist.empty() || !aqf->pending_vlist.empty());

      // check committed list
      for (vlist_t::const_iterator i = aqf->vlist.begin(), e = aqf->vlist.end(); i != e; ++i) {
         AbstractFunctionSignature* sig = (*i)->getSignature();

         //printd(5, "QoreFunction::parseFindVariant() this: %p checking %s(%s) variant: %p sig->pt: %d sig->mpt: %d match: %d, args: %d\n", this, getName(), sig->getSignatureText(), variant, sig->getParamTypes(), sig->getMinParamTypes(), match, num_args);

         if (!variant && !sig->getParamTypes() && pmatch == -1) {
            match = pmatch = nperfect = 0;
            variant = *i;

            if (!npv)
               pvariant = variant;
            else
               pvariant = 0;

            ++npv;

            //printd(5, "QoreFunction::parseFindVariant() this: %p matched with no args %s(%s) variant: %p sig->pt: %d sig->mpt: %d match: %d, args: %d\n", this, getName(), sig->getSignatureText(), variant, sig->getParamTypes(), sig->getMinParamTypes(), match, num_args);

            continue;
         }

         // skip variants with signatures with fewer possible elements than the best match already
         if ((int)(sig->numParams() * 2) > match) {
            int variant_pmatch = 0;
            int count = 0;
            int variant_nperfect = 0;
            bool ok = true;
            bool variant_missing_types = false;

            for (unsigned pi = 0; pi < sig->numParams(); ++pi) {
               const QoreTypeInfo* t = sig->getParamTypeInfo(pi);
               const QoreTypeInfo* a = (num_args && num_args > pi) ? argTypeInfo[pi] : 0;

               //printd(5, "QoreFunction::parseFindVariant() %s(%s) committed pi: %d t: %s (has type: %d) a: %s (%p) t->parseAccepts(a): %d\n", getName(), sig->getSignatureText(), pi, t->getName(), t->hasType(), a->getName(), a, t->parseAccepts(a));

               int rc = QTI_UNASSIGNED;
               if (t->hasType()) {
                  if (!a->hasType()) {
                     if (pi < num_args) {
                        variant_missing_types = true;
                        count += QTI_AMBIGUOUS;
                        ++variant_pmatch;
                        continue;
                     }
                     else if (sig->hasDefaultArg(pi))
                        rc = QTI_IGNORE;
                     else
                        a = nothingTypeInfo;
                  }
                  else if (a->isType(NT_NOTHING) && sig->hasDefaultArg(pi))
                     rc = QTI_IDENT;
               }

               if (rc == QTI_UNASSIGNED) {
                  bool may_not_match = false;
                  rc = t->parseAccepts(a, may_not_match);
                  //printd(5, "QoreFunction::parseFindVariant() %s(%s) rc: %d may_not_match: %d\n", getName(), sig->getSignatureText(), rc, may_not_match);
                  if (may_not_match && !variant_missing_types)
                     variant_missing_types = true;
                  if (rc == QTI_IDENT)
                     ++variant_nperfect;
               }

               if (rc == QTI_NOT_EQUAL) {
                  ok = false;
                  // raise a detailed parse exception immediately if there is only one variant
                  if (ilist.size() == 1 && aqf->pending_vlist.singular() && aqf->vlist.empty() && getProgram()->getParseExceptionSink())
                     return doSingleVariantTypeException(loc, pi + 1, aqf->className(), getName(), sig->getSignatureText(), t, a);
                  break;
               }
               // only increment for actual type matches (t may be NULL)
               //if (t) {
                  ++variant_pmatch;
                  if (rc != QTI_IGNORE)
                     count += rc;
                  //}
            }

            //printd(5, "QoreFunction::parseFindVariant() this: %p tested %s(%s) ok: %d count: %d match: %d variant_missing_types: %d variant_pmatch: %d variant_nperfect: %d nperfect: %d\n", this, getName(), sig->getSignatureText(), ok, count, match, variant_missing_types, variant_pmatch, variant_nperfect, nperfect);
            if (!ok)
               continue;

            // now check if additional args are present that could be NOTHING and count as partial matches xxx
            for (unsigned pi = sig->numParams(); pi < num_args; ++pi) {
               const QoreTypeInfo* a = argTypeInfo[pi];
               if (a->parseAcceptsReturns(NT_NOTHING)) {
                  ++variant_pmatch;
                  count += QTI_AMBIGUOUS;
               }
            }

            if (!npv)
               pvariant = variant;
            else
               pvariant = 0;

            ++npv;

            //if (count >= match && variant_nperfect > nperfect) {
            if (count > match || (count == match && variant_nperfect > nperfect)) {
               // if we could possibly match less than another variant
               // then we have to match at runtime
               if (variant_pmatch < pmatch)
                  variant = 0;
               else {
                  // only set variant if it's the longest absolute match and the
                  // longest potential match
                  pmatch = variant_pmatch;
                  match = count;
                  nperfect = variant_nperfect;
                  if (!variant_missing_types ) {
                     //printd(5, "QoreFunction::parseFindVariant() assigning variant %p %s(%s)\n", *i, getName(), sig->getSignatureText());
                     variant = *i;
                  }
                  else
                     variant = 0;
               }
            }
            else if (variant_pmatch >= pmatch) {
               // if we could possibly match less than another variant
               // then we have to match at runtime
               variant = 0;
               pmatch = variant_pmatch;
            }
         }
      }

      // check pending list
      for (vlist_t::iterator i = aqf->pending_vlist.begin(), e = aqf->pending_vlist.end(); i != e; ++i) {
         UserVariantBase *uvb = (*i)->getUserVariantBase();
         UserSignature* sig = uvb->getUserSignature();
         // resolve types in signature if necessary
         sig->resolve();

         if (!variant && !sig->getParamTypes() && pmatch == -1) {
            match = pmatch = nperfect = 0;
            variant = *i;

            if (!npv)
               pvariant = variant;
            else
               pvariant = 0;

            ++npv;

            continue;
         }

         // skip variants with signatures with fewer possible elements than the best match already
         if ((int)(sig->numParams() * 2) > match) {
            int variant_pmatch = 0;
            int count = 0;
            int variant_nperfect = 0;
            bool ok = true;
            bool variant_missing_types = false;

            for (unsigned pi = 0; pi < sig->numParams(); ++pi) {
               const QoreTypeInfo* t = sig->getParamTypeInfo(pi);
               const QoreTypeInfo* a = (num_args && num_args > pi) ? argTypeInfo[pi] : 0;

               //printd(5, "QoreFunction::parseFindVariant() %s(%s) uncommitted pi: %d t: %s (has type: %d) a: %s (%p) t->parseAccepts(a): %d\n", getName(), sig->getSignatureText(), pi, t->getName(), t->hasType(), a->getName(), a, t->parseAccepts(a));

               int rc = QTI_UNASSIGNED;
               if (t->hasType()) {
                  if (!a->hasType()) {
                     if (pi < num_args) {
                        variant_missing_types = true;
                        count += QTI_AMBIGUOUS;
                        ++variant_pmatch;
                        continue;
                     }
                     else if (sig->hasDefaultArg(pi))
                        rc = QTI_IGNORE;
                     else
                        a = nothingTypeInfo;
                  }
                  else if (a->isType(NT_NOTHING) && sig->hasDefaultArg(pi))
                     rc = QTI_IDENT;
               }

               if (rc == QTI_UNASSIGNED) {
                  bool may_not_match = false;
                  rc = t->parseAccepts(a, may_not_match);
                  if (may_not_match && !variant_missing_types)
                     variant_missing_types = true;
                  if (rc == QTI_IDENT)
                     ++variant_nperfect;
               }

               if (rc == QTI_NOT_EQUAL) {
                  ok = false;
                  // raise a detailed parse exception immediately if there is only one variant
                  if (ilist.size() == 1 && aqf->pending_vlist.singular() && aqf->vlist.empty() && getProgram()->getParseExceptionSink())
                     return doSingleVariantTypeException(loc, pi + 1, aqf->className(), getName(), sig->getSignatureText(), t, a);
                  break;
               }
               // only increment for actual type matches (t may be NULL)
               //if (t) {
                  ++variant_pmatch;
                  //printd(5, "QoreFunction::parseFindVariant() this: %p %s() variant: %p i: %d match (param %s == %s)\n", this, getName(), variant, pi, t->getName(), a->getName());
                  if (rc != QTI_IGNORE)
                     count += rc;
                  //}
            }
            if (!ok)
               continue;

            // now check if additional args are present that could be NOTHING and cound as partial matches xxx
            for (unsigned pi = sig->numParams(); pi < num_args; ++pi) {
               const QoreTypeInfo* a = argTypeInfo[pi];
               if (a->parseAcceptsReturns(NT_NOTHING)) {
                  ++variant_pmatch;
                  count += QTI_AMBIGUOUS;
               }
            }

            if (!npv)
               pvariant = variant;
            else
               pvariant = 0;

            ++npv;

            //if (count >= match && variant_nperfect > nperfect) {
            if (count > match || (count == match && variant_nperfect > nperfect)) {
               // if we could possibly match less than another variant
               // then we have to match at runtime
               if (variant_pmatch < pmatch)
                  variant = 0;
               else {
                  // only set variant if it's the longest absolute match and the
                  // longest potential match
                  pmatch = variant_pmatch;
                  match = count;
                  nperfect = variant_nperfect;
                  if (!variant_missing_types)
                     variant = *i;
                  else
                     variant = 0;
               }
            }
            else if (variant_pmatch >= pmatch) {
               // if we could possibly match less than another variant
               // then we have to match at runtime
               variant = 0;
               pmatch = variant_pmatch;
            }
         }
      }
   }

   // if we only have one possible variant, then assign it, even it it's not a guaranteed match
   if (!variant && pvariant)
      variant = pvariant;
   else if (!variant && pmatch == -1 && getProgram()->getParseExceptionSink()) {
      QoreStringNode* desc = new QoreStringNode("no variant matching '");
      do_call_str(*desc, this, argTypeInfo);
      desc->concat(" can be found; the following variants were tested:");

      // add variants tested
      // iterate through inheritance list
      for (ilist_t::iterator aqfi = ilist.begin(), aqfe = ilist.end(); aqfi != aqfe; ++aqfi) {
         aqf = *aqfi;
         const char* class_name = aqf->className();

         for (vlist_t::const_iterator i = aqf->vlist.begin(), e = aqf->vlist.end(); i != e; ++i) {
            desc->concat("\n   ");
            if (class_name)
               desc->sprintf("%s::", class_name);
            desc->sprintf("%s(%s)", getName(), (*i)->getSignature()->getSignatureText());
         }
         for (vlist_t::const_iterator i = aqf->pending_vlist.begin(), e = aqf->pending_vlist.end(); i != e; ++i) {
            desc->concat("\n   ");
            if (class_name)
               desc->sprintf("%s::", class_name);
            desc->sprintf("%s(%s)", getName(), (*i)->getSignature()->getSignatureText());
         }
      }
      qore_program_private::makeParseException(getProgram(), "PARSE-TYPE-ERROR", desc);
   }
   else if (variant) {
      int64 flags = variant->getFlags();
      if (flags & (QC_NOOP | QC_RUNTIME_NOOP)) {
         QoreStringNode* desc = getNoopError(this, aqf, variant);
         //if ((flags & QC_RUNTIME_NOOP) && (getProgram()->getParseOptions64() & (PO_REQUIRE_TYPES|PO_STRICT_ARGS))) {
         if ((flags & QC_RUNTIME_NOOP) && (parse_get_parse_options() & (PO_REQUIRE_TYPES|PO_STRICT_ARGS))) {
            desc->concat("; this variant is not accessible when PO_REQUIRE_TYPES or PO_STRICT_ARGS is set");
            qore_program_private::makeParseException(getProgram(), "CALL-WITH-TYPE-ERRORS", desc);
         }
         else {
            desc->concat("; to disable this warning, use '%disable-warning invalid-operation' in your code");
            qore_program_private::makeParseWarning(getProgram(), QP_WARN_CALL_WITH_TYPE_ERRORS, "CALL-WITH-TYPE-ERRORS", desc);
         }
      }

      AbstractFunctionSignature* sig = variant->getSignature();
      if (!(flags & QC_USES_EXTRA_ARGS) && num_args > sig->numParams())
         warn_excess_args(this, argTypeInfo, sig);
   }

   //printd(5, "QoreFunction::parseFindVariant() this: %p %s%s%s() returning %p %s(%s) flags: %lld\n", this, className() ? className() : "", className() ? "::" : "", getName(), variant, getName(), variant ? variant->getSignature()->getSignatureText() : "n/a", variant ? variant->getFlags() : 0ll);
   return variant;
}

// if the variant was identified at parse time, then variant will not be NULL, otherwise if NULL, then it is identified at run time
QoreValue QoreFunction::evalFunction(const AbstractQoreFunctionVariant* variant, const QoreListNode* args, QoreProgram *pgm, ExceptionSink* xsink) const {
   const char* fname = getName();
   CodeEvaluationHelper ceh(xsink, this, variant, fname, args);
   if (*xsink) return QoreValue();

   return variant->evalFunction(fname, ceh, xsink);
}

// finds a variant and checks variant capabilities against current
// program parse options
QoreValue QoreFunction::evalDynamic(const QoreListNode* args, ExceptionSink* xsink) const {
   const char* fname = getName();
   const AbstractQoreFunctionVariant* variant = 0;
   CodeEvaluationHelper ceh(xsink, this, variant, fname, args);
   if (*xsink) return QoreValue();

   return variant->evalFunction(fname, ceh, xsink);
}

void QoreFunction::addBuiltinVariant(AbstractQoreFunctionVariant* variant) {
   assert(variant->getCallType() == CT_BUILTIN);
#ifdef DEBUG
   // FIXME: this algorithm is no longer valid due to default arguments
   // does not detect ambiguous signatures
   AbstractFunctionSignature* sig = variant->getSignature();
   // check for duplicate parameter signatures
   for (vlist_t::iterator i = vlist.begin(), e = vlist.end(); i != e; ++i) {
      AbstractFunctionSignature* vs = (*i)->getSignature();
      unsigned tp = vs->numParams();
      if (tp != sig->numParams())
         continue;
      if (!tp) {
         printd(0, "BuiltinFunctionBase::addBuiltinVariant() this: %p %s(%s) added twice: %p, %p\n", this, getName(), sig->getSignatureText(), *i, variant);
         assert(false);
      }
      bool ok = false;
      for (unsigned pi = 0; pi < tp; ++pi) {
         if (vs->getParamTypeInfo(pi) != sig->getParamTypeInfo(pi)) {
            ok = true;
            break;
         }
      }
      if (!ok) {
         printd(0, "BuiltinFunctionBase::addBuiltinVariant() this: %p %s(%s) added twice: %p, %p\n", this, getName(), sig->getSignatureText(), *i, variant);
         assert(false);
      }
   }
#endif
   if (!has_builtin)
      has_builtin = true;
   addVariant(variant);
}

UserVariantExecHelper::~UserVariantExecHelper() {
   if (!uvb)
      return;
   UserSignature* sig = uvb->getUserSignature();
   // uninstantiate local vars from param list
   for (unsigned i = 0; i < sig->numParams(); ++i) {
      //printd(5, "UserVariantExecHelper::~UserVariantExecHelper() this: %p %s %d/%d %p lv: %s (%s)\n", this, sig->getSignatureText(), i, sig->numParams(), sig->lv[i], sig->lv[i]->getName(), sig->lv[i]->getValueTypeName());
      sig->lv[i]->uninstantiate(xsink);
   }
}

UserVariantBase::UserVariantBase(StatementBlock *b, int n_sig_first_line, int n_sig_last_line, AbstractQoreNode* params, RetTypeInfo* rv, bool synced)
   : signature(n_sig_first_line, n_sig_last_line, params, rv, b ? b->pwo.parse_options : parse_get_parse_options()), statements(b), gate(synced ? new VRMutex() : 0),
     pgm(getProgram()), recheck(false), init(false) {
   //printd(5, "UserVariantBase::UserVariantBase() this: %p params: %p rv: %p b: %p synced: %d\n", params, rv, b, synced);
}

UserVariantBase::~UserVariantBase() {
   delete gate;
   delete statements;
}

void UserVariantBase::parseInitPushLocalVars(const QoreTypeInfo* classTypeInfo) {
   signature.parseInitPushLocalVars(classTypeInfo);
}

void UserVariantBase::parseInitPopLocalVars() {
   signature.parseInitPopLocalVars();
}

// instantiates arguments and sets up the argv variable
int UserVariantBase::setupCall(CodeEvaluationHelper *ceh, ReferenceHolder<QoreListNode> &argv, ExceptionSink* xsink) const {
   const QoreValueList* args = ceh ? ceh->getArgs() : 0;
   unsigned num_args = args ? args->size() : 0;
   // instantiate local vars from param list
   unsigned num_params = signature.numParams();

   for (unsigned i = 0; i < num_params; ++i) {
      QoreValue np = args ? const_cast<QoreValueList*>(args)->retrieveEntry(i) : 0;
      //AbstractQoreNode* np = args ? const_cast<AbstractQoreNode*>(args->retrieve_entry(i)) : 0;
      //printd(5, "UserVariantBase::setupCall() eval %d: instantiating param lvar %p ('%s') (exp nt: %d %p '%s')\n", i, signature.lv[i], signature.lv[i]->getName(), get_node_type(np), np, get_type_name(np));
      signature.lv[i]->instantiate(np.refSelf());

      // the above if block will only instantiate the local variable if no
      // exceptions have occured. therefore here we cleanup the rest
      // of any already instantiated local variables if an exception does occur
      if (*xsink) {
         while (i) signature.lv[--i]->uninstantiate(xsink);
         return -1;
      }
   }

   // if there are more arguments than parameters
   printd(5, "UserVariantBase::setupCall() params: %d args: %d\n", num_params, num_args);

   if (num_params < num_args) {
      argv = new QoreListNode;

      for (unsigned i = 0; i < (num_args - num_params); i++) {
         // here we try to take the reference from args if possible
         QoreValue n = args ? const_cast<QoreValueList*>(args)->retrieveEntry(i + num_params) : 0;
         //AbstractQoreNode* n = args ? const_cast<AbstractQoreNode*>(args->get_referenced_entry(i + num_params)) : 0;
         argv->push(n.getReferencedValue());
      }
   }

   return 0;
}

QoreValue UserVariantBase::evalIntern(ReferenceHolder<QoreListNode> &argv, QoreObject *self, ExceptionSink* xsink) const {
   QoreValue val;
   if (statements) {
      // self might be 0 if instantiated by a constructor call
      if (self && signature.selfid)
         signature.selfid->instantiateSelf(self);

      // instantiate argv and push id on stack
      signature.argvid->instantiate(argv ? argv->refSelf() : 0);

      {
         ArgvContextHelper argv_helper(argv.release(), xsink);

         // enter gate if necessary
         if (!gate || (gate->enter(xsink) >= 0)) {
            // execute function
            val = statements->exec(xsink);

            // exit gate if necessary
            if (gate)
               gate->exit();
         }
      }

      // uninstantiate argv
      signature.argvid->uninstantiate(xsink);

      // if self then uninstantiate
      // self might be 0 if instantiated by a constructor call
      if (self && signature.selfid)
         signature.selfid->uninstantiateSelf();
   }
   else {
      argv = 0; // dereference argv now
   }

   // if return value is NOTHING; make sure it's valid; maybe there wasn't a return statement
   // only check if there isn't an active exception
   if (!*xsink && val.isNothing()) {
      const QoreTypeInfo* rt = signature.getReturnTypeInfo();

      // check return type
      rt->acceptAssignment("<block return>", val, xsink);
   }

   return val;
}

// primary function for executing user code
QoreValue UserVariantBase::eval(const char* name, CodeEvaluationHelper* ceh, QoreObject *self, ExceptionSink* xsink, const qore_class_private* qc) const {
   QORE_TRACE("UserVariantBase::eval()");
   //printd(5, "UserVariantBase::eval() this: %p '%s()' args: %p (size: %d) self: %p class: %p '%s'\n", this, name, ceh ? ceh->getArgs() : 0, ceh && ceh->getArgs() ? ceh->getArgs()->size() : 0, self, qc, qc ? qc->name.c_str() : "n/a");

<<<<<<< HEAD
=======
   assert(!self || (ceh ? ceh->getClass() : qc));

   // if pgm is 0 or == the current pgm, then ProgramThreadCountContextHelper does nothing
   ProgramThreadCountContextHelper tch(xsink, pgm, true);
   if (*xsink) return QoreValue();

>>>>>>> 42428924
   UserVariantExecHelper uveh(this, ceh, xsink);
   if (!uveh)
      return QoreValue();

   CodeContextHelper cch(xsink, CT_USER, name, self, ceh ? ceh->getClass() : qc);

   return evalIntern(uveh.getArgv(), self, xsink);
}

int QoreFunction::parseCheckDuplicateSignatureCommitted(AbstractFunctionSignature* sig) {
   const AbstractFunctionSignature* vs = 0;
   int rc = parseCompareResolvedSignature(vlist, sig, vs);
   if (rc == QTI_NOT_EQUAL)
      return 0;

   if (rc == QTI_AMBIGUOUS)
      ambiguousDuplicateSignatureException(className(), getName(), vs, sig);
   else
      duplicateSignatureException(className(), getName(), sig);
   return -1;
}

// returns 0 for OK, -1 for error
// this is called after types have been resolved and the types must be rechecked
int QoreFunction::parseCompareResolvedSignature(const VList& vlist, const AbstractFunctionSignature* sig, const AbstractFunctionSignature*& vs) {
   unsigned vp = sig->getParamTypes();

   // now check already-committed variants
   for (vlist_t::const_iterator i = vlist.begin(), e = vlist.end(); i != e; ++i) {
      vs = (*i)->getSignature();
      // get the minimum number of parameters with type information that need to match
      unsigned mp = vs->getMinParamTypes();
      // get number of parameters with type information
      unsigned tp = vs->getParamTypes();

      // shortcut: if the two variants have different numbers of parameters with type information, then they do not match
      if (vp < mp || vp > tp)
         continue;

      bool dup = true;
      bool ambiguous = false;
      unsigned max = QORE_MAX(tp, vp);
      for (unsigned pi = 0; pi < max; ++pi) {
         const QoreTypeInfo* variantTypeInfo = vs->getParamTypeInfo(pi);
         bool variantHasDefaultArg = vs->hasDefaultArg(pi);

         const QoreTypeInfo* typeInfo = sig->getParamTypeInfo(pi);
         assert(!sig->getParseParamTypeInfo(pi));
         bool thisHasDefaultArg = sig->hasDefaultArg(pi);

         // check for ambiguous matches
         if (typeInfo) {
            if (!variantTypeInfo->hasType() && thisHasDefaultArg)
               ambiguous = true;
            else if (!typeInfo->isInputIdentical(variantTypeInfo)) {
               dup = false;
               break;
            }
         }
         else {
            if (variantTypeInfo->hasType() && variantHasDefaultArg)
               ambiguous = true;
            else if (!typeInfo->isInputIdentical(variantTypeInfo)) {
               dup = false;
               break;
            }
         }
      }
      if (dup)
         return ambiguous ? QTI_AMBIGUOUS : QTI_IDENT;
   }
   return QTI_NOT_EQUAL;
}

int QoreFunction::parseCheckDuplicateSignature(AbstractQoreFunctionVariant* variant) {
   AbstractFunctionSignature* sig = variant->getSignature();

   // check for duplicate parameter signatures
   unsigned vnp = sig->numParams();
   unsigned vtp = sig->getParamTypes();
   unsigned vmp = sig->getMinParamTypes();

   // first check pending variants
   for (vlist_t::iterator i = pending_vlist.begin(), e = pending_vlist.end(); i != e; ++i) {
      UserSignature* vs = reinterpret_cast<UserSignature*>((*i)->getSignature());
      assert(!vs->resolved);
      // get the minimum number of parameters with type information that need to match
      unsigned mp = vs->getMinParamTypes();
      // get number of parameters with type information
      unsigned tp = vs->getParamTypes();

      //printd(5, "QoreFunction::parseCheckDuplicateSignature() adding %s(%s) checking %s(%s) vmp: %d vtp: %d mp: %d tp: %d\n", getName(), sig->getSignatureText(), getName(), vs->getSignatureText(), vmp, vtp, mp, tp);

      // shortcut: if the two variants have different numbers of parameters with type information, then they do not match
      if (vmp > tp || vtp < mp)
         continue;

      // the 2 signatures have the same number of parameters with type information
      if (!tp) {
         duplicateSignatureException(className(), getName(), sig);
         return -1;
      }

      unsigned np = vs->numParams();

      bool dup = true;
      bool ambiguous = false;
      bool recheck = false;
      unsigned max = QORE_MAX(np, vnp);
      for (unsigned pi = 0; pi < max; ++pi) {
         const QoreTypeInfo* variantTypeInfo = vs->getParamTypeInfo(pi);
         const QoreParseTypeInfo* variantParseTypeInfo = variantTypeInfo ? 0 : vs->getParseParamTypeInfo(pi);
         bool variantHasDefaultArg = vs->hasDefaultArg(pi);

         const QoreTypeInfo* typeInfo = sig->getParamTypeInfo(pi);
         const QoreParseTypeInfo* parseTypeInfo = typeInfo ? 0 : sig->getParseParamTypeInfo(pi);
         bool thisHasDefaultArg = sig->hasDefaultArg(pi);

         // FIXME: this is a horribly-complicated if/then/else structure

         // check for ambiguous matches
         if (typeInfo || parseTypeInfo) {
            if (!variantTypeInfo->hasType() && !variantParseTypeInfo && thisHasDefaultArg)
               ambiguous = true;
            else {
               // check for real matches
               if (typeInfo) {
                  if (variantTypeInfo) {
                     if (!typeInfo->isInputIdentical(variantTypeInfo)) {
                        dup = false;
                        break;
                     }
                  }
                  else if (!variantParseTypeInfo->parseStageOneIdenticalWithParsed(typeInfo, recheck)) {
                     dup = false;
                     break;
                  }
               }
               else {
                  if (variantTypeInfo) {
                     if (!parseTypeInfo->parseStageOneIdenticalWithParsed(variantTypeInfo, recheck)) {
                        dup = false;
                        break;
                     }
                  }
                  else if (!parseTypeInfo->parseStageOneIdentical(variantParseTypeInfo)) {
                     dup = false;
                     break;
                  }
               }
            }
         }
         else {
            if ((variantTypeInfo->hasType() || variantParseTypeInfo) && variantHasDefaultArg)
               ambiguous = true;
            else if (variantTypeInfo) {
               if (!typeInfo->isInputIdentical(variantTypeInfo)) {
                  dup = false;
                  break;
               }
            }
            else if (!variantParseTypeInfo->parseStageOneIdenticalWithParsed(typeInfo, recheck)) {
               dup = false;
               break;
            }
         }
         //printd(5, "QoreFunction::parseCheckDuplicateSignature() %s(%s) == %s(%s) i: %d: %s <=> %s dup: %d\n", getName(), sig->getSignatureText(), getName(), vs->getSignatureText(), pi, typeInfo->getName(), variantTypeInfo->getName(), dup);
      }
      if (dup) {
         if (ambiguous)
            ambiguousDuplicateSignatureException(className(), getName(), (*i)->getSignature(), sig);
         else
            duplicateSignatureException(className(), getName(), sig);
         return -1;
      }
      if (recheck)
         variant->setRecheck();
   }
   // now check already-committed variants
   for (vlist_t::iterator i = vlist.begin(), e = vlist.end(); i != e; ++i) {
      AbstractFunctionSignature* uvsig = (*i)->getSignature();

      // get the minimum number of parameters with type information that need to match
      unsigned mp = uvsig->getMinParamTypes();
      // get total number of parameters with type information
      unsigned tp = uvsig->getParamTypes();

      // shortcut: if the two variants have different numbers of parameters with type information, then they do not match
      if (vmp > tp || vtp < mp)
         continue;

      // the 2 signatures have the same number of parameters with type information
      if (!tp) {
         duplicateSignatureException(className(), getName(), sig);
         return -1;
      }

      unsigned np = uvsig->numParams();

      bool dup = true;
      bool ambiguous = false;
      unsigned max = QORE_MAX(np, vnp);
      bool recheck = false;
      for (unsigned pi = 0; pi < max; ++pi) {
         const QoreTypeInfo* variantTypeInfo = uvsig->getParamTypeInfo(pi);
         bool variantHasDefaultArg = uvsig->hasDefaultArg(pi);

         const QoreTypeInfo* typeInfo = sig->getParamTypeInfo(pi);
         const QoreParseTypeInfo* parseTypeInfo = typeInfo ? 0 : sig->getParseParamTypeInfo(pi);
         bool thisHasDefaultArg = sig->hasDefaultArg(pi);

         // compare the to-be-committed types with resolved types in committed variants
         if (parseTypeInfo) {
            if (!variantTypeInfo && thisHasDefaultArg) {
               ambiguous = true;
            }
            else if (!parseTypeInfo->parseStageOneIdenticalWithParsed(variantTypeInfo, recheck)) {
               recheck = false;
               dup = false;
               break;
            }
         }
         else {
            if (!typeInfo && variantTypeInfo && variantHasDefaultArg) {
               ambiguous = true;
            }
            else if (typeInfo && !variantTypeInfo && thisHasDefaultArg) {
               ambiguous = true;
            }
            else if (!typeInfo->isInputIdentical(variantTypeInfo)) {
               dup = false;
               break;
            }
         }
      }
      if (dup) {
         if (ambiguous)
            ambiguousDuplicateSignatureException(className(), getName(), (*i)->getSignature(), sig);
         else
            duplicateSignatureException(className(), getName(), sig);
         return -1;
      }
      if (recheck)
         variant->setRecheck();
   }

   return 0;
}

AbstractFunctionSignature* QoreFunction::parseGetUniqueSignature() const {
   if (vlist.singular() && pending_vlist.empty())
      return first()->getSignature();

   if (pending_vlist.singular() && vlist.empty()) {
      assert(pending_first()->getUserVariantBase());
      UserSignature* sig = pending_first()->getUserVariantBase()->getUserSignature();
      sig->resolve();
      return sig;
   }

   return 0;
}

void QoreFunction::resolvePendingSignatures() {
   const QoreTypeInfo* ti = 0;

   for (vlist_t::iterator i = pending_vlist.begin(), e = pending_vlist.end(); i != e; ++i) {
      assert((*i)->getUserVariantBase());
      UserSignature* sig = (*i)->getUserVariantBase()->getUserSignature();
      sig->resolve();

      if (same_return_type && parse_same_return_type) {
         const QoreTypeInfo* st = sig->getReturnTypeInfo();
         if (i != pending_vlist.begin() && !st->isInputIdentical(ti))
            parse_same_return_type = false;
         ti = st;
      }
   }
}

int QoreFunction::addPendingVariant(AbstractQoreFunctionVariant* variant) {
   parse_rt_done = false;
   parse_init_done = false;

   // check for duplicate signature with existing variants
   if (parseCheckDuplicateSignature(variant)) {
      variant->deref();
      return -1;
   }

   pending_vlist.push_back(variant);

   return 0;
}

void QoreFunction::parseCommit() {
   for (vlist_t::iterator i = pending_vlist.begin(), e = pending_vlist.end(); i != e; ++i) {
      vlist.push_back(*i);

      if ((*i)->isUser()) {
         if (!has_mod_pub && (*i)->isModulePublic())
            has_mod_pub = true;
         if (!has_user)
            has_user = true;
      }
      else if (!has_builtin)
         has_builtin = true;
   }
   pending_vlist.clear();

   if (!parse_same_return_type && same_return_type)
      same_return_type = false;

   parse_rt_done = true;
   parse_init_done = true;
}

void QoreFunction::parseRollback() {
   pending_vlist.del();

   if (!parse_same_return_type && same_return_type)
      parse_same_return_type = true;

   parse_rt_done = true;
   parse_init_done = true;
}

void QoreFunction::parseInit() {
   if (parse_init_done)
      return;
   parse_init_done = true;

   if (parse_same_return_type)
      parse_same_return_type = same_return_type;

   OptionalNamespaceParseContextHelper pch(ns);

   for (vlist_t::iterator i = pending_vlist.begin(), e = pending_vlist.end(); i != e; ++i) {
      (*i)->parseInit(this);
   }
}

QoreValue UserClosureFunction::evalClosure(const QoreClosureBase& closure_base, QoreProgram* pgm, const QoreListNode* args, QoreObject *self, const qore_class_private* class_ctx, ExceptionSink* xsink) const {
   // closures cannot be overloaded
   assert(vlist.singular());

   const AbstractQoreFunctionVariant* variant = first();

   // setup call, save runtime position
   CodeEvaluationHelper ceh(xsink, this, variant, "<anonymous closure>", args, class_ctx, CT_USER);
   if (*xsink)
      return QoreValue();

   ThreadSafeLocalVarRuntimeEnvironmentHelper ch(&closure_base);

   //printd(5, "UserClosureFunction::evalClosure() this: %p (%s) variant: %p args: %p self: %p\n", this, getName(), variant, args, self);
   return UCLOV_const(variant)->evalClosure(ceh, self, xsink);
}

void UserFunctionVariant::parseInit(QoreFunction* f) {
   signature.resolve();

   // resolve and push current return type on stack
   ParseCodeInfoHelper rtih(f->getName(), signature.getReturnTypeInfo());

   // can (and must) be called even if statements is NULL
   statements->parseInit(this);

   // recheck types against committed types if necessary
   if (recheck)
      f->parseCheckDuplicateSignatureCommitted(&signature);
}

void UserClosureVariant::parseInit(QoreFunction* f) {
   UserClosureFunction* cf = static_cast<UserClosureFunction*>(f);

   signature.resolve();

   // resolve and push current return type on stack
   ParseCodeInfoHelper rtih(f->getName(), signature.getReturnTypeInfo());

   statements->parseInitClosure(this, cf);

   // only one variant is possible, no need to recheck types
}<|MERGE_RESOLUTION|>--- conflicted
+++ resolved
@@ -1344,15 +1344,12 @@
    QORE_TRACE("UserVariantBase::eval()");
    //printd(5, "UserVariantBase::eval() this: %p '%s()' args: %p (size: %d) self: %p class: %p '%s'\n", this, name, ceh ? ceh->getArgs() : 0, ceh && ceh->getArgs() ? ceh->getArgs()->size() : 0, self, qc, qc ? qc->name.c_str() : "n/a");
 
-<<<<<<< HEAD
-=======
    assert(!self || (ceh ? ceh->getClass() : qc));
 
    // if pgm is 0 or == the current pgm, then ProgramThreadCountContextHelper does nothing
    ProgramThreadCountContextHelper tch(xsink, pgm, true);
    if (*xsink) return QoreValue();
 
->>>>>>> 42428924
    UserVariantExecHelper uveh(this, ceh, xsink);
    if (!uveh)
       return QoreValue();
