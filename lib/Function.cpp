--- conflicted
+++ resolved
@@ -1409,8 +1409,6 @@
 
     CodeEvaluationHelper ceh(xsink, this, variant, fname, args);
     if (*xsink) return QoreValue();
-<<<<<<< HEAD
-=======
     // issue #3024: make the caller's call context available
     ProgramCallContextHelper pcch(pgm);
 
@@ -1424,7 +1422,6 @@
     if (*xsink) return QoreValue();
     // issue #3024: make the caller's call context available
     ProgramCallContextHelper pcch(pgm);
->>>>>>> d148d694
 
     return variant->evalFunction(fname, ceh, xsink);
 }
@@ -1926,25 +1923,11 @@
     */
 }
 
-<<<<<<< HEAD
-void QoreFunction::parseInit() {
-=======
 void QoreFunction::parseInit(qore_ns_private* ns) {
->>>>>>> d148d694
     if (parse_init_done || parse_init_in_progress) {
         return;
     }
     parse_init_in_progress = true;
-<<<<<<< HEAD
-
-    if (parse_same_return_type)
-        parse_same_return_type = same_return_type;
-
-    OptionalNamespaceParseContextHelper pch(ns);
-
-    for (vlist_t::iterator i = pending_vlist.begin(), e = pending_vlist.end(); i != e; ++i) {
-        (*i)->parseInit(this);
-=======
 
     if (check_parse) {
         OptionalNamespaceParseContextHelper pch(ns);
@@ -1952,7 +1935,6 @@
         for (vlist_t::iterator i = vlist.begin(), e = vlist.end(); i != e; ++i) {
             (*i)->parseInit(this);
         }
->>>>>>> d148d694
     }
     parse_init_done = true;
 }
