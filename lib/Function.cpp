--- conflicted
+++ resolved
@@ -236,40 +236,6 @@
    unsigned max = QORE_MAX(defaultArgList.size(), typeList.size());
    for (unsigned i = 0; i < max; ++i) {
       if (i < defaultArgList.size() && defaultArgList[i] && (!tmp || tmp->retrieveEntry(i).isNothing())) {
-<<<<<<< HEAD
-	 QoreValue& p = tmp.getEntryReference(i);
-	 p = defaultArgList[i]->evalValue(xsink);
-	 if (*xsink)
-	    return -1;
-
-	 // process default argument with accepting type's filter if necessary
-	 const QoreTypeInfo* paramTypeInfo = sig->getParamTypeInfo(i);
-	 if (QoreTypeInfo::mayRequireFilter(paramTypeInfo, p)) {
-	    QoreTypeInfo::acceptInputParam(paramTypeInfo, i, sig->getName(i), p, xsink);
-	    if (*xsink)
-	       return -1;
-	 }
-      }
-      else if (i < typeList.size()) {
-	 QoreValue n;
-	 if (tmp)
-	    n = tmp->retrieveEntry(i);
-
-	 if (is_copy && !i && n.isNothing())
-	    continue;
-
-	 const QoreTypeInfo* paramTypeInfo = sig->getParamTypeInfo(i);
-	 if (!paramTypeInfo)
-	    continue;
-
-	 // test for change or incompatibility
-	 if (check_args || QoreTypeInfo::mayRequireFilter(paramTypeInfo, n)) {
-	    QoreValue& p = tmp.getEntryReference(i);
-	    QoreTypeInfo::acceptInputParam(paramTypeInfo, i, sig->getName(i), p, xsink);
-	    if (*xsink)
-	       return -1;
-	 }
-=======
          QoreValue& p = tmp.getEntryReference(i);
          p = defaultArgList[i]->evalValue(xsink);
          if (*xsink)
@@ -277,8 +243,8 @@
 
          // process default argument with accepting type's filter if necessary
          const QoreTypeInfo* paramTypeInfo = sig->getParamTypeInfo(i);
-         if (paramTypeInfo->mayRequireFilter(p)) {
-            paramTypeInfo->acceptInputParam(i, sig->getName(i), p, xsink);
+         if (QoreTypeInfo::mayRequireFilter(paramTypeInfo, p)) {
+            QoreTypeInfo::acceptInputParam(paramTypeInfo, i, sig->getName(i), p, xsink);
             if (*xsink)
                return -1;
          }
@@ -296,13 +262,12 @@
             continue;
 
          // test for change or incompatibility
-         if (check_args || paramTypeInfo->mayRequireFilter(n)) {
+         if (check_args || QoreTypeInfo::mayRequireFilter(paramTypeInfo, n)) {
             QoreValue& p = tmp.getEntryReference(i);
-            paramTypeInfo->acceptInputParam(i, sig->getName(i), p, xsink);
+            QoreTypeInfo::acceptInputParam(paramTypeInfo, i, sig->getName(i), p, xsink);
             if (*xsink)
                return -1;
          }
->>>>>>> 78d9a9a2
       }
    }
 
@@ -499,32 +464,18 @@
 
       assert(!(pti && ti));
 
-<<<<<<< HEAD
       if (pti || QoreTypeInfo::hasType(ti)) {
-	 ++num_param_types;
-	 // only increment min_param_types if there is no default argument
-	 if (!defArg)
-	    ++min_param_types;
-=======
-      if (pti || ti->hasType()) {
          ++num_param_types;
          // only increment min_param_types if there is no default argument
          if (!defArg)
             ++min_param_types;
->>>>>>> 78d9a9a2
       }
 
       // add type name to signature
       if (pti)
-<<<<<<< HEAD
          QoreParseTypeInfo::concatName(pti, str);
       else
          QoreTypeInfo::concatName(ti, str);
-=======
-         pti->concatName(str);
-      else
-         ti->concatName(str);
->>>>>>> 78d9a9a2
    }
    else {
       parseTypeList.push_back(0);
@@ -598,37 +549,12 @@
 
    for (unsigned i = 0; i < parseTypeList.size(); ++i) {
       if (parseTypeList[i]) {
-<<<<<<< HEAD
-	 assert(!typeList[i]);
-	 typeList[i] = QoreParseTypeInfo::resolveAndDelete(parseTypeList[i], loc);
-=======
          assert(!typeList[i]);
-         typeList[i] = parseTypeList[i]->resolveAndDelete(loc);
->>>>>>> 78d9a9a2
+         typeList[i] = QoreParseTypeInfo::resolveAndDelete(parseTypeList[i], loc);
       }
 
       // initialize default arguments
       if (defaultArgList[i]) {
-<<<<<<< HEAD
-	 int lvids = 0;
-	 const QoreTypeInfo* argTypeInfo = 0;
-	 defaultArgList[i] = defaultArgList[i]->parseInit(selfid, 0, lvids, argTypeInfo);
-	 if (lvids) {
-	    parse_error(loc, "illegal local variable declaration in default value expression in parameter '%s'", names[i].c_str());
-	    while (lvids--)
-	       pop_local_var();
-	 }
-	 // check type compatibility
-	 if (!QoreTypeInfo::parseAccepts(typeList[i], argTypeInfo)) {
-	    QoreStringNode* desc = new QoreStringNode;
-	    desc->sprintf("parameter '%s' expects ", names[i].c_str());
-	    QoreTypeInfo::getThisType(typeList[i], *desc);
-	    desc->concat(", but the default value is ");
-	    QoreTypeInfo::getThisType(argTypeInfo, *desc);
-	    desc->concat(" instead");
-	    qore_program_private::makeParseException(getProgram(), loc, "PARSE-TYPE-ERROR", desc);
-	 }
-=======
          int lvids = 0;
          const QoreTypeInfo* argTypeInfo = 0;
          defaultArgList[i] = defaultArgList[i]->parseInit(selfid, 0, lvids, argTypeInfo);
@@ -638,16 +564,15 @@
                pop_local_var();
          }
          // check type compatibility
-         if (!typeList[i]->parseAccepts(argTypeInfo)) {
+         if (!QoreTypeInfo::parseAccepts(typeList[i], argTypeInfo)) {
             QoreStringNode* desc = new QoreStringNode;
             desc->sprintf("parameter '%s' expects ", names[i].c_str());
-            typeList[i]->getThisType(*desc);
+            QoreTypeInfo::getThisType(typeList[i], *desc);
             desc->concat(", but the default value is ");
-            argTypeInfo->getThisType(*desc);
+            QoreTypeInfo::getThisType(argTypeInfo, *desc);
             desc->concat(" instead");
             qore_program_private::makeParseException(getProgram(), loc, "PARSE-TYPE-ERROR", desc);
          }
->>>>>>> 78d9a9a2
       }
    }
    parseTypeList.clear();
@@ -664,17 +589,10 @@
          return true;
       bool ok = true;
       for (unsigned pi = 0; pi < np; ++pi) {
-<<<<<<< HEAD
-	 if (!QoreTypeInfo::isInputIdentical(paramTypeInfo[pi], sig->getParamTypeInfo(pi))) {
-	    ok = false;
-	    break;
-	 }
-=======
-         if (!paramTypeInfo[pi]->isInputIdentical(sig->getParamTypeInfo(pi))) {
+         if (!QoreTypeInfo::isInputIdentical(paramTypeInfo[pi], sig->getParamTypeInfo(pi))) {
             ok = false;
             break;
          }
->>>>>>> 78d9a9a2
       }
       if (ok)
          return true;
@@ -689,27 +607,8 @@
    const QoreTypeInfo* rti = variant->getReturnTypeInfo();
    if (QoreTypeInfo::hasType(rti) && !variant->numParams()) {
       desc->concat(" and always returns ");
-<<<<<<< HEAD
       if (QoreTypeInfo::getUniqueReturnClass(rti) || func->className()) {
          QoreTypeInfo::getThisType(rti, *desc);
-      }
-      else {
-	 // get actual value and include in warning
-	 ExceptionSink xsink;
-	 CodeEvaluationHelper ceh(&xsink, func, variant, "noop-dummy");
-	 ValueHolder v(variant->evalFunction(func->getName(), ceh, 0), 0);
-	 //ReferenceHolder<AbstractQoreNode> v(variant->evalFunction(func->getName(), ceh, 0), 0);
-	 if (v->isNothing())
-	    desc->concat("NOTHING");
-	 else {
-	    QoreNodeAsStringHelper vs(*v, FMT_NONE, 0);
-	    desc->sprintf("the following value: %s (", vs->getBuffer());
-	    QoreTypeInfo::getThisType(rti, *desc);
-	    desc->concat(')');
-	 }
-=======
-      if (rti->getUniqueReturnClass() || func->className()) {
-         rti->getThisType(*desc);
       }
       else {
          // get actual value and include in warning
@@ -722,160 +621,19 @@
          else {
             QoreNodeAsStringHelper vs(*v, FMT_NONE, 0);
             desc->sprintf("the following value: %s (", vs->getBuffer());
-            rti->getThisType(*desc);
+            QoreTypeInfo::getThisType(rti, *desc);
             desc->concat(')');
          }
->>>>>>> 78d9a9a2
       }
    }
    return desc;
 }
 
-<<<<<<< HEAD
-// finds a variant at runtime
-const AbstractQoreFunctionVariant* QoreFunction::findVariant(const QoreValueList* args, bool only_user, ExceptionSink* xsink) const {
-   int match = -1;
-   const AbstractQoreFunctionVariant* variant = 0;
-
-   //printd(5, "QoreFunction::findVariant() this: %p %s%s%s() vlist: %d (pend: %d) ilist: %d args: %p (%d)\n", this, className() ? className() : "", className() ? "::" : "", getName(), vlist.size(), pending_vlist.size(), ilist.size(), args, args ? args->size() : 0);
-
-   // perfect match score
-   unsigned nargs = args ? args->size() : 0;
-   int perfect = nargs * 2;
-
-   const QoreFunction* aqf = 0;
-   AbstractFunctionSignature* sig = 0;
-
-   // iterate through inheritance list
-   for (ilist_t::const_iterator aqfi = ilist.begin(), aqfe = ilist.end(); aqfi != aqfe; ++aqfi) {
-      aqf = *aqfi;
-
-      //printd(5, "QoreFunction::findVariant() this: %p %s::%s(...) size: %d\n", this, aqf->className(), getName(), ilist.size());
-
-      for (vlist_t::const_iterator i = aqf->vlist.begin(), e = aqf->vlist.end(); i != e; ++i) {
-	 // skip checking variant if we are only looking for user variants and this variant is builtin
-	 if (only_user && !(*i)->isUser())
-	    continue;
-
-	 sig = (*i)->getSignature();
-	 assert(sig);
-
-	 //printd(5, "QoreFunction::findVariant() this: %p %s(%s) args: %p (%d) class: %s\n", this, getName(), sig->getSignatureText(), args, args ? args->size() : 0, aqf->className() ? aqf->className() : "n/a");
-
-	 if (!variant && !sig->getParamTypes()) {
-	    match = 0;
-	    variant = *i;
-
-	    if (!perfect)
-	       break;
-	    continue;
-	 }
-
-	 // skip variants with signatures with fewer possible elements than the best match already
-	 if ((int)(sig->getParamTypes() * 2) > match) {
-	    int count = 0;
-	    bool ok = true;
-	    for (unsigned pi = 0; pi < sig->numParams(); ++pi) {
-	       const QoreTypeInfo* t = sig->getParamTypeInfo(pi);
-	       QoreValue n;
-	       if (args)
-		  n = args->retrieveEntry(pi);
-
-	       //printd(5, "QoreFunction::findVariant() this: %p %s(%s) i: %d param: %s arg: %s\n", this, getName(), sig->getSignatureText(), pi, QoreTypeInfo::getName(t), n.typeName(n));
-
-	       int rc;
-	       if (n.isNothing() && sig->hasDefaultArg(pi))
-		  rc = QTI_IGNORE;
-	       else {
-		  rc = QoreTypeInfo::runtimeAcceptsValue(t, n);
-		  //printd(5, "QoreFunction::findVariant() this: %p %s(%s) i: %d param: %s arg: %s rc: %d\n", this, getName(), sig->getSignatureText(), pi, QoreTypeInfo::getName(t), n.getTypeName(), rc);
-		  if (rc == QTI_NOT_EQUAL) {
-		     ok = false;
-		     break;
-		  }
-	       }
-
-	       // only increment for actual type matches (t may be NULL)
-	       if (t && rc != QTI_IGNORE)
-		  count += rc;
-	    }
-	    if (!ok)
-	       continue;
-
-	    if (count > match) {
-	       match = count;
-	       variant = *i;
-
-	       if (match == perfect)
-		  break;
-	    }
-	 }
-      }
-      // if we have a usable match, then do not search base classes
-      if (variant)
-	 break;
-   }
-   if (!variant && !only_user) {
-      QoreStringNode* desc = new QoreStringNode("no variant matching '");
-      const char* class_name = className();
-      if (class_name)
-	 desc->sprintf("%s::", class_name);
-      desc->sprintf("%s(", getName());
-      add_args(*desc, args);
-      desc->concat(") can be found; the following variants were tested:");
-
-      // add variants tested
-      // iterate through inheritance list
-      for (ilist_t::const_iterator aqfi = ilist.begin(), aqfe = ilist.end(); aqfi != aqfe; ++aqfi) {
-	 aqf = *aqfi;
-	 class_name = aqf->className();
-
-	 for (vlist_t::const_iterator i = aqf->vlist.begin(), e = aqf->vlist.end(); i != e; ++i) {
-	    desc->concat("\n   ");
-	    if (class_name)
-	       desc->sprintf("%s::", class_name);
-	    desc->sprintf("%s(%s)", getName(), (*i)->getSignature()->getSignatureText());
-	 }
-      }
-      xsink->raiseException("RUNTIME-OVERLOAD-ERROR", desc);
-   }
-   else if (variant) {
-      QoreProgram* pgm = getProgram();
-
-      // pgm could be zero if called from a foreign thread with no current Program
-      if (pgm) {
-         // check parse options
-	 int64 po = runtime_get_parse_options();
-	 int64 vflags = variant->getFunctionality();
-	 // check restrictive flags
-	 //printd(5, "QoreFunction::findVariant() this: %p %s() returning %p %s(%s) vflags: "QLLD" po: "QLLD" neg: "QLLD"\n", this, getName(), variant, getName(), variant ? variant->getSignature()->getSignatureText() : "n/a", (vflags & po & ~PO_POSITIVE_OPTIONS));
-         if ((vflags & po & ~PO_POSITIVE_OPTIONS) || ((vflags & PO_POSITIVE_OPTIONS) && (((vflags & PO_POSITIVE_OPTIONS) & po) != (vflags & PO_POSITIVE_OPTIONS)))) {
-            //printd(5, "QoreFunction::findVariant() this: %p %s(%s) getProgram(): %p getProgram()->getParseOptions64(): %x variant->getFunctionality(): %x\n", this, getName(), variant->getSignature()->getSignatureText(), getProgram(), getProgram()->getParseOptions64(), variant->getFunctionality());
-            if (!only_user) {
-               const char* class_name = className();
-               xsink->raiseException("INVALID-FUNCTION-ACCESS", "parse options do not allow access to builtin %s '%s%s%s(%s)'", class_name ? "method" : "function", class_name ? class_name : "", class_name ? "::" : "", getName(), variant->getSignature()->getSignatureText());
-            }
-            return 0;
-         }
-
-         if (po & (PO_REQUIRE_TYPES | PO_STRICT_ARGS) && variant->getFlags() & QC_RUNTIME_NOOP) {
-            QoreStringNode* desc = getNoopError(this, aqf, variant);
-            desc->concat("; this variant is not accessible when PO_REQUIRE_TYPES or PO_STRICT_ARGS is set");
-            xsink->raiseException("CALL-WITH-TYPE-ERRORS", desc);
-         }
-      }
-   }
-
-   //printd(5, "QoreFunction::findVariant() this: %p %s() returning %p %s(%s) class: %s\n", this, getName(), variant, getName(), variant ? variant->getSignature()->getSignatureText() : "n/a", variant && aqf && aqf->className() ? aqf->className() : "n/a");
-
-   return variant;
-=======
 static bool skip_method_variant(const AbstractQoreFunctionVariant* v, const qore_class_private* class_ctx, bool internal_access) {
    assert(dynamic_cast<const MethodVariantBase*>(v));
    ClassAccess va = reinterpret_cast<const MethodVariantBase*>(v)->getAccess();
    // skip if the variant is not accessible
    return ((!class_ctx && va > Public) || (va == Internal && !internal_access));
->>>>>>> 78d9a9a2
 }
 
 static AbstractQoreFunctionVariant* doSingleVariantTypeException(const QoreProgramLocation &loc, int pi, const char* class_name, const char* name, const char* sig, const QoreTypeInfo* proto, const QoreTypeInfo* arg) {
@@ -891,100 +649,14 @@
    return 0;
 }
 
-<<<<<<< HEAD
-// finds a variant at runtime
-const AbstractQoreFunctionVariant* QoreFunction::runtimeFindVariant(const type_vec_t& argTypeInfo, bool only_user) const {
-   // the number of parameters * 2 matched to arguments (compatible but not perfect match = 1, perfect match = 2)
-   int match = -1;
-   // pointer to the variant matched
-   const AbstractQoreFunctionVariant* variant = 0;
-   unsigned num_args = argTypeInfo.size();
-
-   //printd(5, "QoreFunction::runtimeFindVariant() this: %p %s() vlist: %d pend: %d ilist: %d num_args: %d\n", this, getName(), vlist.size(), pending_vlist.size(), ilist.size(), num_args);
-
-   QoreFunction* aqf = 0;
-
-   // iterate through inheritance list
-   for (ilist_t::const_iterator aqfi = ilist.begin(), aqfe = ilist.end(); aqfi != aqfe; ++aqfi) {
-      aqf = *aqfi;
-      //printd(5, "QoreFunction::runtimeFindVariant() %p %s testing function %p\n", this, getName(), aqf);
-      assert(!aqf->vlist.empty());
-
-      // check committed list only
-      for (vlist_t::const_iterator i = aqf->vlist.begin(), e = aqf->vlist.end(); i != e; ++i) {
-	 if (only_user && !(*i)->isUser())
-	    continue;
-
-	 AbstractFunctionSignature* sig = (*i)->getSignature();
-
-	 //printd(5, "QoreFunction::runtimeFindVariant() this: %p checking %s(%s) variant: %p sig->pt: %d sig->mpt: %d match: %d, args: %d\n", this, getName(), sig->getSignatureText(), variant, sig->getParamTypes(), sig->getMinParamTypes(), match, num_args);
-
-	 if (!variant && !sig->getParamTypes()) {
-	    match = 0;
-	    variant = *i;
-	    continue;
-	 }
-
-	 // skip variants with signatures with fewer possible elements than the best match already
-	 if ((int)(sig->getParamTypes() * 2) <= match)
-	    continue;
-
-	 int count = 0;
-	 bool ok = true;
-	 for (unsigned pi = 0; pi < sig->numParams(); ++pi) {
-	    const QoreTypeInfo* t = sig->getParamTypeInfo(pi);
-	    const QoreTypeInfo* a = (num_args && num_args > pi) ? argTypeInfo[pi] : 0;
-	    // must have type information
-	    assert(a || pi >= num_args);
-
-	    //printd(5, "QoreFunction::runtimeFindVariant() %s(%s) pi: %d t: %s (has type: %d) a: %s (%p) t->parseEqual(a): %d\n", getName(), sig->getSignatureText(), pi, QoreTypeInfo::getName(t), t->hasType(), QoreTypeInfo::getName(a), a, t->parseEqual(a));
-
-	    int rc;
-	    if (QoreTypeInfo::hasType(t) && !QoreTypeInfo::hasType(a) && sig->hasDefaultArg(pi))
-	       rc = QTI_IGNORE;
-	    else {
-	       rc = QoreTypeInfo::parseAccepts(t, a);
-	       if (rc == QTI_NOT_EQUAL) {
-		  ok = false;
-		  break;
-	       }
-	    }
-
-	    // only increment for actual type matches (t may be NULL)
-	    if (t && rc != QTI_IGNORE)
-	       count += rc;
-	 }
-	 if (!ok)
-	    continue;
-
-	 //printd(5, "QoreFunction::runtimeFindVariant() this: %p tested %s(%s) ok: %d count: %d match: %d variant_pmatch: %d\n", this, getName(), sig->getSignatureText(), ok, count, match, variant_pmatch);
-	 if (count > match) {
-	    match = count;
-	    variant = *i;
-	 }
-      }
-   }
-
-   //printd(5, "QoreFunction::runtimeFindVariant() this: %p %s%s%s() returning %p %s(%s)\n", this, className() ? className() : "", className() ? "::" : "", getName(), variant, getName(), variant ? variant->getSignature()->getSignatureText() : "n/a");
-   return variant;
-}
-
-=======
->>>>>>> 78d9a9a2
 static void do_call_str(QoreString &desc, const QoreFunction* func, const type_vec_t& argTypeInfo) {
    unsigned num_args = argTypeInfo.size();
    do_call_name(desc, func);
    if (num_args)
       for (unsigned i = 0; i < num_args; ++i) {
-<<<<<<< HEAD
-	 desc.concat(QoreTypeInfo::getName(argTypeInfo[i]));
-	 if (i != (num_args - 1))
-	    desc.concat(", ");
-=======
-         desc.concat(argTypeInfo[i]->getName());
+         desc.concat(QoreTypeInfo::getName(argTypeInfo[i]));
          if (i != (num_args - 1))
             desc.concat(", ");
->>>>>>> 78d9a9a2
       }
    desc.concat(')');
 }
@@ -1110,7 +782,7 @@
             if (n.isNothing() && sig->hasDefaultArg(pi))
                rc = QTI_IGNORE;
             else {
-               rc = t->runtimeAcceptsValue(n);
+               rc = QoreTypeInfo::runtimeAcceptsValue(t, n);
                //printd(5, "QoreFunction::runtimeFindVariant() this: %p %s(%s) i: %d param: %s arg: %s rc: %d\n", this, getName(), sig->getSignatureText(), pi, t->getName(), n.getTypeName(), rc);
                if (rc == QTI_NOT_EQUAL) {
                   ok = false;
@@ -1261,132 +933,6 @@
 
       // check committed list
       for (vlist_t::const_iterator i = aqf->vlist.begin(), e = aqf->vlist.end(); i != e; ++i) {
-<<<<<<< HEAD
-	 AbstractFunctionSignature* sig = (*i)->getSignature();
-
-	 //printd(5, "QoreFunction::parseFindVariant() this: %p checking %s(%s) variant: %p sig->pt: %d sig->mpt: %d match: %d, args: %d\n", this, getName(), sig->getSignatureText(), variant, sig->getParamTypes(), sig->getMinParamTypes(), match, num_args);
-
-	 if (!variant && !sig->getParamTypes() && pmatch == -1) {
-	    match = pmatch = nperfect = 0;
-	    variant = *i;
-
-	    if (!npv)
-	       pvariant = variant;
-	    else
-	       pvariant = 0;
-
-	    ++npv;
-
-	    //printd(5, "QoreFunction::parseFindVariant() this: %p matched with no args %s(%s) variant: %p sig->pt: %d sig->mpt: %d match: %d, args: %d\n", this, getName(), sig->getSignatureText(), variant, sig->getParamTypes(), sig->getMinParamTypes(), match, num_args);
-
-	    continue;
-	 }
-
-	 // skip variants with signatures with fewer possible elements than the best match already
-	 if ((int)(sig->numParams() * 2) > match) {
-	    int variant_pmatch = 0;
-	    int count = 0;
-	    int variant_nperfect = 0;
-	    bool ok = true;
-	    bool variant_missing_types = false;
-
-	    for (unsigned pi = 0; pi < sig->numParams(); ++pi) {
-	       const QoreTypeInfo* t = sig->getParamTypeInfo(pi);
-	       const QoreTypeInfo* a = (num_args && num_args > pi) ? argTypeInfo[pi] : 0;
-
-	       //printd(5, "QoreFunction::parseFindVariant() %s(%s) committed pi: %d t: %s (has type: %d) a: %s (%p) t->parseAccepts(a): %d\n", getName(), sig->getSignatureText(), pi, QoreTypeInfo::getName(t), QoreTypeInfo::hasType(t), QoreTypeInfo::getName(a), a, QoreTypeInfo::parseAccepts(t, a));
-
-	       int rc = QTI_UNASSIGNED;
-	       if (QoreTypeInfo::hasType(t)) {
-		  if (!QoreTypeInfo::hasType(a)) {
-		     if (pi < num_args) {
-			variant_missing_types = true;
-			count += QTI_AMBIGUOUS;
-			++variant_pmatch;
-			continue;
-		     }
-		     else if (sig->hasDefaultArg(pi))
-			rc = QTI_IGNORE;
-		     else
-			a = nothingTypeInfo;
-		  }
-		  else if (QoreTypeInfo::isType(a, NT_NOTHING) && sig->hasDefaultArg(pi))
-		     rc = QTI_IDENT;
-	       }
-
-	       if (rc == QTI_UNASSIGNED) {
-		  bool may_not_match = false;
-		  rc = QoreTypeInfo::parseAccepts(t, a, may_not_match);
-		  //printd(5, "QoreFunction::parseFindVariant() %s(%s) rc: %d may_not_match: %d\n", getName(), sig->getSignatureText(), rc, may_not_match);
-		  if (may_not_match && !variant_missing_types)
-		     variant_missing_types = true;
-		  if (rc == QTI_IDENT)
-		     ++variant_nperfect;
-	       }
-
-	       if (rc == QTI_NOT_EQUAL) {
-		  ok = false;
-		  // raise a detailed parse exception immediately if there is only one variant
-		  if (ilist.size() == 1 && aqf->pending_vlist.singular() && aqf->vlist.empty() && getProgram()->getParseExceptionSink())
-		     return doSingleVariantTypeException(loc, pi + 1, aqf->className(), getName(), sig->getSignatureText(), t, a);
-		  break;
-	       }
-	       // only increment for actual type matches (t may be NULL)
-	       //if (t) {
-		  ++variant_pmatch;
-		  if (rc != QTI_IGNORE)
-		     count += rc;
-		  //}
-	    }
-
-	    //printd(5, "QoreFunction::parseFindVariant() this: %p tested %s(%s) ok: %d count: %d match: %d variant_missing_types: %d variant_pmatch: %d variant_nperfect: %d nperfect: %d\n", this, getName(), sig->getSignatureText(), ok, count, match, variant_missing_types, variant_pmatch, variant_nperfect, nperfect);
-	    if (!ok)
-	       continue;
-
-	    // now check if additional args are present that could be NOTHING and count as partial matches xxx
-	    for (unsigned pi = sig->numParams(); pi < num_args; ++pi) {
-	       const QoreTypeInfo* a = argTypeInfo[pi];
-	       if (QoreTypeInfo::parseAcceptsReturns(a, NT_NOTHING)) {
-		  ++variant_pmatch;
-		  count += QTI_AMBIGUOUS;
-	       }
-	    }
-
-	    if (!npv)
-	       pvariant = variant;
-	    else
-	       pvariant = 0;
-
-	    ++npv;
-
-	    //if (count >= match && variant_nperfect > nperfect) {
-	    if (count > match || (count == match && variant_nperfect > nperfect)) {
-	       // if we could possibly match less than another variant
-	       // then we have to match at runtime
-	       if (variant_pmatch < pmatch)
-		  variant = 0;
-	       else {
-		  // only set variant if it's the longest absolute match and the
-		  // longest potential match
-		  pmatch = variant_pmatch;
-		  match = count;
-		  nperfect = variant_nperfect;
-		  if (!variant_missing_types ) {
-		     //printd(5, "QoreFunction::parseFindVariant() assigning variant %p %s(%s)\n", *i, getName(), sig->getSignatureText());
-		     variant = *i;
-		  }
-		  else
-		     variant = 0;
-	       }
-	    }
-	    else if (variant_pmatch >= pmatch) {
-	       // if we could possibly match less than another variant
-	       // then we have to match at runtime
-	       variant = 0;
-	       pmatch = variant_pmatch;
-	    }
-	 }
-=======
          // skip if the variant is not accessible
          if (last_class && skip_method_variant(*i, class_ctx, internal_access))
             continue;
@@ -1513,132 +1059,10 @@
                pmatch = variant_pmatch;
             }
          }
->>>>>>> 78d9a9a2
       }
 
       // check pending list
       for (vlist_t::iterator i = aqf->pending_vlist.begin(), e = aqf->pending_vlist.end(); i != e; ++i) {
-<<<<<<< HEAD
-	 UserVariantBase *uvb = (*i)->getUserVariantBase();
-	 UserSignature* sig = uvb->getUserSignature();
-	 // resolve types in signature if necessary
-	 sig->resolve();
-
-	 if (!variant && !sig->getParamTypes() && pmatch == -1) {
-	    match = pmatch = nperfect = 0;
-	    variant = *i;
-
-	    if (!npv)
-	       pvariant = variant;
-	    else
-	       pvariant = 0;
-
-	    ++npv;
-
-	    continue;
-	 }
-
-	 // skip variants with signatures with fewer possible elements than the best match already
-	 if ((int)(sig->numParams() * 2) > match) {
-	    int variant_pmatch = 0;
-	    int count = 0;
-	    int variant_nperfect = 0;
-	    bool ok = true;
-	    bool variant_missing_types = false;
-
-	    for (unsigned pi = 0; pi < sig->numParams(); ++pi) {
-	       const QoreTypeInfo* t = sig->getParamTypeInfo(pi);
-	       const QoreTypeInfo* a = (num_args && num_args > pi) ? argTypeInfo[pi] : 0;
-
-	       //printd(5, "QoreFunction::parseFindVariant() %s(%s) uncommitted pi: %d t: %s (has type: %d) a: %s (%p) t->parseAccepts(a): %d\n", getName(), sig->getSignatureText(), pi, QoreTypeInfo::getName(t), QoreTypeInfo::hasType(t), QoreTypeInfo::getName(a), a, QoreTypeInfo::parseAccepts(a, t));
-
-	       int rc = QTI_UNASSIGNED;
-	       if (QoreTypeInfo::hasType(t)) {
-		  if (!QoreTypeInfo::hasType(a)) {
-		     if (pi < num_args) {
-			variant_missing_types = true;
-			count += QTI_AMBIGUOUS;
-			++variant_pmatch;
-			continue;
-		     }
-		     else if (sig->hasDefaultArg(pi))
-			rc = QTI_IGNORE;
-		     else
-			a = nothingTypeInfo;
-		  }
-		  else if (QoreTypeInfo::isType(a, NT_NOTHING) && sig->hasDefaultArg(pi))
-		     rc = QTI_IDENT;
-	       }
-
-	       if (rc == QTI_UNASSIGNED) {
-		  bool may_not_match = false;
-		  rc = QoreTypeInfo::parseAccepts(t, a, may_not_match);
-		  if (may_not_match && !variant_missing_types)
-		     variant_missing_types = true;
-		  if (rc == QTI_IDENT)
-		     ++variant_nperfect;
-	       }
-
-	       if (rc == QTI_NOT_EQUAL) {
-		  ok = false;
-		  // raise a detailed parse exception immediately if there is only one variant
-		  if (ilist.size() == 1 && aqf->pending_vlist.singular() && aqf->vlist.empty() && getProgram()->getParseExceptionSink())
-		     return doSingleVariantTypeException(loc, pi + 1, aqf->className(), getName(), sig->getSignatureText(), t, a);
-		  break;
-	       }
-	       // only increment for actual type matches (t may be NULL)
-	       //if (t) {
-		  ++variant_pmatch;
-		  //printd(5, "QoreFunction::parseFindVariant() this: %p %s() variant: %p i: %d match (param %s == %s)\n", this, getName(), variant, pi, QoreTypeInfo::getName(t), QoreTypeInfo::getName(a));
-		  if (rc != QTI_IGNORE)
-		     count += rc;
-		  //}
-	    }
-	    if (!ok)
-	       continue;
-
-	    // now check if additional args are present that could be NOTHING and cound as partial matches xxx
-	    for (unsigned pi = sig->numParams(); pi < num_args; ++pi) {
-	       const QoreTypeInfo* a = argTypeInfo[pi];
-	       if (QoreTypeInfo::parseAcceptsReturns(a, NT_NOTHING)) {
-		  ++variant_pmatch;
-		  count += QTI_AMBIGUOUS;
-	       }
-	    }
-
-	    if (!npv)
-	       pvariant = variant;
-	    else
-	       pvariant = 0;
-
-	    ++npv;
-
-	    //if (count >= match && variant_nperfect > nperfect) {
-	    if (count > match || (count == match && variant_nperfect > nperfect)) {
-	       // if we could possibly match less than another variant
-	       // then we have to match at runtime
-	       if (variant_pmatch < pmatch)
-		  variant = 0;
-	       else {
-		  // only set variant if it's the longest absolute match and the
-		  // longest potential match
-		  pmatch = variant_pmatch;
-		  match = count;
-		  nperfect = variant_nperfect;
-		  if (!variant_missing_types)
-		     variant = *i;
-		  else
-		     variant = 0;
-	       }
-	    }
-	    else if (variant_pmatch >= pmatch) {
-	       // if we could possibly match less than another variant
-	       // then we have to match at runtime
-	       variant = 0;
-	       pmatch = variant_pmatch;
-	    }
-	 }
-=======
          // skip if the variant is not accessible
          if (last_class && skip_method_variant(*i, class_ctx, internal_access))
             continue;
@@ -1766,7 +1190,6 @@
                pmatch = variant_pmatch;
             }
          }
->>>>>>> 78d9a9a2
       }
       // issue 1229: stop searching the class hierarchy if a match found
       if (stop || variant)
@@ -2089,32 +1512,6 @@
       bool ambiguous = false;
       unsigned max = QORE_MAX(tp, vp);
       for (unsigned pi = 0; pi < max; ++pi) {
-<<<<<<< HEAD
-	 const QoreTypeInfo* variantTypeInfo = vs->getParamTypeInfo(pi);
-	 bool variantHasDefaultArg = vs->hasDefaultArg(pi);
-
-	 const QoreTypeInfo* typeInfo = sig->getParamTypeInfo(pi);
-	 assert(!sig->getParseParamTypeInfo(pi));
-	 bool thisHasDefaultArg = sig->hasDefaultArg(pi);
-
-	 // check for ambiguous matches
-	 if (typeInfo) {
-	    if (!QoreTypeInfo::hasType(variantTypeInfo) && thisHasDefaultArg)
-	       ambiguous = true;
-	    else if (!QoreTypeInfo::isInputIdentical(typeInfo, variantTypeInfo)) {
-	       dup = false;
-	       break;
-	    }
-	 }
-	 else {
-	    if (QoreTypeInfo::hasType(variantTypeInfo) && variantHasDefaultArg)
-	       ambiguous = true;
-	    else if (!QoreTypeInfo::isInputIdentical(typeInfo, variantTypeInfo)) {
-	       dup = false;
-	       break;
-	    }
-	 }
-=======
          const QoreTypeInfo* variantTypeInfo = vs->getParamTypeInfo(pi);
          bool variantHasDefaultArg = vs->hasDefaultArg(pi);
 
@@ -2124,22 +1521,21 @@
 
          // check for ambiguous matches
          if (typeInfo) {
-            if (!variantTypeInfo->hasType() && thisHasDefaultArg)
+            if (!QoreTypeInfo::hasType(variantTypeInfo) && thisHasDefaultArg)
                ambiguous = true;
-            else if (!typeInfo->isInputIdentical(variantTypeInfo)) {
+            else if (!QoreTypeInfo::isInputIdentical(typeInfo, variantTypeInfo)) {
                dup = false;
                break;
             }
          }
          else {
-            if (variantTypeInfo->hasType() && variantHasDefaultArg)
+            if (QoreTypeInfo::hasType(variantTypeInfo) && variantHasDefaultArg)
                ambiguous = true;
-            else if (!typeInfo->isInputIdentical(variantTypeInfo)) {
+            else if (!QoreTypeInfo::isInputIdentical(typeInfo, variantTypeInfo)) {
                dup = false;
                break;
             }
          }
->>>>>>> 78d9a9a2
       }
       if (dup)
          return ambiguous ? QTI_AMBIGUOUS : QTI_IDENT;
@@ -2183,65 +1579,6 @@
       bool recheck = false;
       unsigned max = QORE_MAX(np, vnp);
       for (unsigned pi = 0; pi < max; ++pi) {
-<<<<<<< HEAD
-	 const QoreTypeInfo* variantTypeInfo = vs->getParamTypeInfo(pi);
-	 const QoreParseTypeInfo* variantParseTypeInfo = variantTypeInfo ? 0 : vs->getParseParamTypeInfo(pi);
-	 bool variantHasDefaultArg = vs->hasDefaultArg(pi);
-
-	 const QoreTypeInfo* typeInfo = sig->getParamTypeInfo(pi);
-	 const QoreParseTypeInfo* parseTypeInfo = typeInfo ? 0 : sig->getParseParamTypeInfo(pi);
-	 bool thisHasDefaultArg = sig->hasDefaultArg(pi);
-
-	 // FIXME: this is a horribly-complicated if/then/else structure
-
-	 // check for ambiguous matches
-	 if (typeInfo || parseTypeInfo) {
-	    if (!QoreTypeInfo::hasType(variantTypeInfo) && !variantParseTypeInfo && thisHasDefaultArg)
-	       ambiguous = true;
-	    else {
-	       // check for real matches
-	       if (typeInfo) {
-		  if (variantTypeInfo) {
-		     if (!typeInfo->isInputIdentical(variantTypeInfo)) {
-			dup = false;
-			break;
-		     }
-		  }
-		  else if (!QoreParseTypeInfo::parseStageOneIdenticalWithParsed(variantParseTypeInfo, typeInfo, recheck)) {
-		     dup = false;
-		     break;
-		  }
-	       }
-	       else {
-		  if (variantTypeInfo) {
-		     if (!QoreParseTypeInfo::parseStageOneIdenticalWithParsed(parseTypeInfo, variantTypeInfo, recheck)) {
-			dup = false;
-			break;
-		     }
-		  }
-		  else if (!QoreParseTypeInfo::parseStageOneIdentical(parseTypeInfo, variantParseTypeInfo)) {
-		     dup = false;
-		     break;
-		  }
-	       }
-	    }
-	 }
-	 else {
-	    if ((QoreTypeInfo::hasType(variantTypeInfo) || variantParseTypeInfo) && variantHasDefaultArg)
-	       ambiguous = true;
-	    else if (variantTypeInfo) {
-	       if (!QoreTypeInfo::isInputIdentical(typeInfo, variantTypeInfo)) {
-		  dup = false;
-		  break;
-	       }
-	    }
-	    else if (!QoreParseTypeInfo::parseStageOneIdenticalWithParsed(variantParseTypeInfo, typeInfo, recheck)) {
-	       dup = false;
-	       break;
-	    }
-	 }
-	 //printd(5, "QoreFunction::parseCheckDuplicateSignature() %s(%s) == %s(%s) i: %d: %s <=> %s dup: %d\n", getName(), sig->getSignatureText(), getName(), vs->getSignatureText(), pi, QoreTypeInfo::getName(typeInfo), QoreTypeInfo::getName(variantTypeInfo), dup);
-=======
          const QoreTypeInfo* variantTypeInfo = vs->getParamTypeInfo(pi);
          const QoreParseTypeInfo* variantParseTypeInfo = variantTypeInfo ? 0 : vs->getParseParamTypeInfo(pi);
          bool variantHasDefaultArg = vs->hasDefaultArg(pi);
@@ -2254,7 +1591,7 @@
 
          // check for ambiguous matches
          if (typeInfo || parseTypeInfo) {
-            if (!variantTypeInfo->hasType() && !variantParseTypeInfo && thisHasDefaultArg)
+            if (!QoreTypeInfo::hasType(variantTypeInfo) && !variantParseTypeInfo && thisHasDefaultArg)
                ambiguous = true;
             else {
                // check for real matches
@@ -2265,19 +1602,19 @@
                         break;
                      }
                   }
-                  else if (!variantParseTypeInfo->parseStageOneIdenticalWithParsed(typeInfo, recheck)) {
+                  else if (!QoreParseTypeInfo::parseStageOneIdenticalWithParsed(variantParseTypeInfo, typeInfo, recheck)) {
                      dup = false;
                      break;
                   }
                }
                else {
                   if (variantTypeInfo) {
-                     if (!parseTypeInfo->parseStageOneIdenticalWithParsed(variantTypeInfo, recheck)) {
+                     if (!QoreParseTypeInfo::parseStageOneIdenticalWithParsed(parseTypeInfo, variantTypeInfo, recheck)) {
                         dup = false;
                         break;
                      }
                   }
-                  else if (!parseTypeInfo->parseStageOneIdentical(variantParseTypeInfo)) {
+                  else if (!QoreParseTypeInfo::parseStageOneIdentical(parseTypeInfo, variantParseTypeInfo)) {
                      dup = false;
                      break;
                   }
@@ -2285,21 +1622,20 @@
             }
          }
          else {
-            if ((variantTypeInfo->hasType() || variantParseTypeInfo) && variantHasDefaultArg)
+            if ((QoreTypeInfo::hasType(variantTypeInfo) || variantParseTypeInfo) && variantHasDefaultArg)
                ambiguous = true;
             else if (variantTypeInfo) {
-               if (!typeInfo->isInputIdentical(variantTypeInfo)) {
+               if (!QoreTypeInfo::isInputIdentical(typeInfo, variantTypeInfo)) {
                   dup = false;
                   break;
                }
             }
-            else if (!variantParseTypeInfo->parseStageOneIdenticalWithParsed(typeInfo, recheck)) {
+            else if (!QoreParseTypeInfo::parseStageOneIdenticalWithParsed(variantParseTypeInfo, typeInfo, recheck)) {
                dup = false;
                break;
             }
          }
          //printd(5, "QoreFunction::parseCheckDuplicateSignature() %s(%s) == %s(%s) i: %d: %s <=> %s dup: %d\n", getName(), sig->getSignatureText(), getName(), vs->getSignatureText(), pi, typeInfo->getName(), variantTypeInfo->getName(), dup);
->>>>>>> 78d9a9a2
       }
       if (dup) {
          if (ambiguous)
@@ -2337,38 +1673,6 @@
       unsigned max = QORE_MAX(np, vnp);
       bool recheck = false;
       for (unsigned pi = 0; pi < max; ++pi) {
-<<<<<<< HEAD
-	 const QoreTypeInfo* variantTypeInfo = uvsig->getParamTypeInfo(pi);
-	 bool variantHasDefaultArg = uvsig->hasDefaultArg(pi);
-
-	 const QoreTypeInfo* typeInfo = sig->getParamTypeInfo(pi);
-	 const QoreParseTypeInfo* parseTypeInfo = typeInfo ? 0 : sig->getParseParamTypeInfo(pi);
-	 bool thisHasDefaultArg = sig->hasDefaultArg(pi);
-
-	 // compare the to-be-committed types with resolved types in committed variants
-	 if (parseTypeInfo) {
-	    if (!variantTypeInfo && thisHasDefaultArg) {
-	       ambiguous = true;
-	    }
-	    else if (!QoreParseTypeInfo::parseStageOneIdenticalWithParsed(parseTypeInfo, variantTypeInfo, recheck)) {
-	       recheck = false;
-	       dup = false;
-	       break;
-	    }
-	 }
-	 else {
-	    if (!typeInfo && variantTypeInfo && variantHasDefaultArg) {
-	       ambiguous = true;
-	    }
-	    else if (typeInfo && !variantTypeInfo && thisHasDefaultArg) {
-	       ambiguous = true;
-	    }
-	    else if (!QoreTypeInfo::isInputIdentical(typeInfo, variantTypeInfo)) {
-	       dup = false;
-	       break;
-	    }
-	 }
-=======
          const QoreTypeInfo* variantTypeInfo = uvsig->getParamTypeInfo(pi);
          bool variantHasDefaultArg = uvsig->hasDefaultArg(pi);
 
@@ -2381,7 +1685,7 @@
             if (!variantTypeInfo && thisHasDefaultArg) {
                ambiguous = true;
             }
-            else if (!parseTypeInfo->parseStageOneIdenticalWithParsed(variantTypeInfo, recheck)) {
+            else if (!QoreParseTypeInfo::parseStageOneIdenticalWithParsed(parseTypeInfo, variantTypeInfo, recheck)) {
                recheck = false;
                dup = false;
                break;
@@ -2394,12 +1698,11 @@
             else if (typeInfo && !variantTypeInfo && thisHasDefaultArg) {
                ambiguous = true;
             }
-            else if (!typeInfo->isInputIdentical(variantTypeInfo)) {
+            else if (!QoreTypeInfo::isInputIdentical(typeInfo, variantTypeInfo)) {
                dup = false;
                break;
             }
          }
->>>>>>> 78d9a9a2
       }
       if (dup) {
          if (ambiguous)
@@ -2438,17 +1741,10 @@
       sig->resolve();
 
       if (same_return_type && parse_same_return_type) {
-<<<<<<< HEAD
-	 const QoreTypeInfo* st = sig->getReturnTypeInfo();
-	 if (i != pending_vlist.begin() && !QoreTypeInfo::isInputIdentical(st, ti))
-	    parse_same_return_type = false;
-	 ti = st;
-=======
          const QoreTypeInfo* st = sig->getReturnTypeInfo();
-         if (i != pending_vlist.begin() && !st->isInputIdentical(ti))
+         if (i != pending_vlist.begin() && !QoreTypeInfo::isInputIdentical(st, ti))
             parse_same_return_type = false;
          ti = st;
->>>>>>> 78d9a9a2
       }
    }
 }
