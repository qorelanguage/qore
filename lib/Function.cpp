--- conflicted
+++ resolved
@@ -1007,11 +1007,7 @@
          }
 
          // skip variants with signatures a different number of arguments than provided
-<<<<<<< HEAD
-         if ((size_t)sig->numParams() != args.size())
-=======
          if (sig->numParams() != args.size())
->>>>>>> faa56bb9
             continue;
 
          bool ok = true;
